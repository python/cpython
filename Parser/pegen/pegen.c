--- conflicted
+++ resolved
@@ -2082,7 +2082,25 @@
     }
 }
 
-<<<<<<< HEAD
+void *_PyPegen_arguments_parsing_error(Parser *p, expr_ty e) {
+    int kwarg_unpacking = 0;
+    for (Py_ssize_t i = 0, l = asdl_seq_LEN(e->v.Call.keywords); i < l; i++) {
+        keyword_ty keyword = asdl_seq_GET(e->v.Call.keywords, i);
+        if (!keyword->arg) {
+            kwarg_unpacking = 1;
+        }
+    }
+
+    const char *msg = NULL;
+    if (kwarg_unpacking) {
+        msg = "positional argument follows keyword argument unpacking";
+    } else {
+        msg = "positional argument follows keyword argument";
+    }
+
+    return RAISE_SYNTAX_ERROR(msg);
+}
+
 void *
 _PyPegen_nonparen_genexp_in_call(Parser *p, expr_ty args)
 {
@@ -2102,23 +2120,4 @@
         (expr_ty) asdl_seq_GET(args->v.Call.args, len - 1),
         "Generator expression must be parenthesized"
     );
-=======
-void *_PyPegen_arguments_parsing_error(Parser *p, expr_ty e) {
-    int kwarg_unpacking = 0;
-    for (Py_ssize_t i = 0, l = asdl_seq_LEN(e->v.Call.keywords); i < l; i++) {
-        keyword_ty keyword = asdl_seq_GET(e->v.Call.keywords, i);
-        if (!keyword->arg) {
-            kwarg_unpacking = 1;
-        }
-    }
-
-    const char *msg = NULL;
-    if (kwarg_unpacking) {
-        msg = "positional argument follows keyword argument unpacking";
-    } else {
-        msg = "positional argument follows keyword argument";
-    }
-
-    return RAISE_SYNTAX_ERROR(msg);
->>>>>>> 3764069f
 }