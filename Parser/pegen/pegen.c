#include <Python.h>
#include <errcode.h>
#include "../tokenizer.h"

#include "pegen.h"
#include "parse_string.h"

PyObject *
_PyPegen_new_type_comment(Parser *p, char *s)
{
    PyObject *res = PyUnicode_DecodeUTF8(s, strlen(s), NULL);
    if (res == NULL) {
        return NULL;
    }
    if (PyArena_AddPyObject(p->arena, res) < 0) {
        Py_DECREF(res);
        return NULL;
    }
    return res;
}

arg_ty
_PyPegen_add_type_comment_to_arg(Parser *p, arg_ty a, Token *tc)
{
    if (tc == NULL) {
        return a;
    }
    char *bytes = PyBytes_AsString(tc->bytes);
    if (bytes == NULL) {
        return NULL;
    }
    PyObject *tco = _PyPegen_new_type_comment(p, bytes);
    if (tco == NULL) {
        return NULL;
    }
    return arg(a->arg, a->annotation, tco,
               a->lineno, a->col_offset, a->end_lineno, a->end_col_offset,
               p->arena);
}

static int
init_normalization(Parser *p)
{
    if (p->normalize) {
        return 1;
    }
    PyObject *m = PyImport_ImportModuleNoBlock("unicodedata");
    if (!m)
    {
        return 0;
    }
    p->normalize = PyObject_GetAttrString(m, "normalize");
    Py_DECREF(m);
    if (!p->normalize)
    {
        return 0;
    }
    return 1;
}

/* Checks if the NOTEQUAL token is valid given the current parser flags
0 indicates success and nonzero indicates failure (an exception may be set) */
int
_PyPegen_check_barry_as_flufl(Parser *p) {
    Token *t = p->tokens[p->fill - 1];
    assert(t->bytes != NULL);
    assert(t->type == NOTEQUAL);

    char* tok_str = PyBytes_AS_STRING(t->bytes);
    if (p->flags & PyPARSE_BARRY_AS_BDFL && strcmp(tok_str, "<>")){
        RAISE_SYNTAX_ERROR("with Barry as BDFL, use '<>' instead of '!='");
        return -1;
    } else if (!(p->flags & PyPARSE_BARRY_AS_BDFL)) {
        return strcmp(tok_str, "!=");
    }
    return 0;
}

PyObject *
_PyPegen_new_identifier(Parser *p, char *n)
{
    PyObject *id = PyUnicode_DecodeUTF8(n, strlen(n), NULL);
    if (!id) {
        goto error;
    }
    /* PyUnicode_DecodeUTF8 should always return a ready string. */
    assert(PyUnicode_IS_READY(id));
    /* Check whether there are non-ASCII characters in the
       identifier; if so, normalize to NFKC. */
    if (!PyUnicode_IS_ASCII(id))
    {
        PyObject *id2;
        if (!init_normalization(p))
        {
            Py_DECREF(id);
            goto error;
        }
        PyObject *form = PyUnicode_InternFromString("NFKC");
        if (form == NULL)
        {
            Py_DECREF(id);
            goto error;
        }
        PyObject *args[2] = {form, id};
        id2 = _PyObject_FastCall(p->normalize, args, 2);
        Py_DECREF(id);
        Py_DECREF(form);
        if (!id2) {
            goto error;
        }
        if (!PyUnicode_Check(id2))
        {
            PyErr_Format(PyExc_TypeError,
                         "unicodedata.normalize() must return a string, not "
                         "%.200s",
                         _PyType_Name(Py_TYPE(id2)));
            Py_DECREF(id2);
            goto error;
        }
        id = id2;
    }
    PyUnicode_InternInPlace(&id);
    if (PyArena_AddPyObject(p->arena, id) < 0)
    {
        Py_DECREF(id);
        goto error;
    }
    return id;

error:
    p->error_indicator = 1;
    return NULL;
}

static PyObject *
_create_dummy_identifier(Parser *p)
{
    return _PyPegen_new_identifier(p, "");
}

static inline Py_ssize_t
byte_offset_to_character_offset(PyObject *line, int col_offset)
{
    const char *str = PyUnicode_AsUTF8(line);
    if (!str) {
        return 0;
    }
    PyObject *text = PyUnicode_DecodeUTF8(str, col_offset, "replace");
    if (!text) {
        return 0;
    }
    Py_ssize_t size = PyUnicode_GET_LENGTH(text);
    str = PyUnicode_AsUTF8(text);
    if (str != NULL && (int)strlen(str) == col_offset) {
        size = strlen(str);
    }
    Py_DECREF(text);
    return size;
}

const char *
_PyPegen_get_expr_name(expr_ty e)
{
    switch (e->kind) {
        case Attribute_kind:
            return "attribute";
        case Subscript_kind:
            return "subscript";
        case Starred_kind:
            return "starred";
        case Name_kind:
            return "name";
        case List_kind:
            return "list";
        case Tuple_kind:
            return "tuple";
        case Lambda_kind:
            return "lambda";
        case Call_kind:
            return "function call";
        case BoolOp_kind:
        case BinOp_kind:
        case UnaryOp_kind:
            return "operator";
        case GeneratorExp_kind:
            return "generator expression";
        case Yield_kind:
        case YieldFrom_kind:
            return "yield expression";
        case Await_kind:
            return "await expression";
        case ListComp_kind:
            return "list comprehension";
        case SetComp_kind:
            return "set comprehension";
        case DictComp_kind:
            return "dict comprehension";
        case Dict_kind:
            return "dict display";
        case Set_kind:
            return "set display";
        case JoinedStr_kind:
        case FormattedValue_kind:
            return "f-string expression";
        case Constant_kind: {
            PyObject *value = e->v.Constant.value;
            if (value == Py_None) {
                return "None";
            }
            if (value == Py_False) {
                return "False";
            }
            if (value == Py_True) {
                return "True";
            }
            if (value == Py_Ellipsis) {
                return "Ellipsis";
            }
            return "literal";
        }
        case Compare_kind:
            return "comparison";
        case IfExp_kind:
            return "conditional expression";
        case NamedExpr_kind:
            return "named expression";
        default:
            PyErr_Format(PyExc_SystemError,
                         "unexpected expression in assignment %d (line %d)",
                         e->kind, e->lineno);
            return NULL;
    }
}

static int
raise_decode_error(Parser *p)
{
    assert(PyErr_Occurred());
    const char *errtype = NULL;
    if (PyErr_ExceptionMatches(PyExc_UnicodeError)) {
        errtype = "unicode error";
    }
    else if (PyErr_ExceptionMatches(PyExc_ValueError)) {
        errtype = "value error";
    }
    if (errtype) {
        PyObject *type, *value, *tback, *errstr;
        PyErr_Fetch(&type, &value, &tback);
        errstr = PyObject_Str(value);
        if (errstr) {
            RAISE_SYNTAX_ERROR("(%s) %U", errtype, errstr);
            Py_DECREF(errstr);
        }
        else {
            PyErr_Clear();
            RAISE_SYNTAX_ERROR("(%s) unknown error", errtype);
        }
        Py_XDECREF(type);
        Py_XDECREF(value);
        Py_XDECREF(tback);
    }

    return -1;
}

static void
raise_tokenizer_init_error(PyObject *filename)
{
    if (!(PyErr_ExceptionMatches(PyExc_LookupError)
          || PyErr_ExceptionMatches(PyExc_ValueError)
          || PyErr_ExceptionMatches(PyExc_UnicodeDecodeError))) {
        return;
    }
    PyObject *errstr = NULL;
    PyObject *tuple = NULL;
    PyObject *type, *value, *tback;
    PyErr_Fetch(&type, &value, &tback);
    errstr = PyObject_Str(value);
    if (!errstr) {
        goto error;
    }

    PyObject *tmp = Py_BuildValue("(OiiO)", filename, 0, -1, Py_None);
    if (!tmp) {
        goto error;
    }

    tuple = PyTuple_Pack(2, errstr, tmp);
    Py_DECREF(tmp);
    if (!value) {
        goto error;
    }
    PyErr_SetObject(PyExc_SyntaxError, tuple);

error:
    Py_XDECREF(type);
    Py_XDECREF(value);
    Py_XDECREF(tback);
    Py_XDECREF(errstr);
    Py_XDECREF(tuple);
}

static inline PyObject *
get_error_line(char *buffer, int is_file)
{
    const char *newline;
    if (is_file) {
        newline = strrchr(buffer, '\n');
    } else {
        newline = strchr(buffer, '\n');
    }

    if (newline) {
        return PyUnicode_DecodeUTF8(buffer, newline - buffer, "replace");
    }
    else {
        return PyUnicode_DecodeUTF8(buffer, strlen(buffer), "replace");
    }
}

static int
tokenizer_error(Parser *p)
{
    if (PyErr_Occurred()) {
        return -1;
    }

    const char *msg = NULL;
    PyObject* errtype = PyExc_SyntaxError;
    switch (p->tok->done) {
        case E_TOKEN:
            msg = "invalid token";
            break;
        case E_IDENTIFIER:
            msg = "invalid character in identifier";
            break;
        case E_BADPREFIX:
            RAISE_SYNTAX_ERROR("invalid string prefix");
            return -1;
        case E_EOFS:
            RAISE_SYNTAX_ERROR("EOF while scanning triple-quoted string literal");
            return -1;
        case E_EOLS:
            RAISE_SYNTAX_ERROR("EOL while scanning string literal");
            return -1;
        case E_EOF:
            RAISE_SYNTAX_ERROR("unexpected EOF while parsing");
            return -1;
        case E_DEDENT:
            RAISE_INDENTATION_ERROR("unindent does not match any outer indentation level");
            return -1;
        case E_INTR:
            if (!PyErr_Occurred()) {
                PyErr_SetNone(PyExc_KeyboardInterrupt);
            }
            return -1;
        case E_NOMEM:
            PyErr_NoMemory();
            return -1;
        case E_TABSPACE:
            errtype = PyExc_TabError;
            msg = "inconsistent use of tabs and spaces in indentation";
            break;
        case E_TOODEEP:
            errtype = PyExc_IndentationError;
            msg = "too many levels of indentation";
            break;
        case E_LINECONT:
            msg = "unexpected character after line continuation character";
            break;
        default:
            msg = "unknown parsing error";
    }

    PyErr_Format(errtype, msg);
    // There is no reliable column information for this error
    PyErr_SyntaxLocationObject(p->tok->filename, p->tok->lineno, 0);

    return -1;
}

void *
_PyPegen_raise_error(Parser *p, PyObject *errtype, int with_col_number, const char *errmsg, ...)
{
    PyObject *value = NULL;
    PyObject *errstr = NULL;
    PyObject *loc = NULL;
    PyObject *tmp = NULL;
    Token *t = p->tokens[p->fill - 1];
    Py_ssize_t col_number = !with_col_number;
    va_list va;

    va_start(va, errmsg);
    errstr = PyUnicode_FromFormatV(errmsg, va);
    va_end(va);
    if (!errstr) {
        goto error;
    }

    if (p->start_rule == Py_file_input) {
        loc = PyErr_ProgramTextObject(p->tok->filename, t->lineno);
    }

    if (!loc) {
        loc = get_error_line(p->tok->buf, p->start_rule == Py_file_input);
    }

    if (loc && with_col_number) {
        int col_offset;
        if (t->col_offset == -1) {
            col_offset = Py_SAFE_DOWNCAST(p->tok->cur - p->tok->buf,
                                          intptr_t, int);
        } else {
            col_offset = t->col_offset + 1;
        }
        col_number = byte_offset_to_character_offset(loc, col_offset);
    }
    else if (!loc) {
        Py_INCREF(Py_None);
        loc = Py_None;
    }

    tmp = Py_BuildValue("(OiiN)", p->tok->filename, t->lineno, col_number, loc);
    if (!tmp) {
        goto error;
    }
    value = PyTuple_Pack(2, errstr, tmp);
    Py_DECREF(tmp);
    if (!value) {
        goto error;
    }
    PyErr_SetObject(errtype, value);

    Py_DECREF(errstr);
    Py_DECREF(value);
    return NULL;

error:
    Py_XDECREF(errstr);
    Py_XDECREF(loc);
    return NULL;
}

void *_PyPegen_arguments_parsing_error(Parser *p, expr_ty e) {
    int kwarg_unpacking = 0;
    for (Py_ssize_t i = 0, l = asdl_seq_LEN(e->v.Call.keywords); i < l; i++) {
        keyword_ty keyword = asdl_seq_GET(e->v.Call.keywords, i);
        if (!keyword->arg) {
            kwarg_unpacking = 1;
        }
    }

    const char *msg = NULL;
    if (kwarg_unpacking) {
        msg = "positional argument follows keyword argument unpacking";
    } else {
        msg = "positional argument follows keyword argument";
    }

    return RAISE_SYNTAX_ERROR(msg);
}

#if 0
static const char *
token_name(int type)
{
    if (0 <= type && type <= N_TOKENS) {
        return _PyParser_TokenNames[type];
    }
    return "<Huh?>";
}
#endif

// Here, mark is the start of the node, while p->mark is the end.
// If node==NULL, they should be the same.
int
_PyPegen_insert_memo(Parser *p, int mark, int type, void *node)
{
    // Insert in front
    Memo *m = PyArena_Malloc(p->arena, sizeof(Memo));
    if (m == NULL) {
        return -1;
    }
    m->type = type;
    m->node = node;
    m->mark = p->mark;
    m->next = p->tokens[mark]->memo;
    p->tokens[mark]->memo = m;
    return 0;
}

// Like _PyPegen_insert_memo(), but updates an existing node if found.
int
_PyPegen_update_memo(Parser *p, int mark, int type, void *node)
{
    for (Memo *m = p->tokens[mark]->memo; m != NULL; m = m->next) {
        if (m->type == type) {
            // Update existing node.
            m->node = node;
            m->mark = p->mark;
            return 0;
        }
    }
    // Insert new node.
    return _PyPegen_insert_memo(p, mark, type, node);
}

// Return dummy NAME.
void *
_PyPegen_dummy_name(Parser *p, ...)
{
    static void *cache = NULL;

    if (cache != NULL) {
        return cache;
    }

    PyObject *id = _create_dummy_identifier(p);
    if (!id) {
        return NULL;
    }
    cache = Name(id, Load, 1, 0, 1, 0, p->arena);
    return cache;
}

static int
_get_keyword_or_name_type(Parser *p, const char *name, int name_len)
{
    if (name_len >= p->n_keyword_lists || p->keywords[name_len] == NULL) {
        return NAME;
    }
    for (KeywordToken *k = p->keywords[name_len]; k->type != -1; k++) {
        if (strncmp(k->str, name, name_len) == 0) {
            return k->type;
        }
    }
    return NAME;
}

static int
growable_comment_array_init(growable_comment_array *arr, size_t initial_size) {
    assert(initial_size > 0);
    arr->items = PyMem_Malloc(initial_size * sizeof(*arr->items));
    arr->size = initial_size;
    arr->num_items = 0;

    return arr->items != NULL;
}

static int
growable_comment_array_add(growable_comment_array *arr, int lineno, char *comment) {
    if (arr->num_items >= arr->size) {
        size_t new_size = arr->size * 2;
        void *new_items_array = PyMem_Realloc(arr->items, new_size * sizeof(*arr->items));
        if (!new_items_array) {
            return 0;
        }
        arr->items = new_items_array;
        arr->size = new_size;
    }

    arr->items[arr->num_items].lineno = lineno;
    arr->items[arr->num_items].comment = comment;  // Take ownership
    arr->num_items++;
    return 1;
}

static void
growable_comment_array_deallocate(growable_comment_array *arr) {
    for (unsigned i = 0; i < arr->num_items; i++) {
        PyMem_Free(arr->items[i].comment);
    }
    PyMem_Free(arr->items);
}

int
_PyPegen_fill_token(Parser *p)
{
    const char *start, *end;
    int type = PyTokenizer_Get(p->tok, &start, &end);

    // Record and skip '# type: ignore' comments
    while (type == TYPE_IGNORE) {
        Py_ssize_t len = end - start;
        char *tag = PyMem_Malloc(len + 1);
        if (tag == NULL) {
            PyErr_NoMemory();
            return -1;
        }
        strncpy(tag, start, len);
        tag[len] = '\0';
        // Ownership of tag passes to the growable array
        if (!growable_comment_array_add(&p->type_ignore_comments, p->tok->lineno, tag)) {
            PyErr_NoMemory();
            return -1;
        }
        type = PyTokenizer_Get(p->tok, &start, &end);
    }

    if (type == ENDMARKER && p->start_rule == Py_single_input && p->parsing_started) {
        type = NEWLINE; /* Add an extra newline */
        p->parsing_started = 0;

        if (p->tok->indent && !(p->flags & PyPARSE_DONT_IMPLY_DEDENT)) {
            p->tok->pendin = -p->tok->indent;
            p->tok->indent = 0;
        }
    }
    else {
        p->parsing_started = 1;
    }

    if (p->fill == p->size) {
        int newsize = p->size * 2;
        Token **new_tokens = PyMem_Realloc(p->tokens, newsize * sizeof(Token *));
        if (new_tokens == NULL) {
            PyErr_NoMemory();
            return -1;
        }
        else {
            p->tokens = new_tokens;
        }
        for (int i = p->size; i < newsize; i++) {
            p->tokens[i] = PyMem_Malloc(sizeof(Token));
            if (p->tokens[i] == NULL) {
                p->size = i; // Needed, in order to cleanup correctly after parser fails
                PyErr_NoMemory();
                return -1;
            }
            memset(p->tokens[i], '\0', sizeof(Token));
        }
        p->size = newsize;
    }

    Token *t = p->tokens[p->fill];
    t->type = (type == NAME) ? _get_keyword_or_name_type(p, start, (int)(end - start)) : type;
    t->bytes = PyBytes_FromStringAndSize(start, end - start);
    if (t->bytes == NULL) {
        return -1;
    }
    PyArena_AddPyObject(p->arena, t->bytes);

    int lineno = type == STRING ? p->tok->first_lineno : p->tok->lineno;
    const char *line_start = type == STRING ? p->tok->multi_line_start : p->tok->line_start;
    int end_lineno = p->tok->lineno;
    int col_offset = -1, end_col_offset = -1;
    if (start != NULL && start >= line_start) {
        col_offset = (int)(start - line_start);
    }
    if (end != NULL && end >= p->tok->line_start) {
        end_col_offset = (int)(end - p->tok->line_start);
    }

    t->lineno = p->starting_lineno + lineno;
    t->col_offset = p->tok->lineno == 1 ? p->starting_col_offset + col_offset : col_offset;
    t->end_lineno = p->starting_lineno + end_lineno;
    t->end_col_offset = p->tok->lineno == 1 ? p->starting_col_offset + end_col_offset : end_col_offset;

    p->fill += 1;

    if (type == ERRORTOKEN) {
        if (p->tok->done == E_DECODE) {
            return raise_decode_error(p);
        }
        else {
            return tokenizer_error(p);
        }
    }

    return 0;
}

// Instrumentation to count the effectiveness of memoization.
// The array counts the number of tokens skipped by memoization,
// indexed by type.

#define NSTATISTICS 2000
static long memo_statistics[NSTATISTICS];

void
_PyPegen_clear_memo_statistics()
{
    for (int i = 0; i < NSTATISTICS; i++) {
        memo_statistics[i] = 0;
    }
}

PyObject *
_PyPegen_get_memo_statistics()
{
    PyObject *ret = PyList_New(NSTATISTICS);
    if (ret == NULL) {
        return NULL;
    }
    for (int i = 0; i < NSTATISTICS; i++) {
        PyObject *value = PyLong_FromLong(memo_statistics[i]);
        if (value == NULL) {
            Py_DECREF(ret);
            return NULL;
        }
        // PyList_SetItem borrows a reference to value.
        if (PyList_SetItem(ret, i, value) < 0) {
            Py_DECREF(ret);
            return NULL;
        }
    }
    return ret;
}

int  // bool
_PyPegen_is_memoized(Parser *p, int type, void *pres)
{
    if (p->mark == p->fill) {
        if (_PyPegen_fill_token(p) < 0) {
            p->error_indicator = 1;
            return -1;
        }
    }

    Token *t = p->tokens[p->mark];

    for (Memo *m = t->memo; m != NULL; m = m->next) {
        if (m->type == type) {
            if (0 <= type && type < NSTATISTICS) {
                long count = m->mark - p->mark;
                // A memoized negative result counts for one.
                if (count <= 0) {
                    count = 1;
                }
                memo_statistics[type] += count;
            }
            p->mark = m->mark;
            *(void **)(pres) = m->node;
            return 1;
        }
    }
    return 0;
}


int
_PyPegen_lookahead_with_name(int positive, expr_ty (func)(Parser *), Parser *p)
{
    int mark = p->mark;
    void *res = func(p);
    p->mark = mark;
    return (res != NULL) == positive;
}

int
_PyPegen_lookahead_with_int(int positive, Token *(func)(Parser *, int), Parser *p, int arg)
{
    int mark = p->mark;
    void *res = func(p, arg);
    p->mark = mark;
    return (res != NULL) == positive;
}

int
_PyPegen_lookahead(int positive, void *(func)(Parser *), Parser *p)
{
    int mark = p->mark;
    void *res = (void*)func(p);
    p->mark = mark;
    return (res != NULL) == positive;
}

Token *
_PyPegen_expect_token(Parser *p, int type)
{
    if (p->mark == p->fill) {
        if (_PyPegen_fill_token(p) < 0) {
            p->error_indicator = 1;
            return NULL;
        }
    }
    Token *t = p->tokens[p->mark];
    if (t->type != type) {
        return NULL;
    }
    p->mark += 1;
    return t;
}

Token *
_PyPegen_get_last_nonnwhitespace_token(Parser *p)
{
    assert(p->mark >= 0);
    Token *token = NULL;
    for (int m = p->mark - 1; m >= 0; m--) {
        token = p->tokens[m];
        if (token->type != ENDMARKER && (token->type < NEWLINE || token->type > DEDENT)) {
            break;
        }
    }
    return token;
}

expr_ty
_PyPegen_name_token(Parser *p)
{
    Token *t = _PyPegen_expect_token(p, NAME);
    if (t == NULL) {
        return NULL;
    }
    char* s = PyBytes_AsString(t->bytes);
    if (!s) {
        return NULL;
    }
    PyObject *id = _PyPegen_new_identifier(p, s);
    if (id == NULL) {
        return NULL;
    }
    return Name(id, Load, t->lineno, t->col_offset, t->end_lineno, t->end_col_offset,
                p->arena);
}

void *
_PyPegen_string_token(Parser *p)
{
    return _PyPegen_expect_token(p, STRING);
}

static PyObject *
parsenumber_raw(const char *s)
{
    const char *end;
    long x;
    double dx;
    Py_complex compl;
    int imflag;

    assert(s != NULL);
    errno = 0;
    end = s + strlen(s) - 1;
    imflag = *end == 'j' || *end == 'J';
    if (s[0] == '0') {
        x = (long)PyOS_strtoul(s, (char **)&end, 0);
        if (x < 0 && errno == 0) {
            return PyLong_FromString(s, (char **)0, 0);
        }
    }
    else
        x = PyOS_strtol(s, (char **)&end, 0);
    if (*end == '\0') {
        if (errno != 0)
            return PyLong_FromString(s, (char **)0, 0);
        return PyLong_FromLong(x);
    }
    /* XXX Huge floats may silently fail */
    if (imflag) {
        compl.real = 0.;
        compl.imag = PyOS_string_to_double(s, (char **)&end, NULL);
        if (compl.imag == -1.0 && PyErr_Occurred())
            return NULL;
        return PyComplex_FromCComplex(compl);
    }
    else {
        dx = PyOS_string_to_double(s, NULL, NULL);
        if (dx == -1.0 && PyErr_Occurred())
            return NULL;
        return PyFloat_FromDouble(dx);
    }
}

static PyObject *
parsenumber(const char *s)
{
    char *dup, *end;
    PyObject *res = NULL;

    assert(s != NULL);

    if (strchr(s, '_') == NULL) {
        return parsenumber_raw(s);
    }
    /* Create a duplicate without underscores. */
    dup = PyMem_Malloc(strlen(s) + 1);
    if (dup == NULL) {
        return PyErr_NoMemory();
    }
    end = dup;
    for (; *s; s++) {
        if (*s != '_') {
            *end++ = *s;
        }
    }
    *end = '\0';
    res = parsenumber_raw(dup);
    PyMem_Free(dup);
    return res;
}

expr_ty
_PyPegen_number_token(Parser *p)
{
    Token *t = _PyPegen_expect_token(p, NUMBER);
    if (t == NULL) {
        return NULL;
    }

    char *num_raw = PyBytes_AsString(t->bytes);
    if (num_raw == NULL) {
        return NULL;
    }

    if (p->feature_version < 6 && strchr(num_raw, '_') != NULL) {
        p->error_indicator = 1;
        return RAISE_SYNTAX_ERROR("Underscores in numeric literals are only supported"
                                  "in Python 3.6 and greater");
    }

    PyObject *c = parsenumber(num_raw);

    if (c == NULL) {
        return NULL;
    }

    if (PyArena_AddPyObject(p->arena, c) < 0) {
        Py_DECREF(c);
        return NULL;
    }

    return Constant(c, NULL, t->lineno, t->col_offset, t->end_lineno, t->end_col_offset,
                    p->arena);
}

static int // bool
newline_in_string(Parser *p, const char *cur)
{
    for (char c = *cur; cur >= p->tok->buf; c = *--cur) {
        if (c == '\'' || c == '"') {
            return 1;
        }
    }
    return 0;
}

/* Check that the source for a single input statement really is a single
   statement by looking at what is left in the buffer after parsing.
   Trailing whitespace and comments are OK. */
static int // bool
bad_single_statement(Parser *p)
{
    const char *cur = strchr(p->tok->buf, '\n');

    /* Newlines are allowed if preceded by a line continuation character
       or if they appear inside a string. */
    if (!cur || *(cur - 1) == '\\' || newline_in_string(p, cur)) {
        return 0;
    }
    char c = *cur;

    for (;;) {
        while (c == ' ' || c == '\t' || c == '\n' || c == '\014') {
            c = *++cur;
        }

        if (!c) {
            return 0;
        }

        if (c != '#') {
            return 1;
        }

        /* Suck up comment. */
        while (c && c != '\n') {
            c = *++cur;
        }
    }
}

void
_PyPegen_Parser_Free(Parser *p)
{
    Py_XDECREF(p->normalize);
    for (int i = 0; i < p->size; i++) {
        PyMem_Free(p->tokens[i]);
    }
    PyMem_Free(p->tokens);
    growable_comment_array_deallocate(&p->type_ignore_comments);
    PyMem_Free(p);
}

static int
compute_parser_flags(PyCompilerFlags *flags)
{
    int parser_flags = 0;
    if (!flags) {
        return 0;
    }
    if (flags->cf_flags & PyCF_DONT_IMPLY_DEDENT) {
        parser_flags |= PyPARSE_DONT_IMPLY_DEDENT;
    }
    if (flags->cf_flags & PyCF_IGNORE_COOKIE) {
        parser_flags |= PyPARSE_IGNORE_COOKIE;
    }
    if (flags->cf_flags & CO_FUTURE_BARRY_AS_BDFL) {
        parser_flags |= PyPARSE_BARRY_AS_BDFL;
    }
    if (flags->cf_flags & PyCF_TYPE_COMMENTS) {
        parser_flags |= PyPARSE_TYPE_COMMENTS;
    }
    if (flags->cf_feature_version < 7) {
        parser_flags |= PyPARSE_ASYNC_HACKS;
    }
    return parser_flags;
}

Parser *
_PyPegen_Parser_New(struct tok_state *tok, int start_rule, int flags,
                    int feature_version, int *errcode, PyArena *arena)
{
    Parser *p = PyMem_Malloc(sizeof(Parser));
    if (p == NULL) {
        return (Parser *) PyErr_NoMemory();
    }
    assert(tok != NULL);
    tok->type_comments = (flags & PyPARSE_TYPE_COMMENTS) > 0;
    p->tok = tok;
    p->keywords = NULL;
    p->n_keyword_lists = -1;
    p->tokens = PyMem_Malloc(sizeof(Token *));
    if (!p->tokens) {
        PyMem_Free(p);
        return (Parser *) PyErr_NoMemory();
    }
    p->tokens[0] = PyMem_Calloc(1, sizeof(Token));
    if (!p->tokens) {
        PyMem_Free(p->tokens);
        PyMem_Free(p);
        return (Parser *) PyErr_NoMemory();
    }
    if (!growable_comment_array_init(&p->type_ignore_comments, 10)) {
        PyMem_Free(p->tokens[0]);
        PyMem_Free(p->tokens);
        PyMem_Free(p);
        return (Parser *) PyErr_NoMemory();
    }

    p->mark = 0;
    p->fill = 0;
    p->size = 1;

    p->errcode = errcode;
    p->arena = arena;
    p->start_rule = start_rule;
    p->parsing_started = 0;
    p->normalize = NULL;
    p->error_indicator = 0;

    p->starting_lineno = 0;
    p->starting_col_offset = 0;
    p->flags = flags;
    p->feature_version = feature_version;

    return p;
}

void *
_PyPegen_run_parser(Parser *p)
{
    void *res = _PyPegen_parse(p);
    if (res == NULL) {
        if (PyErr_Occurred()) {
            return NULL;
        }
        if (p->fill == 0) {
            RAISE_SYNTAX_ERROR("error at start before reading any input");
        }
        else if (p->tok->done == E_EOF) {
            RAISE_SYNTAX_ERROR("unexpected EOF while parsing");
        }
        else {
            if (p->tokens[p->fill-1]->type == INDENT) {
                RAISE_INDENTATION_ERROR("unexpected indent");
            }
            else if (p->tokens[p->fill-1]->type == DEDENT) {
                RAISE_INDENTATION_ERROR("unexpected unindent");
            }
            else {
                RAISE_SYNTAX_ERROR("invalid syntax");
            }
        }
        return NULL;
    }

    if (p->start_rule == Py_single_input && bad_single_statement(p)) {
        p->tok->done = E_BADSINGLE; // This is not necessary for now, but might be in the future
        return RAISE_SYNTAX_ERROR("multiple statements found while compiling a single statement");
    }

    return res;
}

mod_ty
_PyPegen_run_parser_from_file_pointer(FILE *fp, int start_rule, PyObject *filename_ob,
                             const char *enc, const char *ps1, const char *ps2,
                             PyCompilerFlags *flags, int *errcode, PyArena *arena)
{
    struct tok_state *tok = PyTokenizer_FromFile(fp, enc, ps1, ps2);
    if (tok == NULL) {
        if (PyErr_Occurred()) {
            raise_tokenizer_init_error(filename_ob);
            return NULL;
        }
        return NULL;
    }
    // This transfers the ownership to the tokenizer
    tok->filename = filename_ob;
    Py_INCREF(filename_ob);

    // From here on we need to clean up even if there's an error
    mod_ty result = NULL;

    int parser_flags = compute_parser_flags(flags);
    Parser *p = _PyPegen_Parser_New(tok, start_rule, parser_flags, PY_MINOR_VERSION,
                                    errcode, arena);
    if (p == NULL) {
        goto error;
    }

    result = _PyPegen_run_parser(p);
    _PyPegen_Parser_Free(p);

error:
    PyTokenizer_Free(tok);
    return result;
}

mod_ty
_PyPegen_run_parser_from_file(const char *filename, int start_rule,
                     PyObject *filename_ob, PyCompilerFlags *flags, PyArena *arena)
{
    FILE *fp = fopen(filename, "rb");
    if (fp == NULL) {
        PyErr_SetFromErrnoWithFilename(PyExc_OSError, filename);
        return NULL;
    }

    mod_ty result = _PyPegen_run_parser_from_file_pointer(fp, start_rule, filename_ob,
                                                 NULL, NULL, NULL, flags, NULL, arena);

    fclose(fp);
    return result;
}

mod_ty
_PyPegen_run_parser_from_string(const char *str, int start_rule, PyObject *filename_ob,
                       PyCompilerFlags *flags, PyArena *arena)
{
    int exec_input = start_rule == Py_file_input;

    struct tok_state *tok;
    if (flags == NULL || flags->cf_flags & PyCF_IGNORE_COOKIE) {
        tok = PyTokenizer_FromUTF8(str, exec_input);
    } else {
        tok = PyTokenizer_FromString(str, exec_input);
    }
    if (tok == NULL) {
        if (PyErr_Occurred()) {
            raise_tokenizer_init_error(filename_ob);
        }
        return NULL;
    }
    // This transfers the ownership to the tokenizer
    tok->filename = filename_ob;
    Py_INCREF(filename_ob);

    // We need to clear up from here on
    mod_ty result = NULL;

    int parser_flags = compute_parser_flags(flags);
<<<<<<< HEAD
    Parser *p = _PyPegen_Parser_New(tok, start_rule, parser_flags, NULL, arena);
=======
    int feature_version = flags ? flags->cf_feature_version : PY_MINOR_VERSION;
    tok->type_comments = (parser_flags & PyPARSE_TYPE_COMMENTS) > 0;
    tok->async_hacks = (parser_flags & PyPARSE_ASYNC_HACKS) > 0;

    Parser *p = _PyPegen_Parser_New(tok, start_rule, parser_flags, feature_version,
                                    NULL, arena);
>>>>>>> d9552414
    if (p == NULL) {
        goto error;
    }

    result = _PyPegen_run_parser(p);
    _PyPegen_Parser_Free(p);

error:
    PyTokenizer_Free(tok);
    return result;
}

void *
_PyPegen_interactive_exit(Parser *p)
{
    if (p->errcode) {
        *(p->errcode) = E_EOF;
    }
    return NULL;
}

/* Creates a single-element asdl_seq* that contains a */
asdl_seq *
_PyPegen_singleton_seq(Parser *p, void *a)
{
    assert(a != NULL);
    asdl_seq *seq = _Py_asdl_seq_new(1, p->arena);
    if (!seq) {
        return NULL;
    }
    asdl_seq_SET(seq, 0, a);
    return seq;
}

/* Creates a copy of seq and prepends a to it */
asdl_seq *
_PyPegen_seq_insert_in_front(Parser *p, void *a, asdl_seq *seq)
{
    assert(a != NULL);
    if (!seq) {
        return _PyPegen_singleton_seq(p, a);
    }

    asdl_seq *new_seq = _Py_asdl_seq_new(asdl_seq_LEN(seq) + 1, p->arena);
    if (!new_seq) {
        return NULL;
    }

    asdl_seq_SET(new_seq, 0, a);
    for (Py_ssize_t i = 1, l = asdl_seq_LEN(new_seq); i < l; i++) {
        asdl_seq_SET(new_seq, i, asdl_seq_GET(seq, i - 1));
    }
    return new_seq;
}

/* Creates a copy of seq and appends a to it */
asdl_seq *
_PyPegen_seq_append_to_end(Parser *p, asdl_seq *seq, void *a)
{
    assert(a != NULL);
    if (!seq) {
        return _PyPegen_singleton_seq(p, a);
    }

    asdl_seq *new_seq = _Py_asdl_seq_new(asdl_seq_LEN(seq) + 1, p->arena);
    if (!new_seq) {
        return NULL;
    }

    for (Py_ssize_t i = 0, l = asdl_seq_LEN(new_seq); i + 1 < l; i++) {
        asdl_seq_SET(new_seq, i, asdl_seq_GET(seq, i));
    }
    asdl_seq_SET(new_seq, asdl_seq_LEN(new_seq) - 1, a);
    return new_seq;
}

static Py_ssize_t
_get_flattened_seq_size(asdl_seq *seqs)
{
    Py_ssize_t size = 0;
    for (Py_ssize_t i = 0, l = asdl_seq_LEN(seqs); i < l; i++) {
        asdl_seq *inner_seq = asdl_seq_GET(seqs, i);
        size += asdl_seq_LEN(inner_seq);
    }
    return size;
}

/* Flattens an asdl_seq* of asdl_seq*s */
asdl_seq *
_PyPegen_seq_flatten(Parser *p, asdl_seq *seqs)
{
    Py_ssize_t flattened_seq_size = _get_flattened_seq_size(seqs);
    assert(flattened_seq_size > 0);

    asdl_seq *flattened_seq = _Py_asdl_seq_new(flattened_seq_size, p->arena);
    if (!flattened_seq) {
        return NULL;
    }

    int flattened_seq_idx = 0;
    for (Py_ssize_t i = 0, l = asdl_seq_LEN(seqs); i < l; i++) {
        asdl_seq *inner_seq = asdl_seq_GET(seqs, i);
        for (Py_ssize_t j = 0, li = asdl_seq_LEN(inner_seq); j < li; j++) {
            asdl_seq_SET(flattened_seq, flattened_seq_idx++, asdl_seq_GET(inner_seq, j));
        }
    }
    assert(flattened_seq_idx == flattened_seq_size);

    return flattened_seq;
}

/* Creates a new name of the form <first_name>.<second_name> */
expr_ty
_PyPegen_join_names_with_dot(Parser *p, expr_ty first_name, expr_ty second_name)
{
    assert(first_name != NULL && second_name != NULL);
    PyObject *first_identifier = first_name->v.Name.id;
    PyObject *second_identifier = second_name->v.Name.id;

    if (PyUnicode_READY(first_identifier) == -1) {
        return NULL;
    }
    if (PyUnicode_READY(second_identifier) == -1) {
        return NULL;
    }
    const char *first_str = PyUnicode_AsUTF8(first_identifier);
    if (!first_str) {
        return NULL;
    }
    const char *second_str = PyUnicode_AsUTF8(second_identifier);
    if (!second_str) {
        return NULL;
    }
    Py_ssize_t len = strlen(first_str) + strlen(second_str) + 1;  // +1 for the dot

    PyObject *str = PyBytes_FromStringAndSize(NULL, len);
    if (!str) {
        return NULL;
    }

    char *s = PyBytes_AS_STRING(str);
    if (!s) {
        return NULL;
    }

    strcpy(s, first_str);
    s += strlen(first_str);
    *s++ = '.';
    strcpy(s, second_str);
    s += strlen(second_str);
    *s = '\0';

    PyObject *uni = PyUnicode_DecodeUTF8(PyBytes_AS_STRING(str), PyBytes_GET_SIZE(str), NULL);
    Py_DECREF(str);
    if (!uni) {
        return NULL;
    }
    PyUnicode_InternInPlace(&uni);
    if (PyArena_AddPyObject(p->arena, uni) < 0) {
        Py_DECREF(uni);
        return NULL;
    }

    return _Py_Name(uni, Load, EXTRA_EXPR(first_name, second_name));
}

/* Counts the total number of dots in seq's tokens */
int
_PyPegen_seq_count_dots(asdl_seq *seq)
{
    int number_of_dots = 0;
    for (Py_ssize_t i = 0, l = asdl_seq_LEN(seq); i < l; i++) {
        Token *current_expr = asdl_seq_GET(seq, i);
        switch (current_expr->type) {
            case ELLIPSIS:
                number_of_dots += 3;
                break;
            case DOT:
                number_of_dots += 1;
                break;
            default:
                Py_UNREACHABLE();
        }
    }

    return number_of_dots;
}

/* Creates an alias with '*' as the identifier name */
alias_ty
_PyPegen_alias_for_star(Parser *p)
{
    PyObject *str = PyUnicode_InternFromString("*");
    if (!str) {
        return NULL;
    }
    if (PyArena_AddPyObject(p->arena, str) < 0) {
        Py_DECREF(str);
        return NULL;
    }
    return alias(str, NULL, p->arena);
}

/* Creates a new asdl_seq* with the identifiers of all the names in seq */
asdl_seq *
_PyPegen_map_names_to_ids(Parser *p, asdl_seq *seq)
{
    Py_ssize_t len = asdl_seq_LEN(seq);
    assert(len > 0);

    asdl_seq *new_seq = _Py_asdl_seq_new(len, p->arena);
    if (!new_seq) {
        return NULL;
    }
    for (Py_ssize_t i = 0; i < len; i++) {
        expr_ty e = asdl_seq_GET(seq, i);
        asdl_seq_SET(new_seq, i, e->v.Name.id);
    }
    return new_seq;
}

/* Constructs a CmpopExprPair */
CmpopExprPair *
_PyPegen_cmpop_expr_pair(Parser *p, cmpop_ty cmpop, expr_ty expr)
{
    assert(expr != NULL);
    CmpopExprPair *a = PyArena_Malloc(p->arena, sizeof(CmpopExprPair));
    if (!a) {
        return NULL;
    }
    a->cmpop = cmpop;
    a->expr = expr;
    return a;
}

asdl_int_seq *
_PyPegen_get_cmpops(Parser *p, asdl_seq *seq)
{
    Py_ssize_t len = asdl_seq_LEN(seq);
    assert(len > 0);

    asdl_int_seq *new_seq = _Py_asdl_int_seq_new(len, p->arena);
    if (!new_seq) {
        return NULL;
    }
    for (Py_ssize_t i = 0; i < len; i++) {
        CmpopExprPair *pair = asdl_seq_GET(seq, i);
        asdl_seq_SET(new_seq, i, pair->cmpop);
    }
    return new_seq;
}

asdl_seq *
_PyPegen_get_exprs(Parser *p, asdl_seq *seq)
{
    Py_ssize_t len = asdl_seq_LEN(seq);
    assert(len > 0);

    asdl_seq *new_seq = _Py_asdl_seq_new(len, p->arena);
    if (!new_seq) {
        return NULL;
    }
    for (Py_ssize_t i = 0; i < len; i++) {
        CmpopExprPair *pair = asdl_seq_GET(seq, i);
        asdl_seq_SET(new_seq, i, pair->expr);
    }
    return new_seq;
}

/* Creates an asdl_seq* where all the elements have been changed to have ctx as context */
static asdl_seq *
_set_seq_context(Parser *p, asdl_seq *seq, expr_context_ty ctx)
{
    Py_ssize_t len = asdl_seq_LEN(seq);
    if (len == 0) {
        return NULL;
    }

    asdl_seq *new_seq = _Py_asdl_seq_new(len, p->arena);
    if (!new_seq) {
        return NULL;
    }
    for (Py_ssize_t i = 0; i < len; i++) {
        expr_ty e = asdl_seq_GET(seq, i);
        asdl_seq_SET(new_seq, i, _PyPegen_set_expr_context(p, e, ctx));
    }
    return new_seq;
}

static expr_ty
_set_name_context(Parser *p, expr_ty e, expr_context_ty ctx)
{
    return _Py_Name(e->v.Name.id, ctx, EXTRA_EXPR(e, e));
}

static expr_ty
_set_tuple_context(Parser *p, expr_ty e, expr_context_ty ctx)
{
    return _Py_Tuple(_set_seq_context(p, e->v.Tuple.elts, ctx), ctx, EXTRA_EXPR(e, e));
}

static expr_ty
_set_list_context(Parser *p, expr_ty e, expr_context_ty ctx)
{
    return _Py_List(_set_seq_context(p, e->v.List.elts, ctx), ctx, EXTRA_EXPR(e, e));
}

static expr_ty
_set_subscript_context(Parser *p, expr_ty e, expr_context_ty ctx)
{
    return _Py_Subscript(e->v.Subscript.value, e->v.Subscript.slice, ctx, EXTRA_EXPR(e, e));
}

static expr_ty
_set_attribute_context(Parser *p, expr_ty e, expr_context_ty ctx)
{
    return _Py_Attribute(e->v.Attribute.value, e->v.Attribute.attr, ctx, EXTRA_EXPR(e, e));
}

static expr_ty
_set_starred_context(Parser *p, expr_ty e, expr_context_ty ctx)
{
    return _Py_Starred(_PyPegen_set_expr_context(p, e->v.Starred.value, ctx), ctx, EXTRA_EXPR(e, e));
}

/* Creates an `expr_ty` equivalent to `expr` but with `ctx` as context */
expr_ty
_PyPegen_set_expr_context(Parser *p, expr_ty expr, expr_context_ty ctx)
{
    assert(expr != NULL);

    expr_ty new = NULL;
    switch (expr->kind) {
        case Name_kind:
            new = _set_name_context(p, expr, ctx);
            break;
        case Tuple_kind:
            new = _set_tuple_context(p, expr, ctx);
            break;
        case List_kind:
            new = _set_list_context(p, expr, ctx);
            break;
        case Subscript_kind:
            new = _set_subscript_context(p, expr, ctx);
            break;
        case Attribute_kind:
            new = _set_attribute_context(p, expr, ctx);
            break;
        case Starred_kind:
            new = _set_starred_context(p, expr, ctx);
            break;
        default:
            new = expr;
    }
    return new;
}

/* Constructs a KeyValuePair that is used when parsing a dict's key value pairs */
KeyValuePair *
_PyPegen_key_value_pair(Parser *p, expr_ty key, expr_ty value)
{
    KeyValuePair *a = PyArena_Malloc(p->arena, sizeof(KeyValuePair));
    if (!a) {
        return NULL;
    }
    a->key = key;
    a->value = value;
    return a;
}

/* Extracts all keys from an asdl_seq* of KeyValuePair*'s */
asdl_seq *
_PyPegen_get_keys(Parser *p, asdl_seq *seq)
{
    Py_ssize_t len = asdl_seq_LEN(seq);
    asdl_seq *new_seq = _Py_asdl_seq_new(len, p->arena);
    if (!new_seq) {
        return NULL;
    }
    for (Py_ssize_t i = 0; i < len; i++) {
        KeyValuePair *pair = asdl_seq_GET(seq, i);
        asdl_seq_SET(new_seq, i, pair->key);
    }
    return new_seq;
}

/* Extracts all values from an asdl_seq* of KeyValuePair*'s */
asdl_seq *
_PyPegen_get_values(Parser *p, asdl_seq *seq)
{
    Py_ssize_t len = asdl_seq_LEN(seq);
    asdl_seq *new_seq = _Py_asdl_seq_new(len, p->arena);
    if (!new_seq) {
        return NULL;
    }
    for (Py_ssize_t i = 0; i < len; i++) {
        KeyValuePair *pair = asdl_seq_GET(seq, i);
        asdl_seq_SET(new_seq, i, pair->value);
    }
    return new_seq;
}

/* Constructs a NameDefaultPair */
NameDefaultPair *
_PyPegen_name_default_pair(Parser *p, arg_ty arg, expr_ty value, Token *tc)
{
    NameDefaultPair *a = PyArena_Malloc(p->arena, sizeof(NameDefaultPair));
    if (!a) {
        return NULL;
    }
    a->arg = _PyPegen_add_type_comment_to_arg(p, arg, tc);
    a->value = value;
    return a;
}

/* Constructs a SlashWithDefault */
SlashWithDefault *
_PyPegen_slash_with_default(Parser *p, asdl_seq *plain_names, asdl_seq *names_with_defaults)
{
    SlashWithDefault *a = PyArena_Malloc(p->arena, sizeof(SlashWithDefault));
    if (!a) {
        return NULL;
    }
    a->plain_names = plain_names;
    a->names_with_defaults = names_with_defaults;
    return a;
}

/* Constructs a StarEtc */
StarEtc *
_PyPegen_star_etc(Parser *p, arg_ty vararg, asdl_seq *kwonlyargs, arg_ty kwarg)
{
    StarEtc *a = PyArena_Malloc(p->arena, sizeof(StarEtc));
    if (!a) {
        return NULL;
    }
    a->vararg = vararg;
    a->kwonlyargs = kwonlyargs;
    a->kwarg = kwarg;
    return a;
}

asdl_seq *
_PyPegen_join_sequences(Parser *p, asdl_seq *a, asdl_seq *b)
{
    Py_ssize_t first_len = asdl_seq_LEN(a);
    Py_ssize_t second_len = asdl_seq_LEN(b);
    asdl_seq *new_seq = _Py_asdl_seq_new(first_len + second_len, p->arena);
    if (!new_seq) {
        return NULL;
    }

    int k = 0;
    for (Py_ssize_t i = 0; i < first_len; i++) {
        asdl_seq_SET(new_seq, k++, asdl_seq_GET(a, i));
    }
    for (Py_ssize_t i = 0; i < second_len; i++) {
        asdl_seq_SET(new_seq, k++, asdl_seq_GET(b, i));
    }

    return new_seq;
}

static asdl_seq *
_get_names(Parser *p, asdl_seq *names_with_defaults)
{
    Py_ssize_t len = asdl_seq_LEN(names_with_defaults);
    asdl_seq *seq = _Py_asdl_seq_new(len, p->arena);
    if (!seq) {
        return NULL;
    }
    for (Py_ssize_t i = 0; i < len; i++) {
        NameDefaultPair *pair = asdl_seq_GET(names_with_defaults, i);
        asdl_seq_SET(seq, i, pair->arg);
    }
    return seq;
}

static asdl_seq *
_get_defaults(Parser *p, asdl_seq *names_with_defaults)
{
    Py_ssize_t len = asdl_seq_LEN(names_with_defaults);
    asdl_seq *seq = _Py_asdl_seq_new(len, p->arena);
    if (!seq) {
        return NULL;
    }
    for (Py_ssize_t i = 0; i < len; i++) {
        NameDefaultPair *pair = asdl_seq_GET(names_with_defaults, i);
        asdl_seq_SET(seq, i, pair->value);
    }
    return seq;
}

/* Constructs an arguments_ty object out of all the parsed constructs in the parameters rule */
arguments_ty
_PyPegen_make_arguments(Parser *p, asdl_seq *slash_without_default,
                        SlashWithDefault *slash_with_default, asdl_seq *plain_names,
                        asdl_seq *names_with_default, StarEtc *star_etc)
{
    asdl_seq *posonlyargs;
    if (slash_without_default != NULL) {
        posonlyargs = slash_without_default;
    }
    else if (slash_with_default != NULL) {
        asdl_seq *slash_with_default_names =
            _get_names(p, slash_with_default->names_with_defaults);
        if (!slash_with_default_names) {
            return NULL;
        }
        posonlyargs = _PyPegen_join_sequences(p, slash_with_default->plain_names, slash_with_default_names);
        if (!posonlyargs) {
            return NULL;
        }
    }
    else {
        posonlyargs = _Py_asdl_seq_new(0, p->arena);
        if (!posonlyargs) {
            return NULL;
        }
    }

    asdl_seq *posargs;
    if (plain_names != NULL && names_with_default != NULL) {
        asdl_seq *names_with_default_names = _get_names(p, names_with_default);
        if (!names_with_default_names) {
            return NULL;
        }
        posargs = _PyPegen_join_sequences(p, plain_names, names_with_default_names);
        if (!posargs) {
            return NULL;
        }
    }
    else if (plain_names == NULL && names_with_default != NULL) {
        posargs = _get_names(p, names_with_default);
        if (!posargs) {
            return NULL;
        }
    }
    else if (plain_names != NULL && names_with_default == NULL) {
        posargs = plain_names;
    }
    else {
        posargs = _Py_asdl_seq_new(0, p->arena);
        if (!posargs) {
            return NULL;
        }
    }

    asdl_seq *posdefaults;
    if (slash_with_default != NULL && names_with_default != NULL) {
        asdl_seq *slash_with_default_values =
            _get_defaults(p, slash_with_default->names_with_defaults);
        if (!slash_with_default_values) {
            return NULL;
        }
        asdl_seq *names_with_default_values = _get_defaults(p, names_with_default);
        if (!names_with_default_values) {
            return NULL;
        }
        posdefaults = _PyPegen_join_sequences(p, slash_with_default_values, names_with_default_values);
        if (!posdefaults) {
            return NULL;
        }
    }
    else if (slash_with_default == NULL && names_with_default != NULL) {
        posdefaults = _get_defaults(p, names_with_default);
        if (!posdefaults) {
            return NULL;
        }
    }
    else if (slash_with_default != NULL && names_with_default == NULL) {
        posdefaults = _get_defaults(p, slash_with_default->names_with_defaults);
        if (!posdefaults) {
            return NULL;
        }
    }
    else {
        posdefaults = _Py_asdl_seq_new(0, p->arena);
        if (!posdefaults) {
            return NULL;
        }
    }

    arg_ty vararg = NULL;
    if (star_etc != NULL && star_etc->vararg != NULL) {
        vararg = star_etc->vararg;
    }

    asdl_seq *kwonlyargs;
    if (star_etc != NULL && star_etc->kwonlyargs != NULL) {
        kwonlyargs = _get_names(p, star_etc->kwonlyargs);
        if (!kwonlyargs) {
            return NULL;
        }
    }
    else {
        kwonlyargs = _Py_asdl_seq_new(0, p->arena);
        if (!kwonlyargs) {
            return NULL;
        }
    }

    asdl_seq *kwdefaults;
    if (star_etc != NULL && star_etc->kwonlyargs != NULL) {
        kwdefaults = _get_defaults(p, star_etc->kwonlyargs);
        if (!kwdefaults) {
            return NULL;
        }
    }
    else {
        kwdefaults = _Py_asdl_seq_new(0, p->arena);
        if (!kwdefaults) {
            return NULL;
        }
    }

    arg_ty kwarg = NULL;
    if (star_etc != NULL && star_etc->kwarg != NULL) {
        kwarg = star_etc->kwarg;
    }

    return _Py_arguments(posonlyargs, posargs, vararg, kwonlyargs, kwdefaults, kwarg,
                         posdefaults, p->arena);
}

/* Constructs an empty arguments_ty object, that gets used when a function accepts no
 * arguments. */
arguments_ty
_PyPegen_empty_arguments(Parser *p)
{
    asdl_seq *posonlyargs = _Py_asdl_seq_new(0, p->arena);
    if (!posonlyargs) {
        return NULL;
    }
    asdl_seq *posargs = _Py_asdl_seq_new(0, p->arena);
    if (!posargs) {
        return NULL;
    }
    asdl_seq *posdefaults = _Py_asdl_seq_new(0, p->arena);
    if (!posdefaults) {
        return NULL;
    }
    asdl_seq *kwonlyargs = _Py_asdl_seq_new(0, p->arena);
    if (!kwonlyargs) {
        return NULL;
    }
    asdl_seq *kwdefaults = _Py_asdl_seq_new(0, p->arena);
    if (!kwdefaults) {
        return NULL;
    }

    return _Py_arguments(posonlyargs, posargs, NULL, kwonlyargs, kwdefaults, NULL, kwdefaults,
                         p->arena);
}

/* Encapsulates the value of an operator_ty into an AugOperator struct */
AugOperator *
_PyPegen_augoperator(Parser *p, operator_ty kind)
{
    AugOperator *a = PyArena_Malloc(p->arena, sizeof(AugOperator));
    if (!a) {
        return NULL;
    }
    a->kind = kind;
    return a;
}

/* Construct a FunctionDef equivalent to function_def, but with decorators */
stmt_ty
_PyPegen_function_def_decorators(Parser *p, asdl_seq *decorators, stmt_ty function_def)
{
    assert(function_def != NULL);
    if (function_def->kind == AsyncFunctionDef_kind) {
        return _Py_AsyncFunctionDef(
            function_def->v.FunctionDef.name, function_def->v.FunctionDef.args,
            function_def->v.FunctionDef.body, decorators, function_def->v.FunctionDef.returns,
            function_def->v.FunctionDef.type_comment, function_def->lineno,
            function_def->col_offset, function_def->end_lineno, function_def->end_col_offset,
            p->arena);
    }

    return _Py_FunctionDef(function_def->v.FunctionDef.name, function_def->v.FunctionDef.args,
                           function_def->v.FunctionDef.body, decorators,
                           function_def->v.FunctionDef.returns,
                           function_def->v.FunctionDef.type_comment, function_def->lineno,
                           function_def->col_offset, function_def->end_lineno,
                           function_def->end_col_offset, p->arena);
}

/* Construct a ClassDef equivalent to class_def, but with decorators */
stmt_ty
_PyPegen_class_def_decorators(Parser *p, asdl_seq *decorators, stmt_ty class_def)
{
    assert(class_def != NULL);
    return _Py_ClassDef(class_def->v.ClassDef.name, class_def->v.ClassDef.bases,
                        class_def->v.ClassDef.keywords, class_def->v.ClassDef.body, decorators,
                        class_def->lineno, class_def->col_offset, class_def->end_lineno,
                        class_def->end_col_offset, p->arena);
}

/* Construct a KeywordOrStarred */
KeywordOrStarred *
_PyPegen_keyword_or_starred(Parser *p, void *element, int is_keyword)
{
    KeywordOrStarred *a = PyArena_Malloc(p->arena, sizeof(KeywordOrStarred));
    if (!a) {
        return NULL;
    }
    a->element = element;
    a->is_keyword = is_keyword;
    return a;
}

/* Get the number of starred expressions in an asdl_seq* of KeywordOrStarred*s */
static int
_seq_number_of_starred_exprs(asdl_seq *seq)
{
    int n = 0;
    for (Py_ssize_t i = 0, l = asdl_seq_LEN(seq); i < l; i++) {
        KeywordOrStarred *k = asdl_seq_GET(seq, i);
        if (!k->is_keyword) {
            n++;
        }
    }
    return n;
}

/* Extract the starred expressions of an asdl_seq* of KeywordOrStarred*s */
asdl_seq *
_PyPegen_seq_extract_starred_exprs(Parser *p, asdl_seq *kwargs)
{
    int new_len = _seq_number_of_starred_exprs(kwargs);
    if (new_len == 0) {
        return NULL;
    }
    asdl_seq *new_seq = _Py_asdl_seq_new(new_len, p->arena);
    if (!new_seq) {
        return NULL;
    }

    int idx = 0;
    for (Py_ssize_t i = 0, len = asdl_seq_LEN(kwargs); i < len; i++) {
        KeywordOrStarred *k = asdl_seq_GET(kwargs, i);
        if (!k->is_keyword) {
            asdl_seq_SET(new_seq, idx++, k->element);
        }
    }
    return new_seq;
}

/* Return a new asdl_seq* with only the keywords in kwargs */
asdl_seq *
_PyPegen_seq_delete_starred_exprs(Parser *p, asdl_seq *kwargs)
{
    Py_ssize_t len = asdl_seq_LEN(kwargs);
    Py_ssize_t new_len = len - _seq_number_of_starred_exprs(kwargs);
    if (new_len == 0) {
        return NULL;
    }
    asdl_seq *new_seq = _Py_asdl_seq_new(new_len, p->arena);
    if (!new_seq) {
        return NULL;
    }

    int idx = 0;
    for (Py_ssize_t i = 0; i < len; i++) {
        KeywordOrStarred *k = asdl_seq_GET(kwargs, i);
        if (k->is_keyword) {
            asdl_seq_SET(new_seq, idx++, k->element);
        }
    }
    return new_seq;
}

expr_ty
_PyPegen_concatenate_strings(Parser *p, asdl_seq *strings)
{
    Py_ssize_t len = asdl_seq_LEN(strings);
    assert(len > 0);

    Token *first = asdl_seq_GET(strings, 0);
    Token *last = asdl_seq_GET(strings, len - 1);

    int bytesmode = 0;
    PyObject *bytes_str = NULL;

    FstringParser state;
    _PyPegen_FstringParser_Init(&state);

    for (Py_ssize_t i = 0; i < len; i++) {
        Token *t = asdl_seq_GET(strings, i);

        int this_bytesmode;
        int this_rawmode;
        PyObject *s;
        const char *fstr;
        Py_ssize_t fstrlen = -1;

        char *this_str = PyBytes_AsString(t->bytes);
        if (!this_str) {
            goto error;
        }

        if (_PyPegen_parsestr(p, this_str, &this_bytesmode, &this_rawmode, &s, &fstr, &fstrlen) != 0) {
            goto error;
        }

        /* Check that we are not mixing bytes with unicode. */
        if (i != 0 && bytesmode != this_bytesmode) {
            RAISE_SYNTAX_ERROR("cannot mix bytes and nonbytes literals");
            Py_XDECREF(s);
            goto error;
        }
        bytesmode = this_bytesmode;

        if (fstr != NULL) {
            assert(s == NULL && !bytesmode);

            int result = _PyPegen_FstringParser_ConcatFstring(p, &state, &fstr, fstr + fstrlen,
                                                     this_rawmode, 0, first, t, last);
            if (result < 0) {
                goto error;
            }
        }
        else {
            /* String or byte string. */
            assert(s != NULL && fstr == NULL);
            assert(bytesmode ? PyBytes_CheckExact(s) : PyUnicode_CheckExact(s));

            if (bytesmode) {
                if (i == 0) {
                    bytes_str = s;
                }
                else {
                    PyBytes_ConcatAndDel(&bytes_str, s);
                    if (!bytes_str) {
                        goto error;
                    }
                }
            }
            else {
                /* This is a regular string. Concatenate it. */
                if (_PyPegen_FstringParser_ConcatAndDel(&state, s) < 0) {
                    goto error;
                }
            }
        }
    }

    if (bytesmode) {
        if (PyArena_AddPyObject(p->arena, bytes_str) < 0) {
            goto error;
        }
        return Constant(bytes_str, NULL, first->lineno, first->col_offset, last->end_lineno,
                        last->end_col_offset, p->arena);
    }

    return _PyPegen_FstringParser_Finish(p, &state, first, last);

error:
    Py_XDECREF(bytes_str);
    _PyPegen_FstringParser_Dealloc(&state);
    if (PyErr_Occurred()) {
        raise_decode_error(p);
    }
    return NULL;
}

mod_ty
_PyPegen_make_module(Parser *p, asdl_seq *a) {
    asdl_seq *type_ignores = NULL;
    Py_ssize_t num = p->type_ignore_comments.num_items;
    if (num > 0) {
        // Turn the raw (comment, lineno) pairs into TypeIgnore objects in the arena
        type_ignores = _Py_asdl_seq_new(num, p->arena);
        if (type_ignores == NULL) {
            return NULL;
        }
        for (int i = 0; i < num; i++) {
            PyObject *tag = _PyPegen_new_type_comment(p, p->type_ignore_comments.items[i].comment);
            if (tag == NULL) {
                return NULL;
            }
            type_ignore_ty ti = TypeIgnore(p->type_ignore_comments.items[i].lineno, tag, p->arena);
            if (ti == NULL) {
                return NULL;
            }
            asdl_seq_SET(type_ignores, i, ti);
        }
    }
    return Module(a, type_ignores, p->arena);
}<|MERGE_RESOLUTION|>--- conflicted
+++ resolved
@@ -1018,6 +1018,7 @@
     }
     assert(tok != NULL);
     tok->type_comments = (flags & PyPARSE_TYPE_COMMENTS) > 0;
+    tok->async_hacks = (flags & PyPARSE_ASYNC_HACKS) > 0;
     p->tok = tok;
     p->keywords = NULL;
     p->n_keyword_lists = -1;
@@ -1172,16 +1173,9 @@
     mod_ty result = NULL;
 
     int parser_flags = compute_parser_flags(flags);
-<<<<<<< HEAD
-    Parser *p = _PyPegen_Parser_New(tok, start_rule, parser_flags, NULL, arena);
-=======
     int feature_version = flags ? flags->cf_feature_version : PY_MINOR_VERSION;
-    tok->type_comments = (parser_flags & PyPARSE_TYPE_COMMENTS) > 0;
-    tok->async_hacks = (parser_flags & PyPARSE_ASYNC_HACKS) > 0;
-
     Parser *p = _PyPegen_Parser_New(tok, start_rule, parser_flags, feature_version,
                                     NULL, arena);
->>>>>>> d9552414
     if (p == NULL) {
         goto error;
     }
