--- conflicted
+++ resolved
@@ -850,33 +850,6 @@
     return _PyPegen_expect_token(p, STRING);
 }
 
-<<<<<<< HEAD
-void *
-_PyPegen_type_comment_token(Parser *p)
-{
-    return _PyPegen_expect_token(p, TYPE_COMMENT);
-}
-
-void *
-_PyPegen_newline_token(Parser *p)
-{
-    return _PyPegen_expect_token(p, NEWLINE);
-}
-
-void *
-_PyPegen_indent_token(Parser *p)
-{
-    return _PyPegen_expect_token(p, INDENT);
-}
-
-void *
-_PyPegen_dedent_token(Parser *p)
-{
-    return _PyPegen_expect_token(p, DEDENT);
-}
-
-=======
->>>>>>> 2d875775
 static PyObject *
 parsenumber_raw(const char *s)
 {
