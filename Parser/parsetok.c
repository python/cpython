
/* Parser-tokenizer link implementation */

#include "pgenheaders.h"
#include "tokenizer.h"
#include "node.h"
#include "grammar.h"
#include "parser.h"
#include "parsetok.h"
#include "errcode.h"
#include "graminit.h"


/* Forward */
static node *parsetok(struct tok_state *, grammar *, int, perrdetail *, int *);
static int initerr(perrdetail *err_ret, PyObject * filename);

/* Parse input coming from a string.  Return error code, print some errors. */
node *
PyParser_ParseString(const char *s, grammar *g, int start, perrdetail *err_ret)
{
    return PyParser_ParseStringFlagsFilename(s, NULL, g, start, err_ret, 0);
}

node *
PyParser_ParseStringFlags(const char *s, grammar *g, int start,
                          perrdetail *err_ret, int flags)
{
    return PyParser_ParseStringFlagsFilename(s, NULL,
                                             g, start, err_ret, flags);
}

node *
PyParser_ParseStringFlagsFilename(const char *s, const char *filename,
                          grammar *g, int start,
                          perrdetail *err_ret, int flags)
{
    int iflags = flags;
    return PyParser_ParseStringFlagsFilenameEx(s, filename, g, start,
                                               err_ret, &iflags);
}

node *
PyParser_ParseStringObject(const char *s, PyObject *filename,
                           grammar *g, int start,
                           perrdetail *err_ret, int *flags)
{
    struct tok_state *tok;
    int exec_input = start == file_input;

    if (initerr(err_ret, filename) < 0)
        return NULL;

    if (*flags & PyPARSE_IGNORE_COOKIE)
        tok = PyTokenizer_FromUTF8(s, exec_input);
    else
        tok = PyTokenizer_FromString(s, exec_input);
    if (tok == NULL) {
        err_ret->error = PyErr_Occurred() ? E_DECODE : E_NOMEM;
        return NULL;
    }

#ifndef PGEN
    Py_INCREF(err_ret->filename);
    tok->filename = err_ret->filename;
#endif
    return parsetok(tok, g, start, err_ret, flags);
}

node *
PyParser_ParseStringFlagsFilenameEx(const char *s, const char *filename_str,
                          grammar *g, int start,
                          perrdetail *err_ret, int *flags)
{
    node *n;
    PyObject *filename = NULL;
#ifndef PGEN
    if (filename_str != NULL) {
        filename = PyUnicode_DecodeFSDefault(filename_str);
        if (filename == NULL) {
            err_ret->error = E_ERROR;
            return NULL;
        }
    }
#endif
    n = PyParser_ParseStringObject(s, filename, g, start, err_ret, flags);
#ifndef PGEN
    Py_XDECREF(filename);
#endif
    return n;
}

/* Parse input coming from a file.  Return error code, print some errors. */

node *
PyParser_ParseFile(FILE *fp, const char *filename, grammar *g, int start,
                   const char *ps1, const char *ps2,
                   perrdetail *err_ret)
{
    return PyParser_ParseFileFlags(fp, filename, NULL,
                                   g, start, ps1, ps2, err_ret, 0);
}

node *
PyParser_ParseFileFlags(FILE *fp, const char *filename, const char *enc,
                        grammar *g, int start,
                        const char *ps1, const char *ps2,
                        perrdetail *err_ret, int flags)
{
    int iflags = flags;
    return PyParser_ParseFileFlagsEx(fp, filename, enc, g, start, ps1,
                                     ps2, err_ret, &iflags);
}

node *
PyParser_ParseFileObject(FILE *fp, PyObject *filename,
                         const char *enc, grammar *g, int start,
                         const char *ps1, const char *ps2,
                         perrdetail *err_ret, int *flags)
{
    struct tok_state *tok;

    if (initerr(err_ret, filename) < 0)
        return NULL;

    if ((tok = PyTokenizer_FromFile(fp, enc, ps1, ps2)) == NULL) {
        err_ret->error = E_NOMEM;
        return NULL;
    }
#ifndef PGEN
    Py_INCREF(err_ret->filename);
    tok->filename = err_ret->filename;
#endif
    return parsetok(tok, g, start, err_ret, flags);
}

node *
PyParser_ParseFileFlagsEx(FILE *fp, const char *filename,
                          const char *enc, grammar *g, int start,
                          const char *ps1, const char *ps2,
                          perrdetail *err_ret, int *flags)
{
    node *n;
    PyObject *fileobj = NULL;
#ifndef PGEN
    if (filename != NULL) {
        fileobj = PyUnicode_DecodeFSDefault(filename);
        if (fileobj == NULL) {
            err_ret->error = E_ERROR;
            return NULL;
        }
    }
#endif
    n = PyParser_ParseFileObject(fp, fileobj, enc, g,
                                 start, ps1, ps2, err_ret, flags);
#ifndef PGEN
    Py_XDECREF(fileobj);
#endif
    return n;
}

#ifdef PY_PARSER_REQUIRES_FUTURE_KEYWORD
#if 0
static const char with_msg[] =
"%s:%d: Warning: 'with' will become a reserved keyword in Python 2.6\n";

static const char as_msg[] =
"%s:%d: Warning: 'as' will become a reserved keyword in Python 2.6\n";

static void
warn(const char *msg, const char *filename, int lineno)
{
    if (filename == NULL)
        filename = "<string>";
    PySys_WriteStderr(msg, filename, lineno);
}
#endif
#endif

/* Parse input coming from the given tokenizer structure.
   Return error code. */

static node *
parsetok(struct tok_state *tok, grammar *g, int start, perrdetail *err_ret,
         int *flags)
{
    parser_state *ps;
    node *n;
    int started = 0;
    int col_offset, end_col_offset;

    if ((ps = PyParser_New(g, start)) == NULL) {
        err_ret->error = E_NOMEM;
        PyTokenizer_Free(tok);
        return NULL;
    }
#ifdef PY_PARSER_REQUIRES_FUTURE_KEYWORD
    if (*flags & PyPARSE_BARRY_AS_BDFL)
        ps->p_flags |= CO_FUTURE_BARRY_AS_BDFL;
#endif

    for (;;) {
        char *a, *b;
        int type;
        size_t len;
        char *str;
        col_offset = -1;
        int lineno;
        const char *line_start;

        type = PyTokenizer_Get(tok, &a, &b);
        if (type == ERRORTOKEN) {
            err_ret->error = tok->done;
            break;
        }
        if (type == ENDMARKER && started) {
            type = NEWLINE; /* Add an extra newline */
            started = 0;
            /* Add the right number of dedent tokens,
               except if a certain flag is given --
               codeop.py uses this. */
            if (tok->indent &&
                !(*flags & PyPARSE_DONT_IMPLY_DEDENT))
            {
                tok->pendin = -tok->indent;
                tok->indent = 0;
            }
        }
        else
            started = 1;
        len = (a != NULL && b != NULL) ? b - a : 0;
        str = (char *) PyObject_MALLOC(len + 1);
        if (str == NULL) {
            err_ret->error = E_NOMEM;
            break;
        }
        if (len > 0)
            strncpy(str, a, len);
        str[len] = '\0';

#ifdef PY_PARSER_REQUIRES_FUTURE_KEYWORD
        if (type == NOTEQUAL) {
            if (!(ps->p_flags & CO_FUTURE_BARRY_AS_BDFL) &&
                            strcmp(str, "!=")) {
                PyObject_FREE(str);
                err_ret->error = E_SYNTAX;
                break;
            }
            else if ((ps->p_flags & CO_FUTURE_BARRY_AS_BDFL) &&
                            strcmp(str, "<>")) {
                PyObject_FREE(str);
                err_ret->expected = NOTEQUAL;
                err_ret->error = E_SYNTAX;
                break;
            }
        }
#endif

        /* Nodes of type STRING, especially multi line strings
           must be handled differently in order to get both
           the starting line number and the column offset right.
           (cf. issue 16806) */
        lineno = type == STRING ? tok->first_lineno : tok->lineno;
        line_start = type == STRING ? tok->multi_line_start : tok->line_start;
        if (a != NULL && a >= line_start) {
            col_offset = Py_SAFE_DOWNCAST(a - line_start,
                                          intptr_t, int);
        }
        else {
            col_offset = -1;
        }

        if (b != NULL && b >= tok->line_start) {
            end_col_offset = Py_SAFE_DOWNCAST(b - tok->line_start,
                                              intptr_t, int);
        }
        else {
            end_col_offset = -1;
        }
        // TODO: end line for multi-line strings (and "" \ "").
        if ((err_ret->error =
             PyParser_AddToken(ps, (int)type, str,
<<<<<<< HEAD
                               tok->lineno, col_offset, tok->lineno, end_col_offset,
=======
                               lineno, col_offset,
>>>>>>> 5bb146aa
                               &(err_ret->expected))) != E_OK) {
            if (err_ret->error != E_DONE) {
                PyObject_FREE(str);
                err_ret->token = type;
            }
            break;
        }
    }

    if (err_ret->error == E_DONE) {
        n = ps->p_tree;
        ps->p_tree = NULL;

#ifndef PGEN
        /* Check that the source for a single input statement really
           is a single statement by looking at what is left in the
           buffer after parsing.  Trailing whitespace and comments
           are OK.  */
        if (start == single_input) {
            char *cur = tok->cur;
            char c = *tok->cur;

            for (;;) {
                while (c == ' ' || c == '\t' || c == '\n' || c == '\014')
                    c = *++cur;

                if (!c)
                    break;

                if (c != '#') {
                    err_ret->error = E_BADSINGLE;
                    PyNode_Free(n);
                    n = NULL;
                    break;
                }

                /* Suck up comment. */
                while (c && c != '\n')
                    c = *++cur;
            }
        }
#endif
    }
    else
        n = NULL;

#ifdef PY_PARSER_REQUIRES_FUTURE_KEYWORD
    *flags = ps->p_flags;
#endif
    PyParser_Delete(ps);

    if (n == NULL) {
        if (tok->done == E_EOF)
            err_ret->error = E_EOF;
        err_ret->lineno = tok->lineno;
        if (tok->buf != NULL) {
            size_t len;
            assert(tok->cur - tok->buf < INT_MAX);
            /* if we've managed to parse a token, point the offset to its start,
             * else use the current reading position of the tokenizer
             */
            err_ret->offset = col_offset != -1 ? col_offset + 1 : ((int)(tok->cur - tok->buf));
            len = tok->inp - tok->buf;
            err_ret->text = (char *) PyObject_MALLOC(len + 1);
            if (err_ret->text != NULL) {
                if (len > 0)
                    strncpy(err_ret->text, tok->buf, len);
                err_ret->text[len] = '\0';
            }
        }
    } else if (tok->encoding != NULL) {
        /* 'nodes->n_str' uses PyObject_*, while 'tok->encoding' was
         * allocated using PyMem_
         */
        node* r = PyNode_New(encoding_decl);
        if (r)
            r->n_str = PyObject_MALLOC(strlen(tok->encoding)+1);
        if (!r || !r->n_str) {
            err_ret->error = E_NOMEM;
            if (r)
                PyObject_FREE(r);
            n = NULL;
            goto done;
        }
        strcpy(r->n_str, tok->encoding);
        PyMem_FREE(tok->encoding);
        tok->encoding = NULL;
        r->n_nchildren = 1;
        r->n_child = n;
        n = r;
    }

done:
    PyTokenizer_Free(tok);

    if (n != NULL) {
        _finalize_end_pos(n);
    }
    return n;
}

static int
initerr(perrdetail *err_ret, PyObject *filename)
{
    err_ret->error = E_OK;
    err_ret->lineno = 0;
    err_ret->offset = 0;
    err_ret->text = NULL;
    err_ret->token = -1;
    err_ret->expected = -1;
#ifndef PGEN
    if (filename) {
        Py_INCREF(filename);
        err_ret->filename = filename;
    }
    else {
        err_ret->filename = PyUnicode_FromString("<string>");
        if (err_ret->filename == NULL) {
            err_ret->error = E_ERROR;
            return -1;
        }
    }
#endif
    return 0;
}<|MERGE_RESOLUTION|>--- conflicted
+++ resolved
@@ -270,8 +270,8 @@
             col_offset = -1;
         }
 
-        if (b != NULL && b >= tok->line_start) {
-            end_col_offset = Py_SAFE_DOWNCAST(b - tok->line_start,
+        if (b != NULL && b >= line_start) {
+            end_col_offset = Py_SAFE_DOWNCAST(b - line_start,
                                               intptr_t, int);
         }
         else {
@@ -280,11 +280,7 @@
         // TODO: end line for multi-line strings (and "" \ "").
         if ((err_ret->error =
              PyParser_AddToken(ps, (int)type, str,
-<<<<<<< HEAD
-                               tok->lineno, col_offset, tok->lineno, end_col_offset,
-=======
-                               lineno, col_offset,
->>>>>>> 5bb146aa
+                               lineno, col_offset, lineno, end_col_offset,
                                &(err_ret->expected))) != E_OK) {
             if (err_ret->error != E_DONE) {
                 PyObject_FREE(str);
