# Wrapper module for _ssl, providing some additional facilities
# implemented in Python.  Written by Bill Janssen.

"""This module provides some more Pythonic support for SSL.

Object types:

  SSLSocket -- subtype of socket.socket which does SSL over the socket

Exceptions:

  SSLError -- exception raised for I/O errors

Functions:

  cert_time_to_seconds -- convert time string used for certificate
                          notBefore and notAfter functions to integer
                          seconds past the Epoch (the time values
                          returned from time.time())

  get_server_certificate (addr, ssl_version, ca_certs, timeout) -- Retrieve the
                          certificate from the server at the specified
                          address and return it as a PEM-encoded string


Integer constants:

SSL_ERROR_ZERO_RETURN
SSL_ERROR_WANT_READ
SSL_ERROR_WANT_WRITE
SSL_ERROR_WANT_X509_LOOKUP
SSL_ERROR_SYSCALL
SSL_ERROR_SSL
SSL_ERROR_WANT_CONNECT

SSL_ERROR_EOF
SSL_ERROR_INVALID_ERROR_CODE

The following group define certificate requirements that one side is
allowing/requiring from the other side:

CERT_NONE - no certificates from the other side are required (or will
            be looked at if provided)
CERT_OPTIONAL - certificates are not required, but if provided will be
                validated, and if validation fails, the connection will
                also fail
CERT_REQUIRED - certificates are required, and will be validated, and
                if validation fails, the connection will also fail

The following constants identify various SSL protocol variants:

PROTOCOL_SSLv2
PROTOCOL_SSLv3
PROTOCOL_SSLv23
PROTOCOL_TLS
PROTOCOL_TLS_CLIENT
PROTOCOL_TLS_SERVER
PROTOCOL_TLSv1
PROTOCOL_TLSv1_1
PROTOCOL_TLSv1_2

The following constants identify various SSL alert message descriptions as per
http://www.iana.org/assignments/tls-parameters/tls-parameters.xml#tls-parameters-6

ALERT_DESCRIPTION_CLOSE_NOTIFY
ALERT_DESCRIPTION_UNEXPECTED_MESSAGE
ALERT_DESCRIPTION_BAD_RECORD_MAC
ALERT_DESCRIPTION_RECORD_OVERFLOW
ALERT_DESCRIPTION_DECOMPRESSION_FAILURE
ALERT_DESCRIPTION_HANDSHAKE_FAILURE
ALERT_DESCRIPTION_BAD_CERTIFICATE
ALERT_DESCRIPTION_UNSUPPORTED_CERTIFICATE
ALERT_DESCRIPTION_CERTIFICATE_REVOKED
ALERT_DESCRIPTION_CERTIFICATE_EXPIRED
ALERT_DESCRIPTION_CERTIFICATE_UNKNOWN
ALERT_DESCRIPTION_ILLEGAL_PARAMETER
ALERT_DESCRIPTION_UNKNOWN_CA
ALERT_DESCRIPTION_ACCESS_DENIED
ALERT_DESCRIPTION_DECODE_ERROR
ALERT_DESCRIPTION_DECRYPT_ERROR
ALERT_DESCRIPTION_PROTOCOL_VERSION
ALERT_DESCRIPTION_INSUFFICIENT_SECURITY
ALERT_DESCRIPTION_INTERNAL_ERROR
ALERT_DESCRIPTION_USER_CANCELLED
ALERT_DESCRIPTION_NO_RENEGOTIATION
ALERT_DESCRIPTION_UNSUPPORTED_EXTENSION
ALERT_DESCRIPTION_CERTIFICATE_UNOBTAINABLE
ALERT_DESCRIPTION_UNRECOGNIZED_NAME
ALERT_DESCRIPTION_BAD_CERTIFICATE_STATUS_RESPONSE
ALERT_DESCRIPTION_BAD_CERTIFICATE_HASH_VALUE
ALERT_DESCRIPTION_UNKNOWN_PSK_IDENTITY
"""

import sys
import os
from collections import namedtuple
from enum import Enum as _Enum, IntEnum as _IntEnum, IntFlag as _IntFlag
from enum import _simple_enum

import _ssl             # if we can't import it, let the error propagate

from _ssl import OPENSSL_VERSION_NUMBER, OPENSSL_VERSION_INFO, OPENSSL_VERSION
from _ssl import _SSLContext, MemoryBIO, SSLSession
from _ssl import (
    SSLError, SSLZeroReturnError, SSLWantReadError, SSLWantWriteError,
    SSLSyscallError, SSLEOFError, SSLCertVerificationError
    )
from _ssl import txt2obj as _txt2obj, nid2obj as _nid2obj
<<<<<<< HEAD
from _ssl import RAND_status, RAND_add, RAND_bytes, RAND_pseudo_bytes
=======
from _ssl import RAND_status, RAND_add, RAND_bytes
try:
    from _ssl import RAND_egd
except ImportError:
    # LibreSSL does not provide RAND_egd
    pass


>>>>>>> cd265952
from _ssl import (
    HAS_SNI, HAS_ECDH, HAS_NPN, HAS_ALPN, HAS_SSLv2, HAS_SSLv3, HAS_TLSv1,
    HAS_TLSv1_1, HAS_TLSv1_2, HAS_TLSv1_3
)
from _ssl import _DEFAULT_CIPHERS, _OPENSSL_API_VERSION

_IntEnum._convert_(
    '_SSLMethod', __name__,
    lambda name: name.startswith('PROTOCOL_') and name != 'PROTOCOL_SSLv23',
    source=_ssl)

_IntFlag._convert_(
    'Options', __name__,
    lambda name: name.startswith('OP_'),
    source=_ssl)

_IntEnum._convert_(
    'AlertDescription', __name__,
    lambda name: name.startswith('ALERT_DESCRIPTION_'),
    source=_ssl)

_IntEnum._convert_(
    'SSLErrorNumber', __name__,
    lambda name: name.startswith('SSL_ERROR_'),
    source=_ssl)

_IntFlag._convert_(
    'VerifyFlags', __name__,
    lambda name: name.startswith('VERIFY_'),
    source=_ssl)

_IntEnum._convert_(
    'VerifyMode', __name__,
    lambda name: name.startswith('CERT_'),
    source=_ssl)

PROTOCOL_SSLv23 = _SSLMethod.PROTOCOL_SSLv23 = _SSLMethod.PROTOCOL_TLS
_PROTOCOL_NAMES = {value: name for name, value in _SSLMethod.__members__.items()}

_SSLv2_IF_EXISTS = getattr(_SSLMethod, 'PROTOCOL_SSLv2', None)


@_simple_enum(_IntEnum)
class TLSVersion:
    MINIMUM_SUPPORTED = _ssl.PROTO_MINIMUM_SUPPORTED
    SSLv3 = _ssl.PROTO_SSLv3
    TLSv1 = _ssl.PROTO_TLSv1
    TLSv1_1 = _ssl.PROTO_TLSv1_1
    TLSv1_2 = _ssl.PROTO_TLSv1_2
    TLSv1_3 = _ssl.PROTO_TLSv1_3
    MAXIMUM_SUPPORTED = _ssl.PROTO_MAXIMUM_SUPPORTED


@_simple_enum(_IntEnum)
class _TLSContentType:
    """Content types (record layer)

    See RFC 8446, section B.1
    """
    CHANGE_CIPHER_SPEC = 20
    ALERT = 21
    HANDSHAKE = 22
    APPLICATION_DATA = 23
    # pseudo content types
    HEADER = 0x100
    INNER_CONTENT_TYPE = 0x101


@_simple_enum(_IntEnum)
class _TLSAlertType:
    """Alert types for TLSContentType.ALERT messages

    See RFC 8466, section B.2
    """
    CLOSE_NOTIFY = 0
    UNEXPECTED_MESSAGE = 10
    BAD_RECORD_MAC = 20
    DECRYPTION_FAILED = 21
    RECORD_OVERFLOW = 22
    DECOMPRESSION_FAILURE = 30
    HANDSHAKE_FAILURE = 40
    NO_CERTIFICATE = 41
    BAD_CERTIFICATE = 42
    UNSUPPORTED_CERTIFICATE = 43
    CERTIFICATE_REVOKED = 44
    CERTIFICATE_EXPIRED = 45
    CERTIFICATE_UNKNOWN = 46
    ILLEGAL_PARAMETER = 47
    UNKNOWN_CA = 48
    ACCESS_DENIED = 49
    DECODE_ERROR = 50
    DECRYPT_ERROR = 51
    EXPORT_RESTRICTION = 60
    PROTOCOL_VERSION = 70
    INSUFFICIENT_SECURITY = 71
    INTERNAL_ERROR = 80
    INAPPROPRIATE_FALLBACK = 86
    USER_CANCELED = 90
    NO_RENEGOTIATION = 100
    MISSING_EXTENSION = 109
    UNSUPPORTED_EXTENSION = 110
    CERTIFICATE_UNOBTAINABLE = 111
    UNRECOGNIZED_NAME = 112
    BAD_CERTIFICATE_STATUS_RESPONSE = 113
    BAD_CERTIFICATE_HASH_VALUE = 114
    UNKNOWN_PSK_IDENTITY = 115
    CERTIFICATE_REQUIRED = 116
    NO_APPLICATION_PROTOCOL = 120


@_simple_enum(_IntEnum)
class _TLSMessageType:
    """Message types (handshake protocol)

    See RFC 8446, section B.3
    """
    HELLO_REQUEST = 0
    CLIENT_HELLO = 1
    SERVER_HELLO = 2
    HELLO_VERIFY_REQUEST = 3
    NEWSESSION_TICKET = 4
    END_OF_EARLY_DATA = 5
    HELLO_RETRY_REQUEST = 6
    ENCRYPTED_EXTENSIONS = 8
    CERTIFICATE = 11
    SERVER_KEY_EXCHANGE = 12
    CERTIFICATE_REQUEST = 13
    SERVER_DONE = 14
    CERTIFICATE_VERIFY = 15
    CLIENT_KEY_EXCHANGE = 16
    FINISHED = 20
    CERTIFICATE_URL = 21
    CERTIFICATE_STATUS = 22
    SUPPLEMENTAL_DATA = 23
    KEY_UPDATE = 24
    NEXT_PROTO = 67
    MESSAGE_HASH = 254
    CHANGE_CIPHER_SPEC = 0x0101


if sys.platform == "win32":
    from _ssl import enum_certificates, enum_crls

from socket import socket, SOCK_STREAM, create_connection
from socket import SOL_SOCKET, SO_TYPE, _GLOBAL_DEFAULT_TIMEOUT
import socket as _socket
import base64        # for DER-to-PEM translation
import errno
import warnings


socket_error = OSError  # keep that public name in module namespace

CHANNEL_BINDING_TYPES = ['tls-unique']

HAS_NEVER_CHECK_COMMON_NAME = hasattr(_ssl, 'HOSTFLAG_NEVER_CHECK_SUBJECT')


_RESTRICTED_SERVER_CIPHERS = _DEFAULT_CIPHERS

CertificateError = SSLCertVerificationError


def _dnsname_match(dn, hostname):
    """Matching according to RFC 6125, section 6.4.3

    - Hostnames are compared lower-case.
    - For IDNA, both dn and hostname must be encoded as IDN A-label (ACE).
    - Partial wildcards like 'www*.example.org', multiple wildcards, sole
      wildcard or wildcards in labels other then the left-most label are not
      supported and a CertificateError is raised.
    - A wildcard must match at least one character.
    """
    if not dn:
        return False

    wildcards = dn.count('*')
    # speed up common case w/o wildcards
    if not wildcards:
        return dn.lower() == hostname.lower()

    if wildcards > 1:
        raise CertificateError(
            "too many wildcards in certificate DNS name: {!r}.".format(dn))

    dn_leftmost, sep, dn_remainder = dn.partition('.')

    if '*' in dn_remainder:
        # Only match wildcard in leftmost segment.
        raise CertificateError(
            "wildcard can only be present in the leftmost label: "
            "{!r}.".format(dn))

    if not sep:
        # no right side
        raise CertificateError(
            "sole wildcard without additional labels are not support: "
            "{!r}.".format(dn))

    if dn_leftmost != '*':
        # no partial wildcard matching
        raise CertificateError(
            "partial wildcards in leftmost label are not supported: "
            "{!r}.".format(dn))

    hostname_leftmost, sep, hostname_remainder = hostname.partition('.')
    if not hostname_leftmost or not sep:
        # wildcard must match at least one char
        return False
    return dn_remainder.lower() == hostname_remainder.lower()


def _inet_paton(ipname):
    """Try to convert an IP address to packed binary form

    Supports IPv4 addresses on all platforms and IPv6 on platforms with IPv6
    support.
    """
    # inet_aton() also accepts strings like '1', '127.1', some also trailing
    # data like '127.0.0.1 whatever'.
    try:
        addr = _socket.inet_aton(ipname)
    except OSError:
        # not an IPv4 address
        pass
    else:
        if _socket.inet_ntoa(addr) == ipname:
            # only accept injective ipnames
            return addr
        else:
            # refuse for short IPv4 notation and additional trailing data
            raise ValueError(
                "{!r} is not a quad-dotted IPv4 address.".format(ipname)
            )

    try:
        return _socket.inet_pton(_socket.AF_INET6, ipname)
    except OSError:
        raise ValueError("{!r} is neither an IPv4 nor an IP6 "
                         "address.".format(ipname))
    except AttributeError:
        # AF_INET6 not available
        pass

    raise ValueError("{!r} is not an IPv4 address.".format(ipname))


def _ipaddress_match(cert_ipaddress, host_ip):
    """Exact matching of IP addresses.

    RFC 6125 explicitly doesn't define an algorithm for this
    (section 1.7.2 - "Out of Scope").
    """
    # OpenSSL may add a trailing newline to a subjectAltName's IP address,
    # commonly with IPv6 addresses. Strip off trailing \n.
    ip = _inet_paton(cert_ipaddress.rstrip())
    return ip == host_ip


DefaultVerifyPaths = namedtuple("DefaultVerifyPaths",
    "cafile capath openssl_cafile_env openssl_cafile openssl_capath_env "
    "openssl_capath")

def get_default_verify_paths():
    """Return paths to default cafile and capath.
    """
    parts = _ssl.get_default_verify_paths()

    # environment vars shadow paths
    cafile = os.environ.get(parts[0], parts[1])
    capath = os.environ.get(parts[2], parts[3])

    return DefaultVerifyPaths(cafile if os.path.isfile(cafile) else None,
                              capath if os.path.isdir(capath) else None,
                              *parts)


class _ASN1Object(namedtuple("_ASN1Object", "nid shortname longname oid")):
    """ASN.1 object identifier lookup
    """
    __slots__ = ()

    def __new__(cls, oid):
        return super().__new__(cls, *_txt2obj(oid, name=False))

    @classmethod
    def fromnid(cls, nid):
        """Create _ASN1Object from OpenSSL numeric ID
        """
        return super().__new__(cls, *_nid2obj(nid))

    @classmethod
    def fromname(cls, name):
        """Create _ASN1Object from short name, long name or OID
        """
        return super().__new__(cls, *_txt2obj(name, name=True))


class Purpose(_ASN1Object, _Enum):
    """SSLContext purpose flags with X509v3 Extended Key Usage objects
    """
    SERVER_AUTH = '1.3.6.1.5.5.7.3.1'
    CLIENT_AUTH = '1.3.6.1.5.5.7.3.2'


class SSLContext(_SSLContext):
    """An SSLContext holds various SSL-related configuration options and
    data, such as certificates and possibly a private key."""
    _windows_cert_stores = ("CA", "ROOT")

    sslsocket_class = None  # SSLSocket is assigned later.
    sslobject_class = None  # SSLObject is assigned later.

    def __new__(cls, protocol=None, *args, **kwargs):
        if protocol is None:
            warnings.warn(
                "ssl.SSLContext() without protocol argument is deprecated.",
                category=DeprecationWarning,
                stacklevel=2
            )
            protocol = PROTOCOL_TLS
        self = _SSLContext.__new__(cls, protocol)
        return self

    def _encode_hostname(self, hostname):
        if hostname is None:
            return None
        elif isinstance(hostname, str):
            return hostname.encode('idna').decode('ascii')
        else:
            return hostname.decode('ascii')

    def wrap_socket(self, sock, server_side=False,
                    do_handshake_on_connect=True,
                    suppress_ragged_eofs=True,
                    server_hostname=None, session=None):
        # SSLSocket class handles server_hostname encoding before it calls
        # ctx._wrap_socket()
        return self.sslsocket_class._create(
            sock=sock,
            server_side=server_side,
            do_handshake_on_connect=do_handshake_on_connect,
            suppress_ragged_eofs=suppress_ragged_eofs,
            server_hostname=server_hostname,
            context=self,
            session=session
        )

    def wrap_bio(self, incoming, outgoing, server_side=False,
                 server_hostname=None, session=None):
        # Need to encode server_hostname here because _wrap_bio() can only
        # handle ASCII str.
        return self.sslobject_class._create(
            incoming, outgoing, server_side=server_side,
            server_hostname=self._encode_hostname(server_hostname),
            session=session, context=self,
        )

    def set_npn_protocols(self, npn_protocols):
        warnings.warn(
            "ssl NPN is deprecated, use ALPN instead",
            DeprecationWarning,
            stacklevel=2
        )
        protos = bytearray()
        for protocol in npn_protocols:
            b = bytes(protocol, 'ascii')
            if len(b) == 0 or len(b) > 255:
                raise SSLError('NPN protocols must be 1 to 255 in length')
            protos.append(len(b))
            protos.extend(b)

        self._set_npn_protocols(protos)

    def set_servername_callback(self, server_name_callback):
        if server_name_callback is None:
            self.sni_callback = None
        else:
            if not callable(server_name_callback):
                raise TypeError("not a callable object")

            def shim_cb(sslobj, servername, sslctx):
                servername = self._encode_hostname(servername)
                return server_name_callback(sslobj, servername, sslctx)

            self.sni_callback = shim_cb

    def set_alpn_protocols(self, alpn_protocols):
        protos = bytearray()
        for protocol in alpn_protocols:
            b = bytes(protocol, 'ascii')
            if len(b) == 0 or len(b) > 255:
                raise SSLError('ALPN protocols must be 1 to 255 in length')
            protos.append(len(b))
            protos.extend(b)

        self._set_alpn_protocols(protos)

    def _load_windows_store_certs(self, storename, purpose):
        certs = bytearray()
        try:
            for cert, encoding, trust in enum_certificates(storename):
                # CA certs are never PKCS#7 encoded
                if encoding == "x509_asn":
                    if trust is True or purpose.oid in trust:
                        certs.extend(cert)
        except PermissionError:
            warnings.warn("unable to enumerate Windows certificate store")
        if certs:
            self.load_verify_locations(cadata=certs)
        return certs

    def load_default_certs(self, purpose=Purpose.SERVER_AUTH):
        if not isinstance(purpose, _ASN1Object):
            raise TypeError(purpose)
        if sys.platform == "win32":
            for storename in self._windows_cert_stores:
                self._load_windows_store_certs(storename, purpose)
        self.set_default_verify_paths()

    if hasattr(_SSLContext, 'minimum_version'):
        @property
        def minimum_version(self):
            return TLSVersion(super().minimum_version)

        @minimum_version.setter
        def minimum_version(self, value):
            if value == TLSVersion.SSLv3:
                self.options &= ~Options.OP_NO_SSLv3
            super(SSLContext, SSLContext).minimum_version.__set__(self, value)

        @property
        def maximum_version(self):
            return TLSVersion(super().maximum_version)

        @maximum_version.setter
        def maximum_version(self, value):
            super(SSLContext, SSLContext).maximum_version.__set__(self, value)

    @property
    def options(self):
        return Options(super().options)

    @options.setter
    def options(self, value):
        super(SSLContext, SSLContext).options.__set__(self, value)

    if hasattr(_ssl, 'HOSTFLAG_NEVER_CHECK_SUBJECT'):
        @property
        def hostname_checks_common_name(self):
            ncs = self._host_flags & _ssl.HOSTFLAG_NEVER_CHECK_SUBJECT
            return ncs != _ssl.HOSTFLAG_NEVER_CHECK_SUBJECT

        @hostname_checks_common_name.setter
        def hostname_checks_common_name(self, value):
            if value:
                self._host_flags &= ~_ssl.HOSTFLAG_NEVER_CHECK_SUBJECT
            else:
                self._host_flags |= _ssl.HOSTFLAG_NEVER_CHECK_SUBJECT
    else:
        @property
        def hostname_checks_common_name(self):
            return True

    @property
    def _msg_callback(self):
        """TLS message callback

        The message callback provides a debugging hook to analyze TLS
        connections. The callback is called for any TLS protocol message
        (header, handshake, alert, and more), but not for application data.
        Due to technical  limitations, the callback can't be used to filter
        traffic or to abort a connection. Any exception raised in the
        callback is delayed until the handshake, read, or write operation
        has been performed.

        def msg_cb(conn, direction, version, content_type, msg_type, data):
            pass

        conn
            :class:`SSLSocket` or :class:`SSLObject` instance
        direction
            ``read`` or ``write``
        version
            :class:`TLSVersion` enum member or int for unknown version. For a
            frame header, it's the header version.
        content_type
            :class:`_TLSContentType` enum member or int for unsupported
            content type.
        msg_type
            Either a :class:`_TLSContentType` enum number for a header
            message, a :class:`_TLSAlertType` enum member for an alert
            message, a :class:`_TLSMessageType` enum member for other
            messages, or int for unsupported message types.
        data
            Raw, decrypted message content as bytes
        """
        inner = super()._msg_callback
        if inner is not None:
            return inner.user_function
        else:
            return None

    @_msg_callback.setter
    def _msg_callback(self, callback):
        if callback is None:
            super(SSLContext, SSLContext)._msg_callback.__set__(self, None)
            return

        if not hasattr(callback, '__call__'):
            raise TypeError(f"{callback} is not callable.")

        def inner(conn, direction, version, content_type, msg_type, data):
            try:
                version = TLSVersion(version)
            except ValueError:
                pass

            try:
                content_type = _TLSContentType(content_type)
            except ValueError:
                pass

            if content_type == _TLSContentType.HEADER:
                msg_enum = _TLSContentType
            elif content_type == _TLSContentType.ALERT:
                msg_enum = _TLSAlertType
            else:
                msg_enum = _TLSMessageType
            try:
                msg_type = msg_enum(msg_type)
            except ValueError:
                pass

            return callback(conn, direction, version,
                            content_type, msg_type, data)

        inner.user_function = callback

        super(SSLContext, SSLContext)._msg_callback.__set__(self, inner)

    @property
    def protocol(self):
        return _SSLMethod(super().protocol)

    @property
    def verify_flags(self):
        return VerifyFlags(super().verify_flags)

    @verify_flags.setter
    def verify_flags(self, value):
        super(SSLContext, SSLContext).verify_flags.__set__(self, value)

    @property
    def verify_mode(self):
        value = super().verify_mode
        try:
            return VerifyMode(value)
        except ValueError:
            return value

    @verify_mode.setter
    def verify_mode(self, value):
        super(SSLContext, SSLContext).verify_mode.__set__(self, value)


def create_default_context(purpose=Purpose.SERVER_AUTH, *, cafile=None,
                           capath=None, cadata=None):
    """Create a SSLContext object with default settings.

    NOTE: The protocol and settings may change anytime without prior
          deprecation. The values represent a fair balance between maximum
          compatibility and security.
    """
    if not isinstance(purpose, _ASN1Object):
        raise TypeError(purpose)

    # SSLContext sets OP_NO_SSLv2, OP_NO_SSLv3, OP_NO_COMPRESSION,
    # OP_CIPHER_SERVER_PREFERENCE, OP_SINGLE_DH_USE and OP_SINGLE_ECDH_USE
    # by default.
    if purpose == Purpose.SERVER_AUTH:
        # verify certs and host name in client mode
        context = SSLContext(PROTOCOL_TLS_CLIENT)
        context.verify_mode = CERT_REQUIRED
        context.check_hostname = True
    elif purpose == Purpose.CLIENT_AUTH:
        context = SSLContext(PROTOCOL_TLS_SERVER)
    else:
        raise ValueError(purpose)

    if cafile or capath or cadata:
        context.load_verify_locations(cafile, capath, cadata)
    elif context.verify_mode != CERT_NONE:
        # no explicit cafile, capath or cadata but the verify mode is
        # CERT_OPTIONAL or CERT_REQUIRED. Let's try to load default system
        # root CA certificates for the given purpose. This may fail silently.
        context.load_default_certs(purpose)
    # OpenSSL 1.1.1 keylog file
    if hasattr(context, 'keylog_filename'):
        keylogfile = os.environ.get('SSLKEYLOGFILE')
        if keylogfile and not sys.flags.ignore_environment:
            context.keylog_filename = keylogfile
    return context

def _create_unverified_context(protocol=None, *, cert_reqs=CERT_NONE,
                           check_hostname=False, purpose=Purpose.SERVER_AUTH,
                           certfile=None, keyfile=None,
                           cafile=None, capath=None, cadata=None):
    """Create a SSLContext object for Python stdlib modules

    All Python stdlib modules shall use this function to create SSLContext
    objects in order to keep common settings in one place. The configuration
    is less restrict than create_default_context()'s to increase backward
    compatibility.
    """
    if not isinstance(purpose, _ASN1Object):
        raise TypeError(purpose)

    # SSLContext sets OP_NO_SSLv2, OP_NO_SSLv3, OP_NO_COMPRESSION,
    # OP_CIPHER_SERVER_PREFERENCE, OP_SINGLE_DH_USE and OP_SINGLE_ECDH_USE
    # by default.
    if purpose == Purpose.SERVER_AUTH:
        # verify certs and host name in client mode
        if protocol is None:
            protocol = PROTOCOL_TLS_CLIENT
    elif purpose == Purpose.CLIENT_AUTH:
        if protocol is None:
            protocol = PROTOCOL_TLS_SERVER
    else:
        raise ValueError(purpose)

    context = SSLContext(protocol)
    context.check_hostname = check_hostname
    if cert_reqs is not None:
        context.verify_mode = cert_reqs
    if check_hostname:
        context.check_hostname = True

    if keyfile and not certfile:
        raise ValueError("certfile must be specified")
    if certfile or keyfile:
        context.load_cert_chain(certfile, keyfile)

    # load CA root certs
    if cafile or capath or cadata:
        context.load_verify_locations(cafile, capath, cadata)
    elif context.verify_mode != CERT_NONE:
        # no explicit cafile, capath or cadata but the verify mode is
        # CERT_OPTIONAL or CERT_REQUIRED. Let's try to load default system
        # root CA certificates for the given purpose. This may fail silently.
        context.load_default_certs(purpose)
    # OpenSSL 1.1.1 keylog file
    if hasattr(context, 'keylog_filename'):
        keylogfile = os.environ.get('SSLKEYLOGFILE')
        if keylogfile and not sys.flags.ignore_environment:
            context.keylog_filename = keylogfile
    return context

# Used by http.client if no context is explicitly passed.
_create_default_https_context = create_default_context


# Backwards compatibility alias, even though it's not a public name.
_create_stdlib_context = _create_unverified_context


class SSLObject:
    """This class implements an interface on top of a low-level SSL object as
    implemented by OpenSSL. This object captures the state of an SSL connection
    but does not provide any network IO itself. IO needs to be performed
    through separate "BIO" objects which are OpenSSL's IO abstraction layer.

    This class does not have a public constructor. Instances are returned by
    ``SSLContext.wrap_bio``. This class is typically used by framework authors
    that want to implement asynchronous IO for SSL through memory buffers.

    When compared to ``SSLSocket``, this object lacks the following features:

     * Any form of network IO, including methods such as ``recv`` and ``send``.
     * The ``do_handshake_on_connect`` and ``suppress_ragged_eofs`` machinery.
    """
    def __init__(self, *args, **kwargs):
        raise TypeError(
            f"{self.__class__.__name__} does not have a public "
            f"constructor. Instances are returned by SSLContext.wrap_bio()."
        )

    @classmethod
    def _create(cls, incoming, outgoing, server_side=False,
                 server_hostname=None, session=None, context=None):
        self = cls.__new__(cls)
        sslobj = context._wrap_bio(
            incoming, outgoing, server_side=server_side,
            server_hostname=server_hostname,
            owner=self, session=session
        )
        self._sslobj = sslobj
        return self

    @property
    def context(self):
        """The SSLContext that is currently in use."""
        return self._sslobj.context

    @context.setter
    def context(self, ctx):
        self._sslobj.context = ctx

    @property
    def session(self):
        """The SSLSession for client socket."""
        return self._sslobj.session

    @session.setter
    def session(self, session):
        self._sslobj.session = session

    @property
    def session_reused(self):
        """Was the client session reused during handshake"""
        return self._sslobj.session_reused

    @property
    def server_side(self):
        """Whether this is a server-side socket."""
        return self._sslobj.server_side

    @property
    def server_hostname(self):
        """The currently set server hostname (for SNI), or ``None`` if no
        server hostname is set."""
        return self._sslobj.server_hostname

    def read(self, len=1024, buffer=None):
        """Read up to 'len' bytes from the SSL object and return them.

        If 'buffer' is provided, read into this buffer and return the number of
        bytes read.
        """
        if buffer is not None:
            v = self._sslobj.read(len, buffer)
        else:
            v = self._sslobj.read(len)
        return v

    def write(self, data):
        """Write 'data' to the SSL object and return the number of bytes
        written.

        The 'data' argument must support the buffer interface.
        """
        return self._sslobj.write(data)

    def getpeercert(self, binary_form=False):
        """Returns a formatted version of the data in the certificate provided
        by the other end of the SSL channel.

        Return None if no certificate was provided, {} if a certificate was
        provided, but not validated.
        """
        return self._sslobj.getpeercert(binary_form)

    def selected_npn_protocol(self):
        """Return the currently selected NPN protocol as a string, or ``None``
        if a next protocol was not negotiated or if NPN is not supported by one
        of the peers."""
        warnings.warn(
            "ssl NPN is deprecated, use ALPN instead",
            DeprecationWarning,
            stacklevel=2
        )

    def selected_alpn_protocol(self):
        """Return the currently selected ALPN protocol as a string, or ``None``
        if a next protocol was not negotiated or if ALPN is not supported by one
        of the peers."""
        return self._sslobj.selected_alpn_protocol()

    def cipher(self):
        """Return the currently selected cipher as a 3-tuple ``(name,
        ssl_version, secret_bits)``."""
        return self._sslobj.cipher()

    def shared_ciphers(self):
        """Return a list of ciphers shared by the client during the handshake or
        None if this is not a valid server connection.
        """
        return self._sslobj.shared_ciphers()

    def compression(self):
        """Return the current compression algorithm in use, or ``None`` if
        compression was not negotiated or not supported by one of the peers."""
        return self._sslobj.compression()

    def pending(self):
        """Return the number of bytes that can be read immediately."""
        return self._sslobj.pending()

    def do_handshake(self):
        """Start the SSL/TLS handshake."""
        self._sslobj.do_handshake()

    def unwrap(self):
        """Start the SSL shutdown handshake."""
        return self._sslobj.shutdown()

    def get_channel_binding(self, cb_type="tls-unique"):
        """Get channel binding data for current connection.  Raise ValueError
        if the requested `cb_type` is not supported.  Return bytes of the data
        or None if the data is not available (e.g. before the handshake)."""
        return self._sslobj.get_channel_binding(cb_type)

    def version(self):
        """Return a string identifying the protocol version used by the
        current SSL channel. """
        return self._sslobj.version()

    def verify_client_post_handshake(self):
        return self._sslobj.verify_client_post_handshake()


def _sslcopydoc(func):
    """Copy docstring from SSLObject to SSLSocket"""
    func.__doc__ = getattr(SSLObject, func.__name__).__doc__
    return func


class SSLSocket(socket):
    """This class implements a subtype of socket.socket that wraps
    the underlying OS socket in an SSL context when necessary, and
    provides read and write methods over that channel. """

    def __init__(self, *args, **kwargs):
        raise TypeError(
            f"{self.__class__.__name__} does not have a public "
            f"constructor. Instances are returned by "
            f"SSLContext.wrap_socket()."
        )

    @classmethod
    def _create(cls, sock, server_side=False, do_handshake_on_connect=True,
                suppress_ragged_eofs=True, server_hostname=None,
                context=None, session=None):
        if sock.getsockopt(SOL_SOCKET, SO_TYPE) != SOCK_STREAM:
            raise NotImplementedError("only stream sockets are supported")
        if server_side:
            if server_hostname:
                raise ValueError("server_hostname can only be specified "
                                 "in client mode")
            if session is not None:
                raise ValueError("session can only be specified in "
                                 "client mode")
        if context.check_hostname and not server_hostname:
            raise ValueError("check_hostname requires server_hostname")

        kwargs = dict(
            family=sock.family, type=sock.type, proto=sock.proto,
            fileno=sock.fileno()
        )
        self = cls.__new__(cls, **kwargs)
        super(SSLSocket, self).__init__(**kwargs)
        self.settimeout(sock.gettimeout())
        sock.detach()

        self._context = context
        self._session = session
        self._closed = False
        self._sslobj = None
        self.server_side = server_side
        self.server_hostname = context._encode_hostname(server_hostname)
        self.do_handshake_on_connect = do_handshake_on_connect
        self.suppress_ragged_eofs = suppress_ragged_eofs

        # See if we are connected
        try:
            self.getpeername()
        except OSError as e:
            if e.errno != errno.ENOTCONN:
                raise
            connected = False
        else:
            connected = True

        self._connected = connected
        if connected:
            # create the SSL object
            try:
                self._sslobj = self._context._wrap_socket(
                    self, server_side, self.server_hostname,
                    owner=self, session=self._session,
                )
                if do_handshake_on_connect:
                    timeout = self.gettimeout()
                    if timeout == 0.0:
                        # non-blocking
                        raise ValueError("do_handshake_on_connect should not be specified for non-blocking sockets")
                    self.do_handshake()
            except (OSError, ValueError):
                self.close()
                raise
        return self

    @property
    @_sslcopydoc
    def context(self):
        return self._context

    @context.setter
    def context(self, ctx):
        self._context = ctx
        self._sslobj.context = ctx

    @property
    @_sslcopydoc
    def session(self):
        if self._sslobj is not None:
            return self._sslobj.session

    @session.setter
    def session(self, session):
        self._session = session
        if self._sslobj is not None:
            self._sslobj.session = session

    @property
    @_sslcopydoc
    def session_reused(self):
        if self._sslobj is not None:
            return self._sslobj.session_reused

    def dup(self):
        raise NotImplementedError("Can't dup() %s instances" %
                                  self.__class__.__name__)

    def _checkClosed(self, msg=None):
        # raise an exception here if you wish to check for spurious closes
        pass

    def _check_connected(self):
        if not self._connected:
            # getpeername() will raise ENOTCONN if the socket is really
            # not connected; note that we can be connected even without
            # _connected being set, e.g. if connect() first returned
            # EAGAIN.
            self.getpeername()

    def read(self, len=1024, buffer=None):
        """Read up to LEN bytes and return them.
        Return zero-length string on EOF."""

        self._checkClosed()
        if self._sslobj is None:
            raise ValueError("Read on closed or unwrapped SSL socket.")
        try:
            if buffer is not None:
                return self._sslobj.read(len, buffer)
            else:
                return self._sslobj.read(len)
        except SSLError as x:
            if x.args[0] == SSL_ERROR_EOF and self.suppress_ragged_eofs:
                if buffer is not None:
                    return 0
                else:
                    return b''
            else:
                raise

    def write(self, data):
        """Write DATA to the underlying SSL channel.  Returns
        number of bytes of DATA actually transmitted."""

        self._checkClosed()
        if self._sslobj is None:
            raise ValueError("Write on closed or unwrapped SSL socket.")
        return self._sslobj.write(data)

    @_sslcopydoc
    def getpeercert(self, binary_form=False):
        self._checkClosed()
        self._check_connected()
        return self._sslobj.getpeercert(binary_form)

    @_sslcopydoc
    def selected_npn_protocol(self):
        self._checkClosed()
        warnings.warn(
            "ssl NPN is deprecated, use ALPN instead",
            DeprecationWarning,
            stacklevel=2
        )
        return None

    @_sslcopydoc
    def selected_alpn_protocol(self):
        self._checkClosed()
        if self._sslobj is None or not _ssl.HAS_ALPN:
            return None
        else:
            return self._sslobj.selected_alpn_protocol()

    @_sslcopydoc
    def cipher(self):
        self._checkClosed()
        if self._sslobj is None:
            return None
        else:
            return self._sslobj.cipher()

    @_sslcopydoc
    def shared_ciphers(self):
        self._checkClosed()
        if self._sslobj is None:
            return None
        else:
            return self._sslobj.shared_ciphers()

    @_sslcopydoc
    def compression(self):
        self._checkClosed()
        if self._sslobj is None:
            return None
        else:
            return self._sslobj.compression()

    def send(self, data, flags=0):
        self._checkClosed()
        if self._sslobj is not None:
            if flags != 0:
                raise ValueError(
                    "non-zero flags not allowed in calls to send() on %s" %
                    self.__class__)
            return self._sslobj.write(data)
        else:
            return super().send(data, flags)

    def sendto(self, data, flags_or_addr, addr=None):
        self._checkClosed()
        if self._sslobj is not None:
            raise ValueError("sendto not allowed on instances of %s" %
                             self.__class__)
        elif addr is None:
            return super().sendto(data, flags_or_addr)
        else:
            return super().sendto(data, flags_or_addr, addr)

    def sendmsg(self, *args, **kwargs):
        # Ensure programs don't send data unencrypted if they try to
        # use this method.
        raise NotImplementedError("sendmsg not allowed on instances of %s" %
                                  self.__class__)

    def sendall(self, data, flags=0):
        self._checkClosed()
        if self._sslobj is not None:
            if flags != 0:
                raise ValueError(
                    "non-zero flags not allowed in calls to sendall() on %s" %
                    self.__class__)
            count = 0
            with memoryview(data) as view, view.cast("B") as byte_view:
                amount = len(byte_view)
                while count < amount:
                    v = self.send(byte_view[count:])
                    count += v
        else:
            return super().sendall(data, flags)

    def sendfile(self, file, offset=0, count=None):
        """Send a file, possibly by using os.sendfile() if this is a
        clear-text socket.  Return the total number of bytes sent.
        """
        if self._sslobj is not None:
            return self._sendfile_use_send(file, offset, count)
        else:
            # os.sendfile() works with plain sockets only
            return super().sendfile(file, offset, count)

    def recv(self, buflen=1024, flags=0):
        self._checkClosed()
        if self._sslobj is not None:
            if flags != 0:
                raise ValueError(
                    "non-zero flags not allowed in calls to recv() on %s" %
                    self.__class__)
            return self.read(buflen)
        else:
            return super().recv(buflen, flags)

    def recv_into(self, buffer, nbytes=None, flags=0):
        self._checkClosed()
        if buffer and (nbytes is None):
            nbytes = len(buffer)
        elif nbytes is None:
            nbytes = 1024
        if self._sslobj is not None:
            if flags != 0:
                raise ValueError(
                  "non-zero flags not allowed in calls to recv_into() on %s" %
                  self.__class__)
            return self.read(nbytes, buffer)
        else:
            return super().recv_into(buffer, nbytes, flags)

    def recvfrom(self, buflen=1024, flags=0):
        self._checkClosed()
        if self._sslobj is not None:
            raise ValueError("recvfrom not allowed on instances of %s" %
                             self.__class__)
        else:
            return super().recvfrom(buflen, flags)

    def recvfrom_into(self, buffer, nbytes=None, flags=0):
        self._checkClosed()
        if self._sslobj is not None:
            raise ValueError("recvfrom_into not allowed on instances of %s" %
                             self.__class__)
        else:
            return super().recvfrom_into(buffer, nbytes, flags)

    def recvmsg(self, *args, **kwargs):
        raise NotImplementedError("recvmsg not allowed on instances of %s" %
                                  self.__class__)

    def recvmsg_into(self, *args, **kwargs):
        raise NotImplementedError("recvmsg_into not allowed on instances of "
                                  "%s" % self.__class__)

    @_sslcopydoc
    def pending(self):
        self._checkClosed()
        if self._sslobj is not None:
            return self._sslobj.pending()
        else:
            return 0

    def shutdown(self, how):
        self._checkClosed()
        self._sslobj = None
        super().shutdown(how)

    @_sslcopydoc
    def unwrap(self):
        if self._sslobj:
            s = self._sslobj.shutdown()
            self._sslobj = None
            return s
        else:
            raise ValueError("No SSL wrapper around " + str(self))

    @_sslcopydoc
    def verify_client_post_handshake(self):
        if self._sslobj:
            return self._sslobj.verify_client_post_handshake()
        else:
            raise ValueError("No SSL wrapper around " + str(self))

    def _real_close(self):
        self._sslobj = None
        super()._real_close()

    @_sslcopydoc
    def do_handshake(self, block=False):
        self._check_connected()
        timeout = self.gettimeout()
        try:
            if timeout == 0.0 and block:
                self.settimeout(None)
            self._sslobj.do_handshake()
        finally:
            self.settimeout(timeout)

    def _real_connect(self, addr, connect_ex):
        if self.server_side:
            raise ValueError("can't connect in server-side mode")
        # Here we assume that the socket is client-side, and not
        # connected at the time of the call.  We connect it, then wrap it.
        if self._connected or self._sslobj is not None:
            raise ValueError("attempt to connect already-connected SSLSocket!")
        self._sslobj = self.context._wrap_socket(
            self, False, self.server_hostname,
            owner=self, session=self._session
        )
        try:
            if connect_ex:
                rc = super().connect_ex(addr)
            else:
                rc = None
                super().connect(addr)
            if not rc:
                self._connected = True
                if self.do_handshake_on_connect:
                    self.do_handshake()
            return rc
        except (OSError, ValueError):
            self._sslobj = None
            raise

    def connect(self, addr):
        """Connects to remote ADDR, and then wraps the connection in
        an SSL channel."""
        self._real_connect(addr, False)

    def connect_ex(self, addr):
        """Connects to remote ADDR, and then wraps the connection in
        an SSL channel."""
        return self._real_connect(addr, True)

    def accept(self):
        """Accepts a new connection from a remote client, and returns
        a tuple containing that new connection wrapped with a server-side
        SSL channel, and the address of the remote client."""

        newsock, addr = super().accept()
        newsock = self.context.wrap_socket(newsock,
                    do_handshake_on_connect=self.do_handshake_on_connect,
                    suppress_ragged_eofs=self.suppress_ragged_eofs,
                    server_side=True)
        return newsock, addr

    @_sslcopydoc
    def get_channel_binding(self, cb_type="tls-unique"):
        if self._sslobj is not None:
            return self._sslobj.get_channel_binding(cb_type)
        else:
            if cb_type not in CHANNEL_BINDING_TYPES:
                raise ValueError(
                    "{0} channel binding type not implemented".format(cb_type)
                )
            return None

    @_sslcopydoc
    def version(self):
        if self._sslobj is not None:
            return self._sslobj.version()
        else:
            return None


# Python does not support forward declaration of types.
SSLContext.sslsocket_class = SSLSocket
SSLContext.sslobject_class = SSLObject


# some utility functions

def cert_time_to_seconds(cert_time):
    """Return the time in seconds since the Epoch, given the timestring
    representing the "notBefore" or "notAfter" date from a certificate
    in ``"%b %d %H:%M:%S %Y %Z"`` strptime format (C locale).

    "notBefore" or "notAfter" dates must use UTC (RFC 5280).

    Month is one of: Jan Feb Mar Apr May Jun Jul Aug Sep Oct Nov Dec
    UTC should be specified as GMT (see ASN1_TIME_print())
    """
    from time import strptime
    from calendar import timegm

    months = (
        "Jan","Feb","Mar","Apr","May","Jun",
        "Jul","Aug","Sep","Oct","Nov","Dec"
    )
    time_format = ' %d %H:%M:%S %Y GMT' # NOTE: no month, fixed GMT
    try:
        month_number = months.index(cert_time[:3].title()) + 1
    except ValueError:
        raise ValueError('time data %r does not match '
                         'format "%%b%s"' % (cert_time, time_format))
    else:
        # found valid month
        tt = strptime(cert_time[3:], time_format)
        # return an integer, the previous mktime()-based implementation
        # returned a float (fractional seconds are always zero here).
        return timegm((tt[0], month_number) + tt[2:6])

PEM_HEADER = "-----BEGIN CERTIFICATE-----"
PEM_FOOTER = "-----END CERTIFICATE-----"

def DER_cert_to_PEM_cert(der_cert_bytes):
    """Takes a certificate in binary DER format and returns the
    PEM version of it as a string."""

    f = str(base64.standard_b64encode(der_cert_bytes), 'ASCII', 'strict')
    ss = [PEM_HEADER]
    ss += [f[i:i+64] for i in range(0, len(f), 64)]
    ss.append(PEM_FOOTER + '\n')
    return '\n'.join(ss)

def PEM_cert_to_DER_cert(pem_cert_string):
    """Takes a certificate in ASCII PEM format and returns the
    DER-encoded version of it as a byte sequence"""

    if not pem_cert_string.startswith(PEM_HEADER):
        raise ValueError("Invalid PEM encoding; must start with %s"
                         % PEM_HEADER)
    if not pem_cert_string.strip().endswith(PEM_FOOTER):
        raise ValueError("Invalid PEM encoding; must end with %s"
                         % PEM_FOOTER)
    d = pem_cert_string.strip()[len(PEM_HEADER):-len(PEM_FOOTER)]
    return base64.decodebytes(d.encode('ASCII', 'strict'))

def get_server_certificate(addr, ssl_version=PROTOCOL_TLS_CLIENT,
                           ca_certs=None, timeout=_GLOBAL_DEFAULT_TIMEOUT):
    """Retrieve the certificate from the server at the specified address,
    and return it as a PEM-encoded string.
    If 'ca_certs' is specified, validate the server cert against it.
    If 'ssl_version' is specified, use it in the connection attempt.
    If 'timeout' is specified, use it in the connection attempt.
    """

    host, port = addr
    if ca_certs is not None:
        cert_reqs = CERT_REQUIRED
    else:
        cert_reqs = CERT_NONE
    context = _create_stdlib_context(ssl_version,
                                     cert_reqs=cert_reqs,
                                     cafile=ca_certs)
    with create_connection(addr, timeout=timeout) as sock:
        with context.wrap_socket(sock, server_hostname=host) as sslsock:
            dercert = sslsock.getpeercert(True)
    return DER_cert_to_PEM_cert(dercert)

def get_protocol_name(protocol_code):
    return _PROTOCOL_NAMES.get(protocol_code, '<unknown>')<|MERGE_RESOLUTION|>--- conflicted
+++ resolved
@@ -106,18 +106,7 @@
     SSLSyscallError, SSLEOFError, SSLCertVerificationError
     )
 from _ssl import txt2obj as _txt2obj, nid2obj as _nid2obj
-<<<<<<< HEAD
-from _ssl import RAND_status, RAND_add, RAND_bytes, RAND_pseudo_bytes
-=======
 from _ssl import RAND_status, RAND_add, RAND_bytes
-try:
-    from _ssl import RAND_egd
-except ImportError:
-    # LibreSSL does not provide RAND_egd
-    pass
-
-
->>>>>>> cd265952
 from _ssl import (
     HAS_SNI, HAS_ECDH, HAS_NPN, HAS_ALPN, HAS_SSLv2, HAS_SSLv3, HAS_TLSv1,
     HAS_TLSv1_1, HAS_TLSv1_2, HAS_TLSv1_3
