"""Python bindings to the Zstandard (zstd) compression library (RFC-8878)."""

__all__ = (
    # compression.zstd
    "COMPRESSION_LEVEL_DEFAULT",
    "compress",
    "CompressionParameter",
    "decompress",
    "DecompressionParameter",
    "finalize_dict",
    "get_frame_info",
    "Strategy",
    "train_dict",

    # compression.zstd._zstdfile
    "open",
    "ZstdFile",

    # _zstd
    "get_frame_size",
    "zstd_version",
    "zstd_version_info",
    "ZstdCompressor",
    "ZstdDecompressor",
    "ZstdDict",
    "ZstdError",
)

import _zstd
import enum
from _zstd import (ZstdCompressor, ZstdDecompressor, ZstdDict, ZstdError,
                   get_frame_size, zstd_version)
from compression.zstd._zstdfile import ZstdFile, open, _nbytes

# zstd_version_number is (MAJOR * 100 * 100 + MINOR * 100 + RELEASE)
zstd_version_info = (*divmod(_zstd.zstd_version_number // 100, 100),
                     _zstd.zstd_version_number % 100)
"""Version number of the runtime zstd library as a tuple of integers."""

COMPRESSION_LEVEL_DEFAULT = _zstd.ZSTD_CLEVEL_DEFAULT
"""The default compression level for Zstandard, currently '3'."""


class FrameInfo:
    """Information about a Zstandard frame."""

    __slots__ = "decompressed_size", "dictionary_id"

    def __init__(self, decompressed_size, dictionary_id):
        super().__setattr__("decompressed_size", decompressed_size)
        super().__setattr__("dictionary_id", dictionary_id)

    def __repr__(self):
        return (f"FrameInfo(decompressed_size={self.decompressed_size}, "
                f"dictionary_id={self.dictionary_id})")

    def __setattr__(self, name, _):
        raise AttributeError(f"can't set attribute {name!r}")


def get_frame_info(frame_buffer):
    """Get Zstandard frame information from a frame header.

    *frame_buffer* is a bytes-like object. It should start from the beginning
    of a frame, and needs to include at least the frame header (6 to 18 bytes).

    The returned FrameInfo object has two attributes.
    'decompressed_size' is the size in bytes of the data in the frame when
    decompressed, or None when the decompressed size is unknown.
    'dictionary_id' is an int in the range (0, 2**32). The special value 0
    means that the dictionary ID was not recorded in the frame header,
    the frame may or may not need a dictionary to be decoded,
    and the ID of such a dictionary is not specified.
    """
    return FrameInfo(*_zstd.get_frame_info(frame_buffer))


def train_dict(samples, dict_size):
    """Return a ZstdDict representing a trained Zstandard dictionary.

    *samples* is an iterable of samples, where a sample is a bytes-like
    object representing a file.

    *dict_size* is the dictionary's maximum size, in bytes.
    """
    if not isinstance(dict_size, int):
        ds_cls = type(dict_size).__qualname__
        raise TypeError(f"dict_size must be an int object, not {ds_cls!r}.")

    samples = tuple(samples)
    chunks = b"".join(samples)
    chunk_sizes = tuple(_nbytes(sample) for sample in samples)
    if not chunks:
        raise ValueError("samples contained no data; can't train dictionary.")
    dict_content = _zstd.train_dict(chunks, chunk_sizes, dict_size)
    return ZstdDict(dict_content)


def finalize_dict(zstd_dict, /, samples, dict_size, level):
    """Return a ZstdDict representing a finalized Zstandard dictionary.

    Given a custom content as a basis for dictionary, and a set of samples,
    finalize *zstd_dict* by adding headers and statistics according to the
    Zstandard dictionary format.

    You may compose an effective dictionary content by hand, which is used as
    basis dictionary, and use some samples to finalize a dictionary. The basis
    dictionary may be a "raw content" dictionary. See *is_raw* in ZstdDict.

    *samples* is an iterable of samples, where a sample is a bytes-like object
    representing a file.
    *dict_size* is the dictionary's maximum size, in bytes.
    *level* is the expected compression level. The statistics for each
    compression level differ, so tuning the dictionary to the compression level
    can provide improvements.
    """

    if not isinstance(zstd_dict, ZstdDict):
        raise TypeError("zstd_dict argument should be a ZstdDict object.")
    if not isinstance(dict_size, int):
        raise TypeError("dict_size argument should be an int object.")
    if not isinstance(level, int):
        raise TypeError("level argument should be an int object.")

    samples = tuple(samples)
    chunks = b"".join(samples)
    chunk_sizes = tuple(_nbytes(sample) for sample in samples)
    if not chunks:
        raise ValueError("The samples are empty content, can't finalize the "
                         "dictionary.")
<<<<<<< HEAD
    dict_content = _zstd._finalize_dict(zstd_dict.dict_content, chunks,
                                        chunk_sizes, dict_size, level)
=======
    dict_content = _zstd.finalize_dict(zstd_dict.dict_content,
                                        chunks, chunk_sizes,
                                        dict_size, level)
>>>>>>> 0eb448ca
    return ZstdDict(dict_content)


def compress(data, level=None, options=None, zstd_dict=None):
    """Return Zstandard compressed *data* as bytes.

    *level* is an int specifying the compression level to use, defaulting to
    COMPRESSION_LEVEL_DEFAULT ('3').
    *options* is a dict object that contains advanced compression
    parameters. See CompressionParameter for more on options.
    *zstd_dict* is a ZstdDict object, a pre-trained Zstandard dictionary. See
    the function train_dict for how to train a ZstdDict on sample data.

    For incremental compression, use a ZstdCompressor instead.
    """
    comp = ZstdCompressor(level=level, options=options, zstd_dict=zstd_dict)
    return comp.compress(data, mode=ZstdCompressor.FLUSH_FRAME)


def decompress(data, zstd_dict=None, options=None):
    """Decompress one or more frames of Zstandard compressed *data*.

    *zstd_dict* is a ZstdDict object, a pre-trained Zstandard dictionary. See
    the function train_dict for how to train a ZstdDict on sample data.
    *options* is a dict object that contains advanced compression
    parameters. See DecompressionParameter for more on options.

    For incremental decompression, use a ZstdDecompressor instead.
    """
    results = []
    while True:
        decomp = ZstdDecompressor(options=options, zstd_dict=zstd_dict)
        results.append(decomp.decompress(data))
        if not decomp.eof:
            raise ZstdError("Compressed data ended before the "
                            "end-of-stream marker was reached")
        data = decomp.unused_data
        if not data:
            break
    return b"".join(results)


class CompressionParameter(enum.IntEnum):
    """Compression parameters."""

    compression_level = _zstd.ZSTD_c_compressionLevel
    window_log = _zstd.ZSTD_c_windowLog
    hash_log = _zstd.ZSTD_c_hashLog
    chain_log = _zstd.ZSTD_c_chainLog
    search_log = _zstd.ZSTD_c_searchLog
    min_match = _zstd.ZSTD_c_minMatch
    target_length = _zstd.ZSTD_c_targetLength
    strategy = _zstd.ZSTD_c_strategy

    enable_long_distance_matching = _zstd.ZSTD_c_enableLongDistanceMatching
    ldm_hash_log = _zstd.ZSTD_c_ldmHashLog
    ldm_min_match = _zstd.ZSTD_c_ldmMinMatch
    ldm_bucket_size_log = _zstd.ZSTD_c_ldmBucketSizeLog
    ldm_hash_rate_log = _zstd.ZSTD_c_ldmHashRateLog

    content_size_flag = _zstd.ZSTD_c_contentSizeFlag
    checksum_flag = _zstd.ZSTD_c_checksumFlag
    dict_id_flag = _zstd.ZSTD_c_dictIDFlag

    nb_workers = _zstd.ZSTD_c_nbWorkers
    job_size = _zstd.ZSTD_c_jobSize
    overlap_log = _zstd.ZSTD_c_overlapLog

    def bounds(self):
        """Return the (lower, upper) int bounds of a compression parameter.

        Both the lower and upper bounds are inclusive.
        """
        return _zstd.get_param_bounds(self.value, is_compress=True)


class DecompressionParameter(enum.IntEnum):
    """Decompression parameters."""

    window_log_max = _zstd.ZSTD_d_windowLogMax

    def bounds(self):
        """Return the (lower, upper) int bounds of a decompression parameter.

        Both the lower and upper bounds are inclusive.
        """
        return _zstd.get_param_bounds(self.value, is_compress=False)


class Strategy(enum.IntEnum):
    """Compression strategies, listed from fastest to strongest.

    Note that new strategies might be added in the future.
    Only the order (from fast to strong) is guaranteed,
    the numeric value might change.
    """

    fast = _zstd.ZSTD_fast
    dfast = _zstd.ZSTD_dfast
    greedy = _zstd.ZSTD_greedy
    lazy = _zstd.ZSTD_lazy
    lazy2 = _zstd.ZSTD_lazy2
    btlazy2 = _zstd.ZSTD_btlazy2
    btopt = _zstd.ZSTD_btopt
    btultra = _zstd.ZSTD_btultra
    btultra2 = _zstd.ZSTD_btultra2


# Check validity of the CompressionParameter & DecompressionParameter types
_zstd.set_parameter_types(CompressionParameter, DecompressionParameter)<|MERGE_RESOLUTION|>--- conflicted
+++ resolved
@@ -128,14 +128,8 @@
     if not chunks:
         raise ValueError("The samples are empty content, can't finalize the "
                          "dictionary.")
-<<<<<<< HEAD
     dict_content = _zstd._finalize_dict(zstd_dict.dict_content, chunks,
                                         chunk_sizes, dict_size, level)
-=======
-    dict_content = _zstd.finalize_dict(zstd_dict.dict_content,
-                                        chunks, chunk_sizes,
-                                        dict_size, level)
->>>>>>> 0eb448ca
     return ZstdDict(dict_content)
 
 
