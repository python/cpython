"""Common operations on Posix pathnames.

Instead of importing this module directly, import os and refer to
this module as os.path.  The "os.path" name is an alias for this
module on Posix systems; on other systems (e.g. Windows),
os.path provides the same operations in a manner specific to that
platform, and is an alias to another module (e.g. ntpath).

Some of this can actually be useful on non-Posix systems too, e.g.
for manipulation of the pathname component of URLs.
"""

# Strings representing various path-related bits and pieces.
# These are primarily for export; internally, they are hardcoded.
# Should be set before imports for resolving cyclic dependency.
curdir = '.'
pardir = '..'
extsep = '.'
sep = '/'
pathsep = ':'
defpath = '/bin:/usr/bin'
altsep = None
devnull = '/dev/null'

import errno
import os
import sys
import stat
import genericpath
from genericpath import *

__all__ = ["normcase","isabs","join","splitdrive","splitroot","split","splitext",
           "basename","dirname","commonprefix","getsize","getmtime",
           "getatime","getctime","islink","exists","lexists","isdir","isfile",
           "ismount", "expanduser","expandvars","normpath","abspath",
           "samefile","sameopenfile","samestat",
           "curdir","pardir","sep","pathsep","defpath","altsep","extsep",
           "devnull","realpath","supports_unicode_filenames","relpath",
           "commonpath", "isjunction","isdevdrive"]


def _get_sep(path):
    if isinstance(path, bytes):
        return b'/'
    else:
        return '/'

# Normalize the case of a pathname.  Trivial in Posix, string.lower on Mac.
# On MS-DOS this may also turn slashes into backslashes; however, other
# normalizations (such as optimizing '../' away) are not allowed
# (another function should be defined to do that).

def normcase(s):
    """Normalize case of pathname.  Has no effect under Posix"""
    return os.fspath(s)


# Return whether a path is absolute.
# Trivial in Posix, harder on the Mac or MS-DOS.

def isabs(s):
    """Test whether a path is absolute"""
    s = os.fspath(s)
    sep = _get_sep(s)
    return s.startswith(sep)


# Join pathnames.
# Ignore the previous parts if a part is absolute.
# Insert a '/' unless the first part is empty or already ends in '/'.

def join(a, *p):
    """Join two or more pathname components, inserting '/' as needed.
    If any component is an absolute path, all previous path components
    will be discarded.  An empty last part will result in a path that
    ends with a separator."""
    a = os.fspath(a)
    sep = _get_sep(a)
    path = a
    try:
        for b in p:
            b = os.fspath(b)
            if b.startswith(sep) or not path:
                path = b
            elif path.endswith(sep):
                path += b
            else:
                path += sep + b
    except (TypeError, AttributeError, BytesWarning):
        genericpath._check_arg_types('join', a, *p)
        raise
    return path


# Split a path in head (everything up to the last '/') and tail (the
# rest).  If the path ends in '/', tail will be empty.  If there is no
# '/' in the path, head  will be empty.
# Trailing '/'es are stripped from head unless it is the root.

def split(p):
    """Split a pathname.  Returns tuple "(head, tail)" where "tail" is
    everything after the final slash.  Either part may be empty."""
    p = os.fspath(p)
    sep = _get_sep(p)
    i = p.rfind(sep) + 1
    head, tail = p[:i], p[i:]
    if head and head != sep*len(head):
        head = head.rstrip(sep)
    return head, tail


# Split a path in root and extension.
# The extension is everything starting at the last dot in the last
# pathname component; the root is everything before that.
# It is always true that root + ext == p.

def splitext(p):
    p = os.fspath(p)
    if isinstance(p, bytes):
        sep = b'/'
        extsep = b'.'
    else:
        sep = '/'
        extsep = '.'
    return genericpath._splitext(p, sep, None, extsep)
splitext.__doc__ = genericpath._splitext.__doc__

# Split a pathname into a drive specification and the rest of the
# path.  Useful on DOS/Windows/NT; on Unix, the drive is always empty.

def splitdrive(p):
    """Split a pathname into drive and path. On Posix, drive is always
    empty."""
    p = os.fspath(p)
    return p[:0], p


try:
    from posix import _path_splitroot_ex as splitroot
except ImportError:
    def splitroot(p):
        """Split a pathname into drive, root and tail.

        The tail contains anything after the root."""
        p = os.fspath(p)
        if isinstance(p, bytes):
            sep = b'/'
            empty = b''
        else:
            sep = '/'
            empty = ''
        if p[:1] != sep:
            # Relative path, e.g.: 'foo'
            return empty, empty, p
        elif p[1:2] != sep or p[2:3] == sep:
            # Absolute path, e.g.: '/foo', '///foo', '////foo', etc.
            return empty, sep, p[1:]
        else:
            # Precisely two leading slashes, e.g.: '//foo'. Implementation defined per POSIX, see
            # https://pubs.opengroup.org/onlinepubs/9699919799/basedefs/V1_chap04.html#tag_04_13
            return empty, p[:2], p[2:]


# Return the tail (basename) part of a path, same as split(path)[1].

def basename(p):
    """Returns the final component of a pathname"""
    p = os.fspath(p)
    sep = _get_sep(p)
    i = p.rfind(sep) + 1
    return p[i:]


# Return the head (dirname) part of a path, same as split(path)[0].

def dirname(p):
    """Returns the directory component of a pathname"""
    p = os.fspath(p)
    sep = _get_sep(p)
    i = p.rfind(sep) + 1
    head = p[:i]
    if head and head != sep*len(head):
        head = head.rstrip(sep)
    return head


# Is a path a mount point?
# (Does this work for all UNIXes?  Is it even guaranteed to work by Posix?)

def ismount(path):
    """Test whether a path is a mount point"""
    try:
        s1 = os.lstat(path)
    except (OSError, ValueError):
        # It doesn't exist -- so not a mount point. :-)
        return False
    else:
        # A symlink can never be a mount point
        if stat.S_ISLNK(s1.st_mode):
            return False

    path = os.fspath(path)
    if isinstance(path, bytes):
        parent = join(path, b'..')
    else:
        parent = join(path, '..')
    try:
        s2 = os.lstat(parent)
    except OSError:
        parent = realpath(parent)
        try:
            s2 = os.lstat(parent)
        except OSError:
            return False

    # path/.. on a different device as path or the same i-node as path
    return s1.st_dev != s2.st_dev or s1.st_ino == s2.st_ino


# Expand paths beginning with '~' or '~user'.
# '~' means $HOME; '~user' means that user's home directory.
# If the path doesn't begin with '~', or if the user or $HOME is unknown,
# the path is returned unchanged (leaving error reporting to whatever
# function is called with the expanded path as argument).
# See also module 'glob' for expansion of *, ? and [...] in pathnames.
# (A function should also be defined to do full *sh-style environment
# variable expansion.)

def expanduser(path):
    """Expand ~ and ~user constructions.  If user or $HOME is unknown,
    do nothing."""
    path = os.fspath(path)
    if isinstance(path, bytes):
        tilde = b'~'
    else:
        tilde = '~'
    if not path.startswith(tilde):
        return path
    sep = _get_sep(path)
    i = path.find(sep, 1)
    if i < 0:
        i = len(path)
    if i == 1:
        if 'HOME' not in os.environ:
            try:
                import pwd
            except ImportError:
                # pwd module unavailable, return path unchanged
                return path
            try:
                userhome = pwd.getpwuid(os.getuid()).pw_dir
            except KeyError:
                # bpo-10496: if the current user identifier doesn't exist in the
                # password database, return the path unchanged
                return path
        else:
            userhome = os.environ['HOME']
    else:
        try:
            import pwd
        except ImportError:
            # pwd module unavailable, return path unchanged
            return path
        name = path[1:i]
        if isinstance(name, bytes):
            name = os.fsdecode(name)
        try:
            pwent = pwd.getpwnam(name)
        except KeyError:
            # bpo-10496: if the user name from the path doesn't exist in the
            # password database, return the path unchanged
            return path
        userhome = pwent.pw_dir
    # if no user home, return the path unchanged on VxWorks
    if userhome is None and sys.platform == "vxworks":
        return path
    if isinstance(path, bytes):
        userhome = os.fsencode(userhome)
    userhome = userhome.rstrip(sep)
    return (userhome + path[i:]) or sep


# Expand paths containing shell variable substitutions.
# This expands the forms $variable and ${variable} only.
# Non-existent variables are left unchanged.

_varprog = None
_varprogb = None

def expandvars(path):
    """Expand shell variables of form $var and ${var}.  Unknown variables
    are left unchanged."""
    path = os.fspath(path)
    global _varprog, _varprogb
    if isinstance(path, bytes):
        if b'$' not in path:
            return path
        if not _varprogb:
            import re
            _varprogb = re.compile(br'\$(\w+|\{[^}]*\})', re.ASCII)
        search = _varprogb.search
        start = b'{'
        end = b'}'
        environ = getattr(os, 'environb', None)
    else:
        if '$' not in path:
            return path
        if not _varprog:
            import re
            _varprog = re.compile(r'\$(\w+|\{[^}]*\})', re.ASCII)
        search = _varprog.search
        start = '{'
        end = '}'
        environ = os.environ
    i = 0
    while True:
        m = search(path, i)
        if not m:
            break
        i, j = m.span(0)
        name = m.group(1)
        if name.startswith(start) and name.endswith(end):
            name = name[1:-1]
        try:
            if environ is None:
                value = os.fsencode(os.environ[os.fsdecode(name)])
            else:
                value = environ[name]
        except KeyError:
            i = j
        else:
            tail = path[j:]
            path = path[:i] + value
            i = len(path)
            path += tail
    return path


# Normalize a path, e.g. A//B, A/./B and A/foo/../B all become A/B.
# It should be understood that this may change the meaning of the path
# if it contains symbolic links!

try:
    from posix import _path_normpath as normpath

except ImportError:
    def normpath(path):
        """Normalize path, eliminating double slashes, etc."""
        path = os.fspath(path)
        if isinstance(path, bytes):
            sep = b'/'
            dot = b'.'
            dotdot = b'..'
        else:
            sep = '/'
            dot = '.'
            dotdot = '..'
        if not path:
            return dot
        _, initial_slashes, path = splitroot(path)
        comps = path.split(sep)
        new_comps = []
        for comp in comps:
            if not comp or comp == dot:
                continue
            if (comp != dotdot or (not initial_slashes and not new_comps) or
                 (new_comps and new_comps[-1] == dotdot)):
                new_comps.append(comp)
            elif new_comps:
                new_comps.pop()
        comps = new_comps
        path = initial_slashes + sep.join(comps)
        return path or dot


def abspath(path):
    """Return an absolute path."""
    path = os.fspath(path)
    if isinstance(path, bytes):
        if not path.startswith(b'/'):
            path = join(os.getcwdb(), path)
    else:
        if not path.startswith('/'):
            path = join(os.getcwd(), path)
    return normpath(path)


# Return a canonical path (i.e. the absolute location of a file on the
# filesystem).

# A singleton with true boolean value
ALL_BUT_LAST = ['ALL_BUT_LAST']

def realpath(filename, *, strict=False):
    """Return the canonical path of the specified filename, eliminating any
symbolic links encountered in the path."""
    filename = os.fspath(filename)
<<<<<<< HEAD
    path = _joinrealpath(filename[:0], filename, {},
                         strict, strict is ALL_BUT_LAST, False)
    return abspath(path)

# Join two paths, normalizing and eliminating any symbolic links
# encountered in the second path.
# Two leading slashes are replaced by a single slash.
def _joinrealpath(path, rest, seen, strict, last, isdir):
    if isinstance(path, bytes):
=======
    if isinstance(filename, bytes):
>>>>>>> 9983c7d4
        sep = b'/'
        curdir = b'.'
        pardir = b'..'
        getcwd = os.getcwdb
    else:
        sep = '/'
        curdir = '.'
        pardir = '..'
<<<<<<< HEAD

    if rest.startswith(sep):
        rest = rest[1:]
        path = sep

    while rest:
        name, hassep, rest = rest.partition(sep)
=======
        getcwd = os.getcwd
    return _realpath(filename, strict, sep, curdir, pardir, getcwd)

def _realpath(filename, strict=False, sep=sep, curdir=curdir, pardir=pardir,
              getcwd=os.getcwd, lstat=os.lstat, readlink=os.readlink, maxlinks=None):
    # The stack of unresolved path parts. When popped, a special value of None
    # indicates that a symlink target has been resolved, and that the original
    # symlink path can be retrieved by popping again. The [::-1] slice is a
    # very fast way of spelling list(reversed(...)).
    rest = filename.split(sep)[::-1]

    # Number of unprocessed parts in 'rest'. This can differ from len(rest)
    # later, because 'rest' might contain markers for unresolved symlinks.
    part_count = len(rest)

    # The resolved path, which is absolute throughout this function.
    # Note: getcwd() returns a normalized and symlink-free path.
    path = sep if filename.startswith(sep) else getcwd()

    # Mapping from symlink paths to *fully resolved* symlink targets. If a
    # symlink is encountered but not yet resolved, the value is None. This is
    # used both to detect symlink loops and to speed up repeated traversals of
    # the same links.
    seen = {}

    # Number of symlinks traversed. When the number of traversals is limited
    # by *maxlinks*, this is used instead of *seen* to detect symlink loops.
    link_count = 0

    while part_count:
        name = rest.pop()
        if name is None:
            # resolved symlink target
            seen[rest.pop()] = path
            continue
        part_count -= 1
>>>>>>> 9983c7d4
        if not name or name == curdir:
            # current dir
            continue
        if name == pardir:
            # parent dir
            path = path[:path.rindex(sep)] or sep
            continue
        if path == sep:
            newpath = path + name
        else:
            newpath = path + sep + name
        try:
<<<<<<< HEAD
            st = os.lstat(newpath)
        except OSError as e:
            if (last and not rest.strip(sep) and
                    isinstance(e, FileNotFoundError)):
                return newpath
            if strict:
                raise
            path = newpath
            continue
        if not stat.S_ISLNK(st.st_mode):
            if (strict and not stat.S_ISDIR(st.st_mode)
                    and (isdir or hassep)):
                os.lstat(newpath + sep)  # raises NotADirectoryError
            path = newpath
            continue
        # Resolve the symbolic link
        if newpath in seen:
            # Already seen this path
            path = seen[newpath]
            if path is not None:
                # use cached value
                continue
            # The symlink is not resolved, so we must have a symlink loop.
            if strict:
                # Raise OSError(errno.ELOOP)
                os.stat(newpath)
            path = newpath
            continue
        seen[newpath] = None # not resolved symlink
        try:
            link = os.readlink(newpath)
        except OSError:
            if strict:
                raise
            path = newpath
        else:
            path = _joinrealpath(path, link, seen, strict,
                                 last and not rest.strip(sep),
                                 isdir or hassep)
        seen[newpath] = path # resolved symlink
=======
            st_mode = lstat(newpath).st_mode
            if not stat.S_ISLNK(st_mode):
                if strict and part_count and not stat.S_ISDIR(st_mode):
                    raise OSError(errno.ENOTDIR, os.strerror(errno.ENOTDIR),
                                  newpath)
                path = newpath
                continue
            elif maxlinks is not None:
                link_count += 1
                if link_count > maxlinks:
                    if strict:
                        raise OSError(errno.ELOOP, os.strerror(errno.ELOOP),
                                      newpath)
                    path = newpath
                    continue
            elif newpath in seen:
                # Already seen this path
                path = seen[newpath]
                if path is not None:
                    # use cached value
                    continue
                # The symlink is not resolved, so we must have a symlink loop.
                if strict:
                    raise OSError(errno.ELOOP, os.strerror(errno.ELOOP),
                                  newpath)
                path = newpath
                continue
            target = readlink(newpath)
        except OSError:
            if strict:
                raise
            path = newpath
            continue
        # Resolve the symbolic link
        if target.startswith(sep):
            # Symlink target is absolute; reset resolved path.
            path = sep
        if maxlinks is None:
            # Mark this symlink as seen but not fully resolved.
            seen[newpath] = None
            # Push the symlink path onto the stack, and signal its specialness
            # by also pushing None. When these entries are popped, we'll
            # record the fully-resolved symlink target in the 'seen' mapping.
            rest.append(newpath)
            rest.append(None)
        # Push the unresolved symlink target parts onto the stack.
        target_parts = target.split(sep)[::-1]
        rest.extend(target_parts)
        part_count += len(target_parts)
>>>>>>> 9983c7d4

    return path


supports_unicode_filenames = (sys.platform == 'darwin')

def relpath(path, start=None):
    """Return a relative version of a path"""

    path = os.fspath(path)
    if not path:
        raise ValueError("no path specified")

    if isinstance(path, bytes):
        curdir = b'.'
        sep = b'/'
        pardir = b'..'
    else:
        curdir = '.'
        sep = '/'
        pardir = '..'

    if start is None:
        start = curdir
    else:
        start = os.fspath(start)

    try:
        start_tail = abspath(start).lstrip(sep)
        path_tail = abspath(path).lstrip(sep)
        start_list = start_tail.split(sep) if start_tail else []
        path_list = path_tail.split(sep) if path_tail else []
        # Work out how much of the filepath is shared by start and path.
        i = len(commonprefix([start_list, path_list]))

        rel_list = [pardir] * (len(start_list)-i) + path_list[i:]
        if not rel_list:
            return curdir
        return sep.join(rel_list)
    except (TypeError, AttributeError, BytesWarning, DeprecationWarning):
        genericpath._check_arg_types('relpath', path, start)
        raise


# Return the longest common sub-path of the sequence of paths given as input.
# The paths are not normalized before comparing them (this is the
# responsibility of the caller). Any trailing separator is stripped from the
# returned path.

def commonpath(paths):
    """Given a sequence of path names, returns the longest common sub-path."""

    paths = tuple(map(os.fspath, paths))

    if not paths:
        raise ValueError('commonpath() arg is an empty sequence')

    if isinstance(paths[0], bytes):
        sep = b'/'
        curdir = b'.'
    else:
        sep = '/'
        curdir = '.'

    try:
        split_paths = [path.split(sep) for path in paths]

        try:
            isabs, = {p.startswith(sep) for p in paths}
        except ValueError:
            raise ValueError("Can't mix absolute and relative paths") from None

        split_paths = [[c for c in s if c and c != curdir] for s in split_paths]
        s1 = min(split_paths)
        s2 = max(split_paths)
        common = s1
        for i, c in enumerate(s1):
            if c != s2[i]:
                common = s1[:i]
                break

        prefix = sep if isabs else sep[:0]
        return prefix + sep.join(common)
    except (TypeError, AttributeError):
        genericpath._check_arg_types('commonpath', *paths)
        raise<|MERGE_RESOLUTION|>--- conflicted
+++ resolved
@@ -395,19 +395,7 @@
     """Return the canonical path of the specified filename, eliminating any
 symbolic links encountered in the path."""
     filename = os.fspath(filename)
-<<<<<<< HEAD
-    path = _joinrealpath(filename[:0], filename, {},
-                         strict, strict is ALL_BUT_LAST, False)
-    return abspath(path)
-
-# Join two paths, normalizing and eliminating any symbolic links
-# encountered in the second path.
-# Two leading slashes are replaced by a single slash.
-def _joinrealpath(path, rest, seen, strict, last, isdir):
-    if isinstance(path, bytes):
-=======
     if isinstance(filename, bytes):
->>>>>>> 9983c7d4
         sep = b'/'
         curdir = b'.'
         pardir = b'..'
@@ -416,25 +404,16 @@
         sep = '/'
         curdir = '.'
         pardir = '..'
-<<<<<<< HEAD
-
-    if rest.startswith(sep):
-        rest = rest[1:]
-        path = sep
-
-    while rest:
-        name, hassep, rest = rest.partition(sep)
-=======
         getcwd = os.getcwd
     return _realpath(filename, strict, sep, curdir, pardir, getcwd)
 
-def _realpath(filename, strict=False, sep=sep, curdir=curdir, pardir=pardir,
+def _realpath(filename, strict, sep=sep, curdir=curdir, pardir=pardir,
               getcwd=os.getcwd, lstat=os.lstat, readlink=os.readlink, maxlinks=None):
     # The stack of unresolved path parts. When popped, a special value of None
     # indicates that a symlink target has been resolved, and that the original
     # symlink path can be retrieved by popping again. The [::-1] slice is a
     # very fast way of spelling list(reversed(...)).
-    rest = filename.split(sep)[::-1]
+    rest = filename.rstrip(sep).split(sep)[::-1]
 
     # Number of unprocessed parts in 'rest'. This can differ from len(rest)
     # later, because 'rest' might contain markers for unresolved symlinks.
@@ -443,6 +422,7 @@
     # The resolved path, which is absolute throughout this function.
     # Note: getcwd() returns a normalized and symlink-free path.
     path = sep if filename.startswith(sep) else getcwd()
+    trailing_sep = filename.endswith(sep)
 
     # Mapping from symlink paths to *fully resolved* symlink targets. If a
     # symlink is encountered but not yet resolved, the value is None. This is
@@ -461,7 +441,6 @@
             seen[rest.pop()] = path
             continue
         part_count -= 1
->>>>>>> 9983c7d4
         if not name or name == curdir:
             # current dir
             continue
@@ -474,51 +453,10 @@
         else:
             newpath = path + sep + name
         try:
-<<<<<<< HEAD
-            st = os.lstat(newpath)
-        except OSError as e:
-            if (last and not rest.strip(sep) and
-                    isinstance(e, FileNotFoundError)):
-                return newpath
-            if strict:
-                raise
-            path = newpath
-            continue
-        if not stat.S_ISLNK(st.st_mode):
-            if (strict and not stat.S_ISDIR(st.st_mode)
-                    and (isdir or hassep)):
-                os.lstat(newpath + sep)  # raises NotADirectoryError
-            path = newpath
-            continue
-        # Resolve the symbolic link
-        if newpath in seen:
-            # Already seen this path
-            path = seen[newpath]
-            if path is not None:
-                # use cached value
-                continue
-            # The symlink is not resolved, so we must have a symlink loop.
-            if strict:
-                # Raise OSError(errno.ELOOP)
-                os.stat(newpath)
-            path = newpath
-            continue
-        seen[newpath] = None # not resolved symlink
-        try:
-            link = os.readlink(newpath)
-        except OSError:
-            if strict:
-                raise
-            path = newpath
-        else:
-            path = _joinrealpath(path, link, seen, strict,
-                                 last and not rest.strip(sep),
-                                 isdir or hassep)
-        seen[newpath] = path # resolved symlink
-=======
             st_mode = lstat(newpath).st_mode
             if not stat.S_ISLNK(st_mode):
-                if strict and part_count and not stat.S_ISDIR(st_mode):
+                if (strict and (part_count or trailing_sep)
+                    and not stat.S_ISDIR(st_mode)):
                     raise OSError(errno.ENOTDIR, os.strerror(errno.ENOTDIR),
                                   newpath)
                 path = newpath
@@ -544,6 +482,14 @@
                 path = newpath
                 continue
             target = readlink(newpath)
+        except FileNotFoundError:
+            if not part_count and strict is ALL_BUT_LAST:
+                path = newpath
+                continue
+            if strict:
+                raise
+            path = newpath
+            continue
         except OSError:
             if strict:
                 raise
@@ -565,7 +511,6 @@
         target_parts = target.split(sep)[::-1]
         rest.extend(target_parts)
         part_count += len(target_parts)
->>>>>>> 9983c7d4
 
     return path
 
