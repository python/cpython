--- conflicted
+++ resolved
@@ -422,14 +422,9 @@
     # the same links.
     seen = {}
 
-<<<<<<< HEAD
-    # How many unique symlinks can be read
-    maxlinks = 40  # TODO: use limit set by OS
-=======
     # Number of symlinks traversed. When the number of traversals is limited
     # by *maxlinks*, this is used instead of *seen* to detect symlink loops.
     link_count = 0
->>>>>>> e83ce850
 
     while rest:
         name = rest.pop()
@@ -469,20 +464,11 @@
                     continue
                 # The symlink is not resolved, so we must have a symlink loop.
                 if strict:
-<<<<<<< HEAD
-                    raise OSError(errno.ELOOP, "Symlink loop", newpath)
-                path = newpath
-                continue
-            if strict and maxlinks != -1 and len(seen) >= maxlinks:
-                raise OSError(errno.ELOOP, "Too many symbolic links", newpath)
-            target = os.readlink(newpath)
-=======
                     raise OSError(errno.ELOOP, os.strerror(errno.ELOOP),
                                   newpath)
                 path = newpath
                 continue
             target = readlink(newpath)
->>>>>>> e83ce850
         except OSError:
             if strict:
                 raise
