"""Common operations on Posix pathnames.

Instead of importing this module directly, import os and refer to
this module as os.path.  The "os.path" name is an alias for this
module on Posix systems; on other systems (e.g. Windows),
os.path provides the same operations in a manner specific to that
platform, and is an alias to another module (e.g. ntpath).

Some of this can actually be useful on non-Posix systems too, e.g.
for manipulation of the pathname component of URLs.
"""

# Strings representing various path-related bits and pieces.
# These are primarily for export; internally, they are hardcoded.
# Should be set before imports for resolving cyclic dependency.
curdir = '.'
pardir = '..'
extsep = '.'
sep = '/'
pathsep = ':'
defpath = '/bin:/usr/bin'
altsep = None
devnull = '/dev/null'

import os
import sys
import stat
import genericpath
from genericpath import *

__all__ = ["normcase","isabs","join","splitdrive","split","splitext",
           "basename","dirname","commonprefix","getsize","getmtime",
           "getatime","getctime","islink","exists","lexists","isdir","isfile",
           "ismount", "expanduser","expandvars","normpath","abspath",
           "samefile","sameopenfile","samestat",
           "curdir","pardir","sep","pathsep","defpath","altsep","extsep",
           "devnull","realpath","supports_unicode_filenames","relpath",
           "commonpath", "ALLOW_MISSING"]


def _get_sep(path):
    if isinstance(path, bytes):
        return b'/'
    else:
        return '/'

# Normalize the case of a pathname.  Trivial in Posix, string.lower on Mac.
# On MS-DOS this may also turn slashes into backslashes; however, other
# normalizations (such as optimizing '../' away) are not allowed
# (another function should be defined to do that).

def normcase(s):
    """Normalize case of pathname.  Has no effect under Posix"""
    return os.fspath(s)


# Return whether a path is absolute.
# Trivial in Posix, harder on the Mac or MS-DOS.

def isabs(s):
    """Test whether a path is absolute"""
    s = os.fspath(s)
    sep = _get_sep(s)
    return s.startswith(sep)


# Join pathnames.
# Ignore the previous parts if a part is absolute.
# Insert a '/' unless the first part is empty or already ends in '/'.

def join(a, *p):
    """Join two or more pathname components, inserting '/' as needed.
    If any component is an absolute path, all previous path components
    will be discarded.  An empty last part will result in a path that
    ends with a separator."""
    a = os.fspath(a)
    sep = _get_sep(a)
    path = a
    try:
        if not p:
            path[:0] + sep  #23780: Ensure compatible data type even if p is null.
        for b in map(os.fspath, p):
            if b.startswith(sep):
                path = b
            elif not path or path.endswith(sep):
                path += b
            else:
                path += sep + b
    except (TypeError, AttributeError, BytesWarning):
        genericpath._check_arg_types('join', a, *p)
        raise
    return path


# Split a path in head (everything up to the last '/') and tail (the
# rest).  If the path ends in '/', tail will be empty.  If there is no
# '/' in the path, head  will be empty.
# Trailing '/'es are stripped from head unless it is the root.

def split(p):
    """Split a pathname.  Returns tuple "(head, tail)" where "tail" is
    everything after the final slash.  Either part may be empty."""
    p = os.fspath(p)
    sep = _get_sep(p)
    i = p.rfind(sep) + 1
    head, tail = p[:i], p[i:]
    if head and head != sep*len(head):
        head = head.rstrip(sep)
    return head, tail


# Split a path in root and extension.
# The extension is everything starting at the last dot in the last
# pathname component; the root is everything before that.
# It is always true that root + ext == p.

def splitext(p):
    p = os.fspath(p)
    if isinstance(p, bytes):
        sep = b'/'
        extsep = b'.'
    else:
        sep = '/'
        extsep = '.'
    return genericpath._splitext(p, sep, None, extsep)
splitext.__doc__ = genericpath._splitext.__doc__

# Split a pathname into a drive specification and the rest of the
# path.  Useful on DOS/Windows/NT; on Unix, the drive is always empty.

def splitdrive(p):
    """Split a pathname into drive and path. On Posix, drive is always
    empty."""
    p = os.fspath(p)
    return p[:0], p


# Return the tail (basename) part of a path, same as split(path)[1].

def basename(p):
    """Returns the final component of a pathname"""
    p = os.fspath(p)
    sep = _get_sep(p)
    i = p.rfind(sep) + 1
    return p[i:]


# Return the head (dirname) part of a path, same as split(path)[0].

def dirname(p):
    """Returns the directory component of a pathname"""
    p = os.fspath(p)
    sep = _get_sep(p)
    i = p.rfind(sep) + 1
    head = p[:i]
    if head and head != sep*len(head):
        head = head.rstrip(sep)
    return head


# Is a path a symbolic link?
# This will always return false on systems where os.lstat doesn't exist.

def islink(path):
    """Test whether a path is a symbolic link"""
    try:
        st = os.lstat(path)
    except (OSError, ValueError, AttributeError):
        return False
    return stat.S_ISLNK(st.st_mode)

# Being true for dangling symbolic links is also useful.

def lexists(path):
    """Test whether a path exists.  Returns True for broken symbolic links"""
    try:
        os.lstat(path)
    except (OSError, ValueError):
        return False
    return True


# Is a path a mount point?
# (Does this work for all UNIXes?  Is it even guaranteed to work by Posix?)

def ismount(path):
    """Test whether a path is a mount point"""
    try:
        s1 = os.lstat(path)
    except (OSError, ValueError):
        # It doesn't exist -- so not a mount point. :-)
        return False
    else:
        # A symlink can never be a mount point
        if stat.S_ISLNK(s1.st_mode):
            return False

    path = os.fspath(path)
    if isinstance(path, bytes):
        parent = join(path, b'..')
    else:
        parent = join(path, '..')
    parent = realpath(parent)
    try:
        s2 = os.lstat(parent)
    except (OSError, ValueError):
        return False

    dev1 = s1.st_dev
    dev2 = s2.st_dev
    if dev1 != dev2:
        return True     # path/.. on a different device as path
    ino1 = s1.st_ino
    ino2 = s2.st_ino
    if ino1 == ino2:
        return True     # path/.. is the same i-node as path
    return False


# Expand paths beginning with '~' or '~user'.
# '~' means $HOME; '~user' means that user's home directory.
# If the path doesn't begin with '~', or if the user or $HOME is unknown,
# the path is returned unchanged (leaving error reporting to whatever
# function is called with the expanded path as argument).
# See also module 'glob' for expansion of *, ? and [...] in pathnames.
# (A function should also be defined to do full *sh-style environment
# variable expansion.)

def expanduser(path):
    """Expand ~ and ~user constructions.  If user or $HOME is unknown,
    do nothing."""
    path = os.fspath(path)
    if isinstance(path, bytes):
        tilde = b'~'
    else:
        tilde = '~'
    if not path.startswith(tilde):
        return path
    sep = _get_sep(path)
    i = path.find(sep, 1)
    if i < 0:
        i = len(path)
    if i == 1:
        if 'HOME' not in os.environ:
            import pwd
            try:
                userhome = pwd.getpwuid(os.getuid()).pw_dir
            except KeyError:
                # bpo-10496: if the current user identifier doesn't exist in the
                # password database, return the path unchanged
                return path
        else:
            userhome = os.environ['HOME']
    else:
        import pwd
        name = path[1:i]
        if isinstance(name, bytes):
            name = str(name, 'ASCII')
        try:
            pwent = pwd.getpwnam(name)
        except KeyError:
            # bpo-10496: if the user name from the path doesn't exist in the
            # password database, return the path unchanged
            return path
        userhome = pwent.pw_dir
    # if no user home, return the path unchanged on VxWorks
    if userhome is None and sys.platform == "vxworks":
        return path
    if isinstance(path, bytes):
        userhome = os.fsencode(userhome)
        root = b'/'
    else:
        root = '/'
    userhome = userhome.rstrip(root)
    return (userhome + path[i:]) or root


# Expand paths containing shell variable substitutions.
# This expands the forms $variable and ${variable} only.
# Non-existent variables are left unchanged.

_varprog = None
_varprogb = None

def expandvars(path):
    """Expand shell variables of form $var and ${var}.  Unknown variables
    are left unchanged."""
    path = os.fspath(path)
    global _varprog, _varprogb
    if isinstance(path, bytes):
        if b'$' not in path:
            return path
        if not _varprogb:
            import re
            _varprogb = re.compile(br'\$(\w+|\{[^}]*\})', re.ASCII)
        search = _varprogb.search
        start = b'{'
        end = b'}'
        environ = getattr(os, 'environb', None)
    else:
        if '$' not in path:
            return path
        if not _varprog:
            import re
            _varprog = re.compile(r'\$(\w+|\{[^}]*\})', re.ASCII)
        search = _varprog.search
        start = '{'
        end = '}'
        environ = os.environ
    i = 0
    while True:
        m = search(path, i)
        if not m:
            break
        i, j = m.span(0)
        name = m.group(1)
        if name.startswith(start) and name.endswith(end):
            name = name[1:-1]
        try:
            if environ is None:
                value = os.fsencode(os.environ[os.fsdecode(name)])
            else:
                value = environ[name]
        except KeyError:
            i = j
        else:
            tail = path[j:]
            path = path[:i] + value
            i = len(path)
            path += tail
    return path


# Normalize a path, e.g. A//B, A/./B and A/foo/../B all become A/B.
# It should be understood that this may change the meaning of the path
# if it contains symbolic links!

def normpath(path):
    """Normalize path, eliminating double slashes, etc."""
    path = os.fspath(path)
    if isinstance(path, bytes):
        sep = b'/'
        empty = b''
        dot = b'.'
        dotdot = b'..'
    else:
        sep = '/'
        empty = ''
        dot = '.'
        dotdot = '..'
    if path == empty:
        return dot
    initial_slashes = path.startswith(sep)
    # POSIX allows one or two initial slashes, but treats three or more
    # as single slash.
    # (see https://pubs.opengroup.org/onlinepubs/9699919799/basedefs/V1_chap04.html#tag_04_13)
    if (initial_slashes and
        path.startswith(sep*2) and not path.startswith(sep*3)):
        initial_slashes = 2
    comps = path.split(sep)
    new_comps = []
    for comp in comps:
        if comp in (empty, dot):
            continue
        if (comp != dotdot or (not initial_slashes and not new_comps) or
             (new_comps and new_comps[-1] == dotdot)):
            new_comps.append(comp)
        elif new_comps:
            new_comps.pop()
    comps = new_comps
    path = sep.join(comps)
    if initial_slashes:
        path = sep*initial_slashes + path
    return path or dot


def abspath(path):
    """Return an absolute path."""
    path = os.fspath(path)
    if not isabs(path):
        if isinstance(path, bytes):
            cwd = os.getcwdb()
        else:
            cwd = os.getcwd()
        path = join(cwd, path)
    return normpath(path)


# Return a canonical path (i.e. the absolute location of a file on the
# filesystem).

def realpath(filename, *, strict=False):
    """Return the canonical path of the specified filename, eliminating any
symbolic links encountered in the path."""
    filename = os.fspath(filename)
    path, ok = _joinrealpath(filename[:0], filename, strict, {})
    return abspath(path)

# Join two paths, normalizing and eliminating any symbolic links
# encountered in the second path.
def _joinrealpath(path, rest, strict, seen):
    if isinstance(path, bytes):
        sep = b'/'
        curdir = b'.'
        pardir = b'..'
    else:
        sep = '/'
        curdir = '.'
        pardir = '..'
        getcwd = os.getcwd
    if strict is ALLOW_MISSING:
        ignored_error = FileNotFoundError
    elif strict:
        ignored_error = ()
    else:
        ignored_error = OSError

    maxlinks = None

    if isabs(rest):
        rest = rest[1:]
        path = sep

    while rest:
        name, _, rest = rest.partition(sep)
        if not name or name == curdir:
            # current dir
            continue
        if name == pardir:
            # parent dir
            if path:
                path, name = split(path)
                if name == pardir:
                    path = join(path, pardir, pardir)
            else:
                path = pardir
            continue
        newpath = join(path, name)
        try:
            st = os.lstat(newpath)
        except ignored_error:
<<<<<<< HEAD
            if strict:
                raise
=======
>>>>>>> b357f2bc
            is_link = False
        else:
            is_link = stat.S_ISLNK(st.st_mode)
        if not is_link:
            path = newpath
            continue
        # Resolve the symbolic link
        if newpath in seen:
            # Already seen this path
            path = seen[newpath]
            if path is not None:
                # use cached value
                continue
            # The symlink is not resolved, so we must have a symlink loop.
            if strict:
                # Raise OSError(errno.ELOOP)
                os.stat(newpath)
            else:
                # Return already resolved part + rest of the path unchanged.
                return join(newpath, rest), False
        seen[newpath] = None # not resolved symlink
        path, ok = _joinrealpath(path, os.readlink(newpath), strict, seen)
        if not ok:
            return join(path, rest), False
        seen[newpath] = path # resolved symlink

    return path, True


supports_unicode_filenames = (sys.platform == 'darwin')

def relpath(path, start=None):
    """Return a relative version of a path"""

    if not path:
        raise ValueError("no path specified")

    path = os.fspath(path)
    if isinstance(path, bytes):
        curdir = b'.'
        sep = b'/'
        pardir = b'..'
    else:
        curdir = '.'
        sep = '/'
        pardir = '..'

    if start is None:
        start = curdir
    else:
        start = os.fspath(start)

    try:
        start_list = [x for x in abspath(start).split(sep) if x]
        path_list = [x for x in abspath(path).split(sep) if x]
        # Work out how much of the filepath is shared by start and path.
        i = len(commonprefix([start_list, path_list]))

        rel_list = [pardir] * (len(start_list)-i) + path_list[i:]
        if not rel_list:
            return curdir
        return join(*rel_list)
    except (TypeError, AttributeError, BytesWarning, DeprecationWarning):
        genericpath._check_arg_types('relpath', path, start)
        raise


# Return the longest common sub-path of the sequence of paths given as input.
# The paths are not normalized before comparing them (this is the
# responsibility of the caller). Any trailing separator is stripped from the
# returned path.

def commonpath(paths):
    """Given a sequence of path names, returns the longest common sub-path."""

    if not paths:
        raise ValueError('commonpath() arg is an empty sequence')

    paths = tuple(map(os.fspath, paths))
    if isinstance(paths[0], bytes):
        sep = b'/'
        curdir = b'.'
    else:
        sep = '/'
        curdir = '.'

    try:
        split_paths = [path.split(sep) for path in paths]

        try:
            isabs, = set(p[:1] == sep for p in paths)
        except ValueError:
            raise ValueError("Can't mix absolute and relative paths") from None

        split_paths = [[c for c in s if c and c != curdir] for s in split_paths]
        s1 = min(split_paths)
        s2 = max(split_paths)
        common = s1
        for i, c in enumerate(s1):
            if c != s2[i]:
                common = s1[:i]
                break

        prefix = sep if isabs else sep[:0]
        return prefix + sep.join(common)
    except (TypeError, AttributeError):
        genericpath._check_arg_types('commonpath', *paths)
        raise<|MERGE_RESOLUTION|>--- conflicted
+++ resolved
@@ -439,11 +439,6 @@
         try:
             st = os.lstat(newpath)
         except ignored_error:
-<<<<<<< HEAD
-            if strict:
-                raise
-=======
->>>>>>> b357f2bc
             is_link = False
         else:
             is_link = stat.S_ISLNK(st.st_mode)
