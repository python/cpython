"""Object-oriented filesystem paths.

This module provides classes to represent abstract paths and concrete
paths with operations that have semantics appropriate for different
operating systems.
"""

import fnmatch
import functools
import io
import ntpath
import os
import posixpath
import re
import sys
import warnings
from _collections_abc import Sequence
from errno import ENOENT, ENOTDIR, EBADF, ELOOP
from stat import S_ISDIR, S_ISLNK, S_ISREG, S_ISSOCK, S_ISBLK, S_ISCHR, S_ISFIFO
from urllib.parse import quote_from_bytes as urlquote_from_bytes


__all__ = [
    "PurePath", "PurePosixPath", "PureWindowsPath",
    "Path", "PosixPath", "WindowsPath",
    ]

#
# Internals
#

# Reference for Windows paths can be found at
# https://learn.microsoft.com/en-gb/windows/win32/fileio/naming-a-file .
_WIN_RESERVED_NAMES = frozenset(
    {'CON', 'PRN', 'AUX', 'NUL', 'CONIN$', 'CONOUT$'} |
    {f'COM{c}' for c in '123456789\xb9\xb2\xb3'} |
    {f'LPT{c}' for c in '123456789\xb9\xb2\xb3'}
)

_WINERROR_NOT_READY = 21  # drive exists but is not accessible
_WINERROR_INVALID_NAME = 123  # fix for bpo-35306
_WINERROR_CANT_RESOLVE_FILENAME = 1921  # broken symlink pointing to itself

# EBADF - guard against macOS `stat` throwing EBADF
_IGNORED_ERRNOS = (ENOENT, ENOTDIR, EBADF, ELOOP)

_IGNORED_WINERRORS = (
    _WINERROR_NOT_READY,
    _WINERROR_INVALID_NAME,
    _WINERROR_CANT_RESOLVE_FILENAME)

def _ignore_error(exception):
    return (getattr(exception, 'errno', None) in _IGNORED_ERRNOS or
            getattr(exception, 'winerror', None) in _IGNORED_WINERRORS)


def _is_case_sensitive(flavour):
    return flavour.normcase('Aa') == 'Aa'

#
# Globbing helpers
#


_FNMATCH_PREFIX, _FNMATCH_SUFFIX = fnmatch.translate('_').split('_')
_FNMATCH_SLICE = slice(len(_FNMATCH_PREFIX), -len(_FNMATCH_SUFFIX))
_SWAP_SEP_AND_NEWLINE = {
    '/': str.maketrans({'/': '\n', '\n': '/'}),
    '\\': str.maketrans({'\\': '\n', '\n': '\\'}),
}


@functools.lru_cache()
def _make_selector(pattern_parts, flavour, case_sensitive):
    pat = pattern_parts[0]
    child_parts = pattern_parts[1:]
    if not pat:
        return _TerminatingSelector()
    if pat == '**':
        cls = _RecursiveWildcardSelector
    elif pat == '..':
        cls = _ParentSelector
    elif '**' in pat:
        raise ValueError("Invalid pattern: '**' can only be an entire path component")
    else:
        cls = _WildcardSelector
    return cls(pat, child_parts, flavour, case_sensitive)


class _Selector:
    """A selector matches a specific glob pattern part against the children
    of a given path."""

    def __init__(self, child_parts, flavour, case_sensitive):
        self.child_parts = child_parts
        if child_parts:
            self.successor = _make_selector(child_parts, flavour, case_sensitive)
            self.dironly = True
        else:
            self.successor = _TerminatingSelector()
            self.dironly = False

    def select_from(self, parent_path):
        """Iterate over all child paths of `parent_path` matched by this
        selector.  This can contain parent_path itself."""
        path_cls = type(parent_path)
        scandir = path_cls._scandir
        if not parent_path.is_dir():
            return iter([])
        return self._select_from(parent_path, scandir)


class _TerminatingSelector:

    def _select_from(self, parent_path, scandir):
        yield parent_path


class _ParentSelector(_Selector):

    def __init__(self, name, child_parts, flavour, case_sensitive):
        _Selector.__init__(self, child_parts, flavour, case_sensitive)

    def _select_from(self,  parent_path, scandir):
        path = parent_path._make_child_relpath('..')
        for p in self.successor._select_from(path, scandir):
            yield p


class _WildcardSelector(_Selector):

    def __init__(self, pat, child_parts, flavour, case_sensitive):
        _Selector.__init__(self, child_parts, flavour, case_sensitive)
        if case_sensitive is None:
            # TODO: evaluate case-sensitivity of each directory in _select_from()
            case_sensitive = _is_case_sensitive(flavour)
        flags = re.NOFLAG if case_sensitive else re.IGNORECASE
        self.match = re.compile(fnmatch.translate(pat), flags=flags).fullmatch

    def _select_from(self, parent_path, scandir):
        try:
            # We must close the scandir() object before proceeding to
            # avoid exhausting file descriptors when globbing deep trees.
            with scandir(parent_path) as scandir_it:
                entries = list(scandir_it)
            for entry in entries:
                if self.dironly:
                    try:
                        # "entry.is_dir()" can raise PermissionError
                        # in some cases (see bpo-38894), which is not
                        # among the errors ignored by _ignore_error()
                        if not entry.is_dir():
                            continue
                    except OSError as e:
                        if not _ignore_error(e):
                            raise
                        continue
                name = entry.name
                if self.match(name):
                    path = parent_path._make_child_relpath(name)
                    for p in self.successor._select_from(path, scandir):
                        yield p
        except PermissionError:
            return


class _RecursiveWildcardSelector(_Selector):

    def __init__(self, pat, child_parts, flavour, case_sensitive):
        _Selector.__init__(self, child_parts, flavour, case_sensitive)

    def _iterate_directories(self, parent_path, scandir):
        yield parent_path
        try:
            # We must close the scandir() object before proceeding to
            # avoid exhausting file descriptors when globbing deep trees.
            with scandir(parent_path) as scandir_it:
                entries = list(scandir_it)
            for entry in entries:
                entry_is_dir = False
                try:
                    entry_is_dir = entry.is_dir()
                except OSError as e:
                    if not _ignore_error(e):
                        raise
                if entry_is_dir and not entry.is_symlink():
                    path = parent_path._make_child_relpath(entry.name)
                    for p in self._iterate_directories(path, scandir):
                        yield p
        except PermissionError:
            return

    def _select_from(self, parent_path, scandir):
        try:
            yielded = set()
            try:
                successor_select = self.successor._select_from
                for starting_point in self._iterate_directories(parent_path, scandir):
                    for p in successor_select(starting_point, scandir):
                        if p not in yielded:
                            yield p
                            yielded.add(p)
            finally:
                yielded.clear()
        except PermissionError:
            return


#
# Public API
#

class _PathParents(Sequence):
    """This object provides sequence-like access to the logical ancestors
    of a path.  Don't try to construct it yourself."""
    __slots__ = ('_path', '_drv', '_root', '_tail')

    def __init__(self, path):
        self._path = path
        self._drv = path.drive
        self._root = path.root
        self._tail = path._tail

    def __len__(self):
        return len(self._tail)

    def __getitem__(self, idx):
        if isinstance(idx, slice):
            return tuple(self[i] for i in range(*idx.indices(len(self))))

        if idx >= len(self) or idx < -len(self):
            raise IndexError(idx)
        if idx < 0:
            idx += len(self)
        return self._path._from_parsed_parts(self._drv, self._root,
                                             self._tail[:-idx - 1])

    def __repr__(self):
        return "<{}.parents>".format(type(self._path).__name__)


class PurePath(object):
    """Base class for manipulating paths without I/O.

    PurePath represents a filesystem path and offers operations which
    don't imply any actual filesystem I/O.  Depending on your system,
    instantiating a PurePath will return either a PurePosixPath or a
    PureWindowsPath object.  You can also instantiate either of these classes
    directly, regardless of your system.
    """

    __slots__ = (
        # The `_raw_path` slot stores an unnormalized string path. This is set
        # in the `__init__()` method.
        '_raw_path',

        # The `_drv`, `_root` and `_tail_cached` slots store parsed and
        # normalized parts of the path. They are set when any of the `drive`,
        # `root` or `_tail` properties are accessed for the first time. The
        # three-part division corresponds to the result of
        # `os.path.splitroot()`, except that the tail is further split on path
        # separators (i.e. it is a list of strings), and that the root and
        # tail are normalized.
        '_drv', '_root', '_tail_cached',

        # The `_str` slot stores the string representation of the path,
        # computed from the drive, root and tail when `__str__()` is called
        # for the first time. It's used to implement `_str_normcase`
        '_str',

        # The `_str_normcase_cached` slot stores the string path with
        # normalized case. It is set when the `_str_normcase` property is
        # accessed for the first time. It's used to implement `__eq__()`
        # `__hash__()`, and `_parts_normcase`
        '_str_normcase_cached',

        # The `_parts_normcase_cached` slot stores the case-normalized
        # string path after splitting on path separators. It's set when the
        # `_parts_normcase` property is accessed for the first time. It's used
        # to implement comparison methods like `__lt__()`.
        '_parts_normcase_cached',

        # The `_lines_cached` and `_matcher_cached` slots store the
        # string path with path separators and newlines swapped, and an
        # `re.Pattern` object derived thereof. These are used to implement
        # `match()`.
        '_lines_cached',
        '_matcher_cached',

        # The `_hash` slot stores the hash of the case-normalized string
        # path. It's set when `__hash__()` is called for the first time.
        '_hash',
    )
    _flavour = os.path

    def __new__(cls, *args, **kwargs):
        """Construct a PurePath from one or several strings and or existing
        PurePath objects.  The strings and path objects are combined so as
        to yield a canonicalized path, which is incorporated into the
        new PurePath object.
        """
        if cls is PurePath:
            cls = PureWindowsPath if os.name == 'nt' else PurePosixPath
        return object.__new__(cls)

    def __reduce__(self):
        # Using the parts tuple helps share interned path parts
        # when pickling related paths.
        return (self.__class__, self.parts)

    def __init__(self, *args):
        paths = []
        for arg in args:
            if isinstance(arg, PurePath):
                path = arg._raw_path
            else:
                try:
                    path = os.fspath(arg)
                except TypeError:
                    path = arg
                if not isinstance(path, str):
                    raise TypeError(
                        "argument should be a str or an os.PathLike "
                        "object where __fspath__ returns a str, "
                        f"not {type(path).__name__!r}")
            paths.append(path)
        if len(paths) == 0:
            self._raw_path = ''
        elif len(paths) == 1:
            self._raw_path = paths[0]
        else:
            self._raw_path = self._flavour.join(*paths)

    def with_segments(self, *pathsegments):
        """Construct a new path object from any number of path-like objects.
        Subclasses may override this method to customize how new path objects
        are created from methods like `iterdir()`.
        """
        return type(self)(*pathsegments)

    @classmethod
    def _parse_path(cls, path):
        if not path:
            return '', '', []
        sep = cls._flavour.sep
        altsep = cls._flavour.altsep
        if altsep:
            path = path.replace(altsep, sep)
        drv, root, rel = cls._flavour.splitroot(path)
        if not root and drv.startswith(sep) and not drv.endswith(sep):
            drv_parts = drv.split(sep)
            if len(drv_parts) == 4 and drv_parts[2] not in '?.':
                # e.g. //server/share
                root = sep
            elif len(drv_parts) == 6:
                # e.g. //?/unc/server/share
                root = sep
        parsed = [sys.intern(str(x)) for x in rel.split(sep) if x and x != '.']
        return drv, root, parsed

    def _load_parts(self):
        drv, root, tail = self._parse_path(self._raw_path)
        self._drv = drv
        self._root = root
        self._tail_cached = tail

    def _from_parsed_parts(self, drv, root, tail):
        path_str = self._format_parsed_parts(drv, root, tail)
        path = self.with_segments(path_str)
        path._str = path_str or '.'
        path._drv = drv
        path._root = root
        path._tail_cached = tail
        return path

    @classmethod
    def _format_parsed_parts(cls, drv, root, tail):
        if drv or root:
            return drv + root + cls._flavour.sep.join(tail)
        elif tail and cls._flavour.splitdrive(tail[0])[0]:
            tail = ['.'] + tail
        return cls._flavour.sep.join(tail)

    def __str__(self):
        """Return the string representation of the path, suitable for
        passing to system calls."""
        try:
            return self._str
        except AttributeError:
            self._str = self._format_parsed_parts(self.drive, self.root,
                                                  self._tail) or '.'
            return self._str

    def __fspath__(self):
        return str(self)

    def as_posix(self):
        """Return the string representation of the path with forward (/)
        slashes."""
        f = self._flavour
        return str(self).replace(f.sep, '/')

    def __bytes__(self):
        """Return the bytes representation of the path.  This is only
        recommended to use under Unix."""
        return os.fsencode(self)

    def __repr__(self):
        return "{}({!r})".format(self.__class__.__name__, self.as_posix())

    def as_uri(self):
        """Return the path as a 'file' URI."""
        if not self.is_absolute():
            raise ValueError("relative path can't be expressed as a file URI")

        drive = self.drive
        if len(drive) == 2 and drive[1] == ':':
            # It's a path on a local drive => 'file:///c:/a/b'
            prefix = 'file:///' + drive
            path = self.as_posix()[2:]
        elif drive:
            # It's a path on a network drive => 'file://host/share/a/b'
            prefix = 'file:'
            path = self.as_posix()
        else:
            # It's a posix path => 'file:///etc/hosts'
            prefix = 'file://'
            path = str(self)
        return prefix + urlquote_from_bytes(os.fsencode(path))

    @property
    def _str_normcase(self):
        # String with normalized case, for hashing and equality checks
        try:
            return self._str_normcase_cached
        except AttributeError:
            self._str_normcase_cached = self._flavour.normcase(str(self))
            return self._str_normcase_cached

    @property
    def _parts_normcase(self):
        # Cached parts with normalized case, for comparisons.
        try:
            return self._parts_normcase_cached
        except AttributeError:
            self._parts_normcase_cached = self._str_normcase.split(self._flavour.sep)
            return self._parts_normcase_cached

    @property
    def _lines(self):
        # Path with separators and newlines swapped, for pattern matching.
        try:
            return self._lines_cached
        except AttributeError:
            trans = _SWAP_SEP_AND_NEWLINE[self._flavour.sep]
            self._lines_cached = str(self).translate(trans)
            return self._lines_cached

    @property
    def _matcher(self):
        try:
            return self._matcher_cached
        except AttributeError:
            if not self.parts:
                raise ValueError("empty pattern")
            parts = [r'\A' if self.drive or self.root else '^']
            for part in self._lines.splitlines(keepends=True):
                if part == '**\n':
                    part = r'[\s\S]*^'
                elif part == '**':
                    part = r'[\s\S]*'
                elif '**' in part:
                    raise ValueError("Invalid pattern: '**' can only be an entire path component")
                else:
                    part = fnmatch.translate(part)[_FNMATCH_SLICE]
                parts.append(part)
            parts.append(r'\Z')
            flags = re.MULTILINE
            if not _is_case_sensitive(self._flavour):
                flags |= re.IGNORECASE
            self._matcher_cached = re.compile(''.join(parts), flags=flags)
            return self._matcher_cached

    def __eq__(self, other):
        if not isinstance(other, PurePath):
            return NotImplemented
        return self._str_normcase == other._str_normcase and self._flavour is other._flavour

    def __hash__(self):
        try:
            return self._hash
        except AttributeError:
            self._hash = hash(self._str_normcase)
            return self._hash

    def __lt__(self, other):
        if not isinstance(other, PurePath) or self._flavour is not other._flavour:
            return NotImplemented
        return self._parts_normcase < other._parts_normcase

    def __le__(self, other):
        if not isinstance(other, PurePath) or self._flavour is not other._flavour:
            return NotImplemented
        return self._parts_normcase <= other._parts_normcase

    def __gt__(self, other):
        if not isinstance(other, PurePath) or self._flavour is not other._flavour:
            return NotImplemented
        return self._parts_normcase > other._parts_normcase

    def __ge__(self, other):
        if not isinstance(other, PurePath) or self._flavour is not other._flavour:
            return NotImplemented
        return self._parts_normcase >= other._parts_normcase

    @property
    def drive(self):
        """The drive prefix (letter or UNC path), if any."""
        try:
            return self._drv
        except AttributeError:
            self._load_parts()
            return self._drv

    @property
    def root(self):
        """The root of the path, if any."""
        try:
            return self._root
        except AttributeError:
            self._load_parts()
            return self._root

    @property
    def _tail(self):
        try:
            return self._tail_cached
        except AttributeError:
            self._load_parts()
            return self._tail_cached

    @property
    def anchor(self):
        """The concatenation of the drive and root, or ''."""
        anchor = self.drive + self.root
        return anchor

    @property
    def name(self):
        """The final path component, if any."""
        tail = self._tail
        if not tail:
            return ''
        return tail[-1]

    @property
    def suffix(self):
        """
        The final component's last suffix, if any.

        This includes the leading period. For example: '.txt'
        """
        name = self.name
        i = name.rfind('.')
        if 0 < i < len(name) - 1:
            return name[i:]
        else:
            return ''

    @property
    def suffixes(self):
        """
        A list of the final component's suffixes, if any.

        These include the leading periods. For example: ['.tar', '.gz']
        """
        name = self.name
        if name.endswith('.'):
            return []
        name = name.lstrip('.')
        return ['.' + suffix for suffix in name.split('.')[1:]]

    @property
    def stem(self):
        """The final path component, minus its last suffix."""
        name = self.name
        i = name.rfind('.')
        if 0 < i < len(name) - 1:
            return name[:i]
        else:
            return name

    def with_name(self, name):
        """Return a new path with the file name changed."""
        if not self.name:
            raise ValueError("%r has an empty name" % (self,))
        f = self._flavour
        drv, root, tail = f.splitroot(name)
        if drv or root or not tail or f.sep in tail or (f.altsep and f.altsep in tail):
            raise ValueError("Invalid name %r" % (name))
        return self._from_parsed_parts(self.drive, self.root,
                                       self._tail[:-1] + [name])

    def with_stem(self, stem):
        """Return a new path with the stem changed."""
        return self.with_name(stem + self.suffix)

    def with_suffix(self, suffix):
        """Return a new path with the file suffix changed.  If the path
        has no suffix, add given suffix.  If the given suffix is an empty
        string, remove the suffix from the path.
        """
        f = self._flavour
        if f.sep in suffix or f.altsep and f.altsep in suffix:
            raise ValueError("Invalid suffix %r" % (suffix,))
        if suffix and not suffix.startswith('.') or suffix == '.':
            raise ValueError("Invalid suffix %r" % (suffix))
        name = self.name
        if not name:
            raise ValueError("%r has an empty name" % (self,))
        old_suffix = self.suffix
        if not old_suffix:
            name = name + suffix
        else:
            name = name[:-len(old_suffix)] + suffix
        return self._from_parsed_parts(self.drive, self.root,
                                       self._tail[:-1] + [name])

    def relative_to(self, other, /, *_deprecated, walk_up=False):
        """Return the relative path to another path identified by the passed
        arguments.  If the operation is not possible (because this is not
        related to the other path), raise ValueError.

        The *walk_up* parameter controls whether `..` may be used to resolve
        the path.
        """
        if _deprecated:
            msg = ("support for supplying more than one positional argument "
                   "to pathlib.PurePath.relative_to() is deprecated and "
                   "scheduled for removal in Python {remove}")
            warnings._deprecated("pathlib.PurePath.relative_to(*args)", msg,
                                 remove=(3, 14))
        other = self.with_segments(other, *_deprecated)
        for step, path in enumerate([other] + list(other.parents)):
            if self.is_relative_to(path):
                break
        else:
            raise ValueError(f"{str(self)!r} and {str(other)!r} have different anchors")
        if step and not walk_up:
            raise ValueError(f"{str(self)!r} is not in the subpath of {str(other)!r}")
        parts = ['..'] * step + self._tail[len(path._tail):]
        return self.with_segments(*parts)

    def is_relative_to(self, other, /, *_deprecated):
        """Return True if the path is relative to another path or False.
        """
        if _deprecated:
            msg = ("support for supplying more than one argument to "
                   "pathlib.PurePath.is_relative_to() is deprecated and "
                   "scheduled for removal in Python {remove}")
            warnings._deprecated("pathlib.PurePath.is_relative_to(*args)",
                                 msg, remove=(3, 14))
        other = self.with_segments(other, *_deprecated)
        return other == self or other in self.parents

    @property
    def parts(self):
        """An object providing sequence-like access to the
        components in the filesystem path."""
        if self.drive or self.root:
            return (self.drive + self.root,) + tuple(self._tail)
        else:
            return tuple(self._tail)

    def joinpath(self, *pathsegments):
        """Combine this path with one or several arguments, and return a
        new path representing either a subpath (if all arguments are relative
        paths) or a totally different path (if one of the arguments is
        anchored).
        """
        return self.with_segments(self, *pathsegments)

    def __truediv__(self, key):
        try:
            return self.joinpath(key)
        except TypeError:
            return NotImplemented

    def __rtruediv__(self, key):
        try:
            return self.with_segments(key, self)
        except TypeError:
            return NotImplemented

    @property
    def parent(self):
        """The logical parent of the path."""
        drv = self.drive
        root = self.root
        tail = self._tail
        if not tail:
            return self
        return self._from_parsed_parts(drv, root, tail[:-1])

    @property
    def parents(self):
        """A sequence of this path's logical parents."""
        # The value of this property should not be cached on the path object,
        # as doing so would introduce a reference cycle.
        return _PathParents(self)

    def is_absolute(self):
        """True if the path is absolute (has both a root and, if applicable,
        a drive)."""
        # ntpath.isabs() is defective - see GH-44626 .
        if self._flavour is ntpath:
            return bool(self.drive and self.root)
        return self._flavour.isabs(self._raw_path)

    def is_reserved(self):
        """Return True if the path contains one of the special names reserved
        by the system, if any."""
        if self._flavour is posixpath or not self._tail:
            return False

        # NOTE: the rules for reserved names seem somewhat complicated
        # (e.g. r"..\NUL" is reserved but not r"foo\NUL" if "foo" does not
        # exist). We err on the side of caution and return True for paths
        # which are not considered reserved by Windows.
        if self.drive.startswith('\\\\'):
            # UNC paths are never reserved.
            return False
        name = self._tail[-1].partition('.')[0].partition(':')[0].rstrip(' ')
        return name.upper() in _WIN_RESERVED_NAMES

    def match(self, path_pattern):
        """
        Return True if this path matches the given pattern.
        """
<<<<<<< HEAD
        if not isinstance(path_pattern, PurePath) or self._flavour is not path_pattern._flavour:
            path_pattern = type(self)(path_pattern)
        match = path_pattern._matcher.search(self._lines)
        return match is not None

=======
        pat = self.with_segments(path_pattern)
        if not pat.parts:
            raise ValueError("empty pattern")
        pat_parts = pat._parts_normcase
        parts = self._parts_normcase
        if pat.drive or pat.root:
            if len(pat_parts) != len(parts):
                return False
        elif len(pat_parts) > len(parts):
            return False
        for part, pat in zip(reversed(parts), reversed(pat_parts)):
            if not fnmatch.fnmatchcase(part, pat):
                return False
        return True
>>>>>>> de7f694e

# Can't subclass os.PathLike from PurePath and keep the constructor
# optimizations in PurePath.__slots__.
os.PathLike.register(PurePath)


class PurePosixPath(PurePath):
    """PurePath subclass for non-Windows systems.

    On a POSIX system, instantiating a PurePath should return this object.
    However, you can also instantiate it directly on any system.
    """
    _flavour = posixpath
    __slots__ = ()


class PureWindowsPath(PurePath):
    """PurePath subclass for Windows systems.

    On a Windows system, instantiating a PurePath should return this object.
    However, you can also instantiate it directly on any system.
    """
    _flavour = ntpath
    __slots__ = ()


# Filesystem-accessing classes


class Path(PurePath):
    """PurePath subclass that can make system calls.

    Path represents a filesystem path but unlike PurePath, also offers
    methods to do system calls on path objects. Depending on your system,
    instantiating a Path will return either a PosixPath or a WindowsPath
    object. You can also instantiate a PosixPath or WindowsPath directly,
    but cannot instantiate a WindowsPath on a POSIX system or vice versa.
    """
    __slots__ = ()

    def __init__(self, *args, **kwargs):
        if kwargs:
            msg = ("support for supplying keyword arguments to pathlib.PurePath "
                   "is deprecated and scheduled for removal in Python {remove}")
            warnings._deprecated("pathlib.PurePath(**kwargs)", msg, remove=(3, 14))
        super().__init__(*args)

    def __new__(cls, *args, **kwargs):
        if cls is Path:
            cls = WindowsPath if os.name == 'nt' else PosixPath
        return object.__new__(cls)

    def _make_child_relpath(self, name):
        path_str = str(self)
        tail = self._tail
        if tail:
            path_str = f'{path_str}{self._flavour.sep}{name}'
        elif path_str != '.':
            path_str = f'{path_str}{name}'
        else:
            path_str = name
        path = self.with_segments(path_str)
        path._str = path_str
        path._drv = self.drive
        path._root = self.root
        path._tail_cached = tail + [name]
        return path

    def __enter__(self):
        # In previous versions of pathlib, __exit__() marked this path as
        # closed; subsequent attempts to perform I/O would raise an IOError.
        # This functionality was never documented, and had the effect of
        # making Path objects mutable, contrary to PEP 428.
        # In Python 3.9 __exit__() was made a no-op.
        # In Python 3.11 __enter__() began emitting DeprecationWarning.
        # In Python 3.13 __enter__() and __exit__() should be removed.
        warnings.warn("pathlib.Path.__enter__() is deprecated and scheduled "
                      "for removal in Python 3.13; Path objects as a context "
                      "manager is a no-op",
                      DeprecationWarning, stacklevel=2)
        return self

    def __exit__(self, t, v, tb):
        pass

    # Public API

    @classmethod
    def cwd(cls):
        """Return a new path pointing to the current working directory."""
        # We call 'absolute()' rather than using 'os.getcwd()' directly to
        # enable users to replace the implementation of 'absolute()' in a
        # subclass and benefit from the new behaviour here. This works because
        # os.path.abspath('.') == os.getcwd().
        return cls().absolute()

    @classmethod
    def home(cls):
        """Return a new path pointing to the user's home directory (as
        returned by os.path.expanduser('~')).
        """
        return cls("~").expanduser()

    def samefile(self, other_path):
        """Return whether other_path is the same or not as this file
        (as returned by os.path.samefile()).
        """
        st = self.stat()
        try:
            other_st = other_path.stat()
        except AttributeError:
            other_st = self.with_segments(other_path).stat()
        return self._flavour.samestat(st, other_st)

    def iterdir(self):
        """Yield path objects of the directory contents.

        The children are yielded in arbitrary order, and the
        special entries '.' and '..' are not included.
        """
        for name in os.listdir(self):
            yield self._make_child_relpath(name)

    def _scandir(self):
        # bpo-24132: a future version of pathlib will support subclassing of
        # pathlib.Path to customize how the filesystem is accessed. This
        # includes scandir(), which is used to implement glob().
        return os.scandir(self)

    def glob(self, pattern, *, case_sensitive=None):
        """Iterate over this subtree and yield all existing files (of any
        kind, including directories) matching the given relative pattern.
        """
        sys.audit("pathlib.Path.glob", self, pattern)
        if not pattern:
            raise ValueError("Unacceptable pattern: {!r}".format(pattern))
        drv, root, pattern_parts = self._parse_path(pattern)
        if drv or root:
            raise NotImplementedError("Non-relative patterns are unsupported")
        if pattern[-1] in (self._flavour.sep, self._flavour.altsep):
            pattern_parts.append('')
        selector = _make_selector(tuple(pattern_parts), self._flavour, case_sensitive)
        for p in selector.select_from(self):
            yield p

    def rglob(self, pattern, *, case_sensitive=None):
        """Recursively yield all existing files (of any kind, including
        directories) matching the given relative pattern, anywhere in
        this subtree.
        """
        sys.audit("pathlib.Path.rglob", self, pattern)
        drv, root, pattern_parts = self._parse_path(pattern)
        if drv or root:
            raise NotImplementedError("Non-relative patterns are unsupported")
        if pattern and pattern[-1] in (self._flavour.sep, self._flavour.altsep):
            pattern_parts.append('')
        selector = _make_selector(("**",) + tuple(pattern_parts), self._flavour, case_sensitive)
        for p in selector.select_from(self):
            yield p

    def absolute(self):
        """Return an absolute version of this path by prepending the current
        working directory. No normalization or symlink resolution is performed.

        Use resolve() to get the canonical path to a file.
        """
        if self.is_absolute():
            return self
        elif self.drive:
            # There is a CWD on each drive-letter drive.
            cwd = self._flavour.abspath(self.drive)
        else:
            cwd = os.getcwd()
            # Fast path for "empty" paths, e.g. Path("."), Path("") or Path().
            # We pass only one argument to with_segments() to avoid the cost
            # of joining, and we exploit the fact that getcwd() returns a
            # fully-normalized string by storing it in _str. This is used to
            # implement Path.cwd().
            if not self.root and not self._tail:
                result = self.with_segments(cwd)
                result._str = cwd
                return result
        return self.with_segments(cwd, self)

    def resolve(self, strict=False):
        """
        Make the path absolute, resolving all symlinks on the way and also
        normalizing it.
        """

        def check_eloop(e):
            winerror = getattr(e, 'winerror', 0)
            if e.errno == ELOOP or winerror == _WINERROR_CANT_RESOLVE_FILENAME:
                raise RuntimeError("Symlink loop from %r" % e.filename)

        try:
            s = self._flavour.realpath(self, strict=strict)
        except OSError as e:
            check_eloop(e)
            raise
        p = self.with_segments(s)

        # In non-strict mode, realpath() doesn't raise on symlink loops.
        # Ensure we get an exception by calling stat()
        if not strict:
            try:
                p.stat()
            except OSError as e:
                check_eloop(e)
        return p

    def stat(self, *, follow_symlinks=True):
        """
        Return the result of the stat() system call on this path, like
        os.stat() does.
        """
        return os.stat(self, follow_symlinks=follow_symlinks)

    def owner(self):
        """
        Return the login name of the file owner.
        """
        try:
            import pwd
            return pwd.getpwuid(self.stat().st_uid).pw_name
        except ImportError:
            raise NotImplementedError("Path.owner() is unsupported on this system")

    def group(self):
        """
        Return the group name of the file gid.
        """

        try:
            import grp
            return grp.getgrgid(self.stat().st_gid).gr_name
        except ImportError:
            raise NotImplementedError("Path.group() is unsupported on this system")

    def open(self, mode='r', buffering=-1, encoding=None,
             errors=None, newline=None):
        """
        Open the file pointed by this path and return a file object, as
        the built-in open() function does.
        """
        if "b" not in mode:
            encoding = io.text_encoding(encoding)
        return io.open(self, mode, buffering, encoding, errors, newline)

    def read_bytes(self):
        """
        Open the file in bytes mode, read it, and close the file.
        """
        with self.open(mode='rb') as f:
            return f.read()

    def read_text(self, encoding=None, errors=None):
        """
        Open the file in text mode, read it, and close the file.
        """
        encoding = io.text_encoding(encoding)
        with self.open(mode='r', encoding=encoding, errors=errors) as f:
            return f.read()

    def write_bytes(self, data):
        """
        Open the file in bytes mode, write to it, and close the file.
        """
        # type-check for the buffer interface before truncating the file
        view = memoryview(data)
        with self.open(mode='wb') as f:
            return f.write(view)

    def write_text(self, data, encoding=None, errors=None, newline=None):
        """
        Open the file in text mode, write to it, and close the file.
        """
        if not isinstance(data, str):
            raise TypeError('data must be str, not %s' %
                            data.__class__.__name__)
        encoding = io.text_encoding(encoding)
        with self.open(mode='w', encoding=encoding, errors=errors, newline=newline) as f:
            return f.write(data)

    def readlink(self):
        """
        Return the path to which the symbolic link points.
        """
        if not hasattr(os, "readlink"):
            raise NotImplementedError("os.readlink() not available on this system")
        return self.with_segments(os.readlink(self))

    def touch(self, mode=0o666, exist_ok=True):
        """
        Create this file with the given access mode, if it doesn't exist.
        """

        if exist_ok:
            # First try to bump modification time
            # Implementation note: GNU touch uses the UTIME_NOW option of
            # the utimensat() / futimens() functions.
            try:
                os.utime(self, None)
            except OSError:
                # Avoid exception chaining
                pass
            else:
                return
        flags = os.O_CREAT | os.O_WRONLY
        if not exist_ok:
            flags |= os.O_EXCL
        fd = os.open(self, flags, mode)
        os.close(fd)

    def mkdir(self, mode=0o777, parents=False, exist_ok=False):
        """
        Create a new directory at this given path.
        """
        try:
            os.mkdir(self, mode)
        except FileNotFoundError:
            if not parents or self.parent == self:
                raise
            self.parent.mkdir(parents=True, exist_ok=True)
            self.mkdir(mode, parents=False, exist_ok=exist_ok)
        except OSError:
            # Cannot rely on checking for EEXIST, since the operating system
            # could give priority to other errors like EACCES or EROFS
            if not exist_ok or not self.is_dir():
                raise

    def chmod(self, mode, *, follow_symlinks=True):
        """
        Change the permissions of the path, like os.chmod().
        """
        os.chmod(self, mode, follow_symlinks=follow_symlinks)

    def lchmod(self, mode):
        """
        Like chmod(), except if the path points to a symlink, the symlink's
        permissions are changed, rather than its target's.
        """
        self.chmod(mode, follow_symlinks=False)

    def unlink(self, missing_ok=False):
        """
        Remove this file or link.
        If the path is a directory, use rmdir() instead.
        """
        try:
            os.unlink(self)
        except FileNotFoundError:
            if not missing_ok:
                raise

    def rmdir(self):
        """
        Remove this directory.  The directory must be empty.
        """
        os.rmdir(self)

    def lstat(self):
        """
        Like stat(), except if the path points to a symlink, the symlink's
        status information is returned, rather than its target's.
        """
        return self.stat(follow_symlinks=False)

    def rename(self, target):
        """
        Rename this path to the target path.

        The target path may be absolute or relative. Relative paths are
        interpreted relative to the current working directory, *not* the
        directory of the Path object.

        Returns the new Path instance pointing to the target path.
        """
        os.rename(self, target)
        return self.with_segments(target)

    def replace(self, target):
        """
        Rename this path to the target path, overwriting if that path exists.

        The target path may be absolute or relative. Relative paths are
        interpreted relative to the current working directory, *not* the
        directory of the Path object.

        Returns the new Path instance pointing to the target path.
        """
        os.replace(self, target)
        return self.with_segments(target)

    def symlink_to(self, target, target_is_directory=False):
        """
        Make this path a symlink pointing to the target path.
        Note the order of arguments (link, target) is the reverse of os.symlink.
        """
        if not hasattr(os, "symlink"):
            raise NotImplementedError("os.symlink() not available on this system")
        os.symlink(target, self, target_is_directory)

    def hardlink_to(self, target):
        """
        Make this path a hard link pointing to the same file as *target*.

        Note the order of arguments (self, target) is the reverse of os.link's.
        """
        if not hasattr(os, "link"):
            raise NotImplementedError("os.link() not available on this system")
        os.link(target, self)


    # Convenience functions for querying the stat results

    def exists(self, *, follow_symlinks=True):
        """
        Whether this path exists.

        This method normally follows symlinks; to check whether a symlink exists,
        add the argument follow_symlinks=False.
        """
        try:
            self.stat(follow_symlinks=follow_symlinks)
        except OSError as e:
            if not _ignore_error(e):
                raise
            return False
        except ValueError:
            # Non-encodable path
            return False
        return True

    def is_dir(self):
        """
        Whether this path is a directory.
        """
        try:
            return S_ISDIR(self.stat().st_mode)
        except OSError as e:
            if not _ignore_error(e):
                raise
            # Path doesn't exist or is a broken symlink
            # (see http://web.archive.org/web/20200623061726/https://bitbucket.org/pitrou/pathlib/issues/12/ )
            return False
        except ValueError:
            # Non-encodable path
            return False

    def is_file(self):
        """
        Whether this path is a regular file (also True for symlinks pointing
        to regular files).
        """
        try:
            return S_ISREG(self.stat().st_mode)
        except OSError as e:
            if not _ignore_error(e):
                raise
            # Path doesn't exist or is a broken symlink
            # (see http://web.archive.org/web/20200623061726/https://bitbucket.org/pitrou/pathlib/issues/12/ )
            return False
        except ValueError:
            # Non-encodable path
            return False

    def is_mount(self):
        """
        Check if this path is a mount point
        """
        return self._flavour.ismount(self)

    def is_symlink(self):
        """
        Whether this path is a symbolic link.
        """
        try:
            return S_ISLNK(self.lstat().st_mode)
        except OSError as e:
            if not _ignore_error(e):
                raise
            # Path doesn't exist
            return False
        except ValueError:
            # Non-encodable path
            return False

    def is_junction(self):
        """
        Whether this path is a junction.
        """
        return self._flavour.isjunction(self)

    def is_block_device(self):
        """
        Whether this path is a block device.
        """
        try:
            return S_ISBLK(self.stat().st_mode)
        except OSError as e:
            if not _ignore_error(e):
                raise
            # Path doesn't exist or is a broken symlink
            # (see http://web.archive.org/web/20200623061726/https://bitbucket.org/pitrou/pathlib/issues/12/ )
            return False
        except ValueError:
            # Non-encodable path
            return False

    def is_char_device(self):
        """
        Whether this path is a character device.
        """
        try:
            return S_ISCHR(self.stat().st_mode)
        except OSError as e:
            if not _ignore_error(e):
                raise
            # Path doesn't exist or is a broken symlink
            # (see http://web.archive.org/web/20200623061726/https://bitbucket.org/pitrou/pathlib/issues/12/ )
            return False
        except ValueError:
            # Non-encodable path
            return False

    def is_fifo(self):
        """
        Whether this path is a FIFO.
        """
        try:
            return S_ISFIFO(self.stat().st_mode)
        except OSError as e:
            if not _ignore_error(e):
                raise
            # Path doesn't exist or is a broken symlink
            # (see http://web.archive.org/web/20200623061726/https://bitbucket.org/pitrou/pathlib/issues/12/ )
            return False
        except ValueError:
            # Non-encodable path
            return False

    def is_socket(self):
        """
        Whether this path is a socket.
        """
        try:
            return S_ISSOCK(self.stat().st_mode)
        except OSError as e:
            if not _ignore_error(e):
                raise
            # Path doesn't exist or is a broken symlink
            # (see http://web.archive.org/web/20200623061726/https://bitbucket.org/pitrou/pathlib/issues/12/ )
            return False
        except ValueError:
            # Non-encodable path
            return False

    def expanduser(self):
        """ Return a new path with expanded ~ and ~user constructs
        (as returned by os.path.expanduser)
        """
        if (not (self.drive or self.root) and
            self._tail and self._tail[0][:1] == '~'):
            homedir = self._flavour.expanduser(self._tail[0])
            if homedir[:1] == "~":
                raise RuntimeError("Could not determine home directory.")
            drv, root, tail = self._parse_path(homedir)
            return self._from_parsed_parts(drv, root, tail + self._tail[1:])

        return self

    def walk(self, top_down=True, on_error=None, follow_symlinks=False):
        """Walk the directory tree from this directory, similar to os.walk()."""
        sys.audit("pathlib.Path.walk", self, on_error, follow_symlinks)
        paths = [self]

        while paths:
            path = paths.pop()
            if isinstance(path, tuple):
                yield path
                continue

            # We may not have read permission for self, in which case we can't
            # get a list of the files the directory contains. os.walk()
            # always suppressed the exception in that instance, rather than
            # blow up for a minor reason when (say) a thousand readable
            # directories are still left to visit. That logic is copied here.
            try:
                scandir_it = path._scandir()
            except OSError as error:
                if on_error is not None:
                    on_error(error)
                continue

            with scandir_it:
                dirnames = []
                filenames = []
                for entry in scandir_it:
                    try:
                        is_dir = entry.is_dir(follow_symlinks=follow_symlinks)
                    except OSError:
                        # Carried over from os.path.isdir().
                        is_dir = False

                    if is_dir:
                        dirnames.append(entry.name)
                    else:
                        filenames.append(entry.name)

            if top_down:
                yield path, dirnames, filenames
            else:
                paths.append((path, dirnames, filenames))

            paths += [path._make_child_relpath(d) for d in reversed(dirnames)]


class PosixPath(Path, PurePosixPath):
    """Path subclass for non-Windows systems.

    On a POSIX system, instantiating a Path should return this object.
    """
    __slots__ = ()

    if os.name == 'nt':
        def __new__(cls, *args, **kwargs):
            raise NotImplementedError(
                f"cannot instantiate {cls.__name__!r} on your system")

class WindowsPath(Path, PureWindowsPath):
    """Path subclass for Windows systems.

    On a Windows system, instantiating a Path should return this object.
    """
    __slots__ = ()

    if os.name != 'nt':
        def __new__(cls, *args, **kwargs):
            raise NotImplementedError(
                f"cannot instantiate {cls.__name__!r} on your system")<|MERGE_RESOLUTION|>--- conflicted
+++ resolved
@@ -737,28 +737,11 @@
         """
         Return True if this path matches the given pattern.
         """
-<<<<<<< HEAD
         if not isinstance(path_pattern, PurePath) or self._flavour is not path_pattern._flavour:
-            path_pattern = type(self)(path_pattern)
+            path_pattern = self.with_segments(path_pattern)
         match = path_pattern._matcher.search(self._lines)
         return match is not None
 
-=======
-        pat = self.with_segments(path_pattern)
-        if not pat.parts:
-            raise ValueError("empty pattern")
-        pat_parts = pat._parts_normcase
-        parts = self._parts_normcase
-        if pat.drive or pat.root:
-            if len(pat_parts) != len(parts):
-                return False
-        elif len(pat_parts) > len(parts):
-            return False
-        for part, pat in zip(reversed(parts), reversed(pat_parts)):
-            if not fnmatch.fnmatchcase(part, pat):
-                return False
-        return True
->>>>>>> de7f694e
 
 # Can't subclass os.PathLike from PurePath and keep the constructor
 # optimizations in PurePath.__slots__.
