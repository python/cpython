--- conflicted
+++ resolved
@@ -291,12 +291,7 @@
     def __init__(self, *args):
         paths = []
         for arg in args:
-<<<<<<< HEAD
             if isinstance(arg, _BasePurePath):
-                path = arg._raw_path
-=======
-            if isinstance(arg, PurePath):
->>>>>>> a8d69fe9
                 if arg._flavour is ntpath and self._flavour is posixpath:
                     # GH-103631: Convert separators for backwards compatibility.
                     paths.extend(path.replace('\\', '/') for path in arg._raw_paths)
