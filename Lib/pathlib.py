--- conflicted
+++ resolved
@@ -149,14 +149,7 @@
             for entry in entries:
                 if self.dironly:
                     try:
-<<<<<<< HEAD
-                        # "entry.is_dir()" can raise PermissionError
-                        # in some cases (see bpo-38894), which is not
-                        # among the errors ignored by _ignore_error()
                         if not entry.is_dir(follow_symlinks=follow_dirlinks):
-=======
-                        if not entry.is_dir():
->>>>>>> 94f30c75
                             continue
                     except OSError:
                         continue
@@ -185,38 +178,20 @@
             for entry in entries:
                 entry_is_dir = False
                 try:
-<<<<<<< HEAD
                     entry_is_dir = entry.is_dir(follow_symlinks=follow_symlinks)
-                except OSError as e:
-                    if not _ignore_error(e):
-                        raise
-=======
-                    entry_is_dir = entry.is_dir(follow_symlinks=False)
                 except OSError:
                     pass
->>>>>>> 94f30c75
                 if entry_is_dir:
                     path = parent_path._make_child_relpath(entry.name)
                     for p in self._iterate_directories(path, scandir, follow_symlinks):
                         yield p
 
-<<<<<<< HEAD
     def _select_from(self, parent_path, scandir, follow_symlinks):
         follow_dirlinks = False if follow_symlinks is None else follow_symlinks
-        try:
-            successor_select = self.successor._select_from
-            for starting_point in self._iterate_directories(parent_path, scandir, follow_dirlinks):
-                for p in successor_select(starting_point, scandir, follow_symlinks):
-                    yield p
-        except PermissionError:
-            return
-=======
-    def _select_from(self, parent_path, scandir):
         successor_select = self.successor._select_from
-        for starting_point in self._iterate_directories(parent_path, scandir):
-            for p in successor_select(starting_point, scandir):
+        for starting_point in self._iterate_directories(parent_path, scandir, follow_dirlinks):
+            for p in successor_select(starting_point, scandir, follow_symlinks):
                 yield p
->>>>>>> 94f30c75
 
 
 class _DoubleRecursiveWildcardSelector(_RecursiveWildcardSelector):
