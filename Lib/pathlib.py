--- conflicted
+++ resolved
@@ -206,39 +206,6 @@
 # Public API
 #
 
-<<<<<<< HEAD
-=======
-class _PathParents(Sequence):
-    """This object provides sequence-like access to the logical ancestors
-    of a path.  Don't try to construct it yourself."""
-    __slots__ = ('_pathcls', '_drv', '_root', '_tail')
-
-    def __init__(self, path):
-        # We don't store the instance to avoid reference cycles
-        self._pathcls = type(path)
-        self._drv = path.drive
-        self._root = path.root
-        self._tail = path._tail
-
-    def __len__(self):
-        return len(self._tail)
-
-    def __getitem__(self, idx):
-        if isinstance(idx, slice):
-            return tuple(self[i] for i in range(*idx.indices(len(self))))
-
-        if idx >= len(self) or idx < -len(self):
-            raise IndexError(idx)
-        if idx < 0:
-            idx += len(self)
-        return self._pathcls._from_parsed_parts(self._drv, self._root,
-                                                self._tail[:-idx - 1])
-
-    def __repr__(self):
-        return "<{}.parents>".format(self._pathcls.__name__)
-
-
->>>>>>> 2c673d5e
 class PurePath(object):
     """Base class for manipulating paths without I/O.
 
@@ -336,26 +303,14 @@
         self._root = root
         self._tail_cached = tail
 
-<<<<<<< HEAD
-    def _from_parsed_parts(self, drv, root, parts):
-        path_str = self._format_parsed_parts(drv, root, parts)
+    def _from_parsed_parts(self, drv, root, tail):
+        path_str = self._format_parsed_parts(drv, root, tail)
         path = self.makepath(path_str)
         path._str = path_str or '.'
         path._drv = drv
         path._root = root
-        path._parts_cached = parts
+        path._tail_cached = tail
         return path
-=======
-    @classmethod
-    def _from_parsed_parts(cls, drv, root, tail):
-        path = cls._format_parsed_parts(drv, root, tail)
-        self = cls(path)
-        self._str = path or '.'
-        self._drv = drv
-        self._root = root
-        self._tail_cached = tail
-        return self
->>>>>>> 2c673d5e
 
     @classmethod
     def _format_parsed_parts(cls, drv, root, tail):
@@ -597,13 +552,8 @@
             raise ValueError(f"{str(self)!r} and {str(other)!r} have different anchors")
         if step and not walk_up:
             raise ValueError(f"{str(self)!r} is not in the subpath of {str(other)!r}")
-<<<<<<< HEAD
-        parts = ('..',) * step + self.parts[len(path.parts):]
+        parts = ['..'] * step + self._tail[len(path._tail):]
         return self.makepath(*parts)
-=======
-        parts = ['..'] * step + self._tail[len(path._tail):]
-        return path_cls(*parts)
->>>>>>> 2c673d5e
 
     def is_relative_to(self, other, /, *_deprecated):
         """Return True if the path is relative to another path or False.
@@ -658,13 +608,8 @@
         """The logical parent of the path."""
         drv = self.drive
         root = self.root
-<<<<<<< HEAD
-        parts = self._parts
-        if len(parts) == bool(drv or root):
-=======
         tail = self._tail
         if not tail:
->>>>>>> 2c673d5e
             return self
         return self._from_parsed_parts(drv, root, tail[:-1])
 
@@ -673,10 +618,10 @@
         """A tuple of this path's logical parents."""
         drv = self.drive
         root = self.root
-        parts = self._parts
+        tail = self._tail
         return tuple(
-            self._from_parsed_parts(drv, root, parts[:idx])
-            for idx in reversed(range(bool(drv or root), len(parts))))
+            self._from_parsed_parts(drv, root, tail[:idx])
+            for idx in reversed(range(len(tail))))
 
     def is_absolute(self):
         """True if the path is absolute (has both a root and, if applicable,
@@ -706,7 +651,7 @@
         """
         Return True if this path matches the given pattern.
         """
-        pat = type(self)(path_pattern)
+        pat = self.makepath(path_pattern)
         if not pat.parts:
             raise ValueError("empty pattern")
         pat_parts = pat._parts_normcase
@@ -781,7 +726,7 @@
             path_str = f'{path_str}{name}'
         else:
             path_str = name
-        path = type(self)(path_str)
+        path = self.makepath(path_str)
         path._str = path_str
         path._drv = self.drive
         path._root = self.root
