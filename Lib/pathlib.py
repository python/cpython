import fnmatch
import functools
import io
import ntpath
import os
import posixpath
import re
import sys
from _collections_abc import Sequence
from errno import EINVAL, ENOENT, ENOTDIR, EBADF, ELOOP
from operator import attrgetter
from stat import S_ISDIR, S_ISLNK, S_ISREG, S_ISSOCK, S_ISBLK, S_ISCHR, S_ISFIFO
from urllib.parse import quote_from_bytes as urlquote_from_bytes


supports_symlinks = True
if os.name == 'nt':
    import nt
    if sys.getwindowsversion()[:2] >= (6, 0):
        from nt import _getfinalpathname
    else:
        supports_symlinks = False
        _getfinalpathname = None
else:
    nt = None


__all__ = [
    "PurePath", "PurePosixPath", "PureWindowsPath",
    "Path", "PosixPath", "WindowsPath",
    ]

#
# Internals
#

<<<<<<< HEAD
# EBADF - guard agains macOS `stat` throwing EBADF
_IGNORED_ERROS = (ENOENT, ENOTDIR, EBADF, ELOOP)
=======
# EBADF - guard against macOS `stat` throwing EBADF
_IGNORED_ERROS = (ENOENT, ENOTDIR, EBADF)
>>>>>>> 88db8bd0

_IGNORED_WINERRORS = (
    21,  # ERROR_NOT_READY - drive exists but is not accessible
    1921,  # ERROR_CANT_RESOLVE_FILENAME - fix for broken symlink pointing to itself
)

def _ignore_error(exception):
    return (getattr(exception, 'errno', None) in _IGNORED_ERROS or
            getattr(exception, 'winerror', None) in _IGNORED_WINERRORS)


def _is_wildcard_pattern(pat):
    # Whether this pattern needs actual matching using fnmatch, or can
    # be looked up directly as a file.
    return "*" in pat or "?" in pat or "[" in pat


class _Flavour(object):
    """A flavour implements a particular (platform-specific) set of path
    semantics."""

    def __init__(self):
        self.join = self.sep.join

    def parse_parts(self, parts):
        parsed = []
        sep = self.sep
        altsep = self.altsep
        drv = root = ''
        it = reversed(parts)
        for part in it:
            if not part:
                continue
            if altsep:
                part = part.replace(altsep, sep)
            drv, root, rel = self.splitroot(part)
            if sep in rel:
                for x in reversed(rel.split(sep)):
                    if x and x != '.':
                        parsed.append(sys.intern(x))
            else:
                if rel and rel != '.':
                    parsed.append(sys.intern(rel))
            if drv or root:
                if not drv:
                    # If no drive is present, try to find one in the previous
                    # parts. This makes the result of parsing e.g.
                    # ("C:", "/", "a") reasonably intuitive.
                    for part in it:
                        if not part:
                            continue
                        if altsep:
                            part = part.replace(altsep, sep)
                        drv = self.splitroot(part)[0]
                        if drv:
                            break
                break
        if drv or root:
            parsed.append(drv + root)
        parsed.reverse()
        return drv, root, parsed

    def join_parsed_parts(self, drv, root, parts, drv2, root2, parts2):
        """
        Join the two paths represented by the respective
        (drive, root, parts) tuples.  Return a new (drive, root, parts) tuple.
        """
        if root2:
            if not drv2 and drv:
                return drv, root2, [drv + root2] + parts2[1:]
        elif drv2:
            if drv2 == drv or self.casefold(drv2) == self.casefold(drv):
                # Same drive => second path is relative to the first
                return drv, root, parts + parts2[1:]
        else:
            # Second path is non-anchored (common case)
            return drv, root, parts + parts2
        return drv2, root2, parts2


class _WindowsFlavour(_Flavour):
    # Reference for Windows paths can be found at
    # http://msdn.microsoft.com/en-us/library/aa365247%28v=vs.85%29.aspx

    sep = '\\'
    altsep = '/'
    has_drv = True
    pathmod = ntpath

    is_supported = (os.name == 'nt')

    drive_letters = set('abcdefghijklmnopqrstuvwxyzABCDEFGHIJKLMNOPQRSTUVWXYZ')
    ext_namespace_prefix = '\\\\?\\'

    reserved_names = (
        {'CON', 'PRN', 'AUX', 'NUL'} |
        {'COM%d' % i for i in range(1, 10)} |
        {'LPT%d' % i for i in range(1, 10)}
        )

    # Interesting findings about extended paths:
    # - '\\?\c:\a', '//?/c:\a' and '//?/c:/a' are all supported
    #   but '\\?\c:/a' is not
    # - extended paths are always absolute; "relative" extended paths will
    #   fail.

    def splitroot(self, part, sep=sep):
        first = part[0:1]
        second = part[1:2]
        if (second == sep and first == sep):
            # XXX extended paths should also disable the collapsing of "."
            # components (according to MSDN docs).
            prefix, part = self._split_extended_path(part)
            first = part[0:1]
            second = part[1:2]
        else:
            prefix = ''
        third = part[2:3]
        if (second == sep and first == sep and third != sep):
            # is a UNC path:
            # vvvvvvvvvvvvvvvvvvvvv root
            # \\machine\mountpoint\directory\etc\...
            #            directory ^^^^^^^^^^^^^^
            index = part.find(sep, 2)
            if index != -1:
                index2 = part.find(sep, index + 1)
                # a UNC path can't have two slashes in a row
                # (after the initial two)
                if index2 != index + 1:
                    if index2 == -1:
                        index2 = len(part)
                    if prefix:
                        return prefix + part[1:index2], sep, part[index2+1:]
                    else:
                        return part[:index2], sep, part[index2+1:]
        drv = root = ''
        if second == ':' and first in self.drive_letters:
            drv = part[:2]
            part = part[2:]
            first = third
        if first == sep:
            root = first
            part = part.lstrip(sep)
        return prefix + drv, root, part

    def casefold(self, s):
        return s.lower()

    def casefold_parts(self, parts):
        return [p.lower() for p in parts]

    def resolve(self, path, strict=False):
        s = str(path)
        if not s:
            return os.getcwd()
        previous_s = None
        if _getfinalpathname is not None:
            if strict:
                return self._ext_to_normal(_getfinalpathname(s))
            else:
                tail_parts = []  # End of the path after the first one not found
                while True:
                    try:
                        s = self._ext_to_normal(_getfinalpathname(s))
                    except FileNotFoundError:
                        previous_s = s
                        s, tail = os.path.split(s)
                        tail_parts.append(tail)
                        if previous_s == s:
                            return path
                    else:
                        return os.path.join(s, *reversed(tail_parts))
        # Means fallback on absolute
        return None

    def _split_extended_path(self, s, ext_prefix=ext_namespace_prefix):
        prefix = ''
        if s.startswith(ext_prefix):
            prefix = s[:4]
            s = s[4:]
            if s.startswith('UNC\\'):
                prefix += s[:3]
                s = '\\' + s[3:]
        return prefix, s

    def _ext_to_normal(self, s):
        # Turn back an extended path into a normal DOS-like path
        return self._split_extended_path(s)[1]

    def is_reserved(self, parts):
        # NOTE: the rules for reserved names seem somewhat complicated
        # (e.g. r"..\NUL" is reserved but not r"foo\NUL").
        # We err on the side of caution and return True for paths which are
        # not considered reserved by Windows.
        if not parts:
            return False
        if parts[0].startswith('\\\\'):
            # UNC paths are never reserved
            return False
        return parts[-1].partition('.')[0].upper() in self.reserved_names

    def make_uri(self, path):
        # Under Windows, file URIs use the UTF-8 encoding.
        drive = path.drive
        if len(drive) == 2 and drive[1] == ':':
            # It's a path on a local drive => 'file:///c:/a/b'
            rest = path.as_posix()[2:].lstrip('/')
            return 'file:///%s/%s' % (
                drive, urlquote_from_bytes(rest.encode('utf-8')))
        else:
            # It's a path on a network drive => 'file://host/share/a/b'
            return 'file:' + urlquote_from_bytes(path.as_posix().encode('utf-8'))

    def gethomedir(self, username):
        if 'HOME' in os.environ:
            userhome = os.environ['HOME']
        elif 'USERPROFILE' in os.environ:
            userhome = os.environ['USERPROFILE']
        elif 'HOMEPATH' in os.environ:
            try:
                drv = os.environ['HOMEDRIVE']
            except KeyError:
                drv = ''
            userhome = drv + os.environ['HOMEPATH']
        else:
            raise RuntimeError("Can't determine home directory")

        if username:
            # Try to guess user home directory.  By default all users
            # directories are located in the same place and are named by
            # corresponding usernames.  If current user home directory points
            # to nonstandard place, this guess is likely wrong.
            if os.environ['USERNAME'] != username:
                drv, root, parts = self.parse_parts((userhome,))
                if parts[-1] != os.environ['USERNAME']:
                    raise RuntimeError("Can't determine home directory "
                                       "for %r" % username)
                parts[-1] = username
                if drv or root:
                    userhome = drv + root + self.join(parts[1:])
                else:
                    userhome = self.join(parts)
        return userhome

class _PosixFlavour(_Flavour):
    sep = '/'
    altsep = ''
    has_drv = False
    pathmod = posixpath

    is_supported = (os.name != 'nt')

    def splitroot(self, part, sep=sep):
        if part and part[0] == sep:
            stripped_part = part.lstrip(sep)
            # According to POSIX path resolution:
            # http://pubs.opengroup.org/onlinepubs/009695399/basedefs/xbd_chap04.html#tag_04_11
            # "A pathname that begins with two successive slashes may be
            # interpreted in an implementation-defined manner, although more
            # than two leading slashes shall be treated as a single slash".
            if len(part) - len(stripped_part) == 2:
                return '', sep * 2, stripped_part
            else:
                return '', sep, stripped_part
        else:
            return '', '', part

    def casefold(self, s):
        return s

    def casefold_parts(self, parts):
        return parts

    def resolve(self, path, strict=False):
        sep = self.sep
        accessor = path._accessor
        seen = {}
        def _resolve(path, rest):
            if rest.startswith(sep):
                path = ''

            for name in rest.split(sep):
                if not name or name == '.':
                    # current dir
                    continue
                if name == '..':
                    # parent dir
                    path, _, _ = path.rpartition(sep)
                    continue
                newpath = path + sep + name
                if newpath in seen:
                    # Already seen this path
                    path = seen[newpath]
                    if path is not None:
                        # use cached value
                        continue
                    # The symlink is not resolved, so we must have a symlink loop.
                    raise RuntimeError("Symlink loop from %r" % newpath)
                # Resolve the symbolic link
                try:
                    target = accessor.readlink(newpath)
                except OSError as e:
                    if e.errno != EINVAL and strict:
                        raise
                    # Not a symlink, or non-strict mode. We just leave the path
                    # untouched.
                    path = newpath
                else:
                    seen[newpath] = None # not resolved symlink
                    path = _resolve(path, target)
                    seen[newpath] = path # resolved symlink

            return path
        # NOTE: according to POSIX, getcwd() cannot contain path components
        # which are symlinks.
        base = '' if path.is_absolute() else os.getcwd()
        return _resolve(base, str(path)) or sep

    def is_reserved(self, parts):
        return False

    def make_uri(self, path):
        # We represent the path using the local filesystem encoding,
        # for portability to other applications.
        bpath = bytes(path)
        return 'file://' + urlquote_from_bytes(bpath)

    def gethomedir(self, username):
        if not username:
            try:
                return os.environ['HOME']
            except KeyError:
                import pwd
                return pwd.getpwuid(os.getuid()).pw_dir
        else:
            import pwd
            try:
                return pwd.getpwnam(username).pw_dir
            except KeyError:
                raise RuntimeError("Can't determine home directory "
                                   "for %r" % username)


_windows_flavour = _WindowsFlavour()
_posix_flavour = _PosixFlavour()


class _Accessor:
    """An accessor implements a particular (system-specific or not) way of
    accessing paths on the filesystem."""


class _NormalAccessor(_Accessor):

    stat = os.stat

    lstat = os.lstat

    open = os.open

    listdir = os.listdir

    scandir = os.scandir

    chmod = os.chmod

    if hasattr(os, "lchmod"):
        lchmod = os.lchmod
    else:
        def lchmod(self, pathobj, mode):
            raise NotImplementedError("lchmod() not available on this system")

    mkdir = os.mkdir

    unlink = os.unlink

    link_to = os.link

    rmdir = os.rmdir

    rename = os.rename

    replace = os.replace

    if nt:
        if supports_symlinks:
            symlink = os.symlink
        else:
            def symlink(a, b, target_is_directory):
                raise NotImplementedError("symlink() not available on this system")
    else:
        # Under POSIX, os.symlink() takes two args
        @staticmethod
        def symlink(a, b, target_is_directory):
            return os.symlink(a, b)

    utime = os.utime

    # Helper for resolve()
    def readlink(self, path):
        return os.readlink(path)


_normal_accessor = _NormalAccessor()


#
# Globbing helpers
#

def _make_selector(pattern_parts):
    pat = pattern_parts[0]
    child_parts = pattern_parts[1:]
    if pat == '**':
        cls = _RecursiveWildcardSelector
    elif '**' in pat:
        raise ValueError("Invalid pattern: '**' can only be an entire path component")
    elif _is_wildcard_pattern(pat):
        cls = _WildcardSelector
    else:
        cls = _PreciseSelector
    return cls(pat, child_parts)

if hasattr(functools, "lru_cache"):
    _make_selector = functools.lru_cache()(_make_selector)


class _Selector:
    """A selector matches a specific glob pattern part against the children
    of a given path."""

    def __init__(self, child_parts):
        self.child_parts = child_parts
        if child_parts:
            self.successor = _make_selector(child_parts)
            self.dironly = True
        else:
            self.successor = _TerminatingSelector()
            self.dironly = False

    def select_from(self, parent_path):
        """Iterate over all child paths of `parent_path` matched by this
        selector.  This can contain parent_path itself."""
        path_cls = type(parent_path)
        is_dir = path_cls.is_dir
        exists = path_cls.exists
        scandir = parent_path._accessor.scandir
        if not is_dir(parent_path):
            return iter([])
        return self._select_from(parent_path, is_dir, exists, scandir)


class _TerminatingSelector:

    def _select_from(self, parent_path, is_dir, exists, scandir):
        yield parent_path


class _PreciseSelector(_Selector):

    def __init__(self, name, child_parts):
        self.name = name
        _Selector.__init__(self, child_parts)

    def _select_from(self, parent_path, is_dir, exists, scandir):
        try:
            path = parent_path._make_child_relpath(self.name)
            if (is_dir if self.dironly else exists)(path):
                for p in self.successor._select_from(path, is_dir, exists, scandir):
                    yield p
        except PermissionError:
            return


class _WildcardSelector(_Selector):

    def __init__(self, pat, child_parts):
        self.pat = re.compile(fnmatch.translate(pat))
        _Selector.__init__(self, child_parts)

    def _select_from(self, parent_path, is_dir, exists, scandir):
        try:
            cf = parent_path._flavour.casefold
            entries = list(scandir(parent_path))
            for entry in entries:
                entry_is_dir = False
                try:
                    entry_is_dir = entry.is_dir()
                except OSError as e:
                    if not _ignore_error(e):
                        raise
                if not self.dironly or entry_is_dir:
                    name = entry.name
                    casefolded = cf(name)
                    if self.pat.match(casefolded):
                        path = parent_path._make_child_relpath(name)
                        for p in self.successor._select_from(path, is_dir, exists, scandir):
                            yield p
        except PermissionError:
            return



class _RecursiveWildcardSelector(_Selector):

    def __init__(self, pat, child_parts):
        _Selector.__init__(self, child_parts)

    def _iterate_directories(self, parent_path, is_dir, scandir):
        yield parent_path
        try:
            entries = list(scandir(parent_path))
            for entry in entries:
                entry_is_dir = False
                try:
                    entry_is_dir = entry.is_dir()
                except OSError as e:
                    if not _ignore_error(e):
                        raise
                if entry_is_dir and not entry.is_symlink():
                    path = parent_path._make_child_relpath(entry.name)
                    for p in self._iterate_directories(path, is_dir, scandir):
                        yield p
        except PermissionError:
            return

    def _select_from(self, parent_path, is_dir, exists, scandir):
        try:
            yielded = set()
            try:
                successor_select = self.successor._select_from
                for starting_point in self._iterate_directories(parent_path, is_dir, scandir):
                    for p in successor_select(starting_point, is_dir, exists, scandir):
                        if p not in yielded:
                            yield p
                            yielded.add(p)
            finally:
                yielded.clear()
        except PermissionError:
            return


#
# Public API
#

class _PathParents(Sequence):
    """This object provides sequence-like access to the logical ancestors
    of a path.  Don't try to construct it yourself."""
    __slots__ = ('_pathcls', '_drv', '_root', '_parts')

    def __init__(self, path):
        # We don't store the instance to avoid reference cycles
        self._pathcls = type(path)
        self._drv = path._drv
        self._root = path._root
        self._parts = path._parts

    def __len__(self):
        if self._drv or self._root:
            return len(self._parts) - 1
        else:
            return len(self._parts)

    def __getitem__(self, idx):
        if idx < 0 or idx >= len(self):
            raise IndexError(idx)
        return self._pathcls._from_parsed_parts(self._drv, self._root,
                                                self._parts[:-idx - 1])

    def __repr__(self):
        return "<{}.parents>".format(self._pathcls.__name__)


class PurePath(object):
    """Base class for manipulating paths without I/O.

    PurePath represents a filesystem path and offers operations which
    don't imply any actual filesystem I/O.  Depending on your system,
    instantiating a PurePath will return either a PurePosixPath or a
    PureWindowsPath object.  You can also instantiate either of these classes
    directly, regardless of your system.
    """
    __slots__ = (
        '_drv', '_root', '_parts',
        '_str', '_hash', '_pparts', '_cached_cparts',
    )

    def __new__(cls, *args):
        """Construct a PurePath from one or several strings and or existing
        PurePath objects.  The strings and path objects are combined so as
        to yield a canonicalized path, which is incorporated into the
        new PurePath object.
        """
        if cls is PurePath:
            cls = PureWindowsPath if os.name == 'nt' else PurePosixPath
        return cls._from_parts(args)

    def __reduce__(self):
        # Using the parts tuple helps share interned path parts
        # when pickling related paths.
        return (self.__class__, tuple(self._parts))

    @classmethod
    def _parse_args(cls, args):
        # This is useful when you don't want to create an instance, just
        # canonicalize some constructor arguments.
        parts = []
        for a in args:
            if isinstance(a, PurePath):
                parts += a._parts
            else:
                a = os.fspath(a)
                if isinstance(a, str):
                    # Force-cast str subclasses to str (issue #21127)
                    parts.append(str(a))
                else:
                    raise TypeError(
                        "argument should be a str object or an os.PathLike "
                        "object returning str, not %r"
                        % type(a))
        return cls._flavour.parse_parts(parts)

    @classmethod
    def _from_parts(cls, args, init=True):
        # We need to call _parse_args on the instance, so as to get the
        # right flavour.
        self = object.__new__(cls)
        drv, root, parts = self._parse_args(args)
        self._drv = drv
        self._root = root
        self._parts = parts
        if init:
            self._init()
        return self

    @classmethod
    def _from_parsed_parts(cls, drv, root, parts, init=True):
        self = object.__new__(cls)
        self._drv = drv
        self._root = root
        self._parts = parts
        if init:
            self._init()
        return self

    @classmethod
    def _format_parsed_parts(cls, drv, root, parts):
        if drv or root:
            return drv + root + cls._flavour.join(parts[1:])
        else:
            return cls._flavour.join(parts)

    def _init(self):
        # Overridden in concrete Path
        pass

    def _make_child(self, args):
        drv, root, parts = self._parse_args(args)
        drv, root, parts = self._flavour.join_parsed_parts(
            self._drv, self._root, self._parts, drv, root, parts)
        return self._from_parsed_parts(drv, root, parts)

    def __str__(self):
        """Return the string representation of the path, suitable for
        passing to system calls."""
        try:
            return self._str
        except AttributeError:
            self._str = self._format_parsed_parts(self._drv, self._root,
                                                  self._parts) or '.'
            return self._str

    def __fspath__(self):
        return str(self)

    def as_posix(self):
        """Return the string representation of the path with forward (/)
        slashes."""
        f = self._flavour
        return str(self).replace(f.sep, '/')

    def __bytes__(self):
        """Return the bytes representation of the path.  This is only
        recommended to use under Unix."""
        return os.fsencode(self)

    def __repr__(self):
        return "{}({!r})".format(self.__class__.__name__, self.as_posix())

    def as_uri(self):
        """Return the path as a 'file' URI."""
        if not self.is_absolute():
            raise ValueError("relative path can't be expressed as a file URI")
        return self._flavour.make_uri(self)

    @property
    def _cparts(self):
        # Cached casefolded parts, for hashing and comparison
        try:
            return self._cached_cparts
        except AttributeError:
            self._cached_cparts = self._flavour.casefold_parts(self._parts)
            return self._cached_cparts

    def __eq__(self, other):
        if not isinstance(other, PurePath):
            return NotImplemented
        return self._cparts == other._cparts and self._flavour is other._flavour

    def __hash__(self):
        try:
            return self._hash
        except AttributeError:
            self._hash = hash(tuple(self._cparts))
            return self._hash

    def __lt__(self, other):
        if not isinstance(other, PurePath) or self._flavour is not other._flavour:
            return NotImplemented
        return self._cparts < other._cparts

    def __le__(self, other):
        if not isinstance(other, PurePath) or self._flavour is not other._flavour:
            return NotImplemented
        return self._cparts <= other._cparts

    def __gt__(self, other):
        if not isinstance(other, PurePath) or self._flavour is not other._flavour:
            return NotImplemented
        return self._cparts > other._cparts

    def __ge__(self, other):
        if not isinstance(other, PurePath) or self._flavour is not other._flavour:
            return NotImplemented
        return self._cparts >= other._cparts

    drive = property(attrgetter('_drv'),
                     doc="""The drive prefix (letter or UNC path), if any.""")

    root = property(attrgetter('_root'),
                    doc="""The root of the path, if any.""")

    @property
    def anchor(self):
        """The concatenation of the drive and root, or ''."""
        anchor = self._drv + self._root
        return anchor

    @property
    def name(self):
        """The final path component, if any."""
        parts = self._parts
        if len(parts) == (1 if (self._drv or self._root) else 0):
            return ''
        return parts[-1]

    @property
    def suffix(self):
        """The final component's last suffix, if any."""
        name = self.name
        i = name.rfind('.')
        if 0 < i < len(name) - 1:
            return name[i:]
        else:
            return ''

    @property
    def suffixes(self):
        """A list of the final component's suffixes, if any."""
        name = self.name
        if name.endswith('.'):
            return []
        name = name.lstrip('.')
        return ['.' + suffix for suffix in name.split('.')[1:]]

    @property
    def stem(self):
        """The final path component, minus its last suffix."""
        name = self.name
        i = name.rfind('.')
        if 0 < i < len(name) - 1:
            return name[:i]
        else:
            return name

    def with_name(self, name):
        """Return a new path with the file name changed."""
        if not self.name:
            raise ValueError("%r has an empty name" % (self,))
        drv, root, parts = self._flavour.parse_parts((name,))
        if (not name or name[-1] in [self._flavour.sep, self._flavour.altsep]
            or drv or root or len(parts) != 1):
            raise ValueError("Invalid name %r" % (name))
        return self._from_parsed_parts(self._drv, self._root,
                                       self._parts[:-1] + [name])

    def with_suffix(self, suffix):
        """Return a new path with the file suffix changed.  If the path
        has no suffix, add given suffix.  If the given suffix is an empty
        string, remove the suffix from the path.
        """
        f = self._flavour
        if f.sep in suffix or f.altsep and f.altsep in suffix:
            raise ValueError("Invalid suffix %r" % (suffix,))
        if suffix and not suffix.startswith('.') or suffix == '.':
            raise ValueError("Invalid suffix %r" % (suffix))
        name = self.name
        if not name:
            raise ValueError("%r has an empty name" % (self,))
        old_suffix = self.suffix
        if not old_suffix:
            name = name + suffix
        else:
            name = name[:-len(old_suffix)] + suffix
        return self._from_parsed_parts(self._drv, self._root,
                                       self._parts[:-1] + [name])

    def relative_to(self, *other):
        """Return the relative path to another path identified by the passed
        arguments.  If the operation is not possible (because this is not
        a subpath of the other path), raise ValueError.
        """
        # For the purpose of this method, drive and root are considered
        # separate parts, i.e.:
        #   Path('c:/').relative_to('c:')  gives Path('/')
        #   Path('c:/').relative_to('/')   raise ValueError
        if not other:
            raise TypeError("need at least one argument")
        parts = self._parts
        drv = self._drv
        root = self._root
        if root:
            abs_parts = [drv, root] + parts[1:]
        else:
            abs_parts = parts
        to_drv, to_root, to_parts = self._parse_args(other)
        if to_root:
            to_abs_parts = [to_drv, to_root] + to_parts[1:]
        else:
            to_abs_parts = to_parts
        n = len(to_abs_parts)
        cf = self._flavour.casefold_parts
        if (root or drv) if n == 0 else cf(abs_parts[:n]) != cf(to_abs_parts):
            formatted = self._format_parsed_parts(to_drv, to_root, to_parts)
            raise ValueError("{!r} does not start with {!r}"
                             .format(str(self), str(formatted)))
        return self._from_parsed_parts('', root if n == 1 else '',
                                       abs_parts[n:])

    @property
    def parts(self):
        """An object providing sequence-like access to the
        components in the filesystem path."""
        # We cache the tuple to avoid building a new one each time .parts
        # is accessed.  XXX is this necessary?
        try:
            return self._pparts
        except AttributeError:
            self._pparts = tuple(self._parts)
            return self._pparts

    def joinpath(self, *args):
        """Combine this path with one or several arguments, and return a
        new path representing either a subpath (if all arguments are relative
        paths) or a totally different path (if one of the arguments is
        anchored).
        """
        return self._make_child(args)

    def __truediv__(self, key):
        return self._make_child((key,))

    def __rtruediv__(self, key):
        return self._from_parts([key] + self._parts)

    @property
    def parent(self):
        """The logical parent of the path."""
        drv = self._drv
        root = self._root
        parts = self._parts
        if len(parts) == 1 and (drv or root):
            return self
        return self._from_parsed_parts(drv, root, parts[:-1])

    @property
    def parents(self):
        """A sequence of this path's logical parents."""
        return _PathParents(self)

    def is_absolute(self):
        """True if the path is absolute (has both a root and, if applicable,
        a drive)."""
        if not self._root:
            return False
        return not self._flavour.has_drv or bool(self._drv)

    def is_reserved(self):
        """Return True if the path contains one of the special names reserved
        by the system, if any."""
        return self._flavour.is_reserved(self._parts)

    def match(self, path_pattern):
        """
        Return True if this path matches the given pattern.
        """
        cf = self._flavour.casefold
        path_pattern = cf(path_pattern)
        drv, root, pat_parts = self._flavour.parse_parts((path_pattern,))
        if not pat_parts:
            raise ValueError("empty pattern")
        if drv and drv != cf(self._drv):
            return False
        if root and root != cf(self._root):
            return False
        parts = self._cparts
        if drv or root:
            if len(pat_parts) != len(parts):
                return False
            pat_parts = pat_parts[1:]
        elif len(pat_parts) > len(parts):
            return False
        for part, pat in zip(reversed(parts), reversed(pat_parts)):
            if not fnmatch.fnmatchcase(part, pat):
                return False
        return True

# Can't subclass os.PathLike from PurePath and keep the constructor
# optimizations in PurePath._parse_args().
os.PathLike.register(PurePath)


class PurePosixPath(PurePath):
    """PurePath subclass for non-Windows systems.

    On a POSIX system, instantiating a PurePath should return this object.
    However, you can also instantiate it directly on any system.
    """
    _flavour = _posix_flavour
    __slots__ = ()


class PureWindowsPath(PurePath):
    """PurePath subclass for Windows systems.

    On a Windows system, instantiating a PurePath should return this object.
    However, you can also instantiate it directly on any system.
    """
    _flavour = _windows_flavour
    __slots__ = ()


# Filesystem-accessing classes


class Path(PurePath):
    """PurePath subclass that can make system calls.

    Path represents a filesystem path but unlike PurePath, also offers
    methods to do system calls on path objects. Depending on your system,
    instantiating a Path will return either a PosixPath or a WindowsPath
    object. You can also instantiate a PosixPath or WindowsPath directly,
    but cannot instantiate a WindowsPath on a POSIX system or vice versa.
    """
    __slots__ = (
        '_accessor',
        '_closed',
    )

    def __new__(cls, *args, **kwargs):
        if cls is Path:
            cls = WindowsPath if os.name == 'nt' else PosixPath
        self = cls._from_parts(args, init=False)
        if not self._flavour.is_supported:
            raise NotImplementedError("cannot instantiate %r on your system"
                                      % (cls.__name__,))
        self._init()
        return self

    def _init(self,
              # Private non-constructor arguments
              template=None,
              ):
        self._closed = False
        if template is not None:
            self._accessor = template._accessor
        else:
            self._accessor = _normal_accessor

    def _make_child_relpath(self, part):
        # This is an optimization used for dir walking.  `part` must be
        # a single part relative to this path.
        parts = self._parts + [part]
        return self._from_parsed_parts(self._drv, self._root, parts)

    def __enter__(self):
        if self._closed:
            self._raise_closed()
        return self

    def __exit__(self, t, v, tb):
        self._closed = True

    def _raise_closed(self):
        raise ValueError("I/O operation on closed path")

    def _opener(self, name, flags, mode=0o666):
        # A stub for the opener argument to built-in open()
        return self._accessor.open(self, flags, mode)

    def _raw_open(self, flags, mode=0o777):
        """
        Open the file pointed by this path and return a file descriptor,
        as os.open() does.
        """
        if self._closed:
            self._raise_closed()
        return self._accessor.open(self, flags, mode)

    # Public API

    @classmethod
    def cwd(cls):
        """Return a new path pointing to the current working directory
        (as returned by os.getcwd()).
        """
        return cls(os.getcwd())

    @classmethod
    def home(cls):
        """Return a new path pointing to the user's home directory (as
        returned by os.path.expanduser('~')).
        """
        return cls(cls()._flavour.gethomedir(None))

    def samefile(self, other_path):
        """Return whether other_path is the same or not as this file
        (as returned by os.path.samefile()).
        """
        st = self.stat()
        try:
            other_st = other_path.stat()
        except AttributeError:
            other_st = os.stat(other_path)
        return os.path.samestat(st, other_st)

    def iterdir(self):
        """Iterate over the files in this directory.  Does not yield any
        result for the special paths '.' and '..'.
        """
        if self._closed:
            self._raise_closed()
        for name in self._accessor.listdir(self):
            if name in {'.', '..'}:
                # Yielding a path object for these makes little sense
                continue
            yield self._make_child_relpath(name)
            if self._closed:
                self._raise_closed()

    def glob(self, pattern):
        """Iterate over this subtree and yield all existing files (of any
        kind, including directories) matching the given relative pattern.
        """
        if not pattern:
            raise ValueError("Unacceptable pattern: {!r}".format(pattern))
        pattern = self._flavour.casefold(pattern)
        drv, root, pattern_parts = self._flavour.parse_parts((pattern,))
        if drv or root:
            raise NotImplementedError("Non-relative patterns are unsupported")
        selector = _make_selector(tuple(pattern_parts))
        for p in selector.select_from(self):
            yield p

    def rglob(self, pattern):
        """Recursively yield all existing files (of any kind, including
        directories) matching the given relative pattern, anywhere in
        this subtree.
        """
        pattern = self._flavour.casefold(pattern)
        drv, root, pattern_parts = self._flavour.parse_parts((pattern,))
        if drv or root:
            raise NotImplementedError("Non-relative patterns are unsupported")
        selector = _make_selector(("**",) + tuple(pattern_parts))
        for p in selector.select_from(self):
            yield p

    def absolute(self):
        """Return an absolute version of this path.  This function works
        even if the path doesn't point to anything.

        No normalization is done, i.e. all '.' and '..' will be kept along.
        Use resolve() to get the canonical path to a file.
        """
        # XXX untested yet!
        if self._closed:
            self._raise_closed()
        if self.is_absolute():
            return self
        # FIXME this must defer to the specific flavour (and, under Windows,
        # use nt._getfullpathname())
        obj = self._from_parts([os.getcwd()] + self._parts, init=False)
        obj._init(template=self)
        return obj

    def resolve(self, strict=False):
        """
        Make the path absolute, resolving all symlinks on the way and also
        normalizing it (for example turning slashes into backslashes under
        Windows).
        """
        if self._closed:
            self._raise_closed()
        s = self._flavour.resolve(self, strict=strict)
        if s is None:
            # No symlink resolution => for consistency, raise an error if
            # the path doesn't exist or is forbidden
            self.stat()
            s = str(self.absolute())
        # Now we have no symlinks in the path, it's safe to normalize it.
        normed = self._flavour.pathmod.normpath(s)
        obj = self._from_parts((normed,), init=False)
        obj._init(template=self)
        return obj

    def stat(self):
        """
        Return the result of the stat() system call on this path, like
        os.stat() does.
        """
        return self._accessor.stat(self)

    def owner(self):
        """
        Return the login name of the file owner.
        """
        import pwd
        return pwd.getpwuid(self.stat().st_uid).pw_name

    def group(self):
        """
        Return the group name of the file gid.
        """
        import grp
        return grp.getgrgid(self.stat().st_gid).gr_name

    def open(self, mode='r', buffering=-1, encoding=None,
             errors=None, newline=None):
        """
        Open the file pointed by this path and return a file object, as
        the built-in open() function does.
        """
        if self._closed:
            self._raise_closed()
        return io.open(self, mode, buffering, encoding, errors, newline,
                       opener=self._opener)

    def read_bytes(self):
        """
        Open the file in bytes mode, read it, and close the file.
        """
        with self.open(mode='rb') as f:
            return f.read()

    def read_text(self, encoding=None, errors=None):
        """
        Open the file in text mode, read it, and close the file.
        """
        with self.open(mode='r', encoding=encoding, errors=errors) as f:
            return f.read()

    def write_bytes(self, data):
        """
        Open the file in bytes mode, write to it, and close the file.
        """
        # type-check for the buffer interface before truncating the file
        view = memoryview(data)
        with self.open(mode='wb') as f:
            return f.write(view)

    def write_text(self, data, encoding=None, errors=None):
        """
        Open the file in text mode, write to it, and close the file.
        """
        if not isinstance(data, str):
            raise TypeError('data must be str, not %s' %
                            data.__class__.__name__)
        with self.open(mode='w', encoding=encoding, errors=errors) as f:
            return f.write(data)

    def touch(self, mode=0o666, exist_ok=True):
        """
        Create this file with the given access mode, if it doesn't exist.
        """
        if self._closed:
            self._raise_closed()
        if exist_ok:
            # First try to bump modification time
            # Implementation note: GNU touch uses the UTIME_NOW option of
            # the utimensat() / futimens() functions.
            try:
                self._accessor.utime(self, None)
            except OSError:
                # Avoid exception chaining
                pass
            else:
                return
        flags = os.O_CREAT | os.O_WRONLY
        if not exist_ok:
            flags |= os.O_EXCL
        fd = self._raw_open(flags, mode)
        os.close(fd)

    def mkdir(self, mode=0o777, parents=False, exist_ok=False):
        """
        Create a new directory at this given path.
        """
        if self._closed:
            self._raise_closed()
        try:
            self._accessor.mkdir(self, mode)
        except FileNotFoundError:
            if not parents or self.parent == self:
                raise
            self.parent.mkdir(parents=True, exist_ok=True)
            self.mkdir(mode, parents=False, exist_ok=exist_ok)
        except OSError:
            # Cannot rely on checking for EEXIST, since the operating system
            # could give priority to other errors like EACCES or EROFS
            if not exist_ok or not self.is_dir():
                raise

    def chmod(self, mode):
        """
        Change the permissions of the path, like os.chmod().
        """
        if self._closed:
            self._raise_closed()
        self._accessor.chmod(self, mode)

    def lchmod(self, mode):
        """
        Like chmod(), except if the path points to a symlink, the symlink's
        permissions are changed, rather than its target's.
        """
        if self._closed:
            self._raise_closed()
        self._accessor.lchmod(self, mode)

    def unlink(self):
        """
        Remove this file or link.
        If the path is a directory, use rmdir() instead.
        """
        if self._closed:
            self._raise_closed()
        self._accessor.unlink(self)

    def rmdir(self):
        """
        Remove this directory.  The directory must be empty.
        """
        if self._closed:
            self._raise_closed()
        self._accessor.rmdir(self)

    def lstat(self):
        """
        Like stat(), except if the path points to a symlink, the symlink's
        status information is returned, rather than its target's.
        """
        if self._closed:
            self._raise_closed()
        return self._accessor.lstat(self)

    def link_to(self, target):
        """
        Create a hard link pointing to a path named target.
        """
        if self._closed:
            self._raise_closed()
        self._accessor.link_to(self, target)

    def rename(self, target):
        """
        Rename this path to the given path.
        """
        if self._closed:
            self._raise_closed()
        self._accessor.rename(self, target)

    def replace(self, target):
        """
        Rename this path to the given path, clobbering the existing
        destination if it exists.
        """
        if self._closed:
            self._raise_closed()
        self._accessor.replace(self, target)

    def symlink_to(self, target, target_is_directory=False):
        """
        Make this path a symlink pointing to the given path.
        Note the order of arguments (self, target) is the reverse of os.symlink's.
        """
        if self._closed:
            self._raise_closed()
        self._accessor.symlink(target, self, target_is_directory)

    # Convenience functions for querying the stat results

    def exists(self):
        """
        Whether this path exists.
        """
        try:
            self.stat()
        except OSError as e:
            if not _ignore_error(e):
                raise
            return False
        except ValueError:
            # Non-encodable path
            return False
        return True

    def is_dir(self):
        """
        Whether this path is a directory.
        """
        try:
            return S_ISDIR(self.stat().st_mode)
        except OSError as e:
            if not _ignore_error(e):
                raise
            # Path doesn't exist or is a broken symlink
            # (see https://bitbucket.org/pitrou/pathlib/issue/12/)
            return False
        except ValueError:
            # Non-encodable path
            return False

    def is_file(self):
        """
        Whether this path is a regular file (also True for symlinks pointing
        to regular files).
        """
        try:
            return S_ISREG(self.stat().st_mode)
        except OSError as e:
            if not _ignore_error(e):
                raise
            # Path doesn't exist or is a broken symlink
            # (see https://bitbucket.org/pitrou/pathlib/issue/12/)
            return False
        except ValueError:
            # Non-encodable path
            return False

    def is_mount(self):
        """
        Check if this path is a POSIX mount point
        """
        # Need to exist and be a dir
        if not self.exists() or not self.is_dir():
            return False

        parent = Path(self.parent)
        try:
            parent_dev = parent.stat().st_dev
        except OSError:
            return False

        dev = self.stat().st_dev
        if dev != parent_dev:
            return True
        ino = self.stat().st_ino
        parent_ino = parent.stat().st_ino
        return ino == parent_ino

    def is_symlink(self):
        """
        Whether this path is a symbolic link.
        """
        try:
            return S_ISLNK(self.lstat().st_mode)
        except OSError as e:
            if not _ignore_error(e):
                raise
            # Path doesn't exist
            return False
        except ValueError:
            # Non-encodable path
            return False

    def is_block_device(self):
        """
        Whether this path is a block device.
        """
        try:
            return S_ISBLK(self.stat().st_mode)
        except OSError as e:
            if not _ignore_error(e):
                raise
            # Path doesn't exist or is a broken symlink
            # (see https://bitbucket.org/pitrou/pathlib/issue/12/)
            return False
        except ValueError:
            # Non-encodable path
            return False

    def is_char_device(self):
        """
        Whether this path is a character device.
        """
        try:
            return S_ISCHR(self.stat().st_mode)
        except OSError as e:
            if not _ignore_error(e):
                raise
            # Path doesn't exist or is a broken symlink
            # (see https://bitbucket.org/pitrou/pathlib/issue/12/)
            return False
        except ValueError:
            # Non-encodable path
            return False

    def is_fifo(self):
        """
        Whether this path is a FIFO.
        """
        try:
            return S_ISFIFO(self.stat().st_mode)
        except OSError as e:
            if not _ignore_error(e):
                raise
            # Path doesn't exist or is a broken symlink
            # (see https://bitbucket.org/pitrou/pathlib/issue/12/)
            return False
        except ValueError:
            # Non-encodable path
            return False

    def is_socket(self):
        """
        Whether this path is a socket.
        """
        try:
            return S_ISSOCK(self.stat().st_mode)
        except OSError as e:
            if not _ignore_error(e):
                raise
            # Path doesn't exist or is a broken symlink
            # (see https://bitbucket.org/pitrou/pathlib/issue/12/)
            return False
        except ValueError:
            # Non-encodable path
            return False

    def expanduser(self):
        """ Return a new path with expanded ~ and ~user constructs
        (as returned by os.path.expanduser)
        """
        if (not (self._drv or self._root) and
            self._parts and self._parts[0][:1] == '~'):
            homedir = self._flavour.gethomedir(self._parts[0][1:])
            return self._from_parts([homedir] + self._parts[1:])

        return self


class PosixPath(Path, PurePosixPath):
    """Path subclass for non-Windows systems.

    On a POSIX system, instantiating a Path should return this object.
    """
    __slots__ = ()

class WindowsPath(Path, PureWindowsPath):
    """Path subclass for Windows systems.

    On a Windows system, instantiating a Path should return this object.
    """
    __slots__ = ()

    def owner(self):
        raise NotImplementedError("Path.owner() is unsupported on this system")

    def group(self):
        raise NotImplementedError("Path.group() is unsupported on this system")

    def is_mount(self):
        raise NotImplementedError("Path.is_mount() is unsupported on this system")<|MERGE_RESOLUTION|>--- conflicted
+++ resolved
@@ -34,13 +34,8 @@
 # Internals
 #
 
-<<<<<<< HEAD
-# EBADF - guard agains macOS `stat` throwing EBADF
+# EBADF - guard against macOS `stat` throwing EBADF
 _IGNORED_ERROS = (ENOENT, ENOTDIR, EBADF, ELOOP)
-=======
-# EBADF - guard against macOS `stat` throwing EBADF
-_IGNORED_ERROS = (ENOENT, ENOTDIR, EBADF)
->>>>>>> 88db8bd0
 
 _IGNORED_WINERRORS = (
     21,  # ERROR_NOT_READY - drive exists but is not accessible
