# A test suite for pdb; not very comprehensive at the moment.

import doctest
import os
import pdb
import sys
import types
import codecs
import unittest
import subprocess
import textwrap
import linecache
import zipapp

from contextlib import ExitStack, redirect_stdout
from io import StringIO
from test import support
from test.support import force_not_colorized, os_helper
from test.support.import_helper import import_module
from test.support.pty_helper import run_pty, FakeInput
from unittest.mock import patch

# gh-114275: WASI fails to run asyncio tests, similar skip than test_asyncio.
SKIP_ASYNCIO_TESTS = (not support.has_socket_support)


class PdbTestInput(object):
    """Context manager that makes testing Pdb in doctests easier."""

    def __init__(self, input):
        self.input = input

    def __enter__(self):
        self.real_stdin = sys.stdin
        sys.stdin = FakeInput(self.input)
        self.orig_trace = sys.gettrace() if hasattr(sys, 'gettrace') else None

    def __exit__(self, *exc):
        sys.stdin = self.real_stdin
        if self.orig_trace:
            sys.settrace(self.orig_trace)


def test_pdb_displayhook():
    """This tests the custom displayhook for pdb.

    >>> def test_function(foo, bar):
    ...     import pdb; pdb.Pdb(nosigint=True, readrc=False).set_trace()

    >>> with PdbTestInput([
    ...     'foo',
    ...     'bar',
    ...     'for i in range(5): print(i)',
    ...     'continue',
    ... ]):
    ...     test_function(1, None)
    > <doctest test.test_pdb.test_pdb_displayhook[0]>(2)test_function()
    -> import pdb; pdb.Pdb(nosigint=True, readrc=False).set_trace()
    (Pdb) foo
    1
    (Pdb) bar
    (Pdb) for i in range(5): print(i)
    0
    1
    2
    3
    4
    (Pdb) continue
    """


def test_pdb_basic_commands():
    """Test the basic commands of pdb.

    >>> def test_function_2(foo, bar='default'):
    ...     print(foo)
    ...     for i in range(5):
    ...         print(i)
    ...     print(bar)
    ...     for i in range(10):
    ...         never_executed
    ...     print('after for')
    ...     print('...')
    ...     return foo.upper()

    >>> def test_function3(arg=None, *, kwonly=None):
    ...     pass

    >>> def test_function4(a, b, c, /):
    ...     pass

    >>> def test_function():
    ...     import pdb; pdb.Pdb(nosigint=True, readrc=False).set_trace()
    ...     ret = test_function_2('baz')
    ...     test_function3(kwonly=True)
    ...     test_function4(1, 2, 3)
    ...     print(ret)

    >>> with PdbTestInput([  # doctest: +ELLIPSIS, +NORMALIZE_WHITESPACE
    ...     'step',       # go to line ret = test_function_2('baz')
    ...     'step',       # entering the function call
    ...     'args',       # display function args
    ...     'list',       # list function source
    ...     'bt',         # display backtrace
    ...     'up',         # step up to test_function()
    ...     'down',       # step down to test_function_2() again
    ...     'next',       # stepping to print(foo)
    ...     'next',       # stepping to the for loop
    ...     'step',       # stepping into the for loop
    ...     'until',      # continuing until out of the for loop
    ...     'next',       # executing the print(bar)
    ...     'jump 8',     # jump over second for loop
    ...     'return',     # return out of function
    ...     'retval',     # display return value
    ...     'next',       # step to test_function3()
    ...     'step',       # stepping into test_function3()
    ...     'args',       # display function args
    ...     'return',     # return out of function
    ...     'next',       # step to test_function4()
    ...     'step',       # stepping to test_function4()
    ...     'args',       # display function args
    ...     'continue',
    ... ]):
    ...    test_function()
    > <doctest test.test_pdb.test_pdb_basic_commands[3]>(2)test_function()
    -> import pdb; pdb.Pdb(nosigint=True, readrc=False).set_trace()
    (Pdb) step
    > <doctest test.test_pdb.test_pdb_basic_commands[3]>(3)test_function()
    -> ret = test_function_2('baz')
    (Pdb) step
    --Call--
    > <doctest test.test_pdb.test_pdb_basic_commands[0]>(1)test_function_2()
    -> def test_function_2(foo, bar='default'):
    (Pdb) args
    foo = 'baz'
    bar = 'default'
    (Pdb) list
      1  ->     def test_function_2(foo, bar='default'):
      2             print(foo)
      3             for i in range(5):
      4                 print(i)
      5             print(bar)
      6             for i in range(10):
      7                 never_executed
      8             print('after for')
      9             print('...')
     10             return foo.upper()
    [EOF]
    (Pdb) bt
    ...
      <doctest test.test_pdb.test_pdb_basic_commands[4]>(26)<module>()
    -> test_function()
      <doctest test.test_pdb.test_pdb_basic_commands[3]>(3)test_function()
    -> ret = test_function_2('baz')
    > <doctest test.test_pdb.test_pdb_basic_commands[0]>(1)test_function_2()
    -> def test_function_2(foo, bar='default'):
    (Pdb) up
    > <doctest test.test_pdb.test_pdb_basic_commands[3]>(3)test_function()
    -> ret = test_function_2('baz')
    (Pdb) down
    > <doctest test.test_pdb.test_pdb_basic_commands[0]>(1)test_function_2()
    -> def test_function_2(foo, bar='default'):
    (Pdb) next
    > <doctest test.test_pdb.test_pdb_basic_commands[0]>(2)test_function_2()
    -> print(foo)
    (Pdb) next
    baz
    > <doctest test.test_pdb.test_pdb_basic_commands[0]>(3)test_function_2()
    -> for i in range(5):
    (Pdb) step
    > <doctest test.test_pdb.test_pdb_basic_commands[0]>(4)test_function_2()
    -> print(i)
    (Pdb) until
    0
    1
    2
    3
    4
    > <doctest test.test_pdb.test_pdb_basic_commands[0]>(5)test_function_2()
    -> print(bar)
    (Pdb) next
    default
    > <doctest test.test_pdb.test_pdb_basic_commands[0]>(6)test_function_2()
    -> for i in range(10):
    (Pdb) jump 8
    > <doctest test.test_pdb.test_pdb_basic_commands[0]>(8)test_function_2()
    -> print('after for')
    (Pdb) return
    after for
    ...
    --Return--
    > <doctest test.test_pdb.test_pdb_basic_commands[0]>(10)test_function_2()->'BAZ'
    -> return foo.upper()
    (Pdb) retval
    'BAZ'
    (Pdb) next
    > <doctest test.test_pdb.test_pdb_basic_commands[3]>(4)test_function()
    -> test_function3(kwonly=True)
    (Pdb) step
    --Call--
    > <doctest test.test_pdb.test_pdb_basic_commands[1]>(1)test_function3()
    -> def test_function3(arg=None, *, kwonly=None):
    (Pdb) args
    arg = None
    kwonly = True
    (Pdb) return
    --Return--
    > <doctest test.test_pdb.test_pdb_basic_commands[1]>(2)test_function3()->None
    -> pass
    (Pdb) next
    > <doctest test.test_pdb.test_pdb_basic_commands[3]>(5)test_function()
    -> test_function4(1, 2, 3)
    (Pdb) step
    --Call--
    > <doctest test.test_pdb.test_pdb_basic_commands[2]>(1)test_function4()
    -> def test_function4(a, b, c, /):
    (Pdb) args
    a = 1
    b = 2
    c = 3
    (Pdb) continue
    BAZ
    """

def reset_Breakpoint():
    import bdb
    bdb.Breakpoint.clearBreakpoints()

def test_pdb_breakpoint_commands():
    """Test basic commands related to breakpoints.

    >>> def test_function():
    ...     import pdb; pdb.Pdb(nosigint=True, readrc=False).set_trace()
    ...     print(1)
    ...     print(2)
    ...     print(3)
    ...     print(4)

    First, need to clear bdb state that might be left over from previous tests.
    Otherwise, the new breakpoints might get assigned different numbers.

    >>> reset_Breakpoint()

    Now test the breakpoint commands.  NORMALIZE_WHITESPACE is needed because
    the breakpoint list outputs a tab for the "stop only" and "ignore next"
    lines, which we don't want to put in here.

    >>> with PdbTestInput([  # doctest: +NORMALIZE_WHITESPACE
    ...     'break 3',
    ...     'break 4, +',
    ...     'disable 1',
    ...     'ignore 1 10',
    ...     'condition 1 1 < 2',
    ...     'condition 1 1 <',
    ...     'break 4',
    ...     'break 4',
    ...     'break',
    ...     'clear 3',
    ...     'break',
    ...     'condition 1',
    ...     'commands 1',
    ...     'EOF',       # Simulate Ctrl-D/Ctrl-Z from user, should end input
    ...     'enable 1',
    ...     'clear 1',
    ...     'commands 2',
    ...     'p "42"',
    ...     'print("42", 7*6)',     # Issue 18764 (not about breakpoints)
    ...     'end',
    ...     'continue',  # will stop at breakpoint 2 (line 4)
    ...     'clear',     # clear all!
    ...     'y',
    ...     'tbreak 5',
    ...     'continue',  # will stop at temporary breakpoint
    ...     'break',     # make sure breakpoint is gone
    ...     'commands 10',  # out of range
    ...     'commands a',   # display help
    ...     'commands 4',   # already deleted
    ...     'break 6, undefined', # condition causing `NameError` during evaluation
    ...     'continue', # will stop, ignoring runtime error
    ...     'continue',
    ... ]):
    ...    test_function()
    > <doctest test.test_pdb.test_pdb_breakpoint_commands[0]>(2)test_function()
    -> import pdb; pdb.Pdb(nosigint=True, readrc=False).set_trace()
    (Pdb) break 3
    Breakpoint 1 at <doctest test.test_pdb.test_pdb_breakpoint_commands[0]>:3
    (Pdb) break 4, +
    *** Invalid condition +: SyntaxError: invalid syntax
    (Pdb) disable 1
    Disabled breakpoint 1 at <doctest test.test_pdb.test_pdb_breakpoint_commands[0]>:3
    (Pdb) ignore 1 10
    Will ignore next 10 crossings of breakpoint 1.
    (Pdb) condition 1 1 < 2
    New condition set for breakpoint 1.
    (Pdb) condition 1 1 <
    *** Invalid condition 1 <: SyntaxError: invalid syntax
    (Pdb) break 4
    Breakpoint 2 at <doctest test.test_pdb.test_pdb_breakpoint_commands[0]>:4
    (Pdb) break 4
    Breakpoint 3 at <doctest test.test_pdb.test_pdb_breakpoint_commands[0]>:4
    (Pdb) break
    Num Type         Disp Enb   Where
    1   breakpoint   keep no    at <doctest test.test_pdb.test_pdb_breakpoint_commands[0]>:3
            stop only if 1 < 2
            ignore next 10 hits
    2   breakpoint   keep yes   at <doctest test.test_pdb.test_pdb_breakpoint_commands[0]>:4
    3   breakpoint   keep yes   at <doctest test.test_pdb.test_pdb_breakpoint_commands[0]>:4
    (Pdb) clear 3
    Deleted breakpoint 3 at <doctest test.test_pdb.test_pdb_breakpoint_commands[0]>:4
    (Pdb) break
    Num Type         Disp Enb   Where
    1   breakpoint   keep no    at <doctest test.test_pdb.test_pdb_breakpoint_commands[0]>:3
            stop only if 1 < 2
            ignore next 10 hits
    2   breakpoint   keep yes   at <doctest test.test_pdb.test_pdb_breakpoint_commands[0]>:4
    (Pdb) condition 1
    Breakpoint 1 is now unconditional.
    (Pdb) commands 1
    (com) EOF
    <BLANKLINE>
    (Pdb) enable 1
    Enabled breakpoint 1 at <doctest test.test_pdb.test_pdb_breakpoint_commands[0]>:3
    (Pdb) clear 1
    Deleted breakpoint 1 at <doctest test.test_pdb.test_pdb_breakpoint_commands[0]>:3
    (Pdb) commands 2
    (com) p "42"
    (com) print("42", 7*6)
    (com) end
    (Pdb) continue
    1
    '42'
    42 42
    > <doctest test.test_pdb.test_pdb_breakpoint_commands[0]>(4)test_function()
    -> print(2)
    (Pdb) clear
    Clear all breaks? y
    Deleted breakpoint 2 at <doctest test.test_pdb.test_pdb_breakpoint_commands[0]>:4
    (Pdb) tbreak 5
    Breakpoint 4 at <doctest test.test_pdb.test_pdb_breakpoint_commands[0]>:5
    (Pdb) continue
    2
    Deleted breakpoint 4 at <doctest test.test_pdb.test_pdb_breakpoint_commands[0]>:5
    > <doctest test.test_pdb.test_pdb_breakpoint_commands[0]>(5)test_function()
    -> print(3)
    (Pdb) break
    (Pdb) commands 10
    *** cannot set commands: Breakpoint number 10 out of range
    (Pdb) commands a
    *** Invalid argument: a
          Usage: (Pdb) commands [bpnumber]
                 (com) ...
                 (com) end
                 (Pdb)
    (Pdb) commands 4
    *** cannot set commands: Breakpoint 4 already deleted
    (Pdb) break 6, undefined
    Breakpoint 5 at <doctest test.test_pdb.test_pdb_breakpoint_commands[0]>:6
    (Pdb) continue
    3
    > <doctest test.test_pdb.test_pdb_breakpoint_commands[0]>(6)test_function()
    -> print(4)
    (Pdb) continue
    4
    """

def test_pdb_breakpoint_on_annotated_function_def():
    """Test breakpoints on function definitions with annotation.

    >>> def foo[T]():
    ...     return 0

    >>> def bar() -> int:
    ...     return 0

    >>> def foobar[T]() -> int:
    ...     return 0

    >>> reset_Breakpoint()

    >>> def test_function():
    ...     import pdb; pdb.Pdb(nosigint=True, readrc=False).set_trace()
    ...     pass

    >>> with PdbTestInput([  # doctest: +NORMALIZE_WHITESPACE
    ...     'break foo',
    ...     'break bar',
    ...     'break foobar',
    ...     'continue',
    ... ]):
    ...    test_function()
    > <doctest test.test_pdb.test_pdb_breakpoint_on_annotated_function_def[4]>(2)test_function()
    -> import pdb; pdb.Pdb(nosigint=True, readrc=False).set_trace()
    (Pdb) break foo
    Breakpoint 1 at <doctest test.test_pdb.test_pdb_breakpoint_on_annotated_function_def[0]>:2
    (Pdb) break bar
    Breakpoint 2 at <doctest test.test_pdb.test_pdb_breakpoint_on_annotated_function_def[1]>:2
    (Pdb) break foobar
    Breakpoint 3 at <doctest test.test_pdb.test_pdb_breakpoint_on_annotated_function_def[2]>:2
    (Pdb) continue
    """

def test_pdb_commands():
    """Test the commands command of pdb.

    >>> def test_function():
    ...     import pdb; pdb.Pdb(nosigint=True, readrc=False).set_trace()
    ...     print(1)
    ...     print(2)
    ...     print(3)

    >>> reset_Breakpoint()

    >>> with PdbTestInput([  # doctest: +NORMALIZE_WHITESPACE
    ...     'b 3',
    ...     'commands',
    ...     'silent',      # suppress the frame status output
    ...     'p "hello"',
    ...     'end',
    ...     'b 4',
    ...     'commands',
    ...     'until 5',     # no output, should stop at line 5
    ...     'continue',    # hit breakpoint at line 3
    ...     '',            # repeat continue, hit breakpoint at line 4 then `until` to line 5
    ...     '',
    ... ]):
    ...    test_function()
    > <doctest test.test_pdb.test_pdb_commands[0]>(2)test_function()
    -> import pdb; pdb.Pdb(nosigint=True, readrc=False).set_trace()
    (Pdb) b 3
    Breakpoint 1 at <doctest test.test_pdb.test_pdb_commands[0]>:3
    (Pdb) commands
    (com) silent
    (com) p "hello"
    (com) end
    (Pdb) b 4
    Breakpoint 2 at <doctest test.test_pdb.test_pdb_commands[0]>:4
    (Pdb) commands
    (com) until 5
    (Pdb) continue
    'hello'
    (Pdb)
    1
    2
    > <doctest test.test_pdb.test_pdb_commands[0]>(5)test_function()
    -> print(3)
    (Pdb)
    3
    """

def test_pdb_breakpoint_with_filename():
    """Breakpoints with filename:lineno

    >>> def test_function():
    ...     # inspect_fodder2 is a great module as the line number is stable
    ...     from test.test_inspect import inspect_fodder2 as mod2
    ...     import pdb; pdb.Pdb(nosigint=True, readrc=False).set_trace()
    ...     mod2.func88()
    ...     mod2.func114()
    ...     # Be a good citizen and clean up the mess
    ...     reset_Breakpoint()

    First, need to clear bdb state that might be left over from previous tests.
    Otherwise, the new breakpoints might get assigned different numbers.

    >>> reset_Breakpoint()

    >>> with PdbTestInput([  # doctest: +NORMALIZE_WHITESPACE +ELLIPSIS
    ...     'break test.test_inspect.inspect_fodder2:90',
    ...     'continue', # will stop at func88
    ...     'break test/test_inspect/inspect_fodder2.py:115',
    ...     'continue', # will stop at func114
    ...     'continue',
    ... ]):
    ...    test_function()
    > <doctest test.test_pdb.test_pdb_breakpoint_with_filename[0]>(4)test_function()
    -> import pdb; pdb.Pdb(nosigint=True, readrc=False).set_trace()
    (Pdb) break test.test_inspect.inspect_fodder2:90
    Breakpoint 1 at ...inspect_fodder2.py:90
    (Pdb) continue
    > ...inspect_fodder2.py(90)func88()
    -> return 90
    (Pdb) break test/test_inspect/inspect_fodder2.py:115
    Breakpoint 2 at ...inspect_fodder2.py:115
    (Pdb) continue
    > ...inspect_fodder2.py(115)func114()
    -> return 115
    (Pdb) continue
    """

def test_pdb_breakpoints_preserved_across_interactive_sessions():
    """Breakpoints are remembered between interactive sessions

    >>> reset_Breakpoint()
    >>> with PdbTestInput([  # doctest: +ELLIPSIS, +NORMALIZE_WHITESPACE
    ...    'import test.test_pdb',
    ...    'break test.test_pdb.do_something',
    ...    'break test.test_pdb.do_nothing',
    ...    'break',
    ...    'continue',
    ... ]):
    ...    pdb.run('print()')
    > <string>(1)<module>()...
    (Pdb) import test.test_pdb
    (Pdb) break test.test_pdb.do_something
    Breakpoint 1 at ...test_pdb.py:...
    (Pdb) break test.test_pdb.do_nothing
    Breakpoint 2 at ...test_pdb.py:...
    (Pdb) break
    Num Type         Disp Enb   Where
    1   breakpoint   keep yes   at ...test_pdb.py:...
    2   breakpoint   keep yes   at ...test_pdb.py:...
    (Pdb) continue

    >>> with PdbTestInput([  # doctest: +ELLIPSIS, +NORMALIZE_WHITESPACE
    ...    'break',
    ...    'break pdb.find_function',
    ...    'break',
    ...    'clear 1',
    ...    'continue',
    ... ]):
    ...    pdb.run('print()')
    > <string>(1)<module>()...
    (Pdb) break
    Num Type         Disp Enb   Where
    1   breakpoint   keep yes   at ...test_pdb.py:...
    2   breakpoint   keep yes   at ...test_pdb.py:...
    (Pdb) break pdb.find_function
    Breakpoint 3 at ...pdb.py:...
    (Pdb) break
    Num Type         Disp Enb   Where
    1   breakpoint   keep yes   at ...test_pdb.py:...
    2   breakpoint   keep yes   at ...test_pdb.py:...
    3   breakpoint   keep yes   at ...pdb.py:...
    (Pdb) clear 1
    Deleted breakpoint 1 at ...test_pdb.py:...
    (Pdb) continue

    >>> with PdbTestInput([  # doctest: +ELLIPSIS, +NORMALIZE_WHITESPACE
    ...    'break',
    ...    'clear 2',
    ...    'clear 3',
    ...    'continue',
    ... ]):
    ...    pdb.run('print()')
    > <string>(1)<module>()...
    (Pdb) break
    Num Type         Disp Enb   Where
    2   breakpoint   keep yes   at ...test_pdb.py:...
    3   breakpoint   keep yes   at ...pdb.py:...
    (Pdb) clear 2
    Deleted breakpoint 2 at ...test_pdb.py:...
    (Pdb) clear 3
    Deleted breakpoint 3 at ...pdb.py:...
    (Pdb) continue
    """

def test_pdb_break_anywhere():
    """Test break_anywhere() method of Pdb.

    >>> def outer():
    ...     def inner():
    ...         import pdb
    ...         import sys
    ...         p = pdb.Pdb(nosigint=True, readrc=False)
    ...         p.set_trace()
    ...         frame = sys._getframe()
    ...         print(p.break_anywhere(frame))  # inner
    ...         print(p.break_anywhere(frame.f_back))  # outer
    ...         print(p.break_anywhere(frame.f_back.f_back))  # caller
    ...     inner()

    >>> def caller():
    ...     outer()

    >>> def test_function():
    ...     caller()

    >>> reset_Breakpoint()
    >>> with PdbTestInput([  # doctest: +NORMALIZE_WHITESPACE
    ...     'b 3',
    ...     'c',
    ... ]):
    ...     test_function()
    > <doctest test.test_pdb.test_pdb_break_anywhere[0]>(6)inner()
    -> p.set_trace()
    (Pdb) b 3
    Breakpoint 1 at <doctest test.test_pdb.test_pdb_break_anywhere[0]>:3
    (Pdb) c
    True
    False
    False
    """

def test_pdb_pp_repr_exc():
    """Test that do_p/do_pp do not swallow exceptions.

    >>> class BadRepr:
    ...     def __repr__(self):
    ...         raise Exception('repr_exc')
    >>> obj = BadRepr()

    >>> def test_function():
    ...     import pdb; pdb.Pdb(nosigint=True, readrc=False).set_trace()

    >>> with PdbTestInput([  # doctest: +NORMALIZE_WHITESPACE
    ...     'p obj',
    ...     'pp obj',
    ...     'continue',
    ... ]):
    ...    test_function()
    > <doctest test.test_pdb.test_pdb_pp_repr_exc[2]>(2)test_function()
    -> import pdb; pdb.Pdb(nosigint=True, readrc=False).set_trace()
    (Pdb) p obj
    *** Exception: repr_exc
    (Pdb) pp obj
    *** Exception: repr_exc
    (Pdb) continue
    """

def test_pdb_empty_line():
    """Test that empty line repeats the last command.

    >>> def test_function():
    ...     x = 1
    ...     import pdb; pdb.Pdb(nosigint=True, readrc=False).set_trace()
    ...     y = 2

    >>> with PdbTestInput([  # doctest: +NORMALIZE_WHITESPACE
    ...     'p x',
    ...     '',  # Should repeat p x
    ...     'n ;; p 0 ;; p x',  # Fill cmdqueue with multiple commands
    ...     '',  # Should still repeat p x
    ...     'continue',
    ... ]):
    ...    test_function()
    > <doctest test.test_pdb.test_pdb_empty_line[0]>(3)test_function()
    -> import pdb; pdb.Pdb(nosigint=True, readrc=False).set_trace()
    (Pdb) p x
    1
    (Pdb)
    1
    (Pdb) n ;; p 0 ;; p x
    0
    1
    > <doctest test.test_pdb.test_pdb_empty_line[0]>(4)test_function()
    -> y = 2
    (Pdb)
    1
    (Pdb) continue
    """

def do_nothing():
    pass

def do_something():
    print(42)

def test_list_commands():
    """Test the list and source commands of pdb.

    >>> def test_function_2(foo):
    ...     import test.test_pdb
    ...     test.test_pdb.do_nothing()
    ...     'some...'
    ...     'more...'
    ...     'code...'
    ...     'to...'
    ...     'make...'
    ...     'a...'
    ...     'long...'
    ...     'listing...'
    ...     'useful...'
    ...     '...'
    ...     '...'
    ...     return foo

    >>> def test_function():
    ...     import pdb; pdb.Pdb(nosigint=True, readrc=False).set_trace()
    ...     ret = test_function_2('baz')

    >>> with PdbTestInput([  # doctest: +ELLIPSIS, +NORMALIZE_WHITESPACE
    ...     'step',      # go to the test function line
    ...     'list',      # list first function
    ...     'step',      # step into second function
    ...     'list',      # list second function
    ...     'list',      # continue listing to EOF
    ...     'list 1,3',  # list specific lines
    ...     'list x',    # invalid argument
    ...     'next',      # step to import
    ...     'next',      # step over import
    ...     'step',      # step into do_nothing
    ...     'longlist',  # list all lines
    ...     'source do_something',  # list all lines of function
    ...     'source fooxxx',        # something that doesn't exit
    ...     'continue',
    ... ]):
    ...    test_function()
    > <doctest test.test_pdb.test_list_commands[1]>(2)test_function()
    -> import pdb; pdb.Pdb(nosigint=True, readrc=False).set_trace()
    (Pdb) step
    > <doctest test.test_pdb.test_list_commands[1]>(3)test_function()
    -> ret = test_function_2('baz')
    (Pdb) list
      1         def test_function():
      2             import pdb; pdb.Pdb(nosigint=True, readrc=False).set_trace()
      3  ->         ret = test_function_2('baz')
    [EOF]
    (Pdb) step
    --Call--
    > <doctest test.test_pdb.test_list_commands[0]>(1)test_function_2()
    -> def test_function_2(foo):
    (Pdb) list
      1  ->     def test_function_2(foo):
      2             import test.test_pdb
      3             test.test_pdb.do_nothing()
      4             'some...'
      5             'more...'
      6             'code...'
      7             'to...'
      8             'make...'
      9             'a...'
     10             'long...'
     11             'listing...'
    (Pdb) list
     12             'useful...'
     13             '...'
     14             '...'
     15             return foo
    [EOF]
    (Pdb) list 1,3
      1  ->     def test_function_2(foo):
      2             import test.test_pdb
      3             test.test_pdb.do_nothing()
    (Pdb) list x
    *** ...
    (Pdb) next
    > <doctest test.test_pdb.test_list_commands[0]>(2)test_function_2()
    -> import test.test_pdb
    (Pdb) next
    > <doctest test.test_pdb.test_list_commands[0]>(3)test_function_2()
    -> test.test_pdb.do_nothing()
    (Pdb) step
    --Call--
    > ...test_pdb.py(...)do_nothing()
    -> def do_nothing():
    (Pdb) longlist
    ...  ->     def do_nothing():
    ...             pass
    (Pdb) source do_something
    ...         def do_something():
    ...             print(42)
    (Pdb) source fooxxx
    *** ...
    (Pdb) continue
    """

def test_pdb_whatis_command():
    """Test the whatis command

    >>> myvar = (1,2)
    >>> def myfunc():
    ...     pass

    >>> class MyClass:
    ...    def mymethod(self):
    ...        pass

    >>> def test_function():
    ...   import pdb; pdb.Pdb(nosigint=True, readrc=False).set_trace()

    >>> with PdbTestInput([  # doctest: +ELLIPSIS, +NORMALIZE_WHITESPACE
    ...    'whatis myvar',
    ...    'whatis myfunc',
    ...    'whatis MyClass',
    ...    'whatis MyClass()',
    ...    'whatis MyClass.mymethod',
    ...    'whatis MyClass().mymethod',
    ...    'continue',
    ... ]):
    ...    test_function()
    > <doctest test.test_pdb.test_pdb_whatis_command[3]>(2)test_function()
    -> import pdb; pdb.Pdb(nosigint=True, readrc=False).set_trace()
    (Pdb) whatis myvar
    <class 'tuple'>
    (Pdb) whatis myfunc
    Function myfunc
    (Pdb) whatis MyClass
    Class test.test_pdb.MyClass
    (Pdb) whatis MyClass()
    <class 'test.test_pdb.MyClass'>
    (Pdb) whatis MyClass.mymethod
    Function mymethod
    (Pdb) whatis MyClass().mymethod
    Method mymethod
    (Pdb) continue
    """

def test_pdb_display_command():
    """Test display command

    >>> def test_function():
    ...     a = 0
    ...     import pdb; pdb.Pdb(nosigint=True, readrc=False).set_trace()
    ...     a = 1
    ...     a = 2
    ...     a = 3
    ...     a = 4

    >>> with PdbTestInput([  # doctest: +ELLIPSIS
    ...     's',
    ...     'display +',
    ...     'display',
    ...     'display a',
    ...     'n',
    ...     'display',
    ...     'undisplay a',
    ...     'n',
    ...     'display a',
    ...     'undisplay',
    ...     'display a < 1',
    ...     'n',
    ...     'display undefined',
    ...     'continue',
    ... ]):
    ...    test_function()
    > <doctest test.test_pdb.test_pdb_display_command[0]>(3)test_function()
    -> import pdb; pdb.Pdb(nosigint=True, readrc=False).set_trace()
    (Pdb) s
    > <doctest test.test_pdb.test_pdb_display_command[0]>(4)test_function()
    -> a = 1
    (Pdb) display +
    *** Unable to display +: SyntaxError: invalid syntax
    (Pdb) display
    No expression is being displayed
    (Pdb) display a
    display a: 0
    (Pdb) n
    > <doctest test.test_pdb.test_pdb_display_command[0]>(5)test_function()
    -> a = 2
    display a: 1  [old: 0]
    (Pdb) display
    Currently displaying:
    a: 1
    (Pdb) undisplay a
    (Pdb) n
    > <doctest test.test_pdb.test_pdb_display_command[0]>(6)test_function()
    -> a = 3
    (Pdb) display a
    display a: 2
    (Pdb) undisplay
    (Pdb) display a < 1
    display a < 1: False
    (Pdb) n
    > <doctest test.test_pdb.test_pdb_display_command[0]>(7)test_function()
    -> a = 4
    (Pdb) display undefined
    display undefined: ** raised NameError: name 'undefined' is not defined **
    (Pdb) continue
    """

<<<<<<< HEAD
def test_pdb_alias_command():
    """Test alias command
=======
def test_debug_in_post_mortem():
    """Test debug command in post_mortem.

    pdb.Pdb.do_debug should not call settrace with no tracing being active.

    This test does not work when run with `python -m pdb`.

    >>> with PdbTestInput([  # doctest: +ELLIPSIS, +NORMALIZE_WHITESPACE
    ...     'debug 1',
    ...     'q',
    ...     'l',
    ...     'q',
    ... ]):
    ...    try:
    ...        raise Exception()
    ...    except Exception:
    ...        import pdb; pdb.post_mortem()
    > <doctest test.test_pdb.test_debug_in_post_mortem[0]>(8)<module>()
    -> raise Exception()
    (Pdb) debug 1
    ENTERING RECURSIVE DEBUGGER
    > <string>(1)<module>()
    ((Pdb)) q
    LEAVING RECURSIVE DEBUGGER
    (Pdb) l
      5             'q',
      6         ]):
      7            try:
      8  >>            raise Exception()
      9            except Exception:
     10  ->            import pdb; pdb.post_mortem()
    [EOF]
    (Pdb) q
    """

>>>>>>> 26aaf94b

    >>> class A:
    ...     def __init__(self):
    ...         self.attr1 = 10
    ...         self.attr2 = 'str'
    ...     def method(self):
    ...         pass

    >>> def test_function():
    ...     o = A()
    ...     import pdb; pdb.Pdb(nosigint=True, readrc=False).set_trace()
    ...     o.method()

    >>> with PdbTestInput([  # doctest: +ELLIPSIS
    ...     's',
    ...     'alias pi',
    ...     'alias pi for k in %1.__dict__.keys(): print(f"%1.{k} = {%1.__dict__[k]}")',
    ...     'alias ps pi self',
    ...     'alias ps',
    ...     'pi o',
    ...     's',
    ...     'ps',
    ...     'alias myp p %2',
    ...     'alias myp',
    ...     'alias myp p %1',
    ...     'myp',
    ...     'myp 1',
    ...     'myp 1 2',
    ...     'alias repeat_second_arg p "%* %2"',
    ...     'repeat_second_arg 1 2 3',
    ...     'continue',
    ... ]):
    ...    test_function()
    > <doctest test.test_pdb.test_pdb_alias_command[1]>(3)test_function()
    -> import pdb; pdb.Pdb(nosigint=True, readrc=False).set_trace()
    (Pdb) s
    > <doctest test.test_pdb.test_pdb_alias_command[1]>(4)test_function()
    -> o.method()
    (Pdb) alias pi
    *** Unknown alias 'pi'
    (Pdb) alias pi for k in %1.__dict__.keys(): print(f"%1.{k} = {%1.__dict__[k]}")
    (Pdb) alias ps pi self
    (Pdb) alias ps
    ps = pi self
    (Pdb) pi o
    o.attr1 = 10
    o.attr2 = str
    (Pdb) s
    --Call--
    > <doctest test.test_pdb.test_pdb_alias_command[0]>(5)method()
    -> def method(self):
    (Pdb) ps
    self.attr1 = 10
    self.attr2 = str
    (Pdb) alias myp p %2
    *** Replaceable parameters must be consecutive
    (Pdb) alias myp
    *** Unknown alias 'myp'
    (Pdb) alias myp p %1
    (Pdb) myp
    *** Not enough arguments for alias 'myp'
    (Pdb) myp 1
    1
    (Pdb) myp 1 2
    *** Too many arguments for alias 'myp'
    (Pdb) alias repeat_second_arg p "%* %2"
    (Pdb) repeat_second_arg 1 2 3
    '1 2 3 2'
    (Pdb) continue
    """

def test_pdb_where_command():
    """Test where command

    >>> def g():
    ...     import pdb; pdb.Pdb(nosigint=True, readrc=False).set_trace()

    >>> def f():
    ...     g()

    >>> def test_function():
    ...     f()

    >>> with PdbTestInput([  # doctest: +ELLIPSIS
    ...     'w',
    ...     'where',
    ...     'w 1',
    ...     'w invalid',
    ...     'u',
    ...     'w',
    ...     'w 0',
    ...     'w 100',
    ...     'w -100',
    ...     'continue',
    ... ]):
    ...    test_function()
    > <doctest test.test_pdb.test_pdb_where_command[0]>(2)g()
    -> import pdb; pdb.Pdb(nosigint=True, readrc=False).set_trace()
    (Pdb) w
    ...
      <doctest test.test_pdb.test_pdb_where_command[3]>(13)<module>()
    -> test_function()
      <doctest test.test_pdb.test_pdb_where_command[2]>(2)test_function()
    -> f()
      <doctest test.test_pdb.test_pdb_where_command[1]>(2)f()
    -> g()
    > <doctest test.test_pdb.test_pdb_where_command[0]>(2)g()
    -> import pdb; pdb.Pdb(nosigint=True, readrc=False).set_trace()
    (Pdb) where
    ...
      <doctest test.test_pdb.test_pdb_where_command[3]>(13)<module>()
    -> test_function()
      <doctest test.test_pdb.test_pdb_where_command[2]>(2)test_function()
    -> f()
      <doctest test.test_pdb.test_pdb_where_command[1]>(2)f()
    -> g()
    > <doctest test.test_pdb.test_pdb_where_command[0]>(2)g()
    -> import pdb; pdb.Pdb(nosigint=True, readrc=False).set_trace()
    (Pdb) w 1
    > <doctest test.test_pdb.test_pdb_where_command[0]>(2)g()
    -> import pdb; pdb.Pdb(nosigint=True, readrc=False).set_trace()
    (Pdb) w invalid
    *** Invalid count (invalid)
    (Pdb) u
    > <doctest test.test_pdb.test_pdb_where_command[1]>(2)f()
    -> g()
    (Pdb) w
    ...
      <doctest test.test_pdb.test_pdb_where_command[3]>(13)<module>()
    -> test_function()
      <doctest test.test_pdb.test_pdb_where_command[2]>(2)test_function()
    -> f()
    > <doctest test.test_pdb.test_pdb_where_command[1]>(2)f()
    -> g()
      <doctest test.test_pdb.test_pdb_where_command[0]>(2)g()
    -> import pdb; pdb.Pdb(nosigint=True, readrc=False).set_trace()
    (Pdb) w 0
    > <doctest test.test_pdb.test_pdb_where_command[1]>(2)f()
    -> g()
    (Pdb) w 100
    ...
      <doctest test.test_pdb.test_pdb_where_command[3]>(13)<module>()
    -> test_function()
      <doctest test.test_pdb.test_pdb_where_command[2]>(2)test_function()
    -> f()
    > <doctest test.test_pdb.test_pdb_where_command[1]>(2)f()
    -> g()
      <doctest test.test_pdb.test_pdb_where_command[0]>(2)g()
    -> import pdb; pdb.Pdb(nosigint=True, readrc=False).set_trace()
    (Pdb) w -100
    ...
      <doctest test.test_pdb.test_pdb_where_command[3]>(13)<module>()
    -> test_function()
      <doctest test.test_pdb.test_pdb_where_command[2]>(2)test_function()
    -> f()
    > <doctest test.test_pdb.test_pdb_where_command[1]>(2)f()
    -> g()
      <doctest test.test_pdb.test_pdb_where_command[0]>(2)g()
    -> import pdb; pdb.Pdb(nosigint=True, readrc=False).set_trace()
    (Pdb) continue
    """

def test_pdb_restart_command():
    """Test restart command

    >>> def test_function():
    ...     import pdb; pdb.Pdb(nosigint=True, readrc=False, mode='inline').set_trace()
    ...     x = 1

    >>> with PdbTestInput([  # doctest: +ELLIPSIS
    ...     'restart',
    ...     'continue',
    ... ]):
    ...    test_function()
    > <doctest test.test_pdb.test_pdb_restart_command[0]>(2)test_function()
    -> import pdb; pdb.Pdb(nosigint=True, readrc=False, mode='inline').set_trace()
    (Pdb) restart
    *** run/restart command is disabled when pdb is running in inline mode.
    Use the command line interface to enable restarting your program
    e.g. "python -m pdb myscript.py"
    (Pdb) continue
    """

def test_pdb_commands_with_set_trace():
    """Test that commands can be passed to Pdb.set_trace()

    >>> def test_function():
    ...     x = 1
    ...     import pdb; pdb.Pdb(nosigint=True, readrc=False).set_trace(commands=['p x', 'c'])

    >>> test_function()
    1
    """


# skip this test if sys.flags.no_site = True;
# exit() isn't defined unless there's a site module.
if not sys.flags.no_site:
    def test_pdb_interact_command():
        """Test interact command

        >>> g = 0
        >>> dict_g = {}

        >>> def test_function():
        ...     x = 1
        ...     lst_local = []
        ...     import pdb; pdb.Pdb(nosigint=True, readrc=False).set_trace()

        >>> with PdbTestInput([  # doctest: +ELLIPSIS, +NORMALIZE_WHITESPACE
        ...     'interact',
        ...     'x',
        ...     'g',
        ...     'x = 2',
        ...     'g = 3',
        ...     'dict_g["a"] = True',
        ...     'lst_local.append(x)',
        ...     'exit()',
        ...     'p x',
        ...     'p g',
        ...     'p dict_g',
        ...     'p lst_local',
        ...     'continue',
        ... ]):
        ...    test_function()
        > <doctest test.test_pdb.test_pdb_interact_command[2]>(4)test_function()
        -> import pdb; pdb.Pdb(nosigint=True, readrc=False).set_trace()
        (Pdb) interact
        *pdb interact start*
        ... x
        1
        ... g
        0
        ... x = 2
        ... g = 3
        ... dict_g["a"] = True
        ... lst_local.append(x)
        ... exit()
        *exit from pdb interact command*
        (Pdb) p x
        1
        (Pdb) p g
        0
        (Pdb) p dict_g
        {'a': True}
        (Pdb) p lst_local
        [2]
        (Pdb) continue
        """

def test_convenience_variables():
    """Test convenience variables

    >>> def util_function():
    ...     import pdb; pdb.Pdb(nosigint=True, readrc=False).set_trace()
    ...     try:
    ...         raise Exception('test')
    ...     except Exception:
    ...         pass
    ...     return 1

    >>> def test_function():
    ...     util_function()

    >>> with PdbTestInput([  # doctest: +ELLIPSIS, +NORMALIZE_WHITESPACE
    ...     'step',             # Step to try statement
    ...     '$_frame.f_lineno', # Check frame convenience variable
    ...     '$ _frame',         # This should be a syntax error
    ...     '$a = 10',          # Set a convenience variable
    ...     '$a',               # Print its value
    ...     'p "$a"',           # Print the string $a
    ...     'p $a + 2',         # Do some calculation
    ...     'p f"$a = {$a}"',   # Make sure $ in string is not converted and f-string works
    ...     'u',                # Switch frame
    ...     '$_frame.f_lineno', # Make sure the frame changed
    ...     '$a',               # Make sure the value persists
    ...     'd',                # Go back to the original frame
    ...     'next',
    ...     '$a',               # The value should be gone
    ...     'next',
    ...     '$_exception',      # Check exception convenience variable
    ...     'next',
    ...     '$_exception',      # Exception should be gone
    ...     'return',
    ...     '$_retval',         # Check return convenience variable
    ...     'continue',
    ... ]):
    ...     test_function()
    > <doctest test.test_pdb.test_convenience_variables[0]>(2)util_function()
    -> import pdb; pdb.Pdb(nosigint=True, readrc=False).set_trace()
    (Pdb) step
    > <doctest test.test_pdb.test_convenience_variables[0]>(3)util_function()
    -> try:
    (Pdb) $_frame.f_lineno
    3
    (Pdb) $ _frame
    *** SyntaxError: invalid syntax
    (Pdb) $a = 10
    (Pdb) $a
    10
    (Pdb) p "$a"
    '$a'
    (Pdb) p $a + 2
    12
    (Pdb) p f"$a = {$a}"
    '$a = 10'
    (Pdb) u
    > <doctest test.test_pdb.test_convenience_variables[1]>(2)test_function()
    -> util_function()
    (Pdb) $_frame.f_lineno
    2
    (Pdb) $a
    10
    (Pdb) d
    > <doctest test.test_pdb.test_convenience_variables[0]>(3)util_function()
    -> try:
    (Pdb) next
    > <doctest test.test_pdb.test_convenience_variables[0]>(4)util_function()
    -> raise Exception('test')
    (Pdb) $a
    *** KeyError: 'a'
    (Pdb) next
    Exception: test
    > <doctest test.test_pdb.test_convenience_variables[0]>(4)util_function()
    -> raise Exception('test')
    (Pdb) $_exception
    Exception('test')
    (Pdb) next
    > <doctest test.test_pdb.test_convenience_variables[0]>(5)util_function()
    -> except Exception:
    (Pdb) $_exception
    *** KeyError: '_exception'
    (Pdb) return
    --Return--
    > <doctest test.test_pdb.test_convenience_variables[0]>(7)util_function()->1
    -> return 1
    (Pdb) $_retval
    1
    (Pdb) continue
    """


def test_post_mortem_chained():
    """Test post mortem traceback debugging of chained exception

    >>> def test_function_2():
    ...     try:
    ...         1/0
    ...     finally:
    ...         print('Exception!')

    >>> def test_function_reraise():
    ...     try:
    ...         test_function_2()
    ...     except ZeroDivisionError as e:
    ...         raise ZeroDivisionError('reraised') from e

    >>> def test_function():
    ...     import pdb;
    ...     instance = pdb.Pdb(nosigint=True, readrc=False)
    ...     try:
    ...         test_function_reraise()
    ...     except Exception as e:
    ...         pdb._post_mortem(e, instance)

    >>> with PdbTestInput([  # doctest: +ELLIPSIS, +NORMALIZE_WHITESPACE
    ...     'exceptions',
    ...     'exceptions 0',
    ...     '$_exception',
    ...     'up',
    ...     'down',
    ...     'exceptions 1',
    ...     '$_exception',
    ...     'up',
    ...     'down',
    ...     'exceptions -1',
    ...     'exceptions 3',
    ...     'up',
    ...     'exit',
    ... ]):
    ...    try:
    ...        test_function()
    ...    except ZeroDivisionError:
    ...        print('Correctly reraised.')
    Exception!
    > <doctest test.test_pdb.test_post_mortem_chained[1]>(5)test_function_reraise()
    -> raise ZeroDivisionError('reraised') from e
    (Pdb) exceptions
      0 ZeroDivisionError('division by zero')
    > 1 ZeroDivisionError('reraised')
    (Pdb) exceptions 0
    > <doctest test.test_pdb.test_post_mortem_chained[0]>(3)test_function_2()
    -> 1/0
    (Pdb) $_exception
    ZeroDivisionError('division by zero')
    (Pdb) up
    > <doctest test.test_pdb.test_post_mortem_chained[1]>(3)test_function_reraise()
    -> test_function_2()
    (Pdb) down
    > <doctest test.test_pdb.test_post_mortem_chained[0]>(3)test_function_2()
    -> 1/0
    (Pdb) exceptions 1
    > <doctest test.test_pdb.test_post_mortem_chained[1]>(5)test_function_reraise()
    -> raise ZeroDivisionError('reraised') from e
    (Pdb) $_exception
    ZeroDivisionError('reraised')
    (Pdb) up
    > <doctest test.test_pdb.test_post_mortem_chained[2]>(5)test_function()
    -> test_function_reraise()
    (Pdb) down
    > <doctest test.test_pdb.test_post_mortem_chained[1]>(5)test_function_reraise()
    -> raise ZeroDivisionError('reraised') from e
    (Pdb) exceptions -1
    *** No exception with that number
    (Pdb) exceptions 3
    *** No exception with that number
    (Pdb) up
    > <doctest test.test_pdb.test_post_mortem_chained[2]>(5)test_function()
    -> test_function_reraise()
    (Pdb) exit
    """


def test_post_mortem_cause_no_context():
    """Test post mortem traceback debugging of chained exception

    >>> def make_exc_with_stack(type_, *content, from_=None):
    ...     try:
    ...         raise type_(*content) from from_
    ...     except Exception as out:
    ...         return out
    ...

    >>> def main():
    ...     try:
    ...         raise ValueError('Context Not Shown')
    ...     except Exception as e1:
    ...         raise ValueError("With Cause") from make_exc_with_stack(TypeError,'The Cause')

    >>> def test_function():
    ...     import pdb;
    ...     instance = pdb.Pdb(nosigint=True, readrc=False)
    ...     try:
    ...         main()
    ...     except Exception as e:
    ...         pdb._post_mortem(e, instance)

    >>> with PdbTestInput([  # doctest: +ELLIPSIS, +NORMALIZE_WHITESPACE
    ...     'exceptions',
    ...     'exceptions 0',
    ...     'exceptions 1',
    ...     'up',
    ...     'down',
    ...     'exit',
    ... ]):
    ...    try:
    ...        test_function()
    ...    except ValueError:
    ...        print('Ok.')
    > <doctest test.test_pdb.test_post_mortem_cause_no_context[1]>(5)main()
    -> raise ValueError("With Cause") from make_exc_with_stack(TypeError,'The Cause')
    (Pdb) exceptions
        0 TypeError('The Cause')
    >   1 ValueError('With Cause')
    (Pdb) exceptions 0
    > <doctest test.test_pdb.test_post_mortem_cause_no_context[0]>(3)make_exc_with_stack()
    -> raise type_(*content) from from_
    (Pdb) exceptions 1
    > <doctest test.test_pdb.test_post_mortem_cause_no_context[1]>(5)main()
    -> raise ValueError("With Cause") from make_exc_with_stack(TypeError,'The Cause')
    (Pdb) up
    > <doctest test.test_pdb.test_post_mortem_cause_no_context[2]>(5)test_function()
    -> main()
    (Pdb) down
    > <doctest test.test_pdb.test_post_mortem_cause_no_context[1]>(5)main()
    -> raise ValueError("With Cause") from make_exc_with_stack(TypeError,'The Cause')
    (Pdb) exit"""


def test_post_mortem_context_of_the_cause():
    """Test post mortem traceback debugging of chained exception


    >>> def main():
    ...     try:
    ...         raise TypeError('Context of the cause')
    ...     except Exception as e1:
    ...         try:
    ...             raise ValueError('Root Cause')
    ...         except Exception as e2:
    ...             ex = e2
    ...         raise ValueError("With Cause, and cause has context") from ex

    >>> def test_function():
    ...     import pdb;
    ...     instance = pdb.Pdb(nosigint=True, readrc=False)
    ...     try:
    ...         main()
    ...     except Exception as e:
    ...         pdb._post_mortem(e, instance)

    >>> with PdbTestInput([  # doctest: +ELLIPSIS, +NORMALIZE_WHITESPACE
    ...     'exceptions',
    ...     'exceptions 2',
    ...     'up',
    ...     'down',
    ...     'exceptions 3',
    ...     'up',
    ...     'down',
    ...     'exceptions 4',
    ...     'up',
    ...     'down',
    ...     'exit',
    ... ]):
    ...    try:
    ...        test_function()
    ...    except ValueError:
    ...        print('Correctly reraised.')
    > <doctest test.test_pdb.test_post_mortem_context_of_the_cause[0]>(9)main()
    -> raise ValueError("With Cause, and cause has context") from ex
    (Pdb) exceptions
      0 TypeError('Context of the cause')
      1 ValueError('Root Cause')
    > 2 ValueError('With Cause, and cause has context')
    (Pdb) exceptions 2
    > <doctest test.test_pdb.test_post_mortem_context_of_the_cause[0]>(9)main()
    -> raise ValueError("With Cause, and cause has context") from ex
    (Pdb) up
    > <doctest test.test_pdb.test_post_mortem_context_of_the_cause[1]>(5)test_function()
    -> main()
    (Pdb) down
    > <doctest test.test_pdb.test_post_mortem_context_of_the_cause[0]>(9)main()
    -> raise ValueError("With Cause, and cause has context") from ex
    (Pdb) exceptions 3
    *** No exception with that number
    (Pdb) up
    > <doctest test.test_pdb.test_post_mortem_context_of_the_cause[1]>(5)test_function()
    -> main()
    (Pdb) down
    > <doctest test.test_pdb.test_post_mortem_context_of_the_cause[0]>(9)main()
    -> raise ValueError("With Cause, and cause has context") from ex
    (Pdb) exceptions 4
    *** No exception with that number
    (Pdb) up
    > <doctest test.test_pdb.test_post_mortem_context_of_the_cause[1]>(5)test_function()
    -> main()
    (Pdb) down
    > <doctest test.test_pdb.test_post_mortem_context_of_the_cause[0]>(9)main()
    -> raise ValueError("With Cause, and cause has context") from ex
    (Pdb) exit
    """


def test_post_mortem_from_none():
    """Test post mortem traceback debugging of chained exception

    In particular that cause from None (which sets __suppress_context__ to True)
    does not show context.


    >>> def main():
    ...     try:
    ...         raise TypeError('Context of the cause')
    ...     except Exception as e1:
    ...         raise ValueError("With Cause, and cause has context") from None

    >>> def test_function():
    ...     import pdb;
    ...     instance = pdb.Pdb(nosigint=True, readrc=False)
    ...     try:
    ...         main()
    ...     except Exception as e:
    ...         pdb._post_mortem(e, instance)

    >>> with PdbTestInput([  # doctest: +ELLIPSIS, +NORMALIZE_WHITESPACE
    ...     'exceptions',
    ...     'exit',
    ... ]):
    ...    try:
    ...        test_function()
    ...    except ValueError:
    ...        print('Correctly reraised.')
    > <doctest test.test_pdb.test_post_mortem_from_none[0]>(5)main()
    -> raise ValueError("With Cause, and cause has context") from None
    (Pdb) exceptions
    > 0 ValueError('With Cause, and cause has context')
    (Pdb) exit
    """


def test_post_mortem_from_no_stack():
    """Test post mortem traceback debugging of chained exception

    especially when one exception has no stack.

    >>> def main():
    ...     raise Exception() from Exception()


    >>> def test_function():
    ...     import pdb;
    ...     instance = pdb.Pdb(nosigint=True, readrc=False)
    ...     try:
    ...         main()
    ...     except Exception as e:
    ...         pdb._post_mortem(e, instance)

    >>> with PdbTestInput(  # doctest: +ELLIPSIS, +NORMALIZE_WHITESPACE
    ...     ["exceptions",
    ...      "exceptions 0",
    ...     "exit"],
    ... ):
    ...    try:
    ...        test_function()
    ...    except ValueError:
    ...        print('Correctly reraised.')
    > <doctest test.test_pdb.test_post_mortem_from_no_stack[0]>(2)main()
    -> raise Exception() from Exception()
    (Pdb) exceptions
        - Exception()
    >   1 Exception()
    (Pdb) exceptions 0
    *** This exception does not have a traceback, cannot jump to it
    (Pdb) exit
    """


def test_post_mortem_single_no_stack():
    """Test post mortem called when origin exception has no stack


    >>> def test_function():
    ...     import pdb;
    ...     instance = pdb.Pdb(nosigint=True, readrc=False)
    ...     import sys
    ...     sys.last_exc = Exception()
    ...     pdb._post_mortem(sys.last_exc, instance)

    >>> with PdbTestInput(  # doctest: +ELLIPSIS, +NORMALIZE_WHITESPACE
    ...     []
    ... ):
    ...    try:
    ...        test_function()
    ...    except ValueError as e:
    ...        print(e)
    A valid traceback must be passed if no exception is being handled
    """

def test_post_mortem_complex():
    """Test post mortem traceback debugging of chained exception

    Test with simple and complex cycles, exception groups,...

    >>> def make_ex_with_stack(type_, *content, from_=None):
    ...     try:
    ...         raise type_(*content) from from_
    ...     except Exception as out:
    ...         return out
    ...

    >>> def cycle():
    ...     try:
    ...         raise ValueError("Cycle Leaf")
    ...     except Exception as e:
    ...         raise e from e
    ...

    >>> def tri_cycle():
    ...     a = make_ex_with_stack(ValueError, "Cycle1")
    ...     b = make_ex_with_stack(ValueError, "Cycle2")
    ...     c = make_ex_with_stack(ValueError, "Cycle3")
    ...
    ...     a.__cause__ = b
    ...     b.__cause__ = c
    ...
    ...     raise c from a
    ...

    >>> def cause():
    ...     try:
    ...         raise ValueError("Cause Leaf")
    ...     except Exception as e:
    ...         raise e
    ...

    >>> def context(n=10):
    ...     try:
    ...         raise ValueError(f"Context Leaf {n}")
    ...     except Exception as e:
    ...         if n == 0:
    ...             raise ValueError(f"With Context {n}") from e
    ...         else:
    ...             context(n - 1)
    ...

    >>> def main():
    ...     try:
    ...         cycle()
    ...     except Exception as e1:
    ...         try:
    ...             tri_cycle()
    ...         except Exception as e2:
    ...             ex = e2
    ...         raise ValueError("With Context and With Cause") from ex


    >>> def test_function():
    ...     import pdb;
    ...     instance = pdb.Pdb(nosigint=True, readrc=False)
    ...     try:
    ...         main()
    ...     except Exception as e:
    ...         pdb._post_mortem(e, instance)

    >>> with PdbTestInput(  # doctest: +ELLIPSIS, +NORMALIZE_WHITESPACE
    ...     ["exceptions",
    ...     "exceptions 0",
    ...     "exceptions 1",
    ...     "exceptions 2",
    ...     "exceptions 3",
    ...     "exit"],
    ... ):
    ...    try:
    ...        test_function()
    ...    except ValueError:
    ...        print('Correctly reraised.')
        > <doctest test.test_pdb.test_post_mortem_complex[5]>(9)main()
    -> raise ValueError("With Context and With Cause") from ex
    (Pdb) exceptions
        0 ValueError('Cycle2')
        1 ValueError('Cycle1')
        2 ValueError('Cycle3')
    >   3 ValueError('With Context and With Cause')
    (Pdb) exceptions 0
    > <doctest test.test_pdb.test_post_mortem_complex[0]>(3)make_ex_with_stack()
    -> raise type_(*content) from from_
    (Pdb) exceptions 1
    > <doctest test.test_pdb.test_post_mortem_complex[0]>(3)make_ex_with_stack()
    -> raise type_(*content) from from_
    (Pdb) exceptions 2
    > <doctest test.test_pdb.test_post_mortem_complex[0]>(3)make_ex_with_stack()
    -> raise type_(*content) from from_
    (Pdb) exceptions 3
    > <doctest test.test_pdb.test_post_mortem_complex[5]>(9)main()
    -> raise ValueError("With Context and With Cause") from ex
    (Pdb) exit
    """


def test_post_mortem():
    """Test post mortem traceback debugging.

    >>> def test_function_2():
    ...     try:
    ...         1/0
    ...     finally:
    ...         print('Exception!')

    >>> def test_function():
    ...     import pdb; pdb.Pdb(nosigint=True, readrc=False).set_trace()
    ...     test_function_2()
    ...     print('Not reached.')

    >>> with PdbTestInput([  # doctest: +ELLIPSIS, +NORMALIZE_WHITESPACE
    ...     'step',      # step to test_function_2() line
    ...     'next',      # step over exception-raising call
    ...     'bt',        # get a backtrace
    ...     'list',      # list code of test_function()
    ...     'down',      # step into test_function_2()
    ...     'list',      # list code of test_function_2()
    ...     'continue',
    ... ]):
    ...    try:
    ...        test_function()
    ...    except ZeroDivisionError:
    ...        print('Correctly reraised.')
    > <doctest test.test_pdb.test_post_mortem[1]>(2)test_function()
    -> import pdb; pdb.Pdb(nosigint=True, readrc=False).set_trace()
    (Pdb) step
    > <doctest test.test_pdb.test_post_mortem[1]>(3)test_function()
    -> test_function_2()
    (Pdb) next
    Exception!
    ZeroDivisionError: division by zero
    > <doctest test.test_pdb.test_post_mortem[1]>(3)test_function()
    -> test_function_2()
    (Pdb) bt
    ...
      <doctest test.test_pdb.test_post_mortem[2]>(11)<module>()
    -> test_function()
    > <doctest test.test_pdb.test_post_mortem[1]>(3)test_function()
    -> test_function_2()
      <doctest test.test_pdb.test_post_mortem[0]>(3)test_function_2()
    -> 1/0
    (Pdb) list
      1         def test_function():
      2             import pdb; pdb.Pdb(nosigint=True, readrc=False).set_trace()
      3  ->         test_function_2()
      4             print('Not reached.')
    [EOF]
    (Pdb) down
    > <doctest test.test_pdb.test_post_mortem[0]>(3)test_function_2()
    -> 1/0
    (Pdb) list
      1         def test_function_2():
      2             try:
      3  >>             1/0
      4             finally:
      5  ->             print('Exception!')
    [EOF]
    (Pdb) continue
    Correctly reraised.
    """


def test_pdb_return_to_different_file():
    """When pdb returns to a different file, it should not skip if f_trace is
       not already set

    >>> import pprint

    >>> class A:
    ...    def __repr__(self):
    ...        return 'A'

    >>> def test_function():
    ...     import pdb; pdb.Pdb(nosigint=True, readrc=False).set_trace()
    ...     pprint.pprint(A())

    >>> reset_Breakpoint()
    >>> with PdbTestInput([  # doctest: +ELLIPSIS, +NORMALIZE_WHITESPACE
    ...     'b A.__repr__',
    ...     'continue',
    ...     'return',
    ...     'next',
    ...     'return',
    ...     'return',
    ...     'continue',
    ... ]):
    ...    test_function()
    > <doctest test.test_pdb.test_pdb_return_to_different_file[2]>(2)test_function()
    -> import pdb; pdb.Pdb(nosigint=True, readrc=False).set_trace()
    (Pdb) b A.__repr__
    Breakpoint 1 at <doctest test.test_pdb.test_pdb_return_to_different_file[1]>:3
    (Pdb) continue
    > <doctest test.test_pdb.test_pdb_return_to_different_file[1]>(3)__repr__()
    -> return 'A'
    (Pdb) return
    --Return--
    > <doctest test.test_pdb.test_pdb_return_to_different_file[1]>(3)__repr__()->'A'
    -> return 'A'
    (Pdb) next
    > ...pprint.py..._safe_repr()
    -> return rep,...
    (Pdb) return
    --Return--
    > ...pprint.py..._safe_repr()->('A'...)
    -> return rep,...
    (Pdb) return
    --Return--
    > ...pprint.py...format()->('A'...)
    -> return...
    (Pdb) continue
    A
    """


def test_pdb_skip_modules():
    """This illustrates the simple case of module skipping.

    >>> def skip_module():
    ...     import string
    ...     import pdb; pdb.Pdb(skip=['stri*'], nosigint=True, readrc=False).set_trace()
    ...     string.capwords('FOO')

    >>> with PdbTestInput([
    ...     'step',
    ...     'step',
    ...     'continue',
    ... ]):
    ...     skip_module()
    > <doctest test.test_pdb.test_pdb_skip_modules[0]>(3)skip_module()
    -> import pdb; pdb.Pdb(skip=['stri*'], nosigint=True, readrc=False).set_trace()
    (Pdb) step
    > <doctest test.test_pdb.test_pdb_skip_modules[0]>(4)skip_module()
    -> string.capwords('FOO')
    (Pdb) step
    --Return--
    > <doctest test.test_pdb.test_pdb_skip_modules[0]>(4)skip_module()->None
    -> string.capwords('FOO')
    (Pdb) continue
    """

def test_pdb_invalid_arg():
    """This tests pdb commands that have invalid arguments

    >>> def test_function():
    ...     import pdb; pdb.Pdb(nosigint=True, readrc=False).set_trace()

    >>> with PdbTestInput([
    ...     'a = 3',
    ...     'll 4',
    ...     'step 1',
    ...     'continue'
    ... ]):
    ...     test_function()
    > <doctest test.test_pdb.test_pdb_invalid_arg[0]>(2)test_function()
    -> import pdb; pdb.Pdb(nosigint=True, readrc=False).set_trace()
    (Pdb) a = 3
    *** Invalid argument: = 3
          Usage: a(rgs)
    (Pdb) ll 4
    *** Invalid argument: 4
          Usage: ll | longlist
    (Pdb) step 1
    *** Invalid argument: 1
          Usage: s(tep)
    (Pdb) continue
    """


# Module for testing skipping of module that makes a callback
mod = types.ModuleType('module_to_skip')
exec('def foo_pony(callback): x = 1; callback(); return None', mod.__dict__)


def test_pdb_skip_modules_with_callback():
    """This illustrates skipping of modules that call into other code.

    >>> def skip_module():
    ...     def callback():
    ...         return None
    ...     import pdb; pdb.Pdb(skip=['module_to_skip*'], nosigint=True, readrc=False).set_trace()
    ...     mod.foo_pony(callback)

    >>> with PdbTestInput([
    ...     'step',
    ...     'step',
    ...     'step',
    ...     'step',
    ...     'step',
    ...     'step',
    ...     'continue',
    ... ]):
    ...     skip_module()
    ...     pass  # provides something to "step" to
    > <doctest test.test_pdb.test_pdb_skip_modules_with_callback[0]>(4)skip_module()
    -> import pdb; pdb.Pdb(skip=['module_to_skip*'], nosigint=True, readrc=False).set_trace()
    (Pdb) step
    > <doctest test.test_pdb.test_pdb_skip_modules_with_callback[0]>(5)skip_module()
    -> mod.foo_pony(callback)
    (Pdb) step
    --Call--
    > <doctest test.test_pdb.test_pdb_skip_modules_with_callback[0]>(2)callback()
    -> def callback():
    (Pdb) step
    > <doctest test.test_pdb.test_pdb_skip_modules_with_callback[0]>(3)callback()
    -> return None
    (Pdb) step
    --Return--
    > <doctest test.test_pdb.test_pdb_skip_modules_with_callback[0]>(3)callback()->None
    -> return None
    (Pdb) step
    --Return--
    > <doctest test.test_pdb.test_pdb_skip_modules_with_callback[0]>(5)skip_module()->None
    -> mod.foo_pony(callback)
    (Pdb) step
    > <doctest test.test_pdb.test_pdb_skip_modules_with_callback[1]>(11)<module>()
    -> pass  # provides something to "step" to
    (Pdb) continue
    """


def test_pdb_continue_in_bottomframe():
    """Test that "continue" and "next" work properly in bottom frame (issue #5294).

    >>> def test_function():
    ...     import pdb, sys; inst = pdb.Pdb(nosigint=True, readrc=False)
    ...     inst.set_trace()
    ...     inst.botframe = sys._getframe()  # hackery to get the right botframe
    ...     print(1)
    ...     print(2)
    ...     print(3)
    ...     print(4)

    >>> with PdbTestInput([  # doctest: +ELLIPSIS
    ...     'step',
    ...     'next',
    ...     'break 7',
    ...     'continue',
    ...     'next',
    ...     'continue',
    ...     'continue',
    ... ]):
    ...    test_function()
    > <doctest test.test_pdb.test_pdb_continue_in_bottomframe[0]>(3)test_function()
    -> inst.set_trace()
    (Pdb) step
    > <doctest test.test_pdb.test_pdb_continue_in_bottomframe[0]>(4)test_function()
    -> inst.botframe = sys._getframe()  # hackery to get the right botframe
    (Pdb) next
    > <doctest test.test_pdb.test_pdb_continue_in_bottomframe[0]>(5)test_function()
    -> print(1)
    (Pdb) break 7
    Breakpoint ... at <doctest test.test_pdb.test_pdb_continue_in_bottomframe[0]>:7
    (Pdb) continue
    1
    2
    > <doctest test.test_pdb.test_pdb_continue_in_bottomframe[0]>(7)test_function()
    -> print(3)
    (Pdb) next
    3
    > <doctest test.test_pdb.test_pdb_continue_in_bottomframe[0]>(8)test_function()
    -> print(4)
    (Pdb) continue
    4
    """


def pdb_invoke(method, arg):
    """Run pdb.method(arg)."""
    getattr(pdb.Pdb(nosigint=True, readrc=False), method)(arg)


def test_pdb_run_with_incorrect_argument():
    """Testing run and runeval with incorrect first argument.

    >>> pti = PdbTestInput(['continue',])
    >>> with pti:
    ...     pdb_invoke('run', lambda x: x)
    Traceback (most recent call last):
    TypeError: exec() arg 1 must be a string, bytes or code object

    >>> with pti:
    ...     pdb_invoke('runeval', lambda x: x)
    Traceback (most recent call last):
    TypeError: eval() arg 1 must be a string, bytes or code object
    """


def test_pdb_run_with_code_object():
    """Testing run and runeval with code object as a first argument.

    >>> with PdbTestInput(['step','x', 'continue']):  # doctest: +ELLIPSIS
    ...     pdb_invoke('run', compile('x=1', '<string>', 'exec'))
    > <string>(1)<module>()...
    (Pdb) step
    --Return--
    > <string>(1)<module>()->None
    (Pdb) x
    1
    (Pdb) continue

    >>> with PdbTestInput(['x', 'continue']):
    ...     x=0
    ...     pdb_invoke('runeval', compile('x+1', '<string>', 'eval'))
    > <string>(1)<module>()->None
    (Pdb) x
    1
    (Pdb) continue
    """

def test_next_until_return_at_return_event():
    """Test that pdb stops after a next/until/return issued at a return debug event.

    >>> def test_function_2():
    ...     x = 1
    ...     x = 2

    >>> def test_function():
    ...     import pdb; pdb.Pdb(nosigint=True, readrc=False).set_trace()
    ...     test_function_2()
    ...     test_function_2()
    ...     test_function_2()
    ...     end = 1

    >>> reset_Breakpoint()
    >>> with PdbTestInput(['break test_function_2',
    ...                    'continue',
    ...                    'return',
    ...                    'next',
    ...                    'continue',
    ...                    'return',
    ...                    'until',
    ...                    'continue',
    ...                    'return',
    ...                    'return',
    ...                    'continue']):
    ...     test_function()
    > <doctest test.test_pdb.test_next_until_return_at_return_event[1]>(2)test_function()
    -> import pdb; pdb.Pdb(nosigint=True, readrc=False).set_trace()
    (Pdb) break test_function_2
    Breakpoint 1 at <doctest test.test_pdb.test_next_until_return_at_return_event[0]>:2
    (Pdb) continue
    > <doctest test.test_pdb.test_next_until_return_at_return_event[0]>(2)test_function_2()
    -> x = 1
    (Pdb) return
    --Return--
    > <doctest test.test_pdb.test_next_until_return_at_return_event[0]>(3)test_function_2()->None
    -> x = 2
    (Pdb) next
    > <doctest test.test_pdb.test_next_until_return_at_return_event[1]>(4)test_function()
    -> test_function_2()
    (Pdb) continue
    > <doctest test.test_pdb.test_next_until_return_at_return_event[0]>(2)test_function_2()
    -> x = 1
    (Pdb) return
    --Return--
    > <doctest test.test_pdb.test_next_until_return_at_return_event[0]>(3)test_function_2()->None
    -> x = 2
    (Pdb) until
    > <doctest test.test_pdb.test_next_until_return_at_return_event[1]>(5)test_function()
    -> test_function_2()
    (Pdb) continue
    > <doctest test.test_pdb.test_next_until_return_at_return_event[0]>(2)test_function_2()
    -> x = 1
    (Pdb) return
    --Return--
    > <doctest test.test_pdb.test_next_until_return_at_return_event[0]>(3)test_function_2()->None
    -> x = 2
    (Pdb) return
    > <doctest test.test_pdb.test_next_until_return_at_return_event[1]>(6)test_function()
    -> end = 1
    (Pdb) continue
    """

def test_pdb_next_command_for_generator():
    """Testing skip unwindng stack on yield for generators for "next" command

    >>> def test_gen():
    ...     yield 0
    ...     return 1
    ...     yield 2

    >>> def test_function():
    ...     import pdb; pdb.Pdb(nosigint=True, readrc=False).set_trace()
    ...     it = test_gen()
    ...     try:
    ...         if next(it) != 0:
    ...             raise AssertionError
    ...         next(it)
    ...     except StopIteration as ex:
    ...         if ex.value != 1:
    ...             raise AssertionError
    ...     print("finished")

    >>> with PdbTestInput(['step',
    ...                    'step',
    ...                    'step',
    ...                    'step',
    ...                    'next',
    ...                    'next',
    ...                    'step',
    ...                    'step',
    ...                    'continue']):
    ...     test_function()
    > <doctest test.test_pdb.test_pdb_next_command_for_generator[1]>(2)test_function()
    -> import pdb; pdb.Pdb(nosigint=True, readrc=False).set_trace()
    (Pdb) step
    > <doctest test.test_pdb.test_pdb_next_command_for_generator[1]>(3)test_function()
    -> it = test_gen()
    (Pdb) step
    > <doctest test.test_pdb.test_pdb_next_command_for_generator[1]>(4)test_function()
    -> try:
    (Pdb) step
    > <doctest test.test_pdb.test_pdb_next_command_for_generator[1]>(5)test_function()
    -> if next(it) != 0:
    (Pdb) step
    --Call--
    > <doctest test.test_pdb.test_pdb_next_command_for_generator[0]>(1)test_gen()
    -> def test_gen():
    (Pdb) next
    > <doctest test.test_pdb.test_pdb_next_command_for_generator[0]>(2)test_gen()
    -> yield 0
    (Pdb) next
    > <doctest test.test_pdb.test_pdb_next_command_for_generator[0]>(3)test_gen()
    -> return 1
    (Pdb) step
    --Return--
    > <doctest test.test_pdb.test_pdb_next_command_for_generator[0]>(3)test_gen()->1
    -> return 1
    (Pdb) step
    StopIteration: 1
    > <doctest test.test_pdb.test_pdb_next_command_for_generator[1]>(7)test_function()
    -> next(it)
    (Pdb) continue
    finished
    """

if not SKIP_ASYNCIO_TESTS:
    def test_pdb_next_command_for_coroutine():
        """Testing skip unwindng stack on yield for coroutines for "next" command

        >>> import asyncio

        >>> async def test_coro():
        ...     await asyncio.sleep(0)
        ...     await asyncio.sleep(0)
        ...     await asyncio.sleep(0)

        >>> async def test_main():
        ...     import pdb; pdb.Pdb(nosigint=True, readrc=False).set_trace()
        ...     await test_coro()

        >>> def test_function():
        ...     loop = asyncio.new_event_loop()
        ...     loop.run_until_complete(test_main())
        ...     loop.close()
        ...     asyncio.set_event_loop_policy(None)
        ...     print("finished")

        >>> with PdbTestInput(['step',
        ...                    'step',
        ...                    'step',
        ...                    'next',
        ...                    'next',
        ...                    'next',
        ...                    'step',
        ...                    'continue']):
        ...     test_function()
        > <doctest test.test_pdb.test_pdb_next_command_for_coroutine[2]>(2)test_main()
        -> import pdb; pdb.Pdb(nosigint=True, readrc=False).set_trace()
        (Pdb) step
        > <doctest test.test_pdb.test_pdb_next_command_for_coroutine[2]>(3)test_main()
        -> await test_coro()
        (Pdb) step
        --Call--
        > <doctest test.test_pdb.test_pdb_next_command_for_coroutine[1]>(1)test_coro()
        -> async def test_coro():
        (Pdb) step
        > <doctest test.test_pdb.test_pdb_next_command_for_coroutine[1]>(2)test_coro()
        -> await asyncio.sleep(0)
        (Pdb) next
        > <doctest test.test_pdb.test_pdb_next_command_for_coroutine[1]>(3)test_coro()
        -> await asyncio.sleep(0)
        (Pdb) next
        > <doctest test.test_pdb.test_pdb_next_command_for_coroutine[1]>(4)test_coro()
        -> await asyncio.sleep(0)
        (Pdb) next
        Internal StopIteration
        > <doctest test.test_pdb.test_pdb_next_command_for_coroutine[2]>(3)test_main()
        -> await test_coro()
        (Pdb) step
        --Return--
        > <doctest test.test_pdb.test_pdb_next_command_for_coroutine[2]>(3)test_main()->None
        -> await test_coro()
        (Pdb) continue
        finished
        """

    def test_pdb_next_command_for_asyncgen():
        """Testing skip unwindng stack on yield for coroutines for "next" command

        >>> import asyncio

        >>> async def agen():
        ...     yield 1
        ...     await asyncio.sleep(0)
        ...     yield 2

        >>> async def test_coro():
        ...     async for x in agen():
        ...         print(x)

        >>> async def test_main():
        ...     import pdb; pdb.Pdb(nosigint=True, readrc=False).set_trace()
        ...     await test_coro()

        >>> def test_function():
        ...     loop = asyncio.new_event_loop()
        ...     loop.run_until_complete(test_main())
        ...     loop.close()
        ...     asyncio.set_event_loop_policy(None)
        ...     print("finished")

        >>> with PdbTestInput(['step',
        ...                    'step',
        ...                    'step',
        ...                    'next',
        ...                    'next',
        ...                    'step',
        ...                    'next',
        ...                    'continue']):
        ...     test_function()
        > <doctest test.test_pdb.test_pdb_next_command_for_asyncgen[3]>(2)test_main()
        -> import pdb; pdb.Pdb(nosigint=True, readrc=False).set_trace()
        (Pdb) step
        > <doctest test.test_pdb.test_pdb_next_command_for_asyncgen[3]>(3)test_main()
        -> await test_coro()
        (Pdb) step
        --Call--
        > <doctest test.test_pdb.test_pdb_next_command_for_asyncgen[2]>(1)test_coro()
        -> async def test_coro():
        (Pdb) step
        > <doctest test.test_pdb.test_pdb_next_command_for_asyncgen[2]>(2)test_coro()
        -> async for x in agen():
        (Pdb) next
        > <doctest test.test_pdb.test_pdb_next_command_for_asyncgen[2]>(3)test_coro()
        -> print(x)
        (Pdb) next
        1
        > <doctest test.test_pdb.test_pdb_next_command_for_asyncgen[2]>(2)test_coro()
        -> async for x in agen():
        (Pdb) step
        --Call--
        > <doctest test.test_pdb.test_pdb_next_command_for_asyncgen[1]>(2)agen()
        -> yield 1
        (Pdb) next
        > <doctest test.test_pdb.test_pdb_next_command_for_asyncgen[1]>(3)agen()
        -> await asyncio.sleep(0)
        (Pdb) continue
        2
        finished
        """

def test_pdb_return_command_for_generator():
    """Testing no unwindng stack on yield for generators
       for "return" command

    >>> def test_gen():
    ...     yield 0
    ...     return 1
    ...     yield 2

    >>> def test_function():
    ...     import pdb; pdb.Pdb(nosigint=True, readrc=False).set_trace()
    ...     it = test_gen()
    ...     try:
    ...         if next(it) != 0:
    ...             raise AssertionError
    ...         next(it)
    ...     except StopIteration as ex:
    ...         if ex.value != 1:
    ...             raise AssertionError
    ...     print("finished")

    >>> with PdbTestInput(['step',
    ...                    'step',
    ...                    'step',
    ...                    'step',
    ...                    'return',
    ...                    'step',
    ...                    'step',
    ...                    'continue']):
    ...     test_function()
    > <doctest test.test_pdb.test_pdb_return_command_for_generator[1]>(2)test_function()
    -> import pdb; pdb.Pdb(nosigint=True, readrc=False).set_trace()
    (Pdb) step
    > <doctest test.test_pdb.test_pdb_return_command_for_generator[1]>(3)test_function()
    -> it = test_gen()
    (Pdb) step
    > <doctest test.test_pdb.test_pdb_return_command_for_generator[1]>(4)test_function()
    -> try:
    (Pdb) step
    > <doctest test.test_pdb.test_pdb_return_command_for_generator[1]>(5)test_function()
    -> if next(it) != 0:
    (Pdb) step
    --Call--
    > <doctest test.test_pdb.test_pdb_return_command_for_generator[0]>(1)test_gen()
    -> def test_gen():
    (Pdb) return
    StopIteration: 1
    > <doctest test.test_pdb.test_pdb_return_command_for_generator[1]>(7)test_function()
    -> next(it)
    (Pdb) step
    > <doctest test.test_pdb.test_pdb_return_command_for_generator[1]>(8)test_function()
    -> except StopIteration as ex:
    (Pdb) step
    > <doctest test.test_pdb.test_pdb_return_command_for_generator[1]>(9)test_function()
    -> if ex.value != 1:
    (Pdb) continue
    finished
    """

if not SKIP_ASYNCIO_TESTS:
    def test_pdb_return_command_for_coroutine():
        """Testing no unwindng stack on yield for coroutines for "return" command

        >>> import asyncio

        >>> async def test_coro():
        ...     await asyncio.sleep(0)
        ...     await asyncio.sleep(0)
        ...     await asyncio.sleep(0)

        >>> async def test_main():
        ...     import pdb; pdb.Pdb(nosigint=True, readrc=False).set_trace()
        ...     await test_coro()

        >>> def test_function():
        ...     loop = asyncio.new_event_loop()
        ...     loop.run_until_complete(test_main())
        ...     loop.close()
        ...     asyncio.set_event_loop_policy(None)
        ...     print("finished")

        >>> with PdbTestInput(['step',
        ...                    'step',
        ...                    'step',
        ...                    'next',
        ...                    'continue']):
        ...     test_function()
        > <doctest test.test_pdb.test_pdb_return_command_for_coroutine[2]>(2)test_main()
        -> import pdb; pdb.Pdb(nosigint=True, readrc=False).set_trace()
        (Pdb) step
        > <doctest test.test_pdb.test_pdb_return_command_for_coroutine[2]>(3)test_main()
        -> await test_coro()
        (Pdb) step
        --Call--
        > <doctest test.test_pdb.test_pdb_return_command_for_coroutine[1]>(1)test_coro()
        -> async def test_coro():
        (Pdb) step
        > <doctest test.test_pdb.test_pdb_return_command_for_coroutine[1]>(2)test_coro()
        -> await asyncio.sleep(0)
        (Pdb) next
        > <doctest test.test_pdb.test_pdb_return_command_for_coroutine[1]>(3)test_coro()
        -> await asyncio.sleep(0)
        (Pdb) continue
        finished
        """

def test_pdb_until_command_for_generator():
    """Testing no unwindng stack on yield for generators
       for "until" command if target breakpoint is not reached

    >>> def test_gen():
    ...     yield 0
    ...     yield 1
    ...     yield 2

    >>> def test_function():
    ...     import pdb; pdb.Pdb(nosigint=True, readrc=False).set_trace()
    ...     for i in test_gen():
    ...         print(i)
    ...     print("finished")

    >>> with PdbTestInput(['step',
    ...                    'step',
    ...                    'until 4',
    ...                    'step',
    ...                    'step',
    ...                    'continue']):
    ...     test_function()
    > <doctest test.test_pdb.test_pdb_until_command_for_generator[1]>(2)test_function()
    -> import pdb; pdb.Pdb(nosigint=True, readrc=False).set_trace()
    (Pdb) step
    > <doctest test.test_pdb.test_pdb_until_command_for_generator[1]>(3)test_function()
    -> for i in test_gen():
    (Pdb) step
    --Call--
    > <doctest test.test_pdb.test_pdb_until_command_for_generator[0]>(1)test_gen()
    -> def test_gen():
    (Pdb) until 4
    0
    1
    > <doctest test.test_pdb.test_pdb_until_command_for_generator[0]>(4)test_gen()
    -> yield 2
    (Pdb) step
    --Return--
    > <doctest test.test_pdb.test_pdb_until_command_for_generator[0]>(4)test_gen()->2
    -> yield 2
    (Pdb) step
    > <doctest test.test_pdb.test_pdb_until_command_for_generator[1]>(4)test_function()
    -> print(i)
    (Pdb) continue
    2
    finished
    """

if not SKIP_ASYNCIO_TESTS:
    def test_pdb_until_command_for_coroutine():
        """Testing no unwindng stack for coroutines
        for "until" command if target breakpoint is not reached

        >>> import asyncio

        >>> async def test_coro():
        ...     print(0)
        ...     await asyncio.sleep(0)
        ...     print(1)
        ...     await asyncio.sleep(0)
        ...     print(2)
        ...     await asyncio.sleep(0)
        ...     print(3)

        >>> async def test_main():
        ...     import pdb; pdb.Pdb(nosigint=True, readrc=False).set_trace()
        ...     await test_coro()

        >>> def test_function():
        ...     loop = asyncio.new_event_loop()
        ...     loop.run_until_complete(test_main())
        ...     loop.close()
        ...     asyncio.set_event_loop_policy(None)
        ...     print("finished")

        >>> with PdbTestInput(['step',
        ...                    'step',
        ...                    'until 8',
        ...                    'continue']):
        ...     test_function()
        > <doctest test.test_pdb.test_pdb_until_command_for_coroutine[2]>(2)test_main()
        -> import pdb; pdb.Pdb(nosigint=True, readrc=False).set_trace()
        (Pdb) step
        > <doctest test.test_pdb.test_pdb_until_command_for_coroutine[2]>(3)test_main()
        -> await test_coro()
        (Pdb) step
        --Call--
        > <doctest test.test_pdb.test_pdb_until_command_for_coroutine[1]>(1)test_coro()
        -> async def test_coro():
        (Pdb) until 8
        0
        1
        2
        > <doctest test.test_pdb.test_pdb_until_command_for_coroutine[1]>(8)test_coro()
        -> print(3)
        (Pdb) continue
        3
        finished
        """

def test_pdb_next_command_in_generator_for_loop():
    """The next command on returning from a generator controlled by a for loop.

    >>> def test_gen():
    ...     yield 0
    ...     return 1

    >>> def test_function():
    ...     import pdb; pdb.Pdb(nosigint=True, readrc=False).set_trace()
    ...     for i in test_gen():
    ...         print('value', i)
    ...     x = 123

    >>> reset_Breakpoint()
    >>> with PdbTestInput(['break test_gen',
    ...                    'continue',
    ...                    'next',
    ...                    'next',
    ...                    'next',
    ...                    'continue']):
    ...     test_function()
    > <doctest test.test_pdb.test_pdb_next_command_in_generator_for_loop[1]>(2)test_function()
    -> import pdb; pdb.Pdb(nosigint=True, readrc=False).set_trace()
    (Pdb) break test_gen
    Breakpoint 1 at <doctest test.test_pdb.test_pdb_next_command_in_generator_for_loop[0]>:2
    (Pdb) continue
    > <doctest test.test_pdb.test_pdb_next_command_in_generator_for_loop[0]>(2)test_gen()
    -> yield 0
    (Pdb) next
    value 0
    > <doctest test.test_pdb.test_pdb_next_command_in_generator_for_loop[0]>(3)test_gen()
    -> return 1
    (Pdb) next
    Internal StopIteration: 1
    > <doctest test.test_pdb.test_pdb_next_command_in_generator_for_loop[1]>(3)test_function()
    -> for i in test_gen():
    (Pdb) next
    > <doctest test.test_pdb.test_pdb_next_command_in_generator_for_loop[1]>(5)test_function()
    -> x = 123
    (Pdb) continue
    """

def test_pdb_next_command_subiterator():
    """The next command in a generator with a subiterator.

    >>> def test_subgenerator():
    ...     yield 0
    ...     return 1

    >>> def test_gen():
    ...     x = yield from test_subgenerator()
    ...     return x

    >>> def test_function():
    ...     import pdb; pdb.Pdb(nosigint=True, readrc=False).set_trace()
    ...     for i in test_gen():
    ...         print('value', i)
    ...     x = 123

    >>> with PdbTestInput(['step',
    ...                    'step',
    ...                    'step',
    ...                    'next',
    ...                    'next',
    ...                    'next',
    ...                    'continue']):
    ...     test_function()
    > <doctest test.test_pdb.test_pdb_next_command_subiterator[2]>(2)test_function()
    -> import pdb; pdb.Pdb(nosigint=True, readrc=False).set_trace()
    (Pdb) step
    > <doctest test.test_pdb.test_pdb_next_command_subiterator[2]>(3)test_function()
    -> for i in test_gen():
    (Pdb) step
    --Call--
    > <doctest test.test_pdb.test_pdb_next_command_subiterator[1]>(1)test_gen()
    -> def test_gen():
    (Pdb) step
    > <doctest test.test_pdb.test_pdb_next_command_subiterator[1]>(2)test_gen()
    -> x = yield from test_subgenerator()
    (Pdb) next
    value 0
    > <doctest test.test_pdb.test_pdb_next_command_subiterator[1]>(3)test_gen()
    -> return x
    (Pdb) next
    Internal StopIteration: 1
    > <doctest test.test_pdb.test_pdb_next_command_subiterator[2]>(3)test_function()
    -> for i in test_gen():
    (Pdb) next
    > <doctest test.test_pdb.test_pdb_next_command_subiterator[2]>(5)test_function()
    -> x = 123
    (Pdb) continue
    """

def test_pdb_multiline_statement():
    """Test for multiline statement

    >>> def test_function():
    ...     import pdb; pdb.Pdb(nosigint=True, readrc=False).set_trace()

    >>> with PdbTestInput([  # doctest: +NORMALIZE_WHITESPACE
    ...     'def f(x):',
    ...     '  return x * 2',
    ...     '',
    ...     'val = 2',
    ...     'if val > 0:',
    ...     '  val = f(val)',
    ...     '',
    ...     '',  # empty line should repeat the multi-line statement
    ...     'val',
    ...     'c'
    ... ]):
    ...     test_function()
    > <doctest test.test_pdb.test_pdb_multiline_statement[0]>(2)test_function()
    -> import pdb; pdb.Pdb(nosigint=True, readrc=False).set_trace()
    (Pdb) def f(x):
    ...     return x * 2
    ...
    (Pdb) val = 2
    (Pdb) if val > 0:
    ...     val = f(val)
    ...
    (Pdb)
    (Pdb) val
    8
    (Pdb) c
    """

def test_pdb_closure():
    """Test for all expressions/statements that involve closure

    >>> k = 0
    >>> g = 1
    >>> def test_function():
    ...     x = 2
    ...     g = 3
    ...     import pdb; pdb.Pdb(nosigint=True, readrc=False).set_trace()

    >>> with PdbTestInput([  # doctest: +NORMALIZE_WHITESPACE
    ...     'k',
    ...     'g',
    ...     'y = y',
    ...     'global g; g',
    ...     'global g; (lambda: g)()',
    ...     '(lambda: x)()',
    ...     '(lambda: g)()',
    ...     'lst = [n for n in range(10) if (n % x) == 0]',
    ...     'lst',
    ...     'sum(n for n in lst if n > x)',
    ...     'x = 1; raise Exception()',
    ...     'x',
    ...     'def f():',
    ...     '  return x',
    ...     '',
    ...     'f()',
    ...     'c'
    ... ]):
    ...     test_function()
    > <doctest test.test_pdb.test_pdb_closure[2]>(4)test_function()
    -> import pdb; pdb.Pdb(nosigint=True, readrc=False).set_trace()
    (Pdb) k
    0
    (Pdb) g
    3
    (Pdb) y = y
    *** NameError: name 'y' is not defined
    (Pdb) global g; g
    1
    (Pdb) global g; (lambda: g)()
    1
    (Pdb) (lambda: x)()
    2
    (Pdb) (lambda: g)()
    3
    (Pdb) lst = [n for n in range(10) if (n % x) == 0]
    (Pdb) lst
    [0, 2, 4, 6, 8]
    (Pdb) sum(n for n in lst if n > x)
    18
    (Pdb) x = 1; raise Exception()
    *** Exception
    (Pdb) x
    1
    (Pdb) def f():
    ...     return x
    ...
    (Pdb) f()
    1
    (Pdb) c
    """

def test_pdb_show_attribute_and_item():
    """Test for expressions with command prefix

    >>> def test_function():
    ...     n = lambda x: x
    ...     c = {"a": 1}
    ...     import pdb; pdb.Pdb(nosigint=True, readrc=False).set_trace()

    >>> with PdbTestInput([  # doctest: +NORMALIZE_WHITESPACE
    ...     'c["a"]',
    ...     'c.get("a")',
    ...     'n(1)',
    ...     'j=1',
    ...     'j+1',
    ...     'r"a"',
    ...     'next(iter([1]))',
    ...     'list((0, 1))',
    ...     'c'
    ... ]):
    ...     test_function()
    > <doctest test.test_pdb.test_pdb_show_attribute_and_item[0]>(4)test_function()
    -> import pdb; pdb.Pdb(nosigint=True, readrc=False).set_trace()
    (Pdb) c["a"]
    1
    (Pdb) c.get("a")
    1
    (Pdb) n(1)
    1
    (Pdb) j=1
    (Pdb) j+1
    2
    (Pdb) r"a"
    'a'
    (Pdb) next(iter([1]))
    1
    (Pdb) list((0, 1))
    [0, 1]
    (Pdb) c
    """

# doctest will modify pdb.set_trace during the test, so we need to backup
# the original function to use it in the test
original_pdb_settrace = pdb.set_trace

def test_pdb_with_inline_breakpoint():
    """Hard-coded breakpoint() calls should invoke the same debugger instance

    >>> def test_function():
    ...     x = 1
    ...     import pdb; pdb.Pdb().set_trace()
    ...     original_pdb_settrace()
    ...     x = 2

    >>> with PdbTestInput(['display x',
    ...                    'n',
    ...                    'n',
    ...                    'n',
    ...                    'n',
    ...                    'undisplay',
    ...                    'c']):
    ...     test_function()
    > <doctest test.test_pdb.test_pdb_with_inline_breakpoint[0]>(3)test_function()
    -> import pdb; pdb.Pdb().set_trace()
    (Pdb) display x
    display x: 1
    (Pdb) n
    > <doctest test.test_pdb.test_pdb_with_inline_breakpoint[0]>(4)test_function()
    -> original_pdb_settrace()
    (Pdb) n
    > <doctest test.test_pdb.test_pdb_with_inline_breakpoint[0]>(4)test_function()
    -> original_pdb_settrace()
    (Pdb) n
    > <doctest test.test_pdb.test_pdb_with_inline_breakpoint[0]>(5)test_function()
    -> x = 2
    (Pdb) n
    --Return--
    > <doctest test.test_pdb.test_pdb_with_inline_breakpoint[0]>(5)test_function()->None
    -> x = 2
    display x: 2  [old: 1]
    (Pdb) undisplay
    (Pdb) c
    """

def test_pdb_issue_20766():
    """Test for reference leaks when the SIGINT handler is set.

    >>> def test_function():
    ...     i = 1
    ...     while i <= 2:
    ...         sess = pdb.Pdb()
    ...         sess.set_trace(sys._getframe())
    ...         print('pdb %d: %s' % (i, sess._previous_sigint_handler))
    ...         i += 1

    >>> reset_Breakpoint()
    >>> with PdbTestInput(['continue',
    ...                    'continue']):
    ...     test_function()
    > <doctest test.test_pdb.test_pdb_issue_20766[0]>(5)test_function()
    -> sess.set_trace(sys._getframe())
    (Pdb) continue
    pdb 1: <built-in function default_int_handler>
    > <doctest test.test_pdb.test_pdb_issue_20766[0]>(5)test_function()
    -> sess.set_trace(sys._getframe())
    (Pdb) continue
    pdb 2: <built-in function default_int_handler>
    """

def test_pdb_issue_43318():
    """echo breakpoints cleared with filename:lineno

    >>> def test_function():
    ...     import pdb; pdb.Pdb(nosigint=True, readrc=False).set_trace()
    ...     print(1)
    ...     print(2)
    ...     print(3)
    ...     print(4)
    >>> reset_Breakpoint()
    >>> with PdbTestInput([  # doctest: +NORMALIZE_WHITESPACE
    ...     'break 3',
    ...     'clear <doctest test.test_pdb.test_pdb_issue_43318[0]>:3',
    ...     'continue'
    ... ]):
    ...     test_function()
    > <doctest test.test_pdb.test_pdb_issue_43318[0]>(2)test_function()
    -> import pdb; pdb.Pdb(nosigint=True, readrc=False).set_trace()
    (Pdb) break 3
    Breakpoint 1 at <doctest test.test_pdb.test_pdb_issue_43318[0]>:3
    (Pdb) clear <doctest test.test_pdb.test_pdb_issue_43318[0]>:3
    Deleted breakpoint 1 at <doctest test.test_pdb.test_pdb_issue_43318[0]>:3
    (Pdb) continue
    1
    2
    3
    4
    """

def test_pdb_issue_gh_91742():
    """See GH-91742

    >>> def test_function():
    ...    __author__ = "pi"
    ...    __version__ = "3.14"
    ...
    ...    def about():
    ...        '''About'''
    ...        print(f"Author: {__author__!r}",
    ...            f"Version: {__version__!r}",
    ...            sep=" ")
    ...
    ...    import pdb; pdb.Pdb(nosigint=True, readrc=False).set_trace()
    ...    about()


    >>> reset_Breakpoint()
    >>> with PdbTestInput([  # doctest: +NORMALIZE_WHITESPACE
    ...     'step',
    ...     'step',
    ...     'next',
    ...     'next',
    ...     'jump 5',
    ...     'continue'
    ... ]):
    ...     test_function()
    > <doctest test.test_pdb.test_pdb_issue_gh_91742[0]>(11)test_function()
    -> import pdb; pdb.Pdb(nosigint=True, readrc=False).set_trace()
    (Pdb) step
    > <doctest test.test_pdb.test_pdb_issue_gh_91742[0]>(12)test_function()
    -> about()
    (Pdb) step
    --Call--
    > <doctest test.test_pdb.test_pdb_issue_gh_91742[0]>(5)about()
    -> def about():
    (Pdb) next
    > <doctest test.test_pdb.test_pdb_issue_gh_91742[0]>(7)about()
    -> print(f"Author: {__author__!r}",
    (Pdb) next
    > <doctest test.test_pdb.test_pdb_issue_gh_91742[0]>(8)about()
    -> f"Version: {__version__!r}",
    (Pdb) jump 5
    > <doctest test.test_pdb.test_pdb_issue_gh_91742[0]>(5)about()
    -> def about():
    (Pdb) continue
    Author: 'pi' Version: '3.14'
    """

def test_pdb_issue_gh_94215():
    """See GH-94215

    Check that frame_setlineno() does not leak references.

    >>> def test_function():
    ...    def func():
    ...        def inner(v): pass
    ...        inner(
    ...             42
    ...        )
    ...
    ...    import pdb; pdb.Pdb(nosigint=True, readrc=False).set_trace()
    ...    func()

    >>> reset_Breakpoint()
    >>> with PdbTestInput([  # doctest: +NORMALIZE_WHITESPACE
    ...     'step',
    ...     'step',
    ...     'next',
    ...     'next',
    ...     'jump 3',
    ...     'next',
    ...     'next',
    ...     'jump 3',
    ...     'next',
    ...     'next',
    ...     'jump 3',
    ...     'continue'
    ... ]):
    ...     test_function()
    > <doctest test.test_pdb.test_pdb_issue_gh_94215[0]>(8)test_function()
    -> import pdb; pdb.Pdb(nosigint=True, readrc=False).set_trace()
    (Pdb) step
    > <doctest test.test_pdb.test_pdb_issue_gh_94215[0]>(9)test_function()
    -> func()
    (Pdb) step
    --Call--
    > <doctest test.test_pdb.test_pdb_issue_gh_94215[0]>(2)func()
    -> def func():
    (Pdb) next
    > <doctest test.test_pdb.test_pdb_issue_gh_94215[0]>(3)func()
    -> def inner(v): pass
    (Pdb) next
    > <doctest test.test_pdb.test_pdb_issue_gh_94215[0]>(4)func()
    -> inner(
    (Pdb) jump 3
    > <doctest test.test_pdb.test_pdb_issue_gh_94215[0]>(3)func()
    -> def inner(v): pass
    (Pdb) next
    > <doctest test.test_pdb.test_pdb_issue_gh_94215[0]>(4)func()
    -> inner(
    (Pdb) next
    > <doctest test.test_pdb.test_pdb_issue_gh_94215[0]>(5)func()
    -> 42
    (Pdb) jump 3
    > <doctest test.test_pdb.test_pdb_issue_gh_94215[0]>(3)func()
    -> def inner(v): pass
    (Pdb) next
    > <doctest test.test_pdb.test_pdb_issue_gh_94215[0]>(4)func()
    -> inner(
    (Pdb) next
    > <doctest test.test_pdb.test_pdb_issue_gh_94215[0]>(5)func()
    -> 42
    (Pdb) jump 3
    > <doctest test.test_pdb.test_pdb_issue_gh_94215[0]>(3)func()
    -> def inner(v): pass
    (Pdb) continue
    """

def test_pdb_issue_gh_101673():
    """See GH-101673

    Make sure ll and switching frames won't revert local variable assignment

    >>> def test_function():
    ...    a = 1
    ...    import pdb; pdb.Pdb(nosigint=True, readrc=False).set_trace()

    >>> with PdbTestInput([  # doctest: +NORMALIZE_WHITESPACE
    ...     '!a = 2',
    ...     'll',
    ...     'p a',
    ...     'u',
    ...     'p a',
    ...     'd',
    ...     'p a',
    ...     'continue'
    ... ]):
    ...     test_function()
    > <doctest test.test_pdb.test_pdb_issue_gh_101673[0]>(3)test_function()
    -> import pdb; pdb.Pdb(nosigint=True, readrc=False).set_trace()
    (Pdb) !a = 2
    (Pdb) ll
      1         def test_function():
      2            a = 1
      3  ->        import pdb; pdb.Pdb(nosigint=True, readrc=False).set_trace()
    (Pdb) p a
    2
    (Pdb) u
    > <doctest test.test_pdb.test_pdb_issue_gh_101673[1]>(11)<module>()
    -> test_function()
    (Pdb) p a
    *** NameError: name 'a' is not defined
    (Pdb) d
    > <doctest test.test_pdb.test_pdb_issue_gh_101673[0]>(3)test_function()
    -> import pdb; pdb.Pdb(nosigint=True, readrc=False).set_trace()
    (Pdb) p a
    2
    (Pdb) continue
    """

def test_pdb_issue_gh_103225():
    """See GH-103225

    Make sure longlist uses 1-based line numbers in frames that correspond to a module

    >>> with PdbTestInput([  # doctest: +NORMALIZE_WHITESPACE
    ...     'longlist',
    ...     'continue'
    ... ]):
    ...     a = 1
    ...     import pdb; pdb.Pdb(nosigint=True, readrc=False).set_trace()
    ...     b = 2
    > <doctest test.test_pdb.test_pdb_issue_gh_103225[0]>(6)<module>()
    -> import pdb; pdb.Pdb(nosigint=True, readrc=False).set_trace()
    (Pdb) longlist
      1     with PdbTestInput([  # doctest: +NORMALIZE_WHITESPACE
      2         'longlist',
      3         'continue'
      4     ]):
      5         a = 1
      6 ->      import pdb; pdb.Pdb(nosigint=True, readrc=False).set_trace()
      7         b = 2
    (Pdb) continue
    """

def test_pdb_issue_gh_101517():
    """See GH-101517

    Make sure pdb doesn't crash when the exception is caught in a try/except* block

    >>> def test_function():
    ...     try:
    ...         raise KeyError
    ...     except* Exception as e:
    ...         import pdb; pdb.Pdb(nosigint=True, readrc=False).set_trace()

    >>> with PdbTestInput([  # doctest: +NORMALIZE_WHITESPACE
    ...     'continue'
    ... ]):
    ...    test_function()
    > <doctest test.test_pdb.test_pdb_issue_gh_101517[0]>(5)test_function()
    -> import pdb; pdb.Pdb(nosigint=True, readrc=False).set_trace()
    (Pdb) continue
    """

def test_pdb_issue_gh_108976():
    """See GH-108976
    Make sure setting f_trace_opcodes = True won't crash pdb
    >>> def test_function():
    ...     import sys
    ...     sys._getframe().f_trace_opcodes = True
    ...     import pdb; pdb.Pdb(nosigint=True, readrc=False).set_trace()
    ...     a = 1
    >>> with PdbTestInput([  # doctest: +NORMALIZE_WHITESPACE
    ...     'continue'
    ... ]):
    ...    test_function()
    > <doctest test.test_pdb.test_pdb_issue_gh_108976[0]>(4)test_function()
    -> import pdb; pdb.Pdb(nosigint=True, readrc=False).set_trace()
    (Pdb) continue
    """


def test_pdb_issue_gh_80731():
    """See GH-80731

    pdb should correctly print exception info if in an except block.

    >>> with PdbTestInput([  # doctest: +ELLIPSIS
    ...     'import sys',
    ...     'sys.exc_info()',
    ...     'continue'
    ... ]):
    ...     try:
    ...         raise ValueError('Correct')
    ...     except ValueError:
    ...         import pdb; pdb.Pdb(nosigint=True, readrc=False).set_trace()
    > <doctest test.test_pdb.test_pdb_issue_gh_80731[0]>(9)<module>()
    -> import pdb; pdb.Pdb(nosigint=True, readrc=False).set_trace()
    (Pdb) import sys
    (Pdb) sys.exc_info()
    (<class 'ValueError'>, ValueError('Correct'), <traceback object at ...>)
    (Pdb) continue
    """


def test_pdb_ambiguous_statements():
    """See GH-104301

    Make sure that ambiguous statements prefixed by '!' are properly disambiguated

    >>> with PdbTestInput([
    ...     's',         # step to the print line
    ...     '! n = 42',  # disambiguated statement: reassign the name n
    ...     'n',         # advance the debugger into the print()
    ...     'continue'
    ... ]):
    ...     n = -1
    ...     import pdb; pdb.Pdb(nosigint=True, readrc=False).set_trace()
    ...     print(f"The value of n is {n}")
    > <doctest test.test_pdb.test_pdb_ambiguous_statements[0]>(8)<module>()
    -> import pdb; pdb.Pdb(nosigint=True, readrc=False).set_trace()
    (Pdb) s
    > <doctest test.test_pdb.test_pdb_ambiguous_statements[0]>(9)<module>()
    -> print(f"The value of n is {n}")
    (Pdb) ! n = 42
    (Pdb) n
    The value of n is 42
    > <doctest test.test_pdb.test_pdb_ambiguous_statements[0]>(1)<module>()
    -> with PdbTestInput([
    (Pdb) continue
    """

def test_pdb_f_trace_lines():
    """GH-80675

    pdb should work even if f_trace_lines is set to False on some frames.

    >>> reset_Breakpoint()

    >>> def test_function():
    ...     import sys
    ...     frame = sys._getframe()
    ...     frame.f_trace_lines = False
    ...     import pdb; pdb.Pdb(nosigint=True, readrc=False).set_trace()
    ...     if frame.f_trace_lines != False:
    ...         print("f_trace_lines is not reset after continue!")

    >>> with PdbTestInput([  # doctest: +NORMALIZE_WHITESPACE
    ...     'continue'
    ... ]):
    ...    test_function()
    > <doctest test.test_pdb.test_pdb_f_trace_lines[1]>(5)test_function()
    -> import pdb; pdb.Pdb(nosigint=True, readrc=False).set_trace()
    (Pdb) continue
    """

def test_pdb_function_break():
    """Testing the line number of break on function

    >>> def foo(): pass

    >>> def bar():
    ...
    ...     pass

    >>> def boo():
    ...     # comments
    ...     global x
    ...     x = 1

    >>> def gen():
    ...     yield 42

    >>> def test_function():
    ...     import pdb; pdb.Pdb(nosigint=True, readrc=False).set_trace()

    >>> with PdbTestInput([  # doctest: +ELLIPSIS +NORMALIZE_WHITESPACE
    ...     'break foo',
    ...     'break bar',
    ...     'break boo',
    ...     'break gen',
    ...     'continue'
    ... ]):
    ...     test_function()
    > <doctest test.test_pdb.test_pdb_function_break[4]>(2)test_function()
    -> import pdb; pdb.Pdb(nosigint=True, readrc=False).set_trace()
    (Pdb) break foo
    Breakpoint ... at <doctest test.test_pdb.test_pdb_function_break[0]>:1
    (Pdb) break bar
    Breakpoint ... at <doctest test.test_pdb.test_pdb_function_break[1]>:3
    (Pdb) break boo
    Breakpoint ... at <doctest test.test_pdb.test_pdb_function_break[2]>:4
    (Pdb) break gen
    Breakpoint ... at <doctest test.test_pdb.test_pdb_function_break[3]>:2
    (Pdb) continue
    """

def test_pdb_issue_gh_65052():
    """See GH-65052

    args, retval and display should not crash if the object is not displayable
    >>> class A:
    ...     def __new__(cls):
    ...         import pdb; pdb.Pdb(nosigint=True, readrc=False).set_trace()
    ...         return object.__new__(cls)
    ...     def __init__(self):
    ...         import pdb; pdb.Pdb(nosigint=True, readrc=False).set_trace()
    ...         self.a = 1
    ...     def __repr__(self):
    ...         return self.a

    >>> def test_function():
    ...     A()
    >>> with PdbTestInput([  # doctest: +ELLIPSIS +NORMALIZE_WHITESPACE
    ...     's',
    ...     's',
    ...     'retval',
    ...     'continue',
    ...     'args',
    ...     'display self',
    ...     'display',
    ...     'continue',
    ... ]):
    ...    test_function()
    > <doctest test.test_pdb.test_pdb_issue_gh_65052[0]>(3)__new__()
    -> import pdb; pdb.Pdb(nosigint=True, readrc=False).set_trace()
    (Pdb) s
    > <doctest test.test_pdb.test_pdb_issue_gh_65052[0]>(4)__new__()
    -> return object.__new__(cls)
    (Pdb) s
    --Return--
    > <doctest test.test_pdb.test_pdb_issue_gh_65052[0]>(4)__new__()-><A instance at ...>
    -> return object.__new__(cls)
    (Pdb) retval
    *** repr(retval) failed: AttributeError: 'A' object has no attribute 'a' ***
    (Pdb) continue
    > <doctest test.test_pdb.test_pdb_issue_gh_65052[0]>(6)__init__()
    -> import pdb; pdb.Pdb(nosigint=True, readrc=False).set_trace()
    (Pdb) args
    self = *** repr(self) failed: AttributeError: 'A' object has no attribute 'a' ***
    (Pdb) display self
    display self: *** repr(self) failed: AttributeError: 'A' object has no attribute 'a' ***
    (Pdb) display
    Currently displaying:
    self: *** repr(self) failed: AttributeError: 'A' object has no attribute 'a' ***
    (Pdb) continue
    """


@support.requires_subprocess()
class PdbTestCase(unittest.TestCase):
    def tearDown(self):
        os_helper.unlink(os_helper.TESTFN)

    @unittest.skipIf(sys.flags.safe_path,
                     'PYTHONSAFEPATH changes default sys.path')
    def _run_pdb(self, pdb_args, commands,
                 expected_returncode=0,
                 extra_env=None):
        self.addCleanup(os_helper.rmtree, '__pycache__')
        cmd = [sys.executable, '-m', 'pdb'] + pdb_args
        if extra_env is not None:
            env = os.environ | extra_env
        else:
            env = os.environ
        with subprocess.Popen(
                cmd,
                stdout=subprocess.PIPE,
                stdin=subprocess.PIPE,
                stderr=subprocess.PIPE,
                env = {**env, 'PYTHONIOENCODING': 'utf-8'}
        ) as proc:
            stdout, stderr = proc.communicate(str.encode(commands))
        stdout = bytes.decode(stdout) if isinstance(stdout, bytes) else stdout
        stderr = bytes.decode(stderr) if isinstance(stderr, bytes) else stderr
        self.assertEqual(
            proc.returncode,
            expected_returncode,
            f"Unexpected return code\nstdout: {stdout}\nstderr: {stderr}"
        )
        return stdout, stderr

    def run_pdb_script(self, script, commands,
                       expected_returncode=0,
                       extra_env=None,
                       script_args=None,
                       pdbrc=None,
                       remove_home=False):
        """Run 'script' lines with pdb and the pdb 'commands'."""
        filename = 'main.py'
        with open(filename, 'w') as f:
            f.write(textwrap.dedent(script))

        if pdbrc is not None:
            with open('.pdbrc', 'w') as f:
                f.write(textwrap.dedent(pdbrc))
            self.addCleanup(os_helper.unlink, '.pdbrc')
        self.addCleanup(os_helper.unlink, filename)

        homesave = None
        if remove_home:
            homesave = os.environ.pop('HOME', None)
        try:
            if script_args is None:
                script_args = []
            stdout, stderr = self._run_pdb([filename] + script_args, commands, expected_returncode, extra_env)
        finally:
            if homesave is not None:
                os.environ['HOME'] = homesave
        return stdout, stderr

    def run_pdb_module(self, script, commands):
        """Runs the script code as part of a module"""
        self.module_name = 't_main'
        os_helper.rmtree(self.module_name)
        main_file = self.module_name + '/__main__.py'
        init_file = self.module_name + '/__init__.py'
        os.mkdir(self.module_name)
        with open(init_file, 'w') as f:
            pass
        with open(main_file, 'w') as f:
            f.write(textwrap.dedent(script))
        self.addCleanup(os_helper.rmtree, self.module_name)
        return self._run_pdb(['-m', self.module_name], commands)

    def _assert_find_function(self, file_content, func_name, expected):
        with open(os_helper.TESTFN, 'wb') as f:
            f.write(file_content)

        expected = None if not expected else (
            expected[0], os_helper.TESTFN, expected[1])
        self.assertEqual(
            expected, pdb.find_function(func_name, os_helper.TESTFN))

    def test_find_function_empty_file(self):
        self._assert_find_function(b'', 'foo', None)

    def test_find_function_found(self):
        self._assert_find_function(
            """\
def foo():
    pass

def bœr():
    pass

def quux():
    pass
""".encode(),
            'bœr',
            ('bœr', 5),
        )

    def test_find_function_found_with_encoding_cookie(self):
        self._assert_find_function(
            """\
# coding: iso-8859-15
def foo():
    pass

def bœr():
    pass

def quux():
    pass
""".encode('iso-8859-15'),
            'bœr',
            ('bœr', 6),
        )

    def test_find_function_found_with_bom(self):
        self._assert_find_function(
            codecs.BOM_UTF8 + """\
def bœr():
    pass
""".encode(),
            'bœr',
            ('bœr', 2),
        )

    def test_spec(self):
        # Test that __main__.__spec__ is set to None when running a script
        script = """
            import __main__
            print(__main__.__spec__)
        """

        commands = "continue"

        stdout, _ = self.run_pdb_script(script, commands)
        self.assertIn('None', stdout)

    def test_find_function_first_executable_line(self):
        code = textwrap.dedent("""\
            def foo(): pass

            def bar():
                pass  # line 4

            def baz():
                # comment
                pass  # line 8

            def mul():
                # code on multiple lines
                code = compile(   # line 12
                    'def f()',
                    '<string>',
                    'exec',
                )
        """).encode()

        self._assert_find_function(code, 'foo', ('foo', 1))
        self._assert_find_function(code, 'bar', ('bar', 4))
        self._assert_find_function(code, 'baz', ('baz', 8))
        self._assert_find_function(code, 'mul', ('mul', 12))

    def test_issue7964(self):
        # open the file as binary so we can force \r\n newline
        with open(os_helper.TESTFN, 'wb') as f:
            f.write(b'print("testing my pdb")\r\n')
        cmd = [sys.executable, '-m', 'pdb', os_helper.TESTFN]
        proc = subprocess.Popen(cmd,
            stdout=subprocess.PIPE,
            stdin=subprocess.PIPE,
            stderr=subprocess.PIPE,
            )
        self.addCleanup(proc.stdout.close)
        stdout, stderr = proc.communicate(b'quit\n')
        self.assertNotIn(b'SyntaxError', stdout,
                         "Got a syntax error running test script under PDB")

    def test_issue46434(self):
        # Temporarily patch in an extra help command which doesn't have a
        # docstring to emulate what happens in an embeddable distribution
        script = """
            def do_testcmdwithnodocs(self, arg):
                pass

            import pdb
            pdb.Pdb.do_testcmdwithnodocs = do_testcmdwithnodocs
        """
        commands = """
            continue
            help testcmdwithnodocs
        """
        stdout, stderr = self.run_pdb_script(script, commands)
        output = (stdout or '') + (stderr or '')
        self.assertNotIn('AttributeError', output,
                         'Calling help on a command with no docs should be handled gracefully')
        self.assertIn("*** No help for 'testcmdwithnodocs'; __doc__ string missing", output,
                      'Calling help on a command with no docs should print an error')

    def test_issue13183(self):
        script = """
            from bar import bar

            def foo():
                bar()

            def nope():
                pass

            def foobar():
                foo()
                nope()

            foobar()
        """
        commands = """
            from bar import bar
            break bar
            continue
            step
            step
            quit
        """
        bar = """
            def bar():
                pass
        """
        with open('bar.py', 'w') as f:
            f.write(textwrap.dedent(bar))
        self.addCleanup(os_helper.unlink, 'bar.py')
        stdout, stderr = self.run_pdb_script(script, commands)
        self.assertTrue(
            any('main.py(5)foo()->None' in l for l in stdout.splitlines()),
            'Fail to step into the caller after a return')

    def test_issue13120(self):
        # Invoking "continue" on a non-main thread triggered an exception
        # inside signal.signal.

        with open(os_helper.TESTFN, 'wb') as f:
            f.write(textwrap.dedent("""
                import threading
                import pdb

                def start_pdb():
                    pdb.Pdb(readrc=False).set_trace()
                    x = 1
                    y = 1

                t = threading.Thread(target=start_pdb)
                t.start()""").encode('ascii'))
        cmd = [sys.executable, '-u', os_helper.TESTFN]
        proc = subprocess.Popen(cmd,
            stdout=subprocess.PIPE,
            stdin=subprocess.PIPE,
            stderr=subprocess.PIPE,
            env={**os.environ, 'PYTHONIOENCODING': 'utf-8'}
            )
        self.addCleanup(proc.stdout.close)
        stdout, stderr = proc.communicate(b'cont\n')
        self.assertNotIn(b'Error', stdout,
                         "Got an error running test script under PDB")

    def test_issue36250(self):

        with open(os_helper.TESTFN, 'wb') as f:
            f.write(textwrap.dedent("""
                import threading
                import pdb

                evt = threading.Event()

                def start_pdb():
                    evt.wait()
                    pdb.Pdb(readrc=False).set_trace()

                t = threading.Thread(target=start_pdb)
                t.start()
                pdb.Pdb(readrc=False).set_trace()
                evt.set()
                t.join()""").encode('ascii'))
        cmd = [sys.executable, '-u', os_helper.TESTFN]
        proc = subprocess.Popen(cmd,
            stdout=subprocess.PIPE,
            stdin=subprocess.PIPE,
            stderr=subprocess.PIPE,
            env = {**os.environ, 'PYTHONIOENCODING': 'utf-8'}
            )
        self.addCleanup(proc.stdout.close)
        stdout, stderr = proc.communicate(b'cont\ncont\n')
        self.assertNotIn(b'Error', stdout,
                         "Got an error running test script under PDB")

    @force_not_colorized
    def test_issue16180(self):
        # A syntax error in the debuggee.
        script = "def f: pass\n"
        commands = ''
        expected = "SyntaxError:"
        stdout, stderr = self.run_pdb_script(
            script, commands
        )
        self.assertIn(expected, stderr,
            '\n\nExpected:\n{}\nGot:\n{}\n'
            'Fail to handle a syntax error in the debuggee.'
            .format(expected, stderr))

    @force_not_colorized
    def test_issue84583(self):
        # A syntax error from ast.literal_eval should not make pdb exit.
        script = "import ast; ast.literal_eval('')\n"
        commands = """
            continue
            where
            quit
        """
        stdout, stderr = self.run_pdb_script(script, commands)
        # The code should appear 3 times in the stdout/stderr:
        # 1. when pdb starts (stdout)
        # 2. when the exception is raised, in trackback (stderr)
        # 3. in where command (stdout)
        self.assertEqual(stdout.count("ast.literal_eval('')"), 2)
        self.assertEqual(stderr.count("ast.literal_eval('')"), 1)

    def test_issue26053(self):
        # run command of pdb prompt echoes the correct args
        script = "print('hello')"
        commands = """
            continue
            run a b c
            run d e f
            quit
        """
        stdout, stderr = self.run_pdb_script(script, commands)
        res = '\n'.join([x.strip() for x in stdout.splitlines()])
        self.assertRegex(res, "Restarting .* with arguments:\na b c")
        self.assertRegex(res, "Restarting .* with arguments:\nd e f")

    def test_issue58956(self):
        # Set a breakpoint in a function that already exists on the call stack
        # should enable the trace function for the frame.
        script = """
            import bar
            def foo():
                ret = bar.bar()
                pass
            foo()
        """
        commands = """
            b bar.bar
            c
            b main.py:5
            c
            p ret
            quit
        """
        bar = """
            def bar():
                return 42
        """
        with open('bar.py', 'w') as f:
            f.write(textwrap.dedent(bar))
        self.addCleanup(os_helper.unlink, 'bar.py')
        stdout, stderr = self.run_pdb_script(script, commands)
        lines = stdout.splitlines()
        self.assertIn('-> pass', lines)
        self.assertIn('(Pdb) 42', lines)

    def test_step_into_botframe(self):
        # gh-125422
        # pdb should not be able to step into the botframe (bdb.py)
        script = "x = 1"
        commands = """
            step
            step
            step
            quit
        """
        stdout, _ = self.run_pdb_script(script, commands)
        self.assertIn("The program finished", stdout)
        self.assertNotIn("bdb.py", stdout)

    def test_pdbrc_basic(self):
        script = textwrap.dedent("""
            a = 1
            b = 2
        """)

        pdbrc = textwrap.dedent("""
            # Comments should be fine
            n
            p f"{a+8=}"
        """)

        stdout, stderr = self.run_pdb_script(script, 'q\n', pdbrc=pdbrc, remove_home=True)
        self.assertNotIn("SyntaxError", stdout)
        self.assertIn("a+8=9", stdout)
        self.assertIn("-> b = 2", stdout)

    def test_pdbrc_empty_line(self):
        """Test that empty lines in .pdbrc are ignored."""

        script = textwrap.dedent("""
            a = 1
            b = 2
            c = 3
        """)

        pdbrc = textwrap.dedent("""
            n

        """)

        stdout, stderr = self.run_pdb_script(script, 'q\n', pdbrc=pdbrc, remove_home=True)
        self.assertIn("b = 2", stdout)
        self.assertNotIn("c = 3", stdout)

    def test_pdbrc_alias(self):
        script = textwrap.dedent("""
            class A:
                def __init__(self):
                    self.attr = 1
            a = A()
            b = 2
        """)

        pdbrc = textwrap.dedent("""
            alias pi for k in %1.__dict__.keys(): print(f"%1.{k} = {%1.__dict__[k]}")
            until 6
            pi a
        """)

        stdout, stderr = self.run_pdb_script(script, 'q\n', pdbrc=pdbrc, remove_home=True)
        self.assertIn("a.attr = 1", stdout)

    def test_pdbrc_semicolon(self):
        script = textwrap.dedent("""
            class A:
                def __init__(self):
                    self.attr = 1
            a = A()
            b = 2
        """)

        pdbrc = textwrap.dedent("""
            b 5;;c;;n
        """)

        stdout, stderr = self.run_pdb_script(script, 'q\n', pdbrc=pdbrc, remove_home=True)
        self.assertIn("-> b = 2", stdout)

    def test_pdbrc_commands(self):
        script = textwrap.dedent("""
            class A:
                def __init__(self):
                    self.attr = 1
            a = A()
            b = 2
        """)

        pdbrc = textwrap.dedent("""
            b 6
            commands 1 ;; p a;; end
            c
        """)

        stdout, stderr = self.run_pdb_script(script, 'q\n', pdbrc=pdbrc, remove_home=True)
        self.assertIn("<__main__.A object at", stdout)

    def test_readrc_kwarg(self):
        script = textwrap.dedent("""
            print('hello')
        """)

        stdout, stderr = self.run_pdb_script(script, 'q\n', pdbrc='invalid', remove_home=True)
        self.assertIn("NameError: name 'invalid' is not defined", stdout)

    def test_readrc_homedir(self):
        save_home = os.environ.pop("HOME", None)
        with os_helper.temp_dir() as temp_dir, patch("os.path.expanduser"):
            rc_path = os.path.join(temp_dir, ".pdbrc")
            os.path.expanduser.return_value = rc_path
            try:
                with open(rc_path, "w") as f:
                    f.write("invalid")
                self.assertEqual(pdb.Pdb().rcLines[0], "invalid")
            finally:
                if save_home is not None:
                    os.environ["HOME"] = save_home

    def test_header(self):
        stdout = StringIO()
        header = 'Nobody expects... blah, blah, blah'
        with ExitStack() as resources:
            resources.enter_context(patch('sys.stdout', stdout))
            # patch pdb.Pdb.set_trace() to avoid entering the debugger
            resources.enter_context(patch.object(pdb.Pdb, 'set_trace'))
            # We need to manually clear pdb.Pdb._last_pdb_instance so a
            # new instance with stdout redirected could be created when
            # pdb.set_trace() is called.
            pdb.Pdb._last_pdb_instance = None
            pdb.set_trace(header=header)
        self.assertEqual(stdout.getvalue(), header + '\n')

    def test_run_module(self):
        script = """print("SUCCESS")"""
        commands = """
            continue
            quit
        """
        stdout, stderr = self.run_pdb_module(script, commands)
        self.assertTrue(any("SUCCESS" in l for l in stdout.splitlines()), stdout)

    def test_module_is_run_as_main(self):
        script = """
            if __name__ == '__main__':
                print("SUCCESS")
        """
        commands = """
            continue
            quit
        """
        stdout, stderr = self.run_pdb_module(script, commands)
        self.assertTrue(any("SUCCESS" in l for l in stdout.splitlines()), stdout)

    def test_run_module_with_args(self):
        commands = """
            continue
        """
        self._run_pdb(["calendar", "-m"], commands, expected_returncode=2)

        stdout, _ = self._run_pdb(["-m", "calendar", "1"], commands)
        self.assertIn("December", stdout)

        stdout, _ = self._run_pdb(["-m", "calendar", "--type", "text"], commands)
        self.assertIn("December", stdout)

    def test_run_script_with_args(self):
        script = """
            import sys
            print(sys.argv[1:])
        """
        commands = """
            continue
            quit
        """

        stdout, stderr = self.run_pdb_script(script, commands, script_args=["--bar", "foo"])
        self.assertIn("['--bar', 'foo']", stdout)

    def test_breakpoint(self):
        script = """
            if __name__ == '__main__':
                pass
                print("SUCCESS")
                pass
        """
        commands = """
            b 3
            quit
        """
        stdout, stderr = self.run_pdb_module(script, commands)
        self.assertTrue(any("Breakpoint 1 at" in l for l in stdout.splitlines()), stdout)
        self.assertTrue(all("SUCCESS" not in l for l in stdout.splitlines()), stdout)

    def test_run_pdb_with_pdb(self):
        commands = """
            c
            quit
        """
        stdout, stderr = self._run_pdb(["-m", "pdb"], commands)
        self.assertIn(
            pdb._usage,
            stdout.replace('\r', '')  # remove \r for windows
        )

    def test_module_without_a_main(self):
        module_name = 't_main'
        os_helper.rmtree(module_name)
        init_file = module_name + '/__init__.py'
        os.mkdir(module_name)
        with open(init_file, 'w'):
            pass
        self.addCleanup(os_helper.rmtree, module_name)
        stdout, stderr = self._run_pdb(
            ['-m', module_name], "", expected_returncode=1
        )
        self.assertIn("ImportError: No module named t_main.__main__;", stdout)

    def test_package_without_a_main(self):
        pkg_name = 't_pkg'
        module_name = 't_main'
        os_helper.rmtree(pkg_name)
        modpath = pkg_name + '/' + module_name
        os.makedirs(modpath)
        with open(modpath + '/__init__.py', 'w'):
            pass
        self.addCleanup(os_helper.rmtree, pkg_name)
        stdout, stderr = self._run_pdb(
            ['-m', modpath.replace('/', '.')], "", expected_returncode=1
        )
        self.assertIn(
            "'t_pkg.t_main' is a package and cannot be directly executed",
            stdout)

    def test_nonexistent_module(self):
        assert not os.path.exists(os_helper.TESTFN)
        stdout, stderr = self._run_pdb(["-m", os_helper.TESTFN], "", expected_returncode=1)
        self.assertIn(f"ImportError: No module named {os_helper.TESTFN}", stdout)

    def test_dir_as_script(self):
        with os_helper.temp_dir() as temp_dir:
            stdout, stderr = self._run_pdb([temp_dir], "", expected_returncode=1)
            self.assertIn(f"Error: {temp_dir} is a directory", stdout)

    def test_invalid_cmd_line_options(self):
        stdout, stderr = self._run_pdb(["-c"], "", expected_returncode=2)
        self.assertIn(f"pdb: error: argument -c/--command: expected one argument", stderr.split('\n')[1])
        stdout, stderr = self._run_pdb(["--spam", "-m", "pdb"], "", expected_returncode=2)
        self.assertIn(f"pdb: error: unrecognized arguments: --spam", stderr.split('\n')[1])

    def test_blocks_at_first_code_line(self):
        script = """
                #This is a comment, on line 2

                print("SUCCESS")
        """
        commands = """
            quit
        """
        stdout, stderr = self.run_pdb_module(script, commands)
        self.assertTrue(any("__main__.py(4)<module>()"
                            in l for l in stdout.splitlines()), stdout)

    def test_file_modified_after_execution(self):
        script = """
            print("hello")
        """

        # the time.sleep is needed for low-resolution filesystems like HFS+
        commands = """
            filename = $_frame.f_code.co_filename
            f = open(filename, "w")
            f.write("print('goodbye')")
            import time; time.sleep(1)
            f.close()
            ll
        """

        stdout, stderr = self.run_pdb_script(script, commands)
        self.assertIn("WARNING:", stdout)
        self.assertIn("was edited", stdout)

    def test_file_modified_and_immediately_restarted(self):
        script = """
            print("hello")
        """

        # the time.sleep is needed for low-resolution filesystems like HFS+
        commands = """
            filename = $_frame.f_code.co_filename
            f = open(filename, "w")
            f.write("print('goodbye')")
            import time; time.sleep(1)
            f.close()
            restart
        """

        stdout, stderr = self.run_pdb_script(script, commands)
        self.assertNotIn("WARNING:", stdout)
        self.assertNotIn("was edited", stdout)

    def test_file_modified_after_execution_with_multiple_instances(self):
        # the time.sleep is needed for low-resolution filesystems like HFS+
        script = """
            import pdb; pdb.Pdb().set_trace()
            with open(__file__, "w") as f:
                f.write("print('goodbye')\\n" * 5)
                import time; time.sleep(1)
            import pdb; pdb.Pdb().set_trace()
        """

        commands = """
            continue
            continue
        """

        filename = 'main.py'
        with open(filename, 'w') as f:
            f.write(textwrap.dedent(script))
        self.addCleanup(os_helper.unlink, filename)
        self.addCleanup(os_helper.rmtree, '__pycache__')
        cmd = [sys.executable, filename]
        with subprocess.Popen(
                cmd,
                stdout=subprocess.PIPE,
                stdin=subprocess.PIPE,
                stderr=subprocess.PIPE,
                env = {**os.environ, 'PYTHONIOENCODING': 'utf-8'},
        ) as proc:
            stdout, _ = proc.communicate(str.encode(commands))
        stdout = stdout and bytes.decode(stdout)

        self.assertEqual(proc.returncode, 0)
        self.assertIn("WARNING:", stdout)
        self.assertIn("was edited", stdout)

    def test_file_modified_after_execution_with_restart(self):
        script = """
            import random
            # Any code with a source to step into so this script is not checked
            # for changes when it's being changed
            random.randint(1, 4)
            print("hello")
        """

        commands = """
            ll
            n
            s
            filename = $_frame.f_back.f_code.co_filename
            def change_file(content, filename):
                with open(filename, "w") as f:
                    f.write(f"print({content})")

            change_file('world', filename)
            restart
            ll
        """

        stdout, stderr = self.run_pdb_script(script, commands)
        # Make sure the code is running correctly and the file is edited
        self.assertIn("hello", stdout)
        self.assertIn("world", stdout)
        # The file was edited, but restart should clear the state and consider
        # the file as up to date
        self.assertNotIn("WARNING:", stdout)

    def test_post_mortem_restart(self):
        script = """
            def foo():
                raise ValueError("foo")
            foo()
        """

        commands = """
            continue
            restart
            continue
            quit
        """

        stdout, stderr = self.run_pdb_script(script, commands)
        self.assertIn("Restarting", stdout)

    def test_relative_imports(self):
        self.module_name = 't_main'
        os_helper.rmtree(self.module_name)
        main_file = self.module_name + '/__main__.py'
        init_file = self.module_name + '/__init__.py'
        module_file = self.module_name + '/module.py'
        self.addCleanup(os_helper.rmtree, self.module_name)
        os.mkdir(self.module_name)
        with open(init_file, 'w') as f:
            f.write(textwrap.dedent("""
                top_var = "VAR from top"
            """))
        with open(main_file, 'w') as f:
            f.write(textwrap.dedent("""
                from . import top_var
                from .module import var
                from . import module
                pass # We'll stop here and print the vars
            """))
        with open(module_file, 'w') as f:
            f.write(textwrap.dedent("""
                var = "VAR from module"
                var2 = "second var"
            """))
        commands = """
            b 5
            c
            p top_var
            p var
            p module.var2
            quit
        """
        stdout, _ = self._run_pdb(['-m', self.module_name], commands)
        self.assertTrue(any("VAR from module" in l for l in stdout.splitlines()), stdout)
        self.assertTrue(any("VAR from top" in l for l in stdout.splitlines()))
        self.assertTrue(any("second var" in l for l in stdout.splitlines()))

    def test_relative_imports_on_plain_module(self):
        # Validates running a plain module. See bpo32691
        self.module_name = 't_main'
        os_helper.rmtree(self.module_name)
        main_file = self.module_name + '/runme.py'
        init_file = self.module_name + '/__init__.py'
        module_file = self.module_name + '/module.py'
        self.addCleanup(os_helper.rmtree, self.module_name)
        os.mkdir(self.module_name)
        with open(init_file, 'w') as f:
            f.write(textwrap.dedent("""
                top_var = "VAR from top"
            """))
        with open(main_file, 'w') as f:
            f.write(textwrap.dedent("""
                from . import module
                pass # We'll stop here and print the vars
            """))
        with open(module_file, 'w') as f:
            f.write(textwrap.dedent("""
                var = "VAR from module"
            """))
        commands = """
            b 3
            c
            p module.var
            quit
        """
        stdout, _ = self._run_pdb(['-m', self.module_name + '.runme'], commands)
        self.assertTrue(any("VAR from module" in l for l in stdout.splitlines()), stdout)

    def test_errors_in_command(self):
        commands = "\n".join([
            'print(]',
            'debug print(',
            'debug doesnotexist',
            'c',
        ])
        stdout, _ = self.run_pdb_script('pass', commands + '\n')

        self.assertEqual(stdout.splitlines()[1:], [
            '-> pass',
            "(Pdb) *** SyntaxError: closing parenthesis ']' does not match opening "
            "parenthesis '('",

            '(Pdb) ENTERING RECURSIVE DEBUGGER',
            '*** SyntaxError: \'(\' was never closed',
            'LEAVING RECURSIVE DEBUGGER',

            '(Pdb) ENTERING RECURSIVE DEBUGGER',
            '> <string>(1)<module>()',
            "((Pdb)) *** NameError: name 'doesnotexist' is not defined",
            'LEAVING RECURSIVE DEBUGGER',
            '(Pdb) ',
        ])

    def test_issue34266(self):
        '''do_run handles exceptions from parsing its arg'''
        def check(bad_arg, msg):
            commands = "\n".join([
                f'run {bad_arg}',
                'q',
            ])
            stdout, _ = self.run_pdb_script('pass', commands + '\n')
            self.assertEqual(stdout.splitlines()[1:], [
                '-> pass',
                f'(Pdb) *** Cannot run {bad_arg}: {msg}',
                '(Pdb) ',
            ])
        check('\\', 'No escaped character')
        check('"', 'No closing quotation')

    def test_issue42384(self):
        '''When running `python foo.py` sys.path[0] is an absolute path. `python -m pdb foo.py` should behave the same'''
        script = textwrap.dedent("""
            import sys
            print('sys.path[0] is', sys.path[0])
        """)
        commands = 'c\nq'

        with os_helper.temp_cwd() as cwd:
            expected = f'(Pdb) sys.path[0] is {os.path.realpath(cwd)}'

            stdout, stderr = self.run_pdb_script(script, commands)

            self.assertEqual(stdout.split('\n')[2].rstrip('\r'), expected)

    @os_helper.skip_unless_symlink
    def test_issue42384_symlink(self):
        '''When running `python foo.py` sys.path[0] resolves symlinks. `python -m pdb foo.py` should behave the same'''
        script = textwrap.dedent("""
            import sys
            print('sys.path[0] is', sys.path[0])
        """)
        commands = 'c\nq'

        with os_helper.temp_cwd() as cwd:
            cwd = os.path.realpath(cwd)
            dir_one = os.path.join(cwd, 'dir_one')
            dir_two = os.path.join(cwd, 'dir_two')
            expected = f'(Pdb) sys.path[0] is {dir_one}'

            os.mkdir(dir_one)
            with open(os.path.join(dir_one, 'foo.py'), 'w') as f:
                f.write(script)
            os.mkdir(dir_two)
            os.symlink(os.path.join(dir_one, 'foo.py'), os.path.join(dir_two, 'foo.py'))

            stdout, stderr = self._run_pdb([os.path.join('dir_two', 'foo.py')], commands)

            self.assertEqual(stdout.split('\n')[2].rstrip('\r'), expected)

    def test_safe_path(self):
        """ With safe_path set, pdb should not mangle sys.path[0]"""

        script = textwrap.dedent("""
            import sys
            import random
            print('sys.path[0] is', sys.path[0])
        """)
        commands = 'c\n'


        with os_helper.temp_cwd() as cwd:
            stdout, _ = self.run_pdb_script(script, commands, extra_env={'PYTHONSAFEPATH': '1'})

            unexpected = f'sys.path[0] is {os.path.realpath(cwd)}'
            self.assertNotIn(unexpected, stdout)

    def test_issue42383(self):
        with os_helper.temp_cwd() as cwd:
            with open('foo.py', 'w') as f:
                s = textwrap.dedent("""
                    print('The correct file was executed')

                    import os
                    os.chdir("subdir")
                """)
                f.write(s)

            subdir = os.path.join(cwd, 'subdir')
            os.mkdir(subdir)
            os.mkdir(os.path.join(subdir, 'subdir'))
            wrong_file = os.path.join(subdir, 'foo.py')

            with open(wrong_file, 'w') as f:
                f.write('print("The wrong file was executed")')

            stdout, stderr = self._run_pdb(['foo.py'], 'c\nc\nq')
            expected = '(Pdb) The correct file was executed'
            self.assertEqual(stdout.split('\n')[6].rstrip('\r'), expected)

    def test_gh_94215_crash(self):
        script = """\
            def func():
                def inner(v): pass
                inner(
                    42
                )
            func()
        """
        commands = textwrap.dedent("""
            break func
            continue
            next
            next
            jump 2
        """)
        stdout, stderr = self.run_pdb_script(script, commands)
        self.assertFalse(stderr)

    def test_gh_93696_frozen_list(self):
        frozen_src = """
        def func():
            x = "Sentinel string for gh-93696"
            print(x)
        """
        host_program = """
        import os
        import sys

        def _create_fake_frozen_module():
            with open('gh93696.py') as f:
                src = f.read()

            # this function has a co_filename as if it were in a frozen module
            dummy_mod = compile(src, "<frozen gh93696>", "exec")
            func_code = dummy_mod.co_consts[0]

            mod = type(sys)("gh93696")
            mod.func = type(lambda: None)(func_code, mod.__dict__)
            mod.__file__ = 'gh93696.py'

            return mod

        mod = _create_fake_frozen_module()
        mod.func()
        """
        commands = """
            break 20
            continue
            step
            list
            quit
        """
        with open('gh93696.py', 'w') as f:
            f.write(textwrap.dedent(frozen_src))

        with open('gh93696_host.py', 'w') as f:
            f.write(textwrap.dedent(host_program))

        self.addCleanup(os_helper.unlink, 'gh93696.py')
        self.addCleanup(os_helper.unlink, 'gh93696_host.py')
        stdout, stderr = self._run_pdb(["gh93696_host.py"], commands)
        # verify that pdb found the source of the "frozen" function
        self.assertIn('x = "Sentinel string for gh-93696"', stdout, "Sentinel statement not found")

    def test_empty_file(self):
        script = ''
        commands = 'q\n'
        # We check that pdb stopped at line 0, but anything reasonable
        # is acceptable here, as long as it does not halt
        stdout, _ = self.run_pdb_script(script, commands)
        self.assertIn('main.py(0)', stdout)
        stdout, _ = self.run_pdb_module(script, commands)
        self.assertIn('__main__.py(0)', stdout)

    def test_non_utf8_encoding(self):
        script_dir = os.path.join(os.path.dirname(__file__), 'encoded_modules')
        for filename in os.listdir(script_dir):
            if filename.endswith(".py"):
                self._run_pdb([os.path.join(script_dir, filename)], 'q')

    def test_zipapp(self):
        with os_helper.temp_dir() as temp_dir:
            os.mkdir(os.path.join(temp_dir, 'source'))
            script = textwrap.dedent(
                """
                def f(x):
                    return x + 1
                f(21 + 21)
                """
            )
            with open(os.path.join(temp_dir, 'source', '__main__.py'), 'w') as f:
                f.write(script)
            zipapp.create_archive(os.path.join(temp_dir, 'source'),
                                  os.path.join(temp_dir, 'zipapp.pyz'))
            stdout, _ = self._run_pdb([os.path.join(temp_dir, 'zipapp.pyz')], '\n'.join([
                'b f',
                'c',
                'p x',
                'q'
            ]))
            self.assertIn('42', stdout)
            self.assertIn('return x + 1', stdout)


class ChecklineTests(unittest.TestCase):
    def setUp(self):
        linecache.clearcache()  # Pdb.checkline() uses linecache.getline()

    def tearDown(self):
        os_helper.unlink(os_helper.TESTFN)

    def test_checkline_before_debugging(self):
        with open(os_helper.TESTFN, "w") as f:
            f.write("print(123)")
        db = pdb.Pdb()
        self.assertEqual(db.checkline(os_helper.TESTFN, 1), 1)

    def test_checkline_after_reset(self):
        with open(os_helper.TESTFN, "w") as f:
            f.write("print(123)")
        db = pdb.Pdb()
        db.reset()
        self.assertEqual(db.checkline(os_helper.TESTFN, 1), 1)

    def test_checkline_is_not_executable(self):
        # Test for comments, docstrings and empty lines
        s = textwrap.dedent("""
            # Comment
            \"\"\" docstring \"\"\"
            ''' docstring '''

        """)
        with open(os_helper.TESTFN, "w") as f:
            f.write(s)
        num_lines = len(s.splitlines()) + 2  # Test for EOF
        with redirect_stdout(StringIO()):
            db = pdb.Pdb()
            for lineno in range(num_lines):
                self.assertFalse(db.checkline(os_helper.TESTFN, lineno))


@support.requires_subprocess()
class PdbTestReadline(unittest.TestCase):
    def setUpClass():
        # Ensure that the readline module is loaded
        # If this fails, the test is skipped because SkipTest will be raised
        readline = import_module('readline')
        if readline.backend == "editline":
            raise unittest.SkipTest("libedit readline is not supported for pdb")

    def test_basic_completion(self):
        script = textwrap.dedent("""
            import pdb; pdb.Pdb().set_trace()
            # Concatenate strings so that the output doesn't appear in the source
            print('hello' + '!')
        """)

        # List everything starting with 'co', there should be multiple matches
        # then add ntin and complete 'contin' to 'continue'
        input = b"co\t\tntin\t\n"

        output = run_pty(script, input)

        self.assertIn(b'commands', output)
        self.assertIn(b'condition', output)
        self.assertIn(b'continue', output)
        self.assertIn(b'hello!', output)

    def test_expression_completion(self):
        script = textwrap.dedent("""
            value = "speci"
            import pdb; pdb.Pdb().set_trace()
        """)

        # Complete: value + 'al'
        input = b"val\t + 'al'\n"
        # Complete: p value + 'es'
        input += b"p val\t + 'es'\n"
        # Complete: $_frame
        input += b"$_fra\t\n"
        # Continue
        input += b"c\n"

        output = run_pty(script, input)

        self.assertIn(b'special', output)
        self.assertIn(b'species', output)
        self.assertIn(b'$_frame', output)

    def test_builtin_completion(self):
        script = textwrap.dedent("""
            value = "speci"
            import pdb; pdb.Pdb().set_trace()
        """)

        # Complete: print(value + 'al')
        input = b"pri\tval\t + 'al')\n"

        # Continue
        input += b"c\n"

        output = run_pty(script, input)

        self.assertIn(b'special', output)

    def test_local_namespace(self):
        script = textwrap.dedent("""
            def f():
                original = "I live Pythin"
                import pdb; pdb.Pdb().set_trace()
            f()
        """)

        # Complete: original.replace('i', 'o')
        input = b"orig\t.repl\t('i', 'o')\n"

        # Continue
        input += b"c\n"

        output = run_pty(script, input)

        self.assertIn(b'I love Python', output)

    def test_multiline_completion(self):
        script = textwrap.dedent("""
            import pdb; pdb.Pdb().set_trace()
        """)

        input = b"def func():\n"
        # Complete: \treturn 40 + 2
        input += b"\tret\t 40 + 2\n"
        input += b"\n"
        # Complete: func()
        input += b"fun\t()\n"
        input += b"c\n"

        output = run_pty(script, input)

        self.assertIn(b'42', output)


def load_tests(loader, tests, pattern):
    from test import test_pdb
    tests.addTest(doctest.DocTestSuite(test_pdb))
    return tests


if __name__ == '__main__':
    unittest.main()<|MERGE_RESOLUTION|>--- conflicted
+++ resolved
@@ -858,46 +858,8 @@
     (Pdb) continue
     """
 
-<<<<<<< HEAD
 def test_pdb_alias_command():
     """Test alias command
-=======
-def test_debug_in_post_mortem():
-    """Test debug command in post_mortem.
-
-    pdb.Pdb.do_debug should not call settrace with no tracing being active.
-
-    This test does not work when run with `python -m pdb`.
-
-    >>> with PdbTestInput([  # doctest: +ELLIPSIS, +NORMALIZE_WHITESPACE
-    ...     'debug 1',
-    ...     'q',
-    ...     'l',
-    ...     'q',
-    ... ]):
-    ...    try:
-    ...        raise Exception()
-    ...    except Exception:
-    ...        import pdb; pdb.post_mortem()
-    > <doctest test.test_pdb.test_debug_in_post_mortem[0]>(8)<module>()
-    -> raise Exception()
-    (Pdb) debug 1
-    ENTERING RECURSIVE DEBUGGER
-    > <string>(1)<module>()
-    ((Pdb)) q
-    LEAVING RECURSIVE DEBUGGER
-    (Pdb) l
-      5             'q',
-      6         ]):
-      7            try:
-      8  >>            raise Exception()
-      9            except Exception:
-     10  ->            import pdb; pdb.post_mortem()
-    [EOF]
-    (Pdb) q
-    """
-
->>>>>>> 26aaf94b
 
     >>> class A:
     ...     def __init__(self):
@@ -1712,6 +1674,41 @@
     Correctly reraised.
     """
 
+def test_debug_in_post_mortem():
+    """Test debug command in post_mortem.
+
+    pdb.Pdb.do_debug should not call settrace with no tracing being active.
+
+    This test does not work when run with `python -m pdb`.
+
+    >>> with PdbTestInput([  # doctest: +ELLIPSIS, +NORMALIZE_WHITESPACE
+    ...     'debug 1',
+    ...     'q',
+    ...     'l',
+    ...     'q',
+    ... ]):
+    ...    try:
+    ...        raise Exception()
+    ...    except Exception:
+    ...        import pdb; pdb.post_mortem()
+    > <doctest test.test_pdb.test_debug_in_post_mortem[0]>(8)<module>()
+    -> raise Exception()
+    (Pdb) debug 1
+    ENTERING RECURSIVE DEBUGGER
+    > <string>(1)<module>()
+    ((Pdb)) q
+    LEAVING RECURSIVE DEBUGGER
+    (Pdb) l
+      5             'q',
+      6         ]):
+      7            try:
+      8  >>            raise Exception()
+      9            except Exception:
+     10  ->            import pdb; pdb.post_mortem()
+    [EOF]
+    (Pdb) q
+    """
+
 
 def test_pdb_return_to_different_file():
     """When pdb returns to a different file, it should not skip if f_trace is
