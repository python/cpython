--- conflicted
+++ resolved
@@ -4587,7 +4587,6 @@
             ]))
             self.assertIn('break in bar', stdout)
 
-<<<<<<< HEAD
     def test_async_break(self):
         script = """
             import asyncio
@@ -4605,7 +4604,7 @@
         stdout, stderr = self.run_pdb_script(script, commands)
         self.assertRegex(stdout, r"Breakpoint 1 at .*main\.py:5")
         self.assertIn("pass", stdout)
-=======
+
     def test_issue_59000(self):
         script = """
             def foo():
@@ -4621,7 +4620,6 @@
         """
         stdout, stderr = self.run_pdb_script(script, commands)
         self.assertIn("The specified object 'C.foo' is not a function", stdout)
->>>>>>> 5e58548e
 
 
 class ChecklineTests(unittest.TestCase):
