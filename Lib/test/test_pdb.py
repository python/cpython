--- conflicted
+++ resolved
@@ -3393,7 +3393,6 @@
         self.assertRegex(res, "Restarting .* with arguments:\na b c")
         self.assertRegex(res, "Restarting .* with arguments:\nd e f")
 
-<<<<<<< HEAD
     def test_issue58956(self):
         # Set a breakpoint in a function that already exists on the call stack
         # should enable the trace function for the frame.
@@ -3423,7 +3422,7 @@
         lines = stdout.splitlines()
         self.assertIn('-> pass', lines)
         self.assertIn('(Pdb) 42', lines)
-=======
+
     def test_step_into_botframe(self):
         # gh-125422
         # pdb should not be able to step into the botframe (bdb.py)
@@ -3437,7 +3436,6 @@
         stdout, _ = self.run_pdb_script(script, commands)
         self.assertIn("The program finished", stdout)
         self.assertNotIn("bdb.py", stdout)
->>>>>>> e97910cd
 
     def test_pdbrc_basic(self):
         script = textwrap.dedent("""
