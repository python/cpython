# A test suite for pdb; not very comprehensive at the moment.

import doctest
import os
import pdb
import sys
import types
import codecs
import unittest
import subprocess
import textwrap
import linecache

from contextlib import ExitStack, redirect_stdout
from io import StringIO
from test import support
from test.support import os_helper
# This little helper class is essential for testing pdb under doctest.
from test.test_doctest import _FakeInput
from unittest.mock import patch


class PdbTestInput(object):
    """Context manager that makes testing Pdb in doctests easier."""

    def __init__(self, input):
        self.input = input

    def __enter__(self):
        self.real_stdin = sys.stdin
        sys.stdin = _FakeInput(self.input)
        self.orig_trace = sys.gettrace() if hasattr(sys, 'gettrace') else None

    def __exit__(self, *exc):
        sys.stdin = self.real_stdin
        if self.orig_trace:
            sys.settrace(self.orig_trace)


def test_pdb_displayhook():
    """This tests the custom displayhook for pdb.

    >>> def test_function(foo, bar):
    ...     import pdb; pdb.Pdb(nosigint=True, readrc=False).set_trace()
    ...     pass

    >>> with PdbTestInput([
    ...     'foo',
    ...     'bar',
    ...     'for i in range(5): print(i)',
    ...     'continue',
    ... ]):
    ...     test_function(1, None)
    > <doctest test.test_pdb.test_pdb_displayhook[0]>(3)test_function()
    -> pass
    (Pdb) foo
    1
    (Pdb) bar
    (Pdb) for i in range(5): print(i)
    0
    1
    2
    3
    4
    (Pdb) continue
    """


def test_pdb_basic_commands():
    """Test the basic commands of pdb.

    >>> def test_function_2(foo, bar='default'):
    ...     print(foo)
    ...     for i in range(5):
    ...         print(i)
    ...     print(bar)
    ...     for i in range(10):
    ...         never_executed
    ...     print('after for')
    ...     print('...')
    ...     return foo.upper()

    >>> def test_function3(arg=None, *, kwonly=None):
    ...     pass

    >>> def test_function4(a, b, c, /):
    ...     pass

    >>> def test_function():
    ...     import pdb; pdb.Pdb(nosigint=True, readrc=False).set_trace()
    ...     ret = test_function_2('baz')
    ...     test_function3(kwonly=True)
    ...     test_function4(1, 2, 3)
    ...     print(ret)

    >>> with PdbTestInput([  # doctest: +ELLIPSIS, +NORMALIZE_WHITESPACE
    ...     'step',       # entering the function call
    ...     'args',       # display function args
    ...     'list',       # list function source
    ...     'bt',         # display backtrace
    ...     'up',         # step up to test_function()
    ...     'down',       # step down to test_function_2() again
    ...     'next',       # stepping to print(foo)
    ...     'next',       # stepping to the for loop
    ...     'step',       # stepping into the for loop
    ...     'until',      # continuing until out of the for loop
    ...     'next',       # executing the print(bar)
    ...     'jump 8',     # jump over second for loop
    ...     'return',     # return out of function
    ...     'retval',     # display return value
    ...     'next',       # step to test_function3()
    ...     'step',       # stepping into test_function3()
    ...     'args',       # display function args
    ...     'return',     # return out of function
    ...     'next',       # step to test_function4()
    ...     'step',       # stepping to test_function4()
    ...     'args',       # display function args
    ...     'continue',
    ... ]):
    ...    test_function()
    > <doctest test.test_pdb.test_pdb_basic_commands[3]>(3)test_function()
    -> ret = test_function_2('baz')
    (Pdb) step
    --Call--
    > <doctest test.test_pdb.test_pdb_basic_commands[0]>(1)test_function_2()
    -> def test_function_2(foo, bar='default'):
    (Pdb) args
    foo = 'baz'
    bar = 'default'
    (Pdb) list
      1  ->     def test_function_2(foo, bar='default'):
      2             print(foo)
      3             for i in range(5):
      4                 print(i)
      5             print(bar)
      6             for i in range(10):
      7                 never_executed
      8             print('after for')
      9             print('...')
     10             return foo.upper()
    [EOF]
    (Pdb) bt
    ...
      <doctest test.test_pdb.test_pdb_basic_commands[4]>(25)<module>()
    -> test_function()
      <doctest test.test_pdb.test_pdb_basic_commands[3]>(3)test_function()
    -> ret = test_function_2('baz')
    > <doctest test.test_pdb.test_pdb_basic_commands[0]>(1)test_function_2()
    -> def test_function_2(foo, bar='default'):
    (Pdb) up
    > <doctest test.test_pdb.test_pdb_basic_commands[3]>(3)test_function()
    -> ret = test_function_2('baz')
    (Pdb) down
    > <doctest test.test_pdb.test_pdb_basic_commands[0]>(1)test_function_2()
    -> def test_function_2(foo, bar='default'):
    (Pdb) next
    > <doctest test.test_pdb.test_pdb_basic_commands[0]>(2)test_function_2()
    -> print(foo)
    (Pdb) next
    baz
    > <doctest test.test_pdb.test_pdb_basic_commands[0]>(3)test_function_2()
    -> for i in range(5):
    (Pdb) step
    > <doctest test.test_pdb.test_pdb_basic_commands[0]>(4)test_function_2()
    -> print(i)
    (Pdb) until
    0
    1
    2
    3
    4
    > <doctest test.test_pdb.test_pdb_basic_commands[0]>(5)test_function_2()
    -> print(bar)
    (Pdb) next
    default
    > <doctest test.test_pdb.test_pdb_basic_commands[0]>(6)test_function_2()
    -> for i in range(10):
    (Pdb) jump 8
    > <doctest test.test_pdb.test_pdb_basic_commands[0]>(8)test_function_2()
    -> print('after for')
    (Pdb) return
    after for
    ...
    --Return--
    > <doctest test.test_pdb.test_pdb_basic_commands[0]>(10)test_function_2()->'BAZ'
    -> return foo.upper()
    (Pdb) retval
    'BAZ'
    (Pdb) next
    > <doctest test.test_pdb.test_pdb_basic_commands[3]>(4)test_function()
    -> test_function3(kwonly=True)
    (Pdb) step
    --Call--
    > <doctest test.test_pdb.test_pdb_basic_commands[1]>(1)test_function3()
    -> def test_function3(arg=None, *, kwonly=None):
    (Pdb) args
    arg = None
    kwonly = True
    (Pdb) return
    --Return--
    > <doctest test.test_pdb.test_pdb_basic_commands[1]>(2)test_function3()->None
    -> pass
    (Pdb) next
    > <doctest test.test_pdb.test_pdb_basic_commands[3]>(5)test_function()
    -> test_function4(1, 2, 3)
    (Pdb) step
    --Call--
    > <doctest test.test_pdb.test_pdb_basic_commands[2]>(1)test_function4()
    -> def test_function4(a, b, c, /):
    (Pdb) args
    a = 1
    b = 2
    c = 3
    (Pdb) continue
    BAZ
    """

def reset_Breakpoint():
    import bdb
    bdb.Breakpoint.clearBreakpoints()

def test_pdb_breakpoint_commands():
    """Test basic commands related to breakpoints.

    >>> def test_function():
    ...     import pdb; pdb.Pdb(nosigint=True, readrc=False).set_trace()
    ...     print(1)
    ...     print(2)
    ...     print(3)
    ...     print(4)

    First, need to clear bdb state that might be left over from previous tests.
    Otherwise, the new breakpoints might get assigned different numbers.

    >>> reset_Breakpoint()

    Now test the breakpoint commands.  NORMALIZE_WHITESPACE is needed because
    the breakpoint list outputs a tab for the "stop only" and "ignore next"
    lines, which we don't want to put in here.

    >>> with PdbTestInput([  # doctest: +NORMALIZE_WHITESPACE
    ...     'break 3',
    ...     'break 4, +',
    ...     'disable 1',
    ...     'ignore 1 10',
    ...     'condition 1 1 < 2',
    ...     'condition 1 1 <',
    ...     'break 4',
    ...     'break 4',
    ...     'break',
    ...     'clear 3',
    ...     'break',
    ...     'condition 1',
    ...     'enable 1',
    ...     'clear 1',
    ...     'commands 2',
    ...     'p "42"',
    ...     'print("42", 7*6)',     # Issue 18764 (not about breakpoints)
    ...     'end',
    ...     'continue',  # will stop at breakpoint 2 (line 4)
    ...     'clear',     # clear all!
    ...     'y',
    ...     'tbreak 5',
    ...     'continue',  # will stop at temporary breakpoint
    ...     'break',     # make sure breakpoint is gone
    ...     'commands 10',  # out of range
    ...     'commands a',   # display help
    ...     'commands 4',   # already deleted
    ...     'break 6, undefined', # condition causing `NameError` during evaluation
    ...     'continue', # will stop, ignoring runtime error
    ...     'continue',
    ... ]):
    ...    test_function()
    > <doctest test.test_pdb.test_pdb_breakpoint_commands[0]>(3)test_function()
    -> print(1)
    (Pdb) break 3
    Breakpoint 1 at <doctest test.test_pdb.test_pdb_breakpoint_commands[0]>:3
    (Pdb) break 4, +
    *** Invalid condition +: SyntaxError: invalid syntax
    (Pdb) disable 1
    Disabled breakpoint 1 at <doctest test.test_pdb.test_pdb_breakpoint_commands[0]>:3
    (Pdb) ignore 1 10
    Will ignore next 10 crossings of breakpoint 1.
    (Pdb) condition 1 1 < 2
    New condition set for breakpoint 1.
    (Pdb) condition 1 1 <
    *** Invalid condition 1 <: SyntaxError: invalid syntax
    (Pdb) break 4
    Breakpoint 2 at <doctest test.test_pdb.test_pdb_breakpoint_commands[0]>:4
    (Pdb) break 4
    Breakpoint 3 at <doctest test.test_pdb.test_pdb_breakpoint_commands[0]>:4
    (Pdb) break
    Num Type         Disp Enb   Where
    1   breakpoint   keep no    at <doctest test.test_pdb.test_pdb_breakpoint_commands[0]>:3
            stop only if 1 < 2
            ignore next 10 hits
    2   breakpoint   keep yes   at <doctest test.test_pdb.test_pdb_breakpoint_commands[0]>:4
    3   breakpoint   keep yes   at <doctest test.test_pdb.test_pdb_breakpoint_commands[0]>:4
    (Pdb) clear 3
    Deleted breakpoint 3 at <doctest test.test_pdb.test_pdb_breakpoint_commands[0]>:4
    (Pdb) break
    Num Type         Disp Enb   Where
    1   breakpoint   keep no    at <doctest test.test_pdb.test_pdb_breakpoint_commands[0]>:3
            stop only if 1 < 2
            ignore next 10 hits
    2   breakpoint   keep yes   at <doctest test.test_pdb.test_pdb_breakpoint_commands[0]>:4
    (Pdb) condition 1
    Breakpoint 1 is now unconditional.
    (Pdb) enable 1
    Enabled breakpoint 1 at <doctest test.test_pdb.test_pdb_breakpoint_commands[0]>:3
    (Pdb) clear 1
    Deleted breakpoint 1 at <doctest test.test_pdb.test_pdb_breakpoint_commands[0]>:3
    (Pdb) commands 2
    (com) p "42"
    (com) print("42", 7*6)
    (com) end
    (Pdb) continue
    1
    '42'
    42 42
    > <doctest test.test_pdb.test_pdb_breakpoint_commands[0]>(4)test_function()
    -> print(2)
    (Pdb) clear
    Clear all breaks? y
    Deleted breakpoint 2 at <doctest test.test_pdb.test_pdb_breakpoint_commands[0]>:4
    (Pdb) tbreak 5
    Breakpoint 4 at <doctest test.test_pdb.test_pdb_breakpoint_commands[0]>:5
    (Pdb) continue
    2
    Deleted breakpoint 4 at <doctest test.test_pdb.test_pdb_breakpoint_commands[0]>:5
    > <doctest test.test_pdb.test_pdb_breakpoint_commands[0]>(5)test_function()
    -> print(3)
    (Pdb) break
    (Pdb) commands 10
    *** cannot set commands: Breakpoint number 10 out of range
    (Pdb) commands a
    *** Invalid argument: a
          Usage: (Pdb) commands [bpnumber]
                 (com) ...
                 (com) end
                 (Pdb)
    (Pdb) commands 4
    *** cannot set commands: Breakpoint 4 already deleted
    (Pdb) break 6, undefined
    Breakpoint 5 at <doctest test.test_pdb.test_pdb_breakpoint_commands[0]>:6
    (Pdb) continue
    3
    > <doctest test.test_pdb.test_pdb_breakpoint_commands[0]>(6)test_function()
    -> print(4)
    (Pdb) continue
    4
    """

def test_pdb_breakpoints_preserved_across_interactive_sessions():
    """Breakpoints are remembered between interactive sessions

    >>> reset_Breakpoint()
    >>> with PdbTestInput([  # doctest: +ELLIPSIS, +NORMALIZE_WHITESPACE
    ...    'import test.test_pdb',
    ...    'break test.test_pdb.do_something',
    ...    'break test.test_pdb.do_nothing',
    ...    'break',
    ...    'continue',
    ... ]):
    ...    pdb.run('print()')
    > <string>(1)<module>()...
    (Pdb) import test.test_pdb
    (Pdb) break test.test_pdb.do_something
    Breakpoint 1 at ...test_pdb.py:...
    (Pdb) break test.test_pdb.do_nothing
    Breakpoint 2 at ...test_pdb.py:...
    (Pdb) break
    Num Type         Disp Enb   Where
    1   breakpoint   keep yes   at ...test_pdb.py:...
    2   breakpoint   keep yes   at ...test_pdb.py:...
    (Pdb) continue

    >>> with PdbTestInput([  # doctest: +ELLIPSIS, +NORMALIZE_WHITESPACE
    ...    'break',
    ...    'break pdb.find_function',
    ...    'break',
    ...    'clear 1',
    ...    'continue',
    ... ]):
    ...    pdb.run('print()')
    > <string>(1)<module>()...
    (Pdb) break
    Num Type         Disp Enb   Where
    1   breakpoint   keep yes   at ...test_pdb.py:...
    2   breakpoint   keep yes   at ...test_pdb.py:...
    (Pdb) break pdb.find_function
    Breakpoint 3 at ...pdb.py:...
    (Pdb) break
    Num Type         Disp Enb   Where
    1   breakpoint   keep yes   at ...test_pdb.py:...
    2   breakpoint   keep yes   at ...test_pdb.py:...
    3   breakpoint   keep yes   at ...pdb.py:...
    (Pdb) clear 1
    Deleted breakpoint 1 at ...test_pdb.py:...
    (Pdb) continue

    >>> with PdbTestInput([  # doctest: +ELLIPSIS, +NORMALIZE_WHITESPACE
    ...    'break',
    ...    'clear 2',
    ...    'clear 3',
    ...    'continue',
    ... ]):
    ...    pdb.run('print()')
    > <string>(1)<module>()...
    (Pdb) break
    Num Type         Disp Enb   Where
    2   breakpoint   keep yes   at ...test_pdb.py:...
    3   breakpoint   keep yes   at ...pdb.py:...
    (Pdb) clear 2
    Deleted breakpoint 2 at ...test_pdb.py:...
    (Pdb) clear 3
    Deleted breakpoint 3 at ...pdb.py:...
    (Pdb) continue
    """

def test_pdb_pp_repr_exc():
    """Test that do_p/do_pp do not swallow exceptions.

    >>> class BadRepr:
    ...     def __repr__(self):
    ...         raise Exception('repr_exc')
    >>> obj = BadRepr()

    >>> def test_function():
    ...     import pdb; pdb.Pdb(nosigint=True, readrc=False).set_trace()

    >>> with PdbTestInput([  # doctest: +NORMALIZE_WHITESPACE
    ...     'p obj',
    ...     'pp obj',
    ...     'continue',
    ... ]):
    ...    test_function()
    --Return--
    > <doctest test.test_pdb.test_pdb_pp_repr_exc[2]>(2)test_function()->None
    -> import pdb; pdb.Pdb(nosigint=True, readrc=False).set_trace()
    (Pdb) p obj
    *** Exception: repr_exc
    (Pdb) pp obj
    *** Exception: repr_exc
    (Pdb) continue
    """


def do_nothing():
    pass

def do_something():
    print(42)

def test_list_commands():
    """Test the list and source commands of pdb.

    >>> def test_function_2(foo):
    ...     import test.test_pdb
    ...     test.test_pdb.do_nothing()
    ...     'some...'
    ...     'more...'
    ...     'code...'
    ...     'to...'
    ...     'make...'
    ...     'a...'
    ...     'long...'
    ...     'listing...'
    ...     'useful...'
    ...     '...'
    ...     '...'
    ...     return foo

    >>> def test_function():
    ...     import pdb; pdb.Pdb(nosigint=True, readrc=False).set_trace()
    ...     ret = test_function_2('baz')

    >>> with PdbTestInput([  # doctest: +ELLIPSIS, +NORMALIZE_WHITESPACE
    ...     'list',      # list first function
    ...     'step',      # step into second function
    ...     'list',      # list second function
    ...     'list',      # continue listing to EOF
    ...     'list 1,3',  # list specific lines
    ...     'list x',    # invalid argument
    ...     'next',      # step to import
    ...     'next',      # step over import
    ...     'step',      # step into do_nothing
    ...     'longlist',  # list all lines
    ...     'source do_something',  # list all lines of function
    ...     'source fooxxx',        # something that doesn't exit
    ...     'continue',
    ... ]):
    ...    test_function()
    > <doctest test.test_pdb.test_list_commands[1]>(3)test_function()
    -> ret = test_function_2('baz')
    (Pdb) list
      1         def test_function():
      2             import pdb; pdb.Pdb(nosigint=True, readrc=False).set_trace()
      3  ->         ret = test_function_2('baz')
    [EOF]
    (Pdb) step
    --Call--
    > <doctest test.test_pdb.test_list_commands[0]>(1)test_function_2()
    -> def test_function_2(foo):
    (Pdb) list
      1  ->     def test_function_2(foo):
      2             import test.test_pdb
      3             test.test_pdb.do_nothing()
      4             'some...'
      5             'more...'
      6             'code...'
      7             'to...'
      8             'make...'
      9             'a...'
     10             'long...'
     11             'listing...'
    (Pdb) list
     12             'useful...'
     13             '...'
     14             '...'
     15             return foo
    [EOF]
    (Pdb) list 1,3
      1  ->     def test_function_2(foo):
      2             import test.test_pdb
      3             test.test_pdb.do_nothing()
    (Pdb) list x
    *** ...
    (Pdb) next
    > <doctest test.test_pdb.test_list_commands[0]>(2)test_function_2()
    -> import test.test_pdb
    (Pdb) next
    > <doctest test.test_pdb.test_list_commands[0]>(3)test_function_2()
    -> test.test_pdb.do_nothing()
    (Pdb) step
    --Call--
    > ...test_pdb.py(...)do_nothing()
    -> def do_nothing():
    (Pdb) longlist
    ...  ->     def do_nothing():
    ...             pass
    (Pdb) source do_something
    ...         def do_something():
    ...             print(42)
    (Pdb) source fooxxx
    *** ...
    (Pdb) continue
    """

def test_pdb_whatis_command():
    """Test the whatis command

    >>> myvar = (1,2)
    >>> def myfunc():
    ...     pass

    >>> class MyClass:
    ...    def mymethod(self):
    ...        pass

    >>> def test_function():
    ...   import pdb; pdb.Pdb(nosigint=True, readrc=False).set_trace()

    >>> with PdbTestInput([  # doctest: +ELLIPSIS, +NORMALIZE_WHITESPACE
    ...    'whatis myvar',
    ...    'whatis myfunc',
    ...    'whatis MyClass',
    ...    'whatis MyClass()',
    ...    'whatis MyClass.mymethod',
    ...    'whatis MyClass().mymethod',
    ...    'continue',
    ... ]):
    ...    test_function()
    --Return--
    > <doctest test.test_pdb.test_pdb_whatis_command[3]>(2)test_function()->None
    -> import pdb; pdb.Pdb(nosigint=True, readrc=False).set_trace()
    (Pdb) whatis myvar
    <class 'tuple'>
    (Pdb) whatis myfunc
    Function myfunc
    (Pdb) whatis MyClass
    Class test.test_pdb.MyClass
    (Pdb) whatis MyClass()
    <class 'test.test_pdb.MyClass'>
    (Pdb) whatis MyClass.mymethod
    Function mymethod
    (Pdb) whatis MyClass().mymethod
    Method mymethod
    (Pdb) continue
    """

def test_pdb_display_command():
    """Test display command

    >>> def test_function():
    ...     a = 0
    ...     import pdb; pdb.Pdb(nosigint=True, readrc=False).set_trace()
    ...     a = 1
    ...     a = 2
    ...     a = 3
    ...     a = 4

    >>> with PdbTestInput([  # doctest: +ELLIPSIS
    ...     'display +',
    ...     'display',
    ...     'display a',
    ...     'n',
    ...     'display',
    ...     'undisplay a',
    ...     'n',
    ...     'display a',
    ...     'undisplay',
    ...     'display a < 1',
    ...     'n',
    ...     'display undefined',
    ...     'continue',
    ... ]):
    ...    test_function()
    > <doctest test.test_pdb.test_pdb_display_command[0]>(4)test_function()
    -> a = 1
    (Pdb) display +
    *** Unable to display +: SyntaxError: invalid syntax
    (Pdb) display
    No expression is being displayed
    (Pdb) display a
    display a: 0
    (Pdb) n
    > <doctest test.test_pdb.test_pdb_display_command[0]>(5)test_function()
    -> a = 2
    display a: 1  [old: 0]
    (Pdb) display
    Currently displaying:
    a: 1
    (Pdb) undisplay a
    (Pdb) n
    > <doctest test.test_pdb.test_pdb_display_command[0]>(6)test_function()
    -> a = 3
    (Pdb) display a
    display a: 2
    (Pdb) undisplay
    (Pdb) display a < 1
    display a < 1: False
    (Pdb) n
    > <doctest test.test_pdb.test_pdb_display_command[0]>(7)test_function()
    -> a = 4
    (Pdb) display undefined
    display undefined: ** raised NameError: name 'undefined' is not defined **
    (Pdb) continue
    """

def test_pdb_alias_command():
    """Test alias command

    >>> class A:
    ...     def __init__(self):
    ...         self.attr1 = 10
    ...         self.attr2 = 'str'
    ...     def method(self):
    ...         pass

    >>> def test_function():
    ...     o = A()
    ...     import pdb; pdb.Pdb(nosigint=True, readrc=False).set_trace()
    ...     o.method()

    >>> with PdbTestInput([  # doctest: +ELLIPSIS
    ...     'alias pi',
    ...     'alias pi for k in %1.__dict__.keys(): print(f"%1.{k} = {%1.__dict__[k]}")',
    ...     'alias ps pi self',
    ...     'alias ps',
    ...     'pi o',
    ...     's',
    ...     'ps',
    ...     'continue',
    ... ]):
    ...    test_function()
    > <doctest test.test_pdb.test_pdb_alias_command[1]>(4)test_function()
    -> o.method()
    (Pdb) alias pi
    *** Unknown alias 'pi'
    (Pdb) alias pi for k in %1.__dict__.keys(): print(f"%1.{k} = {%1.__dict__[k]}")
    (Pdb) alias ps pi self
    (Pdb) alias ps
    ps = pi self
    (Pdb) pi o
    o.attr1 = 10
    o.attr2 = str
    (Pdb) s
    --Call--
    > <doctest test.test_pdb.test_pdb_alias_command[0]>(5)method()
    -> def method(self):
    (Pdb) ps
    self.attr1 = 10
    self.attr2 = str
    (Pdb) continue
    """

def test_pdb_where_command():
    """Test where command

    >>> def g():
    ...     import pdb; pdb.Pdb(nosigint=True, readrc=False).set_trace()

    >>> def f():
    ...     g();

    >>> def test_function():
    ...     f()

    >>> with PdbTestInput([  # doctest: +ELLIPSIS
    ...     'w',
    ...     'where',
    ...     'u',
    ...     'w',
    ...     'continue',
    ... ]):
    ...    test_function()
    --Return--
    > <doctest test.test_pdb.test_pdb_where_command[0]>(2)g()->None
    -> import pdb; pdb.Pdb(nosigint=True, readrc=False).set_trace()
    (Pdb) w
    ...
      <doctest test.test_pdb.test_pdb_where_command[3]>(8)<module>()
    -> test_function()
      <doctest test.test_pdb.test_pdb_where_command[2]>(2)test_function()
    -> f()
      <doctest test.test_pdb.test_pdb_where_command[1]>(2)f()
    -> g();
    > <doctest test.test_pdb.test_pdb_where_command[0]>(2)g()->None
    -> import pdb; pdb.Pdb(nosigint=True, readrc=False).set_trace()
    (Pdb) where
    ...
      <doctest test.test_pdb.test_pdb_where_command[3]>(8)<module>()
    -> test_function()
      <doctest test.test_pdb.test_pdb_where_command[2]>(2)test_function()
    -> f()
      <doctest test.test_pdb.test_pdb_where_command[1]>(2)f()
    -> g();
    > <doctest test.test_pdb.test_pdb_where_command[0]>(2)g()->None
    -> import pdb; pdb.Pdb(nosigint=True, readrc=False).set_trace()
    (Pdb) u
    > <doctest test.test_pdb.test_pdb_where_command[1]>(2)f()
    -> g();
    (Pdb) w
    ...
      <doctest test.test_pdb.test_pdb_where_command[3]>(8)<module>()
    -> test_function()
      <doctest test.test_pdb.test_pdb_where_command[2]>(2)test_function()
    -> f()
    > <doctest test.test_pdb.test_pdb_where_command[1]>(2)f()
    -> g();
      <doctest test.test_pdb.test_pdb_where_command[0]>(2)g()->None
    -> import pdb; pdb.Pdb(nosigint=True, readrc=False).set_trace()
    (Pdb) continue
    """

def test_convenience_variables():
    """Test convenience variables

    >>> def util_function():
    ...     import pdb; pdb.Pdb(nosigint=True, readrc=False).set_trace()
    ...     try:
    ...         raise Exception('test')
    ...     except:
    ...         pass
    ...     return 1

    >>> def test_function():
    ...     util_function()

    >>> with PdbTestInput([  # doctest: +ELLIPSIS, +NORMALIZE_WHITESPACE
    ...     '$_frame.f_lineno', # Check frame convenience variable
    ...     '$a = 10',          # Set a convenience variable
    ...     '$a',               # Print its value
    ...     'p $a + 2',         # Do some calculation
    ...     'u',                # Switch frame
    ...     '$_frame.f_lineno', # Make sure the frame changed
    ...     '$a',               # Make sure the value persists
    ...     'd',                # Go back to the original frame
    ...     'next',
    ...     '$a',               # The value should be gone
    ...     'next',
    ...     '$_exception',      # Check exception convenience variable
    ...     'next',
    ...     '$_exception',      # Exception should be gone
    ...     'return',
    ...     '$_retval',         # Check return convenience variable
    ...     'continue',
    ... ]):
    ...     test_function()
    > <doctest test.test_pdb.test_convenience_variables[0]>(3)util_function()
    -> try:
    (Pdb) $_frame.f_lineno
    3
    (Pdb) $a = 10
    (Pdb) $a
    10
    (Pdb) p $a + 2
    12
    (Pdb) u
    > <doctest test.test_pdb.test_convenience_variables[1]>(2)test_function()
    -> util_function()
    (Pdb) $_frame.f_lineno
    2
    (Pdb) $a
    10
    (Pdb) d
    > <doctest test.test_pdb.test_convenience_variables[0]>(3)util_function()
    -> try:
    (Pdb) next
    > <doctest test.test_pdb.test_convenience_variables[0]>(4)util_function()
    -> raise Exception('test')
    (Pdb) $a
    *** KeyError: 'a'
    (Pdb) next
    Exception: test
    > <doctest test.test_pdb.test_convenience_variables[0]>(4)util_function()
    -> raise Exception('test')
    (Pdb) $_exception
    Exception('test')
    (Pdb) next
    > <doctest test.test_pdb.test_convenience_variables[0]>(5)util_function()
    -> except:
    (Pdb) $_exception
    *** KeyError: '_exception'
    (Pdb) return
    --Return--
    > <doctest test.test_pdb.test_convenience_variables[0]>(7)util_function()->1
    -> return 1
    (Pdb) $_retval
    1
    (Pdb) continue
    """


def test_post_mortem_chained():
    """Test post mortem traceback debugging of chained exception

    >>> def test_function_2():
    ...     try:
    ...         1/0
    ...     finally:
    ...         print('Exception!')

    >>> def test_function_reraise():
    ...     try:
    ...         test_function_2()
    ...     except ZeroDivisionError as e:
    ...         raise ZeroDivisionError('reraised') from e

    >>> def test_function():
    ...     import pdb;
    ...     instance = pdb.Pdb(nosigint=True, readrc=False)
    ...     try:
    ...         test_function_reraise()
    ...     except Exception as e:
    ...         pdb._post_mortem(e, instance)

    >>> with PdbTestInput([  # doctest: +ELLIPSIS, +NORMALIZE_WHITESPACE
    ...     'exceptions',
    ...     'exceptions 0',
    ...     '$_exception',
    ...     'up',
    ...     'down',
    ...     'exceptions 1',
    ...     '$_exception',
    ...     'up',
    ...     'down',
    ...     'exceptions -1',
    ...     'exceptions 3',
    ...     'up',
    ...     'exit',
    ... ]):
    ...    try:
    ...        test_function()
    ...    except ZeroDivisionError:
    ...        print('Correctly reraised.')
    Exception!
    > <doctest test.test_pdb.test_post_mortem_chained[1]>(5)test_function_reraise()
    -> raise ZeroDivisionError('reraised') from e
    (Pdb) exceptions
      0 ZeroDivisionError('division by zero')
    > 1 ZeroDivisionError('reraised')
    (Pdb) exceptions 0
    > <doctest test.test_pdb.test_post_mortem_chained[0]>(3)test_function_2()
    -> 1/0
    (Pdb) $_exception
    ZeroDivisionError('division by zero')
    (Pdb) up
    > <doctest test.test_pdb.test_post_mortem_chained[1]>(3)test_function_reraise()
    -> test_function_2()
    (Pdb) down
    > <doctest test.test_pdb.test_post_mortem_chained[0]>(3)test_function_2()
    -> 1/0
    (Pdb) exceptions 1
    > <doctest test.test_pdb.test_post_mortem_chained[1]>(5)test_function_reraise()
    -> raise ZeroDivisionError('reraised') from e
    (Pdb) $_exception
    ZeroDivisionError('reraised')
    (Pdb) up
    > <doctest test.test_pdb.test_post_mortem_chained[2]>(5)test_function()
    -> test_function_reraise()
    (Pdb) down
    > <doctest test.test_pdb.test_post_mortem_chained[1]>(5)test_function_reraise()
    -> raise ZeroDivisionError('reraised') from e
    (Pdb) exceptions -1
    *** No exception with that number
    (Pdb) exceptions 3
    *** No exception with that number
    (Pdb) up
    > <doctest test.test_pdb.test_post_mortem_chained[2]>(5)test_function()
    -> test_function_reraise()
    (Pdb) exit
    """


def test_post_mortem_cause_no_context():
    """Test post mortem traceback debugging of chained exception

    >>> def make_exc_with_stack(type_, *content, from_=None):
    ...     try:
    ...         raise type_(*content) from from_
    ...     except Exception as out:
    ...         return out
    ...

    >>> def main():
    ...     try:
    ...         raise ValueError('Context Not Shown')
    ...     except Exception as e1:
    ...         raise ValueError("With Cause") from make_exc_with_stack(TypeError,'The Cause')

    >>> def test_function():
    ...     import pdb;
    ...     instance = pdb.Pdb(nosigint=True, readrc=False)
    ...     try:
    ...         main()
    ...     except Exception as e:
    ...         pdb._post_mortem(e, instance)

    >>> with PdbTestInput([  # doctest: +ELLIPSIS, +NORMALIZE_WHITESPACE
    ...     'exceptions',
    ...     'exceptions 0',
    ...     'exceptions 1',
    ...     'up',
    ...     'down',
    ...     'exit',
    ... ]):
    ...    try:
    ...        test_function()
    ...    except ValueError:
    ...        print('Ok.')
    > <doctest test.test_pdb.test_post_mortem_cause_no_context[1]>(5)main()
    -> raise ValueError("With Cause") from make_exc_with_stack(TypeError,'The Cause')
    (Pdb) exceptions
        0 TypeError('The Cause')
    >   1 ValueError('With Cause')
    (Pdb) exceptions 0
    > <doctest test.test_pdb.test_post_mortem_cause_no_context[0]>(3)make_exc_with_stack()
    -> raise type_(*content) from from_
    (Pdb) exceptions 1
    > <doctest test.test_pdb.test_post_mortem_cause_no_context[1]>(5)main()
    -> raise ValueError("With Cause") from make_exc_with_stack(TypeError,'The Cause')
    (Pdb) up
    > <doctest test.test_pdb.test_post_mortem_cause_no_context[2]>(5)test_function()
    -> main()
    (Pdb) down
    > <doctest test.test_pdb.test_post_mortem_cause_no_context[1]>(5)main()
    -> raise ValueError("With Cause") from make_exc_with_stack(TypeError,'The Cause')
    (Pdb) exit"""


def test_post_mortem_context_of_the_cause():
    """Test post mortem traceback debugging of chained exception


    >>> def main():
    ...     try:
    ...         raise TypeError('Context of the cause')
    ...     except Exception as e1:
    ...         try:
    ...             raise ValueError('Root Cause')
    ...         except Exception as e2:
    ...             ex = e2
    ...         raise ValueError("With Cause, and cause has context") from ex

    >>> def test_function():
    ...     import pdb;
    ...     instance = pdb.Pdb(nosigint=True, readrc=False)
    ...     try:
    ...         main()
    ...     except Exception as e:
    ...         pdb._post_mortem(e, instance)

    >>> with PdbTestInput([  # doctest: +ELLIPSIS, +NORMALIZE_WHITESPACE
    ...     'exceptions',
    ...     'exceptions 2',
    ...     'up',
    ...     'down',
    ...     'exceptions 3',
    ...     'up',
    ...     'down',
    ...     'exceptions 4',
    ...     'up',
    ...     'down',
    ...     'exit',
    ... ]):
    ...    try:
    ...        test_function()
    ...    except ValueError:
    ...        print('Correctly reraised.')
    > <doctest test.test_pdb.test_post_mortem_context_of_the_cause[0]>(9)main()
    -> raise ValueError("With Cause, and cause has context") from ex
    (Pdb) exceptions
      0 TypeError('Context of the cause')
      1 ValueError('Root Cause')
    > 2 ValueError('With Cause, and cause has context')
    (Pdb) exceptions 2
    > <doctest test.test_pdb.test_post_mortem_context_of_the_cause[0]>(9)main()
    -> raise ValueError("With Cause, and cause has context") from ex
    (Pdb) up
    > <doctest test.test_pdb.test_post_mortem_context_of_the_cause[1]>(5)test_function()
    -> main()
    (Pdb) down
    > <doctest test.test_pdb.test_post_mortem_context_of_the_cause[0]>(9)main()
    -> raise ValueError("With Cause, and cause has context") from ex
    (Pdb) exceptions 3
    *** No exception with that number
    (Pdb) up
    > <doctest test.test_pdb.test_post_mortem_context_of_the_cause[1]>(5)test_function()
    -> main()
    (Pdb) down
    > <doctest test.test_pdb.test_post_mortem_context_of_the_cause[0]>(9)main()
    -> raise ValueError("With Cause, and cause has context") from ex
    (Pdb) exceptions 4
    *** No exception with that number
    (Pdb) up
    > <doctest test.test_pdb.test_post_mortem_context_of_the_cause[1]>(5)test_function()
    -> main()
    (Pdb) down
    > <doctest test.test_pdb.test_post_mortem_context_of_the_cause[0]>(9)main()
    -> raise ValueError("With Cause, and cause has context") from ex
    (Pdb) exit
    """


def test_post_mortem_from_none():
    """Test post mortem traceback debugging of chained exception

    In particular that cause from None (which sets __supress_context__ to True)
    does not show context.


    >>> def main():
    ...     try:
    ...         raise TypeError('Context of the cause')
    ...     except Exception as e1:
    ...         raise ValueError("With Cause, and cause has context") from None

    >>> def test_function():
    ...     import pdb;
    ...     instance = pdb.Pdb(nosigint=True, readrc=False)
    ...     try:
    ...         main()
    ...     except Exception as e:
    ...         pdb._post_mortem(e, instance)

    >>> with PdbTestInput([  # doctest: +ELLIPSIS, +NORMALIZE_WHITESPACE
    ...     'exceptions',
    ...     'exit',
    ... ]):
    ...    try:
    ...        test_function()
    ...    except ValueError:
    ...        print('Correctly reraised.')
    > <doctest test.test_pdb.test_post_mortem_from_none[0]>(5)main()
    -> raise ValueError("With Cause, and cause has context") from None
    (Pdb) exceptions
    > 0 ValueError('With Cause, and cause has context')
    (Pdb) exit
    """


def test_post_mortem_from_no_stack():
    """Test post mortem traceback debugging of chained exception

    especially when one exception has no stack.

    >>> def main():
    ...     raise Exception() from Exception()


    >>> def test_function():
    ...     import pdb;
    ...     instance = pdb.Pdb(nosigint=True, readrc=False)
    ...     try:
    ...         main()
    ...     except Exception as e:
    ...         pdb._post_mortem(e, instance)

    >>> with PdbTestInput(  # doctest: +ELLIPSIS, +NORMALIZE_WHITESPACE
    ...     ["exceptions",
    ...      "exceptions 0",
    ...     "exit"],
    ... ):
    ...    try:
    ...        test_function()
    ...    except ValueError:
    ...        print('Correctly reraised.')
    > <doctest test.test_pdb.test_post_mortem_from_no_stack[0]>(2)main()
    -> raise Exception() from Exception()
    (Pdb) exceptions
        - Exception()
    >   1 Exception()
    (Pdb) exceptions 0
    *** This exception does not have a traceback, cannot jump to it
    (Pdb) exit
    """


def test_post_mortem_single_no_stack():
    """Test post mortem called when origin exception has no stack


    >>> def test_function():
    ...     import pdb;
    ...     instance = pdb.Pdb(nosigint=True, readrc=False)
    ...     import sys
    ...     sys.last_exc = Exception()
    ...     pdb._post_mortem(sys.last_exc, instance)

    >>> with PdbTestInput(  # doctest: +ELLIPSIS, +NORMALIZE_WHITESPACE
    ...     []
    ... ):
    ...    try:
    ...        test_function()
    ...    except ValueError as e:
    ...        print(e)
    A valid traceback must be passed if no exception is being handled
    """

def test_post_mortem_complex():
    """Test post mortem traceback debugging of chained exception

    Test with simple and complex cycles, exception groups,...

    >>> def make_ex_with_stack(type_, *content, from_=None):
    ...     try:
    ...         raise type_(*content) from from_
    ...     except Exception as out:
    ...         return out
    ...

    >>> def cycle():
    ...     try:
    ...         raise ValueError("Cycle Leaf")
    ...     except Exception as e:
    ...         raise e from e
    ...

    >>> def tri_cycle():
    ...     a = make_ex_with_stack(ValueError, "Cycle1")
    ...     b = make_ex_with_stack(ValueError, "Cycle2")
    ...     c = make_ex_with_stack(ValueError, "Cycle3")
    ...
    ...     a.__cause__ = b
    ...     b.__cause__ = c
    ...
    ...     raise c from a
    ...

    >>> def cause():
    ...     try:
    ...         raise ValueError("Cause Leaf")
    ...     except Exception as e:
    ...         raise e
    ...

    >>> def context(n=10):
    ...     try:
    ...         raise ValueError(f"Context Leaf {n}")
    ...     except Exception as e:
    ...         if n == 0:
    ...             raise ValueError(f"With Context {n}") from e
    ...         else:
    ...             context(n - 1)
    ...

    >>> def main():
    ...     try:
    ...         cycle()
    ...     except Exception as e1:
    ...         try:
    ...             tri_cycle()
    ...         except Exception as e2:
    ...             ex = e2
    ...         raise ValueError("With Context and With Cause") from ex


    >>> def test_function():
    ...     import pdb;
    ...     instance = pdb.Pdb(nosigint=True, readrc=False)
    ...     try:
    ...         main()
    ...     except Exception as e:
    ...         pdb._post_mortem(e, instance)

    >>> with PdbTestInput(  # doctest: +ELLIPSIS, +NORMALIZE_WHITESPACE
    ...     ["exceptions",
    ...     "exceptions 0",
    ...     "exceptions 1",
    ...     "exceptions 2",
    ...     "exceptions 3",
    ...     "exit"],
    ... ):
    ...    try:
    ...        test_function()
    ...    except ValueError:
    ...        print('Correctly reraised.')
        > <doctest test.test_pdb.test_post_mortem_complex[5]>(9)main()
    -> raise ValueError("With Context and With Cause") from ex
    (Pdb) exceptions
        0 ValueError('Cycle2')
        1 ValueError('Cycle1')
        2 ValueError('Cycle3')
    >   3 ValueError('With Context and With Cause')
    (Pdb) exceptions 0
    > <doctest test.test_pdb.test_post_mortem_complex[0]>(3)make_ex_with_stack()
    -> raise type_(*content) from from_
    (Pdb) exceptions 1
    > <doctest test.test_pdb.test_post_mortem_complex[0]>(3)make_ex_with_stack()
    -> raise type_(*content) from from_
    (Pdb) exceptions 2
    > <doctest test.test_pdb.test_post_mortem_complex[0]>(3)make_ex_with_stack()
    -> raise type_(*content) from from_
    (Pdb) exceptions 3
    > <doctest test.test_pdb.test_post_mortem_complex[5]>(9)main()
    -> raise ValueError("With Context and With Cause") from ex
    (Pdb) exit
    """


def test_post_mortem():
    """Test post mortem traceback debugging.

    >>> def test_function_2():
    ...     try:
    ...         1/0
    ...     finally:
    ...         print('Exception!')

    >>> def test_function():
    ...     import pdb; pdb.Pdb(nosigint=True, readrc=False).set_trace()
    ...     test_function_2()
    ...     print('Not reached.')

    >>> with PdbTestInput([  # doctest: +ELLIPSIS, +NORMALIZE_WHITESPACE
    ...     'next',      # step over exception-raising call
    ...     'bt',        # get a backtrace
    ...     'list',      # list code of test_function()
    ...     'down',      # step into test_function_2()
    ...     'list',      # list code of test_function_2()
    ...     'continue',
    ... ]):
    ...    try:
    ...        test_function()
    ...    except ZeroDivisionError:
    ...        print('Correctly reraised.')
    > <doctest test.test_pdb.test_post_mortem[1]>(3)test_function()
    -> test_function_2()
    (Pdb) next
    Exception!
    ZeroDivisionError: division by zero
    > <doctest test.test_pdb.test_post_mortem[1]>(3)test_function()
    -> test_function_2()
    (Pdb) bt
    ...
      <doctest test.test_pdb.test_post_mortem[2]>(10)<module>()
    -> test_function()
    > <doctest test.test_pdb.test_post_mortem[1]>(3)test_function()
    -> test_function_2()
      <doctest test.test_pdb.test_post_mortem[0]>(3)test_function_2()
    -> 1/0
    (Pdb) list
      1         def test_function():
      2             import pdb; pdb.Pdb(nosigint=True, readrc=False).set_trace()
      3  ->         test_function_2()
      4             print('Not reached.')
    [EOF]
    (Pdb) down
    > <doctest test.test_pdb.test_post_mortem[0]>(3)test_function_2()
    -> 1/0
    (Pdb) list
      1         def test_function_2():
      2             try:
      3  >>             1/0
      4             finally:
      5  ->             print('Exception!')
    [EOF]
    (Pdb) continue
    Correctly reraised.
    """


def test_pdb_skip_modules():
    """This illustrates the simple case of module skipping.

    >>> def skip_module():
    ...     import string
    ...     import pdb; pdb.Pdb(skip=['stri*'], nosigint=True, readrc=False).set_trace()
    ...     string.capwords('FOO')

    >>> with PdbTestInput([
    ...     'step',
    ...     'continue',
    ... ]):
    ...     skip_module()
    > <doctest test.test_pdb.test_pdb_skip_modules[0]>(4)skip_module()
    -> string.capwords('FOO')
    (Pdb) step
    --Return--
    > <doctest test.test_pdb.test_pdb_skip_modules[0]>(4)skip_module()->None
    -> string.capwords('FOO')
    (Pdb) continue
    """

def test_pdb_invalid_arg():
    """This tests pdb commands that have invalid arguments

    >>> def test_function():
    ...     import pdb; pdb.Pdb(nosigint=True, readrc=False).set_trace()
    ...     pass

    >>> with PdbTestInput([
    ...     'a = 3',
    ...     'll 4',
    ...     'step 1',
    ...     'continue'
    ... ]):
    ...     test_function()
    > <doctest test.test_pdb.test_pdb_invalid_arg[0]>(3)test_function()
    -> pass
    (Pdb) a = 3
    *** Invalid argument: = 3
          Usage: a(rgs)
    (Pdb) ll 4
    *** Invalid argument: 4
          Usage: ll | longlist
    (Pdb) step 1
    *** Invalid argument: 1
          Usage: s(tep)
    (Pdb) continue
    """


# Module for testing skipping of module that makes a callback
mod = types.ModuleType('module_to_skip')
exec('def foo_pony(callback): x = 1; callback(); return None', mod.__dict__)


def test_pdb_skip_modules_with_callback():
    """This illustrates skipping of modules that call into other code.

    >>> def skip_module():
    ...     def callback():
    ...         return None
    ...     import pdb; pdb.Pdb(skip=['module_to_skip*'], nosigint=True, readrc=False).set_trace()
    ...     mod.foo_pony(callback)

    >>> with PdbTestInput([
    ...     'step',
    ...     'step',
    ...     'step',
    ...     'step',
    ...     'step',
    ...     'continue',
    ... ]):
    ...     skip_module()
    ...     pass  # provides something to "step" to
    > <doctest test.test_pdb.test_pdb_skip_modules_with_callback[0]>(5)skip_module()
    -> mod.foo_pony(callback)
    (Pdb) step
    --Call--
    > <doctest test.test_pdb.test_pdb_skip_modules_with_callback[0]>(2)callback()
    -> def callback():
    (Pdb) step
    > <doctest test.test_pdb.test_pdb_skip_modules_with_callback[0]>(3)callback()
    -> return None
    (Pdb) step
    --Return--
    > <doctest test.test_pdb.test_pdb_skip_modules_with_callback[0]>(3)callback()->None
    -> return None
    (Pdb) step
    --Return--
    > <doctest test.test_pdb.test_pdb_skip_modules_with_callback[0]>(5)skip_module()->None
    -> mod.foo_pony(callback)
    (Pdb) step
    > <doctest test.test_pdb.test_pdb_skip_modules_with_callback[1]>(10)<module>()
    -> pass  # provides something to "step" to
    (Pdb) continue
    """


def test_pdb_continue_in_bottomframe():
    """Test that "continue" and "next" work properly in bottom frame (issue #5294).

    >>> def test_function():
    ...     import pdb, sys; inst = pdb.Pdb(nosigint=True, readrc=False)
    ...     inst.set_trace()
    ...     inst.botframe = sys._getframe()  # hackery to get the right botframe
    ...     print(1)
    ...     print(2)
    ...     print(3)
    ...     print(4)

    >>> with PdbTestInput([  # doctest: +ELLIPSIS
    ...     'next',
    ...     'break 7',
    ...     'continue',
    ...     'next',
    ...     'continue',
    ...     'continue',
    ... ]):
    ...    test_function()
    > <doctest test.test_pdb.test_pdb_continue_in_bottomframe[0]>(4)test_function()
    -> inst.botframe = sys._getframe()  # hackery to get the right botframe
    (Pdb) next
    > <doctest test.test_pdb.test_pdb_continue_in_bottomframe[0]>(5)test_function()
    -> print(1)
    (Pdb) break 7
    Breakpoint ... at <doctest test.test_pdb.test_pdb_continue_in_bottomframe[0]>:7
    (Pdb) continue
    1
    2
    > <doctest test.test_pdb.test_pdb_continue_in_bottomframe[0]>(7)test_function()
    -> print(3)
    (Pdb) next
    3
    > <doctest test.test_pdb.test_pdb_continue_in_bottomframe[0]>(8)test_function()
    -> print(4)
    (Pdb) continue
    4
    """


def pdb_invoke(method, arg):
    """Run pdb.method(arg)."""
    getattr(pdb.Pdb(nosigint=True, readrc=False), method)(arg)


def test_pdb_run_with_incorrect_argument():
    """Testing run and runeval with incorrect first argument.

    >>> pti = PdbTestInput(['continue',])
    >>> with pti:
    ...     pdb_invoke('run', lambda x: x)
    Traceback (most recent call last):
    TypeError: exec() arg 1 must be a string, bytes or code object

    >>> with pti:
    ...     pdb_invoke('runeval', lambda x: x)
    Traceback (most recent call last):
    TypeError: eval() arg 1 must be a string, bytes or code object
    """


def test_pdb_run_with_code_object():
    """Testing run and runeval with code object as a first argument.

    >>> with PdbTestInput(['step','x', 'continue']):  # doctest: +ELLIPSIS
    ...     pdb_invoke('run', compile('x=1', '<string>', 'exec'))
    > <string>(1)<module>()...
    (Pdb) step
    --Return--
    > <string>(1)<module>()->None
    (Pdb) x
    1
    (Pdb) continue

    >>> with PdbTestInput(['x', 'continue']):
    ...     x=0
    ...     pdb_invoke('runeval', compile('x+1', '<string>', 'eval'))
    > <string>(1)<module>()->None
    (Pdb) x
    1
    (Pdb) continue
    """

def test_next_until_return_at_return_event():
    """Test that pdb stops after a next/until/return issued at a return debug event.

    >>> def test_function_2():
    ...     x = 1
    ...     x = 2

    >>> def test_function():
    ...     import pdb; pdb.Pdb(nosigint=True, readrc=False).set_trace()
    ...     test_function_2()
    ...     test_function_2()
    ...     test_function_2()
    ...     end = 1

    >>> reset_Breakpoint()
    >>> with PdbTestInput(['break test_function_2',
    ...                    'continue',
    ...                    'return',
    ...                    'next',
    ...                    'continue',
    ...                    'return',
    ...                    'until',
    ...                    'continue',
    ...                    'return',
    ...                    'return',
    ...                    'continue']):
    ...     test_function()
    > <doctest test.test_pdb.test_next_until_return_at_return_event[1]>(3)test_function()
    -> test_function_2()
    (Pdb) break test_function_2
    Breakpoint 1 at <doctest test.test_pdb.test_next_until_return_at_return_event[0]>:2
    (Pdb) continue
    > <doctest test.test_pdb.test_next_until_return_at_return_event[0]>(2)test_function_2()
    -> x = 1
    (Pdb) return
    --Return--
    > <doctest test.test_pdb.test_next_until_return_at_return_event[0]>(3)test_function_2()->None
    -> x = 2
    (Pdb) next
    > <doctest test.test_pdb.test_next_until_return_at_return_event[1]>(4)test_function()
    -> test_function_2()
    (Pdb) continue
    > <doctest test.test_pdb.test_next_until_return_at_return_event[0]>(2)test_function_2()
    -> x = 1
    (Pdb) return
    --Return--
    > <doctest test.test_pdb.test_next_until_return_at_return_event[0]>(3)test_function_2()->None
    -> x = 2
    (Pdb) until
    > <doctest test.test_pdb.test_next_until_return_at_return_event[1]>(5)test_function()
    -> test_function_2()
    (Pdb) continue
    > <doctest test.test_pdb.test_next_until_return_at_return_event[0]>(2)test_function_2()
    -> x = 1
    (Pdb) return
    --Return--
    > <doctest test.test_pdb.test_next_until_return_at_return_event[0]>(3)test_function_2()->None
    -> x = 2
    (Pdb) return
    > <doctest test.test_pdb.test_next_until_return_at_return_event[1]>(6)test_function()
    -> end = 1
    (Pdb) continue
    """

def test_pdb_next_command_for_generator():
    """Testing skip unwindng stack on yield for generators for "next" command

    >>> def test_gen():
    ...     yield 0
    ...     return 1
    ...     yield 2

    >>> def test_function():
    ...     import pdb; pdb.Pdb(nosigint=True, readrc=False).set_trace()
    ...     it = test_gen()
    ...     try:
    ...         if next(it) != 0:
    ...             raise AssertionError
    ...         next(it)
    ...     except StopIteration as ex:
    ...         if ex.value != 1:
    ...             raise AssertionError
    ...     print("finished")

    >>> with PdbTestInput(['step',
    ...                    'step',
    ...                    'step',
    ...                    'next',
    ...                    'next',
    ...                    'step',
    ...                    'step',
    ...                    'continue']):
    ...     test_function()
    > <doctest test.test_pdb.test_pdb_next_command_for_generator[1]>(3)test_function()
    -> it = test_gen()
    (Pdb) step
    > <doctest test.test_pdb.test_pdb_next_command_for_generator[1]>(4)test_function()
    -> try:
    (Pdb) step
    > <doctest test.test_pdb.test_pdb_next_command_for_generator[1]>(5)test_function()
    -> if next(it) != 0:
    (Pdb) step
    --Call--
    > <doctest test.test_pdb.test_pdb_next_command_for_generator[0]>(1)test_gen()
    -> def test_gen():
    (Pdb) next
    > <doctest test.test_pdb.test_pdb_next_command_for_generator[0]>(2)test_gen()
    -> yield 0
    (Pdb) next
    > <doctest test.test_pdb.test_pdb_next_command_for_generator[0]>(3)test_gen()
    -> return 1
    (Pdb) step
    --Return--
    > <doctest test.test_pdb.test_pdb_next_command_for_generator[0]>(3)test_gen()->1
    -> return 1
    (Pdb) step
    StopIteration: 1
    > <doctest test.test_pdb.test_pdb_next_command_for_generator[1]>(7)test_function()
    -> next(it)
    (Pdb) continue
    finished
    """

def test_pdb_next_command_for_coroutine():
    """Testing skip unwindng stack on yield for coroutines for "next" command

    >>> import asyncio

    >>> async def test_coro():
    ...     await asyncio.sleep(0)
    ...     await asyncio.sleep(0)
    ...     await asyncio.sleep(0)

    >>> async def test_main():
    ...     import pdb; pdb.Pdb(nosigint=True, readrc=False).set_trace()
    ...     await test_coro()

    >>> def test_function():
    ...     loop = asyncio.new_event_loop()
    ...     loop.run_until_complete(test_main())
    ...     loop.close()
    ...     asyncio.set_event_loop_policy(None)
    ...     print("finished")

    >>> with PdbTestInput(['step',
    ...                    'step',
    ...                    'next',
    ...                    'next',
    ...                    'next',
    ...                    'step',
    ...                    'continue']):
    ...     test_function()
    > <doctest test.test_pdb.test_pdb_next_command_for_coroutine[2]>(3)test_main()
    -> await test_coro()
    (Pdb) step
    --Call--
    > <doctest test.test_pdb.test_pdb_next_command_for_coroutine[1]>(1)test_coro()
    -> async def test_coro():
    (Pdb) step
    > <doctest test.test_pdb.test_pdb_next_command_for_coroutine[1]>(2)test_coro()
    -> await asyncio.sleep(0)
    (Pdb) next
    > <doctest test.test_pdb.test_pdb_next_command_for_coroutine[1]>(3)test_coro()
    -> await asyncio.sleep(0)
    (Pdb) next
    > <doctest test.test_pdb.test_pdb_next_command_for_coroutine[1]>(4)test_coro()
    -> await asyncio.sleep(0)
    (Pdb) next
    Internal StopIteration
    > <doctest test.test_pdb.test_pdb_next_command_for_coroutine[2]>(3)test_main()
    -> await test_coro()
    (Pdb) step
    --Return--
    > <doctest test.test_pdb.test_pdb_next_command_for_coroutine[2]>(3)test_main()->None
    -> await test_coro()
    (Pdb) continue
    finished
    """

def test_pdb_next_command_for_asyncgen():
    """Testing skip unwindng stack on yield for coroutines for "next" command

    >>> import asyncio

    >>> async def agen():
    ...     yield 1
    ...     await asyncio.sleep(0)
    ...     yield 2

    >>> async def test_coro():
    ...     async for x in agen():
    ...         print(x)

    >>> async def test_main():
    ...     import pdb; pdb.Pdb(nosigint=True, readrc=False).set_trace()
    ...     await test_coro()

    >>> def test_function():
    ...     loop = asyncio.new_event_loop()
    ...     loop.run_until_complete(test_main())
    ...     loop.close()
    ...     asyncio.set_event_loop_policy(None)
    ...     print("finished")

    >>> with PdbTestInput(['step',
    ...                    'step',
    ...                    'next',
    ...                    'next',
    ...                    'step',
    ...                    'next',
    ...                    'continue']):
    ...     test_function()
    > <doctest test.test_pdb.test_pdb_next_command_for_asyncgen[3]>(3)test_main()
    -> await test_coro()
    (Pdb) step
    --Call--
    > <doctest test.test_pdb.test_pdb_next_command_for_asyncgen[2]>(1)test_coro()
    -> async def test_coro():
    (Pdb) step
    > <doctest test.test_pdb.test_pdb_next_command_for_asyncgen[2]>(2)test_coro()
    -> async for x in agen():
    (Pdb) next
    > <doctest test.test_pdb.test_pdb_next_command_for_asyncgen[2]>(3)test_coro()
    -> print(x)
    (Pdb) next
    1
    > <doctest test.test_pdb.test_pdb_next_command_for_asyncgen[2]>(2)test_coro()
    -> async for x in agen():
    (Pdb) step
    --Call--
    > <doctest test.test_pdb.test_pdb_next_command_for_asyncgen[1]>(2)agen()
    -> yield 1
    (Pdb) next
    > <doctest test.test_pdb.test_pdb_next_command_for_asyncgen[1]>(3)agen()
    -> await asyncio.sleep(0)
    (Pdb) continue
    2
    finished
    """

def test_pdb_return_command_for_generator():
    """Testing no unwindng stack on yield for generators
       for "return" command

    >>> def test_gen():
    ...     yield 0
    ...     return 1
    ...     yield 2

    >>> def test_function():
    ...     import pdb; pdb.Pdb(nosigint=True, readrc=False).set_trace()
    ...     it = test_gen()
    ...     try:
    ...         if next(it) != 0:
    ...             raise AssertionError
    ...         next(it)
    ...     except StopIteration as ex:
    ...         if ex.value != 1:
    ...             raise AssertionError
    ...     print("finished")

    >>> with PdbTestInput(['step',
    ...                    'step',
    ...                    'step',
    ...                    'return',
    ...                    'step',
    ...                    'step',
    ...                    'continue']):
    ...     test_function()
    > <doctest test.test_pdb.test_pdb_return_command_for_generator[1]>(3)test_function()
    -> it = test_gen()
    (Pdb) step
    > <doctest test.test_pdb.test_pdb_return_command_for_generator[1]>(4)test_function()
    -> try:
    (Pdb) step
    > <doctest test.test_pdb.test_pdb_return_command_for_generator[1]>(5)test_function()
    -> if next(it) != 0:
    (Pdb) step
    --Call--
    > <doctest test.test_pdb.test_pdb_return_command_for_generator[0]>(1)test_gen()
    -> def test_gen():
    (Pdb) return
    StopIteration: 1
    > <doctest test.test_pdb.test_pdb_return_command_for_generator[1]>(7)test_function()
    -> next(it)
    (Pdb) step
    > <doctest test.test_pdb.test_pdb_return_command_for_generator[1]>(8)test_function()
    -> except StopIteration as ex:
    (Pdb) step
    > <doctest test.test_pdb.test_pdb_return_command_for_generator[1]>(9)test_function()
    -> if ex.value != 1:
    (Pdb) continue
    finished
    """

def test_pdb_return_command_for_coroutine():
    """Testing no unwindng stack on yield for coroutines for "return" command

    >>> import asyncio

    >>> async def test_coro():
    ...     await asyncio.sleep(0)
    ...     await asyncio.sleep(0)
    ...     await asyncio.sleep(0)

    >>> async def test_main():
    ...     import pdb; pdb.Pdb(nosigint=True, readrc=False).set_trace()
    ...     await test_coro()

    >>> def test_function():
    ...     loop = asyncio.new_event_loop()
    ...     loop.run_until_complete(test_main())
    ...     loop.close()
    ...     asyncio.set_event_loop_policy(None)
    ...     print("finished")

    >>> with PdbTestInput(['step',
    ...                    'step',
    ...                    'next',
    ...                    'continue']):
    ...     test_function()
    > <doctest test.test_pdb.test_pdb_return_command_for_coroutine[2]>(3)test_main()
    -> await test_coro()
    (Pdb) step
    --Call--
    > <doctest test.test_pdb.test_pdb_return_command_for_coroutine[1]>(1)test_coro()
    -> async def test_coro():
    (Pdb) step
    > <doctest test.test_pdb.test_pdb_return_command_for_coroutine[1]>(2)test_coro()
    -> await asyncio.sleep(0)
    (Pdb) next
    > <doctest test.test_pdb.test_pdb_return_command_for_coroutine[1]>(3)test_coro()
    -> await asyncio.sleep(0)
    (Pdb) continue
    finished
    """

def test_pdb_until_command_for_generator():
    """Testing no unwindng stack on yield for generators
       for "until" command if target breakpoint is not reached

    >>> def test_gen():
    ...     yield 0
    ...     yield 1
    ...     yield 2

    >>> def test_function():
    ...     import pdb; pdb.Pdb(nosigint=True, readrc=False).set_trace()
    ...     for i in test_gen():
    ...         print(i)
    ...     print("finished")

    >>> with PdbTestInput(['step',
    ...                    'until 4',
    ...                    'step',
    ...                    'step',
    ...                    'continue']):
    ...     test_function()
    > <doctest test.test_pdb.test_pdb_until_command_for_generator[1]>(3)test_function()
    -> for i in test_gen():
    (Pdb) step
    --Call--
    > <doctest test.test_pdb.test_pdb_until_command_for_generator[0]>(1)test_gen()
    -> def test_gen():
    (Pdb) until 4
    0
    1
    > <doctest test.test_pdb.test_pdb_until_command_for_generator[0]>(4)test_gen()
    -> yield 2
    (Pdb) step
    --Return--
    > <doctest test.test_pdb.test_pdb_until_command_for_generator[0]>(4)test_gen()->2
    -> yield 2
    (Pdb) step
    > <doctest test.test_pdb.test_pdb_until_command_for_generator[1]>(4)test_function()
    -> print(i)
    (Pdb) continue
    2
    finished
    """

def test_pdb_until_command_for_coroutine():
    """Testing no unwindng stack for coroutines
       for "until" command if target breakpoint is not reached

    >>> import asyncio

    >>> async def test_coro():
    ...     print(0)
    ...     await asyncio.sleep(0)
    ...     print(1)
    ...     await asyncio.sleep(0)
    ...     print(2)
    ...     await asyncio.sleep(0)
    ...     print(3)

    >>> async def test_main():
    ...     import pdb; pdb.Pdb(nosigint=True, readrc=False).set_trace()
    ...     await test_coro()

    >>> def test_function():
    ...     loop = asyncio.new_event_loop()
    ...     loop.run_until_complete(test_main())
    ...     loop.close()
    ...     asyncio.set_event_loop_policy(None)
    ...     print("finished")

    >>> with PdbTestInput(['step',
    ...                    'until 8',
    ...                    'continue']):
    ...     test_function()
    > <doctest test.test_pdb.test_pdb_until_command_for_coroutine[2]>(3)test_main()
    -> await test_coro()
    (Pdb) step
    --Call--
    > <doctest test.test_pdb.test_pdb_until_command_for_coroutine[1]>(1)test_coro()
    -> async def test_coro():
    (Pdb) until 8
    0
    1
    2
    > <doctest test.test_pdb.test_pdb_until_command_for_coroutine[1]>(8)test_coro()
    -> print(3)
    (Pdb) continue
    3
    finished
    """

def test_pdb_next_command_in_generator_for_loop():
    """The next command on returning from a generator controlled by a for loop.

    >>> def test_gen():
    ...     yield 0
    ...     return 1

    >>> def test_function():
    ...     import pdb; pdb.Pdb(nosigint=True, readrc=False).set_trace()
    ...     for i in test_gen():
    ...         print('value', i)
    ...     x = 123

    >>> reset_Breakpoint()
    >>> with PdbTestInput(['break test_gen',
    ...                    'continue',
    ...                    'next',
    ...                    'next',
    ...                    'next',
    ...                    'continue']):
    ...     test_function()
    > <doctest test.test_pdb.test_pdb_next_command_in_generator_for_loop[1]>(3)test_function()
    -> for i in test_gen():
    (Pdb) break test_gen
    Breakpoint 1 at <doctest test.test_pdb.test_pdb_next_command_in_generator_for_loop[0]>:2
    (Pdb) continue
    > <doctest test.test_pdb.test_pdb_next_command_in_generator_for_loop[0]>(2)test_gen()
    -> yield 0
    (Pdb) next
    value 0
    > <doctest test.test_pdb.test_pdb_next_command_in_generator_for_loop[0]>(3)test_gen()
    -> return 1
    (Pdb) next
    Internal StopIteration: 1
    > <doctest test.test_pdb.test_pdb_next_command_in_generator_for_loop[1]>(3)test_function()
    -> for i in test_gen():
    (Pdb) next
    > <doctest test.test_pdb.test_pdb_next_command_in_generator_for_loop[1]>(5)test_function()
    -> x = 123
    (Pdb) continue
    """

def test_pdb_next_command_subiterator():
    """The next command in a generator with a subiterator.

    >>> def test_subgenerator():
    ...     yield 0
    ...     return 1

    >>> def test_gen():
    ...     x = yield from test_subgenerator()
    ...     return x

    >>> def test_function():
    ...     import pdb; pdb.Pdb(nosigint=True, readrc=False).set_trace()
    ...     for i in test_gen():
    ...         print('value', i)
    ...     x = 123

    >>> with PdbTestInput(['step',
    ...                    'step',
    ...                    'next',
    ...                    'next',
    ...                    'next',
    ...                    'continue']):
    ...     test_function()
    > <doctest test.test_pdb.test_pdb_next_command_subiterator[2]>(3)test_function()
    -> for i in test_gen():
    (Pdb) step
    --Call--
    > <doctest test.test_pdb.test_pdb_next_command_subiterator[1]>(1)test_gen()
    -> def test_gen():
    (Pdb) step
    > <doctest test.test_pdb.test_pdb_next_command_subiterator[1]>(2)test_gen()
    -> x = yield from test_subgenerator()
    (Pdb) next
    value 0
    > <doctest test.test_pdb.test_pdb_next_command_subiterator[1]>(3)test_gen()
    -> return x
    (Pdb) next
    Internal StopIteration: 1
    > <doctest test.test_pdb.test_pdb_next_command_subiterator[2]>(3)test_function()
    -> for i in test_gen():
    (Pdb) next
    > <doctest test.test_pdb.test_pdb_next_command_subiterator[2]>(5)test_function()
    -> x = 123
    (Pdb) continue
    """

def test_pdb_multiline_statement():
    """Test for multiline statement

    >>> def test_function():
    ...     import pdb; pdb.Pdb(nosigint=True, readrc=False).set_trace()
    ...     pass

    >>> with PdbTestInput([  # doctest: +NORMALIZE_WHITESPACE
    ...     'def f(x):',
    ...     '  return x * 2',
    ...     '',
    ...     'f(2)',
    ...     'c'
    ... ]):
    ...     test_function()
    > <doctest test.test_pdb.test_pdb_multiline_statement[0]>(3)test_function()
    -> pass
    (Pdb) def f(x):
    ...     return x * 2
    ...
    (Pdb) f(2)
    4
    (Pdb) c
    """

def test_pdb_show_attribute_and_item():
    """Test for multiline statement

    >>> def test_function():
    ...     n = lambda x: x
    ...     c = {"a": 1}
    ...     import pdb; pdb.Pdb(nosigint=True, readrc=False).set_trace()
    ...     pass

    >>> with PdbTestInput([  # doctest: +NORMALIZE_WHITESPACE
    ...     'c["a"]',
    ...     'c.get("a")',
    ...     'n(1)',
    ...     'j=1',
    ...     'j+1',
    ...     'r"a"',
    ...     'next(iter([1]))',
    ...     'list((0, 1))',
    ...     'c'
    ... ]):
    ...     test_function()
    > <doctest test.test_pdb.test_pdb_show_attribute_and_item[0]>(5)test_function()
    -> pass
    (Pdb) c["a"]
    1
    (Pdb) c.get("a")
    1
    (Pdb) n(1)
    1
    (Pdb) j=1
    (Pdb) j+1
    2
    (Pdb) r"a"
    'a'
    (Pdb) next(iter([1]))
    1
    (Pdb) list((0, 1))
    [0, 1]
    (Pdb) c
    """

def test_pdb_issue_20766():
    """Test for reference leaks when the SIGINT handler is set.

    >>> def test_function():
    ...     i = 1
    ...     while i <= 2:
    ...         sess = pdb.Pdb()
    ...         sess.set_trace(sys._getframe())
    ...         print('pdb %d: %s' % (i, sess._previous_sigint_handler))
    ...         i += 1

    >>> reset_Breakpoint()
    >>> with PdbTestInput(['continue',
    ...                    'continue']):
    ...     test_function()
    > <doctest test.test_pdb.test_pdb_issue_20766[0]>(6)test_function()
    -> print('pdb %d: %s' % (i, sess._previous_sigint_handler))
    (Pdb) continue
    pdb 1: <built-in function default_int_handler>
    > <doctest test.test_pdb.test_pdb_issue_20766[0]>(6)test_function()
    -> print('pdb %d: %s' % (i, sess._previous_sigint_handler))
    (Pdb) continue
    pdb 2: <built-in function default_int_handler>
    """

def test_pdb_issue_43318():
    """echo breakpoints cleared with filename:lineno

    >>> def test_function():
    ...     import pdb; pdb.Pdb(nosigint=True, readrc=False).set_trace()
    ...     print(1)
    ...     print(2)
    ...     print(3)
    ...     print(4)
    >>> reset_Breakpoint()
    >>> with PdbTestInput([  # doctest: +NORMALIZE_WHITESPACE
    ...     'break 3',
    ...     'clear <doctest test.test_pdb.test_pdb_issue_43318[0]>:3',
    ...     'continue'
    ... ]):
    ...     test_function()
    > <doctest test.test_pdb.test_pdb_issue_43318[0]>(3)test_function()
    -> print(1)
    (Pdb) break 3
    Breakpoint 1 at <doctest test.test_pdb.test_pdb_issue_43318[0]>:3
    (Pdb) clear <doctest test.test_pdb.test_pdb_issue_43318[0]>:3
    Deleted breakpoint 1 at <doctest test.test_pdb.test_pdb_issue_43318[0]>:3
    (Pdb) continue
    1
    2
    3
    4
    """

def test_pdb_issue_gh_91742():
    """See GH-91742

    >>> def test_function():
    ...    __author__ = "pi"
    ...    __version__ = "3.14"
    ...
    ...    def about():
    ...        '''About'''
    ...        print(f"Author: {__author__!r}",
    ...            f"Version: {__version__!r}",
    ...            sep=" ")
    ...
    ...    import pdb; pdb.Pdb(nosigint=True, readrc=False).set_trace()
    ...    about()


    >>> reset_Breakpoint()
    >>> with PdbTestInput([  # doctest: +NORMALIZE_WHITESPACE
    ...     'step',
    ...     'next',
    ...     'next',
    ...     'jump 5',
    ...     'continue'
    ... ]):
    ...     test_function()
    > <doctest test.test_pdb.test_pdb_issue_gh_91742[0]>(12)test_function()
    -> about()
    (Pdb) step
    --Call--
    > <doctest test.test_pdb.test_pdb_issue_gh_91742[0]>(5)about()
    -> def about():
    (Pdb) next
    > <doctest test.test_pdb.test_pdb_issue_gh_91742[0]>(7)about()
    -> print(f"Author: {__author__!r}",
    (Pdb) next
    > <doctest test.test_pdb.test_pdb_issue_gh_91742[0]>(8)about()
    -> f"Version: {__version__!r}",
    (Pdb) jump 5
    > <doctest test.test_pdb.test_pdb_issue_gh_91742[0]>(5)about()
    -> def about():
    (Pdb) continue
    Author: 'pi' Version: '3.14'
    """

def test_pdb_issue_gh_94215():
    """See GH-94215

    Check that frame_setlineno() does not leak references.

    >>> def test_function():
    ...    def func():
    ...        def inner(v): pass
    ...        inner(
    ...             42
    ...        )
    ...
    ...    import pdb; pdb.Pdb(nosigint=True, readrc=False).set_trace()
    ...    func()

    >>> reset_Breakpoint()
    >>> with PdbTestInput([  # doctest: +NORMALIZE_WHITESPACE
    ...     'step',
    ...     'next',
    ...     'next',
    ...     'jump 3',
    ...     'next',
    ...     'next',
    ...     'jump 3',
    ...     'next',
    ...     'next',
    ...     'jump 3',
    ...     'continue'
    ... ]):
    ...     test_function()
    > <doctest test.test_pdb.test_pdb_issue_gh_94215[0]>(9)test_function()
    -> func()
    (Pdb) step
    --Call--
    > <doctest test.test_pdb.test_pdb_issue_gh_94215[0]>(2)func()
    -> def func():
    (Pdb) next
    > <doctest test.test_pdb.test_pdb_issue_gh_94215[0]>(3)func()
    -> def inner(v): pass
    (Pdb) next
    > <doctest test.test_pdb.test_pdb_issue_gh_94215[0]>(4)func()
    -> inner(
    (Pdb) jump 3
    > <doctest test.test_pdb.test_pdb_issue_gh_94215[0]>(3)func()
    -> def inner(v): pass
    (Pdb) next
    > <doctest test.test_pdb.test_pdb_issue_gh_94215[0]>(4)func()
    -> inner(
    (Pdb) next
    > <doctest test.test_pdb.test_pdb_issue_gh_94215[0]>(5)func()
    -> 42
    (Pdb) jump 3
    > <doctest test.test_pdb.test_pdb_issue_gh_94215[0]>(3)func()
    -> def inner(v): pass
    (Pdb) next
    > <doctest test.test_pdb.test_pdb_issue_gh_94215[0]>(4)func()
    -> inner(
    (Pdb) next
    > <doctest test.test_pdb.test_pdb_issue_gh_94215[0]>(5)func()
    -> 42
    (Pdb) jump 3
    > <doctest test.test_pdb.test_pdb_issue_gh_94215[0]>(3)func()
    -> def inner(v): pass
    (Pdb) continue
    """

def test_pdb_issue_gh_101673():
    """See GH-101673

    Make sure ll won't revert local variable assignment

    >>> def test_function():
    ...    a = 1
    ...    import pdb; pdb.Pdb(nosigint=True, readrc=False).set_trace()

    >>> with PdbTestInput([  # doctest: +NORMALIZE_WHITESPACE
    ...     '!a = 2',
    ...     'll',
    ...     'p a',
    ...     'continue'
    ... ]):
    ...     test_function()
    --Return--
    > <doctest test.test_pdb.test_pdb_issue_gh_101673[0]>(3)test_function()->None
    -> import pdb; pdb.Pdb(nosigint=True, readrc=False).set_trace()
    (Pdb) !a = 2
    (Pdb) ll
      1         def test_function():
      2            a = 1
      3  ->        import pdb; pdb.Pdb(nosigint=True, readrc=False).set_trace()
    (Pdb) p a
    2
    (Pdb) continue
    """

def test_pdb_issue_gh_103225():
    """See GH-103225

    Make sure longlist uses 1-based line numbers in frames that correspond to a module

    >>> with PdbTestInput([  # doctest: +NORMALIZE_WHITESPACE
    ...     'longlist',
    ...     'continue'
    ... ]):
    ...     a = 1
    ...     import pdb; pdb.Pdb(nosigint=True, readrc=False).set_trace()
    ...     b = 2
    > <doctest test.test_pdb.test_pdb_issue_gh_103225[0]>(7)<module>()
    -> b = 2
    (Pdb) longlist
      1     with PdbTestInput([  # doctest: +NORMALIZE_WHITESPACE
      2         'longlist',
      3         'continue'
      4     ]):
      5         a = 1
      6         import pdb; pdb.Pdb(nosigint=True, readrc=False).set_trace()
      7  ->     b = 2
    (Pdb) continue
    """

def test_pdb_issue_gh_101517():
    """See GH-101517

    Make sure pdb doesn't crash when the exception is caught in a try/except* block

    >>> def test_function():
    ...     try:
    ...         raise KeyError
    ...     except* Exception as e:
    ...         import pdb; pdb.Pdb(nosigint=True, readrc=False).set_trace()

    >>> with PdbTestInput([  # doctest: +NORMALIZE_WHITESPACE
    ...     'continue'
    ... ]):
    ...    test_function()
    --Return--
    > <doctest test.test_pdb.test_pdb_issue_gh_101517[0]>(None)test_function()->None
    -> Warning: lineno is None
    (Pdb) continue
    """

def test_pdb_issue_gh_108976():
    """See GH-108976
    Make sure setting f_trace_opcodes = True won't crash pdb
    >>> def test_function():
    ...     import sys
    ...     sys._getframe().f_trace_opcodes = True
    ...     import pdb; pdb.Pdb(nosigint=True, readrc=False).set_trace()
    ...     a = 1
    >>> with PdbTestInput([  # doctest: +NORMALIZE_WHITESPACE
    ...     'continue'
    ... ]):
    ...    test_function()
    bdb.Bdb.dispatch: unknown debugging event: 'opcode'
    > <doctest test.test_pdb.test_pdb_issue_gh_108976[0]>(5)test_function()
    -> a = 1
    (Pdb) continue
    """

def test_pdb_ambiguous_statements():
    """See GH-104301

    Make sure that ambiguous statements prefixed by '!' are properly disambiguated

    >>> with PdbTestInput([
    ...     '! n = 42',  # disambiguated statement: reassign the name n
    ...     'n',         # advance the debugger into the print()
    ...     'continue'
    ... ]):
    ...     n = -1
    ...     import pdb; pdb.Pdb(nosigint=True, readrc=False).set_trace()
    ...     print(f"The value of n is {n}")
    > <doctest test.test_pdb.test_pdb_ambiguous_statements[0]>(8)<module>()
    -> print(f"The value of n is {n}")
    (Pdb) ! n = 42
    (Pdb) n
    The value of n is 42
    > <doctest test.test_pdb.test_pdb_ambiguous_statements[0]>(1)<module>()
    -> with PdbTestInput([
    (Pdb) continue
    """

<<<<<<< HEAD
def test_pdb_f_trace_lines():
    """GH-80675

    pdb should work even if f_trace_lines is set to False on some frames.

    >>> reset_Breakpoint()

    >>> def test_function():
    ...     import sys
    ...     frame = sys._getframe()
    ...     frame.f_trace_lines = False
    ...     import pdb; pdb.Pdb(nosigint=True, readrc=False).set_trace()
    ...     if frame.f_trace_lines != False:
    ...         print("f_trace_lines is not reset after continue!")

    >>> with PdbTestInput([  # doctest: +NORMALIZE_WHITESPACE
    ...     'continue'
    ... ]):
    ...    test_function()
    > <doctest test.test_pdb.test_pdb_f_trace_lines[1]>(6)test_function()
    -> if frame.f_trace_lines != False:
=======
def test_pdb_function_break():
    """Testing the line number of break on function

    >>> def foo(): pass

    >>> def bar():
    ...
    ...     pass

    >>> def boo():
    ...     # comments
    ...     global x
    ...     x = 1

    >>> def gen():
    ...     yield 42

    >>> def test_function():
    ...     import pdb; pdb.Pdb(nosigint=True, readrc=False).set_trace()
    ...     pass

    >>> with PdbTestInput([  # doctest: +ELLIPSIS +NORMALIZE_WHITESPACE
    ...     'break foo',
    ...     'break bar',
    ...     'break boo',
    ...     'break gen',
    ...     'continue'
    ... ]):
    ...     test_function()
    > <doctest test.test_pdb.test_pdb_function_break[4]>(3)test_function()
    -> pass
    (Pdb) break foo
    Breakpoint ... at <doctest test.test_pdb.test_pdb_function_break[0]>:1
    (Pdb) break bar
    Breakpoint ... at <doctest test.test_pdb.test_pdb_function_break[1]>:3
    (Pdb) break boo
    Breakpoint ... at <doctest test.test_pdb.test_pdb_function_break[2]>:4
    (Pdb) break gen
    Breakpoint ... at <doctest test.test_pdb.test_pdb_function_break[3]>:2
>>>>>>> 230e8e92
    (Pdb) continue
    """

def test_pdb_issue_gh_65052():
    """See GH-65052

    args, retval and display should not crash if the object is not displayable
    >>> class A:
    ...     def __new__(cls):
    ...         import pdb; pdb.Pdb(nosigint=True, readrc=False).set_trace()
    ...         return object.__new__(cls)
    ...     def __init__(self):
    ...         import pdb; pdb.Pdb(nosigint=True, readrc=False).set_trace()
    ...         self.a = 1
    ...     def __repr__(self):
    ...         return self.a

    >>> def test_function():
    ...     A()
    >>> with PdbTestInput([  # doctest: +ELLIPSIS +NORMALIZE_WHITESPACE
    ...     's',
    ...     'retval',
    ...     'continue',
    ...     'args',
    ...     'display self',
    ...     'display',
    ...     'continue',
    ... ]):
    ...    test_function()
    > <doctest test.test_pdb.test_pdb_issue_gh_65052[0]>(4)__new__()
    -> return object.__new__(cls)
    (Pdb) s
    --Return--
    > <doctest test.test_pdb.test_pdb_issue_gh_65052[0]>(4)__new__()-><A instance at ...>
    -> return object.__new__(cls)
    (Pdb) retval
    *** repr(retval) failed: AttributeError: 'A' object has no attribute 'a' ***
    (Pdb) continue
    > <doctest test.test_pdb.test_pdb_issue_gh_65052[0]>(7)__init__()
    -> self.a = 1
    (Pdb) args
    self = *** repr(self) failed: AttributeError: 'A' object has no attribute 'a' ***
    (Pdb) display self
    display self: *** repr(self) failed: AttributeError: 'A' object has no attribute 'a' ***
    (Pdb) display
    Currently displaying:
    self: *** repr(self) failed: AttributeError: 'A' object has no attribute 'a' ***
    (Pdb) continue
    """


@support.requires_subprocess()
class PdbTestCase(unittest.TestCase):
    def tearDown(self):
        os_helper.unlink(os_helper.TESTFN)

    @unittest.skipIf(sys.flags.safe_path,
                     'PYTHONSAFEPATH changes default sys.path')
    def _run_pdb(self, pdb_args, commands, expected_returncode=0):
        self.addCleanup(os_helper.rmtree, '__pycache__')
        cmd = [sys.executable, '-m', 'pdb'] + pdb_args
        with subprocess.Popen(
                cmd,
                stdout=subprocess.PIPE,
                stdin=subprocess.PIPE,
                stderr=subprocess.STDOUT,
                env = {**os.environ, 'PYTHONIOENCODING': 'utf-8'}
        ) as proc:
            stdout, stderr = proc.communicate(str.encode(commands))
        stdout = stdout and bytes.decode(stdout)
        stderr = stderr and bytes.decode(stderr)
        self.assertEqual(
            proc.returncode,
            expected_returncode,
            f"Unexpected return code\nstdout: {stdout}\nstderr: {stderr}"
        )
        return stdout, stderr

    def run_pdb_script(self, script, commands, expected_returncode=0):
        """Run 'script' lines with pdb and the pdb 'commands'."""
        filename = 'main.py'
        with open(filename, 'w') as f:
            f.write(textwrap.dedent(script))
        self.addCleanup(os_helper.unlink, filename)
        return self._run_pdb([filename], commands, expected_returncode)

    def run_pdb_module(self, script, commands):
        """Runs the script code as part of a module"""
        self.module_name = 't_main'
        os_helper.rmtree(self.module_name)
        main_file = self.module_name + '/__main__.py'
        init_file = self.module_name + '/__init__.py'
        os.mkdir(self.module_name)
        with open(init_file, 'w') as f:
            pass
        with open(main_file, 'w') as f:
            f.write(textwrap.dedent(script))
        self.addCleanup(os_helper.rmtree, self.module_name)
        return self._run_pdb(['-m', self.module_name], commands)

    def _assert_find_function(self, file_content, func_name, expected):
        with open(os_helper.TESTFN, 'wb') as f:
            f.write(file_content)

        expected = None if not expected else (
            expected[0], os_helper.TESTFN, expected[1])
        self.assertEqual(
            expected, pdb.find_function(func_name, os_helper.TESTFN))

    def test_find_function_empty_file(self):
        self._assert_find_function(b'', 'foo', None)

    def test_find_function_found(self):
        self._assert_find_function(
            """\
def foo():
    pass

def bœr():
    pass

def quux():
    pass
""".encode(),
            'bœr',
            ('bœr', 4),
        )

    def test_find_function_found_with_encoding_cookie(self):
        self._assert_find_function(
            """\
# coding: iso-8859-15
def foo():
    pass

def bœr():
    pass

def quux():
    pass
""".encode('iso-8859-15'),
            'bœr',
            ('bœr', 5),
        )

    def test_find_function_found_with_bom(self):
        self._assert_find_function(
            codecs.BOM_UTF8 + """\
def bœr():
    pass
""".encode(),
            'bœr',
            ('bœr', 1),
        )

    def test_issue7964(self):
        # open the file as binary so we can force \r\n newline
        with open(os_helper.TESTFN, 'wb') as f:
            f.write(b'print("testing my pdb")\r\n')
        cmd = [sys.executable, '-m', 'pdb', os_helper.TESTFN]
        proc = subprocess.Popen(cmd,
            stdout=subprocess.PIPE,
            stdin=subprocess.PIPE,
            stderr=subprocess.STDOUT,
            )
        self.addCleanup(proc.stdout.close)
        stdout, stderr = proc.communicate(b'quit\n')
        self.assertNotIn(b'SyntaxError', stdout,
                         "Got a syntax error running test script under PDB")

    def test_issue46434(self):
        # Temporarily patch in an extra help command which doesn't have a
        # docstring to emulate what happens in an embeddable distribution
        script = """
            def do_testcmdwithnodocs(self, arg):
                pass

            import pdb
            pdb.Pdb.do_testcmdwithnodocs = do_testcmdwithnodocs
        """
        commands = """
            continue
            help testcmdwithnodocs
        """
        stdout, stderr = self.run_pdb_script(script, commands)
        output = (stdout or '') + (stderr or '')
        self.assertNotIn('AttributeError', output,
                         'Calling help on a command with no docs should be handled gracefully')
        self.assertIn("*** No help for 'testcmdwithnodocs'; __doc__ string missing", output,
                      'Calling help on a command with no docs should print an error')

    def test_issue13183(self):
        script = """
            from bar import bar

            def foo():
                bar()

            def nope():
                pass

            def foobar():
                foo()
                nope()

            foobar()
        """
        commands = """
            from bar import bar
            break bar
            continue
            step
            step
            quit
        """
        bar = """
            def bar():
                pass
        """
        with open('bar.py', 'w') as f:
            f.write(textwrap.dedent(bar))
        self.addCleanup(os_helper.unlink, 'bar.py')
        stdout, stderr = self.run_pdb_script(script, commands)
        self.assertTrue(
            any('main.py(5)foo()->None' in l for l in stdout.splitlines()),
            'Fail to step into the caller after a return')

    def test_issue13120(self):
        # Invoking "continue" on a non-main thread triggered an exception
        # inside signal.signal.

        with open(os_helper.TESTFN, 'wb') as f:
            f.write(textwrap.dedent("""
                import threading
                import pdb

                def start_pdb():
                    pdb.Pdb(readrc=False).set_trace()
                    x = 1
                    y = 1

                t = threading.Thread(target=start_pdb)
                t.start()""").encode('ascii'))
        cmd = [sys.executable, '-u', os_helper.TESTFN]
        proc = subprocess.Popen(cmd,
            stdout=subprocess.PIPE,
            stdin=subprocess.PIPE,
            stderr=subprocess.STDOUT,
            env={**os.environ, 'PYTHONIOENCODING': 'utf-8'}
            )
        self.addCleanup(proc.stdout.close)
        stdout, stderr = proc.communicate(b'cont\n')
        self.assertNotIn(b'Error', stdout,
                         "Got an error running test script under PDB")

    def test_issue36250(self):

        with open(os_helper.TESTFN, 'wb') as f:
            f.write(textwrap.dedent("""
                import threading
                import pdb

                evt = threading.Event()

                def start_pdb():
                    evt.wait()
                    pdb.Pdb(readrc=False).set_trace()

                t = threading.Thread(target=start_pdb)
                t.start()
                pdb.Pdb(readrc=False).set_trace()
                evt.set()
                t.join()""").encode('ascii'))
        cmd = [sys.executable, '-u', os_helper.TESTFN]
        proc = subprocess.Popen(cmd,
            stdout=subprocess.PIPE,
            stdin=subprocess.PIPE,
            stderr=subprocess.STDOUT,
            env = {**os.environ, 'PYTHONIOENCODING': 'utf-8'}
            )
        self.addCleanup(proc.stdout.close)
        stdout, stderr = proc.communicate(b'cont\ncont\n')
        self.assertNotIn(b'Error', stdout,
                         "Got an error running test script under PDB")

    def test_issue16180(self):
        # A syntax error in the debuggee.
        script = "def f: pass\n"
        commands = ''
        expected = "SyntaxError:"
        stdout, stderr = self.run_pdb_script(
            script, commands
        )
        self.assertIn(expected, stdout,
            '\n\nExpected:\n{}\nGot:\n{}\n'
            'Fail to handle a syntax error in the debuggee.'
            .format(expected, stdout))

    def test_issue84583(self):
        # A syntax error from ast.literal_eval should not make pdb exit.
        script = "import ast; ast.literal_eval('')\n"
        commands = """
            continue
            where
            quit
        """
        stdout, stderr = self.run_pdb_script(script, commands)
        # The code should appear 3 times in the stdout:
        # 1. when pdb starts
        # 2. when the exception is raised, in trackback
        # 3. in where command
        self.assertEqual(stdout.count("ast.literal_eval('')"), 3)

    def test_issue26053(self):
        # run command of pdb prompt echoes the correct args
        script = "print('hello')"
        commands = """
            continue
            run a b c
            run d e f
            quit
        """
        stdout, stderr = self.run_pdb_script(script, commands)
        res = '\n'.join([x.strip() for x in stdout.splitlines()])
        self.assertRegex(res, "Restarting .* with arguments:\na b c")
        self.assertRegex(res, "Restarting .* with arguments:\nd e f")

    def test_readrc_kwarg(self):
        script = textwrap.dedent("""
            import pdb; pdb.Pdb(readrc=False).set_trace()

            print('hello')
        """)

        save_home = os.environ.pop('HOME', None)
        try:
            with os_helper.temp_cwd():
                with open('.pdbrc', 'w') as f:
                    f.write("invalid\n")

                with open('main.py', 'w') as f:
                    f.write(script)

                cmd = [sys.executable, 'main.py']
                proc = subprocess.Popen(
                    cmd,
                    stdout=subprocess.PIPE,
                    stdin=subprocess.PIPE,
                    stderr=subprocess.PIPE,
                )
                with proc:
                    stdout, stderr = proc.communicate(b'q\n')
                    self.assertNotIn(b"NameError: name 'invalid' is not defined",
                                  stdout)

        finally:
            if save_home is not None:
                os.environ['HOME'] = save_home

    def test_readrc_homedir(self):
        save_home = os.environ.pop("HOME", None)
        with os_helper.temp_dir() as temp_dir, patch("os.path.expanduser"):
            rc_path = os.path.join(temp_dir, ".pdbrc")
            os.path.expanduser.return_value = rc_path
            try:
                with open(rc_path, "w") as f:
                    f.write("invalid")
                self.assertEqual(pdb.Pdb().rcLines[0], "invalid")
            finally:
                if save_home is not None:
                    os.environ["HOME"] = save_home

    def test_read_pdbrc_with_ascii_encoding(self):
        script = textwrap.dedent("""
            import pdb; pdb.Pdb().set_trace()
            print('hello')
        """)
        save_home = os.environ.pop('HOME', None)
        try:
            with os_helper.temp_cwd():
                with open('.pdbrc', 'w', encoding='utf-8') as f:
                    f.write("Fran\u00E7ais")

                with open('main.py', 'w', encoding='utf-8') as f:
                    f.write(script)

                cmd = [sys.executable, 'main.py']
                env = {'PYTHONIOENCODING': 'ascii'}
                if sys.platform == 'win32':
                    env['PYTHONLEGACYWINDOWSSTDIO'] = 'non-empty-string'
                proc = subprocess.Popen(
                    cmd,
                    stdout=subprocess.PIPE,
                    stdin=subprocess.PIPE,
                    stderr=subprocess.PIPE,
                    env={**os.environ, **env}
                )
                with proc:
                    stdout, stderr = proc.communicate(b'c\n')
                    self.assertIn(b"UnicodeEncodeError: \'ascii\' codec can\'t encode character "
                                  b"\'\\xe7\' in position 21: ordinal not in range(128)", stderr)

        finally:
            if save_home is not None:
                os.environ['HOME'] = save_home

    def test_header(self):
        stdout = StringIO()
        header = 'Nobody expects... blah, blah, blah'
        with ExitStack() as resources:
            resources.enter_context(patch('sys.stdout', stdout))
            resources.enter_context(patch.object(pdb.Pdb, 'set_trace'))
            pdb.set_trace(header=header)
        self.assertEqual(stdout.getvalue(), header + '\n')

    def test_run_module(self):
        script = """print("SUCCESS")"""
        commands = """
            continue
            quit
        """
        stdout, stderr = self.run_pdb_module(script, commands)
        self.assertTrue(any("SUCCESS" in l for l in stdout.splitlines()), stdout)

    def test_module_is_run_as_main(self):
        script = """
            if __name__ == '__main__':
                print("SUCCESS")
        """
        commands = """
            continue
            quit
        """
        stdout, stderr = self.run_pdb_module(script, commands)
        self.assertTrue(any("SUCCESS" in l for l in stdout.splitlines()), stdout)

    def test_breakpoint(self):
        script = """
            if __name__ == '__main__':
                pass
                print("SUCCESS")
                pass
        """
        commands = """
            b 3
            quit
        """
        stdout, stderr = self.run_pdb_module(script, commands)
        self.assertTrue(any("Breakpoint 1 at" in l for l in stdout.splitlines()), stdout)
        self.assertTrue(all("SUCCESS" not in l for l in stdout.splitlines()), stdout)

    def test_run_pdb_with_pdb(self):
        commands = """
            c
            quit
        """
        stdout, stderr = self._run_pdb(["-m", "pdb"], commands)
        self.assertIn(
            pdb._usage,
            stdout.replace('\r', '')  # remove \r for windows
        )

    def test_module_without_a_main(self):
        module_name = 't_main'
        os_helper.rmtree(module_name)
        init_file = module_name + '/__init__.py'
        os.mkdir(module_name)
        with open(init_file, 'w'):
            pass
        self.addCleanup(os_helper.rmtree, module_name)
        stdout, stderr = self._run_pdb(
            ['-m', module_name], "", expected_returncode=1
        )
        self.assertIn("ImportError: No module named t_main.__main__;", stdout)

    def test_package_without_a_main(self):
        pkg_name = 't_pkg'
        module_name = 't_main'
        os_helper.rmtree(pkg_name)
        modpath = pkg_name + '/' + module_name
        os.makedirs(modpath)
        with open(modpath + '/__init__.py', 'w'):
            pass
        self.addCleanup(os_helper.rmtree, pkg_name)
        stdout, stderr = self._run_pdb(
            ['-m', modpath.replace('/', '.')], "", expected_returncode=1
        )
        self.assertIn(
            "'t_pkg.t_main' is a package and cannot be directly executed",
            stdout)

    def test_nonexistent_module(self):
        assert not os.path.exists(os_helper.TESTFN)
        stdout, stderr = self._run_pdb(["-m", os_helper.TESTFN], "", expected_returncode=1)
        self.assertIn(f"ImportError: No module named {os_helper.TESTFN}", stdout)

    def test_dir_as_script(self):
        with os_helper.temp_dir() as temp_dir:
            stdout, stderr = self._run_pdb([temp_dir], "", expected_returncode=1)
            self.assertIn(f"Error: {temp_dir} is a directory", stdout)

    def test_invalid_cmd_line_options(self):
        stdout, stderr = self._run_pdb(["-c"], "", expected_returncode=2)
        self.assertIn(f"pdb: error: argument -c/--command: expected one argument", stdout.split('\n')[1])
        stdout, stderr = self._run_pdb(["--spam", "-m", "pdb"], "", expected_returncode=2)
        self.assertIn(f"pdb: error: unrecognized arguments: --spam", stdout.split('\n')[1])

    def test_blocks_at_first_code_line(self):
        script = """
                #This is a comment, on line 2

                print("SUCCESS")
        """
        commands = """
            quit
        """
        stdout, stderr = self.run_pdb_module(script, commands)
        self.assertTrue(any("__main__.py(4)<module>()"
                            in l for l in stdout.splitlines()), stdout)

    def test_relative_imports(self):
        self.module_name = 't_main'
        os_helper.rmtree(self.module_name)
        main_file = self.module_name + '/__main__.py'
        init_file = self.module_name + '/__init__.py'
        module_file = self.module_name + '/module.py'
        self.addCleanup(os_helper.rmtree, self.module_name)
        os.mkdir(self.module_name)
        with open(init_file, 'w') as f:
            f.write(textwrap.dedent("""
                top_var = "VAR from top"
            """))
        with open(main_file, 'w') as f:
            f.write(textwrap.dedent("""
                from . import top_var
                from .module import var
                from . import module
                pass # We'll stop here and print the vars
            """))
        with open(module_file, 'w') as f:
            f.write(textwrap.dedent("""
                var = "VAR from module"
                var2 = "second var"
            """))
        commands = """
            b 5
            c
            p top_var
            p var
            p module.var2
            quit
        """
        stdout, _ = self._run_pdb(['-m', self.module_name], commands)
        self.assertTrue(any("VAR from module" in l for l in stdout.splitlines()), stdout)
        self.assertTrue(any("VAR from top" in l for l in stdout.splitlines()))
        self.assertTrue(any("second var" in l for l in stdout.splitlines()))

    def test_relative_imports_on_plain_module(self):
        # Validates running a plain module. See bpo32691
        self.module_name = 't_main'
        os_helper.rmtree(self.module_name)
        main_file = self.module_name + '/runme.py'
        init_file = self.module_name + '/__init__.py'
        module_file = self.module_name + '/module.py'
        self.addCleanup(os_helper.rmtree, self.module_name)
        os.mkdir(self.module_name)
        with open(init_file, 'w') as f:
            f.write(textwrap.dedent("""
                top_var = "VAR from top"
            """))
        with open(main_file, 'w') as f:
            f.write(textwrap.dedent("""
                from . import module
                pass # We'll stop here and print the vars
            """))
        with open(module_file, 'w') as f:
            f.write(textwrap.dedent("""
                var = "VAR from module"
            """))
        commands = """
            b 3
            c
            p module.var
            quit
        """
        stdout, _ = self._run_pdb(['-m', self.module_name + '.runme'], commands)
        self.assertTrue(any("VAR from module" in l for l in stdout.splitlines()), stdout)

    def test_errors_in_command(self):
        commands = "\n".join([
            'print(]',
            'debug print(',
            'debug doesnotexist',
            'c',
        ])
        stdout, _ = self.run_pdb_script('pass', commands + '\n')

        self.assertEqual(stdout.splitlines()[1:], [
            '-> pass',
            "(Pdb) *** SyntaxError: closing parenthesis ']' does not match opening "
            "parenthesis '('",

            '(Pdb) ENTERING RECURSIVE DEBUGGER',
            '*** SyntaxError: \'(\' was never closed',
            'LEAVING RECURSIVE DEBUGGER',

            '(Pdb) ENTERING RECURSIVE DEBUGGER',
            '> <string>(1)<module>()',
            "((Pdb)) *** NameError: name 'doesnotexist' is not defined",
            'LEAVING RECURSIVE DEBUGGER',
            '(Pdb) ',
        ])

    def test_issue34266(self):
        '''do_run handles exceptions from parsing its arg'''
        def check(bad_arg, msg):
            commands = "\n".join([
                f'run {bad_arg}',
                'q',
            ])
            stdout, _ = self.run_pdb_script('pass', commands + '\n')
            self.assertEqual(stdout.splitlines()[1:], [
                '-> pass',
                f'(Pdb) *** Cannot run {bad_arg}: {msg}',
                '(Pdb) ',
            ])
        check('\\', 'No escaped character')
        check('"', 'No closing quotation')

    def test_issue42384(self):
        '''When running `python foo.py` sys.path[0] is an absolute path. `python -m pdb foo.py` should behave the same'''
        script = textwrap.dedent("""
            import sys
            print('sys.path[0] is', sys.path[0])
        """)
        commands = 'c\nq'

        with os_helper.temp_cwd() as cwd:
            expected = f'(Pdb) sys.path[0] is {os.path.realpath(cwd)}'

            stdout, stderr = self.run_pdb_script(script, commands)

            self.assertEqual(stdout.split('\n')[2].rstrip('\r'), expected)

    @os_helper.skip_unless_symlink
    def test_issue42384_symlink(self):
        '''When running `python foo.py` sys.path[0] resolves symlinks. `python -m pdb foo.py` should behave the same'''
        script = textwrap.dedent("""
            import sys
            print('sys.path[0] is', sys.path[0])
        """)
        commands = 'c\nq'

        with os_helper.temp_cwd() as cwd:
            cwd = os.path.realpath(cwd)
            dir_one = os.path.join(cwd, 'dir_one')
            dir_two = os.path.join(cwd, 'dir_two')
            expected = f'(Pdb) sys.path[0] is {dir_one}'

            os.mkdir(dir_one)
            with open(os.path.join(dir_one, 'foo.py'), 'w') as f:
                f.write(script)
            os.mkdir(dir_two)
            os.symlink(os.path.join(dir_one, 'foo.py'), os.path.join(dir_two, 'foo.py'))

            stdout, stderr = self._run_pdb([os.path.join('dir_two', 'foo.py')], commands)

            self.assertEqual(stdout.split('\n')[2].rstrip('\r'), expected)

    def test_issue42383(self):
        with os_helper.temp_cwd() as cwd:
            with open('foo.py', 'w') as f:
                s = textwrap.dedent("""
                    print('The correct file was executed')

                    import os
                    os.chdir("subdir")
                """)
                f.write(s)

            subdir = os.path.join(cwd, 'subdir')
            os.mkdir(subdir)
            os.mkdir(os.path.join(subdir, 'subdir'))
            wrong_file = os.path.join(subdir, 'foo.py')

            with open(wrong_file, 'w') as f:
                f.write('print("The wrong file was executed")')

            stdout, stderr = self._run_pdb(['foo.py'], 'c\nc\nq')
            expected = '(Pdb) The correct file was executed'
            self.assertEqual(stdout.split('\n')[6].rstrip('\r'), expected)

    def test_gh_94215_crash(self):
        script = """\
            def func():
                def inner(v): pass
                inner(
                    42
                )
            func()
        """
        commands = textwrap.dedent("""
            break func
            continue
            next
            next
            jump 2
        """)
        stdout, stderr = self.run_pdb_script(script, commands)
        self.assertFalse(stderr)

    def test_gh_93696_frozen_list(self):
        frozen_src = """
        def func():
            x = "Sentinel string for gh-93696"
            print(x)
        """
        host_program = """
        import os
        import sys

        def _create_fake_frozen_module():
            with open('gh93696.py') as f:
                src = f.read()

            # this function has a co_filename as if it were in a frozen module
            dummy_mod = compile(src, "<frozen gh93696>", "exec")
            func_code = dummy_mod.co_consts[0]

            mod = type(sys)("gh93696")
            mod.func = type(lambda: None)(func_code, mod.__dict__)
            mod.__file__ = 'gh93696.py'

            return mod

        mod = _create_fake_frozen_module()
        mod.func()
        """
        commands = """
            break 20
            continue
            step
            list
            quit
        """
        with open('gh93696.py', 'w') as f:
            f.write(textwrap.dedent(frozen_src))

        with open('gh93696_host.py', 'w') as f:
            f.write(textwrap.dedent(host_program))

        self.addCleanup(os_helper.unlink, 'gh93696.py')
        self.addCleanup(os_helper.unlink, 'gh93696_host.py')
        stdout, stderr = self._run_pdb(["gh93696_host.py"], commands)
        # verify that pdb found the source of the "frozen" function
        self.assertIn('x = "Sentinel string for gh-93696"', stdout, "Sentinel statement not found")

    def test_non_utf8_encoding(self):
        script_dir = os.path.join(os.path.dirname(__file__), 'encoded_modules')
        for filename in os.listdir(script_dir):
            if filename.endswith(".py"):
                self._run_pdb([os.path.join(script_dir, filename)], 'q')

class ChecklineTests(unittest.TestCase):
    def setUp(self):
        linecache.clearcache()  # Pdb.checkline() uses linecache.getline()

    def tearDown(self):
        os_helper.unlink(os_helper.TESTFN)

    def test_checkline_before_debugging(self):
        with open(os_helper.TESTFN, "w") as f:
            f.write("print(123)")
        db = pdb.Pdb()
        self.assertEqual(db.checkline(os_helper.TESTFN, 1), 1)

    def test_checkline_after_reset(self):
        with open(os_helper.TESTFN, "w") as f:
            f.write("print(123)")
        db = pdb.Pdb()
        db.reset()
        self.assertEqual(db.checkline(os_helper.TESTFN, 1), 1)

    def test_checkline_is_not_executable(self):
        # Test for comments, docstrings and empty lines
        s = textwrap.dedent("""
            # Comment
            \"\"\" docstring \"\"\"
            ''' docstring '''

        """)
        with open(os_helper.TESTFN, "w") as f:
            f.write(s)
        num_lines = len(s.splitlines()) + 2  # Test for EOF
        with redirect_stdout(StringIO()):
            db = pdb.Pdb()
            for lineno in range(num_lines):
                self.assertFalse(db.checkline(os_helper.TESTFN, lineno))


def load_tests(loader, tests, pattern):
    from test import test_pdb
    tests.addTest(doctest.DocTestSuite(test_pdb))
    return tests


if __name__ == '__main__':
    unittest.main()<|MERGE_RESOLUTION|>--- conflicted
+++ resolved
@@ -2350,7 +2350,6 @@
     (Pdb) continue
     """
 
-<<<<<<< HEAD
 def test_pdb_f_trace_lines():
     """GH-80675
 
@@ -2372,7 +2371,9 @@
     ...    test_function()
     > <doctest test.test_pdb.test_pdb_f_trace_lines[1]>(6)test_function()
     -> if frame.f_trace_lines != False:
-=======
+    (Pdb) continue
+    """
+
 def test_pdb_function_break():
     """Testing the line number of break on function
 
@@ -2412,7 +2413,6 @@
     Breakpoint ... at <doctest test.test_pdb.test_pdb_function_break[2]>:4
     (Pdb) break gen
     Breakpoint ... at <doctest test.test_pdb.test_pdb_function_break[3]>:2
->>>>>>> 230e8e92
     (Pdb) continue
     """
 
