--- conflicted
+++ resolved
@@ -1839,36 +1839,6 @@
         else:
             _check(p.glob("*/"), ["dirA", "dirB", "dirC", "dirE", "linkB"])
 
-<<<<<<< HEAD
-    @os_helper.skip_unless_symlink
-    def test_glob_follow_symlinks_common(self):
-        def _check(path, glob, expected):
-            actual = {path for path in path.glob(glob, follow_symlinks=True)
-                      if "linkD" not in path.parent.parts}  # exclude symlink loop.
-            self.assertEqual(actual, { P(BASE, q) for q in expected })
-        P = self.cls
-        p = P(BASE)
-        _check(p, "fileB", [])
-        _check(p, "dir*/file*", ["dirB/fileB", "dirC/fileC"])
-        _check(p, "*A", ["dirA", "fileA", "linkA"])
-        _check(p, "*B/*", ["dirB/fileB", "dirB/linkD", "linkB/fileB", "linkB/linkD"])
-        _check(p, "*/fileB", ["dirB/fileB", "linkB/fileB"])
-        _check(p, "*/", ["dirA", "dirB", "dirC", "dirE", "linkB"])
-
-    @os_helper.skip_unless_symlink
-    def test_glob_no_follow_symlinks_common(self):
-        def _check(path, glob, expected):
-            actual = {path for path in path.glob(glob, follow_symlinks=False)}
-            self.assertEqual(actual, { P(BASE, q) for q in expected })
-        P = self.cls
-        p = P(BASE)
-        _check(p, "fileB", [])
-        _check(p, "dir*/file*", ["dirB/fileB", "dirC/fileC"])
-        _check(p, "*A", ["dirA", "fileA", "linkA"])
-        _check(p, "*B/*", ["dirB/fileB", "dirB/linkD"])
-        _check(p, "*/fileB", ["dirB/fileB"])
-        _check(p, "*/", ["dirA", "dirB", "dirC", "dirE"])
-=======
     def test_glob_case_sensitive(self):
         P = self.cls
         def _check(path, pattern, case_sensitive, expected):
@@ -1880,7 +1850,35 @@
         _check(path, "DIRB/FILE*", False, ["dirB/fileB"])
         _check(path, "dirb/file*", True, [])
         _check(path, "dirb/file*", False, ["dirB/fileB"])
->>>>>>> a33ce66d
+
+    @os_helper.skip_unless_symlink
+    def test_glob_follow_symlinks_common(self):
+        def _check(path, glob, expected):
+            actual = {path for path in path.glob(glob, follow_symlinks=True)
+                      if "linkD" not in path.parent.parts}  # exclude symlink loop.
+            self.assertEqual(actual, { P(BASE, q) for q in expected })
+        P = self.cls
+        p = P(BASE)
+        _check(p, "fileB", [])
+        _check(p, "dir*/file*", ["dirB/fileB", "dirC/fileC"])
+        _check(p, "*A", ["dirA", "fileA", "linkA"])
+        _check(p, "*B/*", ["dirB/fileB", "dirB/linkD", "linkB/fileB", "linkB/linkD"])
+        _check(p, "*/fileB", ["dirB/fileB", "linkB/fileB"])
+        _check(p, "*/", ["dirA", "dirB", "dirC", "dirE", "linkB"])
+
+    @os_helper.skip_unless_symlink
+    def test_glob_no_follow_symlinks_common(self):
+        def _check(path, glob, expected):
+            actual = {path for path in path.glob(glob, follow_symlinks=False)}
+            self.assertEqual(actual, { P(BASE, q) for q in expected })
+        P = self.cls
+        p = P(BASE)
+        _check(p, "fileB", [])
+        _check(p, "dir*/file*", ["dirB/fileB", "dirC/fileC"])
+        _check(p, "*A", ["dirA", "fileA", "linkA"])
+        _check(p, "*B/*", ["dirB/fileB", "dirB/linkD"])
+        _check(p, "*/fileB", ["dirB/fileB"])
+        _check(p, "*/", ["dirA", "dirB", "dirC", "dirE"])
 
     def test_rglob_common(self):
         def _check(glob, expected):
