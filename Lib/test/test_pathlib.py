import contextlib
import collections.abc
import io
import os
import sys
import errno
import pathlib
import pickle
import socket
import stat
import tempfile
import unittest
from unittest import mock

from test.support import import_helper
from test.support import set_recursion_limit
from test.support import is_emscripten, is_wasi
from test.support import os_helper
from test.support.os_helper import TESTFN, FakePath

try:
    import grp, pwd
except ImportError:
    grp = pwd = None


<<<<<<< HEAD
class _BaseFlavourTest(object):

    def _check_parse_parts(self, arg, expected):
        def f(parts):
            path = self.cls(*parts)._raw_path
            return self.cls._parse_path(path)
        sep = self.flavour.sep
        altsep = self.flavour.altsep
        actual = f([x.replace('/', sep) for x in arg])
        self.assertEqual(actual, expected)
        if altsep:
            actual = f([x.replace('/', altsep) for x in arg])
            self.assertEqual(actual, expected)

    def test_parse_parts_common(self):
        check = self._check_parse_parts
        sep = self.flavour.sep
        # Unanchored parts.
        check([],                   ('', '', []))
        check(['a'],                ('', '', ['a']))
        check(['a/'],               ('', '', ['a']))
        check(['a', 'b'],           ('', '', ['a', 'b']))
        # Expansion.
        check(['a/b'],              ('', '', ['a', 'b']))
        check(['a/b/'],             ('', '', ['a', 'b']))
        check(['a', 'b/c', 'd'],    ('', '', ['a', 'b', 'c', 'd']))
        # Collapsing and stripping excess slashes.
        check(['a', 'b//c', 'd'],   ('', '', ['a', 'b', 'c', 'd']))
        check(['a', 'b/c/', 'd'],   ('', '', ['a', 'b', 'c', 'd']))
        # Eliminating standalone dots.
        check(['.'],                ('', '', []))
        check(['.', '.', 'b'],      ('', '', ['b']))
        check(['a', '.', 'b'],      ('', '', ['a', 'b']))
        check(['a', '.', '.'],      ('', '', ['a']))
        # The first part is anchored.
        check(['/a/b'],             ('', sep, [sep, 'a', 'b']))
        check(['/a', 'b'],          ('', sep, [sep, 'a', 'b']))
        check(['/a/', 'b'],         ('', sep, [sep, 'a', 'b']))
        # Ignoring parts before an anchored part.
        check(['a', '/b', 'c'],     ('', sep, [sep, 'b', 'c']))
        check(['a', '/b', '/c'],    ('', sep, [sep, 'c']))


class PosixFlavourTest(_BaseFlavourTest, unittest.TestCase):
    cls = pathlib.PurePosixPath
    flavour = pathlib.PurePosixPath._flavour

    def test_parse_parts(self):
        check = self._check_parse_parts
        # Collapsing of excess leading slashes, except for the double-slash
        # special case.
        check(['//a', 'b'],             ('', '//', ['//', 'a', 'b']))
        check(['///a', 'b'],            ('', '/', ['/', 'a', 'b']))
        check(['////a', 'b'],           ('', '/', ['/', 'a', 'b']))
        # Paths which look like NT paths aren't treated specially.
        check(['c:a'],                  ('', '', ['c:a']))
        check(['c:\\a'],                ('', '', ['c:\\a']))
        check(['\\a'],                  ('', '', ['\\a']))


class NTFlavourTest(_BaseFlavourTest, unittest.TestCase):
    cls = pathlib.PureWindowsPath
    flavour = pathlib.PureWindowsPath._flavour

    def test_parse_parts(self):
        check = self._check_parse_parts
        # First part is anchored.
        check(['c:'],                   ('c:', '', ['c:']))
        check(['c:/'],                  ('c:', '\\', ['c:\\']))
        check(['/'],                    ('', '\\', ['\\']))
        check(['c:a'],                  ('c:', '', ['c:', 'a']))
        check(['c:/a'],                 ('c:', '\\', ['c:\\', 'a']))
        check(['/a'],                   ('', '\\', ['\\', 'a']))
        # UNC paths.
        check(['//'],                   ('\\\\', '', ['\\\\']))
        check(['//a'],                  ('\\\\a', '', ['\\\\a']))
        check(['//a/'],                 ('\\\\a\\', '', ['\\\\a\\']))
        check(['//a/b'],                ('\\\\a\\b', '\\', ['\\\\a\\b\\']))
        check(['//a/b/'],               ('\\\\a\\b', '\\', ['\\\\a\\b\\']))
        check(['//a/b/c'],              ('\\\\a\\b', '\\', ['\\\\a\\b\\', 'c']))
        # Second part is anchored, so that the first part is ignored.
        check(['a', 'Z:b', 'c'],        ('Z:', '', ['Z:', 'b', 'c']))
        check(['a', 'Z:/b', 'c'],       ('Z:', '\\', ['Z:\\', 'b', 'c']))
        # UNC paths.
        check(['a', '//b/c', 'd'],      ('\\\\b\\c', '\\', ['\\\\b\\c\\', 'd']))
        # Collapsing and stripping excess slashes.
        check(['a', 'Z://b//c/', 'd/'], ('Z:', '\\', ['Z:\\', 'b', 'c', 'd']))
        # UNC paths.
        check(['a', '//b/c//', 'd'],    ('\\\\b\\c', '\\', ['\\\\b\\c\\', 'd']))
        # Extended paths.
        check(['//./c:'],               ('\\\\.\\c:', '', ['\\\\.\\c:']))
        check(['//?/c:/'],              ('\\\\?\\c:', '\\', ['\\\\?\\c:\\']))
        check(['//?/c:/a'],             ('\\\\?\\c:', '\\', ['\\\\?\\c:\\', 'a']))
        check(['//?/c:/a', '/b'],       ('\\\\?\\c:', '\\', ['\\\\?\\c:\\', 'b']))
        # Extended UNC paths (format is "\\?\UNC\server\share").
        check(['//?'],                  ('\\\\?', '', ['\\\\?']))
        check(['//?/'],                 ('\\\\?\\', '', ['\\\\?\\']))
        check(['//?/UNC'],              ('\\\\?\\UNC', '', ['\\\\?\\UNC']))
        check(['//?/UNC/'],             ('\\\\?\\UNC\\', '', ['\\\\?\\UNC\\']))
        check(['//?/UNC/b'],            ('\\\\?\\UNC\\b', '', ['\\\\?\\UNC\\b']))
        check(['//?/UNC/b/'],           ('\\\\?\\UNC\\b\\', '', ['\\\\?\\UNC\\b\\']))
        check(['//?/UNC/b/c'],          ('\\\\?\\UNC\\b\\c', '\\', ['\\\\?\\UNC\\b\\c\\']))
        check(['//?/UNC/b/c/'],         ('\\\\?\\UNC\\b\\c', '\\', ['\\\\?\\UNC\\b\\c\\']))
        check(['//?/UNC/b/c/d'],        ('\\\\?\\UNC\\b\\c', '\\', ['\\\\?\\UNC\\b\\c\\', 'd']))
        # UNC device paths
        check(['//./BootPartition/'],   ('\\\\.\\BootPartition', '\\', ['\\\\.\\BootPartition\\']))
        check(['//?/BootPartition/'],   ('\\\\?\\BootPartition', '\\', ['\\\\?\\BootPartition\\']))
        check(['//./PhysicalDrive0'],   ('\\\\.\\PhysicalDrive0', '', ['\\\\.\\PhysicalDrive0']))
        check(['//?/Volume{}/'],        ('\\\\?\\Volume{}', '\\', ['\\\\?\\Volume{}\\']))
        check(['//./nul'],              ('\\\\.\\nul', '', ['\\\\.\\nul']))
        # Second part has a root but not drive.
        check(['a', '/b', 'c'],         ('', '\\', ['\\', 'b', 'c']))
        check(['Z:/a', '/b', 'c'],      ('Z:', '\\', ['Z:\\', 'b', 'c']))
        check(['//?/Z:/a', '/b', 'c'],  ('\\\\?\\Z:', '\\', ['\\\\?\\Z:\\', 'b', 'c']))
        # Joining with the same drive => the first path is appended to if
        # the second path is relative.
        check(['c:/a/b', 'c:x/y'], ('c:', '\\', ['c:\\', 'a', 'b', 'x', 'y']))
        check(['c:/a/b', 'c:/x/y'], ('c:', '\\', ['c:\\', 'x', 'y']))
        # Paths to files with NTFS alternate data streams
        check(['./c:s'],                ('', '', ['c:s']))
        check(['cc:s'],                 ('', '', ['cc:s']))
        check(['C:c:s'],                ('C:', '', ['C:', 'c:s']))
        check(['C:/c:s'],               ('C:', '\\', ['C:\\', 'c:s']))
        check(['D:a', './c:b'],         ('D:', '', ['D:', 'a', 'c:b']))
        check(['D:/a', './c:b'],        ('D:', '\\', ['D:\\', 'a', 'c:b']))


=======
>>>>>>> 2c673d5e
#
# Tests for the pure classes.
#

class _BasePurePathSubclass(object):
    init_called = False

    def __init__(self, *args):
        super().__init__(*args)
        self.init_called = True


class _BasePurePathTest(object):

    # Keys are canonical paths, values are list of tuples of arguments
    # supposed to produce equal paths.
    equivalences = {
        'a/b': [
            ('a', 'b'), ('a/', 'b'), ('a', 'b/'), ('a/', 'b/'),
            ('a/b/',), ('a//b',), ('a//b//',),
            # Empty components get removed.
            ('', 'a', 'b'), ('a', '', 'b'), ('a', 'b', ''),
            ],
        '/b/c/d': [
            ('a', '/b/c', 'd'), ('/a', '/b/c', 'd'),
            # Empty components get removed.
            ('/', 'b', '', 'c/d'), ('/', '', 'b/c/d'), ('', '/b/c/d'),
            ],
    }

    def setUp(self):
        p = self.cls('a')
        self.flavour = p._flavour
        self.sep = self.flavour.sep
        self.altsep = self.flavour.altsep

    def test_constructor_common(self):
        P = self.cls
        p = P('a')
        self.assertIsInstance(p, P)
        P('a', 'b', 'c')
        P('/a', 'b', 'c')
        P('a/b/c')
        P('/a/b/c')
        P(FakePath("a/b/c"))
        self.assertEqual(P(P('a')), P('a'))
        self.assertEqual(P(P('a'), 'b'), P('a/b'))
        self.assertEqual(P(P('a'), P('b')), P('a/b'))
        self.assertEqual(P(P('a'), P('b'), P('c')), P(FakePath("a/b/c")))
        self.assertEqual(P(P('./a:b')), P('./a:b'))

    def test_bytes(self):
        P = self.cls
        message = (r"argument should be a str or an os\.PathLike object "
                   r"where __fspath__ returns a str, not 'bytes'")
        with self.assertRaisesRegex(TypeError, message):
            P(b'a')
        with self.assertRaises(TypeError):
            P(b'a', 'b')
        with self.assertRaises(TypeError):
            P('a', b'b')
        with self.assertRaises(TypeError):
            P('a').joinpath(b'b')
        with self.assertRaises(TypeError):
            P('a') / b'b'
        with self.assertRaises(TypeError):
            b'a' / P('b')
        with self.assertRaises(TypeError):
            P('a').match(b'b')
        with self.assertRaises(TypeError):
            P('a').relative_to(b'b')
        with self.assertRaises(TypeError):
            P('a').with_name(b'b')
        with self.assertRaises(TypeError):
            P('a').with_stem(b'b')
        with self.assertRaises(TypeError):
            P('a').with_suffix(b'b')

    def _check_str_subclass(self, *args):
        # Issue #21127: it should be possible to construct a PurePath object
        # from a str subclass instance, and it then gets converted to
        # a pure str object.
        class StrSubclass(str):
            pass
        P = self.cls
        p = P(*(StrSubclass(x) for x in args))
        self.assertEqual(p, P(*args))
        for part in p.parts:
            self.assertIs(type(part), str)

    def test_str_subclass_common(self):
        self._check_str_subclass('')
        self._check_str_subclass('.')
        self._check_str_subclass('a')
        self._check_str_subclass('a/b.txt')
        self._check_str_subclass('/a/b.txt')

    def test_init_called_common(self):
        class P(_BasePurePathSubclass, self.cls):
            pass
        p = P('foo', 'bar')
        self.assertTrue((p / 'foo').init_called)
        self.assertTrue(('foo' / p).init_called)
        self.assertTrue(p.joinpath('foo').init_called)
        self.assertTrue(p.with_name('foo').init_called)
        self.assertTrue(p.with_stem('foo').init_called)
        self.assertTrue(p.with_suffix('.foo').init_called)
        self.assertTrue(p.relative_to('foo').init_called)
        self.assertTrue(p.parent.init_called)
        for parent in p.parents:
            self.assertTrue(parent.init_called)

    def _get_drive_root_parts(self, parts):
        path = self.cls(*parts)
        return path.drive, path.root, path.parts

    def _check_drive_root_parts(self, arg, *expected):
        sep = self.flavour.sep
        actual = self._get_drive_root_parts([x.replace('/', sep) for x in arg])
        self.assertEqual(actual, expected)
        if altsep := self.flavour.altsep:
            actual = self._get_drive_root_parts([x.replace('/', altsep) for x in arg])
            self.assertEqual(actual, expected)

    def test_drive_root_parts_common(self):
        check = self._check_drive_root_parts
        sep = self.flavour.sep
        # Unanchored parts.
        check((),                   '', '', ())
        check(('a',),               '', '', ('a',))
        check(('a/',),              '', '', ('a',))
        check(('a', 'b'),           '', '', ('a', 'b'))
        # Expansion.
        check(('a/b',),             '', '', ('a', 'b'))
        check(('a/b/',),            '', '', ('a', 'b'))
        check(('a', 'b/c', 'd'),    '', '', ('a', 'b', 'c', 'd'))
        # Collapsing and stripping excess slashes.
        check(('a', 'b//c', 'd'),   '', '', ('a', 'b', 'c', 'd'))
        check(('a', 'b/c/', 'd'),   '', '', ('a', 'b', 'c', 'd'))
        # Eliminating standalone dots.
        check(('.',),               '', '', ())
        check(('.', '.', 'b'),      '', '', ('b',))
        check(('a', '.', 'b'),      '', '', ('a', 'b'))
        check(('a', '.', '.'),      '', '', ('a',))
        # The first part is anchored.
        check(('/a/b',),            '', sep, (sep, 'a', 'b'))
        check(('/a', 'b'),          '', sep, (sep, 'a', 'b'))
        check(('/a/', 'b'),         '', sep, (sep, 'a', 'b'))
        # Ignoring parts before an anchored part.
        check(('a', '/b', 'c'),     '', sep, (sep, 'b', 'c'))
        check(('a', '/b', '/c'),    '', sep, (sep, 'c'))

    def test_join_common(self):
        P = self.cls
        p = P('a/b')
        pp = p.joinpath('c')
        self.assertEqual(pp, P('a/b/c'))
        self.assertIs(type(pp), type(p))
        pp = p.joinpath('c', 'd')
        self.assertEqual(pp, P('a/b/c/d'))
        pp = p.joinpath(P('c'))
        self.assertEqual(pp, P('a/b/c'))
        pp = p.joinpath('/c')
        self.assertEqual(pp, P('/c'))

    def test_div_common(self):
        # Basically the same as joinpath().
        P = self.cls
        p = P('a/b')
        pp = p / 'c'
        self.assertEqual(pp, P('a/b/c'))
        self.assertIs(type(pp), type(p))
        pp = p / 'c/d'
        self.assertEqual(pp, P('a/b/c/d'))
        pp = p / 'c' / 'd'
        self.assertEqual(pp, P('a/b/c/d'))
        pp = 'c' / p / 'd'
        self.assertEqual(pp, P('c/a/b/d'))
        pp = p / P('c')
        self.assertEqual(pp, P('a/b/c'))
        pp = p/ '/c'
        self.assertEqual(pp, P('/c'))

    def _check_str(self, expected, args):
        p = self.cls(*args)
        self.assertEqual(str(p), expected.replace('/', self.sep))

    def test_str_common(self):
        # Canonicalized paths roundtrip.
        for pathstr in ('a', 'a/b', 'a/b/c', '/', '/a/b', '/a/b/c'):
            self._check_str(pathstr, (pathstr,))
        # Special case for the empty path.
        self._check_str('.', ('',))
        # Other tests for str() are in test_equivalences().

    def test_as_posix_common(self):
        P = self.cls
        for pathstr in ('a', 'a/b', 'a/b/c', '/', '/a/b', '/a/b/c'):
            self.assertEqual(P(pathstr).as_posix(), pathstr)
        # Other tests for as_posix() are in test_equivalences().

    def test_as_bytes_common(self):
        sep = os.fsencode(self.sep)
        P = self.cls
        self.assertEqual(bytes(P('a/b')), b'a' + sep + b'b')

    def test_as_uri_common(self):
        P = self.cls
        with self.assertRaises(ValueError):
            P('a').as_uri()
        with self.assertRaises(ValueError):
            P().as_uri()

    def test_repr_common(self):
        for pathstr in ('a', 'a/b', 'a/b/c', '/', '/a/b', '/a/b/c'):
            with self.subTest(pathstr=pathstr):
                p = self.cls(pathstr)
                clsname = p.__class__.__name__
                r = repr(p)
                # The repr() is in the form ClassName("forward-slashes path").
                self.assertTrue(r.startswith(clsname + '('), r)
                self.assertTrue(r.endswith(')'), r)
                inner = r[len(clsname) + 1 : -1]
                self.assertEqual(eval(inner), p.as_posix())

    def test_repr_roundtrips(self):
        for pathstr in ('a', 'a/b', 'a/b/c', '/', '/a/b', '/a/b/c'):
            with self.subTest(pathstr=pathstr):
                p = self.cls(pathstr)
                r = repr(p)
                # The repr() roundtrips.
                q = eval(r, pathlib.__dict__)
                self.assertIs(q.__class__, p.__class__)
                self.assertEqual(q, p)
                self.assertEqual(repr(q), r)

    def test_eq_common(self):
        P = self.cls
        self.assertEqual(P('a/b'), P('a/b'))
        self.assertEqual(P('a/b'), P('a', 'b'))
        self.assertNotEqual(P('a/b'), P('a'))
        self.assertNotEqual(P('a/b'), P('/a/b'))
        self.assertNotEqual(P('a/b'), P())
        self.assertNotEqual(P('/a/b'), P('/'))
        self.assertNotEqual(P(), P('/'))
        self.assertNotEqual(P(), "")
        self.assertNotEqual(P(), {})
        self.assertNotEqual(P(), int)

    def test_match_common(self):
        P = self.cls
        self.assertRaises(ValueError, P('a').match, '')
        self.assertRaises(ValueError, P('a').match, '.')
        # Simple relative pattern.
        self.assertTrue(P('b.py').match('b.py'))
        self.assertTrue(P('a/b.py').match('b.py'))
        self.assertTrue(P('/a/b.py').match('b.py'))
        self.assertFalse(P('a.py').match('b.py'))
        self.assertFalse(P('b/py').match('b.py'))
        self.assertFalse(P('/a.py').match('b.py'))
        self.assertFalse(P('b.py/c').match('b.py'))
        # Wildcard relative pattern.
        self.assertTrue(P('b.py').match('*.py'))
        self.assertTrue(P('a/b.py').match('*.py'))
        self.assertTrue(P('/a/b.py').match('*.py'))
        self.assertFalse(P('b.pyc').match('*.py'))
        self.assertFalse(P('b./py').match('*.py'))
        self.assertFalse(P('b.py/c').match('*.py'))
        # Multi-part relative pattern.
        self.assertTrue(P('ab/c.py').match('a*/*.py'))
        self.assertTrue(P('/d/ab/c.py').match('a*/*.py'))
        self.assertFalse(P('a.py').match('a*/*.py'))
        self.assertFalse(P('/dab/c.py').match('a*/*.py'))
        self.assertFalse(P('ab/c.py/d').match('a*/*.py'))
        # Absolute pattern.
        self.assertTrue(P('/b.py').match('/*.py'))
        self.assertFalse(P('b.py').match('/*.py'))
        self.assertFalse(P('a/b.py').match('/*.py'))
        self.assertFalse(P('/a/b.py').match('/*.py'))
        # Multi-part absolute pattern.
        self.assertTrue(P('/a/b.py').match('/a/*.py'))
        self.assertFalse(P('/ab.py').match('/a/*.py'))
        self.assertFalse(P('/a/b/c.py').match('/a/*.py'))
        # Multi-part glob-style pattern.
        self.assertFalse(P('/a/b/c.py').match('/**/*.py'))
        self.assertTrue(P('/a/b/c.py').match('/a/**/*.py'))

    def test_ordering_common(self):
        # Ordering is tuple-alike.
        def assertLess(a, b):
            self.assertLess(a, b)
            self.assertGreater(b, a)
        P = self.cls
        a = P('a')
        b = P('a/b')
        c = P('abc')
        d = P('b')
        assertLess(a, b)
        assertLess(a, c)
        assertLess(a, d)
        assertLess(b, c)
        assertLess(c, d)
        P = self.cls
        a = P('/a')
        b = P('/a/b')
        c = P('/abc')
        d = P('/b')
        assertLess(a, b)
        assertLess(a, c)
        assertLess(a, d)
        assertLess(b, c)
        assertLess(c, d)
        with self.assertRaises(TypeError):
            P() < {}

    def test_parts_common(self):
        # `parts` returns a tuple.
        sep = self.sep
        P = self.cls
        p = P('a/b')
        parts = p.parts
        self.assertEqual(parts, ('a', 'b'))
        # When the path is absolute, the anchor is a separate part.
        p = P('/a/b')
        parts = p.parts
        self.assertEqual(parts, (sep, 'a', 'b'))

    def test_fspath_common(self):
        P = self.cls
        p = P('a/b')
        self._check_str(p.__fspath__(), ('a/b',))
        self._check_str(os.fspath(p), ('a/b',))

    def test_equivalences(self):
        for k, tuples in self.equivalences.items():
            canon = k.replace('/', self.sep)
            posix = k.replace(self.sep, '/')
            if canon != posix:
                tuples = tuples + [
                    tuple(part.replace('/', self.sep) for part in t)
                    for t in tuples
                    ]
                tuples.append((posix, ))
            pcanon = self.cls(canon)
            for t in tuples:
                p = self.cls(*t)
                self.assertEqual(p, pcanon, "failed with args {}".format(t))
                self.assertEqual(hash(p), hash(pcanon))
                self.assertEqual(str(p), canon)
                self.assertEqual(p.as_posix(), posix)

    def test_parent_common(self):
        # Relative
        P = self.cls
        p = P('a/b/c')
        self.assertEqual(p.parent, P('a/b'))
        self.assertEqual(p.parent.parent, P('a'))
        self.assertEqual(p.parent.parent.parent, P())
        self.assertEqual(p.parent.parent.parent.parent, P())
        # Anchored
        p = P('/a/b/c')
        self.assertEqual(p.parent, P('/a/b'))
        self.assertEqual(p.parent.parent, P('/a'))
        self.assertEqual(p.parent.parent.parent, P('/'))
        self.assertEqual(p.parent.parent.parent.parent, P('/'))

    def test_parents_common(self):
        # Relative
        P = self.cls
        p = P('a/b/c')
        par = p.parents
        self.assertEqual(len(par), 3)
        self.assertEqual(par[0], P('a/b'))
        self.assertEqual(par[1], P('a'))
        self.assertEqual(par[2], P('.'))
        self.assertEqual(par[-1], P('.'))
        self.assertEqual(par[-2], P('a'))
        self.assertEqual(par[-3], P('a/b'))
        self.assertEqual(par[0:1], (P('a/b'),))
        self.assertEqual(par[:2], (P('a/b'), P('a')))
        self.assertEqual(par[:-1], (P('a/b'), P('a')))
        self.assertEqual(par[1:], (P('a'), P('.')))
        self.assertEqual(par[::2], (P('a/b'), P('.')))
        self.assertEqual(par[::-1], (P('.'), P('a'), P('a/b')))
        self.assertEqual(list(par), [P('a/b'), P('a'), P('.')])
        with self.assertRaises(IndexError):
            par[-4]
        with self.assertRaises(IndexError):
            par[3]
        with self.assertRaises(TypeError):
            par[0] = p
        # Anchored
        p = P('/a/b/c')
        par = p.parents
        self.assertEqual(len(par), 3)
        self.assertEqual(par[0], P('/a/b'))
        self.assertEqual(par[1], P('/a'))
        self.assertEqual(par[2], P('/'))
        self.assertEqual(par[-1], P('/'))
        self.assertEqual(par[-2], P('/a'))
        self.assertEqual(par[-3], P('/a/b'))
        self.assertEqual(par[0:1], (P('/a/b'),))
        self.assertEqual(par[:2], (P('/a/b'), P('/a')))
        self.assertEqual(par[:-1], (P('/a/b'), P('/a')))
        self.assertEqual(par[1:], (P('/a'), P('/')))
        self.assertEqual(par[::2], (P('/a/b'), P('/')))
        self.assertEqual(par[::-1], (P('/'), P('/a'), P('/a/b')))
        self.assertEqual(list(par), [P('/a/b'), P('/a'), P('/')])
        with self.assertRaises(IndexError):
            par[-4]
        with self.assertRaises(IndexError):
            par[3]

    def test_drive_common(self):
        P = self.cls
        self.assertEqual(P('a/b').drive, '')
        self.assertEqual(P('/a/b').drive, '')
        self.assertEqual(P('').drive, '')

    def test_root_common(self):
        P = self.cls
        sep = self.sep
        self.assertEqual(P('').root, '')
        self.assertEqual(P('a/b').root, '')
        self.assertEqual(P('/').root, sep)
        self.assertEqual(P('/a/b').root, sep)

    def test_anchor_common(self):
        P = self.cls
        sep = self.sep
        self.assertEqual(P('').anchor, '')
        self.assertEqual(P('a/b').anchor, '')
        self.assertEqual(P('/').anchor, sep)
        self.assertEqual(P('/a/b').anchor, sep)

    def test_name_common(self):
        P = self.cls
        self.assertEqual(P('').name, '')
        self.assertEqual(P('.').name, '')
        self.assertEqual(P('/').name, '')
        self.assertEqual(P('a/b').name, 'b')
        self.assertEqual(P('/a/b').name, 'b')
        self.assertEqual(P('/a/b/.').name, 'b')
        self.assertEqual(P('a/b.py').name, 'b.py')
        self.assertEqual(P('/a/b.py').name, 'b.py')

    def test_suffix_common(self):
        P = self.cls
        self.assertEqual(P('').suffix, '')
        self.assertEqual(P('.').suffix, '')
        self.assertEqual(P('..').suffix, '')
        self.assertEqual(P('/').suffix, '')
        self.assertEqual(P('a/b').suffix, '')
        self.assertEqual(P('/a/b').suffix, '')
        self.assertEqual(P('/a/b/.').suffix, '')
        self.assertEqual(P('a/b.py').suffix, '.py')
        self.assertEqual(P('/a/b.py').suffix, '.py')
        self.assertEqual(P('a/.hgrc').suffix, '')
        self.assertEqual(P('/a/.hgrc').suffix, '')
        self.assertEqual(P('a/.hg.rc').suffix, '.rc')
        self.assertEqual(P('/a/.hg.rc').suffix, '.rc')
        self.assertEqual(P('a/b.tar.gz').suffix, '.gz')
        self.assertEqual(P('/a/b.tar.gz').suffix, '.gz')
        self.assertEqual(P('a/Some name. Ending with a dot.').suffix, '')
        self.assertEqual(P('/a/Some name. Ending with a dot.').suffix, '')

    def test_suffixes_common(self):
        P = self.cls
        self.assertEqual(P('').suffixes, [])
        self.assertEqual(P('.').suffixes, [])
        self.assertEqual(P('/').suffixes, [])
        self.assertEqual(P('a/b').suffixes, [])
        self.assertEqual(P('/a/b').suffixes, [])
        self.assertEqual(P('/a/b/.').suffixes, [])
        self.assertEqual(P('a/b.py').suffixes, ['.py'])
        self.assertEqual(P('/a/b.py').suffixes, ['.py'])
        self.assertEqual(P('a/.hgrc').suffixes, [])
        self.assertEqual(P('/a/.hgrc').suffixes, [])
        self.assertEqual(P('a/.hg.rc').suffixes, ['.rc'])
        self.assertEqual(P('/a/.hg.rc').suffixes, ['.rc'])
        self.assertEqual(P('a/b.tar.gz').suffixes, ['.tar', '.gz'])
        self.assertEqual(P('/a/b.tar.gz').suffixes, ['.tar', '.gz'])
        self.assertEqual(P('a/Some name. Ending with a dot.').suffixes, [])
        self.assertEqual(P('/a/Some name. Ending with a dot.').suffixes, [])

    def test_stem_common(self):
        P = self.cls
        self.assertEqual(P('').stem, '')
        self.assertEqual(P('.').stem, '')
        self.assertEqual(P('..').stem, '..')
        self.assertEqual(P('/').stem, '')
        self.assertEqual(P('a/b').stem, 'b')
        self.assertEqual(P('a/b.py').stem, 'b')
        self.assertEqual(P('a/.hgrc').stem, '.hgrc')
        self.assertEqual(P('a/.hg.rc').stem, '.hg')
        self.assertEqual(P('a/b.tar.gz').stem, 'b.tar')
        self.assertEqual(P('a/Some name. Ending with a dot.').stem,
                         'Some name. Ending with a dot.')

    def test_with_name_common(self):
        P = self.cls
        self.assertEqual(P('a/b').with_name('d.xml'), P('a/d.xml'))
        self.assertEqual(P('/a/b').with_name('d.xml'), P('/a/d.xml'))
        self.assertEqual(P('a/b.py').with_name('d.xml'), P('a/d.xml'))
        self.assertEqual(P('/a/b.py').with_name('d.xml'), P('/a/d.xml'))
        self.assertEqual(P('a/Dot ending.').with_name('d.xml'), P('a/d.xml'))
        self.assertEqual(P('/a/Dot ending.').with_name('d.xml'), P('/a/d.xml'))
        self.assertRaises(ValueError, P('').with_name, 'd.xml')
        self.assertRaises(ValueError, P('.').with_name, 'd.xml')
        self.assertRaises(ValueError, P('/').with_name, 'd.xml')
        self.assertRaises(ValueError, P('a/b').with_name, '')
        self.assertRaises(ValueError, P('a/b').with_name, '/c')
        self.assertRaises(ValueError, P('a/b').with_name, 'c/')
        self.assertRaises(ValueError, P('a/b').with_name, 'c/d')

    def test_with_stem_common(self):
        P = self.cls
        self.assertEqual(P('a/b').with_stem('d'), P('a/d'))
        self.assertEqual(P('/a/b').with_stem('d'), P('/a/d'))
        self.assertEqual(P('a/b.py').with_stem('d'), P('a/d.py'))
        self.assertEqual(P('/a/b.py').with_stem('d'), P('/a/d.py'))
        self.assertEqual(P('/a/b.tar.gz').with_stem('d'), P('/a/d.gz'))
        self.assertEqual(P('a/Dot ending.').with_stem('d'), P('a/d'))
        self.assertEqual(P('/a/Dot ending.').with_stem('d'), P('/a/d'))
        self.assertRaises(ValueError, P('').with_stem, 'd')
        self.assertRaises(ValueError, P('.').with_stem, 'd')
        self.assertRaises(ValueError, P('/').with_stem, 'd')
        self.assertRaises(ValueError, P('a/b').with_stem, '')
        self.assertRaises(ValueError, P('a/b').with_stem, '/c')
        self.assertRaises(ValueError, P('a/b').with_stem, 'c/')
        self.assertRaises(ValueError, P('a/b').with_stem, 'c/d')

    def test_with_suffix_common(self):
        P = self.cls
        self.assertEqual(P('a/b').with_suffix('.gz'), P('a/b.gz'))
        self.assertEqual(P('/a/b').with_suffix('.gz'), P('/a/b.gz'))
        self.assertEqual(P('a/b.py').with_suffix('.gz'), P('a/b.gz'))
        self.assertEqual(P('/a/b.py').with_suffix('.gz'), P('/a/b.gz'))
        # Stripping suffix.
        self.assertEqual(P('a/b.py').with_suffix(''), P('a/b'))
        self.assertEqual(P('/a/b').with_suffix(''), P('/a/b'))
        # Path doesn't have a "filename" component.
        self.assertRaises(ValueError, P('').with_suffix, '.gz')
        self.assertRaises(ValueError, P('.').with_suffix, '.gz')
        self.assertRaises(ValueError, P('/').with_suffix, '.gz')
        # Invalid suffix.
        self.assertRaises(ValueError, P('a/b').with_suffix, 'gz')
        self.assertRaises(ValueError, P('a/b').with_suffix, '/')
        self.assertRaises(ValueError, P('a/b').with_suffix, '.')
        self.assertRaises(ValueError, P('a/b').with_suffix, '/.gz')
        self.assertRaises(ValueError, P('a/b').with_suffix, 'c/d')
        self.assertRaises(ValueError, P('a/b').with_suffix, '.c/.d')
        self.assertRaises(ValueError, P('a/b').with_suffix, './.d')
        self.assertRaises(ValueError, P('a/b').with_suffix, '.d/.')
        self.assertRaises(ValueError, P('a/b').with_suffix,
                          (self.flavour.sep, 'd'))

    def test_relative_to_common(self):
        P = self.cls
        p = P('a/b')
        self.assertRaises(TypeError, p.relative_to)
        self.assertRaises(TypeError, p.relative_to, b'a')
        self.assertEqual(p.relative_to(P()), P('a/b'))
        self.assertEqual(p.relative_to(''), P('a/b'))
        self.assertEqual(p.relative_to(P('a')), P('b'))
        self.assertEqual(p.relative_to('a'), P('b'))
        self.assertEqual(p.relative_to('a/'), P('b'))
        self.assertEqual(p.relative_to(P('a/b')), P())
        self.assertEqual(p.relative_to('a/b'), P())
        self.assertEqual(p.relative_to(P(), walk_up=True), P('a/b'))
        self.assertEqual(p.relative_to('', walk_up=True), P('a/b'))
        self.assertEqual(p.relative_to(P('a'), walk_up=True), P('b'))
        self.assertEqual(p.relative_to('a', walk_up=True), P('b'))
        self.assertEqual(p.relative_to('a/', walk_up=True), P('b'))
        self.assertEqual(p.relative_to(P('a/b'), walk_up=True), P())
        self.assertEqual(p.relative_to('a/b', walk_up=True), P())
        self.assertEqual(p.relative_to(P('a/c'), walk_up=True), P('../b'))
        self.assertEqual(p.relative_to('a/c', walk_up=True), P('../b'))
        self.assertEqual(p.relative_to(P('a/b/c'), walk_up=True), P('..'))
        self.assertEqual(p.relative_to('a/b/c', walk_up=True), P('..'))
        self.assertEqual(p.relative_to(P('c'), walk_up=True), P('../a/b'))
        self.assertEqual(p.relative_to('c', walk_up=True), P('../a/b'))
        # With several args.
        with self.assertWarns(DeprecationWarning):
            p.relative_to('a', 'b')
            p.relative_to('a', 'b', walk_up=True)
        # Unrelated paths.
        self.assertRaises(ValueError, p.relative_to, P('c'))
        self.assertRaises(ValueError, p.relative_to, P('a/b/c'))
        self.assertRaises(ValueError, p.relative_to, P('a/c'))
        self.assertRaises(ValueError, p.relative_to, P('/a'))
        self.assertRaises(ValueError, p.relative_to, P('/'), walk_up=True)
        self.assertRaises(ValueError, p.relative_to, P('/a'), walk_up=True)
        p = P('/a/b')
        self.assertEqual(p.relative_to(P('/')), P('a/b'))
        self.assertEqual(p.relative_to('/'), P('a/b'))
        self.assertEqual(p.relative_to(P('/a')), P('b'))
        self.assertEqual(p.relative_to('/a'), P('b'))
        self.assertEqual(p.relative_to('/a/'), P('b'))
        self.assertEqual(p.relative_to(P('/a/b')), P())
        self.assertEqual(p.relative_to('/a/b'), P())
        self.assertEqual(p.relative_to(P('/'), walk_up=True), P('a/b'))
        self.assertEqual(p.relative_to('/', walk_up=True), P('a/b'))
        self.assertEqual(p.relative_to(P('/a'), walk_up=True), P('b'))
        self.assertEqual(p.relative_to('/a', walk_up=True), P('b'))
        self.assertEqual(p.relative_to('/a/', walk_up=True), P('b'))
        self.assertEqual(p.relative_to(P('/a/b'), walk_up=True), P())
        self.assertEqual(p.relative_to('/a/b', walk_up=True), P())
        self.assertEqual(p.relative_to(P('/a/c'), walk_up=True), P('../b'))
        self.assertEqual(p.relative_to('/a/c', walk_up=True), P('../b'))
        self.assertEqual(p.relative_to(P('/a/b/c'), walk_up=True), P('..'))
        self.assertEqual(p.relative_to('/a/b/c', walk_up=True), P('..'))
        self.assertEqual(p.relative_to(P('/c'), walk_up=True), P('../a/b'))
        self.assertEqual(p.relative_to('/c', walk_up=True), P('../a/b'))
        # Unrelated paths.
        self.assertRaises(ValueError, p.relative_to, P('/c'))
        self.assertRaises(ValueError, p.relative_to, P('/a/b/c'))
        self.assertRaises(ValueError, p.relative_to, P('/a/c'))
        self.assertRaises(ValueError, p.relative_to, P())
        self.assertRaises(ValueError, p.relative_to, '')
        self.assertRaises(ValueError, p.relative_to, P('a'))
        self.assertRaises(ValueError, p.relative_to, P(''), walk_up=True)
        self.assertRaises(ValueError, p.relative_to, P('a'), walk_up=True)

    def test_is_relative_to_common(self):
        P = self.cls
        p = P('a/b')
        self.assertRaises(TypeError, p.is_relative_to)
        self.assertRaises(TypeError, p.is_relative_to, b'a')
        self.assertTrue(p.is_relative_to(P()))
        self.assertTrue(p.is_relative_to(''))
        self.assertTrue(p.is_relative_to(P('a')))
        self.assertTrue(p.is_relative_to('a/'))
        self.assertTrue(p.is_relative_to(P('a/b')))
        self.assertTrue(p.is_relative_to('a/b'))
        # With several args.
        with self.assertWarns(DeprecationWarning):
            p.is_relative_to('a', 'b')
        # Unrelated paths.
        self.assertFalse(p.is_relative_to(P('c')))
        self.assertFalse(p.is_relative_to(P('a/b/c')))
        self.assertFalse(p.is_relative_to(P('a/c')))
        self.assertFalse(p.is_relative_to(P('/a')))
        p = P('/a/b')
        self.assertTrue(p.is_relative_to(P('/')))
        self.assertTrue(p.is_relative_to('/'))
        self.assertTrue(p.is_relative_to(P('/a')))
        self.assertTrue(p.is_relative_to('/a'))
        self.assertTrue(p.is_relative_to('/a/'))
        self.assertTrue(p.is_relative_to(P('/a/b')))
        self.assertTrue(p.is_relative_to('/a/b'))
        # Unrelated paths.
        self.assertFalse(p.is_relative_to(P('/c')))
        self.assertFalse(p.is_relative_to(P('/a/b/c')))
        self.assertFalse(p.is_relative_to(P('/a/c')))
        self.assertFalse(p.is_relative_to(P()))
        self.assertFalse(p.is_relative_to(''))
        self.assertFalse(p.is_relative_to(P('a')))

    def test_pickling_common(self):
        P = self.cls
        p = P('/a/b')
        for proto in range(0, pickle.HIGHEST_PROTOCOL + 1):
            dumped = pickle.dumps(p, proto)
            pp = pickle.loads(dumped)
            self.assertIs(pp.__class__, p.__class__)
            self.assertEqual(pp, p)
            self.assertEqual(hash(pp), hash(p))
            self.assertEqual(str(pp), str(p))


class PurePosixPathTest(_BasePurePathTest, unittest.TestCase):
    cls = pathlib.PurePosixPath

    def test_drive_root_parts(self):
        check = self._check_drive_root_parts
        # Collapsing of excess leading slashes, except for the double-slash
        # special case.
        check(('//a', 'b'),             '', '//', ('//', 'a', 'b'))
        check(('///a', 'b'),            '', '/', ('/', 'a', 'b'))
        check(('////a', 'b'),           '', '/', ('/', 'a', 'b'))
        # Paths which look like NT paths aren't treated specially.
        check(('c:a',),                 '', '', ('c:a',))
        check(('c:\\a',),               '', '', ('c:\\a',))
        check(('\\a',),                 '', '', ('\\a',))

    def test_root(self):
        P = self.cls
        self.assertEqual(P('/a/b').root, '/')
        self.assertEqual(P('///a/b').root, '/')
        # POSIX special case for two leading slashes.
        self.assertEqual(P('//a/b').root, '//')

    def test_eq(self):
        P = self.cls
        self.assertNotEqual(P('a/b'), P('A/b'))
        self.assertEqual(P('/a'), P('///a'))
        self.assertNotEqual(P('/a'), P('//a'))

    def test_as_uri(self):
        P = self.cls
        self.assertEqual(P('/').as_uri(), 'file:///')
        self.assertEqual(P('/a/b.c').as_uri(), 'file:///a/b.c')
        self.assertEqual(P('/a/b%#c').as_uri(), 'file:///a/b%25%23c')

    def test_as_uri_non_ascii(self):
        from urllib.parse import quote_from_bytes
        P = self.cls
        try:
            os.fsencode('\xe9')
        except UnicodeEncodeError:
            self.skipTest("\\xe9 cannot be encoded to the filesystem encoding")
        self.assertEqual(P('/a/b\xe9').as_uri(),
                         'file:///a/b' + quote_from_bytes(os.fsencode('\xe9')))

    def test_match(self):
        P = self.cls
        self.assertFalse(P('A.py').match('a.PY'))

    def test_is_absolute(self):
        P = self.cls
        self.assertFalse(P().is_absolute())
        self.assertFalse(P('a').is_absolute())
        self.assertFalse(P('a/b/').is_absolute())
        self.assertTrue(P('/').is_absolute())
        self.assertTrue(P('/a').is_absolute())
        self.assertTrue(P('/a/b/').is_absolute())
        self.assertTrue(P('//a').is_absolute())
        self.assertTrue(P('//a/b').is_absolute())

    def test_is_reserved(self):
        P = self.cls
        self.assertIs(False, P('').is_reserved())
        self.assertIs(False, P('/').is_reserved())
        self.assertIs(False, P('/foo/bar').is_reserved())
        self.assertIs(False, P('/dev/con/PRN/NUL').is_reserved())

    def test_join(self):
        P = self.cls
        p = P('//a')
        pp = p.joinpath('b')
        self.assertEqual(pp, P('//a/b'))
        pp = P('/a').joinpath('//c')
        self.assertEqual(pp, P('//c'))
        pp = P('//a').joinpath('/c')
        self.assertEqual(pp, P('/c'))

    def test_div(self):
        # Basically the same as joinpath().
        P = self.cls
        p = P('//a')
        pp = p / 'b'
        self.assertEqual(pp, P('//a/b'))
        pp = P('/a') / '//c'
        self.assertEqual(pp, P('//c'))
        pp = P('//a') / '/c'
        self.assertEqual(pp, P('/c'))


class PureWindowsPathTest(_BasePurePathTest, unittest.TestCase):
    cls = pathlib.PureWindowsPath

    equivalences = _BasePurePathTest.equivalences.copy()
    equivalences.update({
        './a:b': [ ('./a:b',) ],
        'c:a': [ ('c:', 'a'), ('c:', 'a/'), ('.', 'c:', 'a') ],
        'c:/a': [
            ('c:/', 'a'), ('c:', '/', 'a'), ('c:', '/a'),
            ('/z', 'c:/', 'a'), ('//x/y', 'c:/', 'a'),
            ],
        '//a/b/': [ ('//a/b',) ],
        '//a/b/c': [
            ('//a/b', 'c'), ('//a/b/', 'c'),
            ],
    })

    def test_drive_root_parts(self):
        check = self._check_drive_root_parts
        # First part is anchored.
        check(('c:',),                  'c:', '', ('c:',))
        check(('c:/',),                 'c:', '\\', ('c:\\',))
        check(('/',),                   '', '\\', ('\\',))
        check(('c:a',),                 'c:', '', ('c:', 'a'))
        check(('c:/a',),                'c:', '\\', ('c:\\', 'a'))
        check(('/a',),                  '', '\\', ('\\', 'a'))
        # UNC paths.
        check(('//a/b',),               '\\\\a\\b', '\\', ('\\\\a\\b\\',))
        check(('//a/b/',),              '\\\\a\\b', '\\', ('\\\\a\\b\\',))
        check(('//a/b/c',),             '\\\\a\\b', '\\', ('\\\\a\\b\\', 'c'))
        # Second part is anchored, so that the first part is ignored.
        check(('a', 'Z:b', 'c'),        'Z:', '', ('Z:', 'b', 'c'))
        check(('a', 'Z:/b', 'c'),       'Z:', '\\', ('Z:\\', 'b', 'c'))
        # UNC paths.
        check(('a', '//b/c', 'd'),      '\\\\b\\c', '\\', ('\\\\b\\c\\', 'd'))
        # Collapsing and stripping excess slashes.
        check(('a', 'Z://b//c/', 'd/'), 'Z:', '\\', ('Z:\\', 'b', 'c', 'd'))
        # UNC paths.
        check(('a', '//b/c//', 'd'),    '\\\\b\\c', '\\', ('\\\\b\\c\\', 'd'))
        # Extended paths.
        check(('//?/c:/',),             '\\\\?\\c:', '\\', ('\\\\?\\c:\\',))
        check(('//?/c:/a',),            '\\\\?\\c:', '\\', ('\\\\?\\c:\\', 'a'))
        check(('//?/c:/a', '/b'),       '\\\\?\\c:', '\\', ('\\\\?\\c:\\', 'b'))
        # Extended UNC paths (format is "\\?\UNC\server\share").
        check(('//?/UNC/b/c',),         '\\\\?\\UNC\\b\\c', '\\', ('\\\\?\\UNC\\b\\c\\',))
        check(('//?/UNC/b/c/d',),       '\\\\?\\UNC\\b\\c', '\\', ('\\\\?\\UNC\\b\\c\\', 'd'))
        # Second part has a root but not drive.
        check(('a', '/b', 'c'),         '', '\\', ('\\', 'b', 'c'))
        check(('Z:/a', '/b', 'c'),      'Z:', '\\', ('Z:\\', 'b', 'c'))
        check(('//?/Z:/a', '/b', 'c'),  '\\\\?\\Z:', '\\', ('\\\\?\\Z:\\', 'b', 'c'))
        # Joining with the same drive => the first path is appended to if
        # the second path is relative.
        check(('c:/a/b', 'c:x/y'),      'c:', '\\', ('c:\\', 'a', 'b', 'x', 'y'))
        check(('c:/a/b', 'c:/x/y'),     'c:', '\\', ('c:\\', 'x', 'y'))
        # Paths to files with NTFS alternate data streams
        check(('./c:s',),               '', '', ('c:s',))
        check(('cc:s',),                '', '', ('cc:s',))
        check(('C:c:s',),               'C:', '', ('C:', 'c:s'))
        check(('C:/c:s',),              'C:', '\\', ('C:\\', 'c:s'))
        check(('D:a', './c:b'),         'D:', '', ('D:', 'a', 'c:b'))
        check(('D:/a', './c:b'),        'D:', '\\', ('D:\\', 'a', 'c:b'))

    def test_str(self):
        p = self.cls('a/b/c')
        self.assertEqual(str(p), 'a\\b\\c')
        p = self.cls('c:/a/b/c')
        self.assertEqual(str(p), 'c:\\a\\b\\c')
        p = self.cls('//a/b')
        self.assertEqual(str(p), '\\\\a\\b\\')
        p = self.cls('//a/b/c')
        self.assertEqual(str(p), '\\\\a\\b\\c')
        p = self.cls('//a/b/c/d')
        self.assertEqual(str(p), '\\\\a\\b\\c\\d')

    def test_str_subclass(self):
        self._check_str_subclass('.\\a:b')
        self._check_str_subclass('c:')
        self._check_str_subclass('c:a')
        self._check_str_subclass('c:a\\b.txt')
        self._check_str_subclass('c:\\')
        self._check_str_subclass('c:\\a')
        self._check_str_subclass('c:\\a\\b.txt')
        self._check_str_subclass('\\\\some\\share')
        self._check_str_subclass('\\\\some\\share\\a')
        self._check_str_subclass('\\\\some\\share\\a\\b.txt')

    def test_eq(self):
        P = self.cls
        self.assertEqual(P('c:a/b'), P('c:a/b'))
        self.assertEqual(P('c:a/b'), P('c:', 'a', 'b'))
        self.assertNotEqual(P('c:a/b'), P('d:a/b'))
        self.assertNotEqual(P('c:a/b'), P('c:/a/b'))
        self.assertNotEqual(P('/a/b'), P('c:/a/b'))
        # Case-insensitivity.
        self.assertEqual(P('a/B'), P('A/b'))
        self.assertEqual(P('C:a/B'), P('c:A/b'))
        self.assertEqual(P('//Some/SHARE/a/B'), P('//somE/share/A/b'))

    def test_as_uri(self):
        P = self.cls
        with self.assertRaises(ValueError):
            P('/a/b').as_uri()
        with self.assertRaises(ValueError):
            P('c:a/b').as_uri()
        self.assertEqual(P('c:/').as_uri(), 'file:///c:/')
        self.assertEqual(P('c:/a/b.c').as_uri(), 'file:///c:/a/b.c')
        self.assertEqual(P('c:/a/b%#c').as_uri(), 'file:///c:/a/b%25%23c')
        self.assertEqual(P('c:/a/b\xe9').as_uri(), 'file:///c:/a/b%C3%A9')
        self.assertEqual(P('//some/share/').as_uri(), 'file://some/share/')
        self.assertEqual(P('//some/share/a/b.c').as_uri(),
                         'file://some/share/a/b.c')
        self.assertEqual(P('//some/share/a/b%#c\xe9').as_uri(),
                         'file://some/share/a/b%25%23c%C3%A9')

    def test_match_common(self):
        P = self.cls
        # Absolute patterns.
        self.assertTrue(P('c:/b.py').match('*:/*.py'))
        self.assertTrue(P('c:/b.py').match('c:/*.py'))
        self.assertFalse(P('d:/b.py').match('c:/*.py'))  # wrong drive
        self.assertFalse(P('b.py').match('/*.py'))
        self.assertFalse(P('b.py').match('c:*.py'))
        self.assertFalse(P('b.py').match('c:/*.py'))
        self.assertFalse(P('c:b.py').match('/*.py'))
        self.assertFalse(P('c:b.py').match('c:/*.py'))
        self.assertFalse(P('/b.py').match('c:*.py'))
        self.assertFalse(P('/b.py').match('c:/*.py'))
        # UNC patterns.
        self.assertTrue(P('//some/share/a.py').match('//*/*/*.py'))
        self.assertTrue(P('//some/share/a.py').match('//some/share/*.py'))
        self.assertFalse(P('//other/share/a.py').match('//some/share/*.py'))
        self.assertFalse(P('//some/share/a/b.py').match('//some/share/*.py'))
        # Case-insensitivity.
        self.assertTrue(P('B.py').match('b.PY'))
        self.assertTrue(P('c:/a/B.Py').match('C:/A/*.pY'))
        self.assertTrue(P('//Some/Share/B.Py').match('//somE/sharE/*.pY'))
        # Path anchor doesn't match pattern anchor
        self.assertFalse(P('c:/b.py').match('/*.py'))  # 'c:/' vs '/'
        self.assertFalse(P('c:/b.py').match('c:*.py'))  # 'c:/' vs 'c:'
        self.assertFalse(P('//some/share/a.py').match('/*.py'))  # '//some/share/' vs '/'

    def test_ordering_common(self):
        # Case-insensitivity.
        def assertOrderedEqual(a, b):
            self.assertLessEqual(a, b)
            self.assertGreaterEqual(b, a)
        P = self.cls
        p = P('c:A/b')
        q = P('C:a/B')
        assertOrderedEqual(p, q)
        self.assertFalse(p < q)
        self.assertFalse(p > q)
        p = P('//some/Share/A/b')
        q = P('//Some/SHARE/a/B')
        assertOrderedEqual(p, q)
        self.assertFalse(p < q)
        self.assertFalse(p > q)

    def test_parts(self):
        P = self.cls
        p = P('c:a/b')
        parts = p.parts
        self.assertEqual(parts, ('c:', 'a', 'b'))
        p = P('c:/a/b')
        parts = p.parts
        self.assertEqual(parts, ('c:\\', 'a', 'b'))
        p = P('//a/b/c/d')
        parts = p.parts
        self.assertEqual(parts, ('\\\\a\\b\\', 'c', 'd'))

    def test_parent(self):
        # Anchored
        P = self.cls
        p = P('z:a/b/c')
        self.assertEqual(p.parent, P('z:a/b'))
        self.assertEqual(p.parent.parent, P('z:a'))
        self.assertEqual(p.parent.parent.parent, P('z:'))
        self.assertEqual(p.parent.parent.parent.parent, P('z:'))
        p = P('z:/a/b/c')
        self.assertEqual(p.parent, P('z:/a/b'))
        self.assertEqual(p.parent.parent, P('z:/a'))
        self.assertEqual(p.parent.parent.parent, P('z:/'))
        self.assertEqual(p.parent.parent.parent.parent, P('z:/'))
        p = P('//a/b/c/d')
        self.assertEqual(p.parent, P('//a/b/c'))
        self.assertEqual(p.parent.parent, P('//a/b'))
        self.assertEqual(p.parent.parent.parent, P('//a/b'))

    def test_parents(self):
        # Anchored
        P = self.cls
        p = P('z:a/b/')
        par = p.parents
        self.assertEqual(len(par), 2)
        self.assertEqual(par[0], P('z:a'))
        self.assertEqual(par[1], P('z:'))
        self.assertEqual(par[0:1], (P('z:a'),))
        self.assertEqual(par[:-1], (P('z:a'),))
        self.assertEqual(par[:2], (P('z:a'), P('z:')))
        self.assertEqual(par[1:], (P('z:'),))
        self.assertEqual(par[::2], (P('z:a'),))
        self.assertEqual(par[::-1], (P('z:'), P('z:a')))
        self.assertEqual(list(par), [P('z:a'), P('z:')])
        with self.assertRaises(IndexError):
            par[2]
        p = P('z:/a/b/')
        par = p.parents
        self.assertEqual(len(par), 2)
        self.assertEqual(par[0], P('z:/a'))
        self.assertEqual(par[1], P('z:/'))
        self.assertEqual(par[0:1], (P('z:/a'),))
        self.assertEqual(par[0:-1], (P('z:/a'),))
        self.assertEqual(par[:2], (P('z:/a'), P('z:/')))
        self.assertEqual(par[1:], (P('z:/'),))
        self.assertEqual(par[::2], (P('z:/a'),))
        self.assertEqual(par[::-1], (P('z:/'), P('z:/a'),))
        self.assertEqual(list(par), [P('z:/a'), P('z:/')])
        with self.assertRaises(IndexError):
            par[2]
        p = P('//a/b/c/d')
        par = p.parents
        self.assertEqual(len(par), 2)
        self.assertEqual(par[0], P('//a/b/c'))
        self.assertEqual(par[1], P('//a/b'))
        self.assertEqual(par[0:1], (P('//a/b/c'),))
        self.assertEqual(par[0:-1], (P('//a/b/c'),))
        self.assertEqual(par[:2], (P('//a/b/c'), P('//a/b')))
        self.assertEqual(par[1:], (P('//a/b'),))
        self.assertEqual(par[::2], (P('//a/b/c'),))
        self.assertEqual(par[::-1], (P('//a/b'), P('//a/b/c')))
        self.assertEqual(list(par), [P('//a/b/c'), P('//a/b')])
        with self.assertRaises(IndexError):
            par[2]

    def test_drive(self):
        P = self.cls
        self.assertEqual(P('c:').drive, 'c:')
        self.assertEqual(P('c:a/b').drive, 'c:')
        self.assertEqual(P('c:/').drive, 'c:')
        self.assertEqual(P('c:/a/b/').drive, 'c:')
        self.assertEqual(P('//a/b').drive, '\\\\a\\b')
        self.assertEqual(P('//a/b/').drive, '\\\\a\\b')
        self.assertEqual(P('//a/b/c/d').drive, '\\\\a\\b')
        self.assertEqual(P('./c:a').drive, '')

    def test_root(self):
        P = self.cls
        self.assertEqual(P('c:').root, '')
        self.assertEqual(P('c:a/b').root, '')
        self.assertEqual(P('c:/').root, '\\')
        self.assertEqual(P('c:/a/b/').root, '\\')
        self.assertEqual(P('//a/b').root, '\\')
        self.assertEqual(P('//a/b/').root, '\\')
        self.assertEqual(P('//a/b/c/d').root, '\\')

    def test_anchor(self):
        P = self.cls
        self.assertEqual(P('c:').anchor, 'c:')
        self.assertEqual(P('c:a/b').anchor, 'c:')
        self.assertEqual(P('c:/').anchor, 'c:\\')
        self.assertEqual(P('c:/a/b/').anchor, 'c:\\')
        self.assertEqual(P('//a/b').anchor, '\\\\a\\b\\')
        self.assertEqual(P('//a/b/').anchor, '\\\\a\\b\\')
        self.assertEqual(P('//a/b/c/d').anchor, '\\\\a\\b\\')

    def test_name(self):
        P = self.cls
        self.assertEqual(P('c:').name, '')
        self.assertEqual(P('c:/').name, '')
        self.assertEqual(P('c:a/b').name, 'b')
        self.assertEqual(P('c:/a/b').name, 'b')
        self.assertEqual(P('c:a/b.py').name, 'b.py')
        self.assertEqual(P('c:/a/b.py').name, 'b.py')
        self.assertEqual(P('//My.py/Share.php').name, '')
        self.assertEqual(P('//My.py/Share.php/a/b').name, 'b')

    def test_suffix(self):
        P = self.cls
        self.assertEqual(P('c:').suffix, '')
        self.assertEqual(P('c:/').suffix, '')
        self.assertEqual(P('c:a/b').suffix, '')
        self.assertEqual(P('c:/a/b').suffix, '')
        self.assertEqual(P('c:a/b.py').suffix, '.py')
        self.assertEqual(P('c:/a/b.py').suffix, '.py')
        self.assertEqual(P('c:a/.hgrc').suffix, '')
        self.assertEqual(P('c:/a/.hgrc').suffix, '')
        self.assertEqual(P('c:a/.hg.rc').suffix, '.rc')
        self.assertEqual(P('c:/a/.hg.rc').suffix, '.rc')
        self.assertEqual(P('c:a/b.tar.gz').suffix, '.gz')
        self.assertEqual(P('c:/a/b.tar.gz').suffix, '.gz')
        self.assertEqual(P('c:a/Some name. Ending with a dot.').suffix, '')
        self.assertEqual(P('c:/a/Some name. Ending with a dot.').suffix, '')
        self.assertEqual(P('//My.py/Share.php').suffix, '')
        self.assertEqual(P('//My.py/Share.php/a/b').suffix, '')

    def test_suffixes(self):
        P = self.cls
        self.assertEqual(P('c:').suffixes, [])
        self.assertEqual(P('c:/').suffixes, [])
        self.assertEqual(P('c:a/b').suffixes, [])
        self.assertEqual(P('c:/a/b').suffixes, [])
        self.assertEqual(P('c:a/b.py').suffixes, ['.py'])
        self.assertEqual(P('c:/a/b.py').suffixes, ['.py'])
        self.assertEqual(P('c:a/.hgrc').suffixes, [])
        self.assertEqual(P('c:/a/.hgrc').suffixes, [])
        self.assertEqual(P('c:a/.hg.rc').suffixes, ['.rc'])
        self.assertEqual(P('c:/a/.hg.rc').suffixes, ['.rc'])
        self.assertEqual(P('c:a/b.tar.gz').suffixes, ['.tar', '.gz'])
        self.assertEqual(P('c:/a/b.tar.gz').suffixes, ['.tar', '.gz'])
        self.assertEqual(P('//My.py/Share.php').suffixes, [])
        self.assertEqual(P('//My.py/Share.php/a/b').suffixes, [])
        self.assertEqual(P('c:a/Some name. Ending with a dot.').suffixes, [])
        self.assertEqual(P('c:/a/Some name. Ending with a dot.').suffixes, [])

    def test_stem(self):
        P = self.cls
        self.assertEqual(P('c:').stem, '')
        self.assertEqual(P('c:.').stem, '')
        self.assertEqual(P('c:..').stem, '..')
        self.assertEqual(P('c:/').stem, '')
        self.assertEqual(P('c:a/b').stem, 'b')
        self.assertEqual(P('c:a/b.py').stem, 'b')
        self.assertEqual(P('c:a/.hgrc').stem, '.hgrc')
        self.assertEqual(P('c:a/.hg.rc').stem, '.hg')
        self.assertEqual(P('c:a/b.tar.gz').stem, 'b.tar')
        self.assertEqual(P('c:a/Some name. Ending with a dot.').stem,
                         'Some name. Ending with a dot.')

    def test_with_name(self):
        P = self.cls
        self.assertEqual(P('c:a/b').with_name('d.xml'), P('c:a/d.xml'))
        self.assertEqual(P('c:/a/b').with_name('d.xml'), P('c:/a/d.xml'))
        self.assertEqual(P('c:a/Dot ending.').with_name('d.xml'), P('c:a/d.xml'))
        self.assertEqual(P('c:/a/Dot ending.').with_name('d.xml'), P('c:/a/d.xml'))
        self.assertRaises(ValueError, P('c:').with_name, 'd.xml')
        self.assertRaises(ValueError, P('c:/').with_name, 'd.xml')
        self.assertRaises(ValueError, P('//My/Share').with_name, 'd.xml')
        self.assertRaises(ValueError, P('c:a/b').with_name, 'd:')
        self.assertRaises(ValueError, P('c:a/b').with_name, 'd:e')
        self.assertRaises(ValueError, P('c:a/b').with_name, 'd:/e')
        self.assertRaises(ValueError, P('c:a/b').with_name, '//My/Share')

    def test_with_stem(self):
        P = self.cls
        self.assertEqual(P('c:a/b').with_stem('d'), P('c:a/d'))
        self.assertEqual(P('c:/a/b').with_stem('d'), P('c:/a/d'))
        self.assertEqual(P('c:a/Dot ending.').with_stem('d'), P('c:a/d'))
        self.assertEqual(P('c:/a/Dot ending.').with_stem('d'), P('c:/a/d'))
        self.assertRaises(ValueError, P('c:').with_stem, 'd')
        self.assertRaises(ValueError, P('c:/').with_stem, 'd')
        self.assertRaises(ValueError, P('//My/Share').with_stem, 'd')
        self.assertRaises(ValueError, P('c:a/b').with_stem, 'd:')
        self.assertRaises(ValueError, P('c:a/b').with_stem, 'd:e')
        self.assertRaises(ValueError, P('c:a/b').with_stem, 'd:/e')
        self.assertRaises(ValueError, P('c:a/b').with_stem, '//My/Share')

    def test_with_suffix(self):
        P = self.cls
        self.assertEqual(P('c:a/b').with_suffix('.gz'), P('c:a/b.gz'))
        self.assertEqual(P('c:/a/b').with_suffix('.gz'), P('c:/a/b.gz'))
        self.assertEqual(P('c:a/b.py').with_suffix('.gz'), P('c:a/b.gz'))
        self.assertEqual(P('c:/a/b.py').with_suffix('.gz'), P('c:/a/b.gz'))
        # Path doesn't have a "filename" component.
        self.assertRaises(ValueError, P('').with_suffix, '.gz')
        self.assertRaises(ValueError, P('.').with_suffix, '.gz')
        self.assertRaises(ValueError, P('/').with_suffix, '.gz')
        self.assertRaises(ValueError, P('//My/Share').with_suffix, '.gz')
        # Invalid suffix.
        self.assertRaises(ValueError, P('c:a/b').with_suffix, 'gz')
        self.assertRaises(ValueError, P('c:a/b').with_suffix, '/')
        self.assertRaises(ValueError, P('c:a/b').with_suffix, '\\')
        self.assertRaises(ValueError, P('c:a/b').with_suffix, 'c:')
        self.assertRaises(ValueError, P('c:a/b').with_suffix, '/.gz')
        self.assertRaises(ValueError, P('c:a/b').with_suffix, '\\.gz')
        self.assertRaises(ValueError, P('c:a/b').with_suffix, 'c:.gz')
        self.assertRaises(ValueError, P('c:a/b').with_suffix, 'c/d')
        self.assertRaises(ValueError, P('c:a/b').with_suffix, 'c\\d')
        self.assertRaises(ValueError, P('c:a/b').with_suffix, '.c/d')
        self.assertRaises(ValueError, P('c:a/b').with_suffix, '.c\\d')

    def test_relative_to(self):
        P = self.cls
        p = P('C:Foo/Bar')
        self.assertEqual(p.relative_to(P('c:')), P('Foo/Bar'))
        self.assertEqual(p.relative_to('c:'), P('Foo/Bar'))
        self.assertEqual(p.relative_to(P('c:foO')), P('Bar'))
        self.assertEqual(p.relative_to('c:foO'), P('Bar'))
        self.assertEqual(p.relative_to('c:foO/'), P('Bar'))
        self.assertEqual(p.relative_to(P('c:foO/baR')), P())
        self.assertEqual(p.relative_to('c:foO/baR'), P())
        self.assertEqual(p.relative_to(P('c:'), walk_up=True), P('Foo/Bar'))
        self.assertEqual(p.relative_to('c:', walk_up=True), P('Foo/Bar'))
        self.assertEqual(p.relative_to(P('c:foO'), walk_up=True), P('Bar'))
        self.assertEqual(p.relative_to('c:foO', walk_up=True), P('Bar'))
        self.assertEqual(p.relative_to('c:foO/', walk_up=True), P('Bar'))
        self.assertEqual(p.relative_to(P('c:foO/baR'), walk_up=True), P())
        self.assertEqual(p.relative_to('c:foO/baR', walk_up=True), P())
        self.assertEqual(p.relative_to(P('C:Foo/Bar/Baz'), walk_up=True), P('..'))
        self.assertEqual(p.relative_to(P('C:Foo/Baz'), walk_up=True), P('../Bar'))
        self.assertEqual(p.relative_to(P('C:Baz/Bar'), walk_up=True), P('../../Foo/Bar'))
        # Unrelated paths.
        self.assertRaises(ValueError, p.relative_to, P())
        self.assertRaises(ValueError, p.relative_to, '')
        self.assertRaises(ValueError, p.relative_to, P('d:'))
        self.assertRaises(ValueError, p.relative_to, P('/'))
        self.assertRaises(ValueError, p.relative_to, P('Foo'))
        self.assertRaises(ValueError, p.relative_to, P('/Foo'))
        self.assertRaises(ValueError, p.relative_to, P('C:/Foo'))
        self.assertRaises(ValueError, p.relative_to, P('C:Foo/Bar/Baz'))
        self.assertRaises(ValueError, p.relative_to, P('C:Foo/Baz'))
        self.assertRaises(ValueError, p.relative_to, P(), walk_up=True)
        self.assertRaises(ValueError, p.relative_to, '', walk_up=True)
        self.assertRaises(ValueError, p.relative_to, P('d:'), walk_up=True)
        self.assertRaises(ValueError, p.relative_to, P('/'), walk_up=True)
        self.assertRaises(ValueError, p.relative_to, P('Foo'), walk_up=True)
        self.assertRaises(ValueError, p.relative_to, P('/Foo'), walk_up=True)
        self.assertRaises(ValueError, p.relative_to, P('C:/Foo'), walk_up=True)
        p = P('C:/Foo/Bar')
        self.assertEqual(p.relative_to(P('c:/')), P('Foo/Bar'))
        self.assertEqual(p.relative_to('c:/'), P('Foo/Bar'))
        self.assertEqual(p.relative_to(P('c:/foO')), P('Bar'))
        self.assertEqual(p.relative_to('c:/foO'), P('Bar'))
        self.assertEqual(p.relative_to('c:/foO/'), P('Bar'))
        self.assertEqual(p.relative_to(P('c:/foO/baR')), P())
        self.assertEqual(p.relative_to('c:/foO/baR'), P())
        self.assertEqual(p.relative_to(P('c:/'), walk_up=True), P('Foo/Bar'))
        self.assertEqual(p.relative_to('c:/', walk_up=True), P('Foo/Bar'))
        self.assertEqual(p.relative_to(P('c:/foO'), walk_up=True), P('Bar'))
        self.assertEqual(p.relative_to('c:/foO', walk_up=True), P('Bar'))
        self.assertEqual(p.relative_to('c:/foO/', walk_up=True), P('Bar'))
        self.assertEqual(p.relative_to(P('c:/foO/baR'), walk_up=True), P())
        self.assertEqual(p.relative_to('c:/foO/baR', walk_up=True), P())
        self.assertEqual(p.relative_to('C:/Baz', walk_up=True), P('../Foo/Bar'))
        self.assertEqual(p.relative_to('C:/Foo/Bar/Baz', walk_up=True), P('..'))
        self.assertEqual(p.relative_to('C:/Foo/Baz', walk_up=True), P('../Bar'))
        # Unrelated paths.
        self.assertRaises(ValueError, p.relative_to, 'c:')
        self.assertRaises(ValueError, p.relative_to, P('c:'))
        self.assertRaises(ValueError, p.relative_to, P('C:/Baz'))
        self.assertRaises(ValueError, p.relative_to, P('C:/Foo/Bar/Baz'))
        self.assertRaises(ValueError, p.relative_to, P('C:/Foo/Baz'))
        self.assertRaises(ValueError, p.relative_to, P('C:Foo'))
        self.assertRaises(ValueError, p.relative_to, P('d:'))
        self.assertRaises(ValueError, p.relative_to, P('d:/'))
        self.assertRaises(ValueError, p.relative_to, P('/'))
        self.assertRaises(ValueError, p.relative_to, P('/Foo'))
        self.assertRaises(ValueError, p.relative_to, P('//C/Foo'))
        self.assertRaises(ValueError, p.relative_to, 'c:', walk_up=True)
        self.assertRaises(ValueError, p.relative_to, P('c:'), walk_up=True)
        self.assertRaises(ValueError, p.relative_to, P('C:Foo'), walk_up=True)
        self.assertRaises(ValueError, p.relative_to, P('d:'), walk_up=True)
        self.assertRaises(ValueError, p.relative_to, P('d:/'), walk_up=True)
        self.assertRaises(ValueError, p.relative_to, P('/'), walk_up=True)
        self.assertRaises(ValueError, p.relative_to, P('/Foo'), walk_up=True)
        self.assertRaises(ValueError, p.relative_to, P('//C/Foo'), walk_up=True)
        # UNC paths.
        p = P('//Server/Share/Foo/Bar')
        self.assertEqual(p.relative_to(P('//sErver/sHare')), P('Foo/Bar'))
        self.assertEqual(p.relative_to('//sErver/sHare'), P('Foo/Bar'))
        self.assertEqual(p.relative_to('//sErver/sHare/'), P('Foo/Bar'))
        self.assertEqual(p.relative_to(P('//sErver/sHare/Foo')), P('Bar'))
        self.assertEqual(p.relative_to('//sErver/sHare/Foo'), P('Bar'))
        self.assertEqual(p.relative_to('//sErver/sHare/Foo/'), P('Bar'))
        self.assertEqual(p.relative_to(P('//sErver/sHare/Foo/Bar')), P())
        self.assertEqual(p.relative_to('//sErver/sHare/Foo/Bar'), P())
        self.assertEqual(p.relative_to(P('//sErver/sHare'), walk_up=True), P('Foo/Bar'))
        self.assertEqual(p.relative_to('//sErver/sHare', walk_up=True), P('Foo/Bar'))
        self.assertEqual(p.relative_to('//sErver/sHare/', walk_up=True), P('Foo/Bar'))
        self.assertEqual(p.relative_to(P('//sErver/sHare/Foo'), walk_up=True), P('Bar'))
        self.assertEqual(p.relative_to('//sErver/sHare/Foo', walk_up=True), P('Bar'))
        self.assertEqual(p.relative_to('//sErver/sHare/Foo/', walk_up=True), P('Bar'))
        self.assertEqual(p.relative_to(P('//sErver/sHare/Foo/Bar'), walk_up=True), P())
        self.assertEqual(p.relative_to('//sErver/sHare/Foo/Bar', walk_up=True), P())
        self.assertEqual(p.relative_to(P('//sErver/sHare/bar'), walk_up=True), P('../Foo/Bar'))
        self.assertEqual(p.relative_to('//sErver/sHare/bar', walk_up=True), P('../Foo/Bar'))
        # Unrelated paths.
        self.assertRaises(ValueError, p.relative_to, P('/Server/Share/Foo'))
        self.assertRaises(ValueError, p.relative_to, P('c:/Server/Share/Foo'))
        self.assertRaises(ValueError, p.relative_to, P('//z/Share/Foo'))
        self.assertRaises(ValueError, p.relative_to, P('//Server/z/Foo'))
        self.assertRaises(ValueError, p.relative_to, P('/Server/Share/Foo'), walk_up=True)
        self.assertRaises(ValueError, p.relative_to, P('c:/Server/Share/Foo'), walk_up=True)
        self.assertRaises(ValueError, p.relative_to, P('//z/Share/Foo'), walk_up=True)
        self.assertRaises(ValueError, p.relative_to, P('//Server/z/Foo'), walk_up=True)

    def test_is_relative_to(self):
        P = self.cls
        p = P('C:Foo/Bar')
        self.assertTrue(p.is_relative_to(P('c:')))
        self.assertTrue(p.is_relative_to('c:'))
        self.assertTrue(p.is_relative_to(P('c:foO')))
        self.assertTrue(p.is_relative_to('c:foO'))
        self.assertTrue(p.is_relative_to('c:foO/'))
        self.assertTrue(p.is_relative_to(P('c:foO/baR')))
        self.assertTrue(p.is_relative_to('c:foO/baR'))
        # Unrelated paths.
        self.assertFalse(p.is_relative_to(P()))
        self.assertFalse(p.is_relative_to(''))
        self.assertFalse(p.is_relative_to(P('d:')))
        self.assertFalse(p.is_relative_to(P('/')))
        self.assertFalse(p.is_relative_to(P('Foo')))
        self.assertFalse(p.is_relative_to(P('/Foo')))
        self.assertFalse(p.is_relative_to(P('C:/Foo')))
        self.assertFalse(p.is_relative_to(P('C:Foo/Bar/Baz')))
        self.assertFalse(p.is_relative_to(P('C:Foo/Baz')))
        p = P('C:/Foo/Bar')
        self.assertTrue(p.is_relative_to(P('c:/')))
        self.assertTrue(p.is_relative_to(P('c:/foO')))
        self.assertTrue(p.is_relative_to('c:/foO/'))
        self.assertTrue(p.is_relative_to(P('c:/foO/baR')))
        self.assertTrue(p.is_relative_to('c:/foO/baR'))
        # Unrelated paths.
        self.assertFalse(p.is_relative_to('c:'))
        self.assertFalse(p.is_relative_to(P('C:/Baz')))
        self.assertFalse(p.is_relative_to(P('C:/Foo/Bar/Baz')))
        self.assertFalse(p.is_relative_to(P('C:/Foo/Baz')))
        self.assertFalse(p.is_relative_to(P('C:Foo')))
        self.assertFalse(p.is_relative_to(P('d:')))
        self.assertFalse(p.is_relative_to(P('d:/')))
        self.assertFalse(p.is_relative_to(P('/')))
        self.assertFalse(p.is_relative_to(P('/Foo')))
        self.assertFalse(p.is_relative_to(P('//C/Foo')))
        # UNC paths.
        p = P('//Server/Share/Foo/Bar')
        self.assertTrue(p.is_relative_to(P('//sErver/sHare')))
        self.assertTrue(p.is_relative_to('//sErver/sHare'))
        self.assertTrue(p.is_relative_to('//sErver/sHare/'))
        self.assertTrue(p.is_relative_to(P('//sErver/sHare/Foo')))
        self.assertTrue(p.is_relative_to('//sErver/sHare/Foo'))
        self.assertTrue(p.is_relative_to('//sErver/sHare/Foo/'))
        self.assertTrue(p.is_relative_to(P('//sErver/sHare/Foo/Bar')))
        self.assertTrue(p.is_relative_to('//sErver/sHare/Foo/Bar'))
        # Unrelated paths.
        self.assertFalse(p.is_relative_to(P('/Server/Share/Foo')))
        self.assertFalse(p.is_relative_to(P('c:/Server/Share/Foo')))
        self.assertFalse(p.is_relative_to(P('//z/Share/Foo')))
        self.assertFalse(p.is_relative_to(P('//Server/z/Foo')))

    def test_is_absolute(self):
        P = self.cls
        # Under NT, only paths with both a drive and a root are absolute.
        self.assertFalse(P().is_absolute())
        self.assertFalse(P('a').is_absolute())
        self.assertFalse(P('a/b/').is_absolute())
        self.assertFalse(P('/').is_absolute())
        self.assertFalse(P('/a').is_absolute())
        self.assertFalse(P('/a/b/').is_absolute())
        self.assertFalse(P('c:').is_absolute())
        self.assertFalse(P('c:a').is_absolute())
        self.assertFalse(P('c:a/b/').is_absolute())
        self.assertTrue(P('c:/').is_absolute())
        self.assertTrue(P('c:/a').is_absolute())
        self.assertTrue(P('c:/a/b/').is_absolute())
        # UNC paths are absolute by definition.
        self.assertTrue(P('//a/b').is_absolute())
        self.assertTrue(P('//a/b/').is_absolute())
        self.assertTrue(P('//a/b/c').is_absolute())
        self.assertTrue(P('//a/b/c/d').is_absolute())

    def test_join(self):
        P = self.cls
        p = P('C:/a/b')
        pp = p.joinpath('x/y')
        self.assertEqual(pp, P('C:/a/b/x/y'))
        pp = p.joinpath('/x/y')
        self.assertEqual(pp, P('C:/x/y'))
        # Joining with a different drive => the first path is ignored, even
        # if the second path is relative.
        pp = p.joinpath('D:x/y')
        self.assertEqual(pp, P('D:x/y'))
        pp = p.joinpath('D:/x/y')
        self.assertEqual(pp, P('D:/x/y'))
        pp = p.joinpath('//host/share/x/y')
        self.assertEqual(pp, P('//host/share/x/y'))
        # Joining with the same drive => the first path is appended to if
        # the second path is relative.
        pp = p.joinpath('c:x/y')
        self.assertEqual(pp, P('C:/a/b/x/y'))
        pp = p.joinpath('c:/x/y')
        self.assertEqual(pp, P('C:/x/y'))
        # Joining with files with NTFS data streams => the filename should
        # not be parsed as a drive letter
        pp = p.joinpath(P('./d:s'))
        self.assertEqual(pp, P('C:/a/b/d:s'))
        pp = p.joinpath(P('./dd:s'))
        self.assertEqual(pp, P('C:/a/b/dd:s'))
        pp = p.joinpath(P('E:d:s'))
        self.assertEqual(pp, P('E:d:s'))
        # Joining onto a UNC path with no root
        pp = P('//').joinpath('server')
        self.assertEqual(pp, P('//server'))
        pp = P('//server').joinpath('share')
        self.assertEqual(pp, P('//server/share'))
        pp = P('//./BootPartition').joinpath('Windows')
        self.assertEqual(pp, P('//./BootPartition/Windows'))

    def test_div(self):
        # Basically the same as joinpath().
        P = self.cls
        p = P('C:/a/b')
        self.assertEqual(p / 'x/y', P('C:/a/b/x/y'))
        self.assertEqual(p / 'x' / 'y', P('C:/a/b/x/y'))
        self.assertEqual(p / '/x/y', P('C:/x/y'))
        self.assertEqual(p / '/x' / 'y', P('C:/x/y'))
        # Joining with a different drive => the first path is ignored, even
        # if the second path is relative.
        self.assertEqual(p / 'D:x/y', P('D:x/y'))
        self.assertEqual(p / 'D:' / 'x/y', P('D:x/y'))
        self.assertEqual(p / 'D:/x/y', P('D:/x/y'))
        self.assertEqual(p / 'D:' / '/x/y', P('D:/x/y'))
        self.assertEqual(p / '//host/share/x/y', P('//host/share/x/y'))
        # Joining with the same drive => the first path is appended to if
        # the second path is relative.
        self.assertEqual(p / 'c:x/y', P('C:/a/b/x/y'))
        self.assertEqual(p / 'c:/x/y', P('C:/x/y'))
        # Joining with files with NTFS data streams => the filename should
        # not be parsed as a drive letter
        self.assertEqual(p / P('./d:s'), P('C:/a/b/d:s'))
        self.assertEqual(p / P('./dd:s'), P('C:/a/b/dd:s'))
        self.assertEqual(p / P('E:d:s'), P('E:d:s'))

    def test_is_reserved(self):
        P = self.cls
        self.assertIs(False, P('').is_reserved())
        self.assertIs(False, P('/').is_reserved())
        self.assertIs(False, P('/foo/bar').is_reserved())
        # UNC paths are never reserved.
        self.assertIs(False, P('//my/share/nul/con/aux').is_reserved())
        # Case-insensitive DOS-device names are reserved.
        self.assertIs(True, P('nul').is_reserved())
        self.assertIs(True, P('aux').is_reserved())
        self.assertIs(True, P('prn').is_reserved())
        self.assertIs(True, P('con').is_reserved())
        self.assertIs(True, P('conin$').is_reserved())
        self.assertIs(True, P('conout$').is_reserved())
        # COM/LPT + 1-9 or + superscript 1-3 are reserved.
        self.assertIs(True, P('COM1').is_reserved())
        self.assertIs(True, P('LPT9').is_reserved())
        self.assertIs(True, P('com\xb9').is_reserved())
        self.assertIs(True, P('com\xb2').is_reserved())
        self.assertIs(True, P('lpt\xb3').is_reserved())
        # DOS-device name mataching ignores characters after a dot or
        # a colon and also ignores trailing spaces.
        self.assertIs(True, P('NUL.txt').is_reserved())
        self.assertIs(True, P('PRN  ').is_reserved())
        self.assertIs(True, P('AUX  .txt').is_reserved())
        self.assertIs(True, P('COM1:bar').is_reserved())
        self.assertIs(True, P('LPT9   :bar').is_reserved())
        # DOS-device names are only matched at the beginning
        # of a path component.
        self.assertIs(False, P('bar.com9').is_reserved())
        self.assertIs(False, P('bar.lpt9').is_reserved())
        # Only the last path component matters.
        self.assertIs(True, P('c:/baz/con/NUL').is_reserved())
        self.assertIs(False, P('c:/NUL/con/baz').is_reserved())

class PurePathTest(_BasePurePathTest, unittest.TestCase):
    cls = pathlib.PurePath

    def test_concrete_class(self):
        p = self.cls('a')
        self.assertIs(type(p),
            pathlib.PureWindowsPath if os.name == 'nt' else pathlib.PurePosixPath)

    def test_different_flavours_unequal(self):
        p = pathlib.PurePosixPath('a')
        q = pathlib.PureWindowsPath('a')
        self.assertNotEqual(p, q)

    def test_different_flavours_unordered(self):
        p = pathlib.PurePosixPath('a')
        q = pathlib.PureWindowsPath('a')
        with self.assertRaises(TypeError):
            p < q
        with self.assertRaises(TypeError):
            p <= q
        with self.assertRaises(TypeError):
            p > q
        with self.assertRaises(TypeError):
            p >= q


#
# Tests for the concrete classes.
#

# Make sure any symbolic links in the base test path are resolved.
BASE = os.path.realpath(TESTFN)
join = lambda *x: os.path.join(BASE, *x)
rel_join = lambda *x: os.path.join(TESTFN, *x)

only_nt = unittest.skipIf(os.name != 'nt',
                          'test requires a Windows-compatible system')
only_posix = unittest.skipIf(os.name == 'nt',
                             'test requires a POSIX-compatible system')

@only_posix
class PosixPathAsPureTest(PurePosixPathTest):
    cls = pathlib.PosixPath

@only_nt
class WindowsPathAsPureTest(PureWindowsPathTest):
    cls = pathlib.WindowsPath

    def test_owner(self):
        P = self.cls
        with self.assertRaises(NotImplementedError):
            P('c:/').owner()

    def test_group(self):
        P = self.cls
        with self.assertRaises(NotImplementedError):
            P('c:/').group()


class _BasePathTest(object):
    """Tests for the FS-accessing functionalities of the Path classes."""

    # (BASE)
    #  |
    #  |-- brokenLink -> non-existing
    #  |-- dirA
    #  |   `-- linkC -> ../dirB
    #  |-- dirB
    #  |   |-- fileB
    #  |   `-- linkD -> ../dirB
    #  |-- dirC
    #  |   |-- dirD
    #  |   |   `-- fileD
    #  |   `-- fileC
    #  |   `-- novel.txt
    #  |-- dirE  # No permissions
    #  |-- fileA
    #  |-- linkA -> fileA
    #  |-- linkB -> dirB
    #  `-- brokenLinkLoop -> brokenLinkLoop
    #

    def setUp(self):
        def cleanup():
            os.chmod(join('dirE'), 0o777)
            os_helper.rmtree(BASE)
        self.addCleanup(cleanup)
        os.mkdir(BASE)
        os.mkdir(join('dirA'))
        os.mkdir(join('dirB'))
        os.mkdir(join('dirC'))
        os.mkdir(join('dirC', 'dirD'))
        os.mkdir(join('dirE'))
        with open(join('fileA'), 'wb') as f:
            f.write(b"this is file A\n")
        with open(join('dirB', 'fileB'), 'wb') as f:
            f.write(b"this is file B\n")
        with open(join('dirC', 'fileC'), 'wb') as f:
            f.write(b"this is file C\n")
        with open(join('dirC', 'novel.txt'), 'wb') as f:
            f.write(b"this is a novel\n")
        with open(join('dirC', 'dirD', 'fileD'), 'wb') as f:
            f.write(b"this is file D\n")
        os.chmod(join('dirE'), 0)
        if os_helper.can_symlink():
            # Relative symlinks.
            os.symlink('fileA', join('linkA'))
            os.symlink('non-existing', join('brokenLink'))
            self.dirlink('dirB', join('linkB'))
            self.dirlink(os.path.join('..', 'dirB'), join('dirA', 'linkC'))
            # This one goes upwards, creating a loop.
            self.dirlink(os.path.join('..', 'dirB'), join('dirB', 'linkD'))
            # Broken symlink (pointing to itself).
            os.symlink('brokenLinkLoop',  join('brokenLinkLoop'))

    if os.name == 'nt':
        # Workaround for http://bugs.python.org/issue13772.
        def dirlink(self, src, dest):
            os.symlink(src, dest, target_is_directory=True)
    else:
        def dirlink(self, src, dest):
            os.symlink(src, dest)

    def assertSame(self, path_a, path_b):
        self.assertTrue(os.path.samefile(str(path_a), str(path_b)),
                        "%r and %r don't point to the same file" %
                        (path_a, path_b))

    def assertFileNotFound(self, func, *args, **kwargs):
        with self.assertRaises(FileNotFoundError) as cm:
            func(*args, **kwargs)
        self.assertEqual(cm.exception.errno, errno.ENOENT)

    def assertEqualNormCase(self, path_a, path_b):
        self.assertEqual(os.path.normcase(path_a), os.path.normcase(path_b))

    def _test_cwd(self, p):
        q = self.cls(os.getcwd())
        self.assertEqual(p, q)
        self.assertEqualNormCase(str(p), str(q))
        self.assertIs(type(p), type(q))
        self.assertTrue(p.is_absolute())

    def test_cwd(self):
        p = self.cls.cwd()
        self._test_cwd(p)

    def test_absolute_common(self):
        P = self.cls

        with mock.patch("os.getcwd") as getcwd:
            getcwd.return_value = BASE

            # Simple relative paths.
            self.assertEqual(str(P().absolute()), BASE)
            self.assertEqual(str(P('.').absolute()), BASE)
            self.assertEqual(str(P('a').absolute()), os.path.join(BASE, 'a'))
            self.assertEqual(str(P('a', 'b', 'c').absolute()), os.path.join(BASE, 'a', 'b', 'c'))

            # Symlinks should not be resolved.
            self.assertEqual(str(P('linkB', 'fileB').absolute()), os.path.join(BASE, 'linkB', 'fileB'))
            self.assertEqual(str(P('brokenLink').absolute()), os.path.join(BASE, 'brokenLink'))
            self.assertEqual(str(P('brokenLinkLoop').absolute()), os.path.join(BASE, 'brokenLinkLoop'))

            # '..' entries should be preserved and not normalised.
            self.assertEqual(str(P('..').absolute()), os.path.join(BASE, '..'))
            self.assertEqual(str(P('a', '..').absolute()), os.path.join(BASE, 'a', '..'))
            self.assertEqual(str(P('..', 'b').absolute()), os.path.join(BASE, '..', 'b'))

    def _test_home(self, p):
        q = self.cls(os.path.expanduser('~'))
        self.assertEqual(p, q)
        self.assertEqualNormCase(str(p), str(q))
        self.assertIs(type(p), type(q))
        self.assertTrue(p.is_absolute())

    @unittest.skipIf(
        pwd is None, reason="Test requires pwd module to get homedir."
    )
    def test_home(self):
        with os_helper.EnvironmentVarGuard() as env:
            self._test_home(self.cls.home())

            env.clear()
            env['USERPROFILE'] = os.path.join(BASE, 'userprofile')
            self._test_home(self.cls.home())

            # bpo-38883: ignore `HOME` when set on windows
            env['HOME'] = os.path.join(BASE, 'home')
            self._test_home(self.cls.home())

    def test_samefile(self):
        fileA_path = os.path.join(BASE, 'fileA')
        fileB_path = os.path.join(BASE, 'dirB', 'fileB')
        p = self.cls(fileA_path)
        pp = self.cls(fileA_path)
        q = self.cls(fileB_path)
        self.assertTrue(p.samefile(fileA_path))
        self.assertTrue(p.samefile(pp))
        self.assertFalse(p.samefile(fileB_path))
        self.assertFalse(p.samefile(q))
        # Test the non-existent file case
        non_existent = os.path.join(BASE, 'foo')
        r = self.cls(non_existent)
        self.assertRaises(FileNotFoundError, p.samefile, r)
        self.assertRaises(FileNotFoundError, p.samefile, non_existent)
        self.assertRaises(FileNotFoundError, r.samefile, p)
        self.assertRaises(FileNotFoundError, r.samefile, non_existent)
        self.assertRaises(FileNotFoundError, r.samefile, r)
        self.assertRaises(FileNotFoundError, r.samefile, non_existent)

    def test_empty_path(self):
        # The empty path points to '.'
        p = self.cls('')
        self.assertEqual(p.stat(), os.stat('.'))

    @unittest.skipIf(is_wasi, "WASI has no user accounts.")
    def test_expanduser_common(self):
        P = self.cls
        p = P('~')
        self.assertEqual(p.expanduser(), P(os.path.expanduser('~')))
        p = P('foo')
        self.assertEqual(p.expanduser(), p)
        p = P('/~')
        self.assertEqual(p.expanduser(), p)
        p = P('../~')
        self.assertEqual(p.expanduser(), p)
        p = P(P('').absolute().anchor) / '~'
        self.assertEqual(p.expanduser(), p)
        p = P('~/a:b')
        self.assertEqual(p.expanduser(), P(os.path.expanduser('~'), './a:b'))

    def test_exists(self):
        P = self.cls
        p = P(BASE)
        self.assertIs(True, p.exists())
        self.assertIs(True, (p / 'dirA').exists())
        self.assertIs(True, (p / 'fileA').exists())
        self.assertIs(False, (p / 'fileA' / 'bah').exists())
        if os_helper.can_symlink():
            self.assertIs(True, (p / 'linkA').exists())
            self.assertIs(True, (p / 'linkB').exists())
            self.assertIs(True, (p / 'linkB' / 'fileB').exists())
            self.assertIs(False, (p / 'linkA' / 'bah').exists())
        self.assertIs(False, (p / 'foo').exists())
        self.assertIs(False, P('/xyzzy').exists())
        self.assertIs(False, P(BASE + '\udfff').exists())
        self.assertIs(False, P(BASE + '\x00').exists())

    def test_open_common(self):
        p = self.cls(BASE)
        with (p / 'fileA').open('r') as f:
            self.assertIsInstance(f, io.TextIOBase)
            self.assertEqual(f.read(), "this is file A\n")
        with (p / 'fileA').open('rb') as f:
            self.assertIsInstance(f, io.BufferedIOBase)
            self.assertEqual(f.read().strip(), b"this is file A")
        with (p / 'fileA').open('rb', buffering=0) as f:
            self.assertIsInstance(f, io.RawIOBase)
            self.assertEqual(f.read().strip(), b"this is file A")

    def test_read_write_bytes(self):
        p = self.cls(BASE)
        (p / 'fileA').write_bytes(b'abcdefg')
        self.assertEqual((p / 'fileA').read_bytes(), b'abcdefg')
        # Check that trying to write str does not truncate the file.
        self.assertRaises(TypeError, (p / 'fileA').write_bytes, 'somestr')
        self.assertEqual((p / 'fileA').read_bytes(), b'abcdefg')

    def test_read_write_text(self):
        p = self.cls(BASE)
        (p / 'fileA').write_text('äbcdefg', encoding='latin-1')
        self.assertEqual((p / 'fileA').read_text(
            encoding='utf-8', errors='ignore'), 'bcdefg')
        # Check that trying to write bytes does not truncate the file.
        self.assertRaises(TypeError, (p / 'fileA').write_text, b'somebytes')
        self.assertEqual((p / 'fileA').read_text(encoding='latin-1'), 'äbcdefg')

    def test_write_text_with_newlines(self):
        p = self.cls(BASE)
        # Check that `\n` character change nothing
        (p / 'fileA').write_text('abcde\r\nfghlk\n\rmnopq', newline='\n')
        self.assertEqual((p / 'fileA').read_bytes(),
                         b'abcde\r\nfghlk\n\rmnopq')
        # Check that `\r` character replaces `\n`
        (p / 'fileA').write_text('abcde\r\nfghlk\n\rmnopq', newline='\r')
        self.assertEqual((p / 'fileA').read_bytes(),
                         b'abcde\r\rfghlk\r\rmnopq')
        # Check that `\r\n` character replaces `\n`
        (p / 'fileA').write_text('abcde\r\nfghlk\n\rmnopq', newline='\r\n')
        self.assertEqual((p / 'fileA').read_bytes(),
                         b'abcde\r\r\nfghlk\r\n\rmnopq')
        # Check that no argument passed will change `\n` to `os.linesep`
        os_linesep_byte = bytes(os.linesep, encoding='ascii')
        (p / 'fileA').write_text('abcde\nfghlk\n\rmnopq')
        self.assertEqual((p / 'fileA').read_bytes(),
                          b'abcde' + os_linesep_byte + b'fghlk' + os_linesep_byte + b'\rmnopq')

    def test_iterdir(self):
        P = self.cls
        p = P(BASE)
        it = p.iterdir()
        paths = set(it)
        expected = ['dirA', 'dirB', 'dirC', 'dirE', 'fileA']
        if os_helper.can_symlink():
            expected += ['linkA', 'linkB', 'brokenLink', 'brokenLinkLoop']
        self.assertEqual(paths, { P(BASE, q) for q in expected })

    @os_helper.skip_unless_symlink
    def test_iterdir_symlink(self):
        # __iter__ on a symlink to a directory.
        P = self.cls
        p = P(BASE, 'linkB')
        paths = set(p.iterdir())
        expected = { P(BASE, 'linkB', q) for q in ['fileB', 'linkD'] }
        self.assertEqual(paths, expected)

    def test_iterdir_nodir(self):
        # __iter__ on something that is not a directory.
        p = self.cls(BASE, 'fileA')
        with self.assertRaises(OSError) as cm:
            next(p.iterdir())
        # ENOENT or EINVAL under Windows, ENOTDIR otherwise
        # (see issue #12802).
        self.assertIn(cm.exception.errno, (errno.ENOTDIR,
                                           errno.ENOENT, errno.EINVAL))

    def test_glob_common(self):
        def _check(glob, expected):
            self.assertEqual(set(glob), { P(BASE, q) for q in expected })
        P = self.cls
        p = P(BASE)
        it = p.glob("fileA")
        self.assertIsInstance(it, collections.abc.Iterator)
        _check(it, ["fileA"])
        _check(p.glob("fileB"), [])
        _check(p.glob("dir*/file*"), ["dirB/fileB", "dirC/fileC"])
        if not os_helper.can_symlink():
            _check(p.glob("*A"), ['dirA', 'fileA'])
        else:
            _check(p.glob("*A"), ['dirA', 'fileA', 'linkA'])
        if not os_helper.can_symlink():
            _check(p.glob("*B/*"), ['dirB/fileB'])
        else:
            _check(p.glob("*B/*"), ['dirB/fileB', 'dirB/linkD',
                                    'linkB/fileB', 'linkB/linkD'])
        if not os_helper.can_symlink():
            _check(p.glob("*/fileB"), ['dirB/fileB'])
        else:
            _check(p.glob("*/fileB"), ['dirB/fileB', 'linkB/fileB'])

        if not os_helper.can_symlink():
            _check(p.glob("*/"), ["dirA", "dirB", "dirC", "dirE"])
        else:
            _check(p.glob("*/"), ["dirA", "dirB", "dirC", "dirE", "linkB"])

    def test_rglob_common(self):
        def _check(glob, expected):
            self.assertEqual(set(glob), { P(BASE, q) for q in expected })
        P = self.cls
        p = P(BASE)
        it = p.rglob("fileA")
        self.assertIsInstance(it, collections.abc.Iterator)
        _check(it, ["fileA"])
        _check(p.rglob("fileB"), ["dirB/fileB"])
        _check(p.rglob("*/fileA"), [])
        if not os_helper.can_symlink():
            _check(p.rglob("*/fileB"), ["dirB/fileB"])
        else:
            _check(p.rglob("*/fileB"), ["dirB/fileB", "dirB/linkD/fileB",
                                        "linkB/fileB", "dirA/linkC/fileB"])
        _check(p.rglob("file*"), ["fileA", "dirB/fileB",
                                  "dirC/fileC", "dirC/dirD/fileD"])
        if not os_helper.can_symlink():
            _check(p.rglob("*/"), [
                "dirA", "dirB", "dirC", "dirC/dirD", "dirE",
            ])
        else:
            _check(p.rglob("*/"), [
                "dirA", "dirA/linkC", "dirB", "dirB/linkD", "dirC",
                "dirC/dirD", "dirE", "linkB",
            ])
        _check(p.rglob(""), ["", "dirA", "dirB", "dirC", "dirE", "dirC/dirD"])

        p = P(BASE, "dirC")
        _check(p.rglob("*"), ["dirC/fileC", "dirC/novel.txt",
                              "dirC/dirD", "dirC/dirD/fileD"])
        _check(p.rglob("file*"), ["dirC/fileC", "dirC/dirD/fileD"])
        _check(p.rglob("*/*"), ["dirC/dirD/fileD"])
        _check(p.rglob("*/"), ["dirC/dirD"])
        _check(p.rglob(""), ["dirC", "dirC/dirD"])
        # gh-91616, a re module regression
        _check(p.rglob("*.txt"), ["dirC/novel.txt"])
        _check(p.rglob("*.*"), ["dirC/novel.txt"])

    @os_helper.skip_unless_symlink
    def test_rglob_symlink_loop(self):
        # Don't get fooled by symlink loops (Issue #26012).
        P = self.cls
        p = P(BASE)
        given = set(p.rglob('*'))
        expect = {'brokenLink',
                  'dirA', 'dirA/linkC',
                  'dirB', 'dirB/fileB', 'dirB/linkD',
                  'dirC', 'dirC/dirD', 'dirC/dirD/fileD',
                  'dirC/fileC', 'dirC/novel.txt',
                  'dirE',
                  'fileA',
                  'linkA',
                  'linkB',
                  'brokenLinkLoop',
                  }
        self.assertEqual(given, {p / x for x in expect})

    def test_glob_many_open_files(self):
        depth = 30
        P = self.cls
        base = P(BASE) / 'deep'
        p = P(base, *(['d']*depth))
        p.mkdir(parents=True)
        pattern = '/'.join(['*'] * depth)
        iters = [base.glob(pattern) for j in range(100)]
        for it in iters:
            self.assertEqual(next(it), p)
        iters = [base.rglob('d') for j in range(100)]
        p = base
        for i in range(depth):
            p = p / 'd'
            for it in iters:
                self.assertEqual(next(it), p)

    def test_glob_dotdot(self):
        # ".." is not special in globs.
        P = self.cls
        p = P(BASE)
        self.assertEqual(set(p.glob("..")), { P(BASE, "..") })
        self.assertEqual(set(p.glob("dirA/../file*")), { P(BASE, "dirA/../fileA") })
        self.assertEqual(set(p.glob("../xyzzy")), set())

    @os_helper.skip_unless_symlink
    def test_glob_permissions(self):
        # See bpo-38894
        P = self.cls
        base = P(BASE) / 'permissions'
        base.mkdir()

        file1 = base / "file1"
        file1.touch()
        file2 = base / "file2"
        file2.touch()

        subdir = base / "subdir"

        file3 = base / "file3"
        file3.symlink_to(subdir / "other")

        # Patching is needed to avoid relying on the filesystem
        # to return the order of the files as the error will not
        # happen if the symlink is the last item.
        real_scandir = os.scandir
        def my_scandir(path):
            with real_scandir(path) as scandir_it:
                entries = list(scandir_it)
            entries.sort(key=lambda entry: entry.name)
            return contextlib.nullcontext(entries)

        with mock.patch("os.scandir", my_scandir):
            self.assertEqual(len(set(base.glob("*"))), 3)
            subdir.mkdir()
            self.assertEqual(len(set(base.glob("*"))), 4)
            subdir.chmod(000)
            self.assertEqual(len(set(base.glob("*"))), 4)

    def _check_resolve(self, p, expected, strict=True):
        q = p.resolve(strict)
        self.assertEqual(q, expected)

    # This can be used to check both relative and absolute resolutions.
    _check_resolve_relative = _check_resolve_absolute = _check_resolve

    @os_helper.skip_unless_symlink
    def test_resolve_common(self):
        P = self.cls
        p = P(BASE, 'foo')
        with self.assertRaises(OSError) as cm:
            p.resolve(strict=True)
        self.assertEqual(cm.exception.errno, errno.ENOENT)
        # Non-strict
        self.assertEqualNormCase(str(p.resolve(strict=False)),
                                 os.path.join(BASE, 'foo'))
        p = P(BASE, 'foo', 'in', 'spam')
        self.assertEqualNormCase(str(p.resolve(strict=False)),
                                 os.path.join(BASE, 'foo', 'in', 'spam'))
        p = P(BASE, '..', 'foo', 'in', 'spam')
        self.assertEqualNormCase(str(p.resolve(strict=False)),
                                 os.path.abspath(os.path.join('foo', 'in', 'spam')))
        # These are all relative symlinks.
        p = P(BASE, 'dirB', 'fileB')
        self._check_resolve_relative(p, p)
        p = P(BASE, 'linkA')
        self._check_resolve_relative(p, P(BASE, 'fileA'))
        p = P(BASE, 'dirA', 'linkC', 'fileB')
        self._check_resolve_relative(p, P(BASE, 'dirB', 'fileB'))
        p = P(BASE, 'dirB', 'linkD', 'fileB')
        self._check_resolve_relative(p, P(BASE, 'dirB', 'fileB'))
        # Non-strict
        p = P(BASE, 'dirA', 'linkC', 'fileB', 'foo', 'in', 'spam')
        self._check_resolve_relative(p, P(BASE, 'dirB', 'fileB', 'foo', 'in',
                                          'spam'), False)
        p = P(BASE, 'dirA', 'linkC', '..', 'foo', 'in', 'spam')
        if os.name == 'nt':
            # In Windows, if linkY points to dirB, 'dirA\linkY\..'
            # resolves to 'dirA' without resolving linkY first.
            self._check_resolve_relative(p, P(BASE, 'dirA', 'foo', 'in',
                                              'spam'), False)
        else:
            # In Posix, if linkY points to dirB, 'dirA/linkY/..'
            # resolves to 'dirB/..' first before resolving to parent of dirB.
            self._check_resolve_relative(p, P(BASE, 'foo', 'in', 'spam'), False)
        # Now create absolute symlinks.
        d = os_helper._longpath(tempfile.mkdtemp(suffix='-dirD',
                                                 dir=os.getcwd()))
        self.addCleanup(os_helper.rmtree, d)
        os.symlink(os.path.join(d), join('dirA', 'linkX'))
        os.symlink(join('dirB'), os.path.join(d, 'linkY'))
        p = P(BASE, 'dirA', 'linkX', 'linkY', 'fileB')
        self._check_resolve_absolute(p, P(BASE, 'dirB', 'fileB'))
        # Non-strict
        p = P(BASE, 'dirA', 'linkX', 'linkY', 'foo', 'in', 'spam')
        self._check_resolve_relative(p, P(BASE, 'dirB', 'foo', 'in', 'spam'),
                                     False)
        p = P(BASE, 'dirA', 'linkX', 'linkY', '..', 'foo', 'in', 'spam')
        if os.name == 'nt':
            # In Windows, if linkY points to dirB, 'dirA\linkY\..'
            # resolves to 'dirA' without resolving linkY first.
            self._check_resolve_relative(p, P(d, 'foo', 'in', 'spam'), False)
        else:
            # In Posix, if linkY points to dirB, 'dirA/linkY/..'
            # resolves to 'dirB/..' first before resolving to parent of dirB.
            self._check_resolve_relative(p, P(BASE, 'foo', 'in', 'spam'), False)

    @os_helper.skip_unless_symlink
    def test_resolve_dot(self):
        # See http://web.archive.org/web/20200623062557/https://bitbucket.org/pitrou/pathlib/issues/9/
        p = self.cls(BASE)
        self.dirlink('.', join('0'))
        self.dirlink(os.path.join('0', '0'), join('1'))
        self.dirlink(os.path.join('1', '1'), join('2'))
        q = p / '2'
        self.assertEqual(q.resolve(strict=True), p)
        r = q / '3' / '4'
        self.assertRaises(FileNotFoundError, r.resolve, strict=True)
        # Non-strict
        self.assertEqual(r.resolve(strict=False), p / '3' / '4')

    def test_resolve_nonexist_relative_issue38671(self):
        p = self.cls('non', 'exist')

        old_cwd = os.getcwd()
        os.chdir(BASE)
        try:
            self.assertEqual(p.resolve(), self.cls(BASE, p))
        finally:
            os.chdir(old_cwd)

    def test_with(self):
        p = self.cls(BASE)
        it = p.iterdir()
        it2 = p.iterdir()
        next(it2)
        # bpo-46556: path context managers are deprecated in Python 3.11.
        with self.assertWarns(DeprecationWarning):
            with p:
                pass
        # Using a path as a context manager is a no-op, thus the following
        # operations should still succeed after the context manage exits.
        next(it)
        next(it2)
        p.exists()
        p.resolve()
        p.absolute()
        with self.assertWarns(DeprecationWarning):
            with p:
                pass

    @os_helper.skip_unless_working_chmod
    def test_chmod(self):
        p = self.cls(BASE) / 'fileA'
        mode = p.stat().st_mode
        # Clear writable bit.
        new_mode = mode & ~0o222
        p.chmod(new_mode)
        self.assertEqual(p.stat().st_mode, new_mode)
        # Set writable bit.
        new_mode = mode | 0o222
        p.chmod(new_mode)
        self.assertEqual(p.stat().st_mode, new_mode)

    # On Windows, os.chmod does not follow symlinks (issue #15411)
    @only_posix
    @os_helper.skip_unless_working_chmod
    def test_chmod_follow_symlinks_true(self):
        p = self.cls(BASE) / 'linkA'
        q = p.resolve()
        mode = q.stat().st_mode
        # Clear writable bit.
        new_mode = mode & ~0o222
        p.chmod(new_mode, follow_symlinks=True)
        self.assertEqual(q.stat().st_mode, new_mode)
        # Set writable bit
        new_mode = mode | 0o222
        p.chmod(new_mode, follow_symlinks=True)
        self.assertEqual(q.stat().st_mode, new_mode)

    # XXX also need a test for lchmod.

    @os_helper.skip_unless_working_chmod
    def test_stat(self):
        p = self.cls(BASE) / 'fileA'
        st = p.stat()
        self.assertEqual(p.stat(), st)
        # Change file mode by flipping write bit.
        p.chmod(st.st_mode ^ 0o222)
        self.addCleanup(p.chmod, st.st_mode)
        self.assertNotEqual(p.stat(), st)

    @os_helper.skip_unless_symlink
    def test_stat_no_follow_symlinks(self):
        p = self.cls(BASE) / 'linkA'
        st = p.stat()
        self.assertNotEqual(st, p.stat(follow_symlinks=False))

    def test_stat_no_follow_symlinks_nosymlink(self):
        p = self.cls(BASE) / 'fileA'
        st = p.stat()
        self.assertEqual(st, p.stat(follow_symlinks=False))

    @os_helper.skip_unless_symlink
    def test_lstat(self):
        p = self.cls(BASE)/ 'linkA'
        st = p.stat()
        self.assertNotEqual(st, p.lstat())

    def test_lstat_nosymlink(self):
        p = self.cls(BASE) / 'fileA'
        st = p.stat()
        self.assertEqual(st, p.lstat())

    @unittest.skipUnless(pwd, "the pwd module is needed for this test")
    def test_owner(self):
        p = self.cls(BASE) / 'fileA'
        uid = p.stat().st_uid
        try:
            name = pwd.getpwuid(uid).pw_name
        except KeyError:
            self.skipTest(
                "user %d doesn't have an entry in the system database" % uid)
        self.assertEqual(name, p.owner())

    @unittest.skipUnless(grp, "the grp module is needed for this test")
    def test_group(self):
        p = self.cls(BASE) / 'fileA'
        gid = p.stat().st_gid
        try:
            name = grp.getgrgid(gid).gr_name
        except KeyError:
            self.skipTest(
                "group %d doesn't have an entry in the system database" % gid)
        self.assertEqual(name, p.group())

    def test_unlink(self):
        p = self.cls(BASE) / 'fileA'
        p.unlink()
        self.assertFileNotFound(p.stat)
        self.assertFileNotFound(p.unlink)

    def test_unlink_missing_ok(self):
        p = self.cls(BASE) / 'fileAAA'
        self.assertFileNotFound(p.unlink)
        p.unlink(missing_ok=True)

    def test_rmdir(self):
        p = self.cls(BASE) / 'dirA'
        for q in p.iterdir():
            q.unlink()
        p.rmdir()
        self.assertFileNotFound(p.stat)
        self.assertFileNotFound(p.unlink)

    @unittest.skipUnless(hasattr(os, "link"), "os.link() is not present")
    def test_hardlink_to(self):
        P = self.cls(BASE)
        target = P / 'fileA'
        size = target.stat().st_size
        # linking to another path.
        link = P / 'dirA' / 'fileAA'
        link.hardlink_to(target)
        self.assertEqual(link.stat().st_size, size)
        self.assertTrue(os.path.samefile(target, link))
        self.assertTrue(target.exists())
        # Linking to a str of a relative path.
        link2 = P / 'dirA' / 'fileAAA'
        target2 = rel_join('fileA')
        link2.hardlink_to(target2)
        self.assertEqual(os.stat(target2).st_size, size)
        self.assertTrue(link2.exists())

    @unittest.skipIf(hasattr(os, "link"), "os.link() is present")
    def test_link_to_not_implemented(self):
        P = self.cls(BASE)
        p = P / 'fileA'
        # linking to another path.
        q = P / 'dirA' / 'fileAA'
        with self.assertRaises(NotImplementedError):
            q.hardlink_to(p)

    def test_rename(self):
        P = self.cls(BASE)
        p = P / 'fileA'
        size = p.stat().st_size
        # Renaming to another path.
        q = P / 'dirA' / 'fileAA'
        renamed_p = p.rename(q)
        self.assertEqual(renamed_p, q)
        self.assertEqual(q.stat().st_size, size)
        self.assertFileNotFound(p.stat)
        # Renaming to a str of a relative path.
        r = rel_join('fileAAA')
        renamed_q = q.rename(r)
        self.assertEqual(renamed_q, self.cls(r))
        self.assertEqual(os.stat(r).st_size, size)
        self.assertFileNotFound(q.stat)

    def test_replace(self):
        P = self.cls(BASE)
        p = P / 'fileA'
        size = p.stat().st_size
        # Replacing a non-existing path.
        q = P / 'dirA' / 'fileAA'
        replaced_p = p.replace(q)
        self.assertEqual(replaced_p, q)
        self.assertEqual(q.stat().st_size, size)
        self.assertFileNotFound(p.stat)
        # Replacing another (existing) path.
        r = rel_join('dirB', 'fileB')
        replaced_q = q.replace(r)
        self.assertEqual(replaced_q, self.cls(r))
        self.assertEqual(os.stat(r).st_size, size)
        self.assertFileNotFound(q.stat)

    @os_helper.skip_unless_symlink
    def test_readlink(self):
        P = self.cls(BASE)
        self.assertEqual((P / 'linkA').readlink(), self.cls('fileA'))
        self.assertEqual((P / 'brokenLink').readlink(),
                         self.cls('non-existing'))
        self.assertEqual((P / 'linkB').readlink(), self.cls('dirB'))
        with self.assertRaises(OSError):
            (P / 'fileA').readlink()

    def test_touch_common(self):
        P = self.cls(BASE)
        p = P / 'newfileA'
        self.assertFalse(p.exists())
        p.touch()
        self.assertTrue(p.exists())
        st = p.stat()
        old_mtime = st.st_mtime
        old_mtime_ns = st.st_mtime_ns
        # Rewind the mtime sufficiently far in the past to work around
        # filesystem-specific timestamp granularity.
        os.utime(str(p), (old_mtime - 10, old_mtime - 10))
        # The file mtime should be refreshed by calling touch() again.
        p.touch()
        st = p.stat()
        self.assertGreaterEqual(st.st_mtime_ns, old_mtime_ns)
        self.assertGreaterEqual(st.st_mtime, old_mtime)
        # Now with exist_ok=False.
        p = P / 'newfileB'
        self.assertFalse(p.exists())
        p.touch(mode=0o700, exist_ok=False)
        self.assertTrue(p.exists())
        self.assertRaises(OSError, p.touch, exist_ok=False)

    def test_touch_nochange(self):
        P = self.cls(BASE)
        p = P / 'fileA'
        p.touch()
        with p.open('rb') as f:
            self.assertEqual(f.read().strip(), b"this is file A")

    def test_mkdir(self):
        P = self.cls(BASE)
        p = P / 'newdirA'
        self.assertFalse(p.exists())
        p.mkdir()
        self.assertTrue(p.exists())
        self.assertTrue(p.is_dir())
        with self.assertRaises(OSError) as cm:
            p.mkdir()
        self.assertEqual(cm.exception.errno, errno.EEXIST)

    def test_mkdir_parents(self):
        # Creating a chain of directories.
        p = self.cls(BASE, 'newdirB', 'newdirC')
        self.assertFalse(p.exists())
        with self.assertRaises(OSError) as cm:
            p.mkdir()
        self.assertEqual(cm.exception.errno, errno.ENOENT)
        p.mkdir(parents=True)
        self.assertTrue(p.exists())
        self.assertTrue(p.is_dir())
        with self.assertRaises(OSError) as cm:
            p.mkdir(parents=True)
        self.assertEqual(cm.exception.errno, errno.EEXIST)
        # Test `mode` arg.
        mode = stat.S_IMODE(p.stat().st_mode)  # Default mode.
        p = self.cls(BASE, 'newdirD', 'newdirE')
        p.mkdir(0o555, parents=True)
        self.assertTrue(p.exists())
        self.assertTrue(p.is_dir())
        if os.name != 'nt':
            # The directory's permissions follow the mode argument.
            self.assertEqual(stat.S_IMODE(p.stat().st_mode), 0o7555 & mode)
        # The parent's permissions follow the default process settings.
        self.assertEqual(stat.S_IMODE(p.parent.stat().st_mode), mode)

    def test_mkdir_exist_ok(self):
        p = self.cls(BASE, 'dirB')
        st_ctime_first = p.stat().st_ctime
        self.assertTrue(p.exists())
        self.assertTrue(p.is_dir())
        with self.assertRaises(FileExistsError) as cm:
            p.mkdir()
        self.assertEqual(cm.exception.errno, errno.EEXIST)
        p.mkdir(exist_ok=True)
        self.assertTrue(p.exists())
        self.assertEqual(p.stat().st_ctime, st_ctime_first)

    def test_mkdir_exist_ok_with_parent(self):
        p = self.cls(BASE, 'dirC')
        self.assertTrue(p.exists())
        with self.assertRaises(FileExistsError) as cm:
            p.mkdir()
        self.assertEqual(cm.exception.errno, errno.EEXIST)
        p = p / 'newdirC'
        p.mkdir(parents=True)
        st_ctime_first = p.stat().st_ctime
        self.assertTrue(p.exists())
        with self.assertRaises(FileExistsError) as cm:
            p.mkdir(parents=True)
        self.assertEqual(cm.exception.errno, errno.EEXIST)
        p.mkdir(parents=True, exist_ok=True)
        self.assertTrue(p.exists())
        self.assertEqual(p.stat().st_ctime, st_ctime_first)

    @unittest.skipIf(is_emscripten, "FS root cannot be modified on Emscripten.")
    def test_mkdir_exist_ok_root(self):
        # Issue #25803: A drive root could raise PermissionError on Windows.
        self.cls('/').resolve().mkdir(exist_ok=True)
        self.cls('/').resolve().mkdir(parents=True, exist_ok=True)

    @only_nt  # XXX: not sure how to test this on POSIX.
    def test_mkdir_with_unknown_drive(self):
        for d in 'ZYXWVUTSRQPONMLKJIHGFEDCBA':
            p = self.cls(d + ':\\')
            if not p.is_dir():
                break
        else:
            self.skipTest("cannot find a drive that doesn't exist")
        with self.assertRaises(OSError):
            (p / 'child' / 'path').mkdir(parents=True)

    def test_mkdir_with_child_file(self):
        p = self.cls(BASE, 'dirB', 'fileB')
        self.assertTrue(p.exists())
        # An exception is raised when the last path component is an existing
        # regular file, regardless of whether exist_ok is true or not.
        with self.assertRaises(FileExistsError) as cm:
            p.mkdir(parents=True)
        self.assertEqual(cm.exception.errno, errno.EEXIST)
        with self.assertRaises(FileExistsError) as cm:
            p.mkdir(parents=True, exist_ok=True)
        self.assertEqual(cm.exception.errno, errno.EEXIST)

    def test_mkdir_no_parents_file(self):
        p = self.cls(BASE, 'fileA')
        self.assertTrue(p.exists())
        # An exception is raised when the last path component is an existing
        # regular file, regardless of whether exist_ok is true or not.
        with self.assertRaises(FileExistsError) as cm:
            p.mkdir()
        self.assertEqual(cm.exception.errno, errno.EEXIST)
        with self.assertRaises(FileExistsError) as cm:
            p.mkdir(exist_ok=True)
        self.assertEqual(cm.exception.errno, errno.EEXIST)

    def test_mkdir_concurrent_parent_creation(self):
        for pattern_num in range(32):
            p = self.cls(BASE, 'dirCPC%d' % pattern_num)
            self.assertFalse(p.exists())

            real_mkdir = os.mkdir
            def my_mkdir(path, mode=0o777):
                path = str(path)
                # Emulate another process that would create the directory
                # just before we try to create it ourselves.  We do it
                # in all possible pattern combinations, assuming that this
                # function is called at most 5 times (dirCPC/dir1/dir2,
                # dirCPC/dir1, dirCPC, dirCPC/dir1, dirCPC/dir1/dir2).
                if pattern.pop():
                    real_mkdir(path, mode)  # From another process.
                    concurrently_created.add(path)
                real_mkdir(path, mode)  # Our real call.

            pattern = [bool(pattern_num & (1 << n)) for n in range(5)]
            concurrently_created = set()
            p12 = p / 'dir1' / 'dir2'
            try:
                with mock.patch("os.mkdir", my_mkdir):
                    p12.mkdir(parents=True, exist_ok=False)
            except FileExistsError:
                self.assertIn(str(p12), concurrently_created)
            else:
                self.assertNotIn(str(p12), concurrently_created)
            self.assertTrue(p.exists())

    @os_helper.skip_unless_symlink
    def test_symlink_to(self):
        P = self.cls(BASE)
        target = P / 'fileA'
        # Symlinking a path target.
        link = P / 'dirA' / 'linkAA'
        link.symlink_to(target)
        self.assertEqual(link.stat(), target.stat())
        self.assertNotEqual(link.lstat(), target.stat())
        # Symlinking a str target.
        link = P / 'dirA' / 'linkAAA'
        link.symlink_to(str(target))
        self.assertEqual(link.stat(), target.stat())
        self.assertNotEqual(link.lstat(), target.stat())
        self.assertFalse(link.is_dir())
        # Symlinking to a directory.
        target = P / 'dirB'
        link = P / 'dirA' / 'linkAAAA'
        link.symlink_to(target, target_is_directory=True)
        self.assertEqual(link.stat(), target.stat())
        self.assertNotEqual(link.lstat(), target.stat())
        self.assertTrue(link.is_dir())
        self.assertTrue(list(link.iterdir()))

    def test_is_dir(self):
        P = self.cls(BASE)
        self.assertTrue((P / 'dirA').is_dir())
        self.assertFalse((P / 'fileA').is_dir())
        self.assertFalse((P / 'non-existing').is_dir())
        self.assertFalse((P / 'fileA' / 'bah').is_dir())
        if os_helper.can_symlink():
            self.assertFalse((P / 'linkA').is_dir())
            self.assertTrue((P / 'linkB').is_dir())
            self.assertFalse((P/ 'brokenLink').is_dir(), False)
        self.assertIs((P / 'dirA\udfff').is_dir(), False)
        self.assertIs((P / 'dirA\x00').is_dir(), False)

    def test_is_file(self):
        P = self.cls(BASE)
        self.assertTrue((P / 'fileA').is_file())
        self.assertFalse((P / 'dirA').is_file())
        self.assertFalse((P / 'non-existing').is_file())
        self.assertFalse((P / 'fileA' / 'bah').is_file())
        if os_helper.can_symlink():
            self.assertTrue((P / 'linkA').is_file())
            self.assertFalse((P / 'linkB').is_file())
            self.assertFalse((P/ 'brokenLink').is_file())
        self.assertIs((P / 'fileA\udfff').is_file(), False)
        self.assertIs((P / 'fileA\x00').is_file(), False)

    def test_is_mount(self):
        P = self.cls(BASE)
        if os.name == 'nt':
            R = self.cls('c:\\')
        else:
            R = self.cls('/')
        self.assertFalse((P / 'fileA').is_mount())
        self.assertFalse((P / 'dirA').is_mount())
        self.assertFalse((P / 'non-existing').is_mount())
        self.assertFalse((P / 'fileA' / 'bah').is_mount())
        self.assertTrue(R.is_mount())
        if os_helper.can_symlink():
            self.assertFalse((P / 'linkA').is_mount())
        self.assertIs((R / '\udfff').is_mount(), False)

    def test_is_symlink(self):
        P = self.cls(BASE)
        self.assertFalse((P / 'fileA').is_symlink())
        self.assertFalse((P / 'dirA').is_symlink())
        self.assertFalse((P / 'non-existing').is_symlink())
        self.assertFalse((P / 'fileA' / 'bah').is_symlink())
        if os_helper.can_symlink():
            self.assertTrue((P / 'linkA').is_symlink())
            self.assertTrue((P / 'linkB').is_symlink())
            self.assertTrue((P/ 'brokenLink').is_symlink())
        self.assertIs((P / 'fileA\udfff').is_file(), False)
        self.assertIs((P / 'fileA\x00').is_file(), False)
        if os_helper.can_symlink():
            self.assertIs((P / 'linkA\udfff').is_file(), False)
            self.assertIs((P / 'linkA\x00').is_file(), False)

    def test_is_junction(self):
        P = self.cls(BASE)

        with mock.patch.object(P._flavour, 'isjunction'):
            self.assertEqual(P.is_junction(), P._flavour.isjunction.return_value)
            P._flavour.isjunction.assert_called_once_with(P)

    def test_is_fifo_false(self):
        P = self.cls(BASE)
        self.assertFalse((P / 'fileA').is_fifo())
        self.assertFalse((P / 'dirA').is_fifo())
        self.assertFalse((P / 'non-existing').is_fifo())
        self.assertFalse((P / 'fileA' / 'bah').is_fifo())
        self.assertIs((P / 'fileA\udfff').is_fifo(), False)
        self.assertIs((P / 'fileA\x00').is_fifo(), False)

    @unittest.skipUnless(hasattr(os, "mkfifo"), "os.mkfifo() required")
    @unittest.skipIf(sys.platform == "vxworks",
                    "fifo requires special path on VxWorks")
    def test_is_fifo_true(self):
        P = self.cls(BASE, 'myfifo')
        try:
            os.mkfifo(str(P))
        except PermissionError as e:
            self.skipTest('os.mkfifo(): %s' % e)
        self.assertTrue(P.is_fifo())
        self.assertFalse(P.is_socket())
        self.assertFalse(P.is_file())
        self.assertIs(self.cls(BASE, 'myfifo\udfff').is_fifo(), False)
        self.assertIs(self.cls(BASE, 'myfifo\x00').is_fifo(), False)

    def test_is_socket_false(self):
        P = self.cls(BASE)
        self.assertFalse((P / 'fileA').is_socket())
        self.assertFalse((P / 'dirA').is_socket())
        self.assertFalse((P / 'non-existing').is_socket())
        self.assertFalse((P / 'fileA' / 'bah').is_socket())
        self.assertIs((P / 'fileA\udfff').is_socket(), False)
        self.assertIs((P / 'fileA\x00').is_socket(), False)

    @unittest.skipUnless(hasattr(socket, "AF_UNIX"), "Unix sockets required")
    @unittest.skipIf(
        is_emscripten, "Unix sockets are not implemented on Emscripten."
    )
    @unittest.skipIf(
        is_wasi, "Cannot create socket on WASI."
    )
    def test_is_socket_true(self):
        P = self.cls(BASE, 'mysock')
        sock = socket.socket(socket.AF_UNIX, socket.SOCK_STREAM)
        self.addCleanup(sock.close)
        try:
            sock.bind(str(P))
        except OSError as e:
            if (isinstance(e, PermissionError) or
                    "AF_UNIX path too long" in str(e)):
                self.skipTest("cannot bind Unix socket: " + str(e))
        self.assertTrue(P.is_socket())
        self.assertFalse(P.is_fifo())
        self.assertFalse(P.is_file())
        self.assertIs(self.cls(BASE, 'mysock\udfff').is_socket(), False)
        self.assertIs(self.cls(BASE, 'mysock\x00').is_socket(), False)

    def test_is_block_device_false(self):
        P = self.cls(BASE)
        self.assertFalse((P / 'fileA').is_block_device())
        self.assertFalse((P / 'dirA').is_block_device())
        self.assertFalse((P / 'non-existing').is_block_device())
        self.assertFalse((P / 'fileA' / 'bah').is_block_device())
        self.assertIs((P / 'fileA\udfff').is_block_device(), False)
        self.assertIs((P / 'fileA\x00').is_block_device(), False)

    def test_is_char_device_false(self):
        P = self.cls(BASE)
        self.assertFalse((P / 'fileA').is_char_device())
        self.assertFalse((P / 'dirA').is_char_device())
        self.assertFalse((P / 'non-existing').is_char_device())
        self.assertFalse((P / 'fileA' / 'bah').is_char_device())
        self.assertIs((P / 'fileA\udfff').is_char_device(), False)
        self.assertIs((P / 'fileA\x00').is_char_device(), False)

    def test_is_char_device_true(self):
        # Under Unix, /dev/null should generally be a char device.
        P = self.cls('/dev/null')
        if not P.exists():
            self.skipTest("/dev/null required")
        self.assertTrue(P.is_char_device())
        self.assertFalse(P.is_block_device())
        self.assertFalse(P.is_file())
        self.assertIs(self.cls('/dev/null\udfff').is_char_device(), False)
        self.assertIs(self.cls('/dev/null\x00').is_char_device(), False)

    def test_pickling_common(self):
        p = self.cls(BASE, 'fileA')
        for proto in range(0, pickle.HIGHEST_PROTOCOL + 1):
            dumped = pickle.dumps(p, proto)
            pp = pickle.loads(dumped)
            self.assertEqual(pp.stat(), p.stat())

    def test_parts_interning(self):
        P = self.cls
        p = P('/usr/bin/foo')
        q = P('/usr/local/bin')
        # 'usr'
        self.assertIs(p.parts[1], q.parts[1])
        # 'bin'
        self.assertIs(p.parts[2], q.parts[3])

    def _check_complex_symlinks(self, link0_target):
        # Test solving a non-looping chain of symlinks (issue #19887).
        P = self.cls(BASE)
        self.dirlink(os.path.join('link0', 'link0'), join('link1'))
        self.dirlink(os.path.join('link1', 'link1'), join('link2'))
        self.dirlink(os.path.join('link2', 'link2'), join('link3'))
        self.dirlink(link0_target, join('link0'))

        # Resolve absolute paths.
        p = (P / 'link0').resolve()
        self.assertEqual(p, P)
        self.assertEqualNormCase(str(p), BASE)
        p = (P / 'link1').resolve()
        self.assertEqual(p, P)
        self.assertEqualNormCase(str(p), BASE)
        p = (P / 'link2').resolve()
        self.assertEqual(p, P)
        self.assertEqualNormCase(str(p), BASE)
        p = (P / 'link3').resolve()
        self.assertEqual(p, P)
        self.assertEqualNormCase(str(p), BASE)

        # Resolve relative paths.
        old_path = os.getcwd()
        os.chdir(BASE)
        try:
            p = self.cls('link0').resolve()
            self.assertEqual(p, P)
            self.assertEqualNormCase(str(p), BASE)
            p = self.cls('link1').resolve()
            self.assertEqual(p, P)
            self.assertEqualNormCase(str(p), BASE)
            p = self.cls('link2').resolve()
            self.assertEqual(p, P)
            self.assertEqualNormCase(str(p), BASE)
            p = self.cls('link3').resolve()
            self.assertEqual(p, P)
            self.assertEqualNormCase(str(p), BASE)
        finally:
            os.chdir(old_path)

    @os_helper.skip_unless_symlink
    def test_complex_symlinks_absolute(self):
        self._check_complex_symlinks(BASE)

    @os_helper.skip_unless_symlink
    def test_complex_symlinks_relative(self):
        self._check_complex_symlinks('.')

    @os_helper.skip_unless_symlink
    def test_complex_symlinks_relative_dot_dot(self):
        self._check_complex_symlinks(os.path.join('dirA', '..'))

    def test_passing_kwargs_deprecated(self):
        with self.assertWarns(DeprecationWarning):
            self.cls(foo="bar")


class WalkTests(unittest.TestCase):

    def setUp(self):
        self.addCleanup(os_helper.rmtree, os_helper.TESTFN)

        # Build:
        #     TESTFN/
        #       TEST1/              a file kid and two directory kids
        #         tmp1
        #         SUB1/             a file kid and a directory kid
        #           tmp2
        #           SUB11/          no kids
        #         SUB2/             a file kid and a dirsymlink kid
        #           tmp3
        #           SUB21/          not readable
        #             tmp5
        #           link/           a symlink to TEST2
        #           broken_link
        #           broken_link2
        #           broken_link3
        #       TEST2/
        #         tmp4              a lone file
        self.walk_path = pathlib.Path(os_helper.TESTFN, "TEST1")
        self.sub1_path = self.walk_path / "SUB1"
        self.sub11_path = self.sub1_path / "SUB11"
        self.sub2_path = self.walk_path / "SUB2"
        sub21_path= self.sub2_path / "SUB21"
        tmp1_path = self.walk_path / "tmp1"
        tmp2_path = self.sub1_path / "tmp2"
        tmp3_path = self.sub2_path / "tmp3"
        tmp5_path = sub21_path / "tmp3"
        self.link_path = self.sub2_path / "link"
        t2_path = pathlib.Path(os_helper.TESTFN, "TEST2")
        tmp4_path = pathlib.Path(os_helper.TESTFN, "TEST2", "tmp4")
        broken_link_path = self.sub2_path / "broken_link"
        broken_link2_path = self.sub2_path / "broken_link2"
        broken_link3_path = self.sub2_path / "broken_link3"

        os.makedirs(self.sub11_path)
        os.makedirs(self.sub2_path)
        os.makedirs(sub21_path)
        os.makedirs(t2_path)

        for path in tmp1_path, tmp2_path, tmp3_path, tmp4_path, tmp5_path:
            with open(path, "x", encoding='utf-8') as f:
                f.write(f"I'm {path} and proud of it.  Blame test_pathlib.\n")

        if os_helper.can_symlink():
            os.symlink(os.path.abspath(t2_path), self.link_path)
            os.symlink('broken', broken_link_path, True)
            os.symlink(pathlib.Path('tmp3', 'broken'), broken_link2_path, True)
            os.symlink(pathlib.Path('SUB21', 'tmp5'), broken_link3_path, True)
            self.sub2_tree = (self.sub2_path, ["SUB21"],
                              ["broken_link", "broken_link2", "broken_link3",
                               "link", "tmp3"])
        else:
            self.sub2_tree = (self.sub2_path, ["SUB21"], ["tmp3"])

        if not is_emscripten:
            # Emscripten fails with inaccessible directories.
            os.chmod(sub21_path, 0)
        try:
            os.listdir(sub21_path)
        except PermissionError:
            self.addCleanup(os.chmod, sub21_path, stat.S_IRWXU)
        else:
            os.chmod(sub21_path, stat.S_IRWXU)
            os.unlink(tmp5_path)
            os.rmdir(sub21_path)
            del self.sub2_tree[1][:1]

    def test_walk_topdown(self):
        all = list(self.walk_path.walk())

        self.assertEqual(len(all), 4)
        # We can't know which order SUB1 and SUB2 will appear in.
        # Not flipped:  TESTFN, SUB1, SUB11, SUB2
        #     flipped:  TESTFN, SUB2, SUB1, SUB11
        flipped = all[0][1][0] != "SUB1"
        all[0][1].sort()
        all[3 - 2 * flipped][-1].sort()
        all[3 - 2 * flipped][1].sort()
        self.assertEqual(all[0], (self.walk_path, ["SUB1", "SUB2"], ["tmp1"]))
        self.assertEqual(all[1 + flipped], (self.sub1_path, ["SUB11"], ["tmp2"]))
        self.assertEqual(all[2 + flipped], (self.sub11_path, [], []))
        self.assertEqual(all[3 - 2 * flipped], self.sub2_tree)

    def test_walk_prune(self, walk_path=None):
        if walk_path is None:
            walk_path = self.walk_path
        # Prune the search.
        all = []
        for root, dirs, files in walk_path.walk():
            all.append((root, dirs, files))
            if 'SUB1' in dirs:
                # Note that this also mutates the dirs we appended to all!
                dirs.remove('SUB1')

        self.assertEqual(len(all), 2)
        self.assertEqual(all[0], (self.walk_path, ["SUB2"], ["tmp1"]))

        all[1][-1].sort()
        all[1][1].sort()
        self.assertEqual(all[1], self.sub2_tree)

    def test_file_like_path(self):
        self.test_walk_prune(FakePath(self.walk_path).__fspath__())

    def test_walk_bottom_up(self):
        all = list(self.walk_path.walk( top_down=False))

        self.assertEqual(len(all), 4, all)
        # We can't know which order SUB1 and SUB2 will appear in.
        # Not flipped:  SUB11, SUB1, SUB2, TESTFN
        #     flipped:  SUB2, SUB11, SUB1, TESTFN
        flipped = all[3][1][0] != "SUB1"
        all[3][1].sort()
        all[2 - 2 * flipped][-1].sort()
        all[2 - 2 * flipped][1].sort()
        self.assertEqual(all[3],
                         (self.walk_path, ["SUB1", "SUB2"], ["tmp1"]))
        self.assertEqual(all[flipped],
                         (self.sub11_path, [], []))
        self.assertEqual(all[flipped + 1],
                         (self.sub1_path, ["SUB11"], ["tmp2"]))
        self.assertEqual(all[2 - 2 * flipped],
                         self.sub2_tree)

    @os_helper.skip_unless_symlink
    def test_walk_follow_symlinks(self):
        walk_it = self.walk_path.walk(follow_symlinks=True)
        for root, dirs, files in walk_it:
            if root == self.link_path:
                self.assertEqual(dirs, [])
                self.assertEqual(files, ["tmp4"])
                break
        else:
            self.fail("Didn't follow symlink with follow_symlinks=True")

    @os_helper.skip_unless_symlink
    def test_walk_symlink_location(self):
        # Tests whether symlinks end up in filenames or dirnames depending
        # on the `follow_symlinks` argument.
        walk_it = self.walk_path.walk(follow_symlinks=False)
        for root, dirs, files in walk_it:
            if root == self.sub2_path:
                self.assertIn("link", files)
                break
        else:
            self.fail("symlink not found")

        walk_it = self.walk_path.walk(follow_symlinks=True)
        for root, dirs, files in walk_it:
            if root == self.sub2_path:
                self.assertIn("link", dirs)
                break

    def test_walk_bad_dir(self):
        errors = []
        walk_it = self.walk_path.walk(on_error=errors.append)
        root, dirs, files = next(walk_it)
        self.assertEqual(errors, [])
        dir1 = 'SUB1'
        path1 = root / dir1
        path1new = (root / dir1).with_suffix(".new")
        path1.rename(path1new)
        try:
            roots = [r for r, _, _ in walk_it]
            self.assertTrue(errors)
            self.assertNotIn(path1, roots)
            self.assertNotIn(path1new, roots)
            for dir2 in dirs:
                if dir2 != dir1:
                    self.assertIn(root / dir2, roots)
        finally:
            path1new.rename(path1)

    def test_walk_many_open_files(self):
        depth = 30
        base = pathlib.Path(os_helper.TESTFN, 'deep')
        path = pathlib.Path(base, *(['d']*depth))
        path.mkdir(parents=True)

        iters = [base.walk(top_down=False) for _ in range(100)]
        for i in range(depth + 1):
            expected = (path, ['d'] if i else [], [])
            for it in iters:
                self.assertEqual(next(it), expected)
            path = path.parent

        iters = [base.walk(top_down=True) for _ in range(100)]
        path = base
        for i in range(depth + 1):
            expected = (path, ['d'] if i < depth else [], [])
            for it in iters:
                self.assertEqual(next(it), expected)
            path = path / 'd'

    def test_walk_above_recursion_limit(self):
        recursion_limit = 40
        # directory_depth > recursion_limit
        directory_depth = recursion_limit + 10
        base = pathlib.Path(os_helper.TESTFN, 'deep')
        path = pathlib.Path(base, *(['d'] * directory_depth))
        path.mkdir(parents=True)

        with set_recursion_limit(recursion_limit):
            list(base.walk())
            list(base.walk(top_down=False))


class PathTest(_BasePathTest, unittest.TestCase):
    cls = pathlib.Path

    def test_concrete_class(self):
        p = self.cls('a')
        self.assertIs(type(p),
            pathlib.WindowsPath if os.name == 'nt' else pathlib.PosixPath)

    def test_unsupported_flavour(self):
        if os.name == 'nt':
            self.assertRaises(NotImplementedError, pathlib.PosixPath)
        else:
            self.assertRaises(NotImplementedError, pathlib.WindowsPath)

    def test_glob_empty_pattern(self):
        p = self.cls()
        with self.assertRaisesRegex(ValueError, 'Unacceptable pattern'):
            list(p.glob(''))


@only_posix
class PosixPathTest(_BasePathTest, unittest.TestCase):
    cls = pathlib.PosixPath

    def test_absolute(self):
        P = self.cls
        self.assertEqual(str(P('/').absolute()), '/')
        self.assertEqual(str(P('/a').absolute()), '/a')
        self.assertEqual(str(P('/a/b').absolute()), '/a/b')

        # '//'-prefixed absolute path (supported by POSIX).
        self.assertEqual(str(P('//').absolute()), '//')
        self.assertEqual(str(P('//a').absolute()), '//a')
        self.assertEqual(str(P('//a/b').absolute()), '//a/b')

    def _check_symlink_loop(self, *args, strict=True):
        path = self.cls(*args)
        with self.assertRaises(RuntimeError):
            print(path.resolve(strict))

    @unittest.skipIf(
        is_emscripten or is_wasi,
        "umask is not implemented on Emscripten/WASI."
    )
    def test_open_mode(self):
        old_mask = os.umask(0)
        self.addCleanup(os.umask, old_mask)
        p = self.cls(BASE)
        with (p / 'new_file').open('wb'):
            pass
        st = os.stat(join('new_file'))
        self.assertEqual(stat.S_IMODE(st.st_mode), 0o666)
        os.umask(0o022)
        with (p / 'other_new_file').open('wb'):
            pass
        st = os.stat(join('other_new_file'))
        self.assertEqual(stat.S_IMODE(st.st_mode), 0o644)

    def test_resolve_root(self):
        current_directory = os.getcwd()
        try:
            os.chdir('/')
            p = self.cls('spam')
            self.assertEqual(str(p.resolve()), '/spam')
        finally:
            os.chdir(current_directory)

    @unittest.skipIf(
        is_emscripten or is_wasi,
        "umask is not implemented on Emscripten/WASI."
    )
    def test_touch_mode(self):
        old_mask = os.umask(0)
        self.addCleanup(os.umask, old_mask)
        p = self.cls(BASE)
        (p / 'new_file').touch()
        st = os.stat(join('new_file'))
        self.assertEqual(stat.S_IMODE(st.st_mode), 0o666)
        os.umask(0o022)
        (p / 'other_new_file').touch()
        st = os.stat(join('other_new_file'))
        self.assertEqual(stat.S_IMODE(st.st_mode), 0o644)
        (p / 'masked_new_file').touch(mode=0o750)
        st = os.stat(join('masked_new_file'))
        self.assertEqual(stat.S_IMODE(st.st_mode), 0o750)

    @os_helper.skip_unless_symlink
    def test_resolve_loop(self):
        # Loops with relative symlinks.
        os.symlink('linkX/inside', join('linkX'))
        self._check_symlink_loop(BASE, 'linkX')
        os.symlink('linkY', join('linkY'))
        self._check_symlink_loop(BASE, 'linkY')
        os.symlink('linkZ/../linkZ', join('linkZ'))
        self._check_symlink_loop(BASE, 'linkZ')
        # Non-strict
        self._check_symlink_loop(BASE, 'linkZ', 'foo', strict=False)
        # Loops with absolute symlinks.
        os.symlink(join('linkU/inside'), join('linkU'))
        self._check_symlink_loop(BASE, 'linkU')
        os.symlink(join('linkV'), join('linkV'))
        self._check_symlink_loop(BASE, 'linkV')
        os.symlink(join('linkW/../linkW'), join('linkW'))
        self._check_symlink_loop(BASE, 'linkW')
        # Non-strict
        self._check_symlink_loop(BASE, 'linkW', 'foo', strict=False)

    def test_glob(self):
        P = self.cls
        p = P(BASE)
        given = set(p.glob("FILEa"))
        expect = set() if not os_helper.fs_is_case_insensitive(BASE) else given
        self.assertEqual(given, expect)
        self.assertEqual(set(p.glob("FILEa*")), set())

    def test_rglob(self):
        P = self.cls
        p = P(BASE, "dirC")
        given = set(p.rglob("FILEd"))
        expect = set() if not os_helper.fs_is_case_insensitive(BASE) else given
        self.assertEqual(given, expect)
        self.assertEqual(set(p.rglob("FILEd*")), set())

    @unittest.skipUnless(hasattr(pwd, 'getpwall'),
                         'pwd module does not expose getpwall()')
    @unittest.skipIf(sys.platform == "vxworks",
                     "no home directory on VxWorks")
    def test_expanduser(self):
        P = self.cls
        import_helper.import_module('pwd')
        import pwd
        pwdent = pwd.getpwuid(os.getuid())
        username = pwdent.pw_name
        userhome = pwdent.pw_dir.rstrip('/') or '/'
        # Find arbitrary different user (if exists).
        for pwdent in pwd.getpwall():
            othername = pwdent.pw_name
            otherhome = pwdent.pw_dir.rstrip('/')
            if othername != username and otherhome:
                break
        else:
            othername = username
            otherhome = userhome

        fakename = 'fakeuser'
        # This user can theoretically exist on a test runner. Create unique name:
        try:
            while pwd.getpwnam(fakename):
                fakename += '1'
        except KeyError:
            pass  # Non-existent name found

        p1 = P('~/Documents')
        p2 = P(f'~{username}/Documents')
        p3 = P(f'~{othername}/Documents')
        p4 = P(f'../~{username}/Documents')
        p5 = P(f'/~{username}/Documents')
        p6 = P('')
        p7 = P(f'~{fakename}/Documents')

        with os_helper.EnvironmentVarGuard() as env:
            env.pop('HOME', None)

            self.assertEqual(p1.expanduser(), P(userhome) / 'Documents')
            self.assertEqual(p2.expanduser(), P(userhome) / 'Documents')
            self.assertEqual(p3.expanduser(), P(otherhome) / 'Documents')
            self.assertEqual(p4.expanduser(), p4)
            self.assertEqual(p5.expanduser(), p5)
            self.assertEqual(p6.expanduser(), p6)
            self.assertRaises(RuntimeError, p7.expanduser)

            env['HOME'] = '/tmp'
            self.assertEqual(p1.expanduser(), P('/tmp/Documents'))
            self.assertEqual(p2.expanduser(), P(userhome) / 'Documents')
            self.assertEqual(p3.expanduser(), P(otherhome) / 'Documents')
            self.assertEqual(p4.expanduser(), p4)
            self.assertEqual(p5.expanduser(), p5)
            self.assertEqual(p6.expanduser(), p6)
            self.assertRaises(RuntimeError, p7.expanduser)

    @unittest.skipIf(sys.platform != "darwin",
                     "Bad file descriptor in /dev/fd affects only macOS")
    def test_handling_bad_descriptor(self):
        try:
            file_descriptors = list(pathlib.Path('/dev/fd').rglob("*"))[3:]
            if not file_descriptors:
                self.skipTest("no file descriptors - issue was not reproduced")
            # Checking all file descriptors because there is no guarantee
            # which one will fail.
            for f in file_descriptors:
                f.exists()
                f.is_dir()
                f.is_file()
                f.is_symlink()
                f.is_block_device()
                f.is_char_device()
                f.is_fifo()
                f.is_socket()
        except OSError as e:
            if e.errno == errno.EBADF:
                self.fail("Bad file descriptor not handled.")
            raise


@only_nt
class WindowsPathTest(_BasePathTest, unittest.TestCase):
    cls = pathlib.WindowsPath

    def test_absolute(self):
        P = self.cls

        # Simple absolute paths.
        self.assertEqual(str(P('c:\\').absolute()), 'c:\\')
        self.assertEqual(str(P('c:\\a').absolute()), 'c:\\a')
        self.assertEqual(str(P('c:\\a\\b').absolute()), 'c:\\a\\b')

        # UNC absolute paths.
        share = '\\\\server\\share\\'
        self.assertEqual(str(P(share).absolute()), share)
        self.assertEqual(str(P(share + 'a').absolute()), share + 'a')
        self.assertEqual(str(P(share + 'a\\b').absolute()), share + 'a\\b')

        # UNC relative paths.
        with mock.patch("os.getcwd") as getcwd:
            getcwd.return_value = share

            self.assertEqual(str(P().absolute()), share)
            self.assertEqual(str(P('.').absolute()), share)
            self.assertEqual(str(P('a').absolute()), os.path.join(share, 'a'))
            self.assertEqual(str(P('a', 'b', 'c').absolute()),
                             os.path.join(share, 'a', 'b', 'c'))

        drive = os.path.splitdrive(BASE)[0]
        with os_helper.change_cwd(BASE):
            # Relative path with root
            self.assertEqual(str(P('\\').absolute()), drive + '\\')
            self.assertEqual(str(P('\\foo').absolute()), drive + '\\foo')

            # Relative path on current drive
            self.assertEqual(str(P(drive).absolute()), BASE)
            self.assertEqual(str(P(drive + 'foo').absolute()), os.path.join(BASE, 'foo'))

        with os_helper.subst_drive(BASE) as other_drive:
            # Set the working directory on the substitute drive
            saved_cwd = os.getcwd()
            other_cwd = f'{other_drive}\\dirA'
            os.chdir(other_cwd)
            os.chdir(saved_cwd)

            # Relative path on another drive
            self.assertEqual(str(P(other_drive).absolute()), other_cwd)
            self.assertEqual(str(P(other_drive + 'foo').absolute()), other_cwd + '\\foo')

    def test_glob(self):
        P = self.cls
        p = P(BASE)
        self.assertEqual(set(p.glob("FILEa")), { P(BASE, "fileA") })
        self.assertEqual(set(p.glob("*a\\")), { P(BASE, "dirA") })
        self.assertEqual(set(p.glob("F*a")), { P(BASE, "fileA") })
        self.assertEqual(set(map(str, p.glob("FILEa"))), {f"{p}\\FILEa"})
        self.assertEqual(set(map(str, p.glob("F*a"))), {f"{p}\\fileA"})

    def test_rglob(self):
        P = self.cls
        p = P(BASE, "dirC")
        self.assertEqual(set(p.rglob("FILEd")), { P(BASE, "dirC/dirD/fileD") })
        self.assertEqual(set(p.rglob("*\\")), { P(BASE, "dirC/dirD") })
        self.assertEqual(set(map(str, p.rglob("FILEd"))), {f"{p}\\dirD\\FILEd"})

    def test_expanduser(self):
        P = self.cls
        with os_helper.EnvironmentVarGuard() as env:
            env.pop('HOME', None)
            env.pop('USERPROFILE', None)
            env.pop('HOMEPATH', None)
            env.pop('HOMEDRIVE', None)
            env['USERNAME'] = 'alice'

            # test that the path returns unchanged
            p1 = P('~/My Documents')
            p2 = P('~alice/My Documents')
            p3 = P('~bob/My Documents')
            p4 = P('/~/My Documents')
            p5 = P('d:~/My Documents')
            p6 = P('')
            self.assertRaises(RuntimeError, p1.expanduser)
            self.assertRaises(RuntimeError, p2.expanduser)
            self.assertRaises(RuntimeError, p3.expanduser)
            self.assertEqual(p4.expanduser(), p4)
            self.assertEqual(p5.expanduser(), p5)
            self.assertEqual(p6.expanduser(), p6)

            def check():
                env.pop('USERNAME', None)
                self.assertEqual(p1.expanduser(),
                                 P('C:/Users/alice/My Documents'))
                self.assertRaises(RuntimeError, p2.expanduser)
                env['USERNAME'] = 'alice'
                self.assertEqual(p2.expanduser(),
                                 P('C:/Users/alice/My Documents'))
                self.assertEqual(p3.expanduser(),
                                 P('C:/Users/bob/My Documents'))
                self.assertEqual(p4.expanduser(), p4)
                self.assertEqual(p5.expanduser(), p5)
                self.assertEqual(p6.expanduser(), p6)

            env['HOMEPATH'] = 'C:\\Users\\alice'
            check()

            env['HOMEDRIVE'] = 'C:\\'
            env['HOMEPATH'] = 'Users\\alice'
            check()

            env.pop('HOMEDRIVE', None)
            env.pop('HOMEPATH', None)
            env['USERPROFILE'] = 'C:\\Users\\alice'
            check()

            # bpo-38883: ignore `HOME` when set on windows
            env['HOME'] = 'C:\\Users\\eve'
            check()


class PurePathSubclassTest(_BasePurePathTest, unittest.TestCase):
    class cls(pathlib.PurePath):
        pass

    # repr() roundtripping is not supported in custom subclass.
    test_repr_roundtrips = None


class PathSubclassTest(_BasePathTest, unittest.TestCase):
    class cls(pathlib.Path):
        pass

    # repr() roundtripping is not supported in custom subclass.
    test_repr_roundtrips = None


class CompatiblePathTest(unittest.TestCase):
    """
    Test that a type can be made compatible with PurePath
    derivatives by implementing division operator overloads.
    """

    class CompatPath:
        """
        Minimum viable class to test PurePath compatibility.
        Simply uses the division operator to join a given
        string and the string value of another object with
        a forward slash.
        """
        def __init__(self, string):
            self.string = string

        def __truediv__(self, other):
            return type(self)(f"{self.string}/{other}")

        def __rtruediv__(self, other):
            return type(self)(f"{other}/{self.string}")

    def test_truediv(self):
        result = pathlib.PurePath("test") / self.CompatPath("right")
        self.assertIsInstance(result, self.CompatPath)
        self.assertEqual(result.string, "test/right")

        with self.assertRaises(TypeError):
            # Verify improper operations still raise a TypeError
            pathlib.PurePath("test") / 10

    def test_rtruediv(self):
        result = self.CompatPath("left") / pathlib.PurePath("test")
        self.assertIsInstance(result, self.CompatPath)
        self.assertEqual(result.string, "left/test")

        with self.assertRaises(TypeError):
            # Verify improper operations still raise a TypeError
            10 / pathlib.PurePath("test")


if __name__ == "__main__":
    unittest.main()<|MERGE_RESOLUTION|>--- conflicted
+++ resolved
@@ -24,136 +24,6 @@
     grp = pwd = None
 
 
-<<<<<<< HEAD
-class _BaseFlavourTest(object):
-
-    def _check_parse_parts(self, arg, expected):
-        def f(parts):
-            path = self.cls(*parts)._raw_path
-            return self.cls._parse_path(path)
-        sep = self.flavour.sep
-        altsep = self.flavour.altsep
-        actual = f([x.replace('/', sep) for x in arg])
-        self.assertEqual(actual, expected)
-        if altsep:
-            actual = f([x.replace('/', altsep) for x in arg])
-            self.assertEqual(actual, expected)
-
-    def test_parse_parts_common(self):
-        check = self._check_parse_parts
-        sep = self.flavour.sep
-        # Unanchored parts.
-        check([],                   ('', '', []))
-        check(['a'],                ('', '', ['a']))
-        check(['a/'],               ('', '', ['a']))
-        check(['a', 'b'],           ('', '', ['a', 'b']))
-        # Expansion.
-        check(['a/b'],              ('', '', ['a', 'b']))
-        check(['a/b/'],             ('', '', ['a', 'b']))
-        check(['a', 'b/c', 'd'],    ('', '', ['a', 'b', 'c', 'd']))
-        # Collapsing and stripping excess slashes.
-        check(['a', 'b//c', 'd'],   ('', '', ['a', 'b', 'c', 'd']))
-        check(['a', 'b/c/', 'd'],   ('', '', ['a', 'b', 'c', 'd']))
-        # Eliminating standalone dots.
-        check(['.'],                ('', '', []))
-        check(['.', '.', 'b'],      ('', '', ['b']))
-        check(['a', '.', 'b'],      ('', '', ['a', 'b']))
-        check(['a', '.', '.'],      ('', '', ['a']))
-        # The first part is anchored.
-        check(['/a/b'],             ('', sep, [sep, 'a', 'b']))
-        check(['/a', 'b'],          ('', sep, [sep, 'a', 'b']))
-        check(['/a/', 'b'],         ('', sep, [sep, 'a', 'b']))
-        # Ignoring parts before an anchored part.
-        check(['a', '/b', 'c'],     ('', sep, [sep, 'b', 'c']))
-        check(['a', '/b', '/c'],    ('', sep, [sep, 'c']))
-
-
-class PosixFlavourTest(_BaseFlavourTest, unittest.TestCase):
-    cls = pathlib.PurePosixPath
-    flavour = pathlib.PurePosixPath._flavour
-
-    def test_parse_parts(self):
-        check = self._check_parse_parts
-        # Collapsing of excess leading slashes, except for the double-slash
-        # special case.
-        check(['//a', 'b'],             ('', '//', ['//', 'a', 'b']))
-        check(['///a', 'b'],            ('', '/', ['/', 'a', 'b']))
-        check(['////a', 'b'],           ('', '/', ['/', 'a', 'b']))
-        # Paths which look like NT paths aren't treated specially.
-        check(['c:a'],                  ('', '', ['c:a']))
-        check(['c:\\a'],                ('', '', ['c:\\a']))
-        check(['\\a'],                  ('', '', ['\\a']))
-
-
-class NTFlavourTest(_BaseFlavourTest, unittest.TestCase):
-    cls = pathlib.PureWindowsPath
-    flavour = pathlib.PureWindowsPath._flavour
-
-    def test_parse_parts(self):
-        check = self._check_parse_parts
-        # First part is anchored.
-        check(['c:'],                   ('c:', '', ['c:']))
-        check(['c:/'],                  ('c:', '\\', ['c:\\']))
-        check(['/'],                    ('', '\\', ['\\']))
-        check(['c:a'],                  ('c:', '', ['c:', 'a']))
-        check(['c:/a'],                 ('c:', '\\', ['c:\\', 'a']))
-        check(['/a'],                   ('', '\\', ['\\', 'a']))
-        # UNC paths.
-        check(['//'],                   ('\\\\', '', ['\\\\']))
-        check(['//a'],                  ('\\\\a', '', ['\\\\a']))
-        check(['//a/'],                 ('\\\\a\\', '', ['\\\\a\\']))
-        check(['//a/b'],                ('\\\\a\\b', '\\', ['\\\\a\\b\\']))
-        check(['//a/b/'],               ('\\\\a\\b', '\\', ['\\\\a\\b\\']))
-        check(['//a/b/c'],              ('\\\\a\\b', '\\', ['\\\\a\\b\\', 'c']))
-        # Second part is anchored, so that the first part is ignored.
-        check(['a', 'Z:b', 'c'],        ('Z:', '', ['Z:', 'b', 'c']))
-        check(['a', 'Z:/b', 'c'],       ('Z:', '\\', ['Z:\\', 'b', 'c']))
-        # UNC paths.
-        check(['a', '//b/c', 'd'],      ('\\\\b\\c', '\\', ['\\\\b\\c\\', 'd']))
-        # Collapsing and stripping excess slashes.
-        check(['a', 'Z://b//c/', 'd/'], ('Z:', '\\', ['Z:\\', 'b', 'c', 'd']))
-        # UNC paths.
-        check(['a', '//b/c//', 'd'],    ('\\\\b\\c', '\\', ['\\\\b\\c\\', 'd']))
-        # Extended paths.
-        check(['//./c:'],               ('\\\\.\\c:', '', ['\\\\.\\c:']))
-        check(['//?/c:/'],              ('\\\\?\\c:', '\\', ['\\\\?\\c:\\']))
-        check(['//?/c:/a'],             ('\\\\?\\c:', '\\', ['\\\\?\\c:\\', 'a']))
-        check(['//?/c:/a', '/b'],       ('\\\\?\\c:', '\\', ['\\\\?\\c:\\', 'b']))
-        # Extended UNC paths (format is "\\?\UNC\server\share").
-        check(['//?'],                  ('\\\\?', '', ['\\\\?']))
-        check(['//?/'],                 ('\\\\?\\', '', ['\\\\?\\']))
-        check(['//?/UNC'],              ('\\\\?\\UNC', '', ['\\\\?\\UNC']))
-        check(['//?/UNC/'],             ('\\\\?\\UNC\\', '', ['\\\\?\\UNC\\']))
-        check(['//?/UNC/b'],            ('\\\\?\\UNC\\b', '', ['\\\\?\\UNC\\b']))
-        check(['//?/UNC/b/'],           ('\\\\?\\UNC\\b\\', '', ['\\\\?\\UNC\\b\\']))
-        check(['//?/UNC/b/c'],          ('\\\\?\\UNC\\b\\c', '\\', ['\\\\?\\UNC\\b\\c\\']))
-        check(['//?/UNC/b/c/'],         ('\\\\?\\UNC\\b\\c', '\\', ['\\\\?\\UNC\\b\\c\\']))
-        check(['//?/UNC/b/c/d'],        ('\\\\?\\UNC\\b\\c', '\\', ['\\\\?\\UNC\\b\\c\\', 'd']))
-        # UNC device paths
-        check(['//./BootPartition/'],   ('\\\\.\\BootPartition', '\\', ['\\\\.\\BootPartition\\']))
-        check(['//?/BootPartition/'],   ('\\\\?\\BootPartition', '\\', ['\\\\?\\BootPartition\\']))
-        check(['//./PhysicalDrive0'],   ('\\\\.\\PhysicalDrive0', '', ['\\\\.\\PhysicalDrive0']))
-        check(['//?/Volume{}/'],        ('\\\\?\\Volume{}', '\\', ['\\\\?\\Volume{}\\']))
-        check(['//./nul'],              ('\\\\.\\nul', '', ['\\\\.\\nul']))
-        # Second part has a root but not drive.
-        check(['a', '/b', 'c'],         ('', '\\', ['\\', 'b', 'c']))
-        check(['Z:/a', '/b', 'c'],      ('Z:', '\\', ['Z:\\', 'b', 'c']))
-        check(['//?/Z:/a', '/b', 'c'],  ('\\\\?\\Z:', '\\', ['\\\\?\\Z:\\', 'b', 'c']))
-        # Joining with the same drive => the first path is appended to if
-        # the second path is relative.
-        check(['c:/a/b', 'c:x/y'], ('c:', '\\', ['c:\\', 'a', 'b', 'x', 'y']))
-        check(['c:/a/b', 'c:/x/y'], ('c:', '\\', ['c:\\', 'x', 'y']))
-        # Paths to files with NTFS alternate data streams
-        check(['./c:s'],                ('', '', ['c:s']))
-        check(['cc:s'],                 ('', '', ['cc:s']))
-        check(['C:c:s'],                ('C:', '', ['C:', 'c:s']))
-        check(['C:/c:s'],               ('C:', '\\', ['C:\\', 'c:s']))
-        check(['D:a', './c:b'],         ('D:', '', ['D:', 'a', 'c:b']))
-        check(['D:/a', './c:b'],        ('D:', '\\', ['D:\\', 'a', 'c:b']))
-
-
-=======
->>>>>>> 2c673d5e
 #
 # Tests for the pure classes.
 #
@@ -940,6 +810,9 @@
         check(('c:/a',),                'c:', '\\', ('c:\\', 'a'))
         check(('/a',),                  '', '\\', ('\\', 'a'))
         # UNC paths.
+        check(('//',),                  '\\\\', '', ('\\\\',))
+        check(('//a',),                 '\\\\a', '', ('\\\\a',))
+        check(('//a/',),                '\\\\a\\', '', ('\\\\a\\',))
         check(('//a/b',),               '\\\\a\\b', '\\', ('\\\\a\\b\\',))
         check(('//a/b/',),              '\\\\a\\b', '\\', ('\\\\a\\b\\',))
         check(('//a/b/c',),             '\\\\a\\b', '\\', ('\\\\a\\b\\', 'c'))
@@ -953,12 +826,26 @@
         # UNC paths.
         check(('a', '//b/c//', 'd'),    '\\\\b\\c', '\\', ('\\\\b\\c\\', 'd'))
         # Extended paths.
+        check(('//./c:',),              '\\\\.\\c:', '', ('\\\\.\\c:',))
         check(('//?/c:/',),             '\\\\?\\c:', '\\', ('\\\\?\\c:\\',))
         check(('//?/c:/a',),            '\\\\?\\c:', '\\', ('\\\\?\\c:\\', 'a'))
         check(('//?/c:/a', '/b'),       '\\\\?\\c:', '\\', ('\\\\?\\c:\\', 'b'))
         # Extended UNC paths (format is "\\?\UNC\server\share").
+        check(('//?',),                 '\\\\?', '', ('\\\\?',))
+        check(('//?/',),                '\\\\?\\', '', ('\\\\?\\',))
+        check(('//?/UNC',),             '\\\\?\\UNC', '', ('\\\\?\\UNC',))
+        check(('//?/UNC/',),            '\\\\?\\UNC\\', '', ('\\\\?\\UNC\\',))
+        check(('//?/UNC/b',),           '\\\\?\\UNC\\b', '', ('\\\\?\\UNC\\b',))
+        check(('//?/UNC/b/',),          '\\\\?\\UNC\\b\\', '', ('\\\\?\\UNC\\b\\',))
         check(('//?/UNC/b/c',),         '\\\\?\\UNC\\b\\c', '\\', ('\\\\?\\UNC\\b\\c\\',))
+        check(('//?/UNC/b/c/',),        '\\\\?\\UNC\\b\\c', '\\', ('\\\\?\\UNC\\b\\c\\',))
         check(('//?/UNC/b/c/d',),       '\\\\?\\UNC\\b\\c', '\\', ('\\\\?\\UNC\\b\\c\\', 'd'))
+        # UNC device paths
+        check(('//./BootPartition/',),   '\\\\.\\BootPartition', '\\', ('\\\\.\\BootPartition\\',))
+        check(('//?/BootPartition/',),   '\\\\?\\BootPartition', '\\', ('\\\\?\\BootPartition\\',))
+        check(('//./PhysicalDrive0',),   '\\\\.\\PhysicalDrive0', '', ('\\\\.\\PhysicalDrive0',))
+        check(('//?/Volume{}/',),        '\\\\?\\Volume{}', '\\', ('\\\\?\\Volume{}\\',))
+        check(('//./nul',),              '\\\\.\\nul', '', ('\\\\.\\nul',))
         # Second part has a root but not drive.
         check(('a', '/b', 'c'),         '', '\\', ('\\', 'b', 'c'))
         check(('Z:/a', '/b', 'c'),      'Z:', '\\', ('Z:\\', 'b', 'c'))
