--- conflicted
+++ resolved
@@ -159,13 +159,6 @@
         self.assertEqual(f('\\\\a\\b'), ('\\\\a\\b', '\\', ''))
         self.assertEqual(f('\\\\a\\b\\'), ('\\\\a\\b', '\\', ''))
         self.assertEqual(f('\\\\a\\b\\c\\d'), ('\\\\a\\b', '\\', 'c\\d'))
-<<<<<<< HEAD
-        # Invalid or partial UNC paths. Per gh-96290, it's
-        # difficult to know what the right semantics are.
-        self.assertEqual(f('\\\\\\a\\b'),  ('\\\\\\a', '\\', 'b'))
-        self.assertEqual(f('\\\\a'), ('\\\\a', '\\', ''))
-=======
->>>>>>> 00afa506
 
 
 #
@@ -184,12 +177,7 @@
             ('', 'a', 'b'), ('a', '', 'b'), ('a', 'b', ''),
             ],
         '/b/c/d': [
-<<<<<<< HEAD
-            ('a', '/b/c', 'd'),
-            ('/a', '/b/c', 'd'),
-=======
             ('a', '/b/c', 'd'), ('/a', '/b/c', 'd'),
->>>>>>> 00afa506
             # Empty components get removed.
             ('/', 'b', '', 'c/d'), ('/', '', 'b/c/d'), ('', '/b/c/d'),
             ],
