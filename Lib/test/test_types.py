--- conflicted
+++ resolved
@@ -880,8 +880,6 @@
         with self.assertRaises(TypeError):
             types.new_class('D', (c,), {})
 
-<<<<<<< HEAD
-=======
     def test_new_class_with_mro_entry_multiple(self):
         class A1: pass
         class A2: pass
@@ -912,7 +910,6 @@
         D = types.new_class('D', (A(), C, B()), {})
         self.assertEqual(D.__bases__, (A1, A2, A3, C, B1, B2))
 
->>>>>>> 44d1a591
     # Many of the following tests are derived from test_descr.py
     def test_prepare_class(self):
         # Basic test of metaclass derivation
