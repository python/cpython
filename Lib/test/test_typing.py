import annotationlib
import contextlib
import collections
import collections.abc
from collections import defaultdict
from functools import lru_cache, wraps, reduce
import gc
import inspect
import io
import itertools
import operator
import os
import pickle
import re
import sys
from unittest import TestCase, main, skip
from unittest.mock import patch
from copy import copy, deepcopy

from typing import Any, NoReturn, Never, assert_never
from typing import overload, get_overloads, clear_overloads
from typing import TypeVar, TypeVarTuple, Unpack, AnyStr
from typing import T, KT, VT  # Not in __all__.
from typing import Union, Optional, Literal
from typing import Tuple, List, Dict, MutableMapping
from typing import Callable
from typing import Generic, ClassVar, Final, final, Protocol
from typing import assert_type, cast, runtime_checkable
from typing import get_type_hints
from typing import get_origin, get_args, get_protocol_members
from typing import override
from typing import is_typeddict, is_protocol
from typing import reveal_type
from typing import dataclass_transform
from typing import no_type_check, no_type_check_decorator
from typing import Type
from typing import NamedTuple, NotRequired, Required, ReadOnly, TypedDict
from typing import IO, TextIO, BinaryIO
from typing import Pattern, Match
from typing import Annotated, ForwardRef
from typing import Self, LiteralString
from typing import TypeAlias
from typing import ParamSpec, Concatenate, ParamSpecArgs, ParamSpecKwargs
from typing import TypeGuard, TypeIs, NoDefault
from typing import _eval_type
import abc
import textwrap
import typing
import weakref
import warnings
import types

from test.support import (
    captured_stderr, cpython_only, infinite_recursion, requires_docstrings, import_helper, run_code,
    EqualToForwardRef,
)
from test.typinganndata import (
    ann_module695, mod_generics_cache, _typed_dict_helper,
    ann_module, ann_module2, ann_module3, ann_module5, ann_module6, ann_module8
)


CANNOT_SUBCLASS_TYPE = 'Cannot subclass special typing classes'
NOT_A_BASE_TYPE = "type 'typing.%s' is not an acceptable base type"
CANNOT_SUBCLASS_INSTANCE = 'Cannot subclass an instance of %s'


class BaseTestCase(TestCase):

    def clear_caches(self):
        for f in typing._cleanups:
            f()


def all_pickle_protocols(test_func):
    """Runs `test_func` with various values for `proto` argument."""

    @wraps(test_func)
    def wrapper(self):
        for proto in range(pickle.HIGHEST_PROTOCOL + 1):
            with self.subTest(pickle_proto=proto):
                test_func(self, proto=proto)

    return wrapper


class Employee:
    pass


class Manager(Employee):
    pass


class Founder(Employee):
    pass


class ManagingFounder(Manager, Founder):
    pass


class AnyTests(BaseTestCase):

    def test_any_instance_type_error(self):
        with self.assertRaises(TypeError):
            isinstance(42, Any)

    def test_repr(self):
        self.assertEqual(repr(Any), 'typing.Any')

        class Sub(Any): pass
        self.assertEqual(
            repr(Sub),
            f"<class '{__name__}.AnyTests.test_repr.<locals>.Sub'>",
        )

    def test_errors(self):
        with self.assertRaises(TypeError):
            isinstance(42, Any)
        with self.assertRaises(TypeError):
            Any[int]  # Any is not a generic type.

    def test_can_subclass(self):
        class Mock(Any): pass
        self.assertIsSubclass(Mock, Any)
        self.assertIsInstance(Mock(), Mock)

        class Something: pass
        self.assertNotIsSubclass(Something, Any)
        self.assertNotIsInstance(Something(), Mock)

        class MockSomething(Something, Mock): pass
        self.assertIsSubclass(MockSomething, Any)
        self.assertIsSubclass(MockSomething, MockSomething)
        self.assertIsSubclass(MockSomething, Something)
        self.assertIsSubclass(MockSomething, Mock)
        ms = MockSomething()
        self.assertIsInstance(ms, MockSomething)
        self.assertIsInstance(ms, Something)
        self.assertIsInstance(ms, Mock)

    def test_subclassing_with_custom_constructor(self):
        class Sub(Any):
            def __init__(self, *args, **kwargs): pass
        # The instantiation must not fail.
        Sub(0, s="")

    def test_multiple_inheritance_with_custom_constructors(self):
        class Foo:
            def __init__(self, x):
                self.x = x

        class Bar(Any, Foo):
            def __init__(self, x, y):
                self.y = y
                super().__init__(x)

        b = Bar(1, 2)
        self.assertEqual(b.x, 1)
        self.assertEqual(b.y, 2)

    def test_cannot_instantiate(self):
        with self.assertRaises(TypeError):
            Any()
        with self.assertRaises(TypeError):
            type(Any)()

    def test_any_works_with_alias(self):
        # These expressions must simply not fail.
        typing.Match[Any]
        typing.Pattern[Any]
        typing.IO[Any]


class BottomTypeTestsMixin:
    bottom_type: ClassVar[Any]

    def test_equality(self):
        self.assertEqual(self.bottom_type, self.bottom_type)
        self.assertIs(self.bottom_type, self.bottom_type)
        self.assertNotEqual(self.bottom_type, None)

    def test_get_origin(self):
        self.assertIs(get_origin(self.bottom_type), None)

    def test_instance_type_error(self):
        with self.assertRaises(TypeError):
            isinstance(42, self.bottom_type)

    def test_subclass_type_error(self):
        with self.assertRaises(TypeError):
            issubclass(Employee, self.bottom_type)
        with self.assertRaises(TypeError):
            issubclass(NoReturn, self.bottom_type)

    def test_not_generic(self):
        with self.assertRaises(TypeError):
            self.bottom_type[int]

    def test_cannot_subclass(self):
        with self.assertRaisesRegex(TypeError,
                'Cannot subclass ' + re.escape(str(self.bottom_type))):
            class A(self.bottom_type):
                pass
        with self.assertRaisesRegex(TypeError, CANNOT_SUBCLASS_TYPE):
            class B(type(self.bottom_type)):
                pass

    def test_cannot_instantiate(self):
        with self.assertRaises(TypeError):
            self.bottom_type()
        with self.assertRaises(TypeError):
            type(self.bottom_type)()


class NoReturnTests(BottomTypeTestsMixin, BaseTestCase):
    bottom_type = NoReturn

    def test_repr(self):
        self.assertEqual(repr(NoReturn), 'typing.NoReturn')

    def test_get_type_hints(self):
        def some(arg: NoReturn) -> NoReturn: ...
        def some_str(arg: 'NoReturn') -> 'typing.NoReturn': ...

        expected = {'arg': NoReturn, 'return': NoReturn}
        for target in [some, some_str]:
            with self.subTest(target=target):
                self.assertEqual(gth(target), expected)

    def test_not_equality(self):
        self.assertNotEqual(NoReturn, Never)
        self.assertNotEqual(Never, NoReturn)


class NeverTests(BottomTypeTestsMixin, BaseTestCase):
    bottom_type = Never

    def test_repr(self):
        self.assertEqual(repr(Never), 'typing.Never')

    def test_get_type_hints(self):
        def some(arg: Never) -> Never: ...
        def some_str(arg: 'Never') -> 'typing.Never': ...

        expected = {'arg': Never, 'return': Never}
        for target in [some, some_str]:
            with self.subTest(target=target):
                self.assertEqual(gth(target), expected)


class AssertNeverTests(BaseTestCase):
    def test_exception(self):
        with self.assertRaises(AssertionError):
            assert_never(None)

        value = "some value"
        with self.assertRaisesRegex(AssertionError, value):
            assert_never(value)

        # Make sure a huge value doesn't get printed in its entirety
        huge_value = "a" * 10000
        with self.assertRaises(AssertionError) as cm:
            assert_never(huge_value)
        self.assertLess(
            len(cm.exception.args[0]),
            typing._ASSERT_NEVER_REPR_MAX_LENGTH * 2,
        )


class SelfTests(BaseTestCase):
    def test_equality(self):
        self.assertEqual(Self, Self)
        self.assertIs(Self, Self)
        self.assertNotEqual(Self, None)

    def test_basics(self):
        class Foo:
            def bar(self) -> Self: ...
        class FooStr:
            def bar(self) -> 'Self': ...
        class FooStrTyping:
            def bar(self) -> 'typing.Self': ...

        for target in [Foo, FooStr, FooStrTyping]:
            with self.subTest(target=target):
                self.assertEqual(gth(target.bar), {'return': Self})
        self.assertIs(get_origin(Self), None)

    def test_repr(self):
        self.assertEqual(repr(Self), 'typing.Self')

    def test_cannot_subscript(self):
        with self.assertRaises(TypeError):
            Self[int]

    def test_cannot_subclass(self):
        with self.assertRaisesRegex(TypeError, CANNOT_SUBCLASS_TYPE):
            class C(type(Self)):
                pass
        with self.assertRaisesRegex(TypeError,
                r'Cannot subclass typing\.Self'):
            class D(Self):
                pass

    def test_cannot_init(self):
        with self.assertRaises(TypeError):
            Self()
        with self.assertRaises(TypeError):
            type(Self)()

    def test_no_isinstance(self):
        with self.assertRaises(TypeError):
            isinstance(1, Self)
        with self.assertRaises(TypeError):
            issubclass(int, Self)

    def test_alias(self):
        # TypeAliases are not actually part of the spec
        alias_1 = Tuple[Self, Self]
        alias_2 = List[Self]
        alias_3 = ClassVar[Self]
        self.assertEqual(get_args(alias_1), (Self, Self))
        self.assertEqual(get_args(alias_2), (Self,))
        self.assertEqual(get_args(alias_3), (Self,))


class LiteralStringTests(BaseTestCase):
    def test_equality(self):
        self.assertEqual(LiteralString, LiteralString)
        self.assertIs(LiteralString, LiteralString)
        self.assertNotEqual(LiteralString, None)

    def test_basics(self):
        class Foo:
            def bar(self) -> LiteralString: ...
        class FooStr:
            def bar(self) -> 'LiteralString': ...
        class FooStrTyping:
            def bar(self) -> 'typing.LiteralString': ...

        for target in [Foo, FooStr, FooStrTyping]:
            with self.subTest(target=target):
                self.assertEqual(gth(target.bar), {'return': LiteralString})
        self.assertIs(get_origin(LiteralString), None)

    def test_repr(self):
        self.assertEqual(repr(LiteralString), 'typing.LiteralString')

    def test_cannot_subscript(self):
        with self.assertRaises(TypeError):
            LiteralString[int]

    def test_cannot_subclass(self):
        with self.assertRaisesRegex(TypeError, CANNOT_SUBCLASS_TYPE):
            class C(type(LiteralString)):
                pass
        with self.assertRaisesRegex(TypeError,
                r'Cannot subclass typing\.LiteralString'):
            class D(LiteralString):
                pass

    def test_cannot_init(self):
        with self.assertRaises(TypeError):
            LiteralString()
        with self.assertRaises(TypeError):
            type(LiteralString)()

    def test_no_isinstance(self):
        with self.assertRaises(TypeError):
            isinstance(1, LiteralString)
        with self.assertRaises(TypeError):
            issubclass(int, LiteralString)

    def test_alias(self):
        alias_1 = Tuple[LiteralString, LiteralString]
        alias_2 = List[LiteralString]
        alias_3 = ClassVar[LiteralString]
        self.assertEqual(get_args(alias_1), (LiteralString, LiteralString))
        self.assertEqual(get_args(alias_2), (LiteralString,))
        self.assertEqual(get_args(alias_3), (LiteralString,))


class TypeVarTests(BaseTestCase):
    def test_basic_plain(self):
        T = TypeVar('T')
        # T equals itself.
        self.assertEqual(T, T)
        # T is an instance of TypeVar
        self.assertIsInstance(T, TypeVar)
        self.assertEqual(T.__name__, 'T')
        self.assertEqual(T.__constraints__, ())
        self.assertIs(T.__bound__, None)
        self.assertIs(T.__covariant__, False)
        self.assertIs(T.__contravariant__, False)
        self.assertIs(T.__infer_variance__, False)
        self.assertEqual(T.__module__, __name__)

    def test_basic_with_exec(self):
        ns = {}
        exec('from typing import TypeVar; T = TypeVar("T", bound=float)', ns, ns)
        T = ns['T']
        self.assertIsInstance(T, TypeVar)
        self.assertEqual(T.__name__, 'T')
        self.assertEqual(T.__constraints__, ())
        self.assertIs(T.__bound__, float)
        self.assertIs(T.__covariant__, False)
        self.assertIs(T.__contravariant__, False)
        self.assertIs(T.__infer_variance__, False)
        self.assertIs(T.__module__, None)

    def test_attributes(self):
        T_bound = TypeVar('T_bound', bound=int)
        self.assertEqual(T_bound.__name__, 'T_bound')
        self.assertEqual(T_bound.__constraints__, ())
        self.assertIs(T_bound.__bound__, int)

        T_constraints = TypeVar('T_constraints', int, str)
        self.assertEqual(T_constraints.__name__, 'T_constraints')
        self.assertEqual(T_constraints.__constraints__, (int, str))
        self.assertIs(T_constraints.__bound__, None)

        T_co = TypeVar('T_co', covariant=True)
        self.assertEqual(T_co.__name__, 'T_co')
        self.assertIs(T_co.__covariant__, True)
        self.assertIs(T_co.__contravariant__, False)
        self.assertIs(T_co.__infer_variance__, False)

        T_contra = TypeVar('T_contra', contravariant=True)
        self.assertEqual(T_contra.__name__, 'T_contra')
        self.assertIs(T_contra.__covariant__, False)
        self.assertIs(T_contra.__contravariant__, True)
        self.assertIs(T_contra.__infer_variance__, False)

        T_infer = TypeVar('T_infer', infer_variance=True)
        self.assertEqual(T_infer.__name__, 'T_infer')
        self.assertIs(T_infer.__covariant__, False)
        self.assertIs(T_infer.__contravariant__, False)
        self.assertIs(T_infer.__infer_variance__, True)

    def test_typevar_instance_type_error(self):
        T = TypeVar('T')
        with self.assertRaises(TypeError):
            isinstance(42, T)

    def test_typevar_subclass_type_error(self):
        T = TypeVar('T')
        with self.assertRaises(TypeError):
            issubclass(int, T)
        with self.assertRaises(TypeError):
            issubclass(T, int)

    def test_constrained_error(self):
        with self.assertRaises(TypeError):
            X = TypeVar('X', int)
            X

    def test_union_unique(self):
        X = TypeVar('X')
        Y = TypeVar('Y')
        self.assertNotEqual(X, Y)
        self.assertEqual(Union[X], X)
        self.assertNotEqual(Union[X], Union[X, Y])
        self.assertEqual(Union[X, X], X)
        self.assertNotEqual(Union[X, int], Union[X])
        self.assertNotEqual(Union[X, int], Union[int])
        self.assertEqual(Union[X, int].__args__, (X, int))
        self.assertEqual(Union[X, int].__parameters__, (X,))
        self.assertIs(Union[X, int].__origin__, Union)

    def test_or(self):
        X = TypeVar('X')
        # use a string because str doesn't implement
        # __or__/__ror__ itself
        self.assertEqual(X | "x", Union[X, "x"])
        self.assertEqual("x" | X, Union["x", X])
        # make sure the order is correct
        self.assertEqual(get_args(X | "x"), (X, EqualToForwardRef("x")))
        self.assertEqual(get_args("x" | X), (EqualToForwardRef("x"), X))

    def test_union_constrained(self):
        A = TypeVar('A', str, bytes)
        self.assertNotEqual(Union[A, str], Union[A])

    def test_repr(self):
        self.assertEqual(repr(T), '~T')
        self.assertEqual(repr(KT), '~KT')
        self.assertEqual(repr(VT), '~VT')
        self.assertEqual(repr(AnyStr), '~AnyStr')
        T_co = TypeVar('T_co', covariant=True)
        self.assertEqual(repr(T_co), '+T_co')
        T_contra = TypeVar('T_contra', contravariant=True)
        self.assertEqual(repr(T_contra), '-T_contra')

    def test_no_redefinition(self):
        self.assertNotEqual(TypeVar('T'), TypeVar('T'))
        self.assertNotEqual(TypeVar('T', int, str), TypeVar('T', int, str))

    def test_cannot_subclass(self):
        with self.assertRaisesRegex(TypeError, NOT_A_BASE_TYPE % 'TypeVar'):
            class V(TypeVar): pass
        T = TypeVar("T")
        with self.assertRaisesRegex(TypeError,
                CANNOT_SUBCLASS_INSTANCE % 'TypeVar'):
            class W(T): pass

    def test_cannot_instantiate_vars(self):
        with self.assertRaises(TypeError):
            TypeVar('A')()

    def test_bound_errors(self):
        with self.assertRaises(TypeError):
            TypeVar('X', bound=Optional)
        with self.assertRaises(TypeError):
            TypeVar('X', str, float, bound=Employee)
        with self.assertRaisesRegex(TypeError,
                                    r"Bound must be a type\. Got \(1, 2\)\."):
            TypeVar('X', bound=(1, 2))

    def test_missing__name__(self):
        # See bpo-39942
        code = ("import typing\n"
                "T = typing.TypeVar('T')\n"
                )
        exec(code, {})

    def test_no_bivariant(self):
        with self.assertRaises(ValueError):
            TypeVar('T', covariant=True, contravariant=True)

    def test_cannot_combine_explicit_and_infer(self):
        with self.assertRaises(ValueError):
            TypeVar('T', covariant=True, infer_variance=True)
        with self.assertRaises(ValueError):
            TypeVar('T', contravariant=True, infer_variance=True)

    def test_var_substitution(self):
        T = TypeVar('T')
        subst = T.__typing_subst__
        self.assertIs(subst(int), int)
        self.assertEqual(subst(list[int]), list[int])
        self.assertEqual(subst(List[int]), List[int])
        self.assertEqual(subst(List), List)
        self.assertIs(subst(Any), Any)
        self.assertIs(subst(None), type(None))
        self.assertIs(subst(T), T)
        self.assertEqual(subst(int|str), int|str)
        self.assertEqual(subst(Union[int, str]), Union[int, str])

    def test_bad_var_substitution(self):
        T = TypeVar('T')
        bad_args = (
            (), (int, str), Optional,
            Generic, Generic[T], Protocol, Protocol[T],
            Final, Final[int], ClassVar, ClassVar[int],
        )
        for arg in bad_args:
            with self.subTest(arg=arg):
                with self.assertRaises(TypeError):
                    T.__typing_subst__(arg)
                with self.assertRaises(TypeError):
                    List[T][arg]
                with self.assertRaises(TypeError):
                    list[T][arg]

    def test_many_weakrefs(self):
        # gh-108295: this used to segfault
        for cls in (ParamSpec, TypeVarTuple, TypeVar):
            with self.subTest(cls=cls):
                vals = weakref.WeakValueDictionary()

                for x in range(10):
                    vals[x] = cls(str(x))
                del vals

    def test_constructor(self):
        T = TypeVar(name="T")
        self.assertEqual(T.__name__, "T")
        self.assertEqual(T.__constraints__, ())
        self.assertIs(T.__bound__, None)
        self.assertIs(T.__default__, typing.NoDefault)
        self.assertIs(T.__covariant__, False)
        self.assertIs(T.__contravariant__, False)
        self.assertIs(T.__infer_variance__, False)

        T = TypeVar(name="T", bound=type)
        self.assertEqual(T.__name__, "T")
        self.assertEqual(T.__constraints__, ())
        self.assertIs(T.__bound__, type)
        self.assertIs(T.__default__, typing.NoDefault)
        self.assertIs(T.__covariant__, False)
        self.assertIs(T.__contravariant__, False)
        self.assertIs(T.__infer_variance__, False)

        T = TypeVar(name="T", default=())
        self.assertEqual(T.__name__, "T")
        self.assertEqual(T.__constraints__, ())
        self.assertIs(T.__bound__, None)
        self.assertIs(T.__default__, ())
        self.assertIs(T.__covariant__, False)
        self.assertIs(T.__contravariant__, False)
        self.assertIs(T.__infer_variance__, False)

        T = TypeVar(name="T", covariant=True)
        self.assertEqual(T.__name__, "T")
        self.assertEqual(T.__constraints__, ())
        self.assertIs(T.__bound__, None)
        self.assertIs(T.__default__, typing.NoDefault)
        self.assertIs(T.__covariant__, True)
        self.assertIs(T.__contravariant__, False)
        self.assertIs(T.__infer_variance__, False)

        T = TypeVar(name="T", contravariant=True)
        self.assertEqual(T.__name__, "T")
        self.assertEqual(T.__constraints__, ())
        self.assertIs(T.__bound__, None)
        self.assertIs(T.__default__, typing.NoDefault)
        self.assertIs(T.__covariant__, False)
        self.assertIs(T.__contravariant__, True)
        self.assertIs(T.__infer_variance__, False)

        T = TypeVar(name="T", infer_variance=True)
        self.assertEqual(T.__name__, "T")
        self.assertEqual(T.__constraints__, ())
        self.assertIs(T.__bound__, None)
        self.assertIs(T.__default__, typing.NoDefault)
        self.assertIs(T.__covariant__, False)
        self.assertIs(T.__contravariant__, False)
        self.assertIs(T.__infer_variance__, True)


class TypeParameterDefaultsTests(BaseTestCase):
    def test_typevar(self):
        T = TypeVar('T', default=int)
        self.assertEqual(T.__default__, int)
        self.assertIs(T.has_default(), True)
        self.assertIsInstance(T, TypeVar)

        class A(Generic[T]): ...
        Alias = Optional[T]

    def test_typevar_none(self):
        U = TypeVar('U')
        U_None = TypeVar('U_None', default=None)
        self.assertIs(U.__default__, NoDefault)
        self.assertIs(U.has_default(), False)
        self.assertIs(U_None.__default__, None)
        self.assertIs(U_None.has_default(), True)

        class X[T]: ...
        T, = X.__type_params__
        self.assertIs(T.__default__, NoDefault)
        self.assertIs(T.has_default(), False)

    def test_paramspec(self):
        P = ParamSpec('P', default=(str, int))
        self.assertEqual(P.__default__, (str, int))
        self.assertIs(P.has_default(), True)
        self.assertIsInstance(P, ParamSpec)

        class A(Generic[P]): ...
        Alias = typing.Callable[P, None]

        P_default = ParamSpec('P_default', default=...)
        self.assertIs(P_default.__default__, ...)

    def test_paramspec_none(self):
        U = ParamSpec('U')
        U_None = ParamSpec('U_None', default=None)
        self.assertIs(U.__default__, NoDefault)
        self.assertIs(U.has_default(), False)
        self.assertIs(U_None.__default__, None)
        self.assertIs(U_None.has_default(), True)

        class X[**P]: ...
        P, = X.__type_params__
        self.assertIs(P.__default__, NoDefault)
        self.assertIs(P.has_default(), False)

    def test_typevartuple(self):
        Ts = TypeVarTuple('Ts', default=Unpack[Tuple[str, int]])
        self.assertEqual(Ts.__default__, Unpack[Tuple[str, int]])
        self.assertIs(Ts.has_default(), True)
        self.assertIsInstance(Ts, TypeVarTuple)

        class A(Generic[Unpack[Ts]]): ...
        Alias = Optional[Unpack[Ts]]

    def test_typevartuple_specialization(self):
        T = TypeVar("T")
        Ts = TypeVarTuple('Ts', default=Unpack[Tuple[str, int]])
        self.assertEqual(Ts.__default__, Unpack[Tuple[str, int]])
        class A(Generic[T, Unpack[Ts]]): ...
        self.assertEqual(A[float].__args__, (float, str, int))
        self.assertEqual(A[float, range].__args__, (float, range))
        self.assertEqual(A[float, *tuple[int, ...]].__args__, (float, *tuple[int, ...]))

    def test_typevar_and_typevartuple_specialization(self):
        T = TypeVar("T")
        U = TypeVar("U", default=float)
        Ts = TypeVarTuple('Ts', default=Unpack[Tuple[str, int]])
        self.assertEqual(Ts.__default__, Unpack[Tuple[str, int]])
        class A(Generic[T, U, Unpack[Ts]]): ...
        self.assertEqual(A[int].__args__, (int, float, str, int))
        self.assertEqual(A[int, str].__args__, (int, str, str, int))
        self.assertEqual(A[int, str, range].__args__, (int, str, range))
        self.assertEqual(A[int, str, *tuple[int, ...]].__args__, (int, str, *tuple[int, ...]))

    def test_no_default_after_typevar_tuple(self):
        T = TypeVar("T", default=int)
        Ts = TypeVarTuple("Ts")
        Ts_default = TypeVarTuple("Ts_default", default=Unpack[Tuple[str, int]])

        with self.assertRaises(TypeError):
            class X(Generic[*Ts, T]): ...

        with self.assertRaises(TypeError):
            class Y(Generic[*Ts_default, T]): ...

    def test_allow_default_after_non_default_in_alias(self):
        T_default = TypeVar('T_default', default=int)
        T = TypeVar('T')
        Ts = TypeVarTuple('Ts')

        a1 = Callable[[T_default], T]
        self.assertEqual(a1.__args__, (T_default, T))

        a2 = dict[T_default, T]
        self.assertEqual(a2.__args__, (T_default, T))

        a3 = typing.Dict[T_default, T]
        self.assertEqual(a3.__args__, (T_default, T))

        a4 = Callable[*Ts, T]
        self.assertEqual(a4.__args__, (*Ts, T))

    def test_paramspec_specialization(self):
        T = TypeVar("T")
        P = ParamSpec('P', default=[str, int])
        self.assertEqual(P.__default__, [str, int])
        class A(Generic[T, P]): ...
        self.assertEqual(A[float].__args__, (float, (str, int)))
        self.assertEqual(A[float, [range]].__args__, (float, (range,)))

    def test_typevar_and_paramspec_specialization(self):
        T = TypeVar("T")
        U = TypeVar("U", default=float)
        P = ParamSpec('P', default=[str, int])
        self.assertEqual(P.__default__, [str, int])
        class A(Generic[T, U, P]): ...
        self.assertEqual(A[float].__args__, (float, float, (str, int)))
        self.assertEqual(A[float, int].__args__, (float, int, (str, int)))
        self.assertEqual(A[float, int, [range]].__args__, (float, int, (range,)))

    def test_paramspec_and_typevar_specialization(self):
        T = TypeVar("T")
        P = ParamSpec('P', default=[str, int])
        U = TypeVar("U", default=float)
        self.assertEqual(P.__default__, [str, int])
        class A(Generic[T, P, U]): ...
        self.assertEqual(A[float].__args__, (float, (str, int), float))
        self.assertEqual(A[float, [range]].__args__, (float, (range,), float))
        self.assertEqual(A[float, [range], int].__args__, (float, (range,), int))

    def test_typevartuple_none(self):
        U = TypeVarTuple('U')
        U_None = TypeVarTuple('U_None', default=None)
        self.assertIs(U.__default__, NoDefault)
        self.assertIs(U.has_default(), False)
        self.assertIs(U_None.__default__, None)
        self.assertIs(U_None.has_default(), True)

        class X[**Ts]: ...
        Ts, = X.__type_params__
        self.assertIs(Ts.__default__, NoDefault)
        self.assertIs(Ts.has_default(), False)

    def test_no_default_after_non_default(self):
        DefaultStrT = TypeVar('DefaultStrT', default=str)
        T = TypeVar('T')

        with self.assertRaisesRegex(
            TypeError, r"Type parameter ~T without a default follows type parameter with a default"
        ):
            Test = Generic[DefaultStrT, T]

    def test_need_more_params(self):
        DefaultStrT = TypeVar('DefaultStrT', default=str)
        T = TypeVar('T')
        U = TypeVar('U')

        class A(Generic[T, U, DefaultStrT]): ...
        A[int, bool]
        A[int, bool, str]

        with self.assertRaisesRegex(
            TypeError, r"Too few arguments for .+; actual 1, expected at least 2"
        ):
            Test = A[int]

    def test_pickle(self):
        global U, U_co, U_contra, U_default  # pickle wants to reference the class by name
        U = TypeVar('U')
        U_co = TypeVar('U_co', covariant=True)
        U_contra = TypeVar('U_contra', contravariant=True)
        U_default = TypeVar('U_default', default=int)
        for proto in range(pickle.HIGHEST_PROTOCOL):
            for typevar in (U, U_co, U_contra, U_default):
                z = pickle.loads(pickle.dumps(typevar, proto))
                self.assertEqual(z.__name__, typevar.__name__)
                self.assertEqual(z.__covariant__, typevar.__covariant__)
                self.assertEqual(z.__contravariant__, typevar.__contravariant__)
                self.assertEqual(z.__bound__, typevar.__bound__)
                self.assertEqual(z.__default__, typevar.__default__)


def template_replace(templates: list[str], replacements: dict[str, list[str]]) -> list[tuple[str]]:
    """Renders templates with possible combinations of replacements.

    Example 1: Suppose that:
      templates = ["dog_breed are awesome", "dog_breed are cool"]
      replacements = {"dog_breed": ["Huskies", "Beagles"]}
    Then we would return:
      [
          ("Huskies are awesome", "Huskies are cool"),
          ("Beagles are awesome", "Beagles are cool")
      ]

    Example 2: Suppose that:
      templates = ["Huskies are word1 but also word2"]
      replacements = {"word1": ["playful", "cute"],
                      "word2": ["feisty", "tiring"]}
    Then we would return:
      [
          ("Huskies are playful but also feisty"),
          ("Huskies are playful but also tiring"),
          ("Huskies are cute but also feisty"),
          ("Huskies are cute but also tiring")
      ]

    Note that if any of the replacements do not occur in any template:
      templates = ["Huskies are word1", "Beagles!"]
      replacements = {"word1": ["playful", "cute"],
                      "word2": ["feisty", "tiring"]}
    Then we do not generate duplicates, returning:
      [
          ("Huskies are playful", "Beagles!"),
          ("Huskies are cute", "Beagles!")
      ]
    """
    # First, build a structure like:
    #   [
    #     [("word1", "playful"), ("word1", "cute")],
    #     [("word2", "feisty"), ("word2", "tiring")]
    #   ]
    replacement_combos = []
    for original, possible_replacements in replacements.items():
        original_replacement_tuples = []
        for replacement in possible_replacements:
            original_replacement_tuples.append((original, replacement))
        replacement_combos.append(original_replacement_tuples)

    # Second, generate rendered templates, including possible duplicates.
    rendered_templates = []
    for replacement_combo in itertools.product(*replacement_combos):
        # replacement_combo would be e.g.
        #   [("word1", "playful"), ("word2", "feisty")]
        templates_with_replacements = []
        for template in templates:
            for original, replacement in replacement_combo:
                template = template.replace(original, replacement)
            templates_with_replacements.append(template)
        rendered_templates.append(tuple(templates_with_replacements))

    # Finally, remove the duplicates (but keep the order).
    rendered_templates_no_duplicates = []
    for x in rendered_templates:
        # Inefficient, but should be fine for our purposes.
        if x not in rendered_templates_no_duplicates:
            rendered_templates_no_duplicates.append(x)

    return rendered_templates_no_duplicates


class TemplateReplacementTests(BaseTestCase):

    def test_two_templates_two_replacements_yields_correct_renders(self):
        actual = template_replace(
                templates=["Cats are word1", "Dogs are word2"],
                replacements={
                    "word1": ["small", "cute"],
                    "word2": ["big", "fluffy"],
                },
        )
        expected = [
            ("Cats are small", "Dogs are big"),
            ("Cats are small", "Dogs are fluffy"),
            ("Cats are cute", "Dogs are big"),
            ("Cats are cute", "Dogs are fluffy"),
        ]
        self.assertEqual(actual, expected)

    def test_no_duplicates_if_replacement_not_in_templates(self):
        actual = template_replace(
                templates=["Cats are word1", "Dogs!"],
                replacements={
                    "word1": ["small", "cute"],
                    "word2": ["big", "fluffy"],
                },
        )
        expected = [
            ("Cats are small", "Dogs!"),
            ("Cats are cute", "Dogs!"),
        ]
        self.assertEqual(actual, expected)


class GenericAliasSubstitutionTests(BaseTestCase):
    """Tests for type variable substitution in generic aliases.

    For variadic cases, these tests should be regarded as the source of truth,
    since we hadn't realised the full complexity of variadic substitution
    at the time of finalizing PEP 646. For full discussion, see
    https://github.com/python/cpython/issues/91162.
    """

    def test_one_parameter(self):
        T = TypeVar('T')
        Ts = TypeVarTuple('Ts')
        Ts2 = TypeVarTuple('Ts2')

        class C(Generic[T]): pass

        generics = ['C', 'list', 'List']
        tuple_types = ['tuple', 'Tuple']

        tests = [
            # Alias                               # Args                     # Expected result
            ('generic[T]',                        '[()]',                    'TypeError'),
            ('generic[T]',                        '[int]',                   'generic[int]'),
            ('generic[T]',                        '[int, str]',              'TypeError'),
            ('generic[T]',                        '[tuple_type[int, ...]]',  'generic[tuple_type[int, ...]]'),
            ('generic[T]',                        '[*tuple_type[int]]',      'generic[int]'),
            ('generic[T]',                        '[*tuple_type[()]]',       'TypeError'),
            ('generic[T]',                        '[*tuple_type[int, str]]', 'TypeError'),
            ('generic[T]',                        '[*tuple_type[int, ...]]', 'TypeError'),
            ('generic[T]',                        '[*Ts]',                   'TypeError'),
            ('generic[T]',                        '[T, *Ts]',                'TypeError'),
            ('generic[T]',                        '[*Ts, T]',                'TypeError'),
            # Raises TypeError because C is not variadic.
            # (If C _were_ variadic, it'd be fine.)
            ('C[T, *tuple_type[int, ...]]',       '[int]',                   'TypeError'),
            # Should definitely raise TypeError: list only takes one argument.
            ('list[T, *tuple_type[int, ...]]',    '[int]',                   'list[int, *tuple_type[int, ...]]'),
            ('List[T, *tuple_type[int, ...]]',    '[int]',                   'TypeError'),
            # Should raise, because more than one `TypeVarTuple` is not supported.
            ('generic[*Ts, *Ts2]',                '[int]',                   'TypeError'),
        ]

        for alias_template, args_template, expected_template in tests:
            rendered_templates = template_replace(
                    templates=[alias_template, args_template, expected_template],
                    replacements={'generic': generics, 'tuple_type': tuple_types}
            )
            for alias_str, args_str, expected_str in rendered_templates:
                with self.subTest(alias=alias_str, args=args_str, expected=expected_str):
                    if expected_str == 'TypeError':
                        with self.assertRaises(TypeError):
                            eval(alias_str + args_str)
                    else:
                        self.assertEqual(
                            eval(alias_str + args_str),
                            eval(expected_str)
                        )


    def test_two_parameters(self):
        T1 = TypeVar('T1')
        T2 = TypeVar('T2')
        Ts = TypeVarTuple('Ts')

        class C(Generic[T1, T2]): pass

        generics = ['C', 'dict', 'Dict']
        tuple_types = ['tuple', 'Tuple']

        tests = [
            # Alias                                    # Args                                               # Expected result
            ('generic[T1, T2]',                        '[()]',                                              'TypeError'),
            ('generic[T1, T2]',                        '[int]',                                             'TypeError'),
            ('generic[T1, T2]',                        '[int, str]',                                        'generic[int, str]'),
            ('generic[T1, T2]',                        '[int, str, bool]',                                  'TypeError'),
            ('generic[T1, T2]',                        '[*tuple_type[int]]',                                'TypeError'),
            ('generic[T1, T2]',                        '[*tuple_type[int, str]]',                           'generic[int, str]'),
            ('generic[T1, T2]',                        '[*tuple_type[int, str, bool]]',                     'TypeError'),

            ('generic[T1, T2]',                        '[int, *tuple_type[str]]',                           'generic[int, str]'),
            ('generic[T1, T2]',                        '[*tuple_type[int], str]',                           'generic[int, str]'),
            ('generic[T1, T2]',                        '[*tuple_type[int], *tuple_type[str]]',              'generic[int, str]'),
            ('generic[T1, T2]',                        '[*tuple_type[int, str], *tuple_type[()]]',          'generic[int, str]'),
            ('generic[T1, T2]',                        '[*tuple_type[()], *tuple_type[int, str]]',          'generic[int, str]'),
            ('generic[T1, T2]',                        '[*tuple_type[int], *tuple_type[()]]',               'TypeError'),
            ('generic[T1, T2]',                        '[*tuple_type[()], *tuple_type[int]]',               'TypeError'),
            ('generic[T1, T2]',                        '[*tuple_type[int, str], *tuple_type[float]]',       'TypeError'),
            ('generic[T1, T2]',                        '[*tuple_type[int], *tuple_type[str, float]]',       'TypeError'),
            ('generic[T1, T2]',                        '[*tuple_type[int, str], *tuple_type[float, bool]]', 'TypeError'),

            ('generic[T1, T2]',                        '[tuple_type[int, ...]]',                            'TypeError'),
            ('generic[T1, T2]',                        '[tuple_type[int, ...], tuple_type[str, ...]]',      'generic[tuple_type[int, ...], tuple_type[str, ...]]'),
            ('generic[T1, T2]',                        '[*tuple_type[int, ...]]',                           'TypeError'),
            ('generic[T1, T2]',                        '[int, *tuple_type[str, ...]]',                      'TypeError'),
            ('generic[T1, T2]',                        '[*tuple_type[int, ...], str]',                      'TypeError'),
            ('generic[T1, T2]',                        '[*tuple_type[int, ...], *tuple_type[str, ...]]',    'TypeError'),
            ('generic[T1, T2]',                        '[*Ts]',                                             'TypeError'),
            ('generic[T1, T2]',                        '[T, *Ts]',                                          'TypeError'),
            ('generic[T1, T2]',                        '[*Ts, T]',                                          'TypeError'),
            # This one isn't technically valid - none of the things that
            # `generic` can be (defined in `generics` above) are variadic, so we
            # shouldn't really be able to do `generic[T1, *tuple_type[int, ...]]`.
            # So even if type checkers shouldn't allow it, we allow it at
            # runtime, in accordance with a general philosophy of "Keep the
            # runtime lenient so people can experiment with typing constructs".
            ('generic[T1, *tuple_type[int, ...]]',     '[str]',                                             'generic[str, *tuple_type[int, ...]]'),
        ]

        for alias_template, args_template, expected_template in tests:
            rendered_templates = template_replace(
                    templates=[alias_template, args_template, expected_template],
                    replacements={'generic': generics, 'tuple_type': tuple_types}
            )
            for alias_str, args_str, expected_str in rendered_templates:
                with self.subTest(alias=alias_str, args=args_str, expected=expected_str):
                    if expected_str == 'TypeError':
                        with self.assertRaises(TypeError):
                            eval(alias_str + args_str)
                    else:
                        self.assertEqual(
                            eval(alias_str + args_str),
                            eval(expected_str)
                        )

    def test_three_parameters(self):
        T1 = TypeVar('T1')
        T2 = TypeVar('T2')
        T3 = TypeVar('T3')

        class C(Generic[T1, T2, T3]): pass

        generics = ['C']
        tuple_types = ['tuple', 'Tuple']

        tests = [
            # Alias                                    # Args                                               # Expected result
            ('generic[T1, bool, T2]',                  '[int, str]',                                        'generic[int, bool, str]'),
            ('generic[T1, bool, T2]',                  '[*tuple_type[int, str]]',                           'generic[int, bool, str]'),
        ]

        for alias_template, args_template, expected_template in tests:
            rendered_templates = template_replace(
                templates=[alias_template, args_template, expected_template],
                replacements={'generic': generics, 'tuple_type': tuple_types}
            )
            for alias_str, args_str, expected_str in rendered_templates:
                with self.subTest(alias=alias_str, args=args_str, expected=expected_str):
                    if expected_str == 'TypeError':
                        with self.assertRaises(TypeError):
                            eval(alias_str + args_str)
                    else:
                        self.assertEqual(
                            eval(alias_str + args_str),
                            eval(expected_str)
                        )

    def test_variadic_parameters(self):
        T1 = TypeVar('T1')
        T2 = TypeVar('T2')
        Ts = TypeVarTuple('Ts')

        class C(Generic[*Ts]): pass

        generics = ['C', 'tuple', 'Tuple']
        tuple_types = ['tuple', 'Tuple']

        tests = [
            # Alias                                    # Args                                            # Expected result
            ('generic[*Ts]',                           '[()]',                                           'generic[()]'),
            ('generic[*Ts]',                           '[int]',                                          'generic[int]'),
            ('generic[*Ts]',                           '[int, str]',                                     'generic[int, str]'),
            ('generic[*Ts]',                           '[*tuple_type[int]]',                             'generic[int]'),
            ('generic[*Ts]',                           '[*tuple_type[*Ts]]',                             'generic[*Ts]'),
            ('generic[*Ts]',                           '[*tuple_type[int, str]]',                        'generic[int, str]'),
            ('generic[*Ts]',                           '[str, *tuple_type[int, ...], bool]',             'generic[str, *tuple_type[int, ...], bool]'),
            ('generic[*Ts]',                           '[tuple_type[int, ...]]',                         'generic[tuple_type[int, ...]]'),
            ('generic[*Ts]',                           '[tuple_type[int, ...], tuple_type[str, ...]]',   'generic[tuple_type[int, ...], tuple_type[str, ...]]'),
            ('generic[*Ts]',                           '[*tuple_type[int, ...]]',                        'generic[*tuple_type[int, ...]]'),
            ('generic[*Ts]',                           '[*tuple_type[int, ...], *tuple_type[str, ...]]', 'TypeError'),

            ('generic[*Ts]',                           '[*Ts]',                                          'generic[*Ts]'),
            ('generic[*Ts]',                           '[T, *Ts]',                                       'generic[T, *Ts]'),
            ('generic[*Ts]',                           '[*Ts, T]',                                       'generic[*Ts, T]'),
            ('generic[T, *Ts]',                        '[()]',                                           'TypeError'),
            ('generic[T, *Ts]',                        '[int]',                                          'generic[int]'),
            ('generic[T, *Ts]',                        '[int, str]',                                     'generic[int, str]'),
            ('generic[T, *Ts]',                        '[int, str, bool]',                               'generic[int, str, bool]'),
            ('generic[list[T], *Ts]',                  '[()]',                                           'TypeError'),
            ('generic[list[T], *Ts]',                  '[int]',                                          'generic[list[int]]'),
            ('generic[list[T], *Ts]',                  '[int, str]',                                     'generic[list[int], str]'),
            ('generic[list[T], *Ts]',                  '[int, str, bool]',                               'generic[list[int], str, bool]'),

            ('generic[*Ts, T]',                        '[()]',                                           'TypeError'),
            ('generic[*Ts, T]',                        '[int]',                                          'generic[int]'),
            ('generic[*Ts, T]',                        '[int, str]',                                     'generic[int, str]'),
            ('generic[*Ts, T]',                        '[int, str, bool]',                               'generic[int, str, bool]'),
            ('generic[*Ts, list[T]]',                  '[()]',                                           'TypeError'),
            ('generic[*Ts, list[T]]',                  '[int]',                                          'generic[list[int]]'),
            ('generic[*Ts, list[T]]',                  '[int, str]',                                     'generic[int, list[str]]'),
            ('generic[*Ts, list[T]]',                  '[int, str, bool]',                               'generic[int, str, list[bool]]'),

            ('generic[T1, T2, *Ts]',                   '[()]',                                           'TypeError'),
            ('generic[T1, T2, *Ts]',                   '[int]',                                          'TypeError'),
            ('generic[T1, T2, *Ts]',                   '[int, str]',                                     'generic[int, str]'),
            ('generic[T1, T2, *Ts]',                   '[int, str, bool]',                               'generic[int, str, bool]'),
            ('generic[T1, T2, *Ts]',                   '[int, str, bool, bytes]',                        'generic[int, str, bool, bytes]'),

            ('generic[*Ts, T1, T2]',                   '[()]',                                           'TypeError'),
            ('generic[*Ts, T1, T2]',                   '[int]',                                          'TypeError'),
            ('generic[*Ts, T1, T2]',                   '[int, str]',                                     'generic[int, str]'),
            ('generic[*Ts, T1, T2]',                   '[int, str, bool]',                               'generic[int, str, bool]'),
            ('generic[*Ts, T1, T2]',                   '[int, str, bool, bytes]',                        'generic[int, str, bool, bytes]'),

            ('generic[T1, *Ts, T2]',                   '[()]',                                           'TypeError'),
            ('generic[T1, *Ts, T2]',                   '[int]',                                          'TypeError'),
            ('generic[T1, *Ts, T2]',                   '[int, str]',                                     'generic[int, str]'),
            ('generic[T1, *Ts, T2]',                   '[int, str, bool]',                               'generic[int, str, bool]'),
            ('generic[T1, *Ts, T2]',                   '[int, str, bool, bytes]',                        'generic[int, str, bool, bytes]'),

            ('generic[T, *Ts]',                        '[*tuple_type[int, ...]]',                        'generic[int, *tuple_type[int, ...]]'),
            ('generic[T, *Ts]',                        '[str, *tuple_type[int, ...]]',                   'generic[str, *tuple_type[int, ...]]'),
            ('generic[T, *Ts]',                        '[*tuple_type[int, ...], str]',                   'generic[int, *tuple_type[int, ...], str]'),
            ('generic[*Ts, T]',                        '[*tuple_type[int, ...]]',                        'generic[*tuple_type[int, ...], int]'),
            ('generic[*Ts, T]',                        '[str, *tuple_type[int, ...]]',                   'generic[str, *tuple_type[int, ...], int]'),
            ('generic[*Ts, T]',                        '[*tuple_type[int, ...], str]',                   'generic[*tuple_type[int, ...], str]'),
            ('generic[T1, *Ts, T2]',                   '[*tuple_type[int, ...]]',                        'generic[int, *tuple_type[int, ...], int]'),
            ('generic[T, str, *Ts]',                   '[*tuple_type[int, ...]]',                        'generic[int, str, *tuple_type[int, ...]]'),
            ('generic[*Ts, str, T]',                   '[*tuple_type[int, ...]]',                        'generic[*tuple_type[int, ...], str, int]'),
            ('generic[list[T], *Ts]',                  '[*tuple_type[int, ...]]',                        'generic[list[int], *tuple_type[int, ...]]'),
            ('generic[*Ts, list[T]]',                  '[*tuple_type[int, ...]]',                        'generic[*tuple_type[int, ...], list[int]]'),

            ('generic[T, *tuple_type[int, ...]]',      '[str]',                                          'generic[str, *tuple_type[int, ...]]'),
            ('generic[T1, T2, *tuple_type[int, ...]]', '[str, bool]',                                    'generic[str, bool, *tuple_type[int, ...]]'),
            ('generic[T1, *tuple_type[int, ...], T2]', '[str, bool]',                                    'generic[str, *tuple_type[int, ...], bool]'),
            ('generic[T1, *tuple_type[int, ...], T2]', '[str, bool, float]',                             'TypeError'),

            ('generic[T1, *tuple_type[T2, ...]]',      '[int, str]',                                     'generic[int, *tuple_type[str, ...]]'),
            ('generic[*tuple_type[T1, ...], T2]',      '[int, str]',                                     'generic[*tuple_type[int, ...], str]'),
            ('generic[T1, *tuple_type[generic[*Ts], ...]]', '[int, str, bool]',                          'generic[int, *tuple_type[generic[str, bool], ...]]'),
            ('generic[*tuple_type[generic[*Ts], ...], T1]', '[int, str, bool]',                          'generic[*tuple_type[generic[int, str], ...], bool]'),
        ]

        for alias_template, args_template, expected_template in tests:
            rendered_templates = template_replace(
                    templates=[alias_template, args_template, expected_template],
                    replacements={'generic': generics, 'tuple_type': tuple_types}
            )
            for alias_str, args_str, expected_str in rendered_templates:
                with self.subTest(alias=alias_str, args=args_str, expected=expected_str):
                    if expected_str == 'TypeError':
                        with self.assertRaises(TypeError):
                            eval(alias_str + args_str)
                    else:
                        self.assertEqual(
                            eval(alias_str + args_str),
                            eval(expected_str)
                        )


class UnpackTests(BaseTestCase):

    def test_accepts_single_type(self):
        (*tuple[int],)
        Unpack[Tuple[int]]

    def test_dir(self):
        dir_items = set(dir(Unpack[Tuple[int]]))
        for required_item in [
            '__args__', '__parameters__', '__origin__',
        ]:
            with self.subTest(required_item=required_item):
                self.assertIn(required_item, dir_items)

    def test_rejects_multiple_types(self):
        with self.assertRaises(TypeError):
            Unpack[Tuple[int], Tuple[str]]
        # We can't do the equivalent for `*` here -
        # *(Tuple[int], Tuple[str]) is just plain tuple unpacking,
        # which is valid.

    def test_rejects_multiple_parameterization(self):
        with self.assertRaises(TypeError):
            (*tuple[int],)[0][tuple[int]]
        with self.assertRaises(TypeError):
            Unpack[Tuple[int]][Tuple[int]]

    def test_cannot_be_called(self):
        with self.assertRaises(TypeError):
            Unpack()

    def test_usage_with_kwargs(self):
        Movie = TypedDict('Movie', {'name': str, 'year': int})
        def foo(**kwargs: Unpack[Movie]): ...
        self.assertEqual(repr(foo.__annotations__['kwargs']),
                         f"typing.Unpack[{__name__}.Movie]")

    def test_builtin_tuple(self):
        Ts = TypeVarTuple("Ts")

        class Old(Generic[*Ts]): ...
        class New[*Ts]: ...

        PartOld = Old[int, *Ts]
        self.assertEqual(PartOld[str].__args__, (int, str))
        self.assertEqual(PartOld[*tuple[str]].__args__, (int, str))
        self.assertEqual(PartOld[*Tuple[str]].__args__, (int, str))
        self.assertEqual(PartOld[Unpack[tuple[str]]].__args__, (int, str))
        self.assertEqual(PartOld[Unpack[Tuple[str]]].__args__, (int, str))

        PartNew = New[int, *Ts]
        self.assertEqual(PartNew[str].__args__, (int, str))
        self.assertEqual(PartNew[*tuple[str]].__args__, (int, str))
        self.assertEqual(PartNew[*Tuple[str]].__args__, (int, str))
        self.assertEqual(PartNew[Unpack[tuple[str]]].__args__, (int, str))
        self.assertEqual(PartNew[Unpack[Tuple[str]]].__args__, (int, str))

    def test_unpack_wrong_type(self):
        Ts = TypeVarTuple("Ts")
        class Gen[*Ts]: ...
        PartGen = Gen[int, *Ts]

        bad_unpack_param = re.escape("Unpack[...] must be used with a tuple type")
        with self.assertRaisesRegex(TypeError, bad_unpack_param):
            PartGen[Unpack[list[int]]]
        with self.assertRaisesRegex(TypeError, bad_unpack_param):
            PartGen[Unpack[List[int]]]


class TypeVarTupleTests(BaseTestCase):

    def test_name(self):
        Ts = TypeVarTuple('Ts')
        self.assertEqual(Ts.__name__, 'Ts')
        Ts2 = TypeVarTuple('Ts2')
        self.assertEqual(Ts2.__name__, 'Ts2')

    def test_module(self):
        Ts = TypeVarTuple('Ts')
        self.assertEqual(Ts.__module__, __name__)

    def test_exec(self):
        ns = {}
        exec('from typing import TypeVarTuple; Ts = TypeVarTuple("Ts")', ns)
        Ts = ns['Ts']
        self.assertEqual(Ts.__name__, 'Ts')
        self.assertIs(Ts.__module__, None)

    def test_instance_is_equal_to_itself(self):
        Ts = TypeVarTuple('Ts')
        self.assertEqual(Ts, Ts)

    def test_different_instances_are_different(self):
        self.assertNotEqual(TypeVarTuple('Ts'), TypeVarTuple('Ts'))

    def test_instance_isinstance_of_typevartuple(self):
        Ts = TypeVarTuple('Ts')
        self.assertIsInstance(Ts, TypeVarTuple)

    def test_cannot_call_instance(self):
        Ts = TypeVarTuple('Ts')
        with self.assertRaises(TypeError):
            Ts()

    def test_unpacked_typevartuple_is_equal_to_itself(self):
        Ts = TypeVarTuple('Ts')
        self.assertEqual((*Ts,)[0], (*Ts,)[0])
        self.assertEqual(Unpack[Ts], Unpack[Ts])

    def test_parameterised_tuple_is_equal_to_itself(self):
        Ts = TypeVarTuple('Ts')
        self.assertEqual(tuple[*Ts], tuple[*Ts])
        self.assertEqual(Tuple[Unpack[Ts]], Tuple[Unpack[Ts]])

    def tests_tuple_arg_ordering_matters(self):
        Ts1 = TypeVarTuple('Ts1')
        Ts2 = TypeVarTuple('Ts2')
        self.assertNotEqual(
            tuple[*Ts1, *Ts2],
            tuple[*Ts2, *Ts1],
        )
        self.assertNotEqual(
            Tuple[Unpack[Ts1], Unpack[Ts2]],
            Tuple[Unpack[Ts2], Unpack[Ts1]],
        )

    def test_tuple_args_and_parameters_are_correct(self):
        Ts = TypeVarTuple('Ts')
        t1 = tuple[*Ts]
        self.assertEqual(t1.__args__, (*Ts,))
        self.assertEqual(t1.__parameters__, (Ts,))
        t2 = Tuple[Unpack[Ts]]
        self.assertEqual(t2.__args__, (Unpack[Ts],))
        self.assertEqual(t2.__parameters__, (Ts,))

    def test_var_substitution(self):
        Ts = TypeVarTuple('Ts')
        T = TypeVar('T')
        T2 = TypeVar('T2')
        class G1(Generic[*Ts]): pass
        class G2(Generic[Unpack[Ts]]): pass

        for A in G1, G2, Tuple, tuple:
            B = A[*Ts]
            self.assertEqual(B[()], A[()])
            self.assertEqual(B[float], A[float])
            self.assertEqual(B[float, str], A[float, str])

            C = A[Unpack[Ts]]
            self.assertEqual(C[()], A[()])
            self.assertEqual(C[float], A[float])
            self.assertEqual(C[float, str], A[float, str])

            D = list[A[*Ts]]
            self.assertEqual(D[()], list[A[()]])
            self.assertEqual(D[float], list[A[float]])
            self.assertEqual(D[float, str], list[A[float, str]])

            E = List[A[Unpack[Ts]]]
            self.assertEqual(E[()], List[A[()]])
            self.assertEqual(E[float], List[A[float]])
            self.assertEqual(E[float, str], List[A[float, str]])

            F = A[T, *Ts, T2]
            with self.assertRaises(TypeError):
                F[()]
            with self.assertRaises(TypeError):
                F[float]
            self.assertEqual(F[float, str], A[float, str])
            self.assertEqual(F[float, str, int], A[float, str, int])
            self.assertEqual(F[float, str, int, bytes], A[float, str, int, bytes])

            G = A[T, Unpack[Ts], T2]
            with self.assertRaises(TypeError):
                G[()]
            with self.assertRaises(TypeError):
                G[float]
            self.assertEqual(G[float, str], A[float, str])
            self.assertEqual(G[float, str, int], A[float, str, int])
            self.assertEqual(G[float, str, int, bytes], A[float, str, int, bytes])

            H = tuple[list[T], A[*Ts], list[T2]]
            with self.assertRaises(TypeError):
                H[()]
            with self.assertRaises(TypeError):
                H[float]
            if A != Tuple:
                self.assertEqual(H[float, str],
                                 tuple[list[float], A[()], list[str]])
            self.assertEqual(H[float, str, int],
                             tuple[list[float], A[str], list[int]])
            self.assertEqual(H[float, str, int, bytes],
                             tuple[list[float], A[str, int], list[bytes]])

            I = Tuple[List[T], A[Unpack[Ts]], List[T2]]
            with self.assertRaises(TypeError):
                I[()]
            with self.assertRaises(TypeError):
                I[float]
            if A != Tuple:
                self.assertEqual(I[float, str],
                                 Tuple[List[float], A[()], List[str]])
            self.assertEqual(I[float, str, int],
                             Tuple[List[float], A[str], List[int]])
            self.assertEqual(I[float, str, int, bytes],
                             Tuple[List[float], A[str, int], List[bytes]])

    def test_bad_var_substitution(self):
        Ts = TypeVarTuple('Ts')
        T = TypeVar('T')
        T2 = TypeVar('T2')
        class G1(Generic[*Ts]): pass
        class G2(Generic[Unpack[Ts]]): pass

        for A in G1, G2, Tuple, tuple:
            B = A[Ts]
            with self.assertRaises(TypeError):
                B[int, str]

            C = A[T, T2]
            with self.assertRaises(TypeError):
                C[*Ts]
            with self.assertRaises(TypeError):
                C[Unpack[Ts]]

            B = A[T, *Ts, str, T2]
            with self.assertRaises(TypeError):
                B[int, *Ts]
            with self.assertRaises(TypeError):
                B[int, *Ts, *Ts]

            C = A[T, Unpack[Ts], str, T2]
            with self.assertRaises(TypeError):
                C[int, Unpack[Ts]]
            with self.assertRaises(TypeError):
                C[int, Unpack[Ts], Unpack[Ts]]

    def test_repr_is_correct(self):
        Ts = TypeVarTuple('Ts')

        class G1(Generic[*Ts]): pass
        class G2(Generic[Unpack[Ts]]): pass

        self.assertEqual(repr(Ts), 'Ts')

        self.assertEqual(repr((*Ts,)[0]), 'typing.Unpack[Ts]')
        self.assertEqual(repr(Unpack[Ts]), 'typing.Unpack[Ts]')

        self.assertEqual(repr(tuple[*Ts]), 'tuple[typing.Unpack[Ts]]')
        self.assertEqual(repr(Tuple[Unpack[Ts]]), 'typing.Tuple[typing.Unpack[Ts]]')

        self.assertEqual(repr(*tuple[*Ts]), '*tuple[typing.Unpack[Ts]]')
        self.assertEqual(repr(Unpack[Tuple[Unpack[Ts]]]), 'typing.Unpack[typing.Tuple[typing.Unpack[Ts]]]')

    def test_variadic_class_repr_is_correct(self):
        Ts = TypeVarTuple('Ts')
        class A(Generic[*Ts]): pass
        class B(Generic[Unpack[Ts]]): pass

        self.assertEndsWith(repr(A[()]), 'A[()]')
        self.assertEndsWith(repr(B[()]), 'B[()]')
        self.assertEndsWith(repr(A[float]), 'A[float]')
        self.assertEndsWith(repr(B[float]), 'B[float]')
        self.assertEndsWith(repr(A[float, str]), 'A[float, str]')
        self.assertEndsWith(repr(B[float, str]), 'B[float, str]')

        self.assertEndsWith(repr(A[*tuple[int, ...]]),
                            'A[*tuple[int, ...]]')
        self.assertEndsWith(repr(B[Unpack[Tuple[int, ...]]]),
                            'B[typing.Unpack[typing.Tuple[int, ...]]]')

        self.assertEndsWith(repr(A[float, *tuple[int, ...]]),
                            'A[float, *tuple[int, ...]]')
        self.assertEndsWith(repr(A[float, Unpack[Tuple[int, ...]]]),
                            'A[float, typing.Unpack[typing.Tuple[int, ...]]]')

        self.assertEndsWith(repr(A[*tuple[int, ...], str]),
                            'A[*tuple[int, ...], str]')
        self.assertEndsWith(repr(B[Unpack[Tuple[int, ...]], str]),
                            'B[typing.Unpack[typing.Tuple[int, ...]], str]')

        self.assertEndsWith(repr(A[float, *tuple[int, ...], str]),
                            'A[float, *tuple[int, ...], str]')
        self.assertEndsWith(repr(B[float, Unpack[Tuple[int, ...]], str]),
                            'B[float, typing.Unpack[typing.Tuple[int, ...]], str]')

    def test_variadic_class_alias_repr_is_correct(self):
        Ts = TypeVarTuple('Ts')
        class A(Generic[Unpack[Ts]]): pass

        B = A[*Ts]
        self.assertEndsWith(repr(B), 'A[typing.Unpack[Ts]]')
        self.assertEndsWith(repr(B[()]), 'A[()]')
        self.assertEndsWith(repr(B[float]), 'A[float]')
        self.assertEndsWith(repr(B[float, str]), 'A[float, str]')

        C = A[Unpack[Ts]]
        self.assertEndsWith(repr(C), 'A[typing.Unpack[Ts]]')
        self.assertEndsWith(repr(C[()]), 'A[()]')
        self.assertEndsWith(repr(C[float]), 'A[float]')
        self.assertEndsWith(repr(C[float, str]), 'A[float, str]')

        D = A[*Ts, int]
        self.assertEndsWith(repr(D), 'A[typing.Unpack[Ts], int]')
        self.assertEndsWith(repr(D[()]), 'A[int]')
        self.assertEndsWith(repr(D[float]), 'A[float, int]')
        self.assertEndsWith(repr(D[float, str]), 'A[float, str, int]')

        E = A[Unpack[Ts], int]
        self.assertEndsWith(repr(E), 'A[typing.Unpack[Ts], int]')
        self.assertEndsWith(repr(E[()]), 'A[int]')
        self.assertEndsWith(repr(E[float]), 'A[float, int]')
        self.assertEndsWith(repr(E[float, str]), 'A[float, str, int]')

        F = A[int, *Ts]
        self.assertEndsWith(repr(F), 'A[int, typing.Unpack[Ts]]')
        self.assertEndsWith(repr(F[()]), 'A[int]')
        self.assertEndsWith(repr(F[float]), 'A[int, float]')
        self.assertEndsWith(repr(F[float, str]), 'A[int, float, str]')

        G = A[int, Unpack[Ts]]
        self.assertEndsWith(repr(G), 'A[int, typing.Unpack[Ts]]')
        self.assertEndsWith(repr(G[()]), 'A[int]')
        self.assertEndsWith(repr(G[float]), 'A[int, float]')
        self.assertEndsWith(repr(G[float, str]), 'A[int, float, str]')

        H = A[int, *Ts, str]
        self.assertEndsWith(repr(H), 'A[int, typing.Unpack[Ts], str]')
        self.assertEndsWith(repr(H[()]), 'A[int, str]')
        self.assertEndsWith(repr(H[float]), 'A[int, float, str]')
        self.assertEndsWith(repr(H[float, str]), 'A[int, float, str, str]')

        I = A[int, Unpack[Ts], str]
        self.assertEndsWith(repr(I), 'A[int, typing.Unpack[Ts], str]')
        self.assertEndsWith(repr(I[()]), 'A[int, str]')
        self.assertEndsWith(repr(I[float]), 'A[int, float, str]')
        self.assertEndsWith(repr(I[float, str]), 'A[int, float, str, str]')

        J = A[*Ts, *tuple[str, ...]]
        self.assertEndsWith(repr(J), 'A[typing.Unpack[Ts], *tuple[str, ...]]')
        self.assertEndsWith(repr(J[()]), 'A[*tuple[str, ...]]')
        self.assertEndsWith(repr(J[float]), 'A[float, *tuple[str, ...]]')
        self.assertEndsWith(repr(J[float, str]), 'A[float, str, *tuple[str, ...]]')

        K = A[Unpack[Ts], Unpack[Tuple[str, ...]]]
        self.assertEndsWith(repr(K), 'A[typing.Unpack[Ts], typing.Unpack[typing.Tuple[str, ...]]]')
        self.assertEndsWith(repr(K[()]), 'A[typing.Unpack[typing.Tuple[str, ...]]]')
        self.assertEndsWith(repr(K[float]), 'A[float, typing.Unpack[typing.Tuple[str, ...]]]')
        self.assertEndsWith(repr(K[float, str]), 'A[float, str, typing.Unpack[typing.Tuple[str, ...]]]')

    def test_cannot_subclass(self):
        with self.assertRaisesRegex(TypeError, NOT_A_BASE_TYPE % 'TypeVarTuple'):
            class C(TypeVarTuple): pass
        Ts = TypeVarTuple('Ts')
        with self.assertRaisesRegex(TypeError,
                CANNOT_SUBCLASS_INSTANCE % 'TypeVarTuple'):
            class D(Ts): pass
        with self.assertRaisesRegex(TypeError, CANNOT_SUBCLASS_TYPE):
            class E(type(Unpack)): pass
        with self.assertRaisesRegex(TypeError, CANNOT_SUBCLASS_TYPE):
            class F(type(*Ts)): pass
        with self.assertRaisesRegex(TypeError, CANNOT_SUBCLASS_TYPE):
            class G(type(Unpack[Ts])): pass
        with self.assertRaisesRegex(TypeError,
                                    r'Cannot subclass typing\.Unpack'):
            class H(Unpack): pass
        with self.assertRaisesRegex(TypeError, r'Cannot subclass typing.Unpack\[Ts\]'):
            class I(*Ts): pass
        with self.assertRaisesRegex(TypeError, r'Cannot subclass typing.Unpack\[Ts\]'):
            class J(Unpack[Ts]): pass

    def test_variadic_class_args_are_correct(self):
        T = TypeVar('T')
        Ts = TypeVarTuple('Ts')
        class A(Generic[*Ts]): pass
        class B(Generic[Unpack[Ts]]): pass

        C = A[()]
        D = B[()]
        self.assertEqual(C.__args__, ())
        self.assertEqual(D.__args__, ())

        E = A[int]
        F = B[int]
        self.assertEqual(E.__args__, (int,))
        self.assertEqual(F.__args__, (int,))

        G = A[int, str]
        H = B[int, str]
        self.assertEqual(G.__args__, (int, str))
        self.assertEqual(H.__args__, (int, str))

        I = A[T]
        J = B[T]
        self.assertEqual(I.__args__, (T,))
        self.assertEqual(J.__args__, (T,))

        K = A[*Ts]
        L = B[Unpack[Ts]]
        self.assertEqual(K.__args__, (*Ts,))
        self.assertEqual(L.__args__, (Unpack[Ts],))

        M = A[T, *Ts]
        N = B[T, Unpack[Ts]]
        self.assertEqual(M.__args__, (T, *Ts))
        self.assertEqual(N.__args__, (T, Unpack[Ts]))

        O = A[*Ts, T]
        P = B[Unpack[Ts], T]
        self.assertEqual(O.__args__, (*Ts, T))
        self.assertEqual(P.__args__, (Unpack[Ts], T))

    def test_variadic_class_origin_is_correct(self):
        Ts = TypeVarTuple('Ts')

        class C(Generic[*Ts]): pass
        self.assertIs(C[int].__origin__, C)
        self.assertIs(C[T].__origin__, C)
        self.assertIs(C[Unpack[Ts]].__origin__, C)

        class D(Generic[Unpack[Ts]]): pass
        self.assertIs(D[int].__origin__, D)
        self.assertIs(D[T].__origin__, D)
        self.assertIs(D[Unpack[Ts]].__origin__, D)

    def test_get_type_hints_on_unpack_args(self):
        Ts = TypeVarTuple('Ts')

        def func1(*args: *Ts): pass
        self.assertEqual(gth(func1), {'args': Unpack[Ts]})

        def func2(*args: *tuple[int, str]): pass
        self.assertEqual(gth(func2), {'args': Unpack[tuple[int, str]]})

        class CustomVariadic(Generic[*Ts]): pass

        def func3(*args: *CustomVariadic[int, str]): pass
        self.assertEqual(gth(func3), {'args': Unpack[CustomVariadic[int, str]]})

    def test_get_type_hints_on_unpack_args_string(self):
        Ts = TypeVarTuple('Ts')

        def func1(*args: '*Ts'): pass
        self.assertEqual(gth(func1, localns={'Ts': Ts}),
                        {'args': Unpack[Ts]})

        def func2(*args: '*tuple[int, str]'): pass
        self.assertEqual(gth(func2), {'args': Unpack[tuple[int, str]]})

        class CustomVariadic(Generic[*Ts]): pass

        def func3(*args: '*CustomVariadic[int, str]'): pass
        self.assertEqual(gth(func3, localns={'CustomVariadic': CustomVariadic}),
                         {'args': Unpack[CustomVariadic[int, str]]})

    def test_tuple_args_are_correct(self):
        Ts = TypeVarTuple('Ts')

        self.assertEqual(tuple[*Ts].__args__, (*Ts,))
        self.assertEqual(Tuple[Unpack[Ts]].__args__, (Unpack[Ts],))

        self.assertEqual(tuple[*Ts, int].__args__, (*Ts, int))
        self.assertEqual(Tuple[Unpack[Ts], int].__args__, (Unpack[Ts], int))

        self.assertEqual(tuple[int, *Ts].__args__, (int, *Ts))
        self.assertEqual(Tuple[int, Unpack[Ts]].__args__, (int, Unpack[Ts]))

        self.assertEqual(tuple[int, *Ts, str].__args__,
                         (int, *Ts, str))
        self.assertEqual(Tuple[int, Unpack[Ts], str].__args__,
                         (int, Unpack[Ts], str))

        self.assertEqual(tuple[*Ts, int].__args__, (*Ts, int))
        self.assertEqual(Tuple[Unpack[Ts]].__args__, (Unpack[Ts],))

    def test_callable_args_are_correct(self):
        Ts = TypeVarTuple('Ts')
        Ts1 = TypeVarTuple('Ts1')
        Ts2 = TypeVarTuple('Ts2')

        # TypeVarTuple in the arguments

        a = Callable[[*Ts], None]
        b = Callable[[Unpack[Ts]], None]
        self.assertEqual(a.__args__, (*Ts, type(None)))
        self.assertEqual(b.__args__, (Unpack[Ts], type(None)))

        c = Callable[[int, *Ts], None]
        d = Callable[[int, Unpack[Ts]], None]
        self.assertEqual(c.__args__, (int, *Ts, type(None)))
        self.assertEqual(d.__args__, (int, Unpack[Ts], type(None)))

        e = Callable[[*Ts, int], None]
        f = Callable[[Unpack[Ts], int], None]
        self.assertEqual(e.__args__, (*Ts, int, type(None)))
        self.assertEqual(f.__args__, (Unpack[Ts], int, type(None)))

        g = Callable[[str, *Ts, int], None]
        h = Callable[[str, Unpack[Ts], int], None]
        self.assertEqual(g.__args__, (str, *Ts, int, type(None)))
        self.assertEqual(h.__args__, (str, Unpack[Ts], int, type(None)))

        # TypeVarTuple as the return

        i = Callable[[None], *Ts]
        j = Callable[[None], Unpack[Ts]]
        self.assertEqual(i.__args__, (type(None), *Ts))
        self.assertEqual(j.__args__, (type(None), Unpack[Ts]))

        k = Callable[[None], tuple[int, *Ts]]
        l = Callable[[None], Tuple[int, Unpack[Ts]]]
        self.assertEqual(k.__args__, (type(None), tuple[int, *Ts]))
        self.assertEqual(l.__args__, (type(None), Tuple[int, Unpack[Ts]]))

        m = Callable[[None], tuple[*Ts, int]]
        n = Callable[[None], Tuple[Unpack[Ts], int]]
        self.assertEqual(m.__args__, (type(None), tuple[*Ts, int]))
        self.assertEqual(n.__args__, (type(None), Tuple[Unpack[Ts], int]))

        o = Callable[[None], tuple[str, *Ts, int]]
        p = Callable[[None], Tuple[str, Unpack[Ts], int]]
        self.assertEqual(o.__args__, (type(None), tuple[str, *Ts, int]))
        self.assertEqual(p.__args__, (type(None), Tuple[str, Unpack[Ts], int]))

        # TypeVarTuple in both

        q = Callable[[*Ts], *Ts]
        r = Callable[[Unpack[Ts]], Unpack[Ts]]
        self.assertEqual(q.__args__, (*Ts, *Ts))
        self.assertEqual(r.__args__, (Unpack[Ts], Unpack[Ts]))

        s = Callable[[*Ts1], *Ts2]
        u = Callable[[Unpack[Ts1]], Unpack[Ts2]]
        self.assertEqual(s.__args__, (*Ts1, *Ts2))
        self.assertEqual(u.__args__, (Unpack[Ts1], Unpack[Ts2]))

    def test_variadic_class_with_duplicate_typevartuples_fails(self):
        Ts1 = TypeVarTuple('Ts1')
        Ts2 = TypeVarTuple('Ts2')

        with self.assertRaises(TypeError):
            class C(Generic[*Ts1, *Ts1]): pass
        with self.assertRaises(TypeError):
            class D(Generic[Unpack[Ts1], Unpack[Ts1]]): pass

        with self.assertRaises(TypeError):
            class E(Generic[*Ts1, *Ts2, *Ts1]): pass
        with self.assertRaises(TypeError):
            class F(Generic[Unpack[Ts1], Unpack[Ts2], Unpack[Ts1]]): pass

    def test_type_concatenation_in_variadic_class_argument_list_succeeds(self):
        Ts = TypeVarTuple('Ts')
        class C(Generic[Unpack[Ts]]): pass

        C[int, *Ts]
        C[int, Unpack[Ts]]

        C[*Ts, int]
        C[Unpack[Ts], int]

        C[int, *Ts, str]
        C[int, Unpack[Ts], str]

        C[int, bool, *Ts, float, str]
        C[int, bool, Unpack[Ts], float, str]

    def test_type_concatenation_in_tuple_argument_list_succeeds(self):
        Ts = TypeVarTuple('Ts')

        tuple[int, *Ts]
        tuple[*Ts, int]
        tuple[int, *Ts, str]
        tuple[int, bool, *Ts, float, str]

        Tuple[int, Unpack[Ts]]
        Tuple[Unpack[Ts], int]
        Tuple[int, Unpack[Ts], str]
        Tuple[int, bool, Unpack[Ts], float, str]

    def test_variadic_class_definition_using_packed_typevartuple_fails(self):
        Ts = TypeVarTuple('Ts')
        with self.assertRaises(TypeError):
            class C(Generic[Ts]): pass

    def test_variadic_class_definition_using_concrete_types_fails(self):
        Ts = TypeVarTuple('Ts')
        with self.assertRaises(TypeError):
            class F(Generic[*Ts, int]): pass
        with self.assertRaises(TypeError):
            class E(Generic[Unpack[Ts], int]): pass

    def test_variadic_class_with_2_typevars_accepts_2_or_more_args(self):
        Ts = TypeVarTuple('Ts')
        T1 = TypeVar('T1')
        T2 = TypeVar('T2')

        class A(Generic[T1, T2, *Ts]): pass
        A[int, str]
        A[int, str, float]
        A[int, str, float, bool]

        class B(Generic[T1, T2, Unpack[Ts]]): pass
        B[int, str]
        B[int, str, float]
        B[int, str, float, bool]

        class C(Generic[T1, *Ts, T2]): pass
        C[int, str]
        C[int, str, float]
        C[int, str, float, bool]

        class D(Generic[T1, Unpack[Ts], T2]): pass
        D[int, str]
        D[int, str, float]
        D[int, str, float, bool]

        class E(Generic[*Ts, T1, T2]): pass
        E[int, str]
        E[int, str, float]
        E[int, str, float, bool]

        class F(Generic[Unpack[Ts], T1, T2]): pass
        F[int, str]
        F[int, str, float]
        F[int, str, float, bool]

    def test_variadic_args_annotations_are_correct(self):
        Ts = TypeVarTuple('Ts')

        def f(*args: Unpack[Ts]): pass
        def g(*args: *Ts): pass
        self.assertEqual(f.__annotations__, {'args': Unpack[Ts]})
        self.assertEqual(g.__annotations__, {'args': (*Ts,)[0]})

    def test_variadic_args_with_ellipsis_annotations_are_correct(self):
        def a(*args: *tuple[int, ...]): pass
        self.assertEqual(a.__annotations__,
                         {'args': (*tuple[int, ...],)[0]})

        def b(*args: Unpack[Tuple[int, ...]]): pass
        self.assertEqual(b.__annotations__,
                         {'args': Unpack[Tuple[int, ...]]})

    def test_concatenation_in_variadic_args_annotations_are_correct(self):
        Ts = TypeVarTuple('Ts')

        # Unpacking using `*`, native `tuple` type

        def a(*args: *tuple[int, *Ts]): pass
        self.assertEqual(
            a.__annotations__,
            {'args': (*tuple[int, *Ts],)[0]},
        )

        def b(*args: *tuple[*Ts, int]): pass
        self.assertEqual(
            b.__annotations__,
            {'args': (*tuple[*Ts, int],)[0]},
        )

        def c(*args: *tuple[str, *Ts, int]): pass
        self.assertEqual(
            c.__annotations__,
            {'args': (*tuple[str, *Ts, int],)[0]},
        )

        def d(*args: *tuple[int, bool, *Ts, float, str]): pass
        self.assertEqual(
            d.__annotations__,
            {'args': (*tuple[int, bool, *Ts, float, str],)[0]},
        )

        # Unpacking using `Unpack`, `Tuple` type from typing.py

        def e(*args: Unpack[Tuple[int, Unpack[Ts]]]): pass
        self.assertEqual(
            e.__annotations__,
            {'args': Unpack[Tuple[int, Unpack[Ts]]]},
        )

        def f(*args: Unpack[Tuple[Unpack[Ts], int]]): pass
        self.assertEqual(
            f.__annotations__,
            {'args': Unpack[Tuple[Unpack[Ts], int]]},
        )

        def g(*args: Unpack[Tuple[str, Unpack[Ts], int]]): pass
        self.assertEqual(
            g.__annotations__,
            {'args': Unpack[Tuple[str, Unpack[Ts], int]]},
        )

        def h(*args: Unpack[Tuple[int, bool, Unpack[Ts], float, str]]): pass
        self.assertEqual(
            h.__annotations__,
            {'args': Unpack[Tuple[int, bool, Unpack[Ts], float, str]]},
        )

    def test_variadic_class_same_args_results_in_equalty(self):
        Ts = TypeVarTuple('Ts')
        class C(Generic[*Ts]): pass
        class D(Generic[Unpack[Ts]]): pass

        self.assertEqual(C[int], C[int])
        self.assertEqual(D[int], D[int])

        Ts1 = TypeVarTuple('Ts1')
        Ts2 = TypeVarTuple('Ts2')

        self.assertEqual(
            C[*Ts1],
            C[*Ts1],
        )
        self.assertEqual(
            D[Unpack[Ts1]],
            D[Unpack[Ts1]],
        )

        self.assertEqual(
            C[*Ts1, *Ts2],
            C[*Ts1, *Ts2],
        )
        self.assertEqual(
            D[Unpack[Ts1], Unpack[Ts2]],
            D[Unpack[Ts1], Unpack[Ts2]],
        )

        self.assertEqual(
            C[int, *Ts1, *Ts2],
            C[int, *Ts1, *Ts2],
        )
        self.assertEqual(
            D[int, Unpack[Ts1], Unpack[Ts2]],
            D[int, Unpack[Ts1], Unpack[Ts2]],
        )

    def test_variadic_class_arg_ordering_matters(self):
        Ts = TypeVarTuple('Ts')
        class C(Generic[*Ts]): pass
        class D(Generic[Unpack[Ts]]): pass

        self.assertNotEqual(
            C[int, str],
            C[str, int],
        )
        self.assertNotEqual(
            D[int, str],
            D[str, int],
        )

        Ts1 = TypeVarTuple('Ts1')
        Ts2 = TypeVarTuple('Ts2')

        self.assertNotEqual(
            C[*Ts1, *Ts2],
            C[*Ts2, *Ts1],
        )
        self.assertNotEqual(
            D[Unpack[Ts1], Unpack[Ts2]],
            D[Unpack[Ts2], Unpack[Ts1]],
        )

    def test_variadic_class_arg_typevartuple_identity_matters(self):
        Ts = TypeVarTuple('Ts')
        Ts1 = TypeVarTuple('Ts1')
        Ts2 = TypeVarTuple('Ts2')

        class C(Generic[*Ts]): pass
        class D(Generic[Unpack[Ts]]): pass

        self.assertNotEqual(C[*Ts1], C[*Ts2])
        self.assertNotEqual(D[Unpack[Ts1]], D[Unpack[Ts2]])


class TypeVarTuplePicklingTests(BaseTestCase):
    # These are slightly awkward tests to run, because TypeVarTuples are only
    # picklable if defined in the global scope. We therefore need to push
    # various things defined in these tests into the global scope with `global`
    # statements at the start of each test.

    @all_pickle_protocols
    def test_pickling_then_unpickling_results_in_same_identity(self, proto):
        global global_Ts1  # See explanation at start of class.
        global_Ts1 = TypeVarTuple('global_Ts1')
        global_Ts2 = pickle.loads(pickle.dumps(global_Ts1, proto))
        self.assertIs(global_Ts1, global_Ts2)

    @all_pickle_protocols
    def test_pickling_then_unpickling_unpacked_results_in_same_identity(self, proto):
        global global_Ts  # See explanation at start of class.
        global_Ts = TypeVarTuple('global_Ts')

        unpacked1 = (*global_Ts,)[0]
        unpacked2 = pickle.loads(pickle.dumps(unpacked1, proto))
        self.assertIs(unpacked1, unpacked2)

        unpacked3 = Unpack[global_Ts]
        unpacked4 = pickle.loads(pickle.dumps(unpacked3, proto))
        self.assertIs(unpacked3, unpacked4)

    @all_pickle_protocols
    def test_pickling_then_unpickling_tuple_with_typevartuple_equality(
            self, proto
    ):
        global global_T, global_Ts  # See explanation at start of class.
        global_T = TypeVar('global_T')
        global_Ts = TypeVarTuple('global_Ts')

        tuples = [
            tuple[*global_Ts],
            Tuple[Unpack[global_Ts]],

            tuple[T, *global_Ts],
            Tuple[T, Unpack[global_Ts]],

            tuple[int, *global_Ts],
            Tuple[int, Unpack[global_Ts]],
        ]
        for t in tuples:
            t2 = pickle.loads(pickle.dumps(t, proto))
            self.assertEqual(t, t2)


class UnionTests(BaseTestCase):

    def test_basics(self):
        u = Union[int, float]
        self.assertNotEqual(u, Union)

    def test_union_isinstance(self):
        self.assertIsInstance(42, Union[int, str])
        self.assertIsInstance('abc', Union[int, str])
        self.assertNotIsInstance(3.14, Union[int, str])
        self.assertIsInstance(42, Union[int, list[int]])
        self.assertIsInstance(42, Union[int, Any])

    def test_union_isinstance_type_error(self):
        with self.assertRaises(TypeError):
            isinstance(42, Union[str, list[int]])
        with self.assertRaises(TypeError):
            isinstance(42, Union[list[int], int])
        with self.assertRaises(TypeError):
            isinstance(42, Union[list[int], str])
        with self.assertRaises(TypeError):
            isinstance(42, Union[str, Any])
        with self.assertRaises(TypeError):
            isinstance(42, Union[Any, int])
        with self.assertRaises(TypeError):
            isinstance(42, Union[Any, str])

    def test_optional_isinstance(self):
        self.assertIsInstance(42, Optional[int])
        self.assertIsInstance(None, Optional[int])
        self.assertNotIsInstance('abc', Optional[int])

    def test_optional_isinstance_type_error(self):
        with self.assertRaises(TypeError):
            isinstance(42, Optional[list[int]])
        with self.assertRaises(TypeError):
            isinstance(None, Optional[list[int]])
        with self.assertRaises(TypeError):
            isinstance(42, Optional[Any])
        with self.assertRaises(TypeError):
            isinstance(None, Optional[Any])

    def test_union_issubclass(self):
        self.assertIsSubclass(int, Union[int, str])
        self.assertIsSubclass(str, Union[int, str])
        self.assertNotIsSubclass(float, Union[int, str])
        self.assertIsSubclass(int, Union[int, list[int]])
        self.assertIsSubclass(int, Union[int, Any])
        self.assertNotIsSubclass(int, Union[str, Any])
        self.assertIsSubclass(int, Union[Any, int])
        self.assertNotIsSubclass(int, Union[Any, str])

    def test_union_issubclass_type_error(self):
        with self.assertRaises(TypeError):
            issubclass(Union[int, str], int)
        with self.assertRaises(TypeError):
            issubclass(int, Union[str, list[int]])
        with self.assertRaises(TypeError):
            issubclass(int, Union[list[int], int])
        with self.assertRaises(TypeError):
            issubclass(int, Union[list[int], str])

    def test_optional_issubclass(self):
        self.assertIsSubclass(int, Optional[int])
        self.assertIsSubclass(type(None), Optional[int])
        self.assertNotIsSubclass(str, Optional[int])
        self.assertIsSubclass(Any, Optional[Any])
        self.assertIsSubclass(type(None), Optional[Any])
        self.assertNotIsSubclass(int, Optional[Any])

    def test_optional_issubclass_type_error(self):
        with self.assertRaises(TypeError):
            issubclass(list[int], Optional[list[int]])
        with self.assertRaises(TypeError):
            issubclass(type(None), Optional[list[int]])
        with self.assertRaises(TypeError):
            issubclass(int, Optional[list[int]])

    def test_union_any(self):
        u = Union[Any]
        self.assertEqual(u, Any)
        u1 = Union[int, Any]
        u2 = Union[Any, int]
        u3 = Union[Any, object]
        self.assertEqual(u1, u2)
        self.assertNotEqual(u1, Any)
        self.assertNotEqual(u2, Any)
        self.assertNotEqual(u3, Any)

    def test_union_object(self):
        u = Union[object]
        self.assertEqual(u, object)
        u1 = Union[int, object]
        u2 = Union[object, int]
        self.assertEqual(u1, u2)
        self.assertNotEqual(u1, object)
        self.assertNotEqual(u2, object)

    def test_unordered(self):
        u1 = Union[int, float]
        u2 = Union[float, int]
        self.assertEqual(u1, u2)

    def test_single_class_disappears(self):
        t = Union[Employee]
        self.assertIs(t, Employee)

    def test_base_class_kept(self):
        u = Union[Employee, Manager]
        self.assertNotEqual(u, Employee)
        self.assertIn(Employee, u.__args__)
        self.assertIn(Manager, u.__args__)

    def test_union_union(self):
        u = Union[int, float]
        v = Union[u, Employee]
        self.assertEqual(v, Union[int, float, Employee])

    def test_union_of_unhashable(self):
        class UnhashableMeta(type):
            __hash__ = None

        class A(metaclass=UnhashableMeta): ...
        class B(metaclass=UnhashableMeta): ...

        self.assertEqual(Union[A, B].__args__, (A, B))
        union1 = Union[A, B]
        with self.assertRaisesRegex(TypeError, "unhashable type: 'UnhashableMeta'"):
            hash(union1)

        union2 = Union[int, B]
        with self.assertRaisesRegex(TypeError, "unhashable type: 'UnhashableMeta'"):
            hash(union2)

        union3 = Union[A, int]
        with self.assertRaisesRegex(TypeError, "unhashable type: 'UnhashableMeta'"):
            hash(union3)

    def test_repr(self):
        u = Union[Employee, int]
        self.assertEqual(repr(u), f'{__name__}.Employee | int')
        u = Union[int, Employee]
        self.assertEqual(repr(u), f'int | {__name__}.Employee')
        T = TypeVar('T')
        u = Union[T, int][int]
        self.assertEqual(repr(u), repr(int))
        u = Union[List[int], int]
        self.assertEqual(repr(u), 'typing.List[int] | int')
        u = Union[list[int], dict[str, float]]
        self.assertEqual(repr(u), 'list[int] | dict[str, float]')
        u = Union[int | float]
        self.assertEqual(repr(u), 'int | float')

        u = Union[None, str]
        self.assertEqual(repr(u), 'None | str')
        u = Union[str, None]
        self.assertEqual(repr(u), 'str | None')
        u = Union[None, str, int]
        self.assertEqual(repr(u), 'None | str | int')
        u = Optional[str]
        self.assertEqual(repr(u), 'str | None')

    def test_dir(self):
        dir_items = set(dir(Union[str, int]))
        for required_item in [
            '__args__', '__parameters__', '__origin__',
        ]:
            with self.subTest(required_item=required_item):
                self.assertIn(required_item, dir_items)

    def test_cannot_subclass(self):
        with self.assertRaisesRegex(TypeError,
                r"type 'typing\.Union' is not an acceptable base type"):
            class C(Union):
                pass
        with self.assertRaisesRegex(TypeError,
                r'Cannot subclass int \| str'):
            class E(Union[int, str]):
                pass

    def test_cannot_instantiate(self):
        with self.assertRaises(TypeError):
            Union()
        with self.assertRaises(TypeError):
            type(Union)()
        u = Union[int, float]
        with self.assertRaises(TypeError):
            u()
        with self.assertRaises(TypeError):
            type(u)()

    def test_union_generalization(self):
        self.assertNotEqual(Union[str, typing.Iterable[int]], str)
        self.assertNotEqual(Union[str, typing.Iterable[int]], typing.Iterable[int])
        self.assertIn(str, Union[str, typing.Iterable[int]].__args__)
        self.assertIn(typing.Iterable[int], Union[str, typing.Iterable[int]].__args__)

    def test_union_compare_other(self):
        self.assertNotEqual(Union, object)
        self.assertNotEqual(Union, Any)
        self.assertNotEqual(ClassVar, Union)
        self.assertNotEqual(Optional, Union)
        self.assertNotEqual([None], Optional)
        self.assertNotEqual(Optional, typing.Mapping)
        self.assertNotEqual(Optional[typing.MutableMapping], Union)

    def test_optional(self):
        o = Optional[int]
        u = Union[int, None]
        self.assertEqual(o, u)

    def test_empty(self):
        with self.assertRaises(TypeError):
            Union[()]

    def test_no_eval_union(self):
        u = Union[int, str]
        def f(x: u): ...
        self.assertIs(get_type_hints(f)['x'], u)

    def test_function_repr_union(self):
        def fun() -> int: ...
        self.assertEqual(repr(Union[fun, int]), f'{__name__}.{fun.__qualname__} | int')

    def test_union_str_pattern(self):
        # Shouldn't crash; see http://bugs.python.org/issue25390
        A = Union[str, Pattern]
        A

    def test_etree(self):
        # See https://github.com/python/typing/issues/229
        # (Only relevant for Python 2.)
        from xml.etree.ElementTree import Element

        Union[Element, str]  # Shouldn't crash

        def Elem(*args):
            return Element(*args)

        Union[Elem, str]  # Nor should this

    def test_union_of_literals(self):
        self.assertEqual(Union[Literal[1], Literal[2]].__args__,
                         (Literal[1], Literal[2]))
        self.assertEqual(Union[Literal[1], Literal[1]],
                         Literal[1])

        self.assertEqual(Union[Literal[False], Literal[0]].__args__,
                         (Literal[False], Literal[0]))
        self.assertEqual(Union[Literal[True], Literal[1]].__args__,
                         (Literal[True], Literal[1]))

        import enum
        class Ints(enum.IntEnum):
            A = 0
            B = 1

        self.assertEqual(Union[Literal[Ints.A], Literal[Ints.A]],
                         Literal[Ints.A])
        self.assertEqual(Union[Literal[Ints.B], Literal[Ints.B]],
                         Literal[Ints.B])

        self.assertEqual(Union[Literal[Ints.A], Literal[Ints.B]].__args__,
                         (Literal[Ints.A], Literal[Ints.B]))

        self.assertEqual(Union[Literal[0], Literal[Ints.A], Literal[False]].__args__,
                         (Literal[0], Literal[Ints.A], Literal[False]))
        self.assertEqual(Union[Literal[1], Literal[Ints.B], Literal[True]].__args__,
                         (Literal[1], Literal[Ints.B], Literal[True]))


class TupleTests(BaseTestCase):

    def test_basics(self):
        with self.assertRaises(TypeError):
            issubclass(Tuple, Tuple[int, str])
        with self.assertRaises(TypeError):
            issubclass(tuple, Tuple[int, str])

        class TP(tuple): ...
        self.assertIsSubclass(tuple, Tuple)
        self.assertIsSubclass(TP, Tuple)

    def test_equality(self):
        self.assertEqual(Tuple[int], Tuple[int])
        self.assertEqual(Tuple[int, ...], Tuple[int, ...])
        self.assertNotEqual(Tuple[int], Tuple[int, int])
        self.assertNotEqual(Tuple[int], Tuple[int, ...])

    def test_tuple_subclass(self):
        class MyTuple(tuple):
            pass
        self.assertIsSubclass(MyTuple, Tuple)
        self.assertIsSubclass(Tuple, Tuple)
        self.assertIsSubclass(tuple, Tuple)

    def test_tuple_instance_type_error(self):
        with self.assertRaises(TypeError):
            isinstance((0, 0), Tuple[int, int])
        self.assertIsInstance((0, 0), Tuple)

    def test_repr(self):
        self.assertEqual(repr(Tuple), 'typing.Tuple')
        self.assertEqual(repr(Tuple[()]), 'typing.Tuple[()]')
        self.assertEqual(repr(Tuple[int, float]), 'typing.Tuple[int, float]')
        self.assertEqual(repr(Tuple[int, ...]), 'typing.Tuple[int, ...]')
        self.assertEqual(repr(Tuple[list[int]]), 'typing.Tuple[list[int]]')

    def test_errors(self):
        with self.assertRaises(TypeError):
            issubclass(42, Tuple)
        with self.assertRaises(TypeError):
            issubclass(42, Tuple[int])


class BaseCallableTests:

    def test_self_subclass(self):
        Callable = self.Callable
        with self.assertRaises(TypeError):
            issubclass(types.FunctionType, Callable[[int], int])
        self.assertIsSubclass(types.FunctionType, Callable)
        self.assertIsSubclass(Callable, Callable)

    def test_eq_hash(self):
        Callable = self.Callable
        C = Callable[[int], int]
        self.assertEqual(C, Callable[[int], int])
        self.assertEqual(len({C, Callable[[int], int]}), 1)
        self.assertNotEqual(C, Callable[[int], str])
        self.assertNotEqual(C, Callable[[str], int])
        self.assertNotEqual(C, Callable[[int, int], int])
        self.assertNotEqual(C, Callable[[], int])
        self.assertNotEqual(C, Callable[..., int])
        self.assertNotEqual(C, Callable)

    def test_dir(self):
        Callable = self.Callable
        dir_items = set(dir(Callable[..., int]))
        for required_item in [
            '__args__', '__parameters__', '__origin__',
        ]:
            with self.subTest(required_item=required_item):
                self.assertIn(required_item, dir_items)

    def test_cannot_instantiate(self):
        Callable = self.Callable
        with self.assertRaises(TypeError):
            Callable()
        with self.assertRaises(TypeError):
            type(Callable)()
        c = Callable[[int], str]
        with self.assertRaises(TypeError):
            c()
        with self.assertRaises(TypeError):
            type(c)()

    def test_callable_wrong_forms(self):
        Callable = self.Callable
        with self.assertRaises(TypeError):
            Callable[int]

    def test_callable_instance_works(self):
        Callable = self.Callable
        def f():
            pass
        self.assertIsInstance(f, Callable)
        self.assertNotIsInstance(None, Callable)

    def test_callable_instance_type_error(self):
        Callable = self.Callable
        def f():
            pass
        with self.assertRaises(TypeError):
            isinstance(f, Callable[[], None])
        with self.assertRaises(TypeError):
            isinstance(f, Callable[[], Any])
        with self.assertRaises(TypeError):
            isinstance(None, Callable[[], None])
        with self.assertRaises(TypeError):
            isinstance(None, Callable[[], Any])

    def test_repr(self):
        Callable = self.Callable
        fullname = f'{Callable.__module__}.Callable'
        ct0 = Callable[[], bool]
        self.assertEqual(repr(ct0), f'{fullname}[[], bool]')
        ct2 = Callable[[str, float], int]
        self.assertEqual(repr(ct2), f'{fullname}[[str, float], int]')
        ctv = Callable[..., str]
        self.assertEqual(repr(ctv), f'{fullname}[..., str]')
        ct3 = Callable[[str, float], list[int]]
        self.assertEqual(repr(ct3), f'{fullname}[[str, float], list[int]]')

    def test_callable_with_ellipsis(self):
        Callable = self.Callable
        def foo(a: Callable[..., T]):
            pass

        self.assertEqual(get_type_hints(foo, globals(), locals()),
                         {'a': Callable[..., T]})

    def test_ellipsis_in_generic(self):
        Callable = self.Callable
        # Shouldn't crash; see https://github.com/python/typing/issues/259
        typing.List[Callable[..., str]]

    def test_or_and_ror(self):
        Callable = self.Callable
        self.assertEqual(Callable | Tuple, Union[Callable, Tuple])
        self.assertEqual(Tuple | Callable, Union[Tuple, Callable])

    def test_basic(self):
        Callable = self.Callable
        alias = Callable[[int, str], float]
        if Callable is collections.abc.Callable:
            self.assertIsInstance(alias, types.GenericAlias)
        self.assertIs(alias.__origin__, collections.abc.Callable)
        self.assertEqual(alias.__args__, (int, str, float))
        self.assertEqual(alias.__parameters__, ())

    def test_weakref(self):
        Callable = self.Callable
        alias = Callable[[int, str], float]
        self.assertEqual(weakref.ref(alias)(), alias)

    def test_pickle(self):
        global T_pickle, P_pickle, TS_pickle  # needed for pickling
        Callable = self.Callable
        T_pickle = TypeVar('T_pickle')
        P_pickle = ParamSpec('P_pickle')
        TS_pickle = TypeVarTuple('TS_pickle')

        samples = [
            Callable[[int, str], float],
            Callable[P_pickle, int],
            Callable[P_pickle, T_pickle],
            Callable[Concatenate[int, P_pickle], int],
            Callable[Concatenate[*TS_pickle, P_pickle], int],
        ]
        for alias in samples:
            for proto in range(pickle.HIGHEST_PROTOCOL + 1):
                with self.subTest(alias=alias, proto=proto):
                    s = pickle.dumps(alias, proto)
                    loaded = pickle.loads(s)
                    self.assertEqual(alias.__origin__, loaded.__origin__)
                    self.assertEqual(alias.__args__, loaded.__args__)
                    self.assertEqual(alias.__parameters__, loaded.__parameters__)

        del T_pickle, P_pickle, TS_pickle  # cleaning up global state

    def test_var_substitution(self):
        Callable = self.Callable
        fullname = f"{Callable.__module__}.Callable"
        C1 = Callable[[int, T], T]
        C2 = Callable[[KT, T], VT]
        C3 = Callable[..., T]
        self.assertEqual(C1[str], Callable[[int, str], str])
        self.assertEqual(C1[None], Callable[[int, type(None)], type(None)])
        self.assertEqual(C2[int, float, str], Callable[[int, float], str])
        self.assertEqual(C3[int], Callable[..., int])
        self.assertEqual(C3[NoReturn], Callable[..., NoReturn])

        # multi chaining
        C4 = C2[int, VT, str]
        self.assertEqual(repr(C4), f"{fullname}[[int, ~VT], str]")
        self.assertEqual(repr(C4[dict]), f"{fullname}[[int, dict], str]")
        self.assertEqual(C4[dict], Callable[[int, dict], str])

        # substitute a nested GenericAlias (both typing and the builtin
        # version)
        C5 = Callable[[typing.List[T], tuple[KT, T], VT], int]
        self.assertEqual(C5[int, str, float],
                         Callable[[typing.List[int], tuple[str, int], float], int])

    def test_type_subst_error(self):
        Callable = self.Callable
        P = ParamSpec('P')
        T = TypeVar('T')

        pat = "Expected a list of types, an ellipsis, ParamSpec, or Concatenate."

        with self.assertRaisesRegex(TypeError, pat):
            Callable[P, T][0, int]

    def test_type_erasure(self):
        Callable = self.Callable
        class C1(Callable):
            def __call__(self):
                return None
        a = C1[[int], T]
        self.assertIs(a().__class__, C1)
        self.assertEqual(a().__orig_class__, C1[[int], T])

    def test_paramspec(self):
        Callable = self.Callable
        fullname = f"{Callable.__module__}.Callable"
        P = ParamSpec('P')
        P2 = ParamSpec('P2')
        C1 = Callable[P, T]
        # substitution
        self.assertEqual(C1[[int], str], Callable[[int], str])
        self.assertEqual(C1[[int, str], str], Callable[[int, str], str])
        self.assertEqual(C1[[], str], Callable[[], str])
        self.assertEqual(C1[..., str], Callable[..., str])
        self.assertEqual(C1[P2, str], Callable[P2, str])
        self.assertEqual(C1[Concatenate[int, P2], str],
                         Callable[Concatenate[int, P2], str])
        self.assertEqual(repr(C1), f"{fullname}[~P, ~T]")
        self.assertEqual(repr(C1[[int, str], str]), f"{fullname}[[int, str], str]")
        with self.assertRaises(TypeError):
            C1[int, str]

        C2 = Callable[P, int]
        self.assertEqual(C2[[int]], Callable[[int], int])
        self.assertEqual(C2[[int, str]], Callable[[int, str], int])
        self.assertEqual(C2[[]], Callable[[], int])
        self.assertEqual(C2[...], Callable[..., int])
        self.assertEqual(C2[P2], Callable[P2, int])
        self.assertEqual(C2[Concatenate[int, P2]],
                         Callable[Concatenate[int, P2], int])
        # special case in PEP 612 where
        # X[int, str, float] == X[[int, str, float]]
        self.assertEqual(C2[int], Callable[[int], int])
        self.assertEqual(C2[int, str], Callable[[int, str], int])
        self.assertEqual(repr(C2), f"{fullname}[~P, int]")
        self.assertEqual(repr(C2[int, str]), f"{fullname}[[int, str], int]")

    def test_concatenate(self):
        Callable = self.Callable
        fullname = f"{Callable.__module__}.Callable"
        T = TypeVar('T')
        P = ParamSpec('P')
        P2 = ParamSpec('P2')
        C = Callable[Concatenate[int, P], T]
        self.assertEqual(repr(C),
                         f"{fullname}[typing.Concatenate[int, ~P], ~T]")
        self.assertEqual(C[P2, int], Callable[Concatenate[int, P2], int])
        self.assertEqual(C[[str, float], int], Callable[[int, str, float], int])
        self.assertEqual(C[[], int], Callable[[int], int])
        self.assertEqual(C[Concatenate[str, P2], int],
                         Callable[Concatenate[int, str, P2], int])
        self.assertEqual(C[..., int], Callable[Concatenate[int, ...], int])

        C = Callable[Concatenate[int, P], int]
        self.assertEqual(repr(C),
                         f"{fullname}[typing.Concatenate[int, ~P], int]")
        self.assertEqual(C[P2], Callable[Concatenate[int, P2], int])
        self.assertEqual(C[[str, float]], Callable[[int, str, float], int])
        self.assertEqual(C[str, float], Callable[[int, str, float], int])
        self.assertEqual(C[[]], Callable[[int], int])
        self.assertEqual(C[Concatenate[str, P2]],
                         Callable[Concatenate[int, str, P2], int])
        self.assertEqual(C[...], Callable[Concatenate[int, ...], int])

    def test_nested_paramspec(self):
        # Since Callable has some special treatment, we want to be sure
        # that substitution works correctly, see gh-103054
        Callable = self.Callable
        P = ParamSpec('P')
        P2 = ParamSpec('P2')
        T = TypeVar('T')
        T2 = TypeVar('T2')
        Ts = TypeVarTuple('Ts')
        class My(Generic[P, T]):
            pass

        self.assertEqual(My.__parameters__, (P, T))

        C1 = My[[int, T2], Callable[P2, T2]]
        self.assertEqual(C1.__args__, ((int, T2), Callable[P2, T2]))
        self.assertEqual(C1.__parameters__, (T2, P2))
        self.assertEqual(C1[str, [list[int], bytes]],
                         My[[int, str], Callable[[list[int], bytes], str]])

        C2 = My[[Callable[[T2], int], list[T2]], str]
        self.assertEqual(C2.__args__, ((Callable[[T2], int], list[T2]), str))
        self.assertEqual(C2.__parameters__, (T2,))
        self.assertEqual(C2[list[str]],
                         My[[Callable[[list[str]], int], list[list[str]]], str])

        C3 = My[[Callable[P2, T2], T2], T2]
        self.assertEqual(C3.__args__, ((Callable[P2, T2], T2), T2))
        self.assertEqual(C3.__parameters__, (P2, T2))
        self.assertEqual(C3[[], int],
                         My[[Callable[[], int], int], int])
        self.assertEqual(C3[[str, bool], int],
                         My[[Callable[[str, bool], int], int], int])
        self.assertEqual(C3[[str, bool], T][int],
                         My[[Callable[[str, bool], int], int], int])

        C4 = My[[Callable[[int, *Ts, str], T2], T2], T2]
        self.assertEqual(C4.__args__, ((Callable[[int, *Ts, str], T2], T2), T2))
        self.assertEqual(C4.__parameters__, (Ts, T2))
        self.assertEqual(C4[bool, bytes, float],
                         My[[Callable[[int, bool, bytes, str], float], float], float])

    def test_errors(self):
        Callable = self.Callable
        alias = Callable[[int, str], float]
        with self.assertRaisesRegex(TypeError, "is not a generic class"):
            alias[int]
        P = ParamSpec('P')
        C1 = Callable[P, T]
        with self.assertRaisesRegex(TypeError, "many arguments for"):
            C1[int, str, str]
        with self.assertRaisesRegex(TypeError, "few arguments for"):
            C1[int]


class TypingCallableTests(BaseCallableTests, BaseTestCase):
    Callable = typing.Callable

    def test_consistency(self):
        # bpo-42195
        # Testing collections.abc.Callable's consistency with typing.Callable
        c1 = typing.Callable[[int, str], dict]
        c2 = collections.abc.Callable[[int, str], dict]
        self.assertEqual(c1.__args__, c2.__args__)
        self.assertEqual(hash(c1.__args__), hash(c2.__args__))


class CollectionsCallableTests(BaseCallableTests, BaseTestCase):
    Callable = collections.abc.Callable


class LiteralTests(BaseTestCase):
    def test_basics(self):
        # All of these are allowed.
        Literal[1]
        Literal[1, 2, 3]
        Literal["x", "y", "z"]
        Literal[None]
        Literal[True]
        Literal[1, "2", False]
        Literal[Literal[1, 2], Literal[4, 5]]
        Literal[b"foo", u"bar"]

    def test_enum(self):
        import enum
        class My(enum.Enum):
            A = 'A'

        self.assertEqual(Literal[My.A].__args__, (My.A,))

    def test_illegal_parameters_do_not_raise_runtime_errors(self):
        # Type checkers should reject these types, but we do not
        # raise errors at runtime to maintain maximum flexibility.
        Literal[int]
        Literal[3j + 2, ..., ()]
        Literal[{"foo": 3, "bar": 4}]
        Literal[T]

    def test_literals_inside_other_types(self):
        List[Literal[1, 2, 3]]
        List[Literal[("foo", "bar", "baz")]]

    def test_repr(self):
        self.assertEqual(repr(Literal[1]), "typing.Literal[1]")
        self.assertEqual(repr(Literal[1, True, "foo"]), "typing.Literal[1, True, 'foo']")
        self.assertEqual(repr(Literal[int]), "typing.Literal[int]")
        self.assertEqual(repr(Literal), "typing.Literal")
        self.assertEqual(repr(Literal[None]), "typing.Literal[None]")
        self.assertEqual(repr(Literal[1, 2, 3, 3]), "typing.Literal[1, 2, 3]")

    def test_dir(self):
        dir_items = set(dir(Literal[1, 2, 3]))
        for required_item in [
            '__args__', '__parameters__', '__origin__',
        ]:
            with self.subTest(required_item=required_item):
                self.assertIn(required_item, dir_items)

    def test_cannot_init(self):
        with self.assertRaises(TypeError):
            Literal()
        with self.assertRaises(TypeError):
            Literal[1]()
        with self.assertRaises(TypeError):
            type(Literal)()
        with self.assertRaises(TypeError):
            type(Literal[1])()

    def test_no_isinstance_or_issubclass(self):
        with self.assertRaises(TypeError):
            isinstance(1, Literal[1])
        with self.assertRaises(TypeError):
            isinstance(int, Literal[1])
        with self.assertRaises(TypeError):
            issubclass(1, Literal[1])
        with self.assertRaises(TypeError):
            issubclass(int, Literal[1])

    def test_no_subclassing(self):
        with self.assertRaises(TypeError):
            class Foo(Literal[1]): pass
        with self.assertRaises(TypeError):
            class Bar(Literal): pass

    def test_no_multiple_subscripts(self):
        with self.assertRaises(TypeError):
            Literal[1][1]

    def test_equal(self):
        self.assertNotEqual(Literal[0], Literal[False])
        self.assertNotEqual(Literal[True], Literal[1])
        self.assertNotEqual(Literal[1], Literal[2])
        self.assertNotEqual(Literal[1, True], Literal[1])
        self.assertNotEqual(Literal[1, True], Literal[1, 1])
        self.assertNotEqual(Literal[1, 2], Literal[True, 2])
        self.assertEqual(Literal[1], Literal[1])
        self.assertEqual(Literal[1, 2], Literal[2, 1])
        self.assertEqual(Literal[1, 2, 3], Literal[1, 2, 3, 3])

    def test_hash(self):
        self.assertEqual(hash(Literal[1]), hash(Literal[1]))
        self.assertEqual(hash(Literal[1, 2]), hash(Literal[2, 1]))
        self.assertEqual(hash(Literal[1, 2, 3]), hash(Literal[1, 2, 3, 3]))

    def test_args(self):
        self.assertEqual(Literal[1, 2, 3].__args__, (1, 2, 3))
        self.assertEqual(Literal[1, 2, 3, 3].__args__, (1, 2, 3))
        self.assertEqual(Literal[1, Literal[2], Literal[3, 4]].__args__, (1, 2, 3, 4))
        # Mutable arguments will not be deduplicated
        self.assertEqual(Literal[[], []].__args__, ([], []))

    def test_flatten(self):
        l1 = Literal[Literal[1], Literal[2], Literal[3]]
        l2 = Literal[Literal[1, 2], 3]
        l3 = Literal[Literal[1, 2, 3]]
        for l in l1, l2, l3:
            self.assertEqual(l, Literal[1, 2, 3])
            self.assertEqual(l.__args__, (1, 2, 3))

    def test_does_not_flatten_enum(self):
        import enum
        class Ints(enum.IntEnum):
            A = 1
            B = 2

        l = Literal[
            Literal[Ints.A],
            Literal[Ints.B],
            Literal[1],
            Literal[2],
        ]
        self.assertEqual(l.__args__, (Ints.A, Ints.B, 1, 2))


XK = TypeVar('XK', str, bytes)
XV = TypeVar('XV')


class SimpleMapping(Generic[XK, XV]):

    def __getitem__(self, key: XK) -> XV:
        ...

    def __setitem__(self, key: XK, value: XV):
        ...

    def get(self, key: XK, default: XV = None) -> XV:
        ...


class MySimpleMapping(SimpleMapping[XK, XV]):

    def __init__(self):
        self.store = {}

    def __getitem__(self, key: str):
        return self.store[key]

    def __setitem__(self, key: str, value):
        self.store[key] = value

    def get(self, key: str, default=None):
        try:
            return self.store[key]
        except KeyError:
            return default


class Coordinate(Protocol):
    x: int
    y: int


@runtime_checkable
class Point(Coordinate, Protocol):
    label: str

class MyPoint:
    x: int
    y: int
    label: str

class XAxis(Protocol):
    x: int

class YAxis(Protocol):
    y: int

@runtime_checkable
class Position(XAxis, YAxis, Protocol):
    pass

@runtime_checkable
class Proto(Protocol):
    attr: int
    def meth(self, arg: str) -> int:
        ...

class Concrete(Proto):
    pass

class Other:
    attr: int = 1
    def meth(self, arg: str) -> int:
        if arg == 'this':
            return 1
        return 0

class NT(NamedTuple):
    x: int
    y: int

@runtime_checkable
class HasCallProtocol(Protocol):
    __call__: typing.Callable


class ProtocolTests(BaseTestCase):
    def test_basic_protocol(self):
        @runtime_checkable
        class P(Protocol):
            def meth(self):
                pass

        class C: pass

        class D:
            def meth(self):
                pass

        def f():
            pass

        self.assertIsSubclass(D, P)
        self.assertIsInstance(D(), P)
        self.assertNotIsSubclass(C, P)
        self.assertNotIsInstance(C(), P)
        self.assertNotIsSubclass(types.FunctionType, P)
        self.assertNotIsInstance(f, P)

    def test_runtime_checkable_generic_non_protocol(self):
        # Make sure this doesn't raise AttributeError
        with self.assertRaisesRegex(
            TypeError,
            "@runtime_checkable can be only applied to protocol classes",
        ):
            @runtime_checkable
            class Foo[T]: ...

    def test_runtime_checkable_generic(self):
        @runtime_checkable
        class Foo[T](Protocol):
            def meth(self) -> T: ...

        class Impl:
            def meth(self) -> int: ...

        self.assertIsSubclass(Impl, Foo)

        class NotImpl:
            def method(self) -> int: ...

        self.assertNotIsSubclass(NotImpl, Foo)

    def test_pep695_generics_can_be_runtime_checkable(self):
        @runtime_checkable
        class HasX(Protocol):
            x: int

        class Bar[T]:
            x: T
            def __init__(self, x):
                self.x = x

        class Capybara[T]:
            y: str
            def __init__(self, y):
                self.y = y

        self.assertIsInstance(Bar(1), HasX)
        self.assertNotIsInstance(Capybara('a'), HasX)

    def test_everything_implements_empty_protocol(self):
        @runtime_checkable
        class Empty(Protocol):
            pass

        class C:
            pass

        def f():
            pass

        for thing in (object, type, tuple, C, types.FunctionType):
            self.assertIsSubclass(thing, Empty)
        for thing in (object(), 1, (), typing, f):
            self.assertIsInstance(thing, Empty)

    def test_function_implements_protocol(self):
        def f():
            pass

        self.assertIsInstance(f, HasCallProtocol)

    def test_no_inheritance_from_nominal(self):
        class C: pass

        class BP(Protocol): pass

        with self.assertRaises(TypeError):
            class P(C, Protocol):
                pass
        with self.assertRaises(TypeError):
            class Q(Protocol, C):
                pass
        with self.assertRaises(TypeError):
            class R(BP, C, Protocol):
                pass

        class D(BP, C): pass

        class E(C, BP): pass

        self.assertNotIsInstance(D(), E)
        self.assertNotIsInstance(E(), D)

    def test_inheritance_from_object(self):
        # Inheritance from object is specifically allowed, unlike other nominal classes
        class P(Protocol, object):
            x: int

        self.assertEqual(typing.get_protocol_members(P), {'x'})

        class OldGeneric(Protocol, Generic[T], object):
            y: T

        self.assertEqual(typing.get_protocol_members(OldGeneric), {'y'})

        class NewGeneric[T](Protocol, object):
            z: T

        self.assertEqual(typing.get_protocol_members(NewGeneric), {'z'})

    def test_no_instantiation(self):
        class P(Protocol): pass

        with self.assertRaises(TypeError):
            P()

        class C(P): pass

        self.assertIsInstance(C(), C)
        with self.assertRaises(TypeError):
            C(42)

        T = TypeVar('T')

        class PG(Protocol[T]): pass

        with self.assertRaises(TypeError):
            PG()
        with self.assertRaises(TypeError):
            PG[int]()
        with self.assertRaises(TypeError):
            PG[T]()

        class CG(PG[T]): pass

        self.assertIsInstance(CG[int](), CG)
        with self.assertRaises(TypeError):
            CG[int](42)

    def test_protocol_defining_init_does_not_get_overridden(self):
        # check that P.__init__ doesn't get clobbered
        # see https://bugs.python.org/issue44807

        class P(Protocol):
            x: int
            def __init__(self, x: int) -> None:
                self.x = x
        class C: pass

        c = C()
        P.__init__(c, 1)
        self.assertEqual(c.x, 1)

    def test_concrete_class_inheriting_init_from_protocol(self):
        class P(Protocol):
            x: int
            def __init__(self, x: int) -> None:
                self.x = x

        class C(P): pass

        c = C(1)
        self.assertIsInstance(c, C)
        self.assertEqual(c.x, 1)

    def test_cannot_instantiate_abstract(self):
        @runtime_checkable
        class P(Protocol):
            @abc.abstractmethod
            def ameth(self) -> int:
                raise NotImplementedError

        class B(P):
            pass

        class C(B):
            def ameth(self) -> int:
                return 26

        with self.assertRaises(TypeError):
            B()
        self.assertIsInstance(C(), P)

    def test_subprotocols_extending(self):
        class P1(Protocol):
            def meth1(self):
                pass

        @runtime_checkable
        class P2(P1, Protocol):
            def meth2(self):
                pass

        class C:
            def meth1(self):
                pass

            def meth2(self):
                pass

        class C1:
            def meth1(self):
                pass

        class C2:
            def meth2(self):
                pass

        self.assertNotIsInstance(C1(), P2)
        self.assertNotIsInstance(C2(), P2)
        self.assertNotIsSubclass(C1, P2)
        self.assertNotIsSubclass(C2, P2)
        self.assertIsInstance(C(), P2)
        self.assertIsSubclass(C, P2)

    def test_subprotocols_merging(self):
        class P1(Protocol):
            def meth1(self):
                pass

        class P2(Protocol):
            def meth2(self):
                pass

        @runtime_checkable
        class P(P1, P2, Protocol):
            pass

        class C:
            def meth1(self):
                pass

            def meth2(self):
                pass

        class C1:
            def meth1(self):
                pass

        class C2:
            def meth2(self):
                pass

        self.assertNotIsInstance(C1(), P)
        self.assertNotIsInstance(C2(), P)
        self.assertNotIsSubclass(C1, P)
        self.assertNotIsSubclass(C2, P)
        self.assertIsInstance(C(), P)
        self.assertIsSubclass(C, P)

    def test_protocols_issubclass(self):
        T = TypeVar('T')

        @runtime_checkable
        class P(Protocol):
            def x(self): ...

        @runtime_checkable
        class PG(Protocol[T]):
            def x(self): ...

        class BadP(Protocol):
            def x(self): ...

        class BadPG(Protocol[T]):
            def x(self): ...

        class C:
            def x(self): ...

        self.assertIsSubclass(C, P)
        self.assertIsSubclass(C, PG)
        self.assertIsSubclass(BadP, PG)

        no_subscripted_generics = (
            "Subscripted generics cannot be used with class and instance checks"
        )

        with self.assertRaisesRegex(TypeError, no_subscripted_generics):
            issubclass(C, PG[T])
        with self.assertRaisesRegex(TypeError, no_subscripted_generics):
            issubclass(C, PG[C])

        only_runtime_checkable_protocols = (
            "Instance and class checks can only be used with "
            "@runtime_checkable protocols"
        )

        with self.assertRaisesRegex(TypeError, only_runtime_checkable_protocols):
            issubclass(C, BadP)
        with self.assertRaisesRegex(TypeError, only_runtime_checkable_protocols):
            issubclass(C, BadPG)

        with self.assertRaisesRegex(TypeError, no_subscripted_generics):
            issubclass(P, PG[T])
        with self.assertRaisesRegex(TypeError, no_subscripted_generics):
            issubclass(PG, PG[int])

        only_classes_allowed = r"issubclass\(\) arg 1 must be a class"

        with self.assertRaisesRegex(TypeError, only_classes_allowed):
            issubclass(1, P)
        with self.assertRaisesRegex(TypeError, only_classes_allowed):
            issubclass(1, PG)
        with self.assertRaisesRegex(TypeError, only_classes_allowed):
            issubclass(1, BadP)
        with self.assertRaisesRegex(TypeError, only_classes_allowed):
            issubclass(1, BadPG)

    def test_isinstance_against_superproto_doesnt_affect_subproto_instance(self):
        @runtime_checkable
        class Base(Protocol):
            x: int

        @runtime_checkable
        class Child(Base, Protocol):
            y: str

        class Capybara:
            x = 43

        self.assertIsInstance(Capybara(), Base)
        self.assertNotIsInstance(Capybara(), Child)

    def test_implicit_issubclass_between_two_protocols(self):
        @runtime_checkable
        class CallableMembersProto(Protocol):
            def meth(self): ...

        # All the below protocols should be considered "subclasses"
        # of CallableMembersProto at runtime,
        # even though none of them explicitly subclass CallableMembersProto

        class IdenticalProto(Protocol):
            def meth(self): ...

        class SupersetProto(Protocol):
            def meth(self): ...
            def meth2(self): ...

        class NonCallableMembersProto(Protocol):
            meth: Callable[[], None]

        class NonCallableMembersSupersetProto(Protocol):
            meth: Callable[[], None]
            meth2: Callable[[str, int], bool]

        class MixedMembersProto1(Protocol):
            meth: Callable[[], None]
            def meth2(self): ...

        class MixedMembersProto2(Protocol):
            def meth(self): ...
            meth2: Callable[[str, int], bool]

        for proto in (
            IdenticalProto, SupersetProto, NonCallableMembersProto,
            NonCallableMembersSupersetProto, MixedMembersProto1, MixedMembersProto2
        ):
            with self.subTest(proto=proto.__name__):
                self.assertIsSubclass(proto, CallableMembersProto)

        # These two shouldn't be considered subclasses of CallableMembersProto, however,
        # since they don't have the `meth` protocol member

        class EmptyProtocol(Protocol): ...
        class UnrelatedProtocol(Protocol):
            def wut(self): ...

        self.assertNotIsSubclass(EmptyProtocol, CallableMembersProto)
        self.assertNotIsSubclass(UnrelatedProtocol, CallableMembersProto)

        # These aren't protocols at all (despite having annotations),
        # so they should only be considered subclasses of CallableMembersProto
        # if they *actually have an attribute* matching the `meth` member
        # (just having an annotation is insufficient)

        class AnnotatedButNotAProtocol:
            meth: Callable[[], None]

        class NotAProtocolButAnImplicitSubclass:
            def meth(self): pass

        class NotAProtocolButAnImplicitSubclass2:
            meth: Callable[[], None]
            def meth(self): pass

        class NotAProtocolButAnImplicitSubclass3:
            meth: Callable[[], None]
            meth2: Callable[[int, str], bool]
            def meth(self): pass
            def meth2(self, x, y): return True

        self.assertNotIsSubclass(AnnotatedButNotAProtocol, CallableMembersProto)
        self.assertIsSubclass(NotAProtocolButAnImplicitSubclass, CallableMembersProto)
        self.assertIsSubclass(NotAProtocolButAnImplicitSubclass2, CallableMembersProto)
        self.assertIsSubclass(NotAProtocolButAnImplicitSubclass3, CallableMembersProto)

    def test_isinstance_checks_not_at_whim_of_gc(self):
        self.addCleanup(gc.enable)
        gc.disable()

        with self.assertRaisesRegex(
            TypeError,
            "Protocols can only inherit from other protocols"
        ):
            class Foo(collections.abc.Mapping, Protocol):
                pass

        self.assertNotIsInstance([], collections.abc.Mapping)

    def test_issubclass_and_isinstance_on_Protocol_itself(self):
        class C:
            def x(self): pass

        self.assertNotIsSubclass(object, Protocol)
        self.assertNotIsInstance(object(), Protocol)

        self.assertNotIsSubclass(str, Protocol)
        self.assertNotIsInstance('foo', Protocol)

        self.assertNotIsSubclass(C, Protocol)
        self.assertNotIsInstance(C(), Protocol)

        only_classes_allowed = r"issubclass\(\) arg 1 must be a class"

        with self.assertRaisesRegex(TypeError, only_classes_allowed):
            issubclass(1, Protocol)
        with self.assertRaisesRegex(TypeError, only_classes_allowed):
            issubclass('foo', Protocol)
        with self.assertRaisesRegex(TypeError, only_classes_allowed):
            issubclass(C(), Protocol)

        T = TypeVar('T')

        @runtime_checkable
        class EmptyProtocol(Protocol): pass

        @runtime_checkable
        class SupportsStartsWith(Protocol):
            def startswith(self, x: str) -> bool: ...

        @runtime_checkable
        class SupportsX(Protocol[T]):
            def x(self): ...

        for proto in EmptyProtocol, SupportsStartsWith, SupportsX:
            with self.subTest(proto=proto.__name__):
                self.assertIsSubclass(proto, Protocol)

        # gh-105237 / PR #105239:
        # check that the presence of Protocol subclasses
        # where `issubclass(X, <subclass>)` evaluates to True
        # doesn't influence the result of `issubclass(X, Protocol)`

        self.assertIsSubclass(object, EmptyProtocol)
        self.assertIsInstance(object(), EmptyProtocol)
        self.assertNotIsSubclass(object, Protocol)
        self.assertNotIsInstance(object(), Protocol)

        self.assertIsSubclass(str, SupportsStartsWith)
        self.assertIsInstance('foo', SupportsStartsWith)
        self.assertNotIsSubclass(str, Protocol)
        self.assertNotIsInstance('foo', Protocol)

        self.assertIsSubclass(C, SupportsX)
        self.assertIsInstance(C(), SupportsX)
        self.assertNotIsSubclass(C, Protocol)
        self.assertNotIsInstance(C(), Protocol)

    def test_protocols_issubclass_non_callable(self):
        class C:
            x = 1

        @runtime_checkable
        class PNonCall(Protocol):
            x = 1

        non_callable_members_illegal = (
            "Protocols with non-method members don't support issubclass()"
        )

        with self.assertRaisesRegex(TypeError, non_callable_members_illegal):
            issubclass(C, PNonCall)

        self.assertIsInstance(C(), PNonCall)
        PNonCall.register(C)

        with self.assertRaisesRegex(TypeError, non_callable_members_illegal):
            issubclass(C, PNonCall)

        self.assertIsInstance(C(), PNonCall)

        # check that non-protocol subclasses are not affected
        class D(PNonCall): ...

        self.assertNotIsSubclass(C, D)
        self.assertNotIsInstance(C(), D)
        D.register(C)
        self.assertIsSubclass(C, D)
        self.assertIsInstance(C(), D)

        with self.assertRaisesRegex(TypeError, non_callable_members_illegal):
            issubclass(D, PNonCall)

    def test_no_weird_caching_with_issubclass_after_isinstance(self):
        @runtime_checkable
        class Spam(Protocol):
            x: int

        class Eggs:
            def __init__(self) -> None:
                self.x = 42

        self.assertIsInstance(Eggs(), Spam)

        # gh-104555: If we didn't override ABCMeta.__subclasscheck__ in _ProtocolMeta,
        # TypeError wouldn't be raised here,
        # as the cached result of the isinstance() check immediately above
        # would mean the issubclass() call would short-circuit
        # before we got to the "raise TypeError" line
        with self.assertRaisesRegex(
            TypeError,
            "Protocols with non-method members don't support issubclass()"
        ):
            issubclass(Eggs, Spam)

    def test_no_weird_caching_with_issubclass_after_isinstance_2(self):
        @runtime_checkable
        class Spam(Protocol):
            x: int

        class Eggs: ...

        self.assertNotIsInstance(Eggs(), Spam)

        # gh-104555: If we didn't override ABCMeta.__subclasscheck__ in _ProtocolMeta,
        # TypeError wouldn't be raised here,
        # as the cached result of the isinstance() check immediately above
        # would mean the issubclass() call would short-circuit
        # before we got to the "raise TypeError" line
        with self.assertRaisesRegex(
            TypeError,
            "Protocols with non-method members don't support issubclass()"
        ):
            issubclass(Eggs, Spam)

    def test_no_weird_caching_with_issubclass_after_isinstance_3(self):
        @runtime_checkable
        class Spam(Protocol):
            x: int

        class Eggs:
            def __getattr__(self, attr):
                if attr == "x":
                    return 42
                raise AttributeError(attr)

        self.assertNotIsInstance(Eggs(), Spam)

        # gh-104555: If we didn't override ABCMeta.__subclasscheck__ in _ProtocolMeta,
        # TypeError wouldn't be raised here,
        # as the cached result of the isinstance() check immediately above
        # would mean the issubclass() call would short-circuit
        # before we got to the "raise TypeError" line
        with self.assertRaisesRegex(
            TypeError,
            "Protocols with non-method members don't support issubclass()"
        ):
            issubclass(Eggs, Spam)

    def test_no_weird_caching_with_issubclass_after_isinstance_pep695(self):
        @runtime_checkable
        class Spam[T](Protocol):
            x: T

        class Eggs[T]:
            def __init__(self, x: T) -> None:
                self.x = x

        self.assertIsInstance(Eggs(42), Spam)

        # gh-104555: If we didn't override ABCMeta.__subclasscheck__ in _ProtocolMeta,
        # TypeError wouldn't be raised here,
        # as the cached result of the isinstance() check immediately above
        # would mean the issubclass() call would short-circuit
        # before we got to the "raise TypeError" line
        with self.assertRaisesRegex(
            TypeError,
            "Protocols with non-method members don't support issubclass()"
        ):
            issubclass(Eggs, Spam)

    def test_protocols_isinstance(self):
        T = TypeVar('T')

        @runtime_checkable
        class P(Protocol):
            def meth(x): ...

        @runtime_checkable
        class PG(Protocol[T]):
            def meth(x): ...

        @runtime_checkable
        class WeirdProto(Protocol):
            meth = str.maketrans

        @runtime_checkable
        class WeirdProto2(Protocol):
            meth = lambda *args, **kwargs: None

        class CustomCallable:
            def __call__(self, *args, **kwargs):
                pass

        @runtime_checkable
        class WeirderProto(Protocol):
            meth = CustomCallable()

        class BadP(Protocol):
            def meth(x): ...

        class BadPG(Protocol[T]):
            def meth(x): ...

        class C:
            def meth(x): ...

        class C2:
            def __init__(self):
                self.meth = lambda: None

        for klass in C, C2:
            for proto in P, PG, WeirdProto, WeirdProto2, WeirderProto:
                with self.subTest(klass=klass.__name__, proto=proto.__name__):
                    self.assertIsInstance(klass(), proto)

        no_subscripted_generics = "Subscripted generics cannot be used with class and instance checks"

        with self.assertRaisesRegex(TypeError, no_subscripted_generics):
            isinstance(C(), PG[T])
        with self.assertRaisesRegex(TypeError, no_subscripted_generics):
            isinstance(C(), PG[C])

        only_runtime_checkable_msg = (
            "Instance and class checks can only be used "
            "with @runtime_checkable protocols"
        )

        with self.assertRaisesRegex(TypeError, only_runtime_checkable_msg):
            isinstance(C(), BadP)
        with self.assertRaisesRegex(TypeError, only_runtime_checkable_msg):
            isinstance(C(), BadPG)

    def test_protocols_isinstance_properties_and_descriptors(self):
        class C:
            @property
            def attr(self):
                return 42

        class CustomDescriptor:
            def __get__(self, obj, objtype=None):
                return 42

        class D:
            attr = CustomDescriptor()

        # Check that properties set on superclasses
        # are still found by the isinstance() logic
        class E(C): ...
        class F(D): ...

        class Empty: ...

        T = TypeVar('T')

        @runtime_checkable
        class P(Protocol):
            @property
            def attr(self): ...

        @runtime_checkable
        class P1(Protocol):
            attr: int

        @runtime_checkable
        class PG(Protocol[T]):
            @property
            def attr(self): ...

        @runtime_checkable
        class PG1(Protocol[T]):
            attr: T

        @runtime_checkable
        class MethodP(Protocol):
            def attr(self): ...

        @runtime_checkable
        class MethodPG(Protocol[T]):
            def attr(self) -> T: ...

        for protocol_class in P, P1, PG, PG1, MethodP, MethodPG:
            for klass in C, D, E, F:
                with self.subTest(
                    klass=klass.__name__,
                    protocol_class=protocol_class.__name__
                ):
                    self.assertIsInstance(klass(), protocol_class)

            with self.subTest(klass="Empty", protocol_class=protocol_class.__name__):
                self.assertNotIsInstance(Empty(), protocol_class)

        class BadP(Protocol):
            @property
            def attr(self): ...

        class BadP1(Protocol):
            attr: int

        class BadPG(Protocol[T]):
            @property
            def attr(self): ...

        class BadPG1(Protocol[T]):
            attr: T

        cases = (
            PG[T], PG[C], PG1[T], PG1[C], MethodPG[T],
            MethodPG[C], BadP, BadP1, BadPG, BadPG1
        )

        for obj in cases:
            for klass in C, D, E, F, Empty:
                with self.subTest(klass=klass.__name__, obj=obj):
                    with self.assertRaises(TypeError):
                        isinstance(klass(), obj)

    def test_protocols_isinstance_not_fooled_by_custom_dir(self):
        @runtime_checkable
        class HasX(Protocol):
            x: int

        class CustomDirWithX:
            x = 10
            def __dir__(self):
                return []

        class CustomDirWithoutX:
            def __dir__(self):
                return ["x"]

        self.assertIsInstance(CustomDirWithX(), HasX)
        self.assertNotIsInstance(CustomDirWithoutX(), HasX)

    def test_protocols_isinstance_attribute_access_with_side_effects(self):
        class C:
            @property
            def attr(self):
                raise AttributeError('no')

        class CustomDescriptor:
            def __get__(self, obj, objtype=None):
                raise RuntimeError("NO")

        class D:
            attr = CustomDescriptor()

        # Check that properties set on superclasses
        # are still found by the isinstance() logic
        class E(C): ...
        class F(D): ...

        class WhyWouldYouDoThis:
            def __getattr__(self, name):
                raise RuntimeError("wut")

        T = TypeVar('T')

        @runtime_checkable
        class P(Protocol):
            @property
            def attr(self): ...

        @runtime_checkable
        class P1(Protocol):
            attr: int

        @runtime_checkable
        class PG(Protocol[T]):
            @property
            def attr(self): ...

        @runtime_checkable
        class PG1(Protocol[T]):
            attr: T

        @runtime_checkable
        class MethodP(Protocol):
            def attr(self): ...

        @runtime_checkable
        class MethodPG(Protocol[T]):
            def attr(self) -> T: ...

        for protocol_class in P, P1, PG, PG1, MethodP, MethodPG:
            for klass in C, D, E, F:
                with self.subTest(
                    klass=klass.__name__,
                    protocol_class=protocol_class.__name__
                ):
                    self.assertIsInstance(klass(), protocol_class)

            with self.subTest(
                klass="WhyWouldYouDoThis",
                protocol_class=protocol_class.__name__
            ):
                self.assertNotIsInstance(WhyWouldYouDoThis(), protocol_class)

    def test_protocols_isinstance___slots__(self):
        # As per the consensus in https://github.com/python/typing/issues/1367,
        # this is desirable behaviour
        @runtime_checkable
        class HasX(Protocol):
            x: int

        class HasNothingButSlots:
            __slots__ = ("x",)

        self.assertIsInstance(HasNothingButSlots(), HasX)

    def test_protocols_isinstance_py36(self):
        class APoint:
            def __init__(self, x, y, label):
                self.x = x
                self.y = y
                self.label = label

        class BPoint:
            label = 'B'

            def __init__(self, x, y):
                self.x = x
                self.y = y

        class C:
            def __init__(self, attr):
                self.attr = attr

            def meth(self, arg):
                return 0

        class Bad: pass

        self.assertIsInstance(APoint(1, 2, 'A'), Point)
        self.assertIsInstance(BPoint(1, 2), Point)
        self.assertNotIsInstance(MyPoint(), Point)
        self.assertIsInstance(BPoint(1, 2), Position)
        self.assertIsInstance(Other(), Proto)
        self.assertIsInstance(Concrete(), Proto)
        self.assertIsInstance(C(42), Proto)
        self.assertNotIsInstance(Bad(), Proto)
        self.assertNotIsInstance(Bad(), Point)
        self.assertNotIsInstance(Bad(), Position)
        self.assertNotIsInstance(Bad(), Concrete)
        self.assertNotIsInstance(Other(), Concrete)
        self.assertIsInstance(NT(1, 2), Position)

    def test_protocols_isinstance_init(self):
        T = TypeVar('T')

        @runtime_checkable
        class P(Protocol):
            x = 1

        @runtime_checkable
        class PG(Protocol[T]):
            x = 1

        class C:
            def __init__(self, x):
                self.x = x

        self.assertIsInstance(C(1), P)
        self.assertIsInstance(C(1), PG)

    def test_protocols_isinstance_monkeypatching(self):
        @runtime_checkable
        class HasX(Protocol):
            x: int

        class Foo: ...

        f = Foo()
        self.assertNotIsInstance(f, HasX)
        f.x = 42
        self.assertIsInstance(f, HasX)
        del f.x
        self.assertNotIsInstance(f, HasX)

    def test_protocol_checks_after_subscript(self):
        class P(Protocol[T]): pass
        class C(P[T]): pass
        class Other1: pass
        class Other2: pass
        CA = C[Any]

        self.assertNotIsInstance(Other1(), C)
        self.assertNotIsSubclass(Other2, C)

        class D1(C[Any]): pass
        class D2(C[Any]): pass
        CI = C[int]

        self.assertIsInstance(D1(), C)
        self.assertIsSubclass(D2, C)

    def test_protocols_support_register(self):
        @runtime_checkable
        class P(Protocol):
            x = 1

        class PM(Protocol):
            def meth(self): pass

        class D(PM): pass

        class C: pass

        D.register(C)
        P.register(C)
        self.assertIsInstance(C(), P)
        self.assertIsInstance(C(), D)

    def test_none_on_non_callable_doesnt_block_implementation(self):
        @runtime_checkable
        class P(Protocol):
            x = 1

        class A:
            x = 1

        class B(A):
            x = None

        class C:
            def __init__(self):
                self.x = None

        self.assertIsInstance(B(), P)
        self.assertIsInstance(C(), P)

    def test_none_on_callable_blocks_implementation(self):
        @runtime_checkable
        class P(Protocol):
            def x(self): ...

        class A:
            def x(self): ...

        class B(A):
            x = None

        class C:
            def __init__(self):
                self.x = None

        self.assertNotIsInstance(B(), P)
        self.assertNotIsInstance(C(), P)

    def test_non_protocol_subclasses(self):
        class P(Protocol):
            x = 1

        @runtime_checkable
        class PR(Protocol):
            def meth(self): pass

        class NonP(P):
            x = 1

        class NonPR(PR): pass

        class C(metaclass=abc.ABCMeta):
            x = 1

        class D(metaclass=abc.ABCMeta):
            def meth(self): pass

        self.assertNotIsInstance(C(), NonP)
        self.assertNotIsInstance(D(), NonPR)
        self.assertNotIsSubclass(C, NonP)
        self.assertNotIsSubclass(D, NonPR)
        self.assertIsInstance(NonPR(), PR)
        self.assertIsSubclass(NonPR, PR)

        self.assertNotIn("__protocol_attrs__", vars(NonP))
        self.assertNotIn("__protocol_attrs__", vars(NonPR))
        self.assertNotIn("__non_callable_proto_members__", vars(NonP))
        self.assertNotIn("__non_callable_proto_members__", vars(NonPR))

        self.assertEqual(get_protocol_members(P), {"x"})
        self.assertEqual(get_protocol_members(PR), {"meth"})

        # the returned object should be immutable,
        # and should be a different object to the original attribute
        # to prevent users from (accidentally or deliberately)
        # mutating the attribute on the original class
        self.assertIsInstance(get_protocol_members(P), frozenset)
        self.assertIsNot(get_protocol_members(P), P.__protocol_attrs__)
        self.assertIsInstance(get_protocol_members(PR), frozenset)
        self.assertIsNot(get_protocol_members(PR), P.__protocol_attrs__)

        acceptable_extra_attrs = {
            '_is_protocol', '_is_runtime_protocol', '__parameters__',
            '__init__', '__annotations__', '__subclasshook__', '__annotate__',
            '__annotations_cache__', '__annotate_func__',
        }
        self.assertLessEqual(vars(NonP).keys(), vars(C).keys() | acceptable_extra_attrs)
        self.assertLessEqual(
            vars(NonPR).keys(), vars(D).keys() | acceptable_extra_attrs
        )

    def test_custom_subclasshook(self):
        class P(Protocol):
            x = 1

        class OKClass: pass

        class BadClass:
            x = 1

        class C(P):
            @classmethod
            def __subclasshook__(cls, other):
                return other.__name__.startswith("OK")

        self.assertIsInstance(OKClass(), C)
        self.assertNotIsInstance(BadClass(), C)
        self.assertIsSubclass(OKClass, C)
        self.assertNotIsSubclass(BadClass, C)

    def test_custom_subclasshook_2(self):
        @runtime_checkable
        class HasX(Protocol):
            # The presence of a non-callable member
            # would mean issubclass() checks would fail with TypeError
            # if it weren't for the custom `__subclasshook__` method
            x = 1

            @classmethod
            def __subclasshook__(cls, other):
                return hasattr(other, 'x')

        class Empty: pass

        class ImplementsHasX:
            x = 1

        self.assertIsInstance(ImplementsHasX(), HasX)
        self.assertNotIsInstance(Empty(), HasX)
        self.assertIsSubclass(ImplementsHasX, HasX)
        self.assertNotIsSubclass(Empty, HasX)

        # isinstance() and issubclass() checks against this still raise TypeError,
        # despite the presence of the custom __subclasshook__ method,
        # as it's not decorated with @runtime_checkable
        class NotRuntimeCheckable(Protocol):
            @classmethod
            def __subclasshook__(cls, other):
                return hasattr(other, 'x')

        must_be_runtime_checkable = (
            "Instance and class checks can only be used "
            "with @runtime_checkable protocols"
        )

        with self.assertRaisesRegex(TypeError, must_be_runtime_checkable):
            issubclass(object, NotRuntimeCheckable)
        with self.assertRaisesRegex(TypeError, must_be_runtime_checkable):
            isinstance(object(), NotRuntimeCheckable)

    def test_issubclass_fails_correctly(self):
        @runtime_checkable
        class NonCallableMembers(Protocol):
            x = 1

        class NotRuntimeCheckable(Protocol):
            def callable_member(self) -> int: ...

        @runtime_checkable
        class RuntimeCheckable(Protocol):
            def callable_member(self) -> int: ...

        class C: pass

        # These three all exercise different code paths,
        # but should result in the same error message:
        for protocol in NonCallableMembers, NotRuntimeCheckable, RuntimeCheckable:
            with self.subTest(proto_name=protocol.__name__):
                with self.assertRaisesRegex(
                    TypeError, r"issubclass\(\) arg 1 must be a class"
                ):
                    issubclass(C(), protocol)

    def test_defining_generic_protocols(self):
        T = TypeVar('T')
        S = TypeVar('S')

        @runtime_checkable
        class PR(Protocol[T, S]):
            def meth(self): pass

        class P(PR[int, T], Protocol[T]):
            y = 1

        with self.assertRaises(TypeError):
            PR[int]
        with self.assertRaises(TypeError):
            P[int, str]

        class C(PR[int, T]): pass

        self.assertIsInstance(C[str](), C)

    def test_defining_generic_protocols_old_style(self):
        T = TypeVar('T')
        S = TypeVar('S')

        @runtime_checkable
        class PR(Protocol, Generic[T, S]):
            def meth(self): pass

        class P(PR[int, str], Protocol):
            y = 1

        with self.assertRaises(TypeError):
            issubclass(PR[int, str], PR)
        self.assertIsSubclass(P, PR)
        with self.assertRaises(TypeError):
            PR[int]

        class P1(Protocol, Generic[T]):
            def bar(self, x: T) -> str: ...

        class P2(Generic[T], Protocol):
            def bar(self, x: T) -> str: ...

        @runtime_checkable
        class PSub(P1[str], Protocol):
            x = 1

        class Test:
            x = 1

            def bar(self, x: str) -> str:
                return x

        self.assertIsInstance(Test(), PSub)

    def test_pep695_generic_protocol_callable_members(self):
        @runtime_checkable
        class Foo[T](Protocol):
            def meth(self, x: T) -> None: ...

        class Bar[T]:
            def meth(self, x: T) -> None: ...

        self.assertIsInstance(Bar(), Foo)
        self.assertIsSubclass(Bar, Foo)

        @runtime_checkable
        class SupportsTrunc[T](Protocol):
            def __trunc__(self) -> T: ...

        self.assertIsInstance(0.0, SupportsTrunc)
        self.assertIsSubclass(float, SupportsTrunc)

    def test_init_called(self):
        T = TypeVar('T')

        class P(Protocol[T]): pass

        class C(P[T]):
            def __init__(self):
                self.test = 'OK'

        self.assertEqual(C[int]().test, 'OK')

        class B:
            def __init__(self):
                self.test = 'OK'

        class D1(B, P[T]):
            pass

        self.assertEqual(D1[int]().test, 'OK')

        class D2(P[T], B):
            pass

        self.assertEqual(D2[int]().test, 'OK')

    def test_new_called(self):
        T = TypeVar('T')

        class P(Protocol[T]): pass

        class C(P[T]):
            def __new__(cls, *args):
                self = super().__new__(cls, *args)
                self.test = 'OK'
                return self

        self.assertEqual(C[int]().test, 'OK')
        with self.assertRaises(TypeError):
            C[int](42)
        with self.assertRaises(TypeError):
            C[int](a=42)

    def test_protocols_bad_subscripts(self):
        T = TypeVar('T')
        S = TypeVar('S')
        with self.assertRaises(TypeError):
            class P(Protocol[T, T]): pass
        with self.assertRaises(TypeError):
            class Q(Protocol[int]): pass
        with self.assertRaises(TypeError):
            class R(Protocol[T], Protocol[S]): pass
        with self.assertRaises(TypeError):
            class S(typing.Mapping[T, S], Protocol[T]): pass

    def test_generic_protocols_repr(self):
        T = TypeVar('T')
        S = TypeVar('S')

        class P(Protocol[T, S]): pass

        self.assertEndsWith(repr(P[T, S]), 'P[~T, ~S]')
        self.assertEndsWith(repr(P[int, str]), 'P[int, str]')

    def test_generic_protocols_eq(self):
        T = TypeVar('T')
        S = TypeVar('S')

        class P(Protocol[T, S]): pass

        self.assertEqual(P, P)
        self.assertEqual(P[int, T], P[int, T])
        self.assertEqual(P[T, T][Tuple[T, S]][int, str],
                         P[Tuple[int, str], Tuple[int, str]])

    def test_generic_protocols_special_from_generic(self):
        T = TypeVar('T')

        class P(Protocol[T]): pass

        self.assertEqual(P.__parameters__, (T,))
        self.assertEqual(P[int].__parameters__, ())
        self.assertEqual(P[int].__args__, (int,))
        self.assertIs(P[int].__origin__, P)

    def test_generic_protocols_special_from_protocol(self):
        @runtime_checkable
        class PR(Protocol):
            x = 1

        class P(Protocol):
            def meth(self):
                pass

        T = TypeVar('T')

        class PG(Protocol[T]):
            x = 1

            def meth(self):
                pass

        self.assertIs(P._is_protocol, True)
        self.assertIs(PR._is_protocol, True)
        self.assertIs(PG._is_protocol, True)
        self.assertIs(P._is_runtime_protocol, False)
        self.assertIs(PR._is_runtime_protocol, True)
        self.assertIs(PG[int]._is_protocol, True)
        self.assertEqual(typing._get_protocol_attrs(P), {'meth'})
        self.assertEqual(typing._get_protocol_attrs(PR), {'x'})
        self.assertEqual(frozenset(typing._get_protocol_attrs(PG)),
                         frozenset({'x', 'meth'}))

    def test_no_runtime_deco_on_nominal(self):
        with self.assertRaises(TypeError):
            @runtime_checkable
            class C: pass

        class Proto(Protocol):
            x = 1

        with self.assertRaises(TypeError):
            @runtime_checkable
            class Concrete(Proto):
                pass

    def test_none_treated_correctly(self):
        @runtime_checkable
        class P(Protocol):
            x = None  # type: int

        class B(object): pass

        self.assertNotIsInstance(B(), P)

        class C:
            x = 1

        class D:
            x = None

        self.assertIsInstance(C(), P)
        self.assertIsInstance(D(), P)

        class CI:
            def __init__(self):
                self.x = 1

        class DI:
            def __init__(self):
                self.x = None

        self.assertIsInstance(CI(), P)
        self.assertIsInstance(DI(), P)

    def test_protocols_in_unions(self):
        class P(Protocol):
            x = None  # type: int

        Alias = typing.Union[typing.Iterable, P]
        Alias2 = typing.Union[P, typing.Iterable]
        self.assertEqual(Alias, Alias2)

    def test_protocols_pickleable(self):
        global P, CP  # pickle wants to reference the class by name
        T = TypeVar('T')

        @runtime_checkable
        class P(Protocol[T]):
            x = 1

        class CP(P[int]):
            pass

        c = CP()
        c.foo = 42
        c.bar = 'abc'
        for proto in range(pickle.HIGHEST_PROTOCOL + 1):
            z = pickle.dumps(c, proto)
            x = pickle.loads(z)
            self.assertEqual(x.foo, 42)
            self.assertEqual(x.bar, 'abc')
            self.assertEqual(x.x, 1)
            self.assertEqual(x.__dict__, {'foo': 42, 'bar': 'abc'})
            s = pickle.dumps(P, proto)
            D = pickle.loads(s)

            class E:
                x = 1

            self.assertIsInstance(E(), D)

    def test_runtime_checkable_with_match_args(self):
        @runtime_checkable
        class P_regular(Protocol):
            x: int
            y: int

        @runtime_checkable
        class P_match(Protocol):
            __match_args__ = ('x', 'y')
            x: int
            y: int

        class Regular:
            def __init__(self, x: int, y: int):
                self.x = x
                self.y = y

        class WithMatch:
            __match_args__ = ('x', 'y', 'z')
            def __init__(self, x: int, y: int, z: int):
                self.x = x
                self.y = y
                self.z = z

        class Nope: ...

        self.assertIsInstance(Regular(1, 2), P_regular)
        self.assertIsInstance(Regular(1, 2), P_match)
        self.assertIsInstance(WithMatch(1, 2, 3), P_regular)
        self.assertIsInstance(WithMatch(1, 2, 3), P_match)
        self.assertNotIsInstance(Nope(), P_regular)
        self.assertNotIsInstance(Nope(), P_match)

    def test_supports_int(self):
        self.assertIsSubclass(int, typing.SupportsInt)
        self.assertNotIsSubclass(str, typing.SupportsInt)

    def test_supports_float(self):
        self.assertIsSubclass(float, typing.SupportsFloat)
        self.assertNotIsSubclass(str, typing.SupportsFloat)

    def test_supports_complex(self):

        class C:
            def __complex__(self):
                return 0j

        self.assertIsSubclass(complex, typing.SupportsComplex)
        self.assertIsSubclass(C, typing.SupportsComplex)
        self.assertNotIsSubclass(str, typing.SupportsComplex)

    def test_supports_bytes(self):

        class B:
            def __bytes__(self):
                return b''

        self.assertIsSubclass(bytes, typing.SupportsBytes)
        self.assertIsSubclass(B, typing.SupportsBytes)
        self.assertNotIsSubclass(str, typing.SupportsBytes)

    def test_supports_abs(self):
        self.assertIsSubclass(float, typing.SupportsAbs)
        self.assertIsSubclass(int, typing.SupportsAbs)
        self.assertNotIsSubclass(str, typing.SupportsAbs)

    def test_supports_round(self):
        issubclass(float, typing.SupportsRound)
        self.assertIsSubclass(float, typing.SupportsRound)
        self.assertIsSubclass(int, typing.SupportsRound)
        self.assertNotIsSubclass(str, typing.SupportsRound)

    def test_reversible(self):
        self.assertIsSubclass(list, typing.Reversible)
        self.assertNotIsSubclass(int, typing.Reversible)

    def test_supports_index(self):
        self.assertIsSubclass(int, typing.SupportsIndex)
        self.assertNotIsSubclass(str, typing.SupportsIndex)

    def test_bundled_protocol_instance_works(self):
        self.assertIsInstance(0, typing.SupportsAbs)
        class C1(typing.SupportsInt):
            def __int__(self) -> int:
                return 42
        class C2(C1):
            pass
        c = C2()
        self.assertIsInstance(c, C1)

    def test_collections_protocols_allowed(self):
        @runtime_checkable
        class Custom(collections.abc.Iterable, Protocol):
            def close(self): ...

        class A: pass
        class B:
            def __iter__(self):
                return []
            def close(self):
                return 0

        self.assertIsSubclass(B, Custom)
        self.assertNotIsSubclass(A, Custom)

        @runtime_checkable
        class ReleasableBuffer(collections.abc.Buffer, Protocol):
            def __release_buffer__(self, mv: memoryview) -> None: ...

        class C: pass
        class D:
            def __buffer__(self, flags: int) -> memoryview:
                return memoryview(b'')
            def __release_buffer__(self, mv: memoryview) -> None:
                pass

        self.assertIsSubclass(D, ReleasableBuffer)
        self.assertIsInstance(D(), ReleasableBuffer)
        self.assertNotIsSubclass(C, ReleasableBuffer)
        self.assertNotIsInstance(C(), ReleasableBuffer)

    def test_io_reader_protocol_allowed(self):
        @runtime_checkable
        class CustomReader(io.Reader[bytes], Protocol):
            def close(self): ...

        class A: pass
        class B:
            def read(self, sz=-1):
                return b""
            def close(self):
                pass

        self.assertIsSubclass(B, CustomReader)
        self.assertIsInstance(B(), CustomReader)
        self.assertNotIsSubclass(A, CustomReader)
        self.assertNotIsInstance(A(), CustomReader)

    def test_io_writer_protocol_allowed(self):
        @runtime_checkable
        class CustomWriter(io.Writer[bytes], Protocol):
            def close(self): ...

        class A: pass
        class B:
            def write(self, b):
                pass
            def close(self):
                pass

        self.assertIsSubclass(B, CustomWriter)
        self.assertIsInstance(B(), CustomWriter)
        self.assertNotIsSubclass(A, CustomWriter)
        self.assertNotIsInstance(A(), CustomWriter)

    def test_builtin_protocol_allowlist(self):
        with self.assertRaises(TypeError):
            class CustomProtocol(TestCase, Protocol):
                pass

        class CustomPathLikeProtocol(os.PathLike, Protocol):
            pass

        class CustomContextManager(typing.ContextManager, Protocol):
            pass

        class CustomAsyncIterator(typing.AsyncIterator, Protocol):
            pass

    def test_non_runtime_protocol_isinstance_check(self):
        class P(Protocol):
            x: int

        with self.assertRaisesRegex(TypeError, "@runtime_checkable"):
            isinstance(1, P)

    def test_super_call_init(self):
        class P(Protocol):
            x: int

        class Foo(P):
            def __init__(self):
                super().__init__()

        Foo()  # Previously triggered RecursionError

    def test_get_protocol_members(self):
        with self.assertRaisesRegex(TypeError, "not a Protocol"):
            get_protocol_members(object)
        with self.assertRaisesRegex(TypeError, "not a Protocol"):
            get_protocol_members(object())
        with self.assertRaisesRegex(TypeError, "not a Protocol"):
            get_protocol_members(Protocol)
        with self.assertRaisesRegex(TypeError, "not a Protocol"):
            get_protocol_members(Generic)

        class P(Protocol):
            a: int
            def b(self) -> str: ...
            @property
            def c(self) -> int: ...

        self.assertEqual(get_protocol_members(P), {'a', 'b', 'c'})
        self.assertIsInstance(get_protocol_members(P), frozenset)
        self.assertIsNot(get_protocol_members(P), P.__protocol_attrs__)

        class Concrete:
            a: int
            def b(self) -> str: return "capybara"
            @property
            def c(self) -> int: return 5

        with self.assertRaisesRegex(TypeError, "not a Protocol"):
            get_protocol_members(Concrete)
        with self.assertRaisesRegex(TypeError, "not a Protocol"):
            get_protocol_members(Concrete())

        class ConcreteInherit(P):
            a: int = 42
            def b(self) -> str: return "capybara"
            @property
            def c(self) -> int: return 5

        with self.assertRaisesRegex(TypeError, "not a Protocol"):
            get_protocol_members(ConcreteInherit)
        with self.assertRaisesRegex(TypeError, "not a Protocol"):
            get_protocol_members(ConcreteInherit())

    def test_is_protocol(self):
        self.assertTrue(is_protocol(Proto))
        self.assertTrue(is_protocol(Point))
        self.assertFalse(is_protocol(Concrete))
        self.assertFalse(is_protocol(Concrete()))
        self.assertFalse(is_protocol(Generic))
        self.assertFalse(is_protocol(object))

        # Protocol is not itself a protocol
        self.assertFalse(is_protocol(Protocol))

    def test_interaction_with_isinstance_checks_on_superclasses_with_ABCMeta(self):
        # Ensure the cache is empty, or this test won't work correctly
        collections.abc.Sized._abc_registry_clear()

        class Foo(collections.abc.Sized, Protocol): pass

        # gh-105144: this previously raised TypeError
        # if a Protocol subclass of Sized had been created
        # before any isinstance() checks against Sized
        self.assertNotIsInstance(1, collections.abc.Sized)

    def test_interaction_with_isinstance_checks_on_superclasses_with_ABCMeta_2(self):
        # Ensure the cache is empty, or this test won't work correctly
        collections.abc.Sized._abc_registry_clear()

        class Foo(typing.Sized, Protocol): pass

        # gh-105144: this previously raised TypeError
        # if a Protocol subclass of Sized had been created
        # before any isinstance() checks against Sized
        self.assertNotIsInstance(1, typing.Sized)

    def test_empty_protocol_decorated_with_final(self):
        @final
        @runtime_checkable
        class EmptyProtocol(Protocol): ...

        self.assertIsSubclass(object, EmptyProtocol)
        self.assertIsInstance(object(), EmptyProtocol)

    def test_protocol_decorated_with_final_callable_members(self):
        @final
        @runtime_checkable
        class ProtocolWithMethod(Protocol):
            def startswith(self, string: str) -> bool: ...

        self.assertIsSubclass(str, ProtocolWithMethod)
        self.assertNotIsSubclass(int, ProtocolWithMethod)
        self.assertIsInstance('foo', ProtocolWithMethod)
        self.assertNotIsInstance(42, ProtocolWithMethod)

    def test_protocol_decorated_with_final_noncallable_members(self):
        @final
        @runtime_checkable
        class ProtocolWithNonCallableMember(Protocol):
            x: int

        class Foo:
            x = 42

        only_callable_members_please = (
            r"Protocols with non-method members don't support issubclass()"
        )

        with self.assertRaisesRegex(TypeError, only_callable_members_please):
            issubclass(Foo, ProtocolWithNonCallableMember)

        with self.assertRaisesRegex(TypeError, only_callable_members_please):
            issubclass(int, ProtocolWithNonCallableMember)

        self.assertIsInstance(Foo(), ProtocolWithNonCallableMember)
        self.assertNotIsInstance(42, ProtocolWithNonCallableMember)

    def test_protocol_decorated_with_final_mixed_members(self):
        @final
        @runtime_checkable
        class ProtocolWithMixedMembers(Protocol):
            x: int
            def method(self) -> None: ...

        class Foo:
            x = 42
            def method(self) -> None: ...

        only_callable_members_please = (
            r"Protocols with non-method members don't support issubclass()"
        )

        with self.assertRaisesRegex(TypeError, only_callable_members_please):
            issubclass(Foo, ProtocolWithMixedMembers)

        with self.assertRaisesRegex(TypeError, only_callable_members_please):
            issubclass(int, ProtocolWithMixedMembers)

        self.assertIsInstance(Foo(), ProtocolWithMixedMembers)
        self.assertNotIsInstance(42, ProtocolWithMixedMembers)

    def test_protocol_issubclass_error_message(self):
        @runtime_checkable
        class Vec2D(Protocol):
            x: float
            y: float

            def square_norm(self) -> float:
                return self.x ** 2 + self.y ** 2

        self.assertEqual(Vec2D.__protocol_attrs__, {'x', 'y', 'square_norm'})
        expected_error_message = (
            "Protocols with non-method members don't support issubclass()."
            " Non-method members: 'x', 'y'."
        )
        with self.assertRaisesRegex(TypeError, re.escape(expected_error_message)):
            issubclass(int, Vec2D)

    def test_nonruntime_protocol_interaction_with_evil_classproperty(self):
        class classproperty:
            def __get__(self, instance, type):
                raise RuntimeError("NO")

        class Commentable(Protocol):
            evil = classproperty()

        # recognised as a protocol attr,
        # but not actually accessed by the protocol metaclass
        # (which would raise RuntimeError) for non-runtime protocols.
        # See gh-113320
        self.assertEqual(get_protocol_members(Commentable), {"evil"})

    def test_runtime_protocol_interaction_with_evil_classproperty(self):
        class CustomError(Exception): pass

        class classproperty:
            def __get__(self, instance, type):
                raise CustomError

        with self.assertRaises(TypeError) as cm:
            @runtime_checkable
            class Commentable(Protocol):
                evil = classproperty()

        exc = cm.exception
        self.assertEqual(
            exc.args[0],
            "Failed to determine whether protocol member 'evil' is a method member"
        )
        self.assertIs(type(exc.__cause__), CustomError)

    def test_isinstance_with_deferred_evaluation_of_annotations(self):
        @runtime_checkable
        class P(Protocol):
            def meth(self):
                ...

        class DeferredClass:
            x: undefined

        class DeferredClassImplementingP:
            x: undefined | int

            def __init__(self):
                self.x = 0

            def meth(self):
                ...

        # override meth with a non-method attribute to make it part of __annotations__ instead of __dict__
        class SubProtocol(P, Protocol):
            meth: undefined


        self.assertIsSubclass(SubProtocol, P)
        self.assertNotIsInstance(DeferredClass(), P)
        self.assertIsInstance(DeferredClassImplementingP(), P)

    def test_deferred_evaluation_of_annotations(self):
        class DeferredProto(Protocol):
            x: DoesNotExist
        self.assertEqual(get_protocol_members(DeferredProto), {"x"})
        self.assertEqual(
            annotationlib.get_annotations(DeferredProto, format=annotationlib.Format.STRING),
            {'x': 'DoesNotExist'}
        )


class GenericTests(BaseTestCase):

    def test_basics(self):
        X = SimpleMapping[str, Any]
        self.assertEqual(X.__parameters__, ())
        with self.assertRaises(TypeError):
            X[str]
        with self.assertRaises(TypeError):
            X[str, str]
        Y = SimpleMapping[XK, str]
        self.assertEqual(Y.__parameters__, (XK,))
        Y[str]
        with self.assertRaises(TypeError):
            Y[str, str]
        SM1 = SimpleMapping[str, int]
        with self.assertRaises(TypeError):
            issubclass(SM1, SimpleMapping)
        self.assertIsInstance(SM1(), SimpleMapping)
        T = TypeVar("T")
        self.assertEqual(List[list[T] | float].__parameters__, (T,))

    def test_generic_errors(self):
        T = TypeVar('T')
        S = TypeVar('S')
        with self.assertRaises(TypeError):
            Generic[T][T]
        with self.assertRaises(TypeError):
            Generic[T][S]
        with self.assertRaises(TypeError):
            class C(Generic[T], Generic[T]): ...
        with self.assertRaises(TypeError):
            isinstance([], List[int])
        with self.assertRaises(TypeError):
            issubclass(list, List[int])
        with self.assertRaises(TypeError):
            class NewGeneric(Generic): ...
        with self.assertRaises(TypeError):
            class MyGeneric(Generic[T], Generic[S]): ...
        with self.assertRaises(TypeError):
            class MyGeneric2(List[T], Generic[S]): ...
        with self.assertRaises(TypeError):
            Generic[()]
        class D(Generic[T]): pass
        with self.assertRaises(TypeError):
            D[()]

    def test_generic_subclass_checks(self):
        for typ in [list[int], List[int],
                    tuple[int, str], Tuple[int, str],
                    typing.Callable[..., None],
                    collections.abc.Callable[..., None]]:
            with self.subTest(typ=typ):
                self.assertRaises(TypeError, issubclass, typ, object)
                self.assertRaises(TypeError, issubclass, typ, type)
                self.assertRaises(TypeError, issubclass, typ, typ)
                self.assertRaises(TypeError, issubclass, object, typ)

                # isinstance is fine:
                self.assertTrue(isinstance(typ, object))
                # but, not when the right arg is also a generic:
                self.assertRaises(TypeError, isinstance, typ, typ)

    def test_init(self):
        T = TypeVar('T')
        S = TypeVar('S')
        with self.assertRaises(TypeError):
            Generic[T, T]
        with self.assertRaises(TypeError):
            Generic[T, S, T]

    def test_init_subclass(self):
        class X(typing.Generic[T]):
            def __init_subclass__(cls, **kwargs):
                super().__init_subclass__(**kwargs)
                cls.attr = 42
        class Y(X):
            pass
        self.assertEqual(Y.attr, 42)
        with self.assertRaises(AttributeError):
            X.attr
        X.attr = 1
        Y.attr = 2
        class Z(Y):
            pass
        class W(X[int]):
            pass
        self.assertEqual(Y.attr, 2)
        self.assertEqual(Z.attr, 42)
        self.assertEqual(W.attr, 42)

    def test_repr(self):
        self.assertEqual(repr(SimpleMapping),
                         f"<class '{__name__}.SimpleMapping'>")
        self.assertEqual(repr(MySimpleMapping),
                         f"<class '{__name__}.MySimpleMapping'>")

    def test_chain_repr(self):
        T = TypeVar('T')
        S = TypeVar('S')

        class C(Generic[T]):
            pass

        X = C[Tuple[S, T]]
        self.assertEqual(X, C[Tuple[S, T]])
        self.assertNotEqual(X, C[Tuple[T, S]])

        Y = X[T, int]
        self.assertEqual(Y, X[T, int])
        self.assertNotEqual(Y, X[S, int])
        self.assertNotEqual(Y, X[T, str])

        Z = Y[str]
        self.assertEqual(Z, Y[str])
        self.assertNotEqual(Z, Y[int])
        self.assertNotEqual(Z, Y[T])

        self.assertEndsWith(str(Z), '.C[typing.Tuple[str, int]]')

    def test_new_repr(self):
        T = TypeVar('T')
        U = TypeVar('U', covariant=True)
        S = TypeVar('S')

        self.assertEqual(repr(List), 'typing.List')
        self.assertEqual(repr(List[T]), 'typing.List[~T]')
        self.assertEqual(repr(List[U]), 'typing.List[+U]')
        self.assertEqual(repr(List[S][T][int]), 'typing.List[int]')
        self.assertEqual(repr(List[int]), 'typing.List[int]')

    def test_new_repr_complex(self):
        T = TypeVar('T')
        TS = TypeVar('TS')

        self.assertEqual(repr(typing.Mapping[T, TS][TS, T]), 'typing.Mapping[~TS, ~T]')
        self.assertEqual(repr(List[Tuple[T, TS]][int, T]),
                         'typing.List[typing.Tuple[int, ~T]]')
        self.assertEqual(
            repr(List[Tuple[T, T]][List[int]]),
            'typing.List[typing.Tuple[typing.List[int], typing.List[int]]]'
        )

    def test_new_repr_bare(self):
        T = TypeVar('T')
        self.assertEqual(repr(Generic[T]), 'typing.Generic[~T]')
        self.assertEqual(repr(typing.Protocol[T]), 'typing.Protocol[~T]')
        class C(typing.Dict[Any, Any]): ...
        # this line should just work
        repr(C.__mro__)

    def test_dict(self):
        T = TypeVar('T')

        class B(Generic[T]):
            pass

        b = B()
        b.foo = 42
        self.assertEqual(b.__dict__, {'foo': 42})

        class C(B[int]):
            pass

        c = C()
        c.bar = 'abc'
        self.assertEqual(c.__dict__, {'bar': 'abc'})

    def test_setattr_exceptions(self):
        class Immutable[T]:
            def __setattr__(self, key, value):
                raise RuntimeError("immutable")

        # gh-115165: This used to cause RuntimeError to be raised
        # when we tried to set `__orig_class__` on the `Immutable` instance
        # returned by the `Immutable[int]()` call
        self.assertIsInstance(Immutable[int](), Immutable)

    def test_subscripted_generics_as_proxies(self):
        T = TypeVar('T')
        class C(Generic[T]):
            x = 'def'
        self.assertEqual(C[int].x, 'def')
        self.assertEqual(C[C[int]].x, 'def')
        C[C[int]].x = 'changed'
        self.assertEqual(C.x, 'changed')
        self.assertEqual(C[str].x, 'changed')
        C[List[str]].z = 'new'
        self.assertEqual(C.z, 'new')
        self.assertEqual(C[Tuple[int]].z, 'new')

        self.assertEqual(C().x, 'changed')
        self.assertEqual(C[Tuple[str]]().z, 'new')

        class D(C[T]):
            pass
        self.assertEqual(D[int].x, 'changed')
        self.assertEqual(D.z, 'new')
        D.z = 'from derived z'
        D[int].x = 'from derived x'
        self.assertEqual(C.x, 'changed')
        self.assertEqual(C[int].z, 'new')
        self.assertEqual(D.x, 'from derived x')
        self.assertEqual(D[str].z, 'from derived z')

    def test_abc_registry_kept(self):
        T = TypeVar('T')
        class C(collections.abc.Mapping, Generic[T]): ...
        C.register(int)
        self.assertIsInstance(1, C)
        C[int]
        self.assertIsInstance(1, C)
        C._abc_registry_clear()
        C._abc_caches_clear()  # To keep refleak hunting mode clean

    def test_false_subclasses(self):
        class MyMapping(MutableMapping[str, str]): pass
        self.assertNotIsInstance({}, MyMapping)
        self.assertNotIsSubclass(dict, MyMapping)

    def test_abc_bases(self):
        class MM(MutableMapping[str, str]):
            def __getitem__(self, k):
                return None
            def __setitem__(self, k, v):
                pass
            def __delitem__(self, k):
                pass
            def __iter__(self):
                return iter(())
            def __len__(self):
                return 0
        # this should just work
        MM().update()
        self.assertIsInstance(MM(), collections.abc.MutableMapping)
        self.assertIsInstance(MM(), MutableMapping)
        self.assertNotIsInstance(MM(), List)
        self.assertNotIsInstance({}, MM)

    def test_multiple_bases(self):
        class MM1(MutableMapping[str, str], collections.abc.MutableMapping):
            pass
        class MM2(collections.abc.MutableMapping, MutableMapping[str, str]):
            pass
        self.assertEqual(MM2.__bases__, (collections.abc.MutableMapping, Generic))

    def test_orig_bases(self):
        T = TypeVar('T')
        class C(typing.Dict[str, T]): ...
        self.assertEqual(C.__orig_bases__, (typing.Dict[str, T],))

    def test_naive_runtime_checks(self):
        def naive_dict_check(obj, tp):
            # Check if a dictionary conforms to Dict type
            if len(tp.__parameters__) > 0:
                raise NotImplementedError
            if tp.__args__:
                KT, VT = tp.__args__
                return all(
                    isinstance(k, KT) and isinstance(v, VT)
                    for k, v in obj.items()
                )
        self.assertTrue(naive_dict_check({'x': 1}, typing.Dict[str, int]))
        self.assertFalse(naive_dict_check({1: 'x'}, typing.Dict[str, int]))
        with self.assertRaises(NotImplementedError):
            naive_dict_check({1: 'x'}, typing.Dict[str, T])

        def naive_generic_check(obj, tp):
            # Check if an instance conforms to the generic class
            if not hasattr(obj, '__orig_class__'):
                raise NotImplementedError
            return obj.__orig_class__ == tp
        class Node(Generic[T]): ...
        self.assertTrue(naive_generic_check(Node[int](), Node[int]))
        self.assertFalse(naive_generic_check(Node[str](), Node[int]))
        self.assertFalse(naive_generic_check(Node[str](), List))
        with self.assertRaises(NotImplementedError):
            naive_generic_check([1, 2, 3], Node[int])

        def naive_list_base_check(obj, tp):
            # Check if list conforms to a List subclass
            return all(isinstance(x, tp.__orig_bases__[0].__args__[0])
                       for x in obj)
        class C(List[int]): ...
        self.assertTrue(naive_list_base_check([1, 2, 3], C))
        self.assertFalse(naive_list_base_check(['a', 'b'], C))

    def test_multi_subscr_base(self):
        T = TypeVar('T')
        U = TypeVar('U')
        V = TypeVar('V')
        class C(List[T][U][V]): ...
        class D(C, List[T][U][V]): ...
        self.assertEqual(C.__parameters__, (V,))
        self.assertEqual(D.__parameters__, (V,))
        self.assertEqual(C[int].__parameters__, ())
        self.assertEqual(D[int].__parameters__, ())
        self.assertEqual(C[int].__args__, (int,))
        self.assertEqual(D[int].__args__, (int,))
        self.assertEqual(C.__bases__, (list, Generic))
        self.assertEqual(D.__bases__, (C, list, Generic))
        self.assertEqual(C.__orig_bases__, (List[T][U][V],))
        self.assertEqual(D.__orig_bases__, (C, List[T][U][V]))

    def test_subscript_meta(self):
        T = TypeVar('T')
        class Meta(type): ...
        self.assertEqual(Type[Meta], Type[Meta])
        self.assertEqual(Union[T, int][Meta], Union[Meta, int])
        self.assertEqual(Callable[..., Meta].__args__, (Ellipsis, Meta))

    def test_generic_hashes(self):
        class A(Generic[T]):
            ...

        class B(Generic[T]):
            class A(Generic[T]):
                ...

        self.assertEqual(A, A)
        self.assertEqual(mod_generics_cache.A[str], mod_generics_cache.A[str])
        self.assertEqual(B.A, B.A)
        self.assertEqual(mod_generics_cache.B.A[B.A[str]],
                         mod_generics_cache.B.A[B.A[str]])

        self.assertNotEqual(A, B.A)
        self.assertNotEqual(A, mod_generics_cache.A)
        self.assertNotEqual(A, mod_generics_cache.B.A)
        self.assertNotEqual(B.A, mod_generics_cache.A)
        self.assertNotEqual(B.A, mod_generics_cache.B.A)

        self.assertNotEqual(A[str], B.A[str])
        self.assertNotEqual(A[List[Any]], B.A[List[Any]])
        self.assertNotEqual(A[str], mod_generics_cache.A[str])
        self.assertNotEqual(A[str], mod_generics_cache.B.A[str])
        self.assertNotEqual(B.A[int], mod_generics_cache.A[int])
        self.assertNotEqual(B.A[List[Any]], mod_generics_cache.B.A[List[Any]])

        self.assertNotEqual(Tuple[A[str]], Tuple[B.A[str]])
        self.assertNotEqual(Tuple[A[List[Any]]], Tuple[B.A[List[Any]]])
        self.assertNotEqual(Union[str, A[str]], Union[str, mod_generics_cache.A[str]])
        self.assertNotEqual(Union[A[str], A[str]],
                            Union[A[str], mod_generics_cache.A[str]])
        self.assertNotEqual(typing.FrozenSet[A[str]],
                            typing.FrozenSet[mod_generics_cache.B.A[str]])

        self.assertEndsWith(repr(Tuple[A[str]]), '<locals>.A[str]]')
        self.assertEndsWith(repr(Tuple[B.A[str]]), '<locals>.B.A[str]]')
        self.assertEndsWith(repr(Tuple[mod_generics_cache.A[str]]),
                            'mod_generics_cache.A[str]]')
        self.assertEndsWith(repr(Tuple[mod_generics_cache.B.A[str]]),
                            'mod_generics_cache.B.A[str]]')

    def test_extended_generic_rules_eq(self):
        T = TypeVar('T')
        U = TypeVar('U')
        self.assertEqual(Tuple[T, T][int], Tuple[int, int])
        self.assertEqual(typing.Iterable[Tuple[T, T]][T], typing.Iterable[Tuple[T, T]])
        with self.assertRaises(TypeError):
            Tuple[T, int][()]

        self.assertEqual(Union[T, int][int], int)
        self.assertEqual(Union[T, U][int, Union[int, str]], Union[int, str])
        class Base: ...
        class Derived(Base): ...
        self.assertEqual(Union[T, Base][Union[Base, Derived]], Union[Base, Derived])
        self.assertEqual(Callable[[T], T][KT], Callable[[KT], KT])
        self.assertEqual(Callable[..., List[T]][int], Callable[..., List[int]])

    def test_extended_generic_rules_repr(self):
        T = TypeVar('T')
        self.assertEqual(repr(Union[Tuple, Callable]).replace('typing.', ''),
                         'Tuple | Callable')
        self.assertEqual(repr(Union[Tuple, Tuple[int]]).replace('typing.', ''),
                         'Tuple | Tuple[int]')
        self.assertEqual(repr(Callable[..., Optional[T]][int]).replace('typing.', ''),
                         'Callable[..., int | None]')
        self.assertEqual(repr(Callable[[], List[T]][int]).replace('typing.', ''),
                         'Callable[[], List[int]]')

    def test_generic_forward_ref(self):
        def foobar(x: List[List['CC']]): ...
        def foobar2(x: list[list[ForwardRef('CC')]]): ...
        def foobar3(x: list[ForwardRef('CC | int')] | int): ...
        class CC: ...
        self.assertEqual(
            get_type_hints(foobar, globals(), locals()),
            {'x': List[List[CC]]}
        )
        self.assertEqual(
            get_type_hints(foobar2, globals(), locals()),
            {'x': list[list[CC]]}
        )
        self.assertEqual(
            get_type_hints(foobar3, globals(), locals()),
            {'x': list[CC | int] | int}
        )

        T = TypeVar('T')
        AT = Tuple[T, ...]
        def barfoo(x: AT): ...
        self.assertIs(get_type_hints(barfoo, globals(), locals())['x'], AT)
        CT = Callable[..., List[T]]
        def barfoo2(x: CT): ...
        self.assertIs(get_type_hints(barfoo2, globals(), locals())['x'], CT)

    def test_generic_pep585_forward_ref(self):
        # See https://bugs.python.org/issue41370

        class C1:
            a: list['C1']
        self.assertEqual(
            get_type_hints(C1, globals(), locals()),
            {'a': list[C1]}
        )

        class C2:
            a: dict['C1', list[List[list['C2']]]]
        self.assertEqual(
            get_type_hints(C2, globals(), locals()),
            {'a': dict[C1, list[List[list[C2]]]]}
        )

        # Test stringified annotations
        scope = {}
        exec(textwrap.dedent('''
        from __future__ import annotations
        class C3:
            a: List[list["C2"]]
        '''), scope)
        C3 = scope['C3']
        self.assertEqual(C3.__annotations__['a'], "List[list['C2']]")
        self.assertEqual(
            get_type_hints(C3, globals(), locals()),
            {'a': List[list[C2]]}
        )

        # Test recursive types
        X = list["X"]
        def f(x: X): ...
        self.assertEqual(
            get_type_hints(f, globals(), locals()),
            {'x': list[list[EqualToForwardRef('X')]]}
        )

    def test_pep695_generic_class_with_future_annotations(self):
        original_globals = dict(ann_module695.__dict__)

        hints_for_A = get_type_hints(ann_module695.A)
        A_type_params = ann_module695.A.__type_params__
        self.assertIs(hints_for_A["x"], A_type_params[0])
        self.assertEqual(hints_for_A["y"].__args__[0], Unpack[A_type_params[1]])
        self.assertIs(hints_for_A["z"].__args__[0], A_type_params[2])

        # should not have changed as a result of the get_type_hints() calls!
        self.assertEqual(ann_module695.__dict__, original_globals)

    def test_pep695_generic_class_with_future_annotations_and_local_shadowing(self):
        hints_for_B = get_type_hints(ann_module695.B)
        self.assertEqual(hints_for_B, {"x": int, "y": str, "z": bytes})

    def test_pep695_generic_class_with_future_annotations_name_clash_with_global_vars(self):
        hints_for_C = get_type_hints(ann_module695.C)
        self.assertEqual(
            set(hints_for_C.values()),
            set(ann_module695.C.__type_params__)
        )

    def test_pep_695_generic_function_with_future_annotations(self):
        hints_for_generic_function = get_type_hints(ann_module695.generic_function)
        func_t_params = ann_module695.generic_function.__type_params__
        self.assertEqual(
            hints_for_generic_function.keys(), {"x", "y", "z", "zz", "return"}
        )
        self.assertIs(hints_for_generic_function["x"], func_t_params[0])
        self.assertEqual(hints_for_generic_function["y"], Unpack[func_t_params[1]])
        self.assertIs(hints_for_generic_function["z"].__origin__, func_t_params[2])
        self.assertIs(hints_for_generic_function["zz"].__origin__, func_t_params[2])

    def test_pep_695_generic_function_with_future_annotations_name_clash_with_global_vars(self):
        self.assertEqual(
            set(get_type_hints(ann_module695.generic_function_2).values()),
            set(ann_module695.generic_function_2.__type_params__)
        )

    def test_pep_695_generic_method_with_future_annotations(self):
        hints_for_generic_method = get_type_hints(ann_module695.D.generic_method)
        params = {
            param.__name__: param
            for param in ann_module695.D.generic_method.__type_params__
        }
        self.assertEqual(
            hints_for_generic_method,
            {"x": params["Foo"], "y": params["Bar"], "return": types.NoneType}
        )

    def test_pep_695_generic_method_with_future_annotations_name_clash_with_global_vars(self):
        self.assertEqual(
            set(get_type_hints(ann_module695.D.generic_method_2).values()),
            set(ann_module695.D.generic_method_2.__type_params__)
        )

    def test_pep_695_generics_with_future_annotations_nested_in_function(self):
        results = ann_module695.nested()

        self.assertEqual(
            set(results.hints_for_E.values()),
            set(results.E.__type_params__)
        )
        self.assertEqual(
            set(results.hints_for_E_meth.values()),
            set(results.E.generic_method.__type_params__)
        )
        self.assertNotEqual(
            set(results.hints_for_E_meth.values()),
            set(results.E.__type_params__)
        )
        self.assertEqual(
            set(results.hints_for_E_meth.values()).intersection(results.E.__type_params__),
            set()
        )

        self.assertEqual(
            set(results.hints_for_generic_func.values()),
            set(results.generic_func.__type_params__)
        )

    def test_extended_generic_rules_subclassing(self):
        class T1(Tuple[T, KT]): ...
        class T2(Tuple[T, ...]): ...
        class C1(typing.Container[T]):
            def __contains__(self, item):
                return False

        self.assertEqual(T1.__parameters__, (T, KT))
        self.assertEqual(T1[int, str].__args__, (int, str))
        self.assertEqual(T1[int, T].__origin__, T1)

        self.assertEqual(T2.__parameters__, (T,))
        # These don't work because of tuple.__class_item__
        ## with self.assertRaises(TypeError):
        ##     T1[int]
        ## with self.assertRaises(TypeError):
        ##     T2[int, str]

        self.assertEqual(repr(C1[int]).split('.')[-1], 'C1[int]')
        self.assertEqual(C1.__parameters__, (T,))
        self.assertIsInstance(C1(), collections.abc.Container)
        self.assertIsSubclass(C1, collections.abc.Container)
        self.assertIsInstance(T1(), tuple)
        self.assertIsSubclass(T2, tuple)
        with self.assertRaises(TypeError):
            issubclass(Tuple[int, ...], typing.Sequence)
        with self.assertRaises(TypeError):
            issubclass(Tuple[int, ...], typing.Iterable)

    def test_fail_with_special_forms(self):
        with self.assertRaises(TypeError):
            List[Final]
        with self.assertRaises(TypeError):
            Tuple[Optional]
        with self.assertRaises(TypeError):
            List[ClassVar[int]]

    def test_fail_with_bare_generic(self):
        T = TypeVar('T')
        with self.assertRaises(TypeError):
            List[Generic]
        with self.assertRaises(TypeError):
            Tuple[Generic[T]]
        with self.assertRaises(TypeError):
            List[typing.Protocol]

    def test_type_erasure_special(self):
        T = TypeVar('T')
        # this is the only test that checks type caching
        self.clear_caches()
        class MyTup(Tuple[T, T]): ...
        self.assertIs(MyTup[int]().__class__, MyTup)
        self.assertEqual(MyTup[int]().__orig_class__, MyTup[int])
        class MyDict(typing.Dict[T, T]): ...
        self.assertIs(MyDict[int]().__class__, MyDict)
        self.assertEqual(MyDict[int]().__orig_class__, MyDict[int])
        class MyDef(typing.DefaultDict[str, T]): ...
        self.assertIs(MyDef[int]().__class__, MyDef)
        self.assertEqual(MyDef[int]().__orig_class__, MyDef[int])
        class MyChain(typing.ChainMap[str, T]): ...
        self.assertIs(MyChain[int]().__class__, MyChain)
        self.assertEqual(MyChain[int]().__orig_class__, MyChain[int])

    def test_all_repr_eq_any(self):
        objs = (getattr(typing, el) for el in typing.__all__)
        for obj in objs:
            self.assertNotEqual(repr(obj), '')
            self.assertEqual(obj, obj)
            if (getattr(obj, '__parameters__', None)
                    and not isinstance(obj, typing.TypeVar)
                    and isinstance(obj.__parameters__, tuple)
                    and len(obj.__parameters__) == 1):
                self.assertEqual(obj[Any].__args__, (Any,))
            if isinstance(obj, type):
                for base in obj.__mro__:
                    self.assertNotEqual(repr(base), '')
                    self.assertEqual(base, base)

    def test_pickle(self):
        global C  # pickle wants to reference the class by name
        T = TypeVar('T')

        class B(Generic[T]):
            pass

        class C(B[int]):
            pass

        c = C()
        c.foo = 42
        c.bar = 'abc'
        for proto in range(pickle.HIGHEST_PROTOCOL + 1):
            z = pickle.dumps(c, proto)
            x = pickle.loads(z)
            self.assertEqual(x.foo, 42)
            self.assertEqual(x.bar, 'abc')
            self.assertEqual(x.__dict__, {'foo': 42, 'bar': 'abc'})
        samples = [Any, Union, Tuple, Callable, ClassVar,
                   Union[int, str], ClassVar[List], Tuple[int, ...], Tuple[()],
                   Callable[[str], bytes],
                   typing.DefaultDict, typing.FrozenSet[int]]
        for s in samples:
            for proto in range(pickle.HIGHEST_PROTOCOL + 1):
                z = pickle.dumps(s, proto)
                x = pickle.loads(z)
                self.assertEqual(s, x)
        more_samples = [List, typing.Iterable, typing.Type, List[int],
                        typing.Type[typing.Mapping], typing.AbstractSet[Tuple[int, str]]]
        for s in more_samples:
            for proto in range(pickle.HIGHEST_PROTOCOL + 1):
                z = pickle.dumps(s, proto)
                x = pickle.loads(z)
                self.assertEqual(s, x)

        # Test ParamSpec args and kwargs
        global PP
        PP = ParamSpec('PP')
        for thing in [PP.args, PP.kwargs]:
            for proto in range(pickle.HIGHEST_PROTOCOL + 1):
                with self.subTest(thing=thing, proto=proto):
                    self.assertEqual(
                        pickle.loads(pickle.dumps(thing, proto)),
                        thing,
                    )
        del PP

    def test_copy_and_deepcopy(self):
        T = TypeVar('T')
        class Node(Generic[T]): ...
        things = [Union[T, int], Tuple[T, int], Tuple[()],
                  Callable[..., T], Callable[[int], int],
                  Tuple[Any, Any], Node[T], Node[int], Node[Any], typing.Iterable[T],
                  typing.Iterable[Any], typing.Iterable[int], typing.Dict[int, str],
                  typing.Dict[T, Any], ClassVar[int], ClassVar[List[T]], Tuple['T', 'T'],
                  Union['T', int], List['T'], typing.Mapping['T', int],
                  Union[b"x", b"y"], Any]
        for t in things:
            with self.subTest(thing=t):
                self.assertEqual(t, copy(t))
                self.assertEqual(t, deepcopy(t))

    def test_immutability_by_copy_and_pickle(self):
        # Special forms like Union, Any, etc., generic aliases to containers like List,
        # Mapping, etc., and type variabcles are considered immutable by copy and pickle.
        global TP, TPB, TPV, PP  # for pickle
        TP = TypeVar('TP')
        TPB = TypeVar('TPB', bound=int)
        TPV = TypeVar('TPV', bytes, str)
        PP = ParamSpec('PP')
        for X in [TP, TPB, TPV, PP,
                  List, typing.Mapping, ClassVar, typing.Iterable,
                  Union, Any, Tuple, Callable]:
            with self.subTest(thing=X):
                self.assertIs(copy(X), X)
                self.assertIs(deepcopy(X), X)
                for proto in range(pickle.HIGHEST_PROTOCOL + 1):
                    self.assertIs(pickle.loads(pickle.dumps(X, proto)), X)
        del TP, TPB, TPV, PP

        # Check that local type variables are copyable.
        TL = TypeVar('TL')
        TLB = TypeVar('TLB', bound=int)
        TLV = TypeVar('TLV', bytes, str)
        PL = ParamSpec('PL')
        for X in [TL, TLB, TLV, PL]:
            with self.subTest(thing=X):
                self.assertIs(copy(X), X)
                self.assertIs(deepcopy(X), X)

    def test_copy_generic_instances(self):
        T = TypeVar('T')
        class C(Generic[T]):
            def __init__(self, attr: T) -> None:
                self.attr = attr

        c = C(42)
        self.assertEqual(copy(c).attr, 42)
        self.assertEqual(deepcopy(c).attr, 42)
        self.assertIsNot(copy(c), c)
        self.assertIsNot(deepcopy(c), c)
        c.attr = 1
        self.assertEqual(copy(c).attr, 1)
        self.assertEqual(deepcopy(c).attr, 1)
        ci = C[int](42)
        self.assertEqual(copy(ci).attr, 42)
        self.assertEqual(deepcopy(ci).attr, 42)
        self.assertIsNot(copy(ci), ci)
        self.assertIsNot(deepcopy(ci), ci)
        ci.attr = 1
        self.assertEqual(copy(ci).attr, 1)
        self.assertEqual(deepcopy(ci).attr, 1)
        self.assertEqual(ci.__orig_class__, C[int])

    def test_weakref_all(self):
        T = TypeVar('T')
        things = [Any, Union[T, int], Callable[..., T], Tuple[Any, Any],
                  Optional[List[int]], typing.Mapping[int, str],
                  typing.Match[bytes], typing.Iterable['whatever']]
        for t in things:
            self.assertEqual(weakref.ref(t)(), t)

    def test_parameterized_slots(self):
        T = TypeVar('T')
        class C(Generic[T]):
            __slots__ = ('potato',)

        c = C()
        c_int = C[int]()

        c.potato = 0
        c_int.potato = 0
        with self.assertRaises(AttributeError):
            c.tomato = 0
        with self.assertRaises(AttributeError):
            c_int.tomato = 0

        def foo(x: C['C']): ...
        self.assertEqual(get_type_hints(foo, globals(), locals())['x'], C[C])
        self.assertEqual(copy(C[int]), deepcopy(C[int]))

    def test_parameterized_slots_dict(self):
        T = TypeVar('T')
        class D(Generic[T]):
            __slots__ = {'banana': 42}

        d = D()
        d_int = D[int]()

        d.banana = 'yes'
        d_int.banana = 'yes'
        with self.assertRaises(AttributeError):
            d.foobar = 'no'
        with self.assertRaises(AttributeError):
            d_int.foobar = 'no'

    def test_errors(self):
        with self.assertRaises(TypeError):
            B = SimpleMapping[XK, Any]

            class C(Generic[B]):
                pass

    def test_repr_2(self):
        class C(Generic[T]):
            pass

        self.assertEqual(C.__module__, __name__)
        self.assertEqual(C.__qualname__,
                         'GenericTests.test_repr_2.<locals>.C')
        X = C[int]
        self.assertEqual(X.__module__, __name__)
        self.assertEqual(repr(X).split('.')[-1], 'C[int]')

        class Y(C[int]):
            pass

        self.assertEqual(Y.__module__, __name__)
        self.assertEqual(Y.__qualname__,
                         'GenericTests.test_repr_2.<locals>.Y')

    def test_repr_3(self):
        T = TypeVar('T')
        T1 = TypeVar('T1')
        P = ParamSpec('P')
        P2 = ParamSpec('P2')
        Ts = TypeVarTuple('Ts')

        class MyCallable(Generic[P, T]):
            pass

        class DoubleSpec(Generic[P, P2, T]):
            pass

        class TsP(Generic[*Ts, P]):
            pass

        object_to_expected_repr = {
            MyCallable[P, T]:                         "MyCallable[~P, ~T]",
            MyCallable[Concatenate[T1, P], T]:        "MyCallable[typing.Concatenate[~T1, ~P], ~T]",
            MyCallable[[], bool]:                     "MyCallable[[], bool]",
            MyCallable[[int], bool]:                  "MyCallable[[int], bool]",
            MyCallable[[int, str], bool]:             "MyCallable[[int, str], bool]",
            MyCallable[[int, list[int]], bool]:       "MyCallable[[int, list[int]], bool]",
            MyCallable[Concatenate[*Ts, P], T]:       "MyCallable[typing.Concatenate[typing.Unpack[Ts], ~P], ~T]",

            DoubleSpec[P2, P, T]:                     "DoubleSpec[~P2, ~P, ~T]",
            DoubleSpec[[int], [str], bool]:           "DoubleSpec[[int], [str], bool]",
            DoubleSpec[[int, int], [str, str], bool]: "DoubleSpec[[int, int], [str, str], bool]",

            TsP[*Ts, P]:                              "TsP[typing.Unpack[Ts], ~P]",
            TsP[int, str, list[int], []]:             "TsP[int, str, list[int], []]",
            TsP[int, [str, list[int]]]:               "TsP[int, [str, list[int]]]",

            # These lines are just too long to fit:
            MyCallable[Concatenate[*Ts, P], int][int, str, [bool, float]]:
                                                      "MyCallable[[int, str, bool, float], int]",
        }

        for obj, expected_repr in object_to_expected_repr.items():
            with self.subTest(obj=obj, expected_repr=expected_repr):
                self.assertRegex(
                    repr(obj),
                    fr"^{re.escape(MyCallable.__module__)}.*\.{re.escape(expected_repr)}$",
                )

    def test_eq_1(self):
        self.assertEqual(Generic, Generic)
        self.assertEqual(Generic[T], Generic[T])
        self.assertNotEqual(Generic[KT], Generic[VT])

    def test_eq_2(self):

        class A(Generic[T]):
            pass

        class B(Generic[T]):
            pass

        self.assertEqual(A, A)
        self.assertNotEqual(A, B)
        self.assertEqual(A[T], A[T])
        self.assertNotEqual(A[T], B[T])

    def test_multiple_inheritance(self):

        class A(Generic[T, VT]):
            pass

        class B(Generic[KT, T]):
            pass

        class C(A[T, VT], Generic[VT, T, KT], B[KT, T]):
            pass

        self.assertEqual(C.__parameters__, (VT, T, KT))

    def test_multiple_inheritance_special(self):
        S = TypeVar('S')
        class B(Generic[S]): ...
        class C(List[int], B): ...
        self.assertEqual(C.__mro__, (C, list, B, Generic, object))

    def test_multiple_inheritance_non_type_with___mro_entries__(self):
        class GoodEntries:
            def __mro_entries__(self, bases):
                return (object,)

        class A(List[int], GoodEntries()): ...

        self.assertEqual(A.__mro__, (A, list, Generic, object))

    def test_multiple_inheritance_non_type_without___mro_entries__(self):
        # Error should be from the type machinery, not from typing.py
        with self.assertRaisesRegex(TypeError, r"^bases must be types"):
            class A(List[int], object()): ...

    def test_multiple_inheritance_non_type_bad___mro_entries__(self):
        class BadEntries:
            def __mro_entries__(self, bases):
                return None

        # Error should be from the type machinery, not from typing.py
        with self.assertRaisesRegex(
            TypeError,
            r"^__mro_entries__ must return a tuple",
        ):
            class A(List[int], BadEntries()): ...

    def test_multiple_inheritance___mro_entries___returns_non_type(self):
        class BadEntries:
            def __mro_entries__(self, bases):
                return (object(),)

        # Error should be from the type machinery, not from typing.py
        with self.assertRaisesRegex(
            TypeError,
            r"^bases must be types",
        ):
            class A(List[int], BadEntries()): ...

    def test_multiple_inheritance_with_genericalias(self):
        class A(typing.Sized, list[int]): ...

        self.assertEqual(
            A.__mro__,
            (A, collections.abc.Sized, Generic, list, object),
        )

    def test_multiple_inheritance_with_genericalias_2(self):
        T = TypeVar("T")

        class BaseSeq(typing.Sequence[T]): ...
        class MySeq(List[T], BaseSeq[T]): ...

        self.assertEqual(
            MySeq.__mro__,
            (
                MySeq,
                list,
                BaseSeq,
                collections.abc.Sequence,
                collections.abc.Reversible,
                collections.abc.Collection,
                collections.abc.Sized,
                collections.abc.Iterable,
                collections.abc.Container,
                Generic,
                object,
            ),
        )

    def test_init_subclass_super_called(self):
        class FinalException(Exception):
            pass

        class Final:
            def __init_subclass__(cls, **kwargs) -> None:
                for base in cls.__bases__:
                    if base is not Final and issubclass(base, Final):
                        raise FinalException(base)
                super().__init_subclass__(**kwargs)
        class Test(Generic[T], Final):
            pass
        with self.assertRaises(FinalException):
            class Subclass(Test):
                pass
        with self.assertRaises(FinalException):
            class Subclass2(Test[int]):
                pass

    def test_nested(self):

        G = Generic

        class Visitor(G[T]):

            a = None

            def set(self, a: T):
                self.a = a

            def get(self):
                return self.a

            def visit(self) -> T:
                return self.a

        V = Visitor[typing.List[int]]

        class IntListVisitor(V):

            def append(self, x: int):
                self.a.append(x)

        a = IntListVisitor()
        a.set([])
        a.append(1)
        a.append(42)
        self.assertEqual(a.get(), [1, 42])

    def test_type_erasure(self):
        T = TypeVar('T')

        class Node(Generic[T]):
            def __init__(self, label: T,
                         left: 'Node[T]' = None,
                         right: 'Node[T]' = None):
                self.label = label  # type: T
                self.left = left  # type: Optional[Node[T]]
                self.right = right  # type: Optional[Node[T]]

        def foo(x: T):
            a = Node(x)
            b = Node[T](x)
            c = Node[Any](x)
            self.assertIs(type(a), Node)
            self.assertIs(type(b), Node)
            self.assertIs(type(c), Node)
            self.assertEqual(a.label, x)
            self.assertEqual(b.label, x)
            self.assertEqual(c.label, x)

        foo(42)

    def test_implicit_any(self):
        T = TypeVar('T')

        class C(Generic[T]):
            pass

        class D(C):
            pass

        self.assertEqual(D.__parameters__, ())

        with self.assertRaises(TypeError):
            D[int]
        with self.assertRaises(TypeError):
            D[Any]
        with self.assertRaises(TypeError):
            D[T]

    def test_new_with_args(self):

        class A(Generic[T]):
            pass

        class B:
            def __new__(cls, arg):
                # call object
                obj = super().__new__(cls)
                obj.arg = arg
                return obj

        # mro: C, A, Generic, B, object
        class C(A, B):
            pass

        c = C('foo')
        self.assertEqual(c.arg, 'foo')

    def test_new_with_args2(self):

        class A:
            def __init__(self, arg):
                self.from_a = arg
                # call object
                super().__init__()

        # mro: C, Generic, A, object
        class C(Generic[T], A):
            def __init__(self, arg):
                self.from_c = arg
                # call Generic
                super().__init__(arg)

        c = C('foo')
        self.assertEqual(c.from_a, 'foo')
        self.assertEqual(c.from_c, 'foo')

    def test_new_no_args(self):

        class A(Generic[T]):
            pass

        with self.assertRaises(TypeError):
            A('foo')

        class B:
            def __new__(cls):
                # call object
                obj = super().__new__(cls)
                obj.from_b = 'b'
                return obj

        # mro: C, A, Generic, B, object
        class C(A, B):
            def __init__(self, arg):
                self.arg = arg

            def __new__(cls, arg):
                # call A
                obj = super().__new__(cls)
                obj.from_c = 'c'
                return obj

        c = C('foo')
        self.assertEqual(c.arg, 'foo')
        self.assertEqual(c.from_b, 'b')
        self.assertEqual(c.from_c, 'c')

    def test_subclass_special_form(self):
        for obj in (
            ClassVar[int],
            Final[int],
            Literal[1, 2],
            Concatenate[int, ParamSpec("P")],
            TypeGuard[int],
            TypeIs[range],
        ):
            with self.subTest(msg=obj):
                with self.assertRaisesRegex(
                        TypeError, f'^{re.escape(f"Cannot subclass {obj!r}")}$'
                ):
                    class Foo(obj):
                        pass

    def test_complex_subclasses(self):
        T_co = TypeVar("T_co", covariant=True)

        class Base(Generic[T_co]):
            ...

        T = TypeVar("T")

        # see gh-94607: this fails in that bug
        class Sub(Base, Generic[T]):
            ...

    def test_parameter_detection(self):
        self.assertEqual(List[T].__parameters__, (T,))
        self.assertEqual(List[List[T]].__parameters__, (T,))
        class A:
            __parameters__ = (T,)
        # Bare classes should be skipped
        for a in (List, list):
            for b in (A, int, TypeVar, TypeVarTuple, ParamSpec, types.GenericAlias, Union):
                with self.subTest(generic=a, sub=b):
                    with self.assertRaisesRegex(TypeError, '.* is not a generic class'):
                        a[b][str]
        # Duck-typing anything that looks like it has __parameters__.
        # These tests are optional and failure is okay.
        self.assertEqual(List[A()].__parameters__, (T,))
        # C version of GenericAlias
        self.assertEqual(list[A()].__parameters__, (T,))

    def test_non_generic_subscript(self):
        T = TypeVar('T')
        class G(Generic[T]):
            pass
        class A:
            __parameters__ = (T,)

        for s in (int, G, A, List, list,
                  TypeVar, TypeVarTuple, ParamSpec,
                  types.GenericAlias, Union):

            for t in Tuple, tuple:
                with self.subTest(tuple=t, sub=s):
                    self.assertEqual(t[s, T][int], t[s, int])
                    self.assertEqual(t[T, s][int], t[int, s])
                    a = t[s]
                    with self.assertRaises(TypeError):
                        a[int]

            for c in Callable, collections.abc.Callable:
                with self.subTest(callable=c, sub=s):
                    self.assertEqual(c[[s], T][int], c[[s], int])
                    self.assertEqual(c[[T], s][int], c[[int], s])
                    a = c[[s], s]
                    with self.assertRaises(TypeError):
                        a[int]


class ClassVarTests(BaseTestCase):

    def test_basics(self):
        with self.assertRaises(TypeError):
            ClassVar[int, str]
        with self.assertRaises(TypeError):
            ClassVar[int][str]

    def test_repr(self):
        self.assertEqual(repr(ClassVar), 'typing.ClassVar')
        cv = ClassVar[int]
        self.assertEqual(repr(cv), 'typing.ClassVar[int]')
        cv = ClassVar[Employee]
        self.assertEqual(repr(cv), 'typing.ClassVar[%s.Employee]' % __name__)

    def test_cannot_subclass(self):
        with self.assertRaisesRegex(TypeError, CANNOT_SUBCLASS_TYPE):
            class C(type(ClassVar)):
                pass
        with self.assertRaisesRegex(TypeError, CANNOT_SUBCLASS_TYPE):
            class D(type(ClassVar[int])):
                pass
        with self.assertRaisesRegex(TypeError,
                                    r'Cannot subclass typing\.ClassVar'):
            class E(ClassVar):
                pass
        with self.assertRaisesRegex(TypeError,
                                    r'Cannot subclass typing\.ClassVar\[int\]'):
            class F(ClassVar[int]):
                pass

    def test_cannot_init(self):
        with self.assertRaises(TypeError):
            ClassVar()
        with self.assertRaises(TypeError):
            type(ClassVar)()
        with self.assertRaises(TypeError):
            type(ClassVar[Optional[int]])()

    def test_no_isinstance(self):
        with self.assertRaises(TypeError):
            isinstance(1, ClassVar[int])
        with self.assertRaises(TypeError):
            issubclass(int, ClassVar)


class FinalTests(BaseTestCase):

    def test_basics(self):
        Final[int]  # OK
        with self.assertRaises(TypeError):
            Final[int, str]
        with self.assertRaises(TypeError):
            Final[int][str]
        with self.assertRaises(TypeError):
            Optional[Final[int]]

    def test_repr(self):
        self.assertEqual(repr(Final), 'typing.Final')
        cv = Final[int]
        self.assertEqual(repr(cv), 'typing.Final[int]')
        cv = Final[Employee]
        self.assertEqual(repr(cv), 'typing.Final[%s.Employee]' % __name__)
        cv = Final[tuple[int]]
        self.assertEqual(repr(cv), 'typing.Final[tuple[int]]')

    def test_cannot_subclass(self):
        with self.assertRaisesRegex(TypeError, CANNOT_SUBCLASS_TYPE):
            class C(type(Final)):
                pass
        with self.assertRaisesRegex(TypeError, CANNOT_SUBCLASS_TYPE):
            class D(type(Final[int])):
                pass
        with self.assertRaisesRegex(TypeError,
                r'Cannot subclass typing\.Final'):
            class E(Final):
                pass
        with self.assertRaisesRegex(TypeError,
                r'Cannot subclass typing\.Final\[int\]'):
            class F(Final[int]):
                pass

    def test_cannot_init(self):
        with self.assertRaises(TypeError):
            Final()
        with self.assertRaises(TypeError):
            type(Final)()
        with self.assertRaises(TypeError):
            type(Final[Optional[int]])()

    def test_no_isinstance(self):
        with self.assertRaises(TypeError):
            isinstance(1, Final[int])
        with self.assertRaises(TypeError):
            issubclass(int, Final)


class FinalDecoratorTests(BaseTestCase):
    def test_final_unmodified(self):
        def func(x): ...
        self.assertIs(func, final(func))

    def test_dunder_final(self):
        @final
        def func(): ...
        @final
        class Cls: ...
        self.assertIs(True, func.__final__)
        self.assertIs(True, Cls.__final__)

        class Wrapper:
            __slots__ = ("func",)
            def __init__(self, func):
                self.func = func
            def __call__(self, *args, **kwargs):
                return self.func(*args, **kwargs)

        # Check that no error is thrown if the attribute
        # is not writable.
        @final
        @Wrapper
        def wrapped(): ...
        self.assertIsInstance(wrapped, Wrapper)
        self.assertNotHasAttr(wrapped, "__final__")

        class Meta(type):
            @property
            def __final__(self): return "can't set me"
        @final
        class WithMeta(metaclass=Meta): ...
        self.assertEqual(WithMeta.__final__, "can't set me")

        # Builtin classes throw TypeError if you try to set an
        # attribute.
        final(int)
        self.assertNotHasAttr(int, "__final__")

        # Make sure it works with common builtin decorators
        class Methods:
            @final
            @classmethod
            def clsmethod(cls): ...

            @final
            @staticmethod
            def stmethod(): ...

            # The other order doesn't work because property objects
            # don't allow attribute assignment.
            @property
            @final
            def prop(self): ...

            @final
            @lru_cache()
            def cached(self): ...

        # Use getattr_static because the descriptor returns the
        # underlying function, which doesn't have __final__.
        self.assertIs(
            True,
            inspect.getattr_static(Methods, "clsmethod").__final__
        )
        self.assertIs(
            True,
            inspect.getattr_static(Methods, "stmethod").__final__
        )
        self.assertIs(True, Methods.prop.fget.__final__)
        self.assertIs(True, Methods.cached.__final__)


class OverrideDecoratorTests(BaseTestCase):
    def test_override(self):
        class Base:
            def normal_method(self): ...
            @classmethod
            def class_method_good_order(cls): ...
            @classmethod
            def class_method_bad_order(cls): ...
            @staticmethod
            def static_method_good_order(): ...
            @staticmethod
            def static_method_bad_order(): ...

        class Derived(Base):
            @override
            def normal_method(self):
                return 42

            @classmethod
            @override
            def class_method_good_order(cls):
                return 42
            @override
            @classmethod
            def class_method_bad_order(cls):
                return 42

            @staticmethod
            @override
            def static_method_good_order():
                return 42
            @override
            @staticmethod
            def static_method_bad_order():
                return 42

        self.assertIsSubclass(Derived, Base)
        instance = Derived()
        self.assertEqual(instance.normal_method(), 42)
        self.assertIs(True, Derived.normal_method.__override__)
        self.assertIs(True, instance.normal_method.__override__)

        self.assertEqual(Derived.class_method_good_order(), 42)
        self.assertIs(True, Derived.class_method_good_order.__override__)
        self.assertEqual(Derived.class_method_bad_order(), 42)
        self.assertNotHasAttr(Derived.class_method_bad_order, "__override__")

        self.assertEqual(Derived.static_method_good_order(), 42)
        self.assertIs(True, Derived.static_method_good_order.__override__)
        self.assertEqual(Derived.static_method_bad_order(), 42)
        self.assertNotHasAttr(Derived.static_method_bad_order, "__override__")

        # Base object is not changed:
        self.assertNotHasAttr(Base.normal_method, "__override__")
        self.assertNotHasAttr(Base.class_method_good_order, "__override__")
        self.assertNotHasAttr(Base.class_method_bad_order, "__override__")
        self.assertNotHasAttr(Base.static_method_good_order, "__override__")
        self.assertNotHasAttr(Base.static_method_bad_order, "__override__")

    def test_property(self):
        class Base:
            @property
            def correct(self) -> int:
                return 1
            @property
            def wrong(self) -> int:
                return 1

        class Child(Base):
            @property
            @override
            def correct(self) -> int:
                return 2
            @override
            @property
            def wrong(self) -> int:
                return 2

        instance = Child()
        self.assertEqual(instance.correct, 2)
        self.assertIs(Child.correct.fget.__override__, True)
        self.assertEqual(instance.wrong, 2)
        self.assertNotHasAttr(Child.wrong, "__override__")
        self.assertNotHasAttr(Child.wrong.fset, "__override__")

    def test_silent_failure(self):
        class CustomProp:
            __slots__ = ('fget',)
            def __init__(self, fget):
                self.fget = fget
            def __get__(self, obj, objtype=None):
                return self.fget(obj)

        class WithOverride:
            @override  # must not fail on object with `__slots__`
            @CustomProp
            def some(self):
                return 1

        self.assertEqual(WithOverride.some, 1)
        self.assertNotHasAttr(WithOverride.some, "__override__")

    def test_multiple_decorators(self):
        def with_wraps(f):  # similar to `lru_cache` definition
            @wraps(f)
            def wrapper(*args, **kwargs):
                return f(*args, **kwargs)
            return wrapper

        class WithOverride:
            @override
            @with_wraps
            def on_top(self, a: int) -> int:
                return a + 1
            @with_wraps
            @override
            def on_bottom(self, a: int) -> int:
                return a + 2

        instance = WithOverride()
        self.assertEqual(instance.on_top(1), 2)
        self.assertIs(instance.on_top.__override__, True)
        self.assertEqual(instance.on_bottom(1), 3)
        self.assertIs(instance.on_bottom.__override__, True)


class CastTests(BaseTestCase):

    def test_basics(self):
        self.assertEqual(cast(int, 42), 42)
        self.assertEqual(cast(float, 42), 42)
        self.assertIs(type(cast(float, 42)), int)
        self.assertEqual(cast(Any, 42), 42)
        self.assertEqual(cast(list, 42), 42)
        self.assertEqual(cast(Union[str, float], 42), 42)
        self.assertEqual(cast(AnyStr, 42), 42)
        self.assertEqual(cast(None, 42), 42)

    def test_errors(self):
        # Bogus calls are not expected to fail.
        cast(42, 42)
        cast('hello', 42)


class AssertTypeTests(BaseTestCase):

    def test_basics(self):
        arg = 42
        self.assertIs(assert_type(arg, int), arg)
        self.assertIs(assert_type(arg, str | float), arg)
        self.assertIs(assert_type(arg, AnyStr), arg)
        self.assertIs(assert_type(arg, None), arg)

    def test_errors(self):
        # Bogus calls are not expected to fail.
        arg = 42
        self.assertIs(assert_type(arg, 42), arg)
        self.assertIs(assert_type(arg, 'hello'), arg)


# We need this to make sure that `@no_type_check` respects `__module__` attr:
@no_type_check
class NoTypeCheck_Outer:
    Inner = ann_module8.NoTypeCheck_Outer.Inner

@no_type_check
class NoTypeCheck_WithFunction:
    NoTypeCheck_function = ann_module8.NoTypeCheck_function


class NoTypeCheckTests(BaseTestCase):
    def test_no_type_check(self):

        @no_type_check
        def foo(a: 'whatevers') -> {}:
            pass

        th = get_type_hints(foo)
        self.assertEqual(th, {})

    def test_no_type_check_class(self):

        @no_type_check
        class C:
            def foo(a: 'whatevers') -> {}:
                pass

        cth = get_type_hints(C.foo)
        self.assertEqual(cth, {})
        ith = get_type_hints(C().foo)
        self.assertEqual(ith, {})

    def test_no_type_check_no_bases(self):
        class C:
            def meth(self, x: int): ...
        @no_type_check
        class D(C):
            c = C

        # verify that @no_type_check never affects bases
        self.assertEqual(get_type_hints(C.meth), {'x': int})

        # and never child classes:
        class Child(D):
            def foo(self, x: int): ...

        self.assertEqual(get_type_hints(Child.foo), {'x': int})

    def test_no_type_check_nested_types(self):
        # See https://bugs.python.org/issue46571
        class Other:
            o: int
        class B:  # Has the same `__name__`` as `A.B` and different `__qualname__`
            o: int
        @no_type_check
        class A:
            a: int
            class B:
                b: int
                class C:
                    c: int
            class D:
                d: int

            Other = Other

        for klass in [A, A.B, A.B.C, A.D]:
            with self.subTest(klass=klass):
                self.assertIs(klass.__no_type_check__, True)
                self.assertEqual(get_type_hints(klass), {})

        for not_modified in [Other, B]:
            with self.subTest(not_modified=not_modified):
                with self.assertRaises(AttributeError):
                    not_modified.__no_type_check__
                self.assertNotEqual(get_type_hints(not_modified), {})

    def test_no_type_check_class_and_static_methods(self):
        @no_type_check
        class Some:
            @staticmethod
            def st(x: int) -> int: ...
            @classmethod
            def cl(cls, y: int) -> int: ...

        self.assertIs(Some.st.__no_type_check__, True)
        self.assertEqual(get_type_hints(Some.st), {})
        self.assertIs(Some.cl.__no_type_check__, True)
        self.assertEqual(get_type_hints(Some.cl), {})

    def test_no_type_check_other_module(self):
        self.assertIs(NoTypeCheck_Outer.__no_type_check__, True)
        with self.assertRaises(AttributeError):
            ann_module8.NoTypeCheck_Outer.__no_type_check__
        with self.assertRaises(AttributeError):
            ann_module8.NoTypeCheck_Outer.Inner.__no_type_check__

        self.assertIs(NoTypeCheck_WithFunction.__no_type_check__, True)
        with self.assertRaises(AttributeError):
            ann_module8.NoTypeCheck_function.__no_type_check__

    def test_no_type_check_foreign_functions(self):
        # We should not modify this function:
        def some(*args: int) -> int:
            ...

        @no_type_check
        class A:
            some_alias = some
            some_class = classmethod(some)
            some_static = staticmethod(some)

        with self.assertRaises(AttributeError):
            some.__no_type_check__
        self.assertEqual(get_type_hints(some), {'args': int, 'return': int})

    def test_no_type_check_lambda(self):
        @no_type_check
        class A:
            # Corner case: `lambda` is both an assignment and a function:
            bar: Callable[[int], int] = lambda arg: arg

        self.assertIs(A.bar.__no_type_check__, True)
        self.assertEqual(get_type_hints(A.bar), {})

    def test_no_type_check_TypeError(self):
        # This simply should not fail with
        # `TypeError: can't set attributes of built-in/extension type 'dict'`
        no_type_check(dict)

    def test_no_type_check_forward_ref_as_string(self):
        class C:
            foo: typing.ClassVar[int] = 7
        class D:
            foo: ClassVar[int] = 7
        class E:
            foo: 'typing.ClassVar[int]' = 7
        class F:
            foo: 'ClassVar[int]' = 7

        expected_result = {'foo': typing.ClassVar[int]}
        for clazz in [C, D, E, F]:
            self.assertEqual(get_type_hints(clazz), expected_result)

    def test_meta_no_type_check(self):
        depr_msg = (
            "'typing.no_type_check_decorator' is deprecated "
            "and slated for removal in Python 3.15"
        )
        with self.assertWarnsRegex(DeprecationWarning, depr_msg):
            @no_type_check_decorator
            def magic_decorator(func):
                return func

        self.assertEqual(magic_decorator.__name__, 'magic_decorator')

        @magic_decorator
        def foo(a: 'whatevers') -> {}:
            pass

        @magic_decorator
        class C:
            def foo(a: 'whatevers') -> {}:
                pass

        self.assertEqual(foo.__name__, 'foo')
        th = get_type_hints(foo)
        self.assertEqual(th, {})
        cth = get_type_hints(C.foo)
        self.assertEqual(cth, {})
        ith = get_type_hints(C().foo)
        self.assertEqual(ith, {})


class InternalsTests(BaseTestCase):
    def test_deprecation_for_no_type_params_passed_to__evaluate(self):
        with self.assertWarnsRegex(
            DeprecationWarning,
            (
                "Failing to pass a value to the 'type_params' parameter "
                "of 'typing._eval_type' is deprecated"
            )
        ) as cm:
            self.assertEqual(typing._eval_type(list["int"], globals(), {}), list[int])

        self.assertEqual(cm.filename, __file__)

        f = ForwardRef("int")

        with self.assertWarnsRegex(
            DeprecationWarning,
            (
                "Failing to pass a value to the 'type_params' parameter "
                "of 'typing.ForwardRef._evaluate' is deprecated"
            )
        ) as cm:
            self.assertIs(f._evaluate(globals(), {}, recursive_guard=frozenset()), int)

        self.assertEqual(cm.filename, __file__)

    def test_collect_parameters(self):
        typing = import_helper.import_fresh_module("typing")
        with self.assertWarnsRegex(
            DeprecationWarning,
            "The private _collect_parameters function is deprecated"
        ) as cm:
            typing._collect_parameters
        self.assertEqual(cm.filename, __file__)

    @cpython_only
    def test_lazy_import(self):
        import_helper.ensure_lazy_imports("typing", {
            "warnings",
            "inspect",
            "re",
            "contextlib",
            "annotationlib",
        })


@lru_cache()
def cached_func(x, y):
    return 3 * x + y


class MethodHolder:
    @classmethod
    def clsmethod(cls): ...
    @staticmethod
    def stmethod(): ...
    def method(self): ...


class OverloadTests(BaseTestCase):

    def test_overload_fails(self):
        with self.assertRaises(NotImplementedError):

            @overload
            def blah():
                pass

            blah()

    def test_overload_succeeds(self):
        @overload
        def blah():
            pass

        def blah():
            pass

        blah()

    @cpython_only  # gh-98713
    def test_overload_on_compiled_functions(self):
        with patch("typing._overload_registry",
                   defaultdict(lambda: defaultdict(dict))):
            # The registry starts out empty:
            self.assertEqual(typing._overload_registry, {})

            # This should just not fail:
            overload(sum)
            overload(print)

            # No overloads are recorded (but, it still has a side-effect):
            self.assertEqual(typing.get_overloads(sum), [])
            self.assertEqual(typing.get_overloads(print), [])

    def set_up_overloads(self):
        def blah():
            pass

        overload1 = blah
        overload(blah)

        def blah():
            pass

        overload2 = blah
        overload(blah)

        def blah():
            pass

        return blah, [overload1, overload2]

    # Make sure we don't clear the global overload registry
    @patch("typing._overload_registry",
        defaultdict(lambda: defaultdict(dict)))
    def test_overload_registry(self):
        # The registry starts out empty
        self.assertEqual(typing._overload_registry, {})

        impl, overloads = self.set_up_overloads()
        self.assertNotEqual(typing._overload_registry, {})
        self.assertEqual(list(get_overloads(impl)), overloads)

        def some_other_func(): pass
        overload(some_other_func)
        other_overload = some_other_func
        def some_other_func(): pass
        self.assertEqual(list(get_overloads(some_other_func)), [other_overload])
        # Unrelated function still has no overloads:
        def not_overloaded(): pass
        self.assertEqual(list(get_overloads(not_overloaded)), [])

        # Make sure that after we clear all overloads, the registry is
        # completely empty.
        clear_overloads()
        self.assertEqual(typing._overload_registry, {})
        self.assertEqual(get_overloads(impl), [])

        # Querying a function with no overloads shouldn't change the registry.
        def the_only_one(): pass
        self.assertEqual(get_overloads(the_only_one), [])
        self.assertEqual(typing._overload_registry, {})

    def test_overload_registry_repeated(self):
        for _ in range(2):
            impl, overloads = self.set_up_overloads()

            self.assertEqual(list(get_overloads(impl)), overloads)


T_a = TypeVar('T_a')

class AwaitableWrapper(typing.Awaitable[T_a]):

    def __init__(self, value):
        self.value = value

    def __await__(self) -> typing.Iterator[T_a]:
        yield
        return self.value

class AsyncIteratorWrapper(typing.AsyncIterator[T_a]):

    def __init__(self, value: typing.Iterable[T_a]):
        self.value = value

    def __aiter__(self) -> typing.AsyncIterator[T_a]:
        return self

    async def __anext__(self) -> T_a:
        data = await self.value
        if data:
            return data
        else:
            raise StopAsyncIteration

class ACM:
    async def __aenter__(self) -> int:
        return 42
    async def __aexit__(self, etype, eval, tb):
        return None

class A:
    y: float
class B(A):
    x: ClassVar[Optional['B']] = None
    y: int
    b: int
class CSub(B):
    z: ClassVar['CSub'] = B()
class G(Generic[T]):
    lst: ClassVar[List[T]] = []

class Loop:
    attr: Final['Loop']

class NoneAndForward:
    parent: 'NoneAndForward'
    meaning: None

class CoolEmployee(NamedTuple):
    name: str
    cool: int

class CoolEmployeeWithDefault(NamedTuple):
    name: str
    cool: int = 0

class XMeth(NamedTuple):
    x: int
    def double(self):
        return 2 * self.x

class XRepr(NamedTuple):
    x: int
    y: int = 1
    def __str__(self):
        return f'{self.x} -> {self.y}'
    def __add__(self, other):
        return 0

Label = TypedDict('Label', [('label', str)])

class Point2D(TypedDict):
    x: int
    y: int

class Point2DGeneric(Generic[T], TypedDict):
    a: T
    b: T

class Bar(_typed_dict_helper.Foo, total=False):
    b: int

class BarGeneric(_typed_dict_helper.FooGeneric[T], total=False):
    b: int

class LabelPoint2D(Point2D, Label): ...

class Options(TypedDict, total=False):
    log_level: int
    log_path: str

class TotalMovie(TypedDict):
    title: str
    year: NotRequired[int]

class NontotalMovie(TypedDict, total=False):
    title: Required[str]
    year: int

class ParentNontotalMovie(TypedDict, total=False):
    title: Required[str]

class ChildTotalMovie(ParentNontotalMovie):
    year: NotRequired[int]

class ParentDeeplyAnnotatedMovie(TypedDict):
    title: Annotated[Annotated[Required[str], "foobar"], "another level"]

class ChildDeeplyAnnotatedMovie(ParentDeeplyAnnotatedMovie):
    year: NotRequired[Annotated[int, 2000]]

class AnnotatedMovie(TypedDict):
    title: Annotated[Required[str], "foobar"]
    year: NotRequired[Annotated[int, 2000]]

class DeeplyAnnotatedMovie(TypedDict):
    title: Annotated[Annotated[Required[str], "foobar"], "another level"]
    year: NotRequired[Annotated[int, 2000]]

class WeirdlyQuotedMovie(TypedDict):
    title: Annotated['Annotated[Required[str], "foobar"]', "another level"]
    year: NotRequired['Annotated[int, 2000]']

class HasForeignBaseClass(mod_generics_cache.A):
    some_xrepr: 'XRepr'
    other_a: 'mod_generics_cache.A'

async def g_with(am: typing.AsyncContextManager[int]):
    x: int
    async with am as x:
        return x

try:
    g_with(ACM()).send(None)
except StopIteration as e:
    assert e.args[0] == 42

gth = get_type_hints

class ForRefExample:
    @ann_module.dec
    def func(self: 'ForRefExample'):
        pass

    @ann_module.dec
    @ann_module.dec
    def nested(self: 'ForRefExample'):
        pass


class GetTypeHintsTests(BaseTestCase):
    def test_get_type_hints_from_various_objects(self):
        # For invalid objects should fail with TypeError (not AttributeError etc).
        with self.assertRaises(TypeError):
            gth(123)
        with self.assertRaises(TypeError):
            gth('abc')
        with self.assertRaises(TypeError):
            gth(None)

    def test_get_type_hints_modules(self):
        ann_module_type_hints = {'f': Tuple[int, int], 'x': int, 'y': str, 'u': int | float}
        self.assertEqual(gth(ann_module), ann_module_type_hints)
        self.assertEqual(gth(ann_module2), {})
        self.assertEqual(gth(ann_module3), {})

    @skip("known bug")
    def test_get_type_hints_modules_forwardref(self):
        # FIXME: This currently exposes a bug in typing. Cached forward references
        # don't account for the case where there are multiple types of the same
        # name coming from different modules in the same program.
        mgc_hints = {'default_a': Optional[mod_generics_cache.A],
                     'default_b': Optional[mod_generics_cache.B]}
        self.assertEqual(gth(mod_generics_cache), mgc_hints)

    def test_get_type_hints_classes(self):
        self.assertEqual(gth(ann_module.C),  # gth will find the right globalns
                         {'y': Optional[ann_module.C]})
        self.assertIsInstance(gth(ann_module.j_class), dict)
        self.assertEqual(gth(ann_module.M), {'o': type})
        self.assertEqual(gth(ann_module.D),
                         {'j': str, 'k': str, 'y': Optional[ann_module.C]})
        self.assertEqual(gth(ann_module.Y), {'z': int})
        self.assertEqual(gth(ann_module.h_class),
                         {'y': Optional[ann_module.C]})
        self.assertEqual(gth(ann_module.S), {'x': str, 'y': str})
        self.assertEqual(gth(ann_module.foo), {'x': int})
        self.assertEqual(gth(NoneAndForward),
                         {'parent': NoneAndForward, 'meaning': type(None)})
        self.assertEqual(gth(HasForeignBaseClass),
                         {'some_xrepr': XRepr, 'other_a': mod_generics_cache.A,
                          'some_b': mod_generics_cache.B})
        self.assertEqual(gth(XRepr.__new__),
                         {'x': int, 'y': int})
        self.assertEqual(gth(mod_generics_cache.B),
                         {'my_inner_a1': mod_generics_cache.B.A,
                          'my_inner_a2': mod_generics_cache.B.A,
                          'my_outer_a': mod_generics_cache.A})

    def test_get_type_hints_classes_no_implicit_optional(self):
        class WithNoneDefault:
            field: int = None  # most type-checkers won't be happy with it

        self.assertEqual(gth(WithNoneDefault), {'field': int})

    def test_respect_no_type_check(self):
        @no_type_check
        class NoTpCheck:
            class Inn:
                def __init__(self, x: 'not a type'): ...
        self.assertIs(NoTpCheck.__no_type_check__, True)
        self.assertIs(NoTpCheck.Inn.__init__.__no_type_check__, True)
        self.assertEqual(gth(ann_module2.NTC.meth), {})
        class ABase(Generic[T]):
            def meth(x: int): ...
        @no_type_check
        class Der(ABase): ...
        self.assertEqual(gth(ABase.meth), {'x': int})

    def test_get_type_hints_for_builtins(self):
        # Should not fail for built-in classes and functions.
        self.assertEqual(gth(int), {})
        self.assertEqual(gth(type), {})
        self.assertEqual(gth(dir), {})
        self.assertEqual(gth(len), {})
        self.assertEqual(gth(object.__str__), {})
        self.assertEqual(gth(object().__str__), {})
        self.assertEqual(gth(str.join), {})

    def test_previous_behavior(self):
        def testf(x, y): ...
        testf.__annotations__['x'] = 'int'
        self.assertEqual(gth(testf), {'x': int})
        def testg(x: None): ...
        self.assertEqual(gth(testg), {'x': type(None)})

    def test_get_type_hints_for_object_with_annotations(self):
        class A: ...
        class B: ...
        b = B()
        b.__annotations__ = {'x': 'A'}
        self.assertEqual(gth(b, locals()), {'x': A})

    def test_get_type_hints_ClassVar(self):
        self.assertEqual(gth(ann_module2.CV, ann_module2.__dict__),
                         {'var': typing.ClassVar[ann_module2.CV]})
        self.assertEqual(gth(B, globals()),
                         {'y': int, 'x': ClassVar[Optional[B]], 'b': int})
        self.assertEqual(gth(CSub, globals()),
                         {'z': ClassVar[CSub], 'y': int, 'b': int,
                          'x': ClassVar[Optional[B]]})
        self.assertEqual(gth(G), {'lst': ClassVar[List[T]]})

    def test_get_type_hints_wrapped_decoratored_func(self):
        expects = {'self': ForRefExample}
        self.assertEqual(gth(ForRefExample.func), expects)
        self.assertEqual(gth(ForRefExample.nested), expects)

    def test_get_type_hints_annotated(self):
        def foobar(x: List['X']): ...
        X = Annotated[int, (1, 10)]
        self.assertEqual(
            get_type_hints(foobar, globals(), locals()),
            {'x': List[int]}
        )
        self.assertEqual(
            get_type_hints(foobar, globals(), locals(), include_extras=True),
            {'x': List[Annotated[int, (1, 10)]]}
        )

        def foobar(x: list[ForwardRef('X')]): ...
        X = Annotated[int, (1, 10)]
        self.assertEqual(
            get_type_hints(foobar, globals(), locals()),
            {'x': list[int]}
        )
        self.assertEqual(
            get_type_hints(foobar, globals(), locals(), include_extras=True),
            {'x': list[Annotated[int, (1, 10)]]}
        )

        BA = Tuple[Annotated[T, (1, 0)], ...]
        def barfoo(x: BA): ...
        self.assertEqual(get_type_hints(barfoo, globals(), locals())['x'], Tuple[T, ...])
        self.assertEqual(
            get_type_hints(barfoo, globals(), locals(), include_extras=True)['x'],
            BA
        )

        BA = tuple[Annotated[T, (1, 0)], ...]
        def barfoo(x: BA): ...
        self.assertEqual(get_type_hints(barfoo, globals(), locals())['x'], tuple[T, ...])
        self.assertEqual(
            get_type_hints(barfoo, globals(), locals(), include_extras=True)['x'],
            BA
        )

        def barfoo2(x: typing.Callable[..., Annotated[List[T], "const"]],
                    y: typing.Union[int, Annotated[T, "mutable"]]): ...
        self.assertEqual(
            get_type_hints(barfoo2, globals(), locals()),
            {'x': typing.Callable[..., List[T]], 'y': typing.Union[int, T]}
        )

        BA2 = typing.Callable[..., List[T]]
        def barfoo3(x: BA2): ...
        self.assertIs(
            get_type_hints(barfoo3, globals(), locals(), include_extras=True)["x"],
            BA2
        )
        BA3 = typing.Annotated[int | float, "const"]
        def barfoo4(x: BA3): ...
        self.assertEqual(
            get_type_hints(barfoo4, globals(), locals()),
            {"x": int | float}
        )
        self.assertEqual(
            get_type_hints(barfoo4, globals(), locals(), include_extras=True),
            {"x": typing.Annotated[int | float, "const"]}
        )

    def test_get_type_hints_annotated_in_union(self):  # bpo-46603
        def with_union(x: int | list[Annotated[str, 'meta']]): ...

        self.assertEqual(get_type_hints(with_union), {'x': int | list[str]})
        self.assertEqual(
            get_type_hints(with_union, include_extras=True),
            {'x': int | list[Annotated[str, 'meta']]},
        )

    def test_get_type_hints_annotated_refs(self):

        Const = Annotated[T, "Const"]

        class MySet(Generic[T]):

            def __ior__(self, other: "Const[MySet[T]]") -> "MySet[T]":
                ...

            def __iand__(self, other: Const["MySet[T]"]) -> "MySet[T]":
                ...

        self.assertEqual(
            get_type_hints(MySet.__iand__, globals(), locals()),
            {'other': MySet[T], 'return': MySet[T]}
        )

        self.assertEqual(
            get_type_hints(MySet.__iand__, globals(), locals(), include_extras=True),
            {'other': Const[MySet[T]], 'return': MySet[T]}
        )

        self.assertEqual(
            get_type_hints(MySet.__ior__, globals(), locals()),
            {'other': MySet[T], 'return': MySet[T]}
        )

    def test_get_type_hints_annotated_with_none_default(self):
        # See: https://bugs.python.org/issue46195
        def annotated_with_none_default(x: Annotated[int, 'data'] = None): ...
        self.assertEqual(
            get_type_hints(annotated_with_none_default),
            {'x': int},
        )
        self.assertEqual(
            get_type_hints(annotated_with_none_default, include_extras=True),
            {'x': Annotated[int, 'data']},
        )

    def test_get_type_hints_classes_str_annotations(self):
        class Foo:
            y = str
            x: 'y'
        # This previously raised an error under PEP 563.
        self.assertEqual(get_type_hints(Foo), {'x': str})

    def test_get_type_hints_bad_module(self):
        # bpo-41515
        class BadModule:
            pass
        BadModule.__module__ = 'bad' # Something not in sys.modules
        self.assertNotIn('bad', sys.modules)
        self.assertEqual(get_type_hints(BadModule), {})

    def test_get_type_hints_annotated_bad_module(self):
        # See https://bugs.python.org/issue44468
        class BadBase:
            foo: tuple
        class BadType(BadBase):
            bar: list
        BadType.__module__ = BadBase.__module__ = 'bad'
        self.assertNotIn('bad', sys.modules)
        self.assertEqual(get_type_hints(BadType), {'foo': tuple, 'bar': list})

    def test_forward_ref_and_final(self):
        # https://bugs.python.org/issue45166
        hints = get_type_hints(ann_module5)
        self.assertEqual(hints, {'name': Final[str]})

        hints = get_type_hints(ann_module5.MyClass)
        self.assertEqual(hints, {'value': Final})

    def test_top_level_class_var(self):
        # https://bugs.python.org/issue45166
        with self.assertRaisesRegex(
            TypeError,
            r'typing.ClassVar\[int\] is not valid as type argument',
        ):
            get_type_hints(ann_module6)

    def test_get_type_hints_typeddict(self):
        self.assertEqual(get_type_hints(TotalMovie), {'title': str, 'year': int})
        self.assertEqual(get_type_hints(TotalMovie, include_extras=True), {
            'title': str,
            'year': NotRequired[int],
        })

        self.assertEqual(get_type_hints(AnnotatedMovie), {'title': str, 'year': int})
        self.assertEqual(get_type_hints(AnnotatedMovie, include_extras=True), {
            'title': Annotated[Required[str], "foobar"],
            'year': NotRequired[Annotated[int, 2000]],
        })

        self.assertEqual(get_type_hints(DeeplyAnnotatedMovie), {'title': str, 'year': int})
        self.assertEqual(get_type_hints(DeeplyAnnotatedMovie, include_extras=True), {
            'title': Annotated[Required[str], "foobar", "another level"],
            'year': NotRequired[Annotated[int, 2000]],
        })

        self.assertEqual(get_type_hints(WeirdlyQuotedMovie), {'title': str, 'year': int})
        self.assertEqual(get_type_hints(WeirdlyQuotedMovie, include_extras=True), {
            'title': Annotated[Required[str], "foobar", "another level"],
            'year': NotRequired[Annotated[int, 2000]],
        })

        self.assertEqual(get_type_hints(_typed_dict_helper.VeryAnnotated), {'a': int})
        self.assertEqual(get_type_hints(_typed_dict_helper.VeryAnnotated, include_extras=True), {
            'a': Annotated[Required[int], "a", "b", "c"]
        })

        self.assertEqual(get_type_hints(ChildTotalMovie), {"title": str, "year": int})
        self.assertEqual(get_type_hints(ChildTotalMovie, include_extras=True), {
            "title": Required[str], "year": NotRequired[int]
        })

        self.assertEqual(get_type_hints(ChildDeeplyAnnotatedMovie), {"title": str, "year": int})
        self.assertEqual(get_type_hints(ChildDeeplyAnnotatedMovie, include_extras=True), {
            "title": Annotated[Required[str], "foobar", "another level"],
            "year": NotRequired[Annotated[int, 2000]]
        })

    def test_get_type_hints_collections_abc_callable(self):
        # https://github.com/python/cpython/issues/91621
        P = ParamSpec('P')
        def f(x: collections.abc.Callable[[int], int]): ...
        def g(x: collections.abc.Callable[..., int]): ...
        def h(x: collections.abc.Callable[P, int]): ...

        self.assertEqual(get_type_hints(f), {'x': collections.abc.Callable[[int], int]})
        self.assertEqual(get_type_hints(g), {'x': collections.abc.Callable[..., int]})
        self.assertEqual(get_type_hints(h), {'x': collections.abc.Callable[P, int]})

    def test_get_type_hints_format(self):
        class C:
            x: undefined

        with self.assertRaises(NameError):
            get_type_hints(C)

        with self.assertRaises(NameError):
            get_type_hints(C, format=annotationlib.Format.VALUE)

        annos = get_type_hints(C, format=annotationlib.Format.FORWARDREF)
        self.assertIsInstance(annos, dict)
        self.assertEqual(list(annos), ['x'])
        self.assertIsInstance(annos['x'], annotationlib.ForwardRef)
        self.assertEqual(annos['x'].__arg__, 'undefined')

        self.assertEqual(get_type_hints(C, format=annotationlib.Format.STRING),
                         {'x': 'undefined'})
        # Make sure using an int as format also works:
        self.assertEqual(get_type_hints(C, format=4), {'x': 'undefined'})

    def test_get_type_hints_format_function(self):
        def func(x: undefined) -> undefined: ...

        # VALUE
        with self.assertRaises(NameError):
            get_type_hints(func)
        with self.assertRaises(NameError):
            get_type_hints(func, format=annotationlib.Format.VALUE)

        # FORWARDREF
        self.assertEqual(
            get_type_hints(func, format=annotationlib.Format.FORWARDREF),
            {'x': EqualToForwardRef('undefined', owner=func),
             'return': EqualToForwardRef('undefined', owner=func)},
        )

        # STRING
        self.assertEqual(get_type_hints(func, format=annotationlib.Format.STRING),
                         {'x': 'undefined', 'return': 'undefined'})

    def test_callable_with_ellipsis_forward(self):

        def foo(a: 'Callable[..., T]'):
            pass

        self.assertEqual(get_type_hints(foo, globals(), locals()),
                         {'a': Callable[..., T]})

    def test_special_forms_forward(self):

        class C:
            a: Annotated['ClassVar[int]', (3, 5)] = 4
            b: Annotated['Final[int]', "const"] = 4
            x: 'ClassVar' = 4
            y: 'Final' = 4

        class CF:
            b: List['Final[int]'] = 4

        self.assertEqual(get_type_hints(C, globals())['a'], ClassVar[int])
        self.assertEqual(get_type_hints(C, globals())['b'], Final[int])
        self.assertEqual(get_type_hints(C, globals())['x'], ClassVar)
        self.assertEqual(get_type_hints(C, globals())['y'], Final)
        with self.assertRaises(TypeError):
            get_type_hints(CF, globals()),

    def test_union_forward_recursion(self):
        ValueList = List['Value']
        Value = Union[str, ValueList]

        class C:
            foo: List[Value]
        class D:
            foo: Union[Value, ValueList]
        class E:
            foo: Union[List[Value], ValueList]
        class F:
            foo: Union[Value, List[Value], ValueList]

        self.assertEqual(get_type_hints(C, globals(), locals()), get_type_hints(C, globals(), locals()))
        self.assertEqual(get_type_hints(C, globals(), locals()),
                         {'foo': List[Union[str, List[Union[str, List['Value']]]]]})
        self.assertEqual(get_type_hints(D, globals(), locals()),
                         {'foo': Union[str, List[Union[str, List['Value']]]]})
        self.assertEqual(get_type_hints(E, globals(), locals()),
                         {'foo': Union[
                             List[Union[str, List[Union[str, List['Value']]]]],
                             List[Union[str, List['Value']]]
                         ]
                          })
        self.assertEqual(get_type_hints(F, globals(), locals()),
                         {'foo': Union[
                             str,
                             List[Union[str, List['Value']]],
                             List[Union[str, List[Union[str, List['Value']]]]]
                         ]
                          })

    def test_tuple_forward(self):

        def foo(a: Tuple['T']):
            pass

        self.assertEqual(get_type_hints(foo, globals(), locals()),
                         {'a': Tuple[T]})

        def foo(a: tuple[ForwardRef('T')]):
            pass

        self.assertEqual(get_type_hints(foo, globals(), locals()),
                         {'a': tuple[T]})

    def test_double_forward(self):
        def foo(a: 'List[\'int\']'):
            pass
        self.assertEqual(get_type_hints(foo, globals(), locals()),
                         {'a': List[int]})

    def test_union_forward(self):

        def foo(a: Union['T']):
            pass

        self.assertEqual(get_type_hints(foo, globals(), locals()),
                         {'a': Union[T]})

        def foo(a: tuple[ForwardRef('T')] | int):
            pass

        self.assertEqual(get_type_hints(foo, globals(), locals()),
                         {'a': tuple[T] | int})

    def test_default_globals(self):
        code = ("class C:\n"
                "    def foo(self, a: 'C') -> 'D': pass\n"
                "class D:\n"
                "    def bar(self, b: 'D') -> C: pass\n"
                )
        ns = {}
        exec(code, ns)
        hints = get_type_hints(ns['C'].foo)
        self.assertEqual(hints, {'a': ns['C'], 'return': ns['D']})

    def test_final_forward_ref(self):
        gth = get_type_hints
        self.assertEqual(gth(Loop, globals())['attr'], Final[Loop])
        self.assertNotEqual(gth(Loop, globals())['attr'], Final[int])
        self.assertNotEqual(gth(Loop, globals())['attr'], Final)

    def test_name_error(self):

        def foo(a: 'Noode[T]'):
            pass

        with self.assertRaises(NameError):
            get_type_hints(foo, locals())

    def test_basics(self):

        class Node(Generic[T]):

            def __init__(self, label: T):
                self.label = label
                self.left = self.right = None

            def add_both(self,
                         left: 'Optional[Node[T]]',
                         right: 'Node[T]' = None,
                         stuff: int = None,
                         blah=None):
                self.left = left
                self.right = right

            def add_left(self, node: Optional['Node[T]']):
                self.add_both(node, None)

            def add_right(self, node: 'Node[T]' = None):
                self.add_both(None, node)

        t = Node[int]
        both_hints = get_type_hints(t.add_both, globals(), locals())
        self.assertEqual(both_hints['left'], Optional[Node[T]])
        self.assertEqual(both_hints['right'], Node[T])
        self.assertEqual(both_hints['stuff'], int)
        self.assertNotIn('blah', both_hints)

        left_hints = get_type_hints(t.add_left, globals(), locals())
        self.assertEqual(left_hints['node'], Optional[Node[T]])

        right_hints = get_type_hints(t.add_right, globals(), locals())
        self.assertEqual(right_hints['node'], Node[T])


class GetUtilitiesTestCase(TestCase):
    def test_get_origin(self):
        T = TypeVar('T')
        Ts = TypeVarTuple('Ts')
        P = ParamSpec('P')
        class C(Generic[T]): pass
        self.assertIs(get_origin(C[int]), C)
        self.assertIs(get_origin(C[T]), C)
        self.assertIs(get_origin(int), None)
        self.assertIs(get_origin(ClassVar[int]), ClassVar)
        self.assertIs(get_origin(Union[int, str]), Union)
        self.assertIs(get_origin(Literal[42, 43]), Literal)
        self.assertIs(get_origin(Final[List[int]]), Final)
        self.assertIs(get_origin(Generic), Generic)
        self.assertIs(get_origin(Generic[T]), Generic)
        self.assertIs(get_origin(List[Tuple[T, T]][int]), list)
        self.assertIs(get_origin(Annotated[T, 'thing']), Annotated)
        self.assertIs(get_origin(List), list)
        self.assertIs(get_origin(Tuple), tuple)
        self.assertIs(get_origin(Callable), collections.abc.Callable)
        self.assertIs(get_origin(list[int]), list)
        self.assertIs(get_origin(list), None)
        self.assertIs(get_origin(list | str), Union)
        self.assertIs(get_origin(P.args), P)
        self.assertIs(get_origin(P.kwargs), P)
        self.assertIs(get_origin(Required[int]), Required)
        self.assertIs(get_origin(NotRequired[int]), NotRequired)
        self.assertIs(get_origin((*Ts,)[0]), Unpack)
        self.assertIs(get_origin(Unpack[Ts]), Unpack)
        self.assertIs(get_origin((*tuple[*Ts],)[0]), tuple)
        self.assertIs(get_origin(Unpack[Tuple[Unpack[Ts]]]), Unpack)

    def test_get_args(self):
        T = TypeVar('T')
        class C(Generic[T]): pass
        self.assertEqual(get_args(C[int]), (int,))
        self.assertEqual(get_args(C[T]), (T,))
        self.assertEqual(get_args(typing.SupportsAbs[int]), (int,))  # Protocol
        self.assertEqual(get_args(typing.SupportsAbs[T]), (T,))
        self.assertEqual(get_args(Point2DGeneric[int]), (int,))  # TypedDict
        self.assertEqual(get_args(Point2DGeneric[T]), (T,))
        self.assertEqual(get_args(T), ())
        self.assertEqual(get_args(int), ())
        self.assertEqual(get_args(Any), ())
        self.assertEqual(get_args(Self), ())
        self.assertEqual(get_args(LiteralString), ())
        self.assertEqual(get_args(ClassVar[int]), (int,))
        self.assertEqual(get_args(Union[int, str]), (int, str))
        self.assertEqual(get_args(Literal[42, 43]), (42, 43))
        self.assertEqual(get_args(Final[List[int]]), (List[int],))
        self.assertEqual(get_args(Optional[int]), (int, type(None)))
        self.assertEqual(get_args(Union[int, None]), (int, type(None)))
        self.assertEqual(get_args(Union[int, Tuple[T, int]][str]),
                         (int, Tuple[str, int]))
        self.assertEqual(get_args(typing.Dict[int, Tuple[T, T]][Optional[int]]),
                         (int, Tuple[Optional[int], Optional[int]]))
        self.assertEqual(get_args(Callable[[], T][int]), ([], int))
        self.assertEqual(get_args(Callable[..., int]), (..., int))
        self.assertEqual(get_args(Callable[[int], str]), ([int], str))
        self.assertEqual(get_args(Union[int, Callable[[Tuple[T, ...]], str]]),
                         (int, Callable[[Tuple[T, ...]], str]))
        self.assertEqual(get_args(Tuple[int, ...]), (int, ...))
        self.assertEqual(get_args(Tuple[()]), ())
        self.assertEqual(get_args(Annotated[T, 'one', 2, ['three']]), (T, 'one', 2, ['three']))
        self.assertEqual(get_args(List), ())
        self.assertEqual(get_args(Tuple), ())
        self.assertEqual(get_args(Callable), ())
        self.assertEqual(get_args(list[int]), (int,))
        self.assertEqual(get_args(list), ())
        self.assertEqual(get_args(collections.abc.Callable[[int], str]), ([int], str))
        self.assertEqual(get_args(collections.abc.Callable[..., str]), (..., str))
        self.assertEqual(get_args(collections.abc.Callable[[], str]), ([], str))
        self.assertEqual(get_args(collections.abc.Callable[[int], str]),
                         get_args(Callable[[int], str]))
        P = ParamSpec('P')
        self.assertEqual(get_args(P), ())
        self.assertEqual(get_args(P.args), ())
        self.assertEqual(get_args(P.kwargs), ())
        self.assertEqual(get_args(Callable[P, int]), (P, int))
        self.assertEqual(get_args(collections.abc.Callable[P, int]), (P, int))
        self.assertEqual(get_args(Callable[Concatenate[int, P], int]),
                         (Concatenate[int, P], int))
        self.assertEqual(get_args(collections.abc.Callable[Concatenate[int, P], int]),
                         (Concatenate[int, P], int))
        self.assertEqual(get_args(Concatenate[int, str, P]), (int, str, P))
        self.assertEqual(get_args(list | str), (list, str))
        self.assertEqual(get_args(Required[int]), (int,))
        self.assertEqual(get_args(NotRequired[int]), (int,))
        self.assertEqual(get_args(TypeAlias), ())
        self.assertEqual(get_args(TypeGuard[int]), (int,))
        self.assertEqual(get_args(TypeIs[range]), (range,))
        Ts = TypeVarTuple('Ts')
        self.assertEqual(get_args(Ts), ())
        self.assertEqual(get_args((*Ts,)[0]), (Ts,))
        self.assertEqual(get_args(Unpack[Ts]), (Ts,))
        self.assertEqual(get_args(tuple[*Ts]), (*Ts,))
        self.assertEqual(get_args(tuple[Unpack[Ts]]), (Unpack[Ts],))
        self.assertEqual(get_args((*tuple[*Ts],)[0]), (*Ts,))
        self.assertEqual(get_args(Unpack[tuple[Unpack[Ts]]]), (tuple[Unpack[Ts]],))


class EvaluateForwardRefTests(BaseTestCase):
    def test_evaluate_forward_ref(self):
        int_ref = ForwardRef('int')
        missing = ForwardRef('missing')
        self.assertIs(
            typing.evaluate_forward_ref(int_ref, type_params=()),
            int,
        )
        self.assertIs(
            typing.evaluate_forward_ref(
                int_ref, type_params=(), format=annotationlib.Format.FORWARDREF,
            ),
            int,
        )
        self.assertIs(
            typing.evaluate_forward_ref(
                missing, type_params=(), format=annotationlib.Format.FORWARDREF,
            ),
            missing,
        )
        self.assertEqual(
            typing.evaluate_forward_ref(
                int_ref, type_params=(), format=annotationlib.Format.STRING,
            ),
            'int',
        )

    def test_evaluate_forward_ref_no_type_params(self):
        ref = ForwardRef('int')
        self.assertIs(typing.evaluate_forward_ref(ref), int)


class CollectionsAbcTests(BaseTestCase):

    def test_hashable(self):
        self.assertIsInstance(42, typing.Hashable)
        self.assertNotIsInstance([], typing.Hashable)

    def test_iterable(self):
        self.assertIsInstance([], typing.Iterable)
        # Due to ABC caching, the second time takes a separate code
        # path and could fail.  So call this a few times.
        self.assertIsInstance([], typing.Iterable)
        self.assertIsInstance([], typing.Iterable)
        self.assertNotIsInstance(42, typing.Iterable)
        # Just in case, also test issubclass() a few times.
        self.assertIsSubclass(list, typing.Iterable)
        self.assertIsSubclass(list, typing.Iterable)

    def test_iterator(self):
        it = iter([])
        self.assertIsInstance(it, typing.Iterator)
        self.assertNotIsInstance(42, typing.Iterator)

    def test_awaitable(self):
        async def foo() -> typing.Awaitable[int]:
            return await AwaitableWrapper(42)
        g = foo()
        self.assertIsInstance(g, typing.Awaitable)
        self.assertNotIsInstance(foo, typing.Awaitable)
        g.send(None)  # Run foo() till completion, to avoid warning.

    def test_coroutine(self):
        async def foo():
            return
        g = foo()
        self.assertIsInstance(g, typing.Coroutine)
        with self.assertRaises(TypeError):
            isinstance(g, typing.Coroutine[int])
        self.assertNotIsInstance(foo, typing.Coroutine)
        try:
            g.send(None)
        except StopIteration:
            pass

    def test_async_iterable(self):
        base_it = range(10)  # type: Iterator[int]
        it = AsyncIteratorWrapper(base_it)
        self.assertIsInstance(it, typing.AsyncIterable)
        self.assertIsInstance(it, typing.AsyncIterable)
        self.assertNotIsInstance(42, typing.AsyncIterable)

    def test_async_iterator(self):
        base_it = range(10)  # type: Iterator[int]
        it = AsyncIteratorWrapper(base_it)
        self.assertIsInstance(it, typing.AsyncIterator)
        self.assertNotIsInstance(42, typing.AsyncIterator)

    def test_sized(self):
        self.assertIsInstance([], typing.Sized)
        self.assertNotIsInstance(42, typing.Sized)

    def test_container(self):
        self.assertIsInstance([], typing.Container)
        self.assertNotIsInstance(42, typing.Container)

    def test_collection(self):
        self.assertIsInstance(tuple(), typing.Collection)
        self.assertIsInstance(frozenset(), typing.Collection)
        self.assertIsSubclass(dict, typing.Collection)
        self.assertNotIsInstance(42, typing.Collection)

    def test_abstractset(self):
        self.assertIsInstance(set(), typing.AbstractSet)
        self.assertNotIsInstance(42, typing.AbstractSet)

    def test_mutableset(self):
        self.assertIsInstance(set(), typing.MutableSet)
        self.assertNotIsInstance(frozenset(), typing.MutableSet)

    def test_mapping(self):
        self.assertIsInstance({}, typing.Mapping)
        self.assertNotIsInstance(42, typing.Mapping)

    def test_mutablemapping(self):
        self.assertIsInstance({}, typing.MutableMapping)
        self.assertNotIsInstance(42, typing.MutableMapping)

    def test_sequence(self):
        self.assertIsInstance([], typing.Sequence)
        self.assertNotIsInstance(42, typing.Sequence)

    def test_mutablesequence(self):
        self.assertIsInstance([], typing.MutableSequence)
        self.assertNotIsInstance((), typing.MutableSequence)

    def test_list(self):
        self.assertIsSubclass(list, typing.List)

    def test_deque(self):
        self.assertIsSubclass(collections.deque, typing.Deque)
        class MyDeque(typing.Deque[int]): ...
        self.assertIsInstance(MyDeque(), collections.deque)

    def test_counter(self):
        self.assertIsSubclass(collections.Counter, typing.Counter)

    def test_set(self):
        self.assertIsSubclass(set, typing.Set)
        self.assertNotIsSubclass(frozenset, typing.Set)

    def test_frozenset(self):
        self.assertIsSubclass(frozenset, typing.FrozenSet)
        self.assertNotIsSubclass(set, typing.FrozenSet)

    def test_dict(self):
        self.assertIsSubclass(dict, typing.Dict)

    def test_dict_subscribe(self):
        K = TypeVar('K')
        V = TypeVar('V')
        self.assertEqual(Dict[K, V][str, int], Dict[str, int])
        self.assertEqual(Dict[K, int][str], Dict[str, int])
        self.assertEqual(Dict[str, V][int], Dict[str, int])
        self.assertEqual(Dict[K, List[V]][str, int], Dict[str, List[int]])
        self.assertEqual(Dict[K, List[int]][str], Dict[str, List[int]])
        self.assertEqual(Dict[K, list[V]][str, int], Dict[str, list[int]])
        self.assertEqual(Dict[K, list[int]][str], Dict[str, list[int]])

    def test_no_list_instantiation(self):
        with self.assertRaises(TypeError):
            typing.List()
        with self.assertRaises(TypeError):
            typing.List[T]()
        with self.assertRaises(TypeError):
            typing.List[int]()

    def test_list_subclass(self):

        class MyList(typing.List[int]):
            pass

        a = MyList()
        self.assertIsInstance(a, MyList)
        self.assertIsInstance(a, typing.Sequence)

        self.assertIsSubclass(MyList, list)
        self.assertNotIsSubclass(list, MyList)

    def test_no_dict_instantiation(self):
        with self.assertRaises(TypeError):
            typing.Dict()
        with self.assertRaises(TypeError):
            typing.Dict[KT, VT]()
        with self.assertRaises(TypeError):
            typing.Dict[str, int]()

    def test_dict_subclass(self):

        class MyDict(typing.Dict[str, int]):
            pass

        d = MyDict()
        self.assertIsInstance(d, MyDict)
        self.assertIsInstance(d, typing.MutableMapping)

        self.assertIsSubclass(MyDict, dict)
        self.assertNotIsSubclass(dict, MyDict)

    def test_defaultdict_instantiation(self):
        self.assertIs(type(typing.DefaultDict()), collections.defaultdict)
        self.assertIs(type(typing.DefaultDict[KT, VT]()), collections.defaultdict)
        self.assertIs(type(typing.DefaultDict[str, int]()), collections.defaultdict)

    def test_defaultdict_subclass(self):

        class MyDefDict(typing.DefaultDict[str, int]):
            pass

        dd = MyDefDict()
        self.assertIsInstance(dd, MyDefDict)

        self.assertIsSubclass(MyDefDict, collections.defaultdict)
        self.assertNotIsSubclass(collections.defaultdict, MyDefDict)

    def test_ordereddict_instantiation(self):
        self.assertIs(type(typing.OrderedDict()), collections.OrderedDict)
        self.assertIs(type(typing.OrderedDict[KT, VT]()), collections.OrderedDict)
        self.assertIs(type(typing.OrderedDict[str, int]()), collections.OrderedDict)

    def test_ordereddict_subclass(self):

        class MyOrdDict(typing.OrderedDict[str, int]):
            pass

        od = MyOrdDict()
        self.assertIsInstance(od, MyOrdDict)

        self.assertIsSubclass(MyOrdDict, collections.OrderedDict)
        self.assertNotIsSubclass(collections.OrderedDict, MyOrdDict)

    def test_chainmap_instantiation(self):
        self.assertIs(type(typing.ChainMap()), collections.ChainMap)
        self.assertIs(type(typing.ChainMap[KT, VT]()), collections.ChainMap)
        self.assertIs(type(typing.ChainMap[str, int]()), collections.ChainMap)
        class CM(typing.ChainMap[KT, VT]): ...
        self.assertIs(type(CM[int, str]()), CM)

    def test_chainmap_subclass(self):

        class MyChainMap(typing.ChainMap[str, int]):
            pass

        cm = MyChainMap()
        self.assertIsInstance(cm, MyChainMap)

        self.assertIsSubclass(MyChainMap, collections.ChainMap)
        self.assertNotIsSubclass(collections.ChainMap, MyChainMap)

    def test_deque_instantiation(self):
        self.assertIs(type(typing.Deque()), collections.deque)
        self.assertIs(type(typing.Deque[T]()), collections.deque)
        self.assertIs(type(typing.Deque[int]()), collections.deque)
        class D(typing.Deque[T]): ...
        self.assertIs(type(D[int]()), D)

    def test_counter_instantiation(self):
        self.assertIs(type(typing.Counter()), collections.Counter)
        self.assertIs(type(typing.Counter[T]()), collections.Counter)
        self.assertIs(type(typing.Counter[int]()), collections.Counter)
        class C(typing.Counter[T]): ...
        self.assertIs(type(C[int]()), C)

    def test_counter_subclass_instantiation(self):

        class MyCounter(typing.Counter[int]):
            pass

        d = MyCounter()
        self.assertIsInstance(d, MyCounter)
        self.assertIsInstance(d, typing.Counter)
        self.assertIsInstance(d, collections.Counter)

    def test_no_set_instantiation(self):
        with self.assertRaises(TypeError):
            typing.Set()
        with self.assertRaises(TypeError):
            typing.Set[T]()
        with self.assertRaises(TypeError):
            typing.Set[int]()

    def test_set_subclass_instantiation(self):

        class MySet(typing.Set[int]):
            pass

        d = MySet()
        self.assertIsInstance(d, MySet)

    def test_no_frozenset_instantiation(self):
        with self.assertRaises(TypeError):
            typing.FrozenSet()
        with self.assertRaises(TypeError):
            typing.FrozenSet[T]()
        with self.assertRaises(TypeError):
            typing.FrozenSet[int]()

    def test_frozenset_subclass_instantiation(self):

        class MyFrozenSet(typing.FrozenSet[int]):
            pass

        d = MyFrozenSet()
        self.assertIsInstance(d, MyFrozenSet)

    def test_no_tuple_instantiation(self):
        with self.assertRaises(TypeError):
            Tuple()
        with self.assertRaises(TypeError):
            Tuple[T]()
        with self.assertRaises(TypeError):
            Tuple[int]()

    def test_generator(self):
        def foo():
            yield 42
        g = foo()
        self.assertIsSubclass(type(g), typing.Generator)

    def test_generator_default(self):
        g1 = typing.Generator[int]
        g2 = typing.Generator[int, None, None]
        self.assertEqual(get_args(g1), (int, type(None), type(None)))
        self.assertEqual(get_args(g1), get_args(g2))

        g3 = typing.Generator[int, float]
        g4 = typing.Generator[int, float, None]
        self.assertEqual(get_args(g3), (int, float, type(None)))
        self.assertEqual(get_args(g3), get_args(g4))

    def test_no_generator_instantiation(self):
        with self.assertRaises(TypeError):
            typing.Generator()
        with self.assertRaises(TypeError):
            typing.Generator[T, T, T]()
        with self.assertRaises(TypeError):
            typing.Generator[int, int, int]()

    def test_async_generator(self):
        async def f():
             yield 42
        g = f()
        self.assertIsSubclass(type(g), typing.AsyncGenerator)

    def test_no_async_generator_instantiation(self):
        with self.assertRaises(TypeError):
            typing.AsyncGenerator()
        with self.assertRaises(TypeError):
            typing.AsyncGenerator[T, T]()
        with self.assertRaises(TypeError):
            typing.AsyncGenerator[int, int]()

    def test_subclassing(self):

        class MMA(typing.MutableMapping):
            pass

        with self.assertRaises(TypeError):  # It's abstract
            MMA()

        class MMC(MMA):
            def __getitem__(self, k):
                return None
            def __setitem__(self, k, v):
                pass
            def __delitem__(self, k):
                pass
            def __iter__(self):
                return iter(())
            def __len__(self):
                return 0

        self.assertEqual(len(MMC()), 0)
        self.assertTrue(callable(MMC.update))
        self.assertIsInstance(MMC(), typing.Mapping)

        class MMB(typing.MutableMapping[KT, VT]):
            def __getitem__(self, k):
                return None
            def __setitem__(self, k, v):
                pass
            def __delitem__(self, k):
                pass
            def __iter__(self):
                return iter(())
            def __len__(self):
                return 0

        self.assertEqual(len(MMB()), 0)
        self.assertEqual(len(MMB[str, str]()), 0)
        self.assertEqual(len(MMB[KT, VT]()), 0)

        self.assertNotIsSubclass(dict, MMA)
        self.assertNotIsSubclass(dict, MMB)

        self.assertIsSubclass(MMA, typing.Mapping)
        self.assertIsSubclass(MMB, typing.Mapping)
        self.assertIsSubclass(MMC, typing.Mapping)

        self.assertIsInstance(MMB[KT, VT](), typing.Mapping)
        self.assertIsInstance(MMB[KT, VT](), collections.abc.Mapping)

        self.assertIsSubclass(MMA, collections.abc.Mapping)
        self.assertIsSubclass(MMB, collections.abc.Mapping)
        self.assertIsSubclass(MMC, collections.abc.Mapping)

        with self.assertRaises(TypeError):
            issubclass(MMB[str, str], typing.Mapping)
        self.assertIsSubclass(MMC, MMA)

        class I(typing.Iterable): ...
        self.assertNotIsSubclass(list, I)

        class G(typing.Generator[int, int, int]): ...
        def g(): yield 0
        self.assertIsSubclass(G, typing.Generator)
        self.assertIsSubclass(G, typing.Iterable)
        self.assertIsSubclass(G, collections.abc.Generator)
        self.assertIsSubclass(G, collections.abc.Iterable)
        self.assertNotIsSubclass(type(g), G)

    def test_subclassing_async_generator(self):
        class G(typing.AsyncGenerator[int, int]):
            def asend(self, value):
                pass
            def athrow(self, typ, val=None, tb=None):
                pass

        async def g(): yield 0

        self.assertIsSubclass(G, typing.AsyncGenerator)
        self.assertIsSubclass(G, typing.AsyncIterable)
        self.assertIsSubclass(G, collections.abc.AsyncGenerator)
        self.assertIsSubclass(G, collections.abc.AsyncIterable)
        self.assertNotIsSubclass(type(g), G)

        instance = G()
        self.assertIsInstance(instance, typing.AsyncGenerator)
        self.assertIsInstance(instance, typing.AsyncIterable)
        self.assertIsInstance(instance, collections.abc.AsyncGenerator)
        self.assertIsInstance(instance, collections.abc.AsyncIterable)
        self.assertNotIsInstance(type(g), G)
        self.assertNotIsInstance(g, G)

    def test_subclassing_subclasshook(self):

        class Base(typing.Iterable):
            @classmethod
            def __subclasshook__(cls, other):
                if other.__name__ == 'Foo':
                    return True
                else:
                    return False

        class C(Base): ...
        class Foo: ...
        class Bar: ...
        self.assertIsSubclass(Foo, Base)
        self.assertIsSubclass(Foo, C)
        self.assertNotIsSubclass(Bar, C)

    def test_subclassing_register(self):

        class A(typing.Container): ...
        class B(A): ...

        class C: ...
        A.register(C)
        self.assertIsSubclass(C, A)
        self.assertNotIsSubclass(C, B)

        class D: ...
        B.register(D)
        self.assertIsSubclass(D, A)
        self.assertIsSubclass(D, B)

        class M(): ...
        collections.abc.MutableMapping.register(M)
        self.assertIsSubclass(M, typing.Mapping)

    def test_collections_as_base(self):

        class M(collections.abc.Mapping): ...
        self.assertIsSubclass(M, typing.Mapping)
        self.assertIsSubclass(M, typing.Iterable)

        class S(collections.abc.MutableSequence): ...
        self.assertIsSubclass(S, typing.MutableSequence)
        self.assertIsSubclass(S, typing.Iterable)

        class I(collections.abc.Iterable): ...
        self.assertIsSubclass(I, typing.Iterable)

        class A(collections.abc.Mapping, metaclass=abc.ABCMeta): ...
        class B: ...
        A.register(B)
        self.assertIsSubclass(B, typing.Mapping)

    def test_or_and_ror(self):
        self.assertEqual(typing.Sized | typing.Awaitable, Union[typing.Sized, typing.Awaitable])
        self.assertEqual(typing.Coroutine | typing.Hashable, Union[typing.Coroutine, typing.Hashable])


class OtherABCTests(BaseTestCase):

    def test_contextmanager(self):
        @contextlib.contextmanager
        def manager():
            yield 42

        cm = manager()
        self.assertIsInstance(cm, typing.ContextManager)
        self.assertNotIsInstance(42, typing.ContextManager)

    def test_contextmanager_type_params(self):
        cm1 = typing.ContextManager[int]
        self.assertEqual(get_args(cm1), (int, bool | None))
        cm2 = typing.ContextManager[int, None]
        self.assertEqual(get_args(cm2), (int, types.NoneType))

        type gen_cm[T1, T2] = typing.ContextManager[T1, T2]
        self.assertEqual(get_args(gen_cm.__value__[int, None]), (int, types.NoneType))

    def test_async_contextmanager(self):
        class NotACM:
            pass
        self.assertIsInstance(ACM(), typing.AsyncContextManager)
        self.assertNotIsInstance(NotACM(), typing.AsyncContextManager)
        @contextlib.contextmanager
        def manager():
            yield 42

        cm = manager()
        self.assertNotIsInstance(cm, typing.AsyncContextManager)
        self.assertEqual(typing.AsyncContextManager[int].__args__, (int, bool | None))
        with self.assertRaises(TypeError):
            isinstance(42, typing.AsyncContextManager[int])
        with self.assertRaises(TypeError):
            typing.AsyncContextManager[int, str, float]

    def test_asynccontextmanager_type_params(self):
        cm1 = typing.AsyncContextManager[int]
        self.assertEqual(get_args(cm1), (int, bool | None))
        cm2 = typing.AsyncContextManager[int, None]
        self.assertEqual(get_args(cm2), (int, types.NoneType))


class TypeTests(BaseTestCase):

    def test_type_basic(self):

        class User: pass
        class BasicUser(User): pass
        class ProUser(User): pass

        def new_user(user_class: Type[User]) -> User:
            return user_class()

        new_user(BasicUser)

    def test_type_typevar(self):

        class User: pass
        class BasicUser(User): pass
        class ProUser(User): pass

        U = TypeVar('U', bound=User)

        def new_user(user_class: Type[U]) -> U:
            return user_class()

        new_user(BasicUser)

    def test_type_optional(self):
        A = Optional[Type[BaseException]]

        def foo(a: A) -> Optional[BaseException]:
            if a is None:
                return None
            else:
                return a()

        self.assertIsInstance(foo(KeyboardInterrupt), KeyboardInterrupt)
        self.assertIsNone(foo(None))


class TestModules(TestCase):
    func_names = ['_idfunc']

    def test_c_functions(self):
        for fname in self.func_names:
            self.assertEqual(getattr(typing, fname).__module__, '_typing')


class NewTypeTests(BaseTestCase):
    @classmethod
    def setUpClass(cls):
        global UserId
        UserId = typing.NewType('UserId', int)
        cls.UserName = typing.NewType(cls.__qualname__ + '.UserName', str)

    @classmethod
    def tearDownClass(cls):
        global UserId
        del UserId
        del cls.UserName

    def test_basic(self):
        self.assertIsInstance(UserId(5), int)
        self.assertIsInstance(self.UserName('Joe'), str)
        self.assertEqual(UserId(5) + 1, 6)

    def test_errors(self):
        with self.assertRaises(TypeError):
            issubclass(UserId, int)
        with self.assertRaises(TypeError):
            class D(UserId):
                pass

    def test_or(self):
        for cls in (int, self.UserName):
            with self.subTest(cls=cls):
                self.assertEqual(UserId | cls, typing.Union[UserId, cls])
                self.assertEqual(cls | UserId, typing.Union[cls, UserId])

                self.assertEqual(typing.get_args(UserId | cls), (UserId, cls))
                self.assertEqual(typing.get_args(cls | UserId), (cls, UserId))

    def test_special_attrs(self):
        self.assertEqual(UserId.__name__, 'UserId')
        self.assertEqual(UserId.__qualname__, 'UserId')
        self.assertEqual(UserId.__module__, __name__)
        self.assertEqual(UserId.__supertype__, int)

        UserName = self.UserName
        self.assertEqual(UserName.__name__, 'UserName')
        self.assertEqual(UserName.__qualname__,
                         self.__class__.__qualname__ + '.UserName')
        self.assertEqual(UserName.__module__, __name__)
        self.assertEqual(UserName.__supertype__, str)

    def test_repr(self):
        self.assertEqual(repr(UserId), f'{__name__}.UserId')
        self.assertEqual(repr(self.UserName),
                         f'{__name__}.{self.__class__.__qualname__}.UserName')

    def test_pickle(self):
        UserAge = typing.NewType('UserAge', float)
        for proto in range(pickle.HIGHEST_PROTOCOL + 1):
            with self.subTest(proto=proto):
                pickled = pickle.dumps(UserId, proto)
                loaded = pickle.loads(pickled)
                self.assertIs(loaded, UserId)

                pickled = pickle.dumps(self.UserName, proto)
                loaded = pickle.loads(pickled)
                self.assertIs(loaded, self.UserName)

                with self.assertRaises(pickle.PicklingError):
                    pickle.dumps(UserAge, proto)

    def test_missing__name__(self):
        code = ("import typing\n"
                "NT = typing.NewType('NT', int)\n"
                )
        exec(code, {})

    def test_error_message_when_subclassing(self):
        with self.assertRaisesRegex(
            TypeError,
            re.escape(
                "Cannot subclass an instance of NewType. Perhaps you were looking for: "
                "`ProUserId = NewType('ProUserId', UserId)`"
            )
        ):
            class ProUserId(UserId):
                ...


class NamedTupleTests(BaseTestCase):
    class NestedEmployee(NamedTuple):
        name: str
        cool: int

    def test_basics(self):
        Emp = NamedTuple('Emp', [('name', str), ('id', int)])
        self.assertIsSubclass(Emp, tuple)
        joe = Emp('Joe', 42)
        jim = Emp(name='Jim', id=1)
        self.assertIsInstance(joe, Emp)
        self.assertIsInstance(joe, tuple)
        self.assertEqual(joe.name, 'Joe')
        self.assertEqual(joe.id, 42)
        self.assertEqual(jim.name, 'Jim')
        self.assertEqual(jim.id, 1)
        self.assertEqual(Emp.__name__, 'Emp')
        self.assertEqual(Emp._fields, ('name', 'id'))
        self.assertEqual(Emp.__annotations__,
                         collections.OrderedDict([('name', str), ('id', int)]))

    def test_annotation_usage(self):
        tim = CoolEmployee('Tim', 9000)
        self.assertIsInstance(tim, CoolEmployee)
        self.assertIsInstance(tim, tuple)
        self.assertEqual(tim.name, 'Tim')
        self.assertEqual(tim.cool, 9000)
        self.assertEqual(CoolEmployee.__name__, 'CoolEmployee')
        self.assertEqual(CoolEmployee._fields, ('name', 'cool'))
        self.assertEqual(CoolEmployee.__annotations__,
                         collections.OrderedDict(name=str, cool=int))

    def test_annotation_usage_with_default(self):
        jelle = CoolEmployeeWithDefault('Jelle')
        self.assertIsInstance(jelle, CoolEmployeeWithDefault)
        self.assertIsInstance(jelle, tuple)
        self.assertEqual(jelle.name, 'Jelle')
        self.assertEqual(jelle.cool, 0)
        cooler_employee = CoolEmployeeWithDefault('Sjoerd', 1)
        self.assertEqual(cooler_employee.cool, 1)

        self.assertEqual(CoolEmployeeWithDefault.__name__, 'CoolEmployeeWithDefault')
        self.assertEqual(CoolEmployeeWithDefault._fields, ('name', 'cool'))
        self.assertEqual(CoolEmployeeWithDefault.__annotations__,
                         dict(name=str, cool=int))
        self.assertEqual(CoolEmployeeWithDefault._field_defaults, dict(cool=0))

        with self.assertRaises(TypeError):
            class NonDefaultAfterDefault(NamedTuple):
                x: int = 3
                y: int

    def test_annotation_usage_with_methods(self):
        self.assertEqual(XMeth(1).double(), 2)
        self.assertEqual(XMeth(42).x, XMeth(42)[0])
        self.assertEqual(str(XRepr(42)), '42 -> 1')
        self.assertEqual(XRepr(1, 2) + XRepr(3), 0)

        with self.assertRaises(AttributeError):
            class XMethBad(NamedTuple):
                x: int
                def _fields(self):
                    return 'no chance for this'

        with self.assertRaises(AttributeError):
            class XMethBad2(NamedTuple):
                x: int
                def _source(self):
                    return 'no chance for this as well'

    def test_annotation_type_check(self):
        # These are rejected by _type_check
        with self.assertRaises(TypeError):
            class X(NamedTuple):
                a: Final
        with self.assertRaises(TypeError):
            class Y(NamedTuple):
                a: (1, 2)

        # Conversion by _type_convert
        class Z(NamedTuple):
            a: None
            b: "str"
        annos = {'a': type(None), 'b': EqualToForwardRef("str")}
        self.assertEqual(Z.__annotations__, annos)
        self.assertEqual(Z.__annotate__(annotationlib.Format.VALUE), annos)
        self.assertEqual(Z.__annotate__(annotationlib.Format.FORWARDREF), annos)
        self.assertEqual(Z.__annotate__(annotationlib.Format.STRING), {"a": "None", "b": "str"})

    def test_future_annotations(self):
        code = """
        from __future__ import annotations
        from typing import NamedTuple
        class X(NamedTuple):
            a: int
            b: None
        """
        ns = run_code(textwrap.dedent(code))
        X = ns['X']
        self.assertEqual(X.__annotations__, {'a': EqualToForwardRef("int"), 'b': EqualToForwardRef("None")})

    def test_deferred_annotations(self):
        class X(NamedTuple):
            y: undefined

        self.assertEqual(X._fields, ('y',))
        with self.assertRaises(NameError):
            X.__annotations__

        undefined = int
        self.assertEqual(X.__annotations__, {'y': int})

    def test_multiple_inheritance(self):
        class A:
            pass
        with self.assertRaises(TypeError):
            class X(NamedTuple, A):
                x: int
        with self.assertRaises(TypeError):
            class Y(NamedTuple, tuple):
                x: int
        with self.assertRaises(TypeError):
            class Z(NamedTuple, NamedTuple):
                x: int
        class B(NamedTuple):
            x: int
        with self.assertRaises(TypeError):
            class C(NamedTuple, B):
                y: str

    def test_generic(self):
        class X(NamedTuple, Generic[T]):
            x: T
        self.assertEqual(X.__bases__, (tuple, Generic))
        self.assertEqual(X.__orig_bases__, (NamedTuple, Generic[T]))
        self.assertEqual(X.__mro__, (X, tuple, Generic, object))

        class Y(Generic[T], NamedTuple):
            x: T
        self.assertEqual(Y.__bases__, (Generic, tuple))
        self.assertEqual(Y.__orig_bases__, (Generic[T], NamedTuple))
        self.assertEqual(Y.__mro__, (Y, Generic, tuple, object))

        for G in X, Y:
            with self.subTest(type=G):
                self.assertEqual(G.__parameters__, (T,))
                self.assertEqual(G[T].__args__, (T,))
                self.assertEqual(get_args(G[T]), (T,))
                A = G[int]
                self.assertIs(A.__origin__, G)
                self.assertEqual(A.__args__, (int,))
                self.assertEqual(get_args(A), (int,))
                self.assertEqual(A.__parameters__, ())

                a = A(3)
                self.assertIs(type(a), G)
                self.assertEqual(a.x, 3)

                with self.assertRaises(TypeError):
                    G[int, str]

    def test_generic_pep695(self):
        class X[T](NamedTuple):
            x: T
        T, = X.__type_params__
        self.assertIsInstance(T, TypeVar)
        self.assertEqual(T.__name__, 'T')
        self.assertEqual(X.__bases__, (tuple, Generic))
        self.assertEqual(X.__orig_bases__, (NamedTuple, Generic[T]))
        self.assertEqual(X.__mro__, (X, tuple, Generic, object))
        self.assertEqual(X.__parameters__, (T,))
        self.assertEqual(X[str].__args__, (str,))
        self.assertEqual(X[str].__parameters__, ())

    def test_non_generic_subscript(self):
        # For backward compatibility, subscription works
        # on arbitrary NamedTuple types.
        class Group(NamedTuple):
            key: T
            group: list[T]
        A = Group[int]
        self.assertEqual(A.__origin__, Group)
        self.assertEqual(A.__parameters__, ())
        self.assertEqual(A.__args__, (int,))
        a = A(1, [2])
        self.assertIs(type(a), Group)
        self.assertEqual(a, (1, [2]))

    def test_empty_namedtuple(self):
        with self.assertRaisesRegex(TypeError, "missing.*required.*argument"):
            BAD = NamedTuple('BAD')

        NT1 = NamedTuple('NT1', {})
        NT2 = NamedTuple('NT2', ())
        NT3 = NamedTuple('NT3', [])

        class CNT(NamedTuple):
            pass  # empty body

        for struct in NT1, NT2, NT3, CNT:
            with self.subTest(struct=struct):
                self.assertEqual(struct._fields, ())
                self.assertEqual(struct._field_defaults, {})
                self.assertEqual(struct.__annotations__, {})
                self.assertIsInstance(struct(), struct)

    def test_namedtuple_errors(self):
        with self.assertRaises(TypeError):
            NamedTuple.__new__()
        with self.assertRaisesRegex(TypeError, "object is not iterable"):
            NamedTuple('Name', None)

        with self.assertRaisesRegex(
            TypeError,
            "missing 2 required positional arguments"
        ):
            NamedTuple()

        with self.assertRaisesRegex(
            TypeError,
            "takes 2 positional arguments but 3 were given"
        ):
            NamedTuple('Emp', [('name', str)], None)

        with self.assertRaisesRegex(
            ValueError,
            "Field names cannot start with an underscore"
        ):
            NamedTuple('Emp', [('_name', str)])

        with self.assertRaisesRegex(
            TypeError,
            "got some positional-only arguments passed as keyword arguments"
        ):
            NamedTuple(typename='Emp', name=str, id=int)

        with self.assertRaisesRegex(
            TypeError,
            "got an unexpected keyword argument"
        ):
            NamedTuple('Name', [('x', int)], y=str)

        with self.assertRaisesRegex(
            TypeError,
            "got an unexpected keyword argument"
        ):
            NamedTuple('Name', [], y=str)

    def test_copy_and_pickle(self):
        global Emp  # pickle wants to reference the class by name
        Emp = NamedTuple('Emp', [('name', str), ('cool', int)])
        for cls in Emp, CoolEmployee, self.NestedEmployee:
            with self.subTest(cls=cls):
                jane = cls('jane', 37)
                for proto in range(pickle.HIGHEST_PROTOCOL + 1):
                    z = pickle.dumps(jane, proto)
                    jane2 = pickle.loads(z)
                    self.assertEqual(jane2, jane)
                    self.assertIsInstance(jane2, cls)

                jane2 = copy(jane)
                self.assertEqual(jane2, jane)
                self.assertIsInstance(jane2, cls)

                jane2 = deepcopy(jane)
                self.assertEqual(jane2, jane)
                self.assertIsInstance(jane2, cls)

    def test_orig_bases(self):
        T = TypeVar('T')

        class SimpleNamedTuple(NamedTuple):
            pass

        class GenericNamedTuple(NamedTuple, Generic[T]):
            pass

        self.assertEqual(SimpleNamedTuple.__orig_bases__, (NamedTuple,))
        self.assertEqual(GenericNamedTuple.__orig_bases__, (NamedTuple, Generic[T]))

        CallNamedTuple = NamedTuple('CallNamedTuple', [])

        self.assertEqual(CallNamedTuple.__orig_bases__, (NamedTuple,))

    def test_setname_called_on_values_in_class_dictionary(self):
        class Vanilla:
            def __set_name__(self, owner, name):
                self.name = name

        class Foo(NamedTuple):
            attr = Vanilla()

        foo = Foo()
        self.assertEqual(len(foo), 0)
        self.assertNotIn('attr', Foo._fields)
        self.assertIsInstance(foo.attr, Vanilla)
        self.assertEqual(foo.attr.name, "attr")

        class Bar(NamedTuple):
            attr: Vanilla = Vanilla()

        bar = Bar()
        self.assertEqual(len(bar), 1)
        self.assertIn('attr', Bar._fields)
        self.assertIsInstance(bar.attr, Vanilla)
        self.assertEqual(bar.attr.name, "attr")

    def test_setname_raises_the_same_as_on_other_classes(self):
        class CustomException(BaseException): pass

        class Annoying:
            def __set_name__(self, owner, name):
                raise CustomException

        annoying = Annoying()

        with self.assertRaises(CustomException) as cm:
            class NormalClass:
                attr = annoying
        normal_exception = cm.exception

        with self.assertRaises(CustomException) as cm:
            class NamedTupleClass(NamedTuple):
                attr = annoying
        namedtuple_exception = cm.exception

        self.assertIs(type(namedtuple_exception), CustomException)
        self.assertIs(type(namedtuple_exception), type(normal_exception))

        self.assertEqual(len(namedtuple_exception.__notes__), 1)
        self.assertEqual(
            len(namedtuple_exception.__notes__), len(normal_exception.__notes__)
        )

        expected_note = (
            "Error calling __set_name__ on 'Annoying' instance "
            "'attr' in 'NamedTupleClass'"
        )
        self.assertEqual(namedtuple_exception.__notes__[0], expected_note)
        self.assertEqual(
            namedtuple_exception.__notes__[0],
            normal_exception.__notes__[0].replace("NormalClass", "NamedTupleClass")
        )

    def test_strange_errors_when_accessing_set_name_itself(self):
        class CustomException(Exception): pass

        class Meta(type):
            def __getattribute__(self, attr):
                if attr == "__set_name__":
                    raise CustomException
                return object.__getattribute__(self, attr)

        class VeryAnnoying(metaclass=Meta): pass

        very_annoying = VeryAnnoying()

        with self.assertRaises(CustomException):
            class Foo(NamedTuple):
                attr = very_annoying

    def test_super_explicitly_disallowed(self):
        expected_message = (
            "uses of super() and __class__ are unsupported "
            "in methods of NamedTuple subclasses"
        )

        with self.assertRaises(TypeError, msg=expected_message):
            class ThisWontWork(NamedTuple):
                def __repr__(self):
                    return super().__repr__()

        with self.assertRaises(TypeError, msg=expected_message):
            class ThisWontWorkEither(NamedTuple):
                @property
                def name(self):
                    return __class__.__name__


class TypedDictTests(BaseTestCase):
    def test_basics_functional_syntax(self):
        Emp = TypedDict('Emp', {'name': str, 'id': int})
        self.assertIsSubclass(Emp, dict)
        self.assertIsSubclass(Emp, typing.MutableMapping)
        self.assertNotIsSubclass(Emp, collections.abc.Sequence)
        jim = Emp(name='Jim', id=1)
        self.assertIs(type(jim), dict)
        self.assertEqual(jim['name'], 'Jim')
        self.assertEqual(jim['id'], 1)
        self.assertEqual(Emp.__name__, 'Emp')
        self.assertEqual(Emp.__module__, __name__)
        self.assertEqual(Emp.__bases__, (dict,))
        annos = {'name': str, 'id': int}
        self.assertEqual(Emp.__annotations__, annos)
        self.assertEqual(Emp.__annotate__(annotationlib.Format.VALUE), annos)
        self.assertEqual(Emp.__annotate__(annotationlib.Format.FORWARDREF), annos)
        self.assertEqual(Emp.__annotate__(annotationlib.Format.STRING), {'name': 'str', 'id': 'int'})
        self.assertEqual(Emp.__total__, True)
        self.assertEqual(Emp.__required_keys__, {'name', 'id'})
        self.assertIsInstance(Emp.__required_keys__, frozenset)
        self.assertEqual(Emp.__optional_keys__, set())
        self.assertIsInstance(Emp.__optional_keys__, frozenset)

    def test_typeddict_create_errors(self):
        with self.assertRaises(TypeError):
            TypedDict.__new__()
        with self.assertRaises(TypeError):
            TypedDict()
        with self.assertRaises(TypeError):
            TypedDict('Emp', [('name', str)], None)
        with self.assertRaises(TypeError):
            TypedDict(_typename='Emp')
        with self.assertRaises(TypeError):
            TypedDict('Emp', name=str, id=int)

    def test_typeddict_errors(self):
        Emp = TypedDict('Emp', {'name': str, 'id': int})
        self.assertEqual(TypedDict.__module__, 'typing')
        jim = Emp(name='Jim', id=1)
        with self.assertRaises(TypeError):
            isinstance({}, Emp)
        with self.assertRaises(TypeError):
            isinstance(jim, Emp)
        with self.assertRaises(TypeError):
            issubclass(dict, Emp)
        with self.assertRaises(TypeError):
            TypedDict('Hi', [('x', int)], y=int)

    def test_py36_class_syntax_usage(self):
        self.assertEqual(LabelPoint2D.__name__, 'LabelPoint2D')
        self.assertEqual(LabelPoint2D.__module__, __name__)
        self.assertEqual(LabelPoint2D.__annotations__, {'x': int, 'y': int, 'label': str})
        self.assertEqual(LabelPoint2D.__bases__, (dict,))
        self.assertEqual(LabelPoint2D.__total__, True)
        self.assertNotIsSubclass(LabelPoint2D, typing.Sequence)
        not_origin = Point2D(x=0, y=1)
        self.assertEqual(not_origin['x'], 0)
        self.assertEqual(not_origin['y'], 1)
        other = LabelPoint2D(x=0, y=1, label='hi')
        self.assertEqual(other['label'], 'hi')

    def test_pickle(self):
        global EmpD  # pickle wants to reference the class by name
        EmpD = TypedDict('EmpD', {'name': str, 'id': int})
        jane = EmpD({'name': 'jane', 'id': 37})
        for proto in range(pickle.HIGHEST_PROTOCOL + 1):
            z = pickle.dumps(jane, proto)
            jane2 = pickle.loads(z)
            self.assertEqual(jane2, jane)
            self.assertEqual(jane2, {'name': 'jane', 'id': 37})
            ZZ = pickle.dumps(EmpD, proto)
            EmpDnew = pickle.loads(ZZ)
            self.assertEqual(EmpDnew({'name': 'jane', 'id': 37}), jane)

    def test_pickle_generic(self):
        point = Point2DGeneric(a=5.0, b=3.0)
        for proto in range(pickle.HIGHEST_PROTOCOL + 1):
            z = pickle.dumps(point, proto)
            point2 = pickle.loads(z)
            self.assertEqual(point2, point)
            self.assertEqual(point2, {'a': 5.0, 'b': 3.0})
            ZZ = pickle.dumps(Point2DGeneric, proto)
            Point2DGenericNew = pickle.loads(ZZ)
            self.assertEqual(Point2DGenericNew({'a': 5.0, 'b': 3.0}), point)

    def test_optional(self):
        EmpD = TypedDict('EmpD', {'name': str, 'id': int})

        self.assertEqual(typing.Optional[EmpD], typing.Union[None, EmpD])
        self.assertNotEqual(typing.List[EmpD], typing.Tuple[EmpD])

    def test_total(self):
        D = TypedDict('D', {'x': int}, total=False)
        self.assertEqual(D(), {})
        self.assertEqual(D(x=1), {'x': 1})
        self.assertEqual(D.__total__, False)
        self.assertEqual(D.__required_keys__, frozenset())
        self.assertIsInstance(D.__required_keys__, frozenset)
        self.assertEqual(D.__optional_keys__, {'x'})
        self.assertIsInstance(D.__optional_keys__, frozenset)

        self.assertEqual(Options(), {})
        self.assertEqual(Options(log_level=2), {'log_level': 2})
        self.assertEqual(Options.__total__, False)
        self.assertEqual(Options.__required_keys__, frozenset())
        self.assertEqual(Options.__optional_keys__, {'log_level', 'log_path'})

    def test_total_inherits_non_total(self):
        class TD1(TypedDict, total=False):
            a: int

        self.assertIs(TD1.__total__, False)

        class TD2(TD1):
            b: str

        self.assertIs(TD2.__total__, True)

    def test_total_with_assigned_value(self):
        class TD(TypedDict):
            __total__ = "some_value"

        self.assertIs(TD.__total__, True)

        class TD2(TypedDict, total=True):
            __total__ = "some_value"

        self.assertIs(TD2.__total__, True)

        class TD3(TypedDict, total=False):
            __total__ = "some value"

        self.assertIs(TD3.__total__, False)

    def test_optional_keys(self):
        class Point2Dor3D(Point2D, total=False):
            z: int

        self.assertEqual(Point2Dor3D.__required_keys__, frozenset(['x', 'y']))
        self.assertIsInstance(Point2Dor3D.__required_keys__, frozenset)
        self.assertEqual(Point2Dor3D.__optional_keys__, frozenset(['z']))
        self.assertIsInstance(Point2Dor3D.__optional_keys__, frozenset)

    def test_keys_inheritance(self):
        class BaseAnimal(TypedDict):
            name: str

        class Animal(BaseAnimal, total=False):
            voice: str
            tail: bool

        class Cat(Animal):
            fur_color: str

        self.assertEqual(BaseAnimal.__required_keys__, frozenset(['name']))
        self.assertEqual(BaseAnimal.__optional_keys__, frozenset([]))
        self.assertEqual(BaseAnimal.__annotations__, {'name': str})

        self.assertEqual(Animal.__required_keys__, frozenset(['name']))
        self.assertEqual(Animal.__optional_keys__, frozenset(['tail', 'voice']))
        self.assertEqual(Animal.__annotations__, {
            'name': str,
            'tail': bool,
            'voice': str,
        })

        self.assertEqual(Cat.__required_keys__, frozenset(['name', 'fur_color']))
        self.assertEqual(Cat.__optional_keys__, frozenset(['tail', 'voice']))
        self.assertEqual(Cat.__annotations__, {
            'fur_color': str,
            'name': str,
            'tail': bool,
            'voice': str,
        })

    def test_keys_inheritance_with_same_name(self):
        class NotTotal(TypedDict, total=False):
            a: int

        class Total(NotTotal):
            a: int

        self.assertEqual(NotTotal.__required_keys__, frozenset())
        self.assertEqual(NotTotal.__optional_keys__, frozenset(['a']))
        self.assertEqual(Total.__required_keys__, frozenset(['a']))
        self.assertEqual(Total.__optional_keys__, frozenset())

        class Base(TypedDict):
            a: NotRequired[int]
            b: Required[int]

        class Child(Base):
            a: Required[int]
            b: NotRequired[int]

        self.assertEqual(Base.__required_keys__, frozenset(['b']))
        self.assertEqual(Base.__optional_keys__, frozenset(['a']))
        self.assertEqual(Child.__required_keys__, frozenset(['a']))
        self.assertEqual(Child.__optional_keys__, frozenset(['b']))

    def test_multiple_inheritance_with_same_key(self):
        class Base1(TypedDict):
            a: NotRequired[int]

        class Base2(TypedDict):
            a: Required[str]

        class Child(Base1, Base2):
            pass

        # Last base wins
        self.assertEqual(Child.__annotations__, {'a': Required[str]})
        self.assertEqual(Child.__required_keys__, frozenset(['a']))
        self.assertEqual(Child.__optional_keys__, frozenset())

    def test_required_notrequired_keys(self):
        self.assertEqual(NontotalMovie.__required_keys__,
                         frozenset({"title"}))
        self.assertEqual(NontotalMovie.__optional_keys__,
                         frozenset({"year"}))

        self.assertEqual(TotalMovie.__required_keys__,
                         frozenset({"title"}))
        self.assertEqual(TotalMovie.__optional_keys__,
                         frozenset({"year"}))

        self.assertEqual(_typed_dict_helper.VeryAnnotated.__required_keys__,
                         frozenset())
        self.assertEqual(_typed_dict_helper.VeryAnnotated.__optional_keys__,
                         frozenset({"a"}))

        self.assertEqual(AnnotatedMovie.__required_keys__,
                         frozenset({"title"}))
        self.assertEqual(AnnotatedMovie.__optional_keys__,
                         frozenset({"year"}))

        self.assertEqual(WeirdlyQuotedMovie.__required_keys__,
                         frozenset({"title"}))
        self.assertEqual(WeirdlyQuotedMovie.__optional_keys__,
                         frozenset({"year"}))

        self.assertEqual(ChildTotalMovie.__required_keys__,
                         frozenset({"title"}))
        self.assertEqual(ChildTotalMovie.__optional_keys__,
                         frozenset({"year"}))

        self.assertEqual(ChildDeeplyAnnotatedMovie.__required_keys__,
                         frozenset({"title"}))
        self.assertEqual(ChildDeeplyAnnotatedMovie.__optional_keys__,
                         frozenset({"year"}))

    def test_multiple_inheritance(self):
        class One(TypedDict):
            one: int
        class Two(TypedDict):
            two: str
        class Untotal(TypedDict, total=False):
            untotal: str
        Inline = TypedDict('Inline', {'inline': bool})
        class Regular:
            pass

        class Child(One, Two):
            child: bool
        self.assertEqual(
            Child.__required_keys__,
            frozenset(['one', 'two', 'child']),
        )
        self.assertEqual(
            Child.__optional_keys__,
            frozenset([]),
        )
        self.assertEqual(
            Child.__annotations__,
            {'one': int, 'two': str, 'child': bool},
        )

        class ChildWithOptional(One, Untotal):
            child: bool
        self.assertEqual(
            ChildWithOptional.__required_keys__,
            frozenset(['one', 'child']),
        )
        self.assertEqual(
            ChildWithOptional.__optional_keys__,
            frozenset(['untotal']),
        )
        self.assertEqual(
            ChildWithOptional.__annotations__,
            {'one': int, 'untotal': str, 'child': bool},
        )

        class ChildWithTotalFalse(One, Untotal, total=False):
            child: bool
        self.assertEqual(
            ChildWithTotalFalse.__required_keys__,
            frozenset(['one']),
        )
        self.assertEqual(
            ChildWithTotalFalse.__optional_keys__,
            frozenset(['untotal', 'child']),
        )
        self.assertEqual(
            ChildWithTotalFalse.__annotations__,
            {'one': int, 'untotal': str, 'child': bool},
        )

        class ChildWithInlineAndOptional(Untotal, Inline):
            child: bool
        self.assertEqual(
            ChildWithInlineAndOptional.__required_keys__,
            frozenset(['inline', 'child']),
        )
        self.assertEqual(
            ChildWithInlineAndOptional.__optional_keys__,
            frozenset(['untotal']),
        )
        self.assertEqual(
            ChildWithInlineAndOptional.__annotations__,
            {'inline': bool, 'untotal': str, 'child': bool},
        )

        wrong_bases = [
            (One, Regular),
            (Regular, One),
            (One, Two, Regular),
            (Inline, Regular),
            (Untotal, Regular),
        ]
        for bases in wrong_bases:
            with self.subTest(bases=bases):
                with self.assertRaisesRegex(
                    TypeError,
                    'cannot inherit from both a TypedDict type and a non-TypedDict',
                ):
                    class Wrong(*bases):
                        pass

    def test_is_typeddict(self):
        self.assertIs(is_typeddict(Point2D), True)
        self.assertIs(is_typeddict(Union[str, int]), False)
        # classes, not instances
        self.assertIs(is_typeddict(Point2D()), False)
        call_based = TypedDict('call_based', {'a': int})
        self.assertIs(is_typeddict(call_based), True)
        self.assertIs(is_typeddict(call_based()), False)

        T = TypeVar("T")
        class BarGeneric(TypedDict, Generic[T]):
            a: T
        self.assertIs(is_typeddict(BarGeneric), True)
        self.assertIs(is_typeddict(BarGeneric[int]), False)
        self.assertIs(is_typeddict(BarGeneric()), False)

        class NewGeneric[T](TypedDict):
            a: T
        self.assertIs(is_typeddict(NewGeneric), True)
        self.assertIs(is_typeddict(NewGeneric[int]), False)
        self.assertIs(is_typeddict(NewGeneric()), False)

        # The TypedDict constructor is not itself a TypedDict
        self.assertIs(is_typeddict(TypedDict), False)

    def test_get_type_hints(self):
        self.assertEqual(
            get_type_hints(Bar),
            {'a': typing.Optional[int], 'b': int}
        )

    def test_get_type_hints_generic(self):
        self.assertEqual(
            get_type_hints(BarGeneric),
            {'a': typing.Optional[T], 'b': int}
        )

        class FooBarGeneric(BarGeneric[int]):
            c: str

        self.assertEqual(
            get_type_hints(FooBarGeneric),
            {'a': typing.Optional[T], 'b': int, 'c': str}
        )

    def test_pep695_generic_typeddict(self):
        class A[T](TypedDict):
            a: T

        T, = A.__type_params__
        self.assertIsInstance(T, TypeVar)
        self.assertEqual(T.__name__, 'T')
        self.assertEqual(A.__bases__, (Generic, dict))
        self.assertEqual(A.__orig_bases__, (TypedDict, Generic[T]))
        self.assertEqual(A.__mro__, (A, Generic, dict, object))
        self.assertEqual(A.__annotations__, {'a': T})
        self.assertEqual(A.__annotate__(annotationlib.Format.STRING), {'a': 'T'})
        self.assertEqual(A.__parameters__, (T,))
        self.assertEqual(A[str].__parameters__, ())
        self.assertEqual(A[str].__args__, (str,))

    def test_generic_inheritance(self):
        class A(TypedDict, Generic[T]):
            a: T

        self.assertEqual(A.__bases__, (Generic, dict))
        self.assertEqual(A.__orig_bases__, (TypedDict, Generic[T]))
        self.assertEqual(A.__mro__, (A, Generic, dict, object))
        self.assertEqual(A.__annotations__, {'a': T})
        self.assertEqual(A.__annotate__(annotationlib.Format.STRING), {'a': 'T'})
        self.assertEqual(A.__parameters__, (T,))
        self.assertEqual(A[str].__parameters__, ())
        self.assertEqual(A[str].__args__, (str,))

        class A2(Generic[T], TypedDict):
            a: T

        self.assertEqual(A2.__bases__, (Generic, dict))
        self.assertEqual(A2.__orig_bases__, (Generic[T], TypedDict))
        self.assertEqual(A2.__mro__, (A2, Generic, dict, object))
        self.assertEqual(A2.__annotations__, {'a': T})
        self.assertEqual(A2.__annotate__(annotationlib.Format.STRING), {'a': 'T'})
        self.assertEqual(A2.__parameters__, (T,))
        self.assertEqual(A2[str].__parameters__, ())
        self.assertEqual(A2[str].__args__, (str,))

        class B(A[KT], total=False):
            b: KT

        self.assertEqual(B.__bases__, (Generic, dict))
        self.assertEqual(B.__orig_bases__, (A[KT],))
        self.assertEqual(B.__mro__, (B, Generic, dict, object))
        self.assertEqual(B.__annotations__, {'a': T, 'b': KT})
        self.assertEqual(B.__annotate__(annotationlib.Format.STRING), {'a': 'T', 'b': 'KT'})
        self.assertEqual(B.__parameters__, (KT,))
        self.assertEqual(B.__total__, False)
        self.assertEqual(B.__optional_keys__, frozenset(['b']))
        self.assertEqual(B.__required_keys__, frozenset(['a']))

        self.assertEqual(B[str].__parameters__, ())
        self.assertEqual(B[str].__args__, (str,))
        self.assertEqual(B[str].__origin__, B)

        class C(B[int]):
            c: int

        self.assertEqual(C.__bases__, (Generic, dict))
        self.assertEqual(C.__orig_bases__, (B[int],))
        self.assertEqual(C.__mro__, (C, Generic, dict, object))
        self.assertEqual(C.__parameters__, ())
        self.assertEqual(C.__total__, True)
        self.assertEqual(C.__optional_keys__, frozenset(['b']))
        self.assertEqual(C.__required_keys__, frozenset(['a', 'c']))
        self.assertEqual(C.__annotations__, {
            'a': T,
            'b': KT,
            'c': int,
        })
        self.assertEqual(C.__annotate__(annotationlib.Format.STRING), {
            'a': 'T',
            'b': 'KT',
            'c': 'int',
        })
        with self.assertRaises(TypeError):
            C[str]


        class Point3D(Point2DGeneric[T], Generic[T, KT]):
            c: KT

        self.assertEqual(Point3D.__bases__, (Generic, dict))
        self.assertEqual(Point3D.__orig_bases__, (Point2DGeneric[T], Generic[T, KT]))
        self.assertEqual(Point3D.__mro__, (Point3D, Generic, dict, object))
        self.assertEqual(Point3D.__parameters__, (T, KT))
        self.assertEqual(Point3D.__total__, True)
        self.assertEqual(Point3D.__optional_keys__, frozenset())
        self.assertEqual(Point3D.__required_keys__, frozenset(['a', 'b', 'c']))
        self.assertEqual(Point3D.__annotations__, {
            'a': T,
            'b': T,
            'c': KT,
        })
        self.assertEqual(Point3D.__annotate__(annotationlib.Format.STRING), {
            'a': 'T',
            'b': 'T',
            'c': 'KT',
        })
        self.assertEqual(Point3D[int, str].__origin__, Point3D)

        with self.assertRaises(TypeError):
            Point3D[int]

        with self.assertRaises(TypeError):
            class Point3D(Point2DGeneric[T], Generic[KT]):
                c: KT

    def test_implicit_any_inheritance(self):
        class A(TypedDict, Generic[T]):
            a: T

        class B(A[KT], total=False):
            b: KT

        class WithImplicitAny(B):
            c: int

        self.assertEqual(WithImplicitAny.__bases__, (Generic, dict,))
        self.assertEqual(WithImplicitAny.__mro__, (WithImplicitAny, Generic, dict, object))
        # Consistent with GenericTests.test_implicit_any
        self.assertEqual(WithImplicitAny.__parameters__, ())
        self.assertEqual(WithImplicitAny.__total__, True)
        self.assertEqual(WithImplicitAny.__optional_keys__, frozenset(['b']))
        self.assertEqual(WithImplicitAny.__required_keys__, frozenset(['a', 'c']))
        self.assertEqual(WithImplicitAny.__annotations__, {
            'a': T,
            'b': KT,
            'c': int,
        })
        self.assertEqual(WithImplicitAny.__annotate__(annotationlib.Format.STRING), {
            'a': 'T',
            'b': 'KT',
            'c': 'int',
        })
        with self.assertRaises(TypeError):
            WithImplicitAny[str]

    def test_non_generic_subscript(self):
        # For backward compatibility, subscription works
        # on arbitrary TypedDict types.
        class TD(TypedDict):
            a: T
        A = TD[int]
        self.assertEqual(A.__origin__, TD)
        self.assertEqual(A.__parameters__, ())
        self.assertEqual(A.__args__, (int,))
        a = A(a = 1)
        self.assertIs(type(a), dict)
        self.assertEqual(a, {'a': 1})

    def test_orig_bases(self):
        T = TypeVar('T')

        class Parent(TypedDict):
            pass

        class Child(Parent):
            pass

        class OtherChild(Parent):
            pass

        class MixedChild(Child, OtherChild, Parent):
            pass

        class GenericParent(TypedDict, Generic[T]):
            pass

        class GenericChild(GenericParent[int]):
            pass

        class OtherGenericChild(GenericParent[str]):
            pass

        class MixedGenericChild(GenericChild, OtherGenericChild, GenericParent[float]):
            pass

        class MultipleGenericBases(GenericParent[int], GenericParent[float]):
            pass

        CallTypedDict = TypedDict('CallTypedDict', {})

        self.assertEqual(Parent.__orig_bases__, (TypedDict,))
        self.assertEqual(Child.__orig_bases__, (Parent,))
        self.assertEqual(OtherChild.__orig_bases__, (Parent,))
        self.assertEqual(MixedChild.__orig_bases__, (Child, OtherChild, Parent,))
        self.assertEqual(GenericParent.__orig_bases__, (TypedDict, Generic[T]))
        self.assertEqual(GenericChild.__orig_bases__, (GenericParent[int],))
        self.assertEqual(OtherGenericChild.__orig_bases__, (GenericParent[str],))
        self.assertEqual(MixedGenericChild.__orig_bases__, (GenericChild, OtherGenericChild, GenericParent[float]))
        self.assertEqual(MultipleGenericBases.__orig_bases__, (GenericParent[int], GenericParent[float]))
        self.assertEqual(CallTypedDict.__orig_bases__, (TypedDict,))

    def test_zero_fields_typeddicts(self):
        T1a = TypedDict("T1a", {})
        T1b = TypedDict("T1b", [])
        T1c = TypedDict("T1c", ())
        class T2(TypedDict): pass
        class T3[tvar](TypedDict): pass
        S = TypeVar("S")
        class T4(TypedDict, Generic[S]): pass

        for klass in T1a, T1b, T1c, T2, T3, T4:
            with self.subTest(klass=klass.__name__):
                self.assertEqual(klass.__annotations__, {})
                self.assertEqual(klass.__required_keys__, set())
                self.assertEqual(klass.__optional_keys__, set())
                self.assertIsInstance(klass(), dict)

    def test_errors(self):
        with self.assertRaisesRegex(TypeError, "missing 1 required.*argument"):
            TypedDict('TD')
        with self.assertRaisesRegex(TypeError, "object is not iterable"):
            TypedDict('TD', None)

    def test_readonly_inheritance(self):
        class Base1(TypedDict):
            a: ReadOnly[int]

        class Child1(Base1):
            b: str

        self.assertEqual(Child1.__readonly_keys__, frozenset({'a'}))
        self.assertEqual(Child1.__mutable_keys__, frozenset({'b'}))

        class Base2(TypedDict):
            a: int

        class Child2(Base2):
            b: ReadOnly[str]

        self.assertEqual(Child2.__readonly_keys__, frozenset({'b'}))
        self.assertEqual(Child2.__mutable_keys__, frozenset({'a'}))

    def test_cannot_make_mutable_key_readonly(self):
        class Base(TypedDict):
            a: int

        with self.assertRaises(TypeError):
            class Child(Base):
                a: ReadOnly[int]

    def test_can_make_readonly_key_mutable(self):
        class Base(TypedDict):
            a: ReadOnly[int]

        class Child(Base):
            a: int

        self.assertEqual(Child.__readonly_keys__, frozenset())
        self.assertEqual(Child.__mutable_keys__, frozenset({'a'}))

    def test_combine_qualifiers(self):
        class AllTheThings(TypedDict):
            a: Annotated[Required[ReadOnly[int]], "why not"]
            b: Required[Annotated[ReadOnly[int], "why not"]]
            c: ReadOnly[NotRequired[Annotated[int, "why not"]]]
            d: NotRequired[Annotated[int, "why not"]]

        self.assertEqual(AllTheThings.__required_keys__, frozenset({'a', 'b'}))
        self.assertEqual(AllTheThings.__optional_keys__, frozenset({'c', 'd'}))
        self.assertEqual(AllTheThings.__readonly_keys__, frozenset({'a', 'b', 'c'}))
        self.assertEqual(AllTheThings.__mutable_keys__, frozenset({'d'}))

        self.assertEqual(
            get_type_hints(AllTheThings, include_extras=False),
            {'a': int, 'b': int, 'c': int, 'd': int},
        )
        self.assertEqual(
            get_type_hints(AllTheThings, include_extras=True),
            {
                'a': Annotated[Required[ReadOnly[int]], 'why not'],
                'b': Required[Annotated[ReadOnly[int], 'why not']],
                'c': ReadOnly[NotRequired[Annotated[int, 'why not']]],
                'd': NotRequired[Annotated[int, 'why not']],
            },
        )

    def test_annotations(self):
        # _type_check is applied
        with self.assertRaisesRegex(TypeError, "Plain typing.Final is not valid as type argument"):
            class X(TypedDict):
                a: Final

        # _type_convert is applied
        class Y(TypedDict):
            a: None
            b: "int"
        fwdref = EqualToForwardRef('int', module=__name__)
        self.assertEqual(Y.__annotations__, {'a': type(None), 'b': fwdref})
        self.assertEqual(Y.__annotate__(annotationlib.Format.FORWARDREF), {'a': type(None), 'b': fwdref})

        # _type_check is also applied later
        class Z(TypedDict):
            a: undefined

        with self.assertRaises(NameError):
            Z.__annotations__

        undefined = Final
        with self.assertRaisesRegex(TypeError, "Plain typing.Final is not valid as type argument"):
            Z.__annotations__

        undefined = None
        self.assertEqual(Z.__annotations__, {'a': type(None)})

    def test_deferred_evaluation(self):
        class A(TypedDict):
            x: NotRequired[undefined]
            y: ReadOnly[undefined]
            z: Required[undefined]

        self.assertEqual(A.__required_keys__, frozenset({'y', 'z'}))
        self.assertEqual(A.__optional_keys__, frozenset({'x'}))
        self.assertEqual(A.__readonly_keys__, frozenset({'y'}))
        self.assertEqual(A.__mutable_keys__, frozenset({'x', 'z'}))

        with self.assertRaises(NameError):
            A.__annotations__

        self.assertEqual(
            A.__annotate__(annotationlib.Format.STRING),
            {'x': 'NotRequired[undefined]', 'y': 'ReadOnly[undefined]',
             'z': 'Required[undefined]'},
        )


class RequiredTests(BaseTestCase):

    def test_basics(self):
        with self.assertRaises(TypeError):
            Required[NotRequired]
        with self.assertRaises(TypeError):
            Required[int, str]
        with self.assertRaises(TypeError):
            Required[int][str]

    def test_repr(self):
        self.assertEqual(repr(Required), 'typing.Required')
        cv = Required[int]
        self.assertEqual(repr(cv), 'typing.Required[int]')
        cv = Required[Employee]
        self.assertEqual(repr(cv), f'typing.Required[{__name__}.Employee]')

    def test_cannot_subclass(self):
        with self.assertRaisesRegex(TypeError, CANNOT_SUBCLASS_TYPE):
            class C(type(Required)):
                pass
        with self.assertRaisesRegex(TypeError, CANNOT_SUBCLASS_TYPE):
            class D(type(Required[int])):
                pass
        with self.assertRaisesRegex(TypeError,
                r'Cannot subclass typing\.Required'):
            class E(Required):
                pass
        with self.assertRaisesRegex(TypeError,
                r'Cannot subclass typing\.Required\[int\]'):
            class F(Required[int]):
                pass

    def test_cannot_init(self):
        with self.assertRaises(TypeError):
            Required()
        with self.assertRaises(TypeError):
            type(Required)()
        with self.assertRaises(TypeError):
            type(Required[Optional[int]])()

    def test_no_isinstance(self):
        with self.assertRaises(TypeError):
            isinstance(1, Required[int])
        with self.assertRaises(TypeError):
            issubclass(int, Required)


class NotRequiredTests(BaseTestCase):

    def test_basics(self):
        with self.assertRaises(TypeError):
            NotRequired[Required]
        with self.assertRaises(TypeError):
            NotRequired[int, str]
        with self.assertRaises(TypeError):
            NotRequired[int][str]

    def test_repr(self):
        self.assertEqual(repr(NotRequired), 'typing.NotRequired')
        cv = NotRequired[int]
        self.assertEqual(repr(cv), 'typing.NotRequired[int]')
        cv = NotRequired[Employee]
        self.assertEqual(repr(cv), f'typing.NotRequired[{__name__}.Employee]')

    def test_cannot_subclass(self):
        with self.assertRaisesRegex(TypeError, CANNOT_SUBCLASS_TYPE):
            class C(type(NotRequired)):
                pass
        with self.assertRaisesRegex(TypeError, CANNOT_SUBCLASS_TYPE):
            class D(type(NotRequired[int])):
                pass
        with self.assertRaisesRegex(TypeError,
                r'Cannot subclass typing\.NotRequired'):
            class E(NotRequired):
                pass
        with self.assertRaisesRegex(TypeError,
                r'Cannot subclass typing\.NotRequired\[int\]'):
            class F(NotRequired[int]):
                pass

    def test_cannot_init(self):
        with self.assertRaises(TypeError):
            NotRequired()
        with self.assertRaises(TypeError):
            type(NotRequired)()
        with self.assertRaises(TypeError):
            type(NotRequired[Optional[int]])()

    def test_no_isinstance(self):
        with self.assertRaises(TypeError):
            isinstance(1, NotRequired[int])
        with self.assertRaises(TypeError):
            issubclass(int, NotRequired)


class IOTests(BaseTestCase):

    def test_io(self):

        def stuff(a: IO) -> AnyStr:
            return a.readline()

        a = stuff.__annotations__['a']
        self.assertEqual(a.__parameters__, (AnyStr,))

    def test_textio(self):

        def stuff(a: TextIO) -> str:
            return a.readline()

        a = stuff.__annotations__['a']
        self.assertEqual(a.__parameters__, ())

    def test_binaryio(self):

        def stuff(a: BinaryIO) -> bytes:
            return a.readline()

        a = stuff.__annotations__['a']
        self.assertEqual(a.__parameters__, ())


class RETests(BaseTestCase):
    # Much of this is really testing _TypeAlias.

    def test_basics(self):
        pat = re.compile('[a-z]+', re.I)
        self.assertIsSubclass(pat.__class__, Pattern)
        self.assertIsSubclass(type(pat), Pattern)
        self.assertIsInstance(pat, Pattern)

        mat = pat.search('12345abcde.....')
        self.assertIsSubclass(mat.__class__, Match)
        self.assertIsSubclass(type(mat), Match)
        self.assertIsInstance(mat, Match)

        # these should just work
        Pattern[Union[str, bytes]]
        Match[Union[bytes, str]]

    def test_alias_equality(self):
        self.assertEqual(Pattern[str], Pattern[str])
        self.assertNotEqual(Pattern[str], Pattern[bytes])
        self.assertNotEqual(Pattern[str], Match[str])
        self.assertNotEqual(Pattern[str], str)

    def test_errors(self):
        m = Match[Union[str, bytes]]
        with self.assertRaises(TypeError):
            m[str]
        with self.assertRaises(TypeError):
            # We don't support isinstance().
            isinstance(42, Pattern[str])
        with self.assertRaises(TypeError):
            # We don't support issubclass().
            issubclass(Pattern[bytes], Pattern[str])

    def test_repr(self):
        self.assertEqual(repr(Pattern), 'typing.Pattern')
        self.assertEqual(repr(Pattern[str]), 'typing.Pattern[str]')
        self.assertEqual(repr(Pattern[bytes]), 'typing.Pattern[bytes]')
        self.assertEqual(repr(Match), 'typing.Match')
        self.assertEqual(repr(Match[str]), 'typing.Match[str]')
        self.assertEqual(repr(Match[bytes]), 'typing.Match[bytes]')

    def test_cannot_subclass(self):
        with self.assertRaisesRegex(
            TypeError,
            r"type 're\.Match' is not an acceptable base type",
        ):
            class A(typing.Match):
                pass
        with self.assertRaisesRegex(
            TypeError,
            r"type 're\.Pattern' is not an acceptable base type",
        ):
            class B(typing.Pattern):
                pass


class AnnotatedTests(BaseTestCase):

    def test_new(self):
        with self.assertRaisesRegex(
            TypeError, 'Cannot instantiate typing.Annotated',
        ):
            Annotated()

    def test_repr(self):
        self.assertEqual(
            repr(Annotated[int, 4, 5]),
            "typing.Annotated[int, 4, 5]"
        )
        self.assertEqual(
            repr(Annotated[List[int], 4, 5]),
            "typing.Annotated[typing.List[int], 4, 5]"
        )

    def test_dir(self):
        dir_items = set(dir(Annotated[int, 4]))
        for required_item in [
            '__args__', '__parameters__', '__origin__',
            '__metadata__',
        ]:
            with self.subTest(required_item=required_item):
                self.assertIn(required_item, dir_items)

    def test_flatten(self):
        A = Annotated[Annotated[int, 4], 5]
        self.assertEqual(A, Annotated[int, 4, 5])
        self.assertEqual(A.__metadata__, (4, 5))
        self.assertEqual(A.__origin__, int)

    def test_deduplicate_from_union(self):
        # Regular:
        self.assertEqual(get_args(Annotated[int, 1] | int),
                         (Annotated[int, 1], int))
        self.assertEqual(get_args(Union[Annotated[int, 1], int]),
                         (Annotated[int, 1], int))
        self.assertEqual(get_args(Annotated[int, 1] | Annotated[int, 2] | int),
                         (Annotated[int, 1], Annotated[int, 2], int))
        self.assertEqual(get_args(Union[Annotated[int, 1], Annotated[int, 2], int]),
                         (Annotated[int, 1], Annotated[int, 2], int))
        self.assertEqual(get_args(Annotated[int, 1] | Annotated[str, 1] | int),
                         (Annotated[int, 1], Annotated[str, 1], int))
        self.assertEqual(get_args(Union[Annotated[int, 1], Annotated[str, 1], int]),
                         (Annotated[int, 1], Annotated[str, 1], int))

        # Duplicates:
        self.assertEqual(Annotated[int, 1] | Annotated[int, 1] | int,
                         Annotated[int, 1] | int)
        self.assertEqual(Union[Annotated[int, 1], Annotated[int, 1], int],
                         Union[Annotated[int, 1], int])

        # Unhashable metadata:
        self.assertEqual(get_args(str | Annotated[int, {}] | Annotated[int, set()] | int),
                         (str, Annotated[int, {}], Annotated[int, set()], int))
        self.assertEqual(get_args(Union[str, Annotated[int, {}], Annotated[int, set()], int]),
                         (str, Annotated[int, {}], Annotated[int, set()], int))
        self.assertEqual(get_args(str | Annotated[int, {}] | Annotated[str, {}] | int),
                         (str, Annotated[int, {}], Annotated[str, {}], int))
        self.assertEqual(get_args(Union[str, Annotated[int, {}], Annotated[str, {}], int]),
                         (str, Annotated[int, {}], Annotated[str, {}], int))

        self.assertEqual(get_args(Annotated[int, 1] | str | Annotated[str, {}] | int),
                         (Annotated[int, 1], str, Annotated[str, {}], int))
        self.assertEqual(get_args(Union[Annotated[int, 1], str, Annotated[str, {}], int]),
                         (Annotated[int, 1], str, Annotated[str, {}], int))

        import dataclasses
        @dataclasses.dataclass
        class ValueRange:
            lo: int
            hi: int
        v = ValueRange(1, 2)
        self.assertEqual(get_args(Annotated[int, v] | None),
                         (Annotated[int, v], types.NoneType))
        self.assertEqual(get_args(Union[Annotated[int, v], None]),
                         (Annotated[int, v], types.NoneType))
        self.assertEqual(get_args(Optional[Annotated[int, v]]),
                         (Annotated[int, v], types.NoneType))

        # Unhashable metadata duplicated:
        self.assertEqual(Annotated[int, {}] | Annotated[int, {}] | int,
                         Annotated[int, {}] | int)
        self.assertEqual(Annotated[int, {}] | Annotated[int, {}] | int,
                         int | Annotated[int, {}])
        self.assertEqual(Union[Annotated[int, {}], Annotated[int, {}], int],
                         Union[Annotated[int, {}], int])
        self.assertEqual(Union[Annotated[int, {}], Annotated[int, {}], int],
                         Union[int, Annotated[int, {}]])

    def test_order_in_union(self):
        expr1 = Annotated[int, 1] | str | Annotated[str, {}] | int
        for args in itertools.permutations(get_args(expr1)):
            with self.subTest(args=args):
                self.assertEqual(expr1, reduce(operator.or_, args))

        expr2 = Union[Annotated[int, 1], str, Annotated[str, {}], int]
        for args in itertools.permutations(get_args(expr2)):
            with self.subTest(args=args):
                self.assertEqual(expr2, Union[args])

    def test_specialize(self):
        L = Annotated[List[T], "my decoration"]
        LI = Annotated[List[int], "my decoration"]
        self.assertEqual(L[int], Annotated[List[int], "my decoration"])
        self.assertEqual(L[int].__metadata__, ("my decoration",))
        self.assertEqual(L[int].__origin__, List[int])
        with self.assertRaises(TypeError):
            LI[int]
        with self.assertRaises(TypeError):
            L[int, float]

    def test_hash_eq(self):
        self.assertEqual(len({Annotated[int, 4, 5], Annotated[int, 4, 5]}), 1)
        self.assertNotEqual(Annotated[int, 4, 5], Annotated[int, 5, 4])
        self.assertNotEqual(Annotated[int, 4, 5], Annotated[str, 4, 5])
        self.assertNotEqual(Annotated[int, 4], Annotated[int, 4, 4])
        self.assertEqual(
            {Annotated[int, 4, 5], Annotated[int, 4, 5], Annotated[T, 4, 5]},
            {Annotated[int, 4, 5], Annotated[T, 4, 5]}
        )
        # Unhashable `metadata` raises `TypeError`:
        a1 = Annotated[int, []]
        with self.assertRaises(TypeError):
            hash(a1)

        class A:
            __hash__ = None
        a2 = Annotated[int, A()]
        with self.assertRaises(TypeError):
            hash(a2)

    def test_instantiate(self):
        class C:
            classvar = 4

            def __init__(self, x):
                self.x = x

            def __eq__(self, other):
                if not isinstance(other, C):
                    return NotImplemented
                return other.x == self.x

        A = Annotated[C, "a decoration"]
        a = A(5)
        c = C(5)
        self.assertEqual(a, c)
        self.assertEqual(a.x, c.x)
        self.assertEqual(a.classvar, c.classvar)

    def test_instantiate_generic(self):
        MyCount = Annotated[typing.Counter[T], "my decoration"]
        self.assertEqual(MyCount([4, 4, 5]), {4: 2, 5: 1})
        self.assertEqual(MyCount[int]([4, 4, 5]), {4: 2, 5: 1})

    def test_instantiate_immutable(self):
        class C:
            def __setattr__(self, key, value):
                raise Exception("should be ignored")

        A = Annotated[C, "a decoration"]
        # gh-115165: This used to cause RuntimeError to be raised
        # when we tried to set `__orig_class__` on the `C` instance
        # returned by the `A()` call
        self.assertIsInstance(A(), C)

    def test_cannot_instantiate_forward(self):
        A = Annotated["int", (5, 6)]
        with self.assertRaises(TypeError):
            A(5)

    def test_cannot_instantiate_type_var(self):
        A = Annotated[T, (5, 6)]
        with self.assertRaises(TypeError):
            A(5)

    def test_cannot_getattr_typevar(self):
        with self.assertRaises(AttributeError):
            Annotated[T, (5, 7)].x

    def test_attr_passthrough(self):
        class C:
            classvar = 4

        A = Annotated[C, "a decoration"]
        self.assertEqual(A.classvar, 4)
        A.x = 5
        self.assertEqual(C.x, 5)

    def test_special_form_containment(self):
        class C:
            classvar: Annotated[ClassVar[int], "a decoration"] = 4
            const: Annotated[Final[int], "Const"] = 4

        self.assertEqual(get_type_hints(C, globals())['classvar'], ClassVar[int])
        self.assertEqual(get_type_hints(C, globals())['const'], Final[int])

    def test_special_forms_nesting(self):
        # These are uncommon types and are to ensure runtime
        # is lax on validation. See gh-89547 for more context.
        class CF:
            x: ClassVar[Final[int]]

        class FC:
            x: Final[ClassVar[int]]

        class ACF:
            x: Annotated[ClassVar[Final[int]], "a decoration"]

        class CAF:
            x: ClassVar[Annotated[Final[int], "a decoration"]]

        class AFC:
            x: Annotated[Final[ClassVar[int]], "a decoration"]

        class FAC:
            x: Final[Annotated[ClassVar[int], "a decoration"]]

        self.assertEqual(get_type_hints(CF, globals())['x'], ClassVar[Final[int]])
        self.assertEqual(get_type_hints(FC, globals())['x'], Final[ClassVar[int]])
        self.assertEqual(get_type_hints(ACF, globals())['x'], ClassVar[Final[int]])
        self.assertEqual(get_type_hints(CAF, globals())['x'], ClassVar[Final[int]])
        self.assertEqual(get_type_hints(AFC, globals())['x'], Final[ClassVar[int]])
        self.assertEqual(get_type_hints(FAC, globals())['x'], Final[ClassVar[int]])

    def test_cannot_subclass(self):
        with self.assertRaisesRegex(TypeError, "Cannot subclass .*Annotated"):
            class C(Annotated):
                pass

    def test_cannot_check_instance(self):
        with self.assertRaises(TypeError):
            isinstance(5, Annotated[int, "positive"])

    def test_cannot_check_subclass(self):
        with self.assertRaises(TypeError):
            issubclass(int, Annotated[int, "positive"])

    def test_too_few_type_args(self):
        with self.assertRaisesRegex(TypeError, 'at least two arguments'):
            Annotated[int]

    def test_pickle(self):
        samples = [typing.Any, typing.Union[int, str],
                   typing.Optional[str], Tuple[int, ...],
                   typing.Callable[[str], bytes]]

        for t in samples:
            x = Annotated[t, "a"]

            for prot in range(pickle.HIGHEST_PROTOCOL + 1):
                with self.subTest(protocol=prot, type=t):
                    pickled = pickle.dumps(x, prot)
                    restored = pickle.loads(pickled)
                    self.assertEqual(x, restored)

        global _Annotated_test_G

        class _Annotated_test_G(Generic[T]):
            x = 1

        G = Annotated[_Annotated_test_G[int], "A decoration"]
        G.foo = 42
        G.bar = 'abc'

        for proto in range(pickle.HIGHEST_PROTOCOL + 1):
            z = pickle.dumps(G, proto)
            x = pickle.loads(z)
            self.assertEqual(x.foo, 42)
            self.assertEqual(x.bar, 'abc')
            self.assertEqual(x.x, 1)

    def test_subst(self):
        dec = "a decoration"
        dec2 = "another decoration"

        S = Annotated[T, dec2]
        self.assertEqual(S[int], Annotated[int, dec2])

        self.assertEqual(S[Annotated[int, dec]], Annotated[int, dec, dec2])
        L = Annotated[List[T], dec]

        self.assertEqual(L[int], Annotated[List[int], dec])
        with self.assertRaises(TypeError):
            L[int, int]

        self.assertEqual(S[L[int]], Annotated[List[int], dec, dec2])

        D = Annotated[typing.Dict[KT, VT], dec]
        self.assertEqual(D[str, int], Annotated[typing.Dict[str, int], dec])
        with self.assertRaises(TypeError):
            D[int]

        It = Annotated[int, dec]
        with self.assertRaises(TypeError):
            It[None]

        LI = L[int]
        with self.assertRaises(TypeError):
            LI[None]

    def test_typevar_subst(self):
        dec = "a decoration"
        Ts = TypeVarTuple('Ts')
        T = TypeVar('T')
        T1 = TypeVar('T1')
        T2 = TypeVar('T2')

        A = Annotated[tuple[*Ts], dec]
        self.assertEqual(A[int], Annotated[tuple[int], dec])
        self.assertEqual(A[str, int], Annotated[tuple[str, int], dec])
        with self.assertRaises(TypeError):
            Annotated[*Ts, dec]

        B = Annotated[Tuple[Unpack[Ts]], dec]
        self.assertEqual(B[int], Annotated[Tuple[int], dec])
        self.assertEqual(B[str, int], Annotated[Tuple[str, int], dec])
        with self.assertRaises(TypeError):
            Annotated[Unpack[Ts], dec]

        C = Annotated[tuple[T, *Ts], dec]
        self.assertEqual(C[int], Annotated[tuple[int], dec])
        self.assertEqual(C[int, str], Annotated[tuple[int, str], dec])
        self.assertEqual(
            C[int, str, float],
            Annotated[tuple[int, str, float], dec]
        )
        with self.assertRaises(TypeError):
            C[()]

        D = Annotated[Tuple[T, Unpack[Ts]], dec]
        self.assertEqual(D[int], Annotated[Tuple[int], dec])
        self.assertEqual(D[int, str], Annotated[Tuple[int, str], dec])
        self.assertEqual(
            D[int, str, float],
            Annotated[Tuple[int, str, float], dec]
        )
        with self.assertRaises(TypeError):
            D[()]

        E = Annotated[tuple[*Ts, T], dec]
        self.assertEqual(E[int], Annotated[tuple[int], dec])
        self.assertEqual(E[int, str], Annotated[tuple[int, str], dec])
        self.assertEqual(
            E[int, str, float],
            Annotated[tuple[int, str, float], dec]
        )
        with self.assertRaises(TypeError):
            E[()]

        F = Annotated[Tuple[Unpack[Ts], T], dec]
        self.assertEqual(F[int], Annotated[Tuple[int], dec])
        self.assertEqual(F[int, str], Annotated[Tuple[int, str], dec])
        self.assertEqual(
            F[int, str, float],
            Annotated[Tuple[int, str, float], dec]
        )
        with self.assertRaises(TypeError):
            F[()]

        G = Annotated[tuple[T1, *Ts, T2], dec]
        self.assertEqual(G[int, str], Annotated[tuple[int, str], dec])
        self.assertEqual(
            G[int, str, float],
            Annotated[tuple[int, str, float], dec]
        )
        self.assertEqual(
            G[int, str, bool, float],
            Annotated[tuple[int, str, bool, float], dec]
        )
        with self.assertRaises(TypeError):
            G[int]

        H = Annotated[Tuple[T1, Unpack[Ts], T2], dec]
        self.assertEqual(H[int, str], Annotated[Tuple[int, str], dec])
        self.assertEqual(
            H[int, str, float],
            Annotated[Tuple[int, str, float], dec]
        )
        self.assertEqual(
            H[int, str, bool, float],
            Annotated[Tuple[int, str, bool, float], dec]
        )
        with self.assertRaises(TypeError):
            H[int]

        # Now let's try creating an alias from an alias.

        Ts2 = TypeVarTuple('Ts2')
        T3 = TypeVar('T3')
        T4 = TypeVar('T4')

        # G is Annotated[tuple[T1, *Ts, T2], dec].
        I = G[T3, *Ts2, T4]
        J = G[T3, Unpack[Ts2], T4]

        for x, y in [
            (I,                  Annotated[tuple[T3, *Ts2, T4], dec]),
            (J,                  Annotated[tuple[T3, Unpack[Ts2], T4], dec]),
            (I[int, str],        Annotated[tuple[int, str], dec]),
            (J[int, str],        Annotated[tuple[int, str], dec]),
            (I[int, str, float], Annotated[tuple[int, str, float], dec]),
            (J[int, str, float], Annotated[tuple[int, str, float], dec]),
            (I[int, str, bool, float],
                                 Annotated[tuple[int, str, bool, float], dec]),
            (J[int, str, bool, float],
                                 Annotated[tuple[int, str, bool, float], dec]),
        ]:
            self.assertEqual(x, y)

        with self.assertRaises(TypeError):
            I[int]
        with self.assertRaises(TypeError):
            J[int]

    def test_annotated_in_other_types(self):
        X = List[Annotated[T, 5]]
        self.assertEqual(X[int], List[Annotated[int, 5]])

    def test_annotated_mro(self):
        class X(Annotated[int, (1, 10)]): ...
        self.assertEqual(X.__mro__, (X, int, object),
                         "Annotated should be transparent.")

    def test_annotated_cached_with_types(self):
        class A(str): ...
        class B(str): ...

        field_a1 = Annotated[str, A("X")]
        field_a2 = Annotated[str, B("X")]
        a1_metadata = field_a1.__metadata__[0]
        a2_metadata = field_a2.__metadata__[0]

        self.assertIs(type(a1_metadata), A)
        self.assertEqual(a1_metadata, A("X"))
        self.assertIs(type(a2_metadata), B)
        self.assertEqual(a2_metadata, B("X"))
        self.assertIsNot(type(a1_metadata), type(a2_metadata))

        field_b1 = Annotated[str, A("Y")]
        field_b2 = Annotated[str, B("Y")]
        b1_metadata = field_b1.__metadata__[0]
        b2_metadata = field_b2.__metadata__[0]

        self.assertIs(type(b1_metadata), A)
        self.assertEqual(b1_metadata, A("Y"))
        self.assertIs(type(b2_metadata), B)
        self.assertEqual(b2_metadata, B("Y"))
        self.assertIsNot(type(b1_metadata), type(b2_metadata))

        field_c1 = Annotated[int, 1]
        field_c2 = Annotated[int, 1.0]
        field_c3 = Annotated[int, True]

        self.assertIs(type(field_c1.__metadata__[0]), int)
        self.assertIs(type(field_c2.__metadata__[0]), float)
        self.assertIs(type(field_c3.__metadata__[0]), bool)


class TypeAliasTests(BaseTestCase):
    def test_canonical_usage_with_variable_annotation(self):
        Alias: TypeAlias = Employee

    def test_canonical_usage_with_type_comment(self):
        Alias = Employee  # type: TypeAlias

    def test_cannot_instantiate(self):
        with self.assertRaises(TypeError):
            TypeAlias()

    def test_no_isinstance(self):
        with self.assertRaises(TypeError):
            isinstance(42, TypeAlias)

    def test_stringized_usage(self):
        class A:
            a: "TypeAlias"
        self.assertEqual(get_type_hints(A), {'a': TypeAlias})

    def test_no_issubclass(self):
        with self.assertRaises(TypeError):
            issubclass(Employee, TypeAlias)

        with self.assertRaises(TypeError):
            issubclass(TypeAlias, Employee)

    def test_cannot_subclass(self):
        with self.assertRaisesRegex(TypeError,
                r'Cannot subclass typing\.TypeAlias'):
            class C(TypeAlias):
                pass

        with self.assertRaises(TypeError):
            class D(type(TypeAlias)):
                pass

    def test_repr(self):
        self.assertEqual(repr(TypeAlias), 'typing.TypeAlias')

    def test_cannot_subscript(self):
        with self.assertRaises(TypeError):
            TypeAlias[int]


class ParamSpecTests(BaseTestCase):

    def test_basic_plain(self):
        P = ParamSpec('P')
        self.assertEqual(P, P)
        self.assertIsInstance(P, ParamSpec)
        self.assertEqual(P.__name__, 'P')
        self.assertEqual(P.__module__, __name__)

    def test_basic_with_exec(self):
        ns = {}
        exec('from typing import ParamSpec; P = ParamSpec("P")', ns, ns)
        P = ns['P']
        self.assertIsInstance(P, ParamSpec)
        self.assertEqual(P.__name__, 'P')
        self.assertIs(P.__module__, None)

    def test_valid_uses(self):
        P = ParamSpec('P')
        T = TypeVar('T')
        C1 = Callable[P, int]
        self.assertEqual(C1.__args__, (P, int))
        self.assertEqual(C1.__parameters__, (P,))
        C2 = Callable[P, T]
        self.assertEqual(C2.__args__, (P, T))
        self.assertEqual(C2.__parameters__, (P, T))
        # Test collections.abc.Callable too.
        C3 = collections.abc.Callable[P, int]
        self.assertEqual(C3.__args__, (P, int))
        self.assertEqual(C3.__parameters__, (P,))
        C4 = collections.abc.Callable[P, T]
        self.assertEqual(C4.__args__, (P, T))
        self.assertEqual(C4.__parameters__, (P, T))

    def test_args_kwargs(self):
        P = ParamSpec('P')
        P_2 = ParamSpec('P_2')
        self.assertIn('args', dir(P))
        self.assertIn('kwargs', dir(P))
        self.assertIsInstance(P.args, ParamSpecArgs)
        self.assertIsInstance(P.kwargs, ParamSpecKwargs)
        self.assertIs(P.args.__origin__, P)
        self.assertIs(P.kwargs.__origin__, P)
        self.assertEqual(P.args, P.args)
        self.assertEqual(P.kwargs, P.kwargs)
        self.assertNotEqual(P.args, P_2.args)
        self.assertNotEqual(P.kwargs, P_2.kwargs)
        self.assertNotEqual(P.args, P.kwargs)
        self.assertNotEqual(P.kwargs, P.args)
        self.assertNotEqual(P.args, P_2.kwargs)
        self.assertEqual(repr(P.args), "P.args")
        self.assertEqual(repr(P.kwargs), "P.kwargs")

    def test_stringized(self):
        P = ParamSpec('P')
        class C(Generic[P]):
            func: Callable["P", int]
            def foo(self, *args: "P.args", **kwargs: "P.kwargs"):
                pass

        self.assertEqual(gth(C, globals(), locals()), {"func": Callable[P, int]})
        self.assertEqual(
            gth(C.foo, globals(), locals()), {"args": P.args, "kwargs": P.kwargs}
        )

    def test_user_generics(self):
        T = TypeVar("T")
        P = ParamSpec("P")
        P_2 = ParamSpec("P_2")

        class X(Generic[T, P]):
            f: Callable[P, int]
            x: T
        G1 = X[int, P_2]
        self.assertEqual(G1.__args__, (int, P_2))
        self.assertEqual(G1.__parameters__, (P_2,))
        with self.assertRaisesRegex(TypeError, "few arguments for"):
            X[int]
        with self.assertRaisesRegex(TypeError, "many arguments for"):
            X[int, P_2, str]

        G2 = X[int, Concatenate[int, P_2]]
        self.assertEqual(G2.__args__, (int, Concatenate[int, P_2]))
        self.assertEqual(G2.__parameters__, (P_2,))

        G3 = X[int, [int, bool]]
        self.assertEqual(G3.__args__, (int, (int, bool)))
        self.assertEqual(G3.__parameters__, ())

        G4 = X[int, ...]
        self.assertEqual(G4.__args__, (int, Ellipsis))
        self.assertEqual(G4.__parameters__, ())

        class Z(Generic[P]):
            f: Callable[P, int]

        G5 = Z[[int, str, bool]]
        self.assertEqual(G5.__args__, ((int, str, bool),))
        self.assertEqual(G5.__parameters__, ())

        G6 = Z[int, str, bool]
        self.assertEqual(G6.__args__, ((int, str, bool),))
        self.assertEqual(G6.__parameters__, ())

        # G5 and G6 should be equivalent according to the PEP
        self.assertEqual(G5.__args__, G6.__args__)
        self.assertEqual(G5.__origin__, G6.__origin__)
        self.assertEqual(G5.__parameters__, G6.__parameters__)
        self.assertEqual(G5, G6)

        G7 = Z[int]
        self.assertEqual(G7.__args__, ((int,),))
        self.assertEqual(G7.__parameters__, ())

        with self.assertRaisesRegex(TypeError, "many arguments for"):
            Z[[int, str], bool]
        with self.assertRaisesRegex(TypeError, "many arguments for"):
            Z[P_2, bool]

    def test_multiple_paramspecs_in_user_generics(self):
        P = ParamSpec("P")
        P2 = ParamSpec("P2")

        class X(Generic[P, P2]):
            f: Callable[P, int]
            g: Callable[P2, str]

        G1 = X[[int, str], [bytes]]
        G2 = X[[int], [str, bytes]]
        self.assertNotEqual(G1, G2)
        self.assertEqual(G1.__args__, ((int, str), (bytes,)))
        self.assertEqual(G2.__args__, ((int,), (str, bytes)))

    def test_typevartuple_and_paramspecs_in_user_generics(self):
        Ts = TypeVarTuple("Ts")
        P = ParamSpec("P")

        class X(Generic[*Ts, P]):
            f: Callable[P, int]
            g: Tuple[*Ts]

        G1 = X[int, [bytes]]
        self.assertEqual(G1.__args__, (int, (bytes,)))
        G2 = X[int, str, [bytes]]
        self.assertEqual(G2.__args__, (int, str, (bytes,)))
        G3 = X[[bytes]]
        self.assertEqual(G3.__args__, ((bytes,),))
        G4 = X[[]]
        self.assertEqual(G4.__args__, ((),))
        with self.assertRaises(TypeError):
            X[()]

        class Y(Generic[P, *Ts]):
            f: Callable[P, int]
            g: Tuple[*Ts]

        G1 = Y[[bytes], int]
        self.assertEqual(G1.__args__, ((bytes,), int))
        G2 = Y[[bytes], int, str]
        self.assertEqual(G2.__args__, ((bytes,), int, str))
        G3 = Y[[bytes]]
        self.assertEqual(G3.__args__, ((bytes,),))
        G4 = Y[[]]
        self.assertEqual(G4.__args__, ((),))
        with self.assertRaises(TypeError):
            Y[()]

    def test_typevartuple_and_paramspecs_in_generic_aliases(self):
        P = ParamSpec('P')
        T = TypeVar('T')
        Ts = TypeVarTuple('Ts')

        for C in Callable, collections.abc.Callable:
            with self.subTest(generic=C):
                A = C[P, Tuple[*Ts]]
                B = A[[int, str], bytes, float]
                self.assertEqual(B.__args__, (int, str, Tuple[bytes, float]))

        class X(Generic[T, P]):
            pass

        A = X[Tuple[*Ts], P]
        B = A[bytes, float, [int, str]]
        self.assertEqual(B.__args__, (Tuple[bytes, float], (int, str,)))

        class Y(Generic[P, T]):
            pass

        A = Y[P, Tuple[*Ts]]
        B = A[[int, str], bytes, float]
        self.assertEqual(B.__args__, ((int, str,), Tuple[bytes, float]))

    def test_var_substitution(self):
        P = ParamSpec("P")
        subst = P.__typing_subst__
        self.assertEqual(subst((int, str)), (int, str))
        self.assertEqual(subst([int, str]), (int, str))
        self.assertEqual(subst([None]), (type(None),))
        self.assertIs(subst(...), ...)
        self.assertIs(subst(P), P)
        self.assertEqual(subst(Concatenate[int, P]), Concatenate[int, P])

    def test_bad_var_substitution(self):
        T = TypeVar('T')
        P = ParamSpec('P')
        bad_args = (42, int, None, T, int|str, Union[int, str])
        for arg in bad_args:
            with self.subTest(arg=arg):
                with self.assertRaises(TypeError):
                    P.__typing_subst__(arg)
                with self.assertRaises(TypeError):
                    typing.Callable[P, T][arg, str]
                with self.assertRaises(TypeError):
                    collections.abc.Callable[P, T][arg, str]

    def test_type_var_subst_for_other_type_vars(self):
        T = TypeVar('T')
        T2 = TypeVar('T2')
        P = ParamSpec('P')
        P2 = ParamSpec('P2')
        Ts = TypeVarTuple('Ts')

        class Base(Generic[P]):
            pass

        A1 = Base[T]
        self.assertEqual(A1.__parameters__, (T,))
        self.assertEqual(A1.__args__, ((T,),))
        self.assertEqual(A1[int], Base[int])

        A2 = Base[[T]]
        self.assertEqual(A2.__parameters__, (T,))
        self.assertEqual(A2.__args__, ((T,),))
        self.assertEqual(A2[int], Base[int])

        A3 = Base[[int, T]]
        self.assertEqual(A3.__parameters__, (T,))
        self.assertEqual(A3.__args__, ((int, T),))
        self.assertEqual(A3[str], Base[[int, str]])

        A4 = Base[[T, int, T2]]
        self.assertEqual(A4.__parameters__, (T, T2))
        self.assertEqual(A4.__args__, ((T, int, T2),))
        self.assertEqual(A4[str, bool], Base[[str, int, bool]])

        A5 = Base[[*Ts, int]]
        self.assertEqual(A5.__parameters__, (Ts,))
        self.assertEqual(A5.__args__, ((*Ts, int),))
        self.assertEqual(A5[str, bool], Base[[str, bool, int]])

        A5_2 = Base[[int, *Ts]]
        self.assertEqual(A5_2.__parameters__, (Ts,))
        self.assertEqual(A5_2.__args__, ((int, *Ts),))
        self.assertEqual(A5_2[str, bool], Base[[int, str, bool]])

        A6 = Base[[T, *Ts]]
        self.assertEqual(A6.__parameters__, (T, Ts))
        self.assertEqual(A6.__args__, ((T, *Ts),))
        self.assertEqual(A6[int, str, bool], Base[[int, str, bool]])

        A7 = Base[[T, T]]
        self.assertEqual(A7.__parameters__, (T,))
        self.assertEqual(A7.__args__, ((T, T),))
        self.assertEqual(A7[int], Base[[int, int]])

        A8 = Base[[T, list[T]]]
        self.assertEqual(A8.__parameters__, (T,))
        self.assertEqual(A8.__args__, ((T, list[T]),))
        self.assertEqual(A8[int], Base[[int, list[int]]])

        A9 = Base[[Tuple[*Ts], *Ts]]
        self.assertEqual(A9.__parameters__, (Ts,))
        self.assertEqual(A9.__args__, ((Tuple[*Ts], *Ts),))
        self.assertEqual(A9[int, str], Base[Tuple[int, str], int, str])

        A10 = Base[P2]
        self.assertEqual(A10.__parameters__, (P2,))
        self.assertEqual(A10.__args__, (P2,))
        self.assertEqual(A10[[int, str]], Base[[int, str]])

        class DoubleP(Generic[P, P2]):
            pass

        B1 = DoubleP[P, P2]
        self.assertEqual(B1.__parameters__, (P, P2))
        self.assertEqual(B1.__args__, (P, P2))
        self.assertEqual(B1[[int, str], [bool]], DoubleP[[int,  str], [bool]])
        self.assertEqual(B1[[], []], DoubleP[[], []])

        B2 = DoubleP[[int, str], P2]
        self.assertEqual(B2.__parameters__, (P2,))
        self.assertEqual(B2.__args__, ((int, str), P2))
        self.assertEqual(B2[[bool, bool]], DoubleP[[int,  str], [bool, bool]])
        self.assertEqual(B2[[]], DoubleP[[int,  str], []])

        B3 = DoubleP[P, [bool, bool]]
        self.assertEqual(B3.__parameters__, (P,))
        self.assertEqual(B3.__args__, (P, (bool, bool)))
        self.assertEqual(B3[[int, str]], DoubleP[[int,  str], [bool, bool]])
        self.assertEqual(B3[[]], DoubleP[[], [bool, bool]])

        B4 = DoubleP[[T, int], [bool, T2]]
        self.assertEqual(B4.__parameters__, (T, T2))
        self.assertEqual(B4.__args__, ((T, int), (bool, T2)))
        self.assertEqual(B4[str, float], DoubleP[[str, int], [bool, float]])

        B5 = DoubleP[[*Ts, int], [bool, T2]]
        self.assertEqual(B5.__parameters__, (Ts, T2))
        self.assertEqual(B5.__args__, ((*Ts, int), (bool, T2)))
        self.assertEqual(B5[str, bytes, float],
                         DoubleP[[str, bytes, int], [bool, float]])

        B6 = DoubleP[[T, int], [bool, *Ts]]
        self.assertEqual(B6.__parameters__, (T, Ts))
        self.assertEqual(B6.__args__, ((T, int), (bool, *Ts)))
        self.assertEqual(B6[str, bytes, float],
                         DoubleP[[str, int], [bool, bytes, float]])

        class PandT(Generic[P, T]):
            pass

        C1 = PandT[P, T]
        self.assertEqual(C1.__parameters__, (P, T))
        self.assertEqual(C1.__args__, (P, T))
        self.assertEqual(C1[[int, str], bool], PandT[[int, str], bool])

        C2 = PandT[[int, T], T]
        self.assertEqual(C2.__parameters__, (T,))
        self.assertEqual(C2.__args__, ((int, T), T))
        self.assertEqual(C2[str], PandT[[int, str], str])

        C3 = PandT[[int, *Ts], T]
        self.assertEqual(C3.__parameters__, (Ts, T))
        self.assertEqual(C3.__args__, ((int, *Ts), T))
        self.assertEqual(C3[str, bool, bytes], PandT[[int, str, bool], bytes])

    def test_paramspec_in_nested_generics(self):
        # Although ParamSpec should not be found in __parameters__ of most
        # generics, they probably should be found when nested in
        # a valid location.
        T = TypeVar("T")
        P = ParamSpec("P")
        C1 = Callable[P, T]
        G1 = List[C1]
        G2 = list[C1]
        G3 = list[C1] | int
        self.assertEqual(G1.__parameters__, (P, T))
        self.assertEqual(G2.__parameters__, (P, T))
        self.assertEqual(G3.__parameters__, (P, T))
        C = Callable[[int, str], float]
        self.assertEqual(G1[[int, str], float], List[C])
        self.assertEqual(G2[[int, str], float], list[C])
        self.assertEqual(G3[[int, str], float], list[C] | int)

    def test_paramspec_gets_copied(self):
        # bpo-46581
        P = ParamSpec('P')
        P2 = ParamSpec('P2')
        C1 = Callable[P, int]
        self.assertEqual(C1.__parameters__, (P,))
        self.assertEqual(C1[P2].__parameters__, (P2,))
        self.assertEqual(C1[str].__parameters__, ())
        self.assertEqual(C1[str, T].__parameters__, (T,))
        self.assertEqual(C1[Concatenate[str, P2]].__parameters__, (P2,))
        self.assertEqual(C1[Concatenate[T, P2]].__parameters__, (T, P2))
        self.assertEqual(C1[...].__parameters__, ())

        C2 = Callable[Concatenate[str, P], int]
        self.assertEqual(C2.__parameters__, (P,))
        self.assertEqual(C2[P2].__parameters__, (P2,))
        self.assertEqual(C2[str].__parameters__, ())
        self.assertEqual(C2[str, T].__parameters__, (T,))
        self.assertEqual(C2[Concatenate[str, P2]].__parameters__, (P2,))
        self.assertEqual(C2[Concatenate[T, P2]].__parameters__, (T, P2))

    def test_cannot_subclass(self):
        with self.assertRaisesRegex(TypeError, NOT_A_BASE_TYPE % 'ParamSpec'):
            class C(ParamSpec): pass
        with self.assertRaisesRegex(TypeError, NOT_A_BASE_TYPE % 'ParamSpecArgs'):
            class D(ParamSpecArgs): pass
        with self.assertRaisesRegex(TypeError, NOT_A_BASE_TYPE % 'ParamSpecKwargs'):
            class E(ParamSpecKwargs): pass
        P = ParamSpec('P')
        with self.assertRaisesRegex(TypeError,
                CANNOT_SUBCLASS_INSTANCE % 'ParamSpec'):
            class F(P): pass
        with self.assertRaisesRegex(TypeError,
                CANNOT_SUBCLASS_INSTANCE % 'ParamSpecArgs'):
            class G(P.args): pass
        with self.assertRaisesRegex(TypeError,
                CANNOT_SUBCLASS_INSTANCE % 'ParamSpecKwargs'):
            class H(P.kwargs): pass


class ConcatenateTests(BaseTestCase):
    def test_basics(self):
        P = ParamSpec('P')
        class MyClass: ...
        c = Concatenate[MyClass, P]
        self.assertNotEqual(c, Concatenate)

    def test_dir(self):
        P = ParamSpec('P')
        dir_items = set(dir(Concatenate[int, P]))
        for required_item in [
            '__args__', '__parameters__', '__origin__',
        ]:
            with self.subTest(required_item=required_item):
                self.assertIn(required_item, dir_items)

    def test_valid_uses(self):
        P = ParamSpec('P')
        T = TypeVar('T')
        C1 = Callable[Concatenate[int, P], int]
        self.assertEqual(C1.__args__, (Concatenate[int, P], int))
        self.assertEqual(C1.__parameters__, (P,))
        C2 = Callable[Concatenate[int, T, P], T]
        self.assertEqual(C2.__args__, (Concatenate[int, T, P], T))
        self.assertEqual(C2.__parameters__, (T, P))

        # Test collections.abc.Callable too.
        C3 = collections.abc.Callable[Concatenate[int, P], int]
        self.assertEqual(C3.__args__, (Concatenate[int, P], int))
        self.assertEqual(C3.__parameters__, (P,))
        C4 = collections.abc.Callable[Concatenate[int, T, P], T]
        self.assertEqual(C4.__args__, (Concatenate[int, T, P], T))
        self.assertEqual(C4.__parameters__, (T, P))

    def test_invalid_uses(self):
        with self.assertRaisesRegex(TypeError, 'Concatenate of no types'):
            Concatenate[()]
        with self.assertRaisesRegex(
            TypeError,
            (
                'The last parameter to Concatenate should be a '
                'ParamSpec variable or ellipsis'
            ),
        ):
            Concatenate[int]

    def test_var_substitution(self):
        T = TypeVar('T')
        P = ParamSpec('P')
        P2 = ParamSpec('P2')
        C = Concatenate[T, P]
        self.assertEqual(C[int, P2], Concatenate[int, P2])
        self.assertEqual(C[int, [str, float]], (int, str, float))
        self.assertEqual(C[int, []], (int,))
        self.assertEqual(C[int, Concatenate[str, P2]],
                         Concatenate[int, str, P2])
        self.assertEqual(C[int, ...], Concatenate[int, ...])

        C = Concatenate[int, P]
        self.assertEqual(C[P2], Concatenate[int, P2])
        self.assertEqual(C[[str, float]], (int, str, float))
        self.assertEqual(C[str, float], (int, str, float))
        self.assertEqual(C[[]], (int,))
        self.assertEqual(C[Concatenate[str, P2]], Concatenate[int, str, P2])
        self.assertEqual(C[...], Concatenate[int, ...])


class TypeGuardTests(BaseTestCase):
    def test_basics(self):
        TypeGuard[int]  # OK

        def foo(arg) -> TypeGuard[int]: ...
        self.assertEqual(gth(foo), {'return': TypeGuard[int]})

        with self.assertRaises(TypeError):
            TypeGuard[int, str]

    def test_repr(self):
        self.assertEqual(repr(TypeGuard), 'typing.TypeGuard')
        cv = TypeGuard[int]
        self.assertEqual(repr(cv), 'typing.TypeGuard[int]')
        cv = TypeGuard[Employee]
        self.assertEqual(repr(cv), 'typing.TypeGuard[%s.Employee]' % __name__)
        cv = TypeGuard[tuple[int]]
        self.assertEqual(repr(cv), 'typing.TypeGuard[tuple[int]]')

    def test_cannot_subclass(self):
        with self.assertRaisesRegex(TypeError, CANNOT_SUBCLASS_TYPE):
            class C(type(TypeGuard)):
                pass
        with self.assertRaisesRegex(TypeError, CANNOT_SUBCLASS_TYPE):
            class D(type(TypeGuard[int])):
                pass
        with self.assertRaisesRegex(TypeError,
                                    r'Cannot subclass typing\.TypeGuard'):
            class E(TypeGuard):
                pass
        with self.assertRaisesRegex(TypeError,
                                    r'Cannot subclass typing\.TypeGuard\[int\]'):
            class F(TypeGuard[int]):
                pass

    def test_cannot_init(self):
        with self.assertRaises(TypeError):
            TypeGuard()
        with self.assertRaises(TypeError):
            type(TypeGuard)()
        with self.assertRaises(TypeError):
            type(TypeGuard[Optional[int]])()

    def test_no_isinstance(self):
        with self.assertRaises(TypeError):
            isinstance(1, TypeGuard[int])
        with self.assertRaises(TypeError):
            issubclass(int, TypeGuard)


class TypeIsTests(BaseTestCase):
    def test_basics(self):
        TypeIs[int]  # OK

        def foo(arg) -> TypeIs[int]: ...
        self.assertEqual(gth(foo), {'return': TypeIs[int]})

        with self.assertRaises(TypeError):
            TypeIs[int, str]

    def test_repr(self):
        self.assertEqual(repr(TypeIs), 'typing.TypeIs')
        cv = TypeIs[int]
        self.assertEqual(repr(cv), 'typing.TypeIs[int]')
        cv = TypeIs[Employee]
        self.assertEqual(repr(cv), 'typing.TypeIs[%s.Employee]' % __name__)
        cv = TypeIs[tuple[int]]
        self.assertEqual(repr(cv), 'typing.TypeIs[tuple[int]]')

    def test_cannot_subclass(self):
        with self.assertRaisesRegex(TypeError, CANNOT_SUBCLASS_TYPE):
            class C(type(TypeIs)):
                pass
        with self.assertRaisesRegex(TypeError, CANNOT_SUBCLASS_TYPE):
            class D(type(TypeIs[int])):
                pass
        with self.assertRaisesRegex(TypeError,
                                    r'Cannot subclass typing\.TypeIs'):
            class E(TypeIs):
                pass
        with self.assertRaisesRegex(TypeError,
                                    r'Cannot subclass typing\.TypeIs\[int\]'):
            class F(TypeIs[int]):
                pass

    def test_cannot_init(self):
        with self.assertRaises(TypeError):
            TypeIs()
        with self.assertRaises(TypeError):
            type(TypeIs)()
        with self.assertRaises(TypeError):
            type(TypeIs[Optional[int]])()

    def test_no_isinstance(self):
        with self.assertRaises(TypeError):
            isinstance(1, TypeIs[int])
        with self.assertRaises(TypeError):
            issubclass(int, TypeIs)


SpecialAttrsP = typing.ParamSpec('SpecialAttrsP')
SpecialAttrsT = typing.TypeVar('SpecialAttrsT', int, float, complex)


class SpecialAttrsTests(BaseTestCase):

    def test_special_attrs(self):
        cls_to_check = {
            # ABC classes
            typing.AbstractSet: 'AbstractSet',
            typing.AsyncContextManager: 'AsyncContextManager',
            typing.AsyncGenerator: 'AsyncGenerator',
            typing.AsyncIterable: 'AsyncIterable',
            typing.AsyncIterator: 'AsyncIterator',
            typing.Awaitable: 'Awaitable',
            typing.Callable: 'Callable',
            typing.ChainMap: 'ChainMap',
            typing.Collection: 'Collection',
            typing.Container: 'Container',
            typing.ContextManager: 'ContextManager',
            typing.Coroutine: 'Coroutine',
            typing.Counter: 'Counter',
            typing.DefaultDict: 'DefaultDict',
            typing.Deque: 'Deque',
            typing.Dict: 'Dict',
            typing.FrozenSet: 'FrozenSet',
            typing.Generator: 'Generator',
            typing.Hashable: 'Hashable',
            typing.ItemsView: 'ItemsView',
            typing.Iterable: 'Iterable',
            typing.Iterator: 'Iterator',
            typing.KeysView: 'KeysView',
            typing.List: 'List',
            typing.Mapping: 'Mapping',
            typing.MappingView: 'MappingView',
            typing.MutableMapping: 'MutableMapping',
            typing.MutableSequence: 'MutableSequence',
            typing.MutableSet: 'MutableSet',
            typing.OrderedDict: 'OrderedDict',
            typing.Reversible: 'Reversible',
            typing.Sequence: 'Sequence',
            typing.Set: 'Set',
            typing.Sized: 'Sized',
            typing.Tuple: 'Tuple',
            typing.Type: 'Type',
            typing.ValuesView: 'ValuesView',
            # Subscribed ABC classes
            typing.AbstractSet[Any]: 'AbstractSet',
            typing.AsyncContextManager[Any, Any]: 'AsyncContextManager',
            typing.AsyncGenerator[Any, Any]: 'AsyncGenerator',
            typing.AsyncIterable[Any]: 'AsyncIterable',
            typing.AsyncIterator[Any]: 'AsyncIterator',
            typing.Awaitable[Any]: 'Awaitable',
            typing.Callable[[], Any]: 'Callable',
            typing.Callable[..., Any]: 'Callable',
            typing.ChainMap[Any, Any]: 'ChainMap',
            typing.Collection[Any]: 'Collection',
            typing.Container[Any]: 'Container',
            typing.ContextManager[Any, Any]: 'ContextManager',
            typing.Coroutine[Any, Any, Any]: 'Coroutine',
            typing.Counter[Any]: 'Counter',
            typing.DefaultDict[Any, Any]: 'DefaultDict',
            typing.Deque[Any]: 'Deque',
            typing.Dict[Any, Any]: 'Dict',
            typing.FrozenSet[Any]: 'FrozenSet',
            typing.Generator[Any, Any, Any]: 'Generator',
            typing.ItemsView[Any, Any]: 'ItemsView',
            typing.Iterable[Any]: 'Iterable',
            typing.Iterator[Any]: 'Iterator',
            typing.KeysView[Any]: 'KeysView',
            typing.List[Any]: 'List',
            typing.Mapping[Any, Any]: 'Mapping',
            typing.MappingView[Any]: 'MappingView',
            typing.MutableMapping[Any, Any]: 'MutableMapping',
            typing.MutableSequence[Any]: 'MutableSequence',
            typing.MutableSet[Any]: 'MutableSet',
            typing.OrderedDict[Any, Any]: 'OrderedDict',
            typing.Reversible[Any]: 'Reversible',
            typing.Sequence[Any]: 'Sequence',
            typing.Set[Any]: 'Set',
            typing.Tuple[Any]: 'Tuple',
            typing.Tuple[Any, ...]: 'Tuple',
            typing.Type[Any]: 'Type',
            typing.ValuesView[Any]: 'ValuesView',
            # Special Forms
            typing.Annotated: 'Annotated',
            typing.Any: 'Any',
            typing.ClassVar: 'ClassVar',
            typing.Concatenate: 'Concatenate',
            typing.Final: 'Final',
            typing.Literal: 'Literal',
            typing.NewType: 'NewType',
            typing.NoReturn: 'NoReturn',
            typing.Never: 'Never',
            typing.Optional: 'Optional',
            typing.TypeAlias: 'TypeAlias',
            typing.TypeGuard: 'TypeGuard',
            typing.TypeIs: 'TypeIs',
            typing.TypeVar: 'TypeVar',
            typing.Self: 'Self',
            # Subscripted special forms
            typing.Annotated[Any, "Annotation"]: 'Annotated',
            typing.Annotated[int, 'Annotation']: 'Annotated',
            typing.ClassVar[Any]: 'ClassVar',
            typing.Concatenate[Any, SpecialAttrsP]: 'Concatenate',
            typing.Final[Any]: 'Final',
            typing.Literal[Any]: 'Literal',
            typing.Literal[1, 2]: 'Literal',
            typing.Literal[True, 2]: 'Literal',
            typing.Optional[Any]: 'Union',
            typing.TypeGuard[Any]: 'TypeGuard',
            typing.TypeIs[Any]: 'TypeIs',
            typing.Union[Any]: 'Any',
            typing.Union[int, float]: 'Union',
            # Incompatible special forms (tested in test_special_attrs2)
            # - typing.NewType('TypeName', Any)
            # - typing.ParamSpec('SpecialAttrsP')
            # - typing.TypeVar('T')
        }

        for cls, name in cls_to_check.items():
            with self.subTest(cls=cls):
                self.assertEqual(cls.__name__, name, str(cls))
                self.assertEqual(cls.__qualname__, name, str(cls))
                self.assertEqual(cls.__module__, 'typing', str(cls))
                for proto in range(pickle.HIGHEST_PROTOCOL + 1):
                    s = pickle.dumps(cls, proto)
                    loaded = pickle.loads(s)
                    if isinstance(cls, Union):
                        self.assertEqual(cls, loaded)
                    else:
                        self.assertIs(cls, loaded)

    TypeName = typing.NewType('SpecialAttrsTests.TypeName', Any)

    def test_special_attrs2(self):
        self.assertEqual(SpecialAttrsTests.TypeName.__name__, 'TypeName')
        self.assertEqual(
            SpecialAttrsTests.TypeName.__qualname__,
            'SpecialAttrsTests.TypeName',
        )
        self.assertEqual(
            SpecialAttrsTests.TypeName.__module__,
            __name__,
        )
        # NewTypes are picklable assuming correct qualname information.
        for proto in range(pickle.HIGHEST_PROTOCOL + 1):
            s = pickle.dumps(SpecialAttrsTests.TypeName, proto)
            loaded = pickle.loads(s)
            self.assertIs(SpecialAttrsTests.TypeName, loaded)

        # Type variables don't support non-global instantiation per PEP 484
        # restriction that "The argument to TypeVar() must be a string equal
        # to the variable name to which it is assigned".  Thus, providing
        # __qualname__ is unnecessary.
        self.assertEqual(SpecialAttrsT.__name__, 'SpecialAttrsT')
        self.assertNotHasAttr(SpecialAttrsT, '__qualname__')
        self.assertEqual(SpecialAttrsT.__module__, __name__)
        # Module-level type variables are picklable.
        for proto in range(pickle.HIGHEST_PROTOCOL + 1):
            s = pickle.dumps(SpecialAttrsT, proto)
            loaded = pickle.loads(s)
            self.assertIs(SpecialAttrsT, loaded)

        self.assertEqual(SpecialAttrsP.__name__, 'SpecialAttrsP')
        self.assertNotHasAttr(SpecialAttrsP, '__qualname__')
        self.assertEqual(SpecialAttrsP.__module__, __name__)
        # Module-level ParamSpecs are picklable.
        for proto in range(pickle.HIGHEST_PROTOCOL + 1):
            s = pickle.dumps(SpecialAttrsP, proto)
            loaded = pickle.loads(s)
            self.assertIs(SpecialAttrsP, loaded)

    def test_genericalias_dir(self):
        class Foo(Generic[T]):
            def bar(self):
                pass
            baz = 3
            __magic__ = 4

        # The class attributes of the original class should be visible even
        # in dir() of the GenericAlias. See bpo-45755.
        dir_items = set(dir(Foo[int]))
        for required_item in [
            'bar', 'baz',
            '__args__', '__parameters__', '__origin__',
        ]:
            with self.subTest(required_item=required_item):
                self.assertIn(required_item, dir_items)
        self.assertNotIn('__magic__', dir_items)


class RevealTypeTests(BaseTestCase):
    def test_reveal_type(self):
        obj = object()
        with captured_stderr() as stderr:
            self.assertIs(obj, reveal_type(obj))
        self.assertEqual(stderr.getvalue(), "Runtime type is 'object'\n")


class DataclassTransformTests(BaseTestCase):
    def test_decorator(self):
        def create_model(*, frozen: bool = False, kw_only: bool = True):
            return lambda cls: cls

        decorated = dataclass_transform(kw_only_default=True, order_default=False)(create_model)

        class CustomerModel:
            id: int

        self.assertIs(decorated, create_model)
        self.assertEqual(
            decorated.__dataclass_transform__,
            {
                "eq_default": True,
                "order_default": False,
                "kw_only_default": True,
                "frozen_default": False,
                "field_specifiers": (),
                "kwargs": {},
            }
        )
        self.assertIs(
            decorated(frozen=True, kw_only=False)(CustomerModel),
            CustomerModel
        )

    def test_base_class(self):
        class ModelBase:
            def __init_subclass__(cls, *, frozen: bool = False): ...

        Decorated = dataclass_transform(
            eq_default=True,
            order_default=True,
            # Arbitrary unrecognized kwargs are accepted at runtime.
            make_everything_awesome=True,
        )(ModelBase)

        class CustomerModel(Decorated, frozen=True):
            id: int

        self.assertIs(Decorated, ModelBase)
        self.assertEqual(
            Decorated.__dataclass_transform__,
            {
                "eq_default": True,
                "order_default": True,
                "kw_only_default": False,
                "frozen_default": False,
                "field_specifiers": (),
                "kwargs": {"make_everything_awesome": True},
            }
        )
        self.assertIsSubclass(CustomerModel, Decorated)

    def test_metaclass(self):
        class Field: ...

        class ModelMeta(type):
            def __new__(
                cls, name, bases, namespace, *, init: bool = True,
            ):
                return super().__new__(cls, name, bases, namespace)

        Decorated = dataclass_transform(
            order_default=True, frozen_default=True, field_specifiers=(Field,)
        )(ModelMeta)

        class ModelBase(metaclass=Decorated): ...

        class CustomerModel(ModelBase, init=False):
            id: int

        self.assertIs(Decorated, ModelMeta)
        self.assertEqual(
            Decorated.__dataclass_transform__,
            {
                "eq_default": True,
                "order_default": True,
                "kw_only_default": False,
                "frozen_default": True,
                "field_specifiers": (Field,),
                "kwargs": {},
            }
        )
        self.assertIsInstance(CustomerModel, Decorated)


class NoDefaultTests(BaseTestCase):
    def test_pickling(self):
        for proto in range(pickle.HIGHEST_PROTOCOL + 1):
            s = pickle.dumps(NoDefault, proto)
            loaded = pickle.loads(s)
            self.assertIs(NoDefault, loaded)

    def test_constructor(self):
        self.assertIs(NoDefault, type(NoDefault)())
        with self.assertRaises(TypeError):
            type(NoDefault)(1)

    def test_repr(self):
        self.assertEqual(repr(NoDefault), 'typing.NoDefault')

    @requires_docstrings
    def test_doc(self):
        self.assertIsInstance(NoDefault.__doc__, str)

    def test_class(self):
        self.assertIs(NoDefault.__class__, type(NoDefault))

    def test_no_call(self):
        with self.assertRaises(TypeError):
            NoDefault()

    def test_no_attributes(self):
        with self.assertRaises(AttributeError):
            NoDefault.foo = 3
        with self.assertRaises(AttributeError):
            NoDefault.foo

        # TypeError is consistent with the behavior of NoneType
        with self.assertRaises(TypeError):
            type(NoDefault).foo = 3
        with self.assertRaises(AttributeError):
            type(NoDefault).foo


class AllTests(BaseTestCase):
    """Tests for __all__."""

    def test_all(self):
        from typing import __all__ as a
        # Just spot-check the first and last of every category.
        self.assertIn('AbstractSet', a)
        self.assertIn('ValuesView', a)
        self.assertIn('cast', a)
        self.assertIn('overload', a)
        # Context managers.
        self.assertIn('ContextManager', a)
        self.assertIn('AsyncContextManager', a)
        # Check that former namespaces io and re are not exported.
        self.assertNotIn('io', a)
        self.assertNotIn('re', a)
        # Spot-check that stdlib modules aren't exported.
        self.assertNotIn('os', a)
        self.assertNotIn('sys', a)
        # Check that Text is defined.
        self.assertIn('Text', a)
        # Check previously missing classes.
        self.assertIn('SupportsBytes', a)
        self.assertIn('SupportsComplex', a)

    def test_all_exported_names(self):
        # ensure all dynamically created objects are actualised
        for name in typing.__all__:
            getattr(typing, name)

        actual_all = set(typing.__all__)
        computed_all = {
            k for k, v in vars(typing).items()
            # explicitly exported, not a thing with __module__
            if k in actual_all or (
                # avoid private names
                not k.startswith('_') and
                # there's a few types and metaclasses that aren't exported
                not k.endswith(('Meta', '_contra', '_co')) and
                not k.upper() == k and
                # but export all things that have __module__ == 'typing'
                getattr(v, '__module__', None) == typing.__name__
            )
        }
        self.assertSetEqual(computed_all, actual_all)


class TypeIterationTests(BaseTestCase):
    _UNITERABLE_TYPES = (
        Any,
        Union,
        Union[str, int],
        Union[str, T],
        List,
        Tuple,
        Callable,
        Callable[..., T],
        Callable[[T], str],
        Annotated,
        Annotated[T, ''],
    )

    def test_cannot_iterate(self):
        expected_error_regex = "object is not iterable"
        for test_type in self._UNITERABLE_TYPES:
            with self.subTest(type=test_type):
                with self.assertRaisesRegex(TypeError, expected_error_regex):
                    iter(test_type)
                with self.assertRaisesRegex(TypeError, expected_error_regex):
                    list(test_type)
                with self.assertRaisesRegex(TypeError, expected_error_regex):
                    for _ in test_type:
                        pass

    def test_is_not_instance_of_iterable(self):
        for type_to_test in self._UNITERABLE_TYPES:
            self.assertNotIsInstance(type_to_test, collections.abc.Iterable)


class UnionGenericAliasTests(BaseTestCase):
    def test_constructor(self):
        # Used e.g. in typer, pydantic
        with self.assertWarns(DeprecationWarning):
            inst = typing._UnionGenericAlias(typing.Union, (int, str))
        self.assertEqual(inst, int | str)
        with self.assertWarns(DeprecationWarning):
            # name is accepted but ignored
            inst = typing._UnionGenericAlias(typing.Union, (int, None), name="Optional")
        self.assertEqual(inst, int | None)

    def test_isinstance(self):
        # Used e.g. in pydantic
        with self.assertWarns(DeprecationWarning):
            self.assertTrue(isinstance(Union[int, str], typing._UnionGenericAlias))
        with self.assertWarns(DeprecationWarning):
            self.assertFalse(isinstance(int, typing._UnionGenericAlias))

    def test_eq(self):
        # type(t) == _UnionGenericAlias is used in vyos
        with self.assertWarns(DeprecationWarning):
            self.assertEqual(Union, typing._UnionGenericAlias)
        with self.assertWarns(DeprecationWarning):
            self.assertEqual(typing._UnionGenericAlias, typing._UnionGenericAlias)
        with self.assertWarns(DeprecationWarning):
            self.assertNotEqual(int, typing._UnionGenericAlias)

<<<<<<< HEAD
# Define MyType
class MyType:
    pass

class TestGenericAliasHandling(BaseTestCase):

    def test_forward_ref(self):
        fwd_ref = ForwardRef('MyType')

        def func(arg: fwd_ref):
            pass

        result = get_type_hints(func)
        self.assertEqual(result['arg'], MyType, f"Expected MyType, got {result['arg']}")

    def test_generic_alias(self):
        fwd_ref = ForwardRef('MyType')
        generic_list = List[fwd_ref]

        def func(arg: generic_list):
            pass

        result = get_type_hints(func)
        self.assertEqual(result['arg'], List[MyType], f"Expected List[MyType], got {result['arg']}")

    def test_union(self):
        fwd_ref_1 = ForwardRef('MyType')
        fwd_ref_2 = ForwardRef('int')
        union_type = Union[fwd_ref_1, fwd_ref_2]

        def func(arg: union_type):
            pass

        result = get_type_hints(func)
        self.assertEqual(result['arg'], Union[MyType, int], f"Expected Union[MyType, int], got {result['arg']}")

    def test_recursive_forward_ref(self):
        recursive_ref = ForwardRef('RecursiveType')
        globals()['RecursiveType'] = recursive_ref
        recursive_type = Dict[str, List[recursive_ref]]

        def func(arg: recursive_type):
            pass

        result = get_type_hints(func)
        self.assertEqual(result['arg'], Dict[str, List[recursive_ref]], f"Expected Dict[str, List[RecursiveType]], got {result['arg']}")

    def test_callable_unpacking(self):
        fwd_ref = ForwardRef('MyType')
        callable_type = Callable[[fwd_ref, int], str]

        def func(arg1: fwd_ref, arg2: int) -> str:
            return "test"

        result = get_type_hints(func)
        self.assertEqual(result['arg1'], MyType, f"Expected MyType for arg1, got {result['arg1']}")
        self.assertEqual(result['arg2'], int, f"Expected int for arg2, got {result['arg2']}")
        self.assertEqual(result['return'], str, f"Expected str for return, got {result['return']}")

    def test_unpacked_generic(self):
        fwd_ref = ForwardRef('MyType')
        generic_type = Tuple[fwd_ref, int]

        def func(arg: generic_type):
            pass

        result = get_type_hints(func)
        self.assertEqual(result['arg'], Tuple[MyType, int], f"Expected Tuple[MyType, int], got {result['arg']}")

    def test_preservation_of_type(self):
        fwd_ref_1 = ForwardRef('MyType')
        fwd_ref_2 = ForwardRef('int')
        complex_type = Dict[str, Union[fwd_ref_1, fwd_ref_2]]

        def func(arg: complex_type):
            pass

        result = get_type_hints(func)
        self.assertEqual(result['arg'], Dict[str, Union[MyType, int]], f"Expected Dict[str, Union[MyType, int]], got {result['arg']}")

    def test_callable_unflattening(self):
        callable_type = Callable[[int, str], bool]

        def func(arg1: int, arg2: str) -> bool:
            return True

        result = get_type_hints(func)
        self.assertEqual(result['arg1'], int, f"Expected int for arg1, got {result['arg1']}")
        self.assertEqual(result['arg2'], str, f"Expected str for arg2, got {result['arg2']}")
        self.assertEqual(result['return'], bool, f"Expected bool for return, got {result['return']}")

        callable_type_packed = Callable[[int, str], bool]

        def func_packed(arg1: int, arg2: str) -> bool:
            return True

        result = get_type_hints(func_packed)
        self.assertEqual(result['arg1'], int, f"Expected int for arg1, got {result['arg1']}")
        self.assertEqual(result['arg2'], str, f"Expected str for arg2, got {result['arg2']}")
        self.assertEqual(result['return'], bool, f"Expected bool for return, got {result['return']}")
=======
    def test_hashable(self):
        self.assertEqual(hash(typing._UnionGenericAlias), hash(Union))
>>>>>>> 8d478c79


def load_tests(loader, tests, pattern):
    import doctest
    tests.addTests(doctest.DocTestSuite(typing))
    return tests


if __name__ == '__main__':
    main()<|MERGE_RESOLUTION|>--- conflicted
+++ resolved
@@ -10669,8 +10669,6 @@
         with self.assertWarns(DeprecationWarning):
             self.assertNotEqual(int, typing._UnionGenericAlias)
 
-<<<<<<< HEAD
-# Define MyType
 class MyType:
     pass
 
@@ -10770,10 +10768,9 @@
         self.assertEqual(result['arg1'], int, f"Expected int for arg1, got {result['arg1']}")
         self.assertEqual(result['arg2'], str, f"Expected str for arg2, got {result['arg2']}")
         self.assertEqual(result['return'], bool, f"Expected bool for return, got {result['return']}")
-=======
+
     def test_hashable(self):
         self.assertEqual(hash(typing._UnionGenericAlias), hash(Union))
->>>>>>> 8d478c79
 
 
 def load_tests(loader, tests, pattern):
