--- conflicted
+++ resolved
@@ -255,8 +255,7 @@
         with self.assertRaises(ValueError):
             TypeVar('T', covariant=True, contravariant=True)
 
-<<<<<<< HEAD
-    def test_subscript(self):
+    def test_var_substitution(self):
         T = TypeVar('T')
         self.assertEqual(T.__parameters__, (T,))
         self.assertIs(T.__parameters__[0], T)
@@ -271,7 +270,7 @@
         self.assertEqual(T[int|str,], int|str)
         self.assertEqual(T[Union[int, str],], Union[int, str])
 
-    def test_bad_subscript(self):
+    def test_bad_var_substitution(self):
         T = TypeVar('T')
         P = ParamSpec("P")
         bad_args = (
@@ -284,13 +283,6 @@
                 with self.assertRaises(TypeError):
                     T[arg,]
                 with self.assertRaises(TypeError):
-=======
-    def test_bad_var_substitution(self):
-        T = TypeVar('T')
-        for arg in (), (int, str):
-            with self.subTest(arg=arg):
-                with self.assertRaises(TypeError):
->>>>>>> 3da55261
                     List[T][arg]
                 with self.assertRaises(TypeError):
                     list[T][arg]
@@ -608,12 +600,7 @@
         C2 = Callable[[KT, T], VT]
         C3 = Callable[..., T]
         self.assertEqual(C1[str], Callable[[int, str], str])
-<<<<<<< HEAD
         self.assertEqual(C1[None], Callable[[int, type(None)], type(None)])
-=======
-        if Callable is typing.Callable:
-            self.assertEqual(C1[None], Callable[[int, type(None)], type(None)])
->>>>>>> 3da55261
         self.assertEqual(C2[int, float, str], Callable[[int, float], str])
         self.assertEqual(C3[int], Callable[..., int])
         self.assertEqual(C3[NoReturn], Callable[..., NoReturn])
@@ -5031,25 +5018,7 @@
         self.assertEqual(G1.__args__, ((int, str), (bytes,)))
         self.assertEqual(G2.__args__, ((int,), (str, bytes)))
 
-<<<<<<< HEAD
-    def test_subscript(self):
-=======
-    def test_bad_var_substitution(self):
-        T = TypeVar('T')
-        P = ParamSpec('P')
-        bad_args = (42, int, None, T, int|str, Union[int, str])
-        for arg in bad_args:
-            with self.subTest(arg=arg):
-                with self.assertRaises(TypeError):
-                    typing.Callable[P, T][arg, str]
-                with self.assertRaises(TypeError):
-                    collections.abc.Callable[P, T][arg, str]
-
-    def test_no_paramspec_in__parameters__(self):
-        # ParamSpec should not be found in __parameters__
-        # of generics. Usages outside Callable, Concatenate
-        # and Generic are invalid.
->>>>>>> 3da55261
+    def test_var_substitution(self):
         T = TypeVar("T")
         P = ParamSpec("P")
         self.assertEqual(P.__parameters__, (P,))
@@ -5061,7 +5030,7 @@
         self.assertIs(P[P,], P)
         self.assertEqual(P[Concatenate[int, P],], Concatenate[int, P])
 
-    def test_bad_subscript(self):
+    def test_bad_var_substitution(self):
         T = TypeVar('T')
         P = ParamSpec('P')
         bad_args = (42, int, None, T, int|str, Union[int, str])
