--- conflicted
+++ resolved
@@ -362,7 +362,6 @@
 
     def test_var_substitution(self):
         T = TypeVar('T')
-<<<<<<< HEAD
         self.assertEqual(T.__parameters__, (T,))
         self.assertIs(T.__parameters__[0], T)
         self.assertIs(T[int,], int)
@@ -375,39 +374,19 @@
         self.assertIs(T[(int,)], int)
         self.assertEqual(T[int|str,], int|str)
         self.assertEqual(T[Union[int, str],], Union[int, str])
-=======
-        subst = T.__typing_subst__
-        self.assertIs(subst(int), int)
-        self.assertEqual(subst(list[int]), list[int])
-        self.assertEqual(subst(List[int]), List[int])
-        self.assertEqual(subst(List), List)
-        self.assertIs(subst(Any), Any)
-        self.assertIs(subst(None), type(None))
-        self.assertIs(subst(T), T)
-        self.assertEqual(subst(int|str), int|str)
-        self.assertEqual(subst(Union[int, str]), Union[int, str])
->>>>>>> 75174371
 
     def test_bad_var_substitution(self):
         T = TypeVar('T')
         P = ParamSpec("P")
         bad_args = (
-<<<<<<< HEAD
-            42, ..., [int], (), (int, str), P, Union,
-=======
             (), (int, str), Union,
->>>>>>> 75174371
             Generic, Generic[T], Protocol, Protocol[T],
             Final, Final[int], ClassVar, ClassVar[int],
         )
         for arg in bad_args:
             with self.subTest(arg=arg):
                 with self.assertRaises(TypeError):
-<<<<<<< HEAD
                     T[arg,]
-=======
-                    T.__typing_subst__(arg)
->>>>>>> 75174371
                 with self.assertRaises(TypeError):
                     List[T][arg]
                 with self.assertRaises(TypeError):
@@ -5797,7 +5776,6 @@
     def test_var_substitution(self):
         T = TypeVar("T")
         P = ParamSpec("P")
-<<<<<<< HEAD
         self.assertEqual(P.__parameters__, (P,))
         self.assertIs(P.__parameters__[0], P)
         self.assertEqual(P[(int, str),], (int, str))
@@ -5806,15 +5784,6 @@
         self.assertIs(P[...,], ...)
         self.assertIs(P[P,], P)
         self.assertEqual(P[Concatenate[int, P],], Concatenate[int, P])
-=======
-        subst = P.__typing_subst__
-        self.assertEqual(subst((int, str)), (int, str))
-        self.assertEqual(subst([int, str]), (int, str))
-        self.assertEqual(subst([None]), (type(None),))
-        self.assertIs(subst(...), ...)
-        self.assertIs(subst(P), P)
-        self.assertEqual(subst(Concatenate[int, P]), Concatenate[int, P])
->>>>>>> 75174371
 
     def test_bad_var_substitution(self):
         T = TypeVar('T')
@@ -5823,11 +5792,7 @@
         for arg in bad_args:
             with self.subTest(arg=arg):
                 with self.assertRaises(TypeError):
-<<<<<<< HEAD
                     P[arg,]
-=======
-                    P.__typing_subst__(arg)
->>>>>>> 75174371
                 with self.assertRaises(TypeError):
                     typing.Callable[P, T][arg, str]
                 with self.assertRaises(TypeError):
