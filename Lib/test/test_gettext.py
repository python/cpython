import os
import base64
import gettext
import unittest
import unittest.mock
from functools import partial

from test import support
from test.support import os_helper


# TODO:
#  - Add new tests, for example for "dgettext"
#  - Tests should have only one assert.

GNU_MO_DATA = b'''\
3hIElQAAAAAJAAAAHAAAAGQAAAAAAAAArAAAAAAAAACsAAAAFQAAAK0AAAAjAAAAwwAAAKEAAADn
AAAAMAAAAIkBAAAHAAAAugEAABYAAADCAQAAHAAAANkBAAALAAAA9gEAAEIBAAACAgAAFgAAAEUD
AAAeAAAAXAMAAKEAAAB7AwAAMgAAAB0EAAAFAAAAUAQAABsAAABWBAAAIQAAAHIEAAAJAAAAlAQA
AABSYXltb25kIEx1eHVyeSBZYWNoLXQAVGhlcmUgaXMgJXMgZmlsZQBUaGVyZSBhcmUgJXMgZmls
ZXMAVGhpcyBtb2R1bGUgcHJvdmlkZXMgaW50ZXJuYXRpb25hbGl6YXRpb24gYW5kIGxvY2FsaXph
dGlvbgpzdXBwb3J0IGZvciB5b3VyIFB5dGhvbiBwcm9ncmFtcyBieSBwcm92aWRpbmcgYW4gaW50
ZXJmYWNlIHRvIHRoZSBHTlUKZ2V0dGV4dCBtZXNzYWdlIGNhdGFsb2cgbGlicmFyeS4AV2l0aCBj
b250ZXh0BFRoZXJlIGlzICVzIGZpbGUAVGhlcmUgYXJlICVzIGZpbGVzAG11bGx1c2sAbXkgY29u
dGV4dARudWRnZSBudWRnZQBteSBvdGhlciBjb250ZXh0BG51ZGdlIG51ZGdlAG51ZGdlIG51ZGdl
AFByb2plY3QtSWQtVmVyc2lvbjogMi4wClBPLVJldmlzaW9uLURhdGU6IDIwMDMtMDQtMTEgMTQ6
MzItMDQwMApMYXN0LVRyYW5zbGF0b3I6IEouIERhdmlkIEliYW5leiA8ai1kYXZpZEBub29zLmZy
PgpMYW5ndWFnZS1UZWFtOiBYWCA8cHl0aG9uLWRldkBweXRob24ub3JnPgpNSU1FLVZlcnNpb246
IDEuMApDb250ZW50LVR5cGU6IHRleHQvcGxhaW47IGNoYXJzZXQ9aXNvLTg4NTktMQpDb250ZW50
LVRyYW5zZmVyLUVuY29kaW5nOiA4Yml0CkdlbmVyYXRlZC1CeTogcHlnZXR0ZXh0LnB5IDEuMQpQ
bHVyYWwtRm9ybXM6IG5wbHVyYWxzPTI7IHBsdXJhbD1uIT0xOwoAVGhyb2F0d29iYmxlciBNYW5n
cm92ZQBIYXkgJXMgZmljaGVybwBIYXkgJXMgZmljaGVyb3MAR3V2ZiB6YnFoeXIgY2ViaXZxcmYg
dmFncmVhbmd2YmFueXZtbmd2YmEgbmFxIHlicG55dm1uZ3ZiYQpmaGNjYmVnIHNiZSBsYmhlIENs
Z3ViYSBjZWJ0ZW56ZiBvbCBjZWJpdnF2YXQgbmEgdmFncmVzbnByIGdiIGd1ciBUQUgKdHJnZ3Jr
ZyB6cmZmbnRyIHBuZ255YnQgeXZvZW5lbC4ASGF5ICVzIGZpY2hlcm8gKGNvbnRleHQpAEhheSAl
cyBmaWNoZXJvcyAoY29udGV4dCkAYmFjb24Ad2luayB3aW5rIChpbiAibXkgY29udGV4dCIpAHdp
bmsgd2luayAoaW4gIm15IG90aGVyIGNvbnRleHQiKQB3aW5rIHdpbmsA
'''

# This data contains an invalid major version number (5)
# An unexpected major version number should be treated as an error when
# parsing a .mo file

GNU_MO_DATA_BAD_MAJOR_VERSION = b'''\
3hIElQAABQAGAAAAHAAAAEwAAAALAAAAfAAAAAAAAACoAAAAFQAAAKkAAAAjAAAAvwAAAKEAAADj
AAAABwAAAIUBAAALAAAAjQEAAEUBAACZAQAAFgAAAN8CAAAeAAAA9gIAAKEAAAAVAwAABQAAALcD
AAAJAAAAvQMAAAEAAAADAAAAAAAAAAAAAAAAAAAAAAAAAAAAAAAEAAAABQAAAAYAAAACAAAAAFJh
eW1vbmQgTHV4dXJ5IFlhY2gtdABUaGVyZSBpcyAlcyBmaWxlAFRoZXJlIGFyZSAlcyBmaWxlcwBU
aGlzIG1vZHVsZSBwcm92aWRlcyBpbnRlcm5hdGlvbmFsaXphdGlvbiBhbmQgbG9jYWxpemF0aW9u
CnN1cHBvcnQgZm9yIHlvdXIgUHl0aG9uIHByb2dyYW1zIGJ5IHByb3ZpZGluZyBhbiBpbnRlcmZh
Y2UgdG8gdGhlIEdOVQpnZXR0ZXh0IG1lc3NhZ2UgY2F0YWxvZyBsaWJyYXJ5LgBtdWxsdXNrAG51
ZGdlIG51ZGdlAFByb2plY3QtSWQtVmVyc2lvbjogMi4wClBPLVJldmlzaW9uLURhdGU6IDIwMDAt
MDgtMjkgMTI6MTktMDQ6MDAKTGFzdC1UcmFuc2xhdG9yOiBKLiBEYXZpZCBJYsOhw7FleiA8ai1k
YXZpZEBub29zLmZyPgpMYW5ndWFnZS1UZWFtOiBYWCA8cHl0aG9uLWRldkBweXRob24ub3JnPgpN
SU1FLVZlcnNpb246IDEuMApDb250ZW50LVR5cGU6IHRleHQvcGxhaW47IGNoYXJzZXQ9aXNvLTg4
NTktMQpDb250ZW50LVRyYW5zZmVyLUVuY29kaW5nOiBub25lCkdlbmVyYXRlZC1CeTogcHlnZXR0
ZXh0LnB5IDEuMQpQbHVyYWwtRm9ybXM6IG5wbHVyYWxzPTI7IHBsdXJhbD1uIT0xOwoAVGhyb2F0
d29iYmxlciBNYW5ncm92ZQBIYXkgJXMgZmljaGVybwBIYXkgJXMgZmljaGVyb3MAR3V2ZiB6YnFo
eXIgY2ViaXZxcmYgdmFncmVhbmd2YmFueXZtbmd2YmEgbmFxIHlicG55dm1uZ3ZiYQpmaGNjYmVn
IHNiZSBsYmhlIENsZ3ViYSBjZWJ0ZW56ZiBvbCBjZWJpdnF2YXQgbmEgdmFncmVzbnByIGdiIGd1
ciBUQUgKdHJnZ3JrZyB6cmZmbnRyIHBuZ255YnQgeXZvZW5lbC4AYmFjb24Ad2luayB3aW5rAA==
'''

# This data contains an invalid minor version number (7)
# An unexpected minor version number only indicates that some of the file's
# contents may not be able to be read. It does not indicate an error.

GNU_MO_DATA_BAD_MINOR_VERSION = b'''\
3hIElQcAAAAGAAAAHAAAAEwAAAALAAAAfAAAAAAAAACoAAAAFQAAAKkAAAAjAAAAvwAAAKEAAADj
AAAABwAAAIUBAAALAAAAjQEAAEUBAACZAQAAFgAAAN8CAAAeAAAA9gIAAKEAAAAVAwAABQAAALcD
AAAJAAAAvQMAAAEAAAADAAAAAAAAAAAAAAAAAAAAAAAAAAAAAAAEAAAABQAAAAYAAAACAAAAAFJh
eW1vbmQgTHV4dXJ5IFlhY2gtdABUaGVyZSBpcyAlcyBmaWxlAFRoZXJlIGFyZSAlcyBmaWxlcwBU
aGlzIG1vZHVsZSBwcm92aWRlcyBpbnRlcm5hdGlvbmFsaXphdGlvbiBhbmQgbG9jYWxpemF0aW9u
CnN1cHBvcnQgZm9yIHlvdXIgUHl0aG9uIHByb2dyYW1zIGJ5IHByb3ZpZGluZyBhbiBpbnRlcmZh
Y2UgdG8gdGhlIEdOVQpnZXR0ZXh0IG1lc3NhZ2UgY2F0YWxvZyBsaWJyYXJ5LgBtdWxsdXNrAG51
ZGdlIG51ZGdlAFByb2plY3QtSWQtVmVyc2lvbjogMi4wClBPLVJldmlzaW9uLURhdGU6IDIwMDAt
MDgtMjkgMTI6MTktMDQ6MDAKTGFzdC1UcmFuc2xhdG9yOiBKLiBEYXZpZCBJYsOhw7FleiA8ai1k
YXZpZEBub29zLmZyPgpMYW5ndWFnZS1UZWFtOiBYWCA8cHl0aG9uLWRldkBweXRob24ub3JnPgpN
SU1FLVZlcnNpb246IDEuMApDb250ZW50LVR5cGU6IHRleHQvcGxhaW47IGNoYXJzZXQ9aXNvLTg4
NTktMQpDb250ZW50LVRyYW5zZmVyLUVuY29kaW5nOiBub25lCkdlbmVyYXRlZC1CeTogcHlnZXR0
ZXh0LnB5IDEuMQpQbHVyYWwtRm9ybXM6IG5wbHVyYWxzPTI7IHBsdXJhbD1uIT0xOwoAVGhyb2F0
d29iYmxlciBNYW5ncm92ZQBIYXkgJXMgZmljaGVybwBIYXkgJXMgZmljaGVyb3MAR3V2ZiB6YnFo
eXIgY2ViaXZxcmYgdmFncmVhbmd2YmFueXZtbmd2YmEgbmFxIHlicG55dm1uZ3ZiYQpmaGNjYmVn
IHNiZSBsYmhlIENsZ3ViYSBjZWJ0ZW56ZiBvbCBjZWJpdnF2YXQgbmEgdmFncmVzbnByIGdiIGd1
ciBUQUgKdHJnZ3JrZyB6cmZmbnRyIHBuZ255YnQgeXZvZW5lbC4AYmFjb24Ad2luayB3aW5rAA==
'''


UMO_DATA = b'''\
3hIElQAAAAADAAAAHAAAADQAAAAAAAAAAAAAAAAAAABMAAAABAAAAE0AAAAQAAAAUgAAAA8BAABj
AAAABAAAAHMBAAAWAAAAeAEAAABhYsOeAG15Y29udGV4dMOeBGFiw54AUHJvamVjdC1JZC1WZXJz
aW9uOiAyLjAKUE8tUmV2aXNpb24tRGF0ZTogMjAwMy0wNC0xMSAxMjo0Mi0wNDAwCkxhc3QtVHJh
bnNsYXRvcjogQmFycnkgQS4gV0Fyc2F3IDxiYXJyeUBweXRob24ub3JnPgpMYW5ndWFnZS1UZWFt
OiBYWCA8cHl0aG9uLWRldkBweXRob24ub3JnPgpNSU1FLVZlcnNpb246IDEuMApDb250ZW50LVR5
cGU6IHRleHQvcGxhaW47IGNoYXJzZXQ9dXRmLTgKQ29udGVudC1UcmFuc2Zlci1FbmNvZGluZzog
N2JpdApHZW5lcmF0ZWQtQnk6IG1hbnVhbGx5CgDCpHl6AMKkeXogKGNvbnRleHQgdmVyc2lvbikA
'''

MMO_DATA = b'''\
3hIElQAAAAABAAAAHAAAACQAAAADAAAALAAAAAAAAAA4AAAAeAEAADkAAAABAAAAAAAAAAAAAAAA
UHJvamVjdC1JZC1WZXJzaW9uOiBObyBQcm9qZWN0IDAuMApQT1QtQ3JlYXRpb24tRGF0ZTogV2Vk
IERlYyAxMSAwNzo0NDoxNSAyMDAyClBPLVJldmlzaW9uLURhdGU6IDIwMDItMDgtMTQgMDE6MTg6
NTgrMDA6MDAKTGFzdC1UcmFuc2xhdG9yOiBKb2huIERvZSA8amRvZUBleGFtcGxlLmNvbT4KSmFu
ZSBGb29iYXIgPGpmb29iYXJAZXhhbXBsZS5jb20+Ckxhbmd1YWdlLVRlYW06IHh4IDx4eEBleGFt
cGxlLmNvbT4KTUlNRS1WZXJzaW9uOiAxLjAKQ29udGVudC1UeXBlOiB0ZXh0L3BsYWluOyBjaGFy
c2V0PWlzby04ODU5LTE1CkNvbnRlbnQtVHJhbnNmZXItRW5jb2Rpbmc6IHF1b3RlZC1wcmludGFi
bGUKR2VuZXJhdGVkLUJ5OiBweWdldHRleHQucHkgMS4zCgA=
'''

LOCALEDIR = os.path.join('xx', 'LC_MESSAGES')
MOFILE = os.path.join(LOCALEDIR, 'gettext.mo')
MOFILE_BAD_MAJOR_VERSION = os.path.join(LOCALEDIR, 'gettext_bad_major_version.mo')
MOFILE_BAD_MINOR_VERSION = os.path.join(LOCALEDIR, 'gettext_bad_minor_version.mo')
UMOFILE = os.path.join(LOCALEDIR, 'ugettext.mo')
MMOFILE = os.path.join(LOCALEDIR, 'metadata.mo')


def reset_gettext():
    gettext._localedirs.clear()
    gettext._current_domain = 'messages'
    gettext._translations.clear()


class GettextBaseTest(unittest.TestCase):
    @classmethod
    def setUpClass(cls):
        cls.addClassCleanup(os_helper.rmtree, os.path.split(LOCALEDIR)[0])
        if not os.path.isdir(LOCALEDIR):
            os.makedirs(LOCALEDIR)
        with open(MOFILE, 'wb') as fp:
            fp.write(base64.decodebytes(GNU_MO_DATA))
        with open(MOFILE_BAD_MAJOR_VERSION, 'wb') as fp:
            fp.write(base64.decodebytes(GNU_MO_DATA_BAD_MAJOR_VERSION))
        with open(MOFILE_BAD_MINOR_VERSION, 'wb') as fp:
            fp.write(base64.decodebytes(GNU_MO_DATA_BAD_MINOR_VERSION))
        with open(UMOFILE, 'wb') as fp:
            fp.write(base64.decodebytes(UMO_DATA))
        with open(MMOFILE, 'wb') as fp:
            fp.write(base64.decodebytes(MMO_DATA))

    def setUp(self):
        self.env = self.enterContext(os_helper.EnvironmentVarGuard())
        self.env['LANGUAGE'] = 'xx'
        reset_gettext()
        self.addCleanup(reset_gettext)


GNU_MO_DATA_ISSUE_17898 = b'''\
3hIElQAAAAABAAAAHAAAACQAAAAAAAAAAAAAAAAAAAAsAAAAggAAAC0AAAAAUGx1cmFsLUZvcm1z
OiBucGx1cmFscz0yOyBwbHVyYWw9KG4gIT0gMSk7CiMtIy0jLSMtIyAgbWVzc2FnZXMucG8gKEVk
WCBTdHVkaW8pICAjLSMtIy0jLSMKQ29udGVudC1UeXBlOiB0ZXh0L3BsYWluOyBjaGFyc2V0PVVU
Ri04CgA=
'''

class GettextTestCase1(GettextBaseTest):
    def setUp(self):
        GettextBaseTest.setUp(self)
        self.localedir = os.curdir
        self.mofile = MOFILE
        gettext.install('gettext', self.localedir, names=['pgettext'])

    def test_some_translations(self):
        eq = self.assertEqual
        # test some translations
        eq(_('albatross'), 'albatross')
        eq(_('mullusk'), 'bacon')
        eq(_(r'Raymond Luxury Yach-t'), 'Throatwobbler Mangrove')
        eq(_(r'nudge nudge'), 'wink wink')

    def test_some_translations_with_context(self):
        eq = self.assertEqual
        eq(pgettext('my context', 'nudge nudge'),
           'wink wink (in "my context")')
        eq(pgettext('my other context', 'nudge nudge'),
           'wink wink (in "my other context")')

    def test_multiline_strings(self):
        eq = self.assertEqual
        # multiline strings
        eq(_('''This module provides internationalization and localization
support for your Python programs by providing an interface to the GNU
gettext message catalog library.'''),
           '''Guvf zbqhyr cebivqrf vagreangvbanyvmngvba naq ybpnyvmngvba
fhccbeg sbe lbhe Clguba cebtenzf ol cebivqvat na vagresnpr gb gur TAH
trggrkg zrffntr pngnybt yvoenel.''')

    def test_the_alternative_interface(self):
        eq = self.assertEqual
        neq = self.assertNotEqual
        # test the alternative interface
        with open(self.mofile, 'rb') as fp:
            t = gettext.GNUTranslations(fp)
        # Install the translation object
        t.install()
        eq(_('nudge nudge'), 'wink wink')
        # Try unicode return type
        t.install()
        eq(_('mullusk'), 'bacon')
        # Test installation of other methods
        import builtins
        t.install(names=["gettext", "ngettext"])
        eq(_, t.gettext)
        eq(builtins.gettext, t.gettext)
        eq(ngettext, t.ngettext)
        neq(pgettext, t.pgettext)
        del builtins.gettext
        del builtins.ngettext


class GettextTestCase2(GettextBaseTest):
    def setUp(self):
        GettextBaseTest.setUp(self)
        self.localedir = os.curdir
        # Set up the bindings
        gettext.bindtextdomain('gettext', self.localedir)
        gettext.textdomain('gettext')
        # For convenience
        self._ = gettext.gettext

    def test_bindtextdomain(self):
        self.assertEqual(gettext.bindtextdomain('gettext'), self.localedir)

    def test_textdomain(self):
        self.assertEqual(gettext.textdomain(), 'gettext')

    def test_bad_major_version(self):
        with open(MOFILE_BAD_MAJOR_VERSION, 'rb') as fp:
            with self.assertRaises(OSError) as cm:
                gettext.GNUTranslations(fp)

            exception = cm.exception
            self.assertEqual(exception.errno, 0)
            self.assertEqual(exception.strerror, "Bad version number 5")
            self.assertEqual(exception.filename, MOFILE_BAD_MAJOR_VERSION)

    def test_bad_minor_version(self):
        with open(MOFILE_BAD_MINOR_VERSION, 'rb') as fp:
            # Check that no error is thrown with a bad minor version number
            gettext.GNUTranslations(fp)

    def test_some_translations(self):
        eq = self.assertEqual
        # test some translations
        eq(self._('albatross'), 'albatross')
        eq(self._('mullusk'), 'bacon')
        eq(self._(r'Raymond Luxury Yach-t'), 'Throatwobbler Mangrove')
        eq(self._(r'nudge nudge'), 'wink wink')

    def test_some_translations_with_context(self):
        eq = self.assertEqual
        eq(gettext.pgettext('my context', 'nudge nudge'),
           'wink wink (in "my context")')
        eq(gettext.pgettext('my other context', 'nudge nudge'),
           'wink wink (in "my other context")')

    def test_some_translations_with_context_and_domain(self):
        eq = self.assertEqual
        eq(gettext.dpgettext('gettext', 'my context', 'nudge nudge'),
           'wink wink (in "my context")')
        eq(gettext.dpgettext('gettext', 'my other context', 'nudge nudge'),
           'wink wink (in "my other context")')

    def test_multiline_strings(self):
        eq = self.assertEqual
        # multiline strings
        eq(self._('''This module provides internationalization and localization
support for your Python programs by providing an interface to the GNU
gettext message catalog library.'''),
           '''Guvf zbqhyr cebivqrf vagreangvbanyvmngvba naq ybpnyvmngvba
fhccbeg sbe lbhe Clguba cebtenzf ol cebivqvat na vagresnpr gb gur TAH
trggrkg zrffntr pngnybt yvoenel.''')


class PluralFormsTests:

    def _test_plural_forms(self, ngettext, gettext,
                           singular, plural, tsingular, tplural,
                           numbers_only=True):
        x = ngettext(singular, plural, 1)
        self.assertEqual(x, tsingular)
        x = ngettext(singular, plural, 2)
        self.assertEqual(x, tplural)
        x = gettext(singular)
        self.assertEqual(x, tsingular)

        lineno = self._test_plural_forms.__code__.co_firstlineno + 12
        with self.assertWarns(DeprecationWarning) as cm:
            x = ngettext(singular, plural, 1.0)
        self.assertEqual(cm.filename, __file__)
        self.assertEqual(cm.lineno, lineno)
        self.assertEqual(x, tsingular)
        with self.assertWarns(DeprecationWarning) as cm:
            x = ngettext(singular, plural, 1.1)
        self.assertEqual(cm.filename, __file__)
        self.assertEqual(cm.lineno, lineno + 5)
        self.assertEqual(x, tplural)

        if numbers_only:
            with self.assertRaises(TypeError):
                ngettext(singular, plural, None)
        else:
            with self.assertWarns(DeprecationWarning) as cm:
                x = ngettext(singular, plural, None)
            self.assertEqual(x, tplural)

    def test_plural_forms(self):
        self._test_plural_forms(
            self.ngettext, self.gettext,
            'There is %s file', 'There are %s files',
            'Hay %s fichero', 'Hay %s ficheros')
        self._test_plural_forms(
            self.ngettext, self.gettext,
            '%d file deleted', '%d files deleted',
            '%d file deleted', '%d files deleted')

    def test_plural_context_forms(self):
        ngettext = partial(self.npgettext, 'With context')
        gettext = partial(self.pgettext, 'With context')
        self._test_plural_forms(
            ngettext, gettext,
            'There is %s file', 'There are %s files',
            'Hay %s fichero (context)', 'Hay %s ficheros (context)')
        self._test_plural_forms(
            ngettext, gettext,
            '%d file deleted', '%d files deleted',
            '%d file deleted', '%d files deleted')

    def test_plural_wrong_context_forms(self):
        self._test_plural_forms(
            partial(self.npgettext, 'Unknown context'),
            partial(self.pgettext, 'Unknown context'),
            'There is %s file', 'There are %s files',
            'There is %s file', 'There are %s files')


class GNUTranslationsPluralFormsTestCase(PluralFormsTests, GettextBaseTest):
    def setUp(self):
        GettextBaseTest.setUp(self)
        # Set up the bindings
        gettext.bindtextdomain('gettext', os.curdir)
        gettext.textdomain('gettext')

        self.gettext = gettext.gettext
        self.ngettext = gettext.ngettext
        self.pgettext = gettext.pgettext
        self.npgettext = gettext.npgettext


class GNUTranslationsWithDomainPluralFormsTestCase(PluralFormsTests, GettextBaseTest):
    def setUp(self):
        GettextBaseTest.setUp(self)
        # Set up the bindings
        gettext.bindtextdomain('gettext', os.curdir)

        self.gettext = partial(gettext.dgettext, 'gettext')
        self.ngettext = partial(gettext.dngettext, 'gettext')
        self.pgettext = partial(gettext.dpgettext, 'gettext')
        self.npgettext = partial(gettext.dnpgettext, 'gettext')

    def test_plural_forms_wrong_domain(self):
        self._test_plural_forms(
            partial(gettext.dngettext, 'unknown'),
            partial(gettext.dgettext, 'unknown'),
            'There is %s file', 'There are %s files',
            'There is %s file', 'There are %s files',
            numbers_only=False)

    def test_plural_context_forms_wrong_domain(self):
        self._test_plural_forms(
            partial(gettext.dnpgettext, 'unknown', 'With context'),
            partial(gettext.dpgettext, 'unknown', 'With context'),
            'There is %s file', 'There are %s files',
            'There is %s file', 'There are %s files',
            numbers_only=False)


class GNUTranslationsClassPluralFormsTestCase(PluralFormsTests, GettextBaseTest):
    def setUp(self):
        GettextBaseTest.setUp(self)
        with open(MOFILE, 'rb') as fp:
            t = gettext.GNUTranslations(fp)

        self.gettext = t.gettext
        self.ngettext = t.ngettext
        self.pgettext = t.pgettext
        self.npgettext = t.npgettext

    def test_plural_forms_null_translations(self):
        t = gettext.NullTranslations()
        self._test_plural_forms(
            t.ngettext, t.gettext,
            'There is %s file', 'There are %s files',
            'There is %s file', 'There are %s files',
            numbers_only=False)

    def test_plural_context_forms_null_translations(self):
        t = gettext.NullTranslations()
        self._test_plural_forms(
            partial(t.npgettext, 'With context'),
            partial(t.pgettext, 'With context'),
            'There is %s file', 'There are %s files',
            'There is %s file', 'There are %s files',
            numbers_only=False)


class PluralFormsInternalTestCase(unittest.TestCase):
    # Examples from http://www.gnu.org/software/gettext/manual/gettext.html

    def test_ja(self):
        eq = self.assertEqual
        f = gettext.c2py('0')
        s = ''.join([ str(f(x)) for x in range(200) ])
        eq(s, "00000000000000000000000000000000000000000000000000000000000000000000000000000000000000000000000000000000000000000000000000000000000000000000000000000000000000000000000000000000000000000000000000000000")

    def test_de(self):
        eq = self.assertEqual
        f = gettext.c2py('n != 1')
        s = ''.join([ str(f(x)) for x in range(200) ])
        eq(s, "10111111111111111111111111111111111111111111111111111111111111111111111111111111111111111111111111111111111111111111111111111111111111111111111111111111111111111111111111111111111111111111111111111111")

    def test_fr(self):
        eq = self.assertEqual
        f = gettext.c2py('n>1')
        s = ''.join([ str(f(x)) for x in range(200) ])
        eq(s, "00111111111111111111111111111111111111111111111111111111111111111111111111111111111111111111111111111111111111111111111111111111111111111111111111111111111111111111111111111111111111111111111111111111")

    def test_lv(self):
        eq = self.assertEqual
        f = gettext.c2py('n%10==1 && n%100!=11 ? 0 : n != 0 ? 1 : 2')
        s = ''.join([ str(f(x)) for x in range(200) ])
        eq(s, "20111111111111111111101111111110111111111011111111101111111110111111111011111111101111111110111111111011111111111111111110111111111011111111101111111110111111111011111111101111111110111111111011111111")

    def test_gd(self):
        eq = self.assertEqual
        f = gettext.c2py('n==1 ? 0 : n==2 ? 1 : 2')
        s = ''.join([ str(f(x)) for x in range(200) ])
        eq(s, "20122222222222222222222222222222222222222222222222222222222222222222222222222222222222222222222222222222222222222222222222222222222222222222222222222222222222222222222222222222222222222222222222222222")

    def test_gd2(self):
        eq = self.assertEqual
        # Tests the combination of parentheses and "?:"
        f = gettext.c2py('n==1 ? 0 : (n==2 ? 1 : 2)')
        s = ''.join([ str(f(x)) for x in range(200) ])
        eq(s, "20122222222222222222222222222222222222222222222222222222222222222222222222222222222222222222222222222222222222222222222222222222222222222222222222222222222222222222222222222222222222222222222222222222")

    def test_ro(self):
        eq = self.assertEqual
        f = gettext.c2py('n==1 ? 0 : (n==0 || (n%100 > 0 && n%100 < 20)) ? 1 : 2')
        s = ''.join([ str(f(x)) for x in range(200) ])
        eq(s, "10111111111111111111222222222222222222222222222222222222222222222222222222222222222222222222222222222111111111111111111122222222222222222222222222222222222222222222222222222222222222222222222222222222")

    def test_lt(self):
        eq = self.assertEqual
        f = gettext.c2py('n%10==1 && n%100!=11 ? 0 : n%10>=2 && (n%100<10 || n%100>=20) ? 1 : 2')
        s = ''.join([ str(f(x)) for x in range(200) ])
        eq(s, "20111111112222222222201111111120111111112011111111201111111120111111112011111111201111111120111111112011111111222222222220111111112011111111201111111120111111112011111111201111111120111111112011111111")

    def test_ru(self):
        eq = self.assertEqual
        f = gettext.c2py('n%10==1 && n%100!=11 ? 0 : n%10>=2 && n%10<=4 && (n%100<10 || n%100>=20) ? 1 : 2')
        s = ''.join([ str(f(x)) for x in range(200) ])
        eq(s, "20111222222222222222201112222220111222222011122222201112222220111222222011122222201112222220111222222011122222222222222220111222222011122222201112222220111222222011122222201112222220111222222011122222")

    def test_cs(self):
        eq = self.assertEqual
        f = gettext.c2py('(n==1) ? 0 : (n>=2 && n<=4) ? 1 : 2')
        s = ''.join([ str(f(x)) for x in range(200) ])
        eq(s, "20111222222222222222222222222222222222222222222222222222222222222222222222222222222222222222222222222222222222222222222222222222222222222222222222222222222222222222222222222222222222222222222222222222")

    def test_pl(self):
        eq = self.assertEqual
        f = gettext.c2py('n==1 ? 0 : n%10>=2 && n%10<=4 && (n%100<10 || n%100>=20) ? 1 : 2')
        s = ''.join([ str(f(x)) for x in range(200) ])
        eq(s, "20111222222222222222221112222222111222222211122222221112222222111222222211122222221112222222111222222211122222222222222222111222222211122222221112222222111222222211122222221112222222111222222211122222")

    def test_sl(self):
        eq = self.assertEqual
        f = gettext.c2py('n%100==1 ? 0 : n%100==2 ? 1 : n%100==3 || n%100==4 ? 2 : 3')
        s = ''.join([ str(f(x)) for x in range(200) ])
        eq(s, "30122333333333333333333333333333333333333333333333333333333333333333333333333333333333333333333333333012233333333333333333333333333333333333333333333333333333333333333333333333333333333333333333333333")

    def test_ar(self):
        eq = self.assertEqual
        f = gettext.c2py('n==0 ? 0 : n==1 ? 1 : n==2 ? 2 : n%100>=3 && n%100<=10 ? 3 : n%100>=11 ? 4 : 5')
        s = ''.join([ str(f(x)) for x in range(200) ])
        eq(s, "01233333333444444444444444444444444444444444444444444444444444444444444444444444444444444444444444445553333333344444444444444444444444444444444444444444444444444444444444444444444444444444444444444444")

    def test_security(self):
        raises = self.assertRaises
        # Test for a dangerous expression
        raises(ValueError, gettext.c2py, "os.chmod('/etc/passwd',0777)")
        # issue28563
        raises(ValueError, gettext.c2py, '"(eval(foo) && ""')
        raises(ValueError, gettext.c2py, 'f"{os.system(\'sh\')}"')
        # Maximum recursion depth exceeded during compilation
        raises(ValueError, gettext.c2py, 'n+'*10000 + 'n')
        self.assertEqual(gettext.c2py('n+'*100 + 'n')(1), 101)
        # MemoryError during compilation
        raises(ValueError, gettext.c2py, '('*100 + 'n' + ')'*100)
        # Maximum recursion depth exceeded in C to Python translator
        raises(ValueError, gettext.c2py, '('*10000 + 'n' + ')'*10000)
        self.assertEqual(gettext.c2py('('*20 + 'n' + ')'*20)(1), 1)

    def test_chained_comparison(self):
        # C doesn't chain comparison as Python so 2 == 2 == 2 gets different results
        f = gettext.c2py('n == n == n')
        self.assertEqual(''.join(str(f(x)) for x in range(3)), '010')
        f = gettext.c2py('1 < n == n')
        self.assertEqual(''.join(str(f(x)) for x in range(3)), '100')
        f = gettext.c2py('n == n < 2')
        self.assertEqual(''.join(str(f(x)) for x in range(3)), '010')
        f = gettext.c2py('0 < n < 2')
        self.assertEqual(''.join(str(f(x)) for x in range(3)), '111')

    def test_decimal_number(self):
        self.assertEqual(gettext.c2py('0123')(1), 123)

    def test_invalid_syntax(self):
        invalid_expressions = [
            'x>1', '(n>1', 'n>1)', '42**42**42', '0xa', '1.0', '1e2',
            'n>0x1', '+n', '-n', 'n()', 'n(1)', '1+', 'nn', 'n n', 'n ? 1 2'
        ]
        for expr in invalid_expressions:
            with self.assertRaises(ValueError):
                gettext.c2py(expr)

    def test_negation(self):
        f = gettext.c2py('!!!n')
        self.assertEqual(f(0), 1)
        self.assertEqual(f(1), 0)
        self.assertEqual(f(2), 0)

    def test_nested_condition_operator(self):
        self.assertEqual(gettext.c2py('n?1?2:3:4')(0), 4)
        self.assertEqual(gettext.c2py('n?1?2:3:4')(1), 2)
        self.assertEqual(gettext.c2py('n?1:3?4:5')(0), 4)
        self.assertEqual(gettext.c2py('n?1:3?4:5')(1), 1)

    def test_division(self):
        f = gettext.c2py('2/n*3')
        self.assertEqual(f(1), 6)
        self.assertEqual(f(2), 3)
        self.assertEqual(f(3), 0)
        self.assertEqual(f(-1), -6)
        self.assertRaises(ZeroDivisionError, f, 0)

    def test_plural_number(self):
        f = gettext.c2py('n != 1')
        self.assertEqual(f(1), 0)
        self.assertEqual(f(2), 1)
        with self.assertWarns(DeprecationWarning):
            self.assertEqual(f(1.0), 0)
        with self.assertWarns(DeprecationWarning):
            self.assertEqual(f(2.0), 1)
        with self.assertWarns(DeprecationWarning):
            self.assertEqual(f(1.1), 1)
        self.assertRaises(TypeError, f, '2')
        self.assertRaises(TypeError, f, b'2')
        self.assertRaises(TypeError, f, [])
        self.assertRaises(TypeError, f, object())


class GNUTranslationParsingTest(GettextBaseTest):
    def test_plural_form_error_issue17898(self):
        with open(MOFILE, 'wb') as fp:
            fp.write(base64.decodebytes(GNU_MO_DATA_ISSUE_17898))
        with open(MOFILE, 'rb') as fp:
            # If this runs cleanly, the bug is fixed.
            t = gettext.GNUTranslations(fp)

    def test_ignore_comments_in_headers_issue36239(self):
        """Checks that comments like:

            #-#-#-#-#  messages.po (EdX Studio)  #-#-#-#-#

        are ignored.
        """
        with open(MOFILE, 'wb') as fp:
            fp.write(base64.decodebytes(GNU_MO_DATA_ISSUE_17898))
        with open(MOFILE, 'rb') as fp:
            t = gettext.GNUTranslations(fp)
            self.assertEqual(t.info()["plural-forms"], "nplurals=2; plural=(n != 1);")


class UnicodeTranslationsTest(GettextBaseTest):
    def setUp(self):
        GettextBaseTest.setUp(self)
        with open(UMOFILE, 'rb') as fp:
            self.t = gettext.GNUTranslations(fp)
        self._ = self.t.gettext
        self.pgettext = self.t.pgettext

    def test_unicode_msgid(self):
        self.assertIsInstance(self._(''), str)

    def test_unicode_msgstr(self):
        self.assertEqual(self._('ab\xde'), '\xa4yz')

    def test_unicode_context_msgstr(self):
        t = self.pgettext('mycontext\xde', 'ab\xde')
        self.assertTrue(isinstance(t, str))
        self.assertEqual(t, '\xa4yz (context version)')


class UnicodeTranslationsPluralTest(GettextBaseTest):
    def setUp(self):
        GettextBaseTest.setUp(self)
        with open(MOFILE, 'rb') as fp:
            self.t = gettext.GNUTranslations(fp)
        self.ngettext = self.t.ngettext
        self.npgettext = self.t.npgettext

    def test_unicode_msgid(self):
        unless = self.assertTrue
        unless(isinstance(self.ngettext('', '', 1), str))
        unless(isinstance(self.ngettext('', '', 2), str))

    def test_unicode_context_msgid(self):
        unless = self.assertTrue
        unless(isinstance(self.npgettext('', '', '', 1), str))
        unless(isinstance(self.npgettext('', '', '', 2), str))

    def test_unicode_msgstr(self):
        eq = self.assertEqual
        unless = self.assertTrue
        t = self.ngettext("There is %s file", "There are %s files", 1)
        unless(isinstance(t, str))
        eq(t, "Hay %s fichero")
        unless(isinstance(t, str))
        t = self.ngettext("There is %s file", "There are %s files", 5)
        unless(isinstance(t, str))
        eq(t, "Hay %s ficheros")

    def test_unicode_msgstr_with_context(self):
        eq = self.assertEqual
        unless = self.assertTrue
        t = self.npgettext("With context",
                           "There is %s file", "There are %s files", 1)
        unless(isinstance(t, str))
        eq(t, "Hay %s fichero (context)")
        t = self.npgettext("With context",
                           "There is %s file", "There are %s files", 5)
        unless(isinstance(t, str))
        eq(t, "Hay %s ficheros (context)")


class WeirdMetadataTest(GettextBaseTest):
    def setUp(self):
        GettextBaseTest.setUp(self)
        with open(MMOFILE, 'rb') as fp:
            try:
                self.t = gettext.GNUTranslations(fp)
            except:
                self.tearDown()
                raise

    def test_weird_metadata(self):
        info = self.t.info()
        self.assertEqual(len(info), 9)
        self.assertEqual(info['last-translator'],
           'John Doe <jdoe@example.com>\nJane Foobar <jfoobar@example.com>')


class DummyGNUTranslations(gettext.GNUTranslations):
    def foo(self):
        return 'foo'


class GettextCacheTestCase(GettextBaseTest):
    def test_cache(self):
        self.localedir = os.curdir
        self.mofile = MOFILE

        self.assertEqual(len(gettext._translations), 0)

        t = gettext.translation('gettext', self.localedir)

        self.assertEqual(len(gettext._translations), 1)

        t = gettext.translation('gettext', self.localedir,
                                class_=DummyGNUTranslations)

        self.assertEqual(len(gettext._translations), 2)
        self.assertEqual(t.__class__, DummyGNUTranslations)

        # Calling it again doesn't add to the cache

        t = gettext.translation('gettext', self.localedir,
                                class_=DummyGNUTranslations)

        self.assertEqual(len(gettext._translations), 2)
        self.assertEqual(t.__class__, DummyGNUTranslations)


<<<<<<< HEAD
class FallbackTranslations(gettext.NullTranslations):
    def gettext(self, message):
        return f'gettext: {message}'

    def ngettext(self, msgid1, msgid2, n):
        return f'ngettext: {msgid1}, {msgid2}, {n}'

    def pgettext(self, context, message):
        return f'pgettext: {context}, {message}'

    def npgettext(self, context, msgid1, msgid2, n):
        return f'npgettext: {context}, {msgid1}, {msgid2}, {n}'


class FallbackTestCase(GettextBaseTest):
    def test_null_translations_fallback(self):
        t = gettext.NullTranslations()
        t.add_fallback(FallbackTranslations())
        self.assertEqual(t.gettext('foo'), 'gettext: foo')
        self.assertEqual(t.ngettext('foo', 'foos', 1),
                         'ngettext: foo, foos, 1')
        self.assertEqual(t.pgettext('context', 'foo'),
                         'pgettext: context, foo')
        self.assertEqual(t.npgettext('context', 'foo', 'foos', 1),
                         'npgettext: context, foo, foos, 1')

    def test_gnu_translations_fallback(self):
        with open(MOFILE, 'rb') as fp:
            t = gettext.GNUTranslations(fp)
        t.add_fallback(FallbackTranslations())
        self.assertEqual(t.gettext('foo'), 'gettext: foo')
        self.assertEqual(t.ngettext('foo', 'foos', 1),
                         'ngettext: foo, foos, 1')
        self.assertEqual(t.pgettext('context', 'foo'),
                         'pgettext: context, foo')
        self.assertEqual(t.npgettext('context', 'foo', 'foos', 1),
                         'npgettext: context, foo, foos, 1')

    def test_nested_fallbacks(self):
        class NestedFallback(gettext.NullTranslations):
            def gettext(self, message):
                if message == 'foo':
                    return 'fallback'
                return super().gettext(message)

        fallback1 = NestedFallback()
        fallback2 = FallbackTranslations()
        t = gettext.NullTranslations()
        t.add_fallback(fallback1)
        t.add_fallback(fallback2)

        self.assertEqual(fallback1.gettext('bar'), 'gettext: bar')
        self.assertEqual(t.gettext('foo'), 'fallback')
        self.assertEqual(t.gettext('bar'), 'gettext: bar')
=======
class ExpandLangTestCase(unittest.TestCase):
    def test_expand_lang(self):
        # Test all combinations of territory, charset and
        # modifier (locale extension)
        locales = {
            'cs': ['cs'],
            'cs_CZ': ['cs_CZ', 'cs'],
            'cs.ISO8859-2': ['cs.ISO8859-2', 'cs'],
            'cs@euro': ['cs@euro', 'cs'],
            'cs_CZ.ISO8859-2': ['cs_CZ.ISO8859-2', 'cs_CZ', 'cs.ISO8859-2',
                                'cs'],
            'cs_CZ@euro': ['cs_CZ@euro', 'cs@euro', 'cs_CZ', 'cs'],
            'cs.ISO8859-2@euro': ['cs.ISO8859-2@euro', 'cs@euro',
                                  'cs.ISO8859-2', 'cs'],
            'cs_CZ.ISO8859-2@euro': ['cs_CZ.ISO8859-2@euro', 'cs_CZ@euro',
                                     'cs.ISO8859-2@euro', 'cs@euro',
                                     'cs_CZ.ISO8859-2', 'cs_CZ',
                                     'cs.ISO8859-2', 'cs'],
        }
        for locale, expanded in locales.items():
            with self.subTest(locale=locale):
                with unittest.mock.patch("locale.normalize",
                                         return_value=locale):
                    self.assertEqual(gettext._expand_lang(locale), expanded)


class FindTestCase(unittest.TestCase):

    def setUp(self):
        self.env = self.enterContext(os_helper.EnvironmentVarGuard())
        self.tempdir = self.enterContext(os_helper.temp_cwd())

        for key in ('LANGUAGE', 'LC_ALL', 'LC_MESSAGES', 'LANG'):
            self.env.unset(key)

    def create_mo_file(self, lang):
        locale_dir = os.path.join(self.tempdir, "locale")
        mofile_dir = os.path.join(locale_dir, lang, "LC_MESSAGES")
        os.makedirs(mofile_dir)
        mo_file = os.path.join(mofile_dir, "mofile.mo")
        with open(mo_file, "wb") as f:
            f.write(GNU_MO_DATA)
        return mo_file

    def test_find_with_env_vars(self):
        # test that find correctly finds the environment variables
        # when languages are not supplied
        mo_file = self.create_mo_file("ga_IE")
        for var in ('LANGUAGE', 'LC_ALL', 'LC_MESSAGES', 'LANG'):
            self.env.set(var, 'ga_IE')
            result = gettext.find("mofile",
                                  localedir=os.path.join(self.tempdir, "locale"))
            self.assertEqual(result, mo_file)
            self.env.unset(var)

    def test_find_with_languages(self):
        # test that passed languages are used
        self.env.set('LANGUAGE', 'pt_BR')
        mo_file = self.create_mo_file("ga_IE")

        result = gettext.find("mofile",
                              localedir=os.path.join(self.tempdir, "locale"),
                              languages=['ga_IE'])
        self.assertEqual(result, mo_file)

    @unittest.mock.patch('gettext._expand_lang')
    def test_find_with_no_lang(self, patch_expand_lang):
        # no language can be found
        gettext.find('foo')
        patch_expand_lang.assert_called_with('C')

    @unittest.mock.patch('gettext._expand_lang')
    def test_find_with_c(self, patch_expand_lang):
        # 'C' is already in languages
        self.env.set('LANGUAGE', 'C')
        gettext.find('foo')
        patch_expand_lang.assert_called_with('C')

    def test_find_all(self):
        # test that all are returned when all is set
        paths = []
        for lang in ["ga_IE", "es_ES"]:
            paths.append(self.create_mo_file(lang))
        result = gettext.find('mofile',
                              localedir=os.path.join(self.tempdir, "locale"),
                              languages=["ga_IE", "es_ES"], all=True)
        self.assertEqual(sorted(result), sorted(paths))

    def test_find_deduplication(self):
        # test that find removes duplicate languages
        mo_file = [self.create_mo_file('ga_IE')]
        result = gettext.find("mofile", localedir=os.path.join(self.tempdir, "locale"),
                              languages=['ga_IE', 'ga_IE'], all=True)
        self.assertEqual(result, mo_file)
>>>>>>> 06822bfb


class MiscTestCase(unittest.TestCase):
    def test__all__(self):
        support.check__all__(self, gettext,
                             not_exported={'c2py', 'ENOENT'})


if __name__ == '__main__':
    unittest.main()


# For reference, here's the .po file used to created the GNU_MO_DATA above.
#
# The original version was automatically generated from the sources with
# pygettext. Later it was manually modified to add plural forms support.

b'''
# Dummy translation for the Python test_gettext.py module.
# Copyright (C) 2001 Python Software Foundation
# Barry Warsaw <barry@python.org>, 2000.
#
msgid ""
msgstr ""
"Project-Id-Version: 2.0\n"
"PO-Revision-Date: 2003-04-11 14:32-0400\n"
"Last-Translator: J. David Ibanez <j-david@noos.fr>\n"
"Language-Team: XX <python-dev@python.org>\n"
"MIME-Version: 1.0\n"
"Content-Type: text/plain; charset=iso-8859-1\n"
"Content-Transfer-Encoding: 8bit\n"
"Generated-By: pygettext.py 1.1\n"
"Plural-Forms: nplurals=2; plural=n!=1;\n"

#: test_gettext.py:19 test_gettext.py:25 test_gettext.py:31 test_gettext.py:37
#: test_gettext.py:51 test_gettext.py:80 test_gettext.py:86 test_gettext.py:92
#: test_gettext.py:98
msgid "nudge nudge"
msgstr "wink wink"

msgctxt "my context"
msgid "nudge nudge"
msgstr "wink wink (in \"my context\")"

msgctxt "my other context"
msgid "nudge nudge"
msgstr "wink wink (in \"my other context\")"

#: test_gettext.py:16 test_gettext.py:22 test_gettext.py:28 test_gettext.py:34
#: test_gettext.py:77 test_gettext.py:83 test_gettext.py:89 test_gettext.py:95
msgid "albatross"
msgstr ""

#: test_gettext.py:18 test_gettext.py:24 test_gettext.py:30 test_gettext.py:36
#: test_gettext.py:79 test_gettext.py:85 test_gettext.py:91 test_gettext.py:97
msgid "Raymond Luxury Yach-t"
msgstr "Throatwobbler Mangrove"

#: test_gettext.py:17 test_gettext.py:23 test_gettext.py:29 test_gettext.py:35
#: test_gettext.py:56 test_gettext.py:78 test_gettext.py:84 test_gettext.py:90
#: test_gettext.py:96
msgid "mullusk"
msgstr "bacon"

#: test_gettext.py:40 test_gettext.py:101
msgid ""
"This module provides internationalization and localization\n"
"support for your Python programs by providing an interface to the GNU\n"
"gettext message catalog library."
msgstr ""
"Guvf zbqhyr cebivqrf vagreangvbanyvmngvba naq ybpnyvmngvba\n"
"fhccbeg sbe lbhe Clguba cebtenzf ol cebivqvat na vagresnpr gb gur TAH\n"
"trggrkg zrffntr pngnybt yvoenel."

# Manually added, as neither pygettext nor xgettext support plural forms
# in Python.
msgid "There is %s file"
msgid_plural "There are %s files"
msgstr[0] "Hay %s fichero"
msgstr[1] "Hay %s ficheros"

# Manually added, as neither pygettext nor xgettext support plural forms
# and context in Python.
msgctxt "With context"
msgid "There is %s file"
msgid_plural "There are %s files"
msgstr[0] "Hay %s fichero (context)"
msgstr[1] "Hay %s ficheros (context)"
'''

# Here's the second example po file example, used to generate the UMO_DATA
# containing utf-8 encoded Unicode strings

b'''
# Dummy translation for the Python test_gettext.py module.
# Copyright (C) 2001 Python Software Foundation
# Barry Warsaw <barry@python.org>, 2000.
#
msgid ""
msgstr ""
"Project-Id-Version: 2.0\n"
"PO-Revision-Date: 2003-04-11 12:42-0400\n"
"Last-Translator: Barry A. WArsaw <barry@python.org>\n"
"Language-Team: XX <python-dev@python.org>\n"
"MIME-Version: 1.0\n"
"Content-Type: text/plain; charset=utf-8\n"
"Content-Transfer-Encoding: 7bit\n"
"Generated-By: manually\n"

#: nofile:0
msgid "ab\xc3\x9e"
msgstr "\xc2\xa4yz"

#: nofile:1
msgctxt "mycontext\xc3\x9e"
msgid "ab\xc3\x9e"
msgstr "\xc2\xa4yz (context version)"
'''

# Here's the third example po file, used to generate MMO_DATA

b'''
msgid ""
msgstr ""
"Project-Id-Version: No Project 0.0\n"
"POT-Creation-Date: Wed Dec 11 07:44:15 2002\n"
"PO-Revision-Date: 2002-08-14 01:18:58+00:00\n"
"Last-Translator: John Doe <jdoe@example.com>\n"
"Jane Foobar <jfoobar@example.com>\n"
"Language-Team: xx <xx@example.com>\n"
"MIME-Version: 1.0\n"
"Content-Type: text/plain; charset=iso-8859-15\n"
"Content-Transfer-Encoding: quoted-printable\n"
"Generated-By: pygettext.py 1.3\n"
'''

#
# messages.po, used for bug 17898
#

b'''
# test file for http://bugs.python.org/issue17898
msgid ""
msgstr ""
"Plural-Forms: nplurals=2; plural=(n != 1);\n"
"#-#-#-#-#  messages.po (EdX Studio)  #-#-#-#-#\n"
"Content-Type: text/plain; charset=UTF-8\n"
'''<|MERGE_RESOLUTION|>--- conflicted
+++ resolved
@@ -692,7 +692,6 @@
         self.assertEqual(t.__class__, DummyGNUTranslations)
 
 
-<<<<<<< HEAD
 class FallbackTranslations(gettext.NullTranslations):
     def gettext(self, message):
         return f'gettext: {message}'
@@ -747,7 +746,8 @@
         self.assertEqual(fallback1.gettext('bar'), 'gettext: bar')
         self.assertEqual(t.gettext('foo'), 'fallback')
         self.assertEqual(t.gettext('bar'), 'gettext: bar')
-=======
+
+
 class ExpandLangTestCase(unittest.TestCase):
     def test_expand_lang(self):
         # Test all combinations of territory, charset and
@@ -842,7 +842,6 @@
         result = gettext.find("mofile", localedir=os.path.join(self.tempdir, "locale"),
                               languages=['ga_IE', 'ga_IE'], all=True)
         self.assertEqual(result, mo_file)
->>>>>>> 06822bfb
 
 
 class MiscTestCase(unittest.TestCase):
