--- conflicted
+++ resolved
@@ -478,28 +478,11 @@
     # * Year is not included: ha_NG.
     # * Use non-Gregorian calendar: lo_LA, thai, th_TH.
     #
-<<<<<<< HEAD
-    # BUG: Generates invalid regexp for br_FR, csb_PL.
+    # BUG: Generates invalid regexp for br_FR, csb_PL, Arabic.
     # BUG: Generates regexp that does not match the current date and time
     # for fa_IR, gez_ER, gez_ET, lzh_TW, my_MM, or_IN, shn_MM, yo_NG.
     @run_with_locales('LC_TIME', 'C', 'en_US', 'fr_FR', 'de_DE', 'ja_JP',
                       'he_IL', 'eu_ES', 'ar_AE', 'mfe_MU')
-    def test_date_time_locale(self):
-        # Test %c directive
-        self.roundtrip('%c', slice(0, 6))
-
-    # NB: Dates before 1969 do not roundtrip on some locales:
-    # bo_CN, bo_IN, dz_BT, eu_ES, eu_FR.
-    @run_with_locales('LC_TIME', 'C', 'en_US', 'fr_FR', 'de_DE', 'ja_JP', 'he_IL')
-=======
-    # BUG: Generates invalid regexp for br_FR, csb_PL, Arabic.
-    # BUG: Generates regexp that does not match the current date and time
-    # for fa_IR, gez_ER, gez_ET, lzh_TW, my_MM, or_IN, shn_MM, yo_NG.
-    # BUG: Generates regexp that does not match the current date and time
-    # for fa_IR, gez_ER, gez_ET, lzh_TW, my_MM, or_IN, shn_MM, yo_NG,
-    # fr_FR, ja_JP, he_IL, ko_KR, zh_CN, etc.
-    @run_with_locales('LC_TIME', 'C', 'en_US', 'de_DE',
-                      'eu_ES', 'mfe_MU')
     def test_date_time_locale(self):
         # Test %c directive
         now = time.time()
@@ -519,8 +502,7 @@
 
     # NB: Dates before 1969 do not roundtrip on some locales:
     # bo_CN, bo_IN, dz_BT, eu_ES, eu_FR.
-    @run_with_locales('LC_TIME', 'C', 'en_US', 'de_DE', 'ja_JP')
->>>>>>> 19984fe0
+    @run_with_locales('LC_TIME', 'C', 'en_US', 'fr_FR', 'de_DE', 'ja_JP', 'he_IL')
     def test_date_time_locale2(self):
         # Test %c directive
         self.roundtrip('%c', slice(0, 6), (1900, 1, 1, 0, 0, 0, 0, 1, 0))
@@ -528,18 +510,9 @@
     # NB: Does not roundtrip because use non-Gregorian calendar:
     # lo_LA, thai, th_TH.
     # BUG: Generates regexp that does not match the current date
-<<<<<<< HEAD
     # for az_IR, fa_IR, lzh_TW, my_MM, or_IN, shn_MM.
     @run_with_locales('LC_TIME', 'C', 'en_US', 'fr_FR', 'de_DE', 'ja_JP',
                       'he_IL', 'eu_ES', 'ar_AE')
-    def test_date_locale(self):
-        # Test %x directive
-        self.roundtrip('%x', slice(0, 3))
-=======
-    # for az_IR, fa_IR, lzh_TW, my_MM, or_IN, shn_MM,
-    # Arabic, ja_JP, ko_KR, zh_CN, etc.
-    @run_with_locales('LC_TIME', 'C', 'en_US', 'fr_FR', 'de_DE',
-                      'he_IL', 'eu_ES')
     def test_date_locale(self):
         # Test %x directive
         now = time.time()
@@ -552,7 +525,6 @@
             self.roundtrip('%x', slice(0, 3), time.localtime(now - i*30*24*3600))
         # different year
         self.roundtrip('%x', slice(0, 3), time.localtime(now - 366*24*3600))
->>>>>>> 19984fe0
 
     # NB: Dates before 1969 do not roundtrip on many locales, including C.
     @unittest.skipIf(
@@ -577,16 +549,12 @@
     @run_with_locales('LC_TIME', 'C', 'en_US', 'fr_FR', 'de_DE', 'ja_JP')
     def test_time_locale(self):
         # Test %X directive
-<<<<<<< HEAD
-        self.roundtrip('%X', slice(3, 6))
-=======
         now = time.time()
         self.roundtrip('%X', slice(3, 6), time.localtime(now))
         # 1 hour 20 minutes 30 seconds ago
         self.roundtrip('%X', slice(3, 6), time.localtime(now - 4830))
         # 12 hours ago
         self.roundtrip('%X', slice(3, 6), time.localtime(now - 12*3600))
->>>>>>> 19984fe0
 
     def test_percent(self):
         # Make sure % signs are handled properly
