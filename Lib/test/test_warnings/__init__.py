from contextlib import contextmanager
import linecache
import os
import importlib
import inspect
from io import StringIO
import re
import sys
import textwrap
import types
from typing import overload, get_overloads
import unittest
from test import support
from test.support import import_helper
from test.support import os_helper
from test.support import warnings_helper
from test.support import force_not_colorized
from test.support.script_helper import assert_python_ok, assert_python_failure

from test.test_warnings.data import package_helper
from test.test_warnings.data import stacklevel as warning_tests

import warnings as original_warnings
from warnings import deprecated


py_warnings = import_helper.import_fresh_module('_py_warnings')
py_warnings._set_module(py_warnings)

c_warnings = import_helper.import_fresh_module(
    "warnings", fresh=["_warnings", "_py_warnings"]
)
c_warnings._set_module(c_warnings)

@contextmanager
def warnings_state(module):
    """Use a specific warnings implementation in warning_tests."""
    global __warningregistry__
    for to_clear in (sys, warning_tests):
        try:
            to_clear.__warningregistry__.clear()
        except AttributeError:
            pass
    try:
        __warningregistry__.clear()
    except NameError:
        pass
    original_warnings = warning_tests.warnings
    if module._use_context:
        saved_context, context = module._new_context()
    else:
        original_filters = module.filters
        module.filters = original_filters[:]
    try:
        module.simplefilter("once")
        warning_tests.warnings = module
        yield
    finally:
        warning_tests.warnings = original_warnings
        if module._use_context:
            module._set_context(saved_context)
        else:
            module.filters = original_filters


class TestWarning(Warning):
    pass


class BaseTest:

    """Basic bookkeeping required for testing."""

    def setUp(self):
        self.old_unittest_module = unittest.case.warnings
        # The __warningregistry__ needs to be in a pristine state for tests
        # to work properly.
        if '__warningregistry__' in globals():
            del globals()['__warningregistry__']
        if hasattr(warning_tests, '__warningregistry__'):
            del warning_tests.__warningregistry__
        if hasattr(sys, '__warningregistry__'):
            del sys.__warningregistry__
        # The 'warnings' module must be explicitly set so that the proper
        # interaction between _warnings and 'warnings' can be controlled.
        sys.modules['warnings'] = self.module
        # Ensure that unittest.TestCase.assertWarns() uses the same warnings
        # module than warnings.catch_warnings(). Otherwise,
        # warnings.catch_warnings() will be unable to remove the added filter.
        unittest.case.warnings = self.module
        super(BaseTest, self).setUp()

    def tearDown(self):
        sys.modules['warnings'] = original_warnings
        unittest.case.warnings = self.old_unittest_module
        super(BaseTest, self).tearDown()

class PublicAPITests(BaseTest):

    """Ensures that the correct values are exposed in the
    public API.
    """

    def test_module_all_attribute(self):
        self.assertHasAttr(self.module, '__all__')
        target_api = ["warn", "warn_explicit", "showwarning",
                      "formatwarning", "filterwarnings", "simplefilter",
                      "resetwarnings", "catch_warnings", "deprecated"]
        self.assertSetEqual(set(self.module.__all__),
                            set(target_api))

class CPublicAPITests(PublicAPITests, unittest.TestCase):
    module = c_warnings

class PyPublicAPITests(PublicAPITests, unittest.TestCase):
    module = py_warnings

class FilterTests(BaseTest):

    """Testing the filtering functionality."""

    def test_error(self):
        with self.module.catch_warnings() as w:
            self.module.resetwarnings()
            self.module.filterwarnings("error", category=UserWarning)
            self.assertRaises(UserWarning, self.module.warn,
                                "FilterTests.test_error")

    def test_error_after_default(self):
        with self.module.catch_warnings() as w:
            self.module.resetwarnings()
            message = "FilterTests.test_ignore_after_default"
            def f():
                self.module.warn(message, UserWarning)

            with support.captured_stderr() as stderr:
                f()
            stderr = stderr.getvalue()
            self.assertIn("UserWarning: FilterTests.test_ignore_after_default",
                          stderr)
            self.assertIn("self.module.warn(message, UserWarning)",
                          stderr)

            self.module.filterwarnings("error", category=UserWarning)
            self.assertRaises(UserWarning, f)

    def test_ignore(self):
        with self.module.catch_warnings(record=True) as w:
            self.module.resetwarnings()
            self.module.filterwarnings("ignore", category=UserWarning)
            self.module.warn("FilterTests.test_ignore", UserWarning)
            self.assertEqual(len(w), 0)
            self.assertEqual(list(__warningregistry__), ['version'])

    def test_ignore_after_default(self):
        with self.module.catch_warnings(record=True) as w:
            self.module.resetwarnings()
            message = "FilterTests.test_ignore_after_default"
            def f():
                self.module.warn(message, UserWarning)
            f()
            self.module.filterwarnings("ignore", category=UserWarning)
            f()
            f()
            self.assertEqual(len(w), 1)

    def test_always_and_all(self):
        for mode in {"always", "all"}:
            with self.module.catch_warnings(record=True) as w:
                self.module.resetwarnings()
                self.module.filterwarnings(mode, category=UserWarning)
                message = "FilterTests.test_always_and_all"
                def f():
                    self.module.warn(message, UserWarning)
                f()
                self.assertEqual(len(w), 1)
                self.assertEqual(w[-1].message.args[0], message)
                f()
                self.assertEqual(len(w), 2)
                self.assertEqual(w[-1].message.args[0], message)

    def test_always_and_all_after_default(self):
        for mode in {"always", "all"}:
            with self.module.catch_warnings(record=True) as w:
                self.module.resetwarnings()
                message = "FilterTests.test_always_and_all_after_ignore"
                def f():
                    self.module.warn(message, UserWarning)
                f()
                self.assertEqual(len(w), 1)
                self.assertEqual(w[-1].message.args[0], message)
                f()
                self.assertEqual(len(w), 1)
                self.module.filterwarnings(mode, category=UserWarning)
                f()
                self.assertEqual(len(w), 2)
                self.assertEqual(w[-1].message.args[0], message)
                f()
                self.assertEqual(len(w), 3)
                self.assertEqual(w[-1].message.args[0], message)

    def test_default(self):
        with self.module.catch_warnings(record=True) as w:
            self.module.resetwarnings()
            self.module.filterwarnings("default", category=UserWarning)
            message = UserWarning("FilterTests.test_default")
            for x in range(2):
                self.module.warn(message, UserWarning)
                if x == 0:
                    self.assertEqual(w[-1].message, message)
                    del w[:]
                elif x == 1:
                    self.assertEqual(len(w), 0)
                else:
                    raise ValueError("loop variant unhandled")

    def test_module(self):
        with self.module.catch_warnings(record=True) as w:
            self.module.resetwarnings()
            self.module.filterwarnings("module", category=UserWarning)
            message = UserWarning("FilterTests.test_module")
            self.module.warn(message, UserWarning)
            self.assertEqual(w[-1].message, message)
            del w[:]
            self.module.warn(message, UserWarning)
            self.assertEqual(len(w), 0)

    def test_once(self):
        with self.module.catch_warnings(record=True) as w:
            self.module.resetwarnings()
            self.module.filterwarnings("once", category=UserWarning)
            message = UserWarning("FilterTests.test_once")
            self.module.warn_explicit(message, UserWarning, "__init__.py",
                                    42)
            self.assertEqual(w[-1].message, message)
            del w[:]
            self.module.warn_explicit(message, UserWarning, "__init__.py",
                                    13)
            self.assertEqual(len(w), 0)
            self.module.warn_explicit(message, UserWarning, "test_warnings2.py",
                                    42)
            self.assertEqual(len(w), 0)

    def test_filter_module(self):
        MS_WINDOWS = (sys.platform == 'win32')
        with self.module.catch_warnings(record=True) as w:
            self.module.simplefilter('error')
            self.module.filterwarnings('always', module=r'package\.module\z')
            self.module.warn_explicit('msg', UserWarning, 'filename', 42,
                                      module='package.module')
            self.assertEqual(len(w), 1)
<<<<<<< HEAD
            self.module.warn_explicit('msg', UserWarning, '/path/to/package/module', 42)
            self.assertEqual(len(w), 2)
            self.module.warn_explicit('msg', UserWarning, '/path/to/package/module.py', 42)
            self.assertEqual(len(w), 3)
            self.module.warn_explicit('msg', UserWarning, '/path/to/package/module/__init__.py', 42)
            self.assertEqual(len(w), 4)
            with self.assertRaises(UserWarning):
                self.module.warn_explicit('msg', UserWarning, '/path/to/package/module/__init__', 42)
            if MS_WINDOWS:
                self.module.warn_explicit('msg', UserWarning, r'C:\path\to\package\module.PY', 42)
                self.assertEqual(len(w), 5)
                self.module.warn_explicit('msg', UserWarning, r'C:\path\to\package\module\__INIT__.PY', 42)
                self.assertEqual(len(w), 6)
                self.module.warn_explicit('msg', UserWarning, r'C:\path\to\package\module.PYW', 42)
                self.assertEqual(len(w), 7)
=======
            with self.assertRaises(UserWarning):
                self.module.warn_explicit('msg', UserWarning, '/path/to/package/module', 42)
            with self.assertRaises(UserWarning):
                self.module.warn_explicit('msg', UserWarning, '/path/to/package/module.py', 42)
>>>>>>> fbf0843e

        with self.module.catch_warnings(record=True) as w:
            self.module.simplefilter('error')
            self.module.filterwarnings('always', module='package')
            self.module.warn_explicit('msg', UserWarning, 'filename', 42,
                                      module='package.module')
            self.assertEqual(len(w), 1)
            with self.assertRaises(UserWarning):
                self.module.warn_explicit('msg', UserWarning, 'filename', 42,
                                          module='other.package.module')
            with self.assertRaises(UserWarning):
                self.module.warn_explicit('msg', UserWarning, '/path/to/otherpackage/module.py', 42)

        with self.module.catch_warnings(record=True) as w:
            self.module.simplefilter('error')
            self.module.filterwarnings('always', module=r'/path/to/package/module\z')
            self.module.warn_explicit('msg', UserWarning, '/path/to/package/module', 42)
            self.assertEqual(len(w), 1)
            self.module.warn_explicit('msg', UserWarning, '/path/to/package/module.py', 42)
            self.assertEqual(len(w), 2)
            with self.assertRaises(UserWarning):
                self.module.warn_explicit('msg', UserWarning, '/PATH/TO/PACKAGE/MODULE', 42)
            if MS_WINDOWS:
<<<<<<< HEAD
                self.module.warn_explicit('msg', UserWarning, r'/path/to/package/module.PY', 42)
                self.assertEqual(len(w), 3)
                self.module.warn_explicit('msg', UserWarning, r'/path/to/package/module/__INIT__.PY', 42)
                self.assertEqual(len(w), 4)
                self.module.warn_explicit('msg', UserWarning, r'/path/to/package/module.PYW', 42)
                self.assertEqual(len(w), 5)
=======
                if self.module is py_warnings:
                    self.module.warn_explicit('msg', UserWarning, r'/path/to/package/module.PY', 42)
                    self.assertEqual(len(w), 3)
                with self.assertRaises(UserWarning):
                    self.module.warn_explicit('msg', UserWarning, r'/path/to/package/module/__init__.py', 42)
                with self.assertRaises(UserWarning):
                    self.module.warn_explicit('msg', UserWarning, r'/path/to/package/module.pyw', 42)
>>>>>>> fbf0843e
                with self.assertRaises(UserWarning):
                    self.module.warn_explicit('msg', UserWarning, r'\path\to\package\module', 42)

        with self.module.catch_warnings(record=True) as w:
            self.module.simplefilter('error')
            self.module.filterwarnings('always', module=r'/path/to/package/__init__\z')
            self.module.warn_explicit('msg', UserWarning, '/path/to/package/__init__.py', 42)
            self.assertEqual(len(w), 1)
            self.module.warn_explicit('msg', UserWarning, '/path/to/package/__init__', 42)
            self.assertEqual(len(w), 2)

        if MS_WINDOWS:
            with self.module.catch_warnings(record=True) as w:
                self.module.simplefilter('error')
                self.module.filterwarnings('always', module=r'C:\\path\\to\\package\\module\z')
                self.module.warn_explicit('msg', UserWarning, r'C:\path\to\package\module', 42)
                self.assertEqual(len(w), 1)
                self.module.warn_explicit('msg', UserWarning, r'C:\path\to\package\module.py', 42)
                self.assertEqual(len(w), 2)
<<<<<<< HEAD
                self.module.warn_explicit('msg', UserWarning, r'C:\path\to\package\module.PY', 42)
                self.assertEqual(len(w), 3)
                self.module.warn_explicit('msg', UserWarning, r'C:\path\to\package\module.PYW', 42)
                self.assertEqual(len(w), 4)
=======
                if self.module is py_warnings:
                    self.module.warn_explicit('msg', UserWarning, r'C:\path\to\package\module.PY', 42)
                    self.assertEqual(len(w), 3)
                with self.assertRaises(UserWarning):
                    self.module.warn_explicit('msg', UserWarning, r'C:\path\to\package\module.pyw', 42)
>>>>>>> fbf0843e
                with self.assertRaises(UserWarning):
                    self.module.warn_explicit('msg', UserWarning, r'C:\PATH\TO\PACKAGE\MODULE', 42)
                with self.assertRaises(UserWarning):
                    self.module.warn_explicit('msg', UserWarning, r'C:/path/to/package/module', 42)
                with self.assertRaises(UserWarning):
<<<<<<< HEAD
                    self.module.warn_explicit('msg', UserWarning, r'C:\path\to\package\module\__init__', 42)
=======
                    self.module.warn_explicit('msg', UserWarning, r'C:\path\to\package\module\__init__.py', 42)
>>>>>>> fbf0843e

        with self.module.catch_warnings(record=True) as w:
            self.module.simplefilter('error')
            self.module.filterwarnings('always', module=r'<unknown>\z')
            self.module.warn_explicit('msg', UserWarning, '', 42)
            self.assertEqual(len(w), 1)

    def test_module_globals(self):
        with self.module.catch_warnings(record=True) as w:
            self.module.simplefilter("always", UserWarning)

            # bpo-33509: module_globals=None must not crash
            self.module.warn_explicit('msg', UserWarning, "filename", 42,
                                      module_globals=None)
            self.assertEqual(len(w), 1)

            # Invalid module_globals type
            with self.assertRaises(TypeError):
                self.module.warn_explicit('msg', UserWarning, "filename", 42,
                                          module_globals=True)
            self.assertEqual(len(w), 1)

            # Empty module_globals
            self.module.warn_explicit('msg', UserWarning, "filename", 42,
                                      module_globals={})
            self.assertEqual(len(w), 2)

    def test_inheritance(self):
        with self.module.catch_warnings() as w:
            self.module.resetwarnings()
            self.module.filterwarnings("error", category=Warning)
            self.assertRaises(UserWarning, self.module.warn,
                                "FilterTests.test_inheritance", UserWarning)

    def test_ordering(self):
        with self.module.catch_warnings(record=True) as w:
            self.module.resetwarnings()
            self.module.filterwarnings("ignore", category=UserWarning)
            self.module.filterwarnings("error", category=UserWarning,
                                        append=True)
            del w[:]
            try:
                self.module.warn("FilterTests.test_ordering", UserWarning)
            except UserWarning:
                self.fail("order handling for actions failed")
            self.assertEqual(len(w), 0)

    def test_filterwarnings(self):
        # Test filterwarnings().
        # Implicitly also tests resetwarnings().
        with self.module.catch_warnings(record=True) as w:
            self.module.filterwarnings("error", "", Warning, "", 0)
            self.assertRaises(UserWarning, self.module.warn, 'convert to error')

            self.module.resetwarnings()
            text = 'handle normally'
            self.module.warn(text)
            self.assertEqual(str(w[-1].message), text)
            self.assertIs(w[-1].category, UserWarning)

            self.module.filterwarnings("ignore", "", Warning, "", 0)
            text = 'filtered out'
            self.module.warn(text)
            self.assertNotEqual(str(w[-1].message), text)

            self.module.resetwarnings()
            self.module.filterwarnings("error", "hex*", Warning, "", 0)
            self.assertRaises(UserWarning, self.module.warn, 'hex/oct')
            text = 'nonmatching text'
            self.module.warn(text)
            self.assertEqual(str(w[-1].message), text)
            self.assertIs(w[-1].category, UserWarning)

    def test_message_matching(self):
        with self.module.catch_warnings(record=True) as w:
            self.module.simplefilter("ignore", UserWarning)
            self.module.filterwarnings("error", "match", UserWarning)
            self.assertRaises(UserWarning, self.module.warn, "match")
            self.assertRaises(UserWarning, self.module.warn, "match prefix")
            self.module.warn("suffix match")
            self.assertEqual(w, [])
            self.module.warn("something completely different")
            self.assertEqual(w, [])

    def test_mutate_filter_list(self):
        class X:
            def match(self, a, start=0):
                L[:] = []

        L = [("default",X(),UserWarning,X(),0) for i in range(2)]
        with self.module.catch_warnings(record=True) as w:
            self.module.filters = L
            self.module.warn_explicit(UserWarning("b"), None, "f.py", 42)
            self.assertEqual(str(w[-1].message), "b")

    def test_filterwarnings_duplicate_filters(self):
        with self.module.catch_warnings():
            self.module.resetwarnings()
            self.module.filterwarnings("error", category=UserWarning)
            self.assertEqual(len(self.module._get_filters()), 1)
            self.module.filterwarnings("ignore", category=UserWarning)
            self.module.filterwarnings("error", category=UserWarning)
            self.assertEqual(
                len(self.module._get_filters()), 2,
                "filterwarnings inserted duplicate filter"
            )
            self.assertEqual(
                self.module._get_filters()[0][0], "error",
                "filterwarnings did not promote filter to "
                "the beginning of list"
            )

    def test_simplefilter_duplicate_filters(self):
        with self.module.catch_warnings():
            self.module.resetwarnings()
            self.module.simplefilter("error", category=UserWarning)
            self.assertEqual(len(self.module._get_filters()), 1)
            self.module.simplefilter("ignore", category=UserWarning)
            self.module.simplefilter("error", category=UserWarning)
            self.assertEqual(
                len(self.module._get_filters()), 2,
                "simplefilter inserted duplicate filter"
            )
            self.assertEqual(
                self.module._get_filters()[0][0], "error",
                "simplefilter did not promote filter to the beginning of list"
            )

    def test_append_duplicate(self):
        with self.module.catch_warnings(record=True) as w:
            self.module.resetwarnings()
            self.module.simplefilter("ignore")
            self.module.simplefilter("error", append=True)
            self.module.simplefilter("ignore", append=True)
            self.module.warn("test_append_duplicate", category=UserWarning)
            self.assertEqual(len(self.module._get_filters()), 2,
                "simplefilter inserted duplicate filter"
            )
            self.assertEqual(len(w), 0,
                "appended duplicate changed order of filters"
            )

    def test_argument_validation(self):
        with self.assertRaises(ValueError):
            self.module.filterwarnings(action='foo')
        with self.assertRaises(TypeError):
            self.module.filterwarnings('ignore', message=0)
        with self.assertRaises(TypeError):
            self.module.filterwarnings('ignore', category=0)
        with self.assertRaises(TypeError):
            self.module.filterwarnings('ignore', category=int)
        with self.assertRaises(TypeError):
            self.module.filterwarnings('ignore', module=0)
        with self.assertRaises(TypeError):
            self.module.filterwarnings('ignore', lineno=int)
        with self.assertRaises(ValueError):
            self.module.filterwarnings('ignore', lineno=-1)
        with self.assertRaises(ValueError):
            self.module.simplefilter(action='foo')
        with self.assertRaises(TypeError):
            self.module.simplefilter('ignore', lineno=int)
        with self.assertRaises(ValueError):
            self.module.simplefilter('ignore', lineno=-1)

    def test_catchwarnings_with_simplefilter_ignore(self):
        with self.module.catch_warnings(module=self.module):
            self.module.resetwarnings()
            self.module.simplefilter("error")
            with self.module.catch_warnings(action="ignore"):
                self.module.warn("This will be ignored")

    def test_catchwarnings_with_simplefilter_error(self):
        with self.module.catch_warnings():
            self.module.resetwarnings()
            with self.module.catch_warnings(
                action="error", category=FutureWarning
            ):
                with support.captured_stderr() as stderr:
                    error_msg = "Other types of warnings are not errors"
                    self.module.warn(error_msg)
                    self.assertRaises(FutureWarning,
                                      self.module.warn, FutureWarning("msg"))
                    stderr = stderr.getvalue()
                    self.assertIn(error_msg, stderr)

class CFilterTests(FilterTests, unittest.TestCase):
    module = c_warnings

class PyFilterTests(FilterTests, unittest.TestCase):
    module = py_warnings


class WarnTests(BaseTest):

    """Test warnings.warn() and warnings.warn_explicit()."""

    def test_message(self):
        with self.module.catch_warnings(record=True) as w:
            self.module.simplefilter("once")
            for i in range(4):
                text = 'multi %d' %i  # Different text on each call.
                self.module.warn(text)
                self.assertEqual(str(w[-1].message), text)
                self.assertIs(w[-1].category, UserWarning)

    # Issue 3639
    def test_warn_nonstandard_types(self):
        # warn() should handle non-standard types without issue.
        for ob in (Warning, None, 42):
            with self.module.catch_warnings(record=True) as w:
                self.module.simplefilter("once")
                self.module.warn(ob)
                # Don't directly compare objects since
                # ``Warning() != Warning()``.
                self.assertEqual(str(w[-1].message), str(UserWarning(ob)))

    def test_filename(self):
        with warnings_state(self.module):
            with self.module.catch_warnings(record=True) as w:
                warning_tests.inner("spam1")
                self.assertEqual(os.path.basename(w[-1].filename),
                                    "stacklevel.py")
                warning_tests.outer("spam2")
                self.assertEqual(os.path.basename(w[-1].filename),
                                    "stacklevel.py")

    def test_stacklevel(self):
        # Test stacklevel argument
        # make sure all messages are different, so the warning won't be skipped
        with warnings_state(self.module):
            with self.module.catch_warnings(record=True) as w:
                warning_tests.inner("spam3", stacklevel=1)
                self.assertEqual(os.path.basename(w[-1].filename),
                                    "stacklevel.py")
                warning_tests.outer("spam4", stacklevel=1)
                self.assertEqual(os.path.basename(w[-1].filename),
                                    "stacklevel.py")

                warning_tests.inner("spam5", stacklevel=2)
                self.assertEqual(os.path.basename(w[-1].filename),
                                    "__init__.py")
                warning_tests.outer("spam6", stacklevel=2)
                self.assertEqual(os.path.basename(w[-1].filename),
                                    "stacklevel.py")
                warning_tests.outer("spam6.5", stacklevel=3)
                self.assertEqual(os.path.basename(w[-1].filename),
                                    "__init__.py")

                warning_tests.inner("spam7", stacklevel=9999)
                self.assertEqual(os.path.basename(w[-1].filename),
                                    "<sys>")

    def test_stacklevel_import(self):
        # Issue #24305: With stacklevel=2, module-level warnings should work.
        import_helper.unload('test.test_warnings.data.import_warning')
        with warnings_state(self.module):
            with self.module.catch_warnings(record=True) as w:
                self.module.simplefilter('always')
                import test.test_warnings.data.import_warning  # noqa: F401
                self.assertEqual(len(w), 1)
                self.assertEqual(w[0].filename, __file__)

    def test_skip_file_prefixes(self):
        with warnings_state(self.module):
            with self.module.catch_warnings(record=True) as w:
                self.module.simplefilter('always')

                # Warning never attributed to the data/ package.
                package_helper.inner_api(
                        "inner_api", stacklevel=2,
                        warnings_module=warning_tests.warnings)
                self.assertEqual(w[-1].filename, __file__)
                warning_tests.package("package api", stacklevel=2)
                self.assertEqual(w[-1].filename, __file__)
                self.assertEqual(w[-2].filename, w[-1].filename)
                # Low stacklevels are overridden to 2 behavior.
                warning_tests.package("package api 1", stacklevel=1)
                self.assertEqual(w[-1].filename, __file__)
                warning_tests.package("package api 0", stacklevel=0)
                self.assertEqual(w[-1].filename, __file__)
                warning_tests.package("package api -99", stacklevel=-99)
                self.assertEqual(w[-1].filename, __file__)

                # The stacklevel still goes up out of the package.
                warning_tests.package("prefix02", stacklevel=3)
                self.assertIn("unittest", w[-1].filename)

    def test_skip_file_prefixes_file_path(self):
        # see: gh-126209
        with warnings_state(self.module):
            skipped = warning_tests.__file__
            with self.module.catch_warnings(record=True) as w:
                warning_tests.outer("msg", skip_file_prefixes=(skipped,))

            self.assertEqual(len(w), 1)
            self.assertNotEqual(w[-1].filename, skipped)

    def test_skip_file_prefixes_type_errors(self):
        with warnings_state(self.module):
            warn = warning_tests.warnings.warn
            with self.assertRaises(TypeError):
                warn("msg", skip_file_prefixes=[])
            with self.assertRaises(TypeError):
                warn("msg", skip_file_prefixes=(b"bytes",))
            with self.assertRaises(TypeError):
                warn("msg", skip_file_prefixes="a sequence of strs")

    def test_exec_filename(self):
        filename = "<warnings-test>"
        codeobj = compile(("import warnings\n"
                           "warnings.warn('hello', UserWarning)"),
                          filename, "exec")
        with self.module.catch_warnings(record=True) as w:
            self.module.simplefilter("always", category=UserWarning)
            exec(codeobj)
        self.assertEqual(w[0].filename, filename)

    def test_warn_explicit_non_ascii_filename(self):
        with self.module.catch_warnings(record=True) as w:
            self.module.resetwarnings()
            self.module.filterwarnings("always", category=UserWarning)
            filenames = ["nonascii\xe9\u20ac", "surrogate\udc80"]
            for filename in filenames:
                try:
                    os.fsencode(filename)
                except UnicodeEncodeError:
                    continue
                self.module.warn_explicit("text", UserWarning, filename, 1)
                self.assertEqual(w[-1].filename, filename)

    def test_warn_explicit_type_errors(self):
        # warn_explicit() should error out gracefully if it is given objects
        # of the wrong types.
        # lineno is expected to be an integer.
        self.assertRaises(TypeError, self.module.warn_explicit,
                            None, UserWarning, None, None)
        # Either 'message' needs to be an instance of Warning or 'category'
        # needs to be a subclass.
        self.assertRaises(TypeError, self.module.warn_explicit,
                            None, None, None, 1)
        # 'registry' must be a dict or None.
        self.assertRaises((TypeError, AttributeError),
                            self.module.warn_explicit,
                            None, Warning, None, 1, registry=42)

    def test_bad_str(self):
        # issue 6415
        # Warnings instance with a bad format string for __str__ should not
        # trigger a bus error.
        class BadStrWarning(Warning):
            """Warning with a bad format string for __str__."""
            def __str__(self):
                return ("A bad formatted string %(err)" %
                        {"err" : "there is no %(err)s"})

        with self.assertRaises(ValueError):
            self.module.warn(BadStrWarning())

    def test_warning_classes(self):
        class MyWarningClass(Warning):
            pass

        # passing a non-subclass of Warning should raise a TypeError
        expected = "category must be a Warning subclass, not 'str'"
        with self.assertRaisesRegex(TypeError, expected):
            self.module.warn('bad warning category', '')

        expected = "category must be a Warning subclass, not class 'int'"
        with self.assertRaisesRegex(TypeError, expected):
            self.module.warn('bad warning category', int)

        # check that warning instances also raise a TypeError
        expected = "category must be a Warning subclass, not '.*MyWarningClass'"
        with self.assertRaisesRegex(TypeError, expected):
            self.module.warn('bad warning category', MyWarningClass())

        with self.module.catch_warnings():
            self.module.resetwarnings()
            self.module.filterwarnings('default')
            with self.assertWarns(MyWarningClass) as cm:
                self.module.warn('good warning category', MyWarningClass)
            self.assertEqual('good warning category', str(cm.warning))

            with self.assertWarns(UserWarning) as cm:
                self.module.warn('good warning category', None)
            self.assertEqual('good warning category', str(cm.warning))

            with self.assertWarns(MyWarningClass) as cm:
                self.module.warn('good warning category', MyWarningClass)
            self.assertIsInstance(cm.warning, Warning)

    def check_module_globals(self, module_globals):
        with self.module.catch_warnings(record=True) as w:
            self.module.filterwarnings('default')
            self.module.warn_explicit(
                'eggs', UserWarning, 'bar', 1,
                module_globals=module_globals)
        self.assertEqual(len(w), 1)
        self.assertEqual(w[0].category, UserWarning)
        self.assertEqual(str(w[0].message), 'eggs')

    def check_module_globals_error(self, module_globals, errmsg, errtype=ValueError):
        if self.module is py_warnings:
            self.check_module_globals(module_globals)
            return
        with self.module.catch_warnings(record=True) as w:
            self.module.filterwarnings('always')
            with self.assertRaisesRegex(errtype, re.escape(errmsg)):
                self.module.warn_explicit(
                    'eggs', UserWarning, 'bar', 1,
                    module_globals=module_globals)
        self.assertEqual(len(w), 0)

    def check_module_globals_deprecated(self, module_globals, msg):
        if self.module is py_warnings:
            self.check_module_globals(module_globals)
            return
        with self.module.catch_warnings(record=True) as w:
            self.module.filterwarnings('always')
            self.module.warn_explicit(
                'eggs', UserWarning, 'bar', 1,
                module_globals=module_globals)
        self.assertEqual(len(w), 2)
        self.assertEqual(w[0].category, DeprecationWarning)
        self.assertEqual(str(w[0].message), msg)
        self.assertEqual(w[1].category, UserWarning)
        self.assertEqual(str(w[1].message), 'eggs')

    def test_gh86298_no_loader_and_no_spec(self):
        self.check_module_globals({'__name__': 'bar'})

    def test_gh86298_loader_is_none_and_no_spec(self):
        self.check_module_globals({'__name__': 'bar', '__loader__': None})

    def test_gh86298_no_loader_and_spec_is_none(self):
        self.check_module_globals_error(
            {'__name__': 'bar', '__spec__': None},
            'Module globals is missing a __spec__.loader')

    def test_gh86298_loader_is_none_and_spec_is_none(self):
        self.check_module_globals_error(
            {'__name__': 'bar', '__loader__': None, '__spec__': None},
            'Module globals is missing a __spec__.loader')

    def test_gh86298_loader_is_none_and_spec_loader_is_none(self):
        self.check_module_globals_error(
            {'__name__': 'bar', '__loader__': None,
             '__spec__': types.SimpleNamespace(loader=None)},
            'Module globals is missing a __spec__.loader')

    def test_gh86298_no_spec(self):
        self.check_module_globals_deprecated(
            {'__name__': 'bar', '__loader__': object()},
            'Module globals is missing a __spec__.loader')

    def test_gh86298_spec_is_none(self):
        self.check_module_globals_deprecated(
            {'__name__': 'bar', '__loader__': object(), '__spec__': None},
            'Module globals is missing a __spec__.loader')

    def test_gh86298_no_spec_loader(self):
        self.check_module_globals_deprecated(
            {'__name__': 'bar', '__loader__': object(),
             '__spec__': types.SimpleNamespace()},
            'Module globals is missing a __spec__.loader')

    def test_gh86298_loader_and_spec_loader_disagree(self):
        self.check_module_globals_deprecated(
            {'__name__': 'bar', '__loader__': object(),
             '__spec__': types.SimpleNamespace(loader=object())},
            'Module globals; __loader__ != __spec__.loader')

    def test_gh86298_no_loader_and_no_spec_loader(self):
        self.check_module_globals_error(
            {'__name__': 'bar', '__spec__': types.SimpleNamespace()},
            'Module globals is missing a __spec__.loader', AttributeError)

    def test_gh86298_no_loader_with_spec_loader_okay(self):
        self.check_module_globals(
            {'__name__': 'bar',
             '__spec__': types.SimpleNamespace(loader=object())})

class CWarnTests(WarnTests, unittest.TestCase):
    module = c_warnings

    # As an early adopter, we sanity check the
    # test.import_helper.import_fresh_module utility function
    def test_accelerated(self):
        self.assertIsNot(original_warnings, self.module)
        self.assertNotHasAttr(self.module.warn, '__code__')

class PyWarnTests(WarnTests, unittest.TestCase):
    module = py_warnings

    # As an early adopter, we sanity check the
    # test.import_helper.import_fresh_module utility function
    def test_pure_python(self):
        self.assertIsNot(original_warnings, self.module)
        self.assertHasAttr(self.module.warn, '__code__')


class WCmdLineTests(BaseTest):

    def test_improper_input(self):
        # Uses the private _setoption() function to test the parsing
        # of command-line warning arguments
        with self.module.catch_warnings():
            self.assertRaises(self.module._OptionError,
                              self.module._setoption, '1:2:3:4:5:6')
            self.assertRaises(self.module._OptionError,
                              self.module._setoption, 'bogus::Warning')
            self.assertRaises(self.module._OptionError,
                              self.module._setoption, 'ignore:2::4:-5')
            with self.assertRaises(self.module._OptionError):
                self.module._setoption('ignore::123')
            with self.assertRaises(self.module._OptionError):
                self.module._setoption('ignore::123abc')
            with self.assertRaises(self.module._OptionError):
                self.module._setoption('ignore::===')
            with self.assertRaisesRegex(self.module._OptionError, 'Wärning'):
                self.module._setoption('ignore::Wärning')
            with self.assertRaisesRegex(self.module._OptionError, 'message'):
                self.module._setoption('ignore:/?/:Warning')
            with self.assertRaisesRegex(self.module._OptionError, 'module'):
                self.module._setoption('ignore::Warning:/?/')
            self.module._setoption('error::Warning::0')
            self.assertRaises(UserWarning, self.module.warn, 'convert to error')

    def test_import_from_module(self):
        with self.module.catch_warnings():
            self.module._setoption('ignore::Warning')
            with self.assertRaises(self.module._OptionError):
                self.module._setoption('ignore::TestWarning')
            with self.assertRaises(self.module._OptionError):
                self.module._setoption('ignore::test.test_warnings.bogus')
            self.module._setoption('error::test.test_warnings.TestWarning')
            with self.assertRaises(TestWarning):
                self.module.warn('test warning', TestWarning)

    def test_message(self):
        # Match prefix, case-insensitive.
        with self.module.catch_warnings():
            self.module._setoption('error:TEST WARN:UserWarning')
            with self.assertRaises(UserWarning):
                self.module.warn('Test Warning')
        with self.module.catch_warnings():
            self.module._setoption(r'error:/TE.*WARN/:UserWarning')
            with self.assertRaises(UserWarning):
                self.module.warn('Test Warning')

    def test_module(self):
        with self.module.catch_warnings():
            self.module._setoption(f'error::UserWarning:{__name__}')
            with self.assertRaises(UserWarning):
                self.module.warn('test warning')
            # Only full match.
            self.module._setoption(f'ignore::UserWarning:{__name__[:-2]}')
            with self.assertRaises(UserWarning):
                self.module.warn('test warning')
        with self.module.catch_warnings():
            self.module._setoption(f'error::UserWarning:/{re.escape(__name__[:-2])}./')
            with self.assertRaises(UserWarning):
                self.module.warn('test warning')


class CWCmdLineTests(WCmdLineTests, unittest.TestCase):
    module = c_warnings


class PyWCmdLineTests(WCmdLineTests, unittest.TestCase):
    module = py_warnings

    def test_improper_option(self):
        # Same as above, but check that the message is printed out when
        # the interpreter is executed. This also checks that options are
        # actually parsed at all.
        rc, out, err = assert_python_ok("-Wxxx", "-c", "pass")
        self.assertIn(b"Invalid -W option ignored: invalid action: 'xxx'", err)

    def test_warnings_bootstrap(self):
        # Check that the warnings module does get loaded when -W<some option>
        # is used (see issue #10372 for an example of silent bootstrap failure).
        rc, out, err = assert_python_ok("-Wi", "-c",
            "import sys; sys.modules['warnings'].warn('foo', RuntimeWarning)")
        # '-Wi' was observed
        self.assertFalse(out.strip())
        self.assertNotIn(b'RuntimeWarning', err)


class _WarningsTests(BaseTest, unittest.TestCase):

    """Tests specific to the _warnings module."""

    module = c_warnings

    def test_filter(self):
        # Everything should function even if 'filters' is not in warnings.
        with self.module.catch_warnings() as w:
            self.module.filterwarnings("error", "", Warning, "", 0)
            self.assertRaises(UserWarning, self.module.warn,
                                'convert to error')
            del self.module.filters
            self.assertRaises(UserWarning, self.module.warn,
                                'convert to error')

    def test_onceregistry(self):
        # Replacing or removing the onceregistry should be okay.
        global __warningregistry__
        message = UserWarning('onceregistry test')
        try:
            original_registry = self.module.onceregistry
            __warningregistry__ = {}
            with self.module.catch_warnings(record=True) as w:
                self.module.resetwarnings()
                self.module.filterwarnings("once", category=UserWarning)
                self.module.warn_explicit(message, UserWarning, "file", 42)
                self.assertEqual(w[-1].message, message)
                del w[:]
                self.module.warn_explicit(message, UserWarning, "file", 42)
                self.assertEqual(len(w), 0)
                # Test the resetting of onceregistry.
                self.module.onceregistry = {}
                __warningregistry__ = {}
                self.module.warn('onceregistry test')
                self.assertEqual(w[-1].message.args, message.args)
                # Removal of onceregistry is okay.
                del w[:]
                del self.module.onceregistry
                __warningregistry__ = {}
                self.module.warn_explicit(message, UserWarning, "file", 42)
                self.assertEqual(len(w), 0)
        finally:
            self.module.onceregistry = original_registry

    def test_default_action(self):
        # Replacing or removing defaultaction should be okay.
        message = UserWarning("defaultaction test")
        original = self.module.defaultaction
        try:
            with self.module.catch_warnings(record=True) as w:
                self.module.resetwarnings()
                registry = {}
                self.module.warn_explicit(message, UserWarning, "<test>", 42,
                                            registry=registry)
                self.assertEqual(w[-1].message, message)
                self.assertEqual(len(w), 1)
                # One actual registry key plus the "version" key
                self.assertEqual(len(registry), 2)
                self.assertIn("version", registry)
                del w[:]
                # Test removal.
                del self.module.defaultaction
                __warningregistry__ = {}
                registry = {}
                self.module.warn_explicit(message, UserWarning, "<test>", 43,
                                            registry=registry)
                self.assertEqual(w[-1].message, message)
                self.assertEqual(len(w), 1)
                self.assertEqual(len(registry), 2)
                del w[:]
                # Test setting.
                self.module.defaultaction = "ignore"
                __warningregistry__ = {}
                registry = {}
                self.module.warn_explicit(message, UserWarning, "<test>", 44,
                                            registry=registry)
                self.assertEqual(len(w), 0)
        finally:
            self.module.defaultaction = original

    def test_showwarning_missing(self):
        # Test that showwarning() missing is okay.
        if self.module._use_context:
            # If _use_context is true, the warnings module does not
            # override/restore showwarning()
            return
        text = 'del showwarning test'
        with self.module.catch_warnings():
            self.module.filterwarnings("always", category=UserWarning)
            del self.module.showwarning
            with support.captured_output('stderr') as stream:
                self.module.warn(text)
                result = stream.getvalue()
        self.assertIn(text, result)

    def test_showwarnmsg_missing(self):
        # Test that _showwarnmsg() missing is okay.
        text = 'del _showwarnmsg test'
        with self.module.catch_warnings():
            self.module.filterwarnings("always", category=UserWarning)

            show = self.module._showwarnmsg
            try:
                del self.module._showwarnmsg
                with support.captured_output('stderr') as stream:
                    self.module.warn(text)
                    result = stream.getvalue()
            finally:
                self.module._showwarnmsg = show
        self.assertIn(text, result)

    def test_showwarning_not_callable(self):
        orig = self.module.showwarning
        try:
            with self.module.catch_warnings():
                self.module.filterwarnings("always", category=UserWarning)
                self.module.showwarning = print
                with support.captured_output('stdout'):
                    self.module.warn('Warning!')
                self.module.showwarning = 23
                self.assertRaises(TypeError, self.module.warn, "Warning!")
        finally:
            self.module.showwarning = orig

    def test_show_warning_output(self):
        # With showwarning() missing, make sure that output is okay.
        orig = self.module.showwarning
        try:
            text = 'test show_warning'
            with self.module.catch_warnings():
                self.module.filterwarnings("always", category=UserWarning)
                del self.module.showwarning
                with support.captured_output('stderr') as stream:
                    warning_tests.inner(text)
                    result = stream.getvalue()
            self.assertEqual(result.count('\n'), 2,
                                 "Too many newlines in %r" % result)
            first_line, second_line = result.split('\n', 1)
            expected_file = os.path.splitext(warning_tests.__file__)[0] + '.py'
            first_line_parts = first_line.rsplit(':', 3)
            path, line, warning_class, message = first_line_parts
            line = int(line)
            self.assertEqual(expected_file, path)
            self.assertEqual(warning_class, ' ' + UserWarning.__name__)
            self.assertEqual(message, ' ' + text)
            expected_line = '  ' + linecache.getline(path, line).strip() + '\n'
            assert expected_line
            self.assertEqual(second_line, expected_line)
        finally:
            self.module.showwarning = orig

    def test_filename_none(self):
        # issue #12467: race condition if a warning is emitted at shutdown
        globals_dict = globals()
        oldfile = globals_dict['__file__']
        try:
            catch = self.module.catch_warnings(record=True)
            with catch as w:
                self.module.filterwarnings("always", category=UserWarning)
                globals_dict['__file__'] = None
                self.module.warn('test', UserWarning)
                self.assertTrue(len(w))
        finally:
            globals_dict['__file__'] = oldfile

    def test_stderr_none(self):
        rc, stdout, stderr = assert_python_ok("-c",
            "import sys; sys.stderr = None; "
            "import warnings; warnings.simplefilter('always'); "
            "warnings.warn('Warning!')")
        self.assertEqual(stdout, b'')
        self.assertNotIn(b'Warning!', stderr)
        self.assertNotIn(b'Error', stderr)

    def test_issue31285(self):
        # warn_explicit() should neither raise a SystemError nor cause an
        # assertion failure, in case the return value of get_source() has a
        # bad splitlines() method.
        get_source_called = []
        def get_module_globals(*, splitlines_ret_val):
            class BadSource(str):
                def splitlines(self):
                    return splitlines_ret_val

            class BadLoader:
                def get_source(self, fullname):
                    get_source_called.append(splitlines_ret_val)
                    return BadSource('spam')

            loader = BadLoader()
            spec = importlib.machinery.ModuleSpec('foobar', loader)
            return {'__loader__': loader,
                    '__spec__': spec,
                    '__name__': 'foobar'}


        wmod = self.module
        with wmod.catch_warnings():
            wmod.filterwarnings('default', category=UserWarning)

            linecache.clearcache()
            with support.captured_stderr() as stderr:
                wmod.warn_explicit(
                    'foo', UserWarning, 'bar', 1,
                    module_globals=get_module_globals(splitlines_ret_val=42))
            self.assertIn('UserWarning: foo', stderr.getvalue())
            self.assertEqual(get_source_called, [42])

            linecache.clearcache()
            with support.swap_attr(wmod, '_showwarnmsg', None):
                del wmod._showwarnmsg
                with support.captured_stderr() as stderr:
                    wmod.warn_explicit(
                        'eggs', UserWarning, 'bar', 1,
                        module_globals=get_module_globals(splitlines_ret_val=[42]))
                self.assertIn('UserWarning: eggs', stderr.getvalue())
            self.assertEqual(get_source_called, [42, [42]])
            linecache.clearcache()

    @support.cpython_only
    def test_issue31411(self):
        # warn_explicit() shouldn't raise a SystemError in case
        # warnings.onceregistry isn't a dictionary.
        wmod = self.module
        with wmod.catch_warnings():
            wmod.filterwarnings('once')
            with support.swap_attr(wmod, 'onceregistry', None):
                with self.assertRaises(TypeError):
                    wmod.warn_explicit('foo', Warning, 'bar', 1, registry=None)

    @support.cpython_only
    def test_issue31416(self):
        # warn_explicit() shouldn't cause an assertion failure in case of a
        # bad warnings.filters or warnings.defaultaction.
        wmod = self.module
        with wmod.catch_warnings():
            wmod._get_filters()[:] = [(None, None, Warning, None, 0)]
            with self.assertRaises(TypeError):
                wmod.warn_explicit('foo', Warning, 'bar', 1)

            wmod._get_filters()[:] = []
            with support.swap_attr(wmod, 'defaultaction', None), \
                 self.assertRaises(TypeError):
                wmod.warn_explicit('foo', Warning, 'bar', 1)

    @support.cpython_only
    def test_issue31566(self):
        # warn() shouldn't cause an assertion failure in case of a bad
        # __name__ global.
        with self.module.catch_warnings():
            self.module.filterwarnings('error', category=UserWarning)
            with support.swap_item(globals(), '__name__', b'foo'), \
                 support.swap_item(globals(), '__file__', None):
                self.assertRaises(UserWarning, self.module.warn, 'bar')


class WarningsDisplayTests(BaseTest):

    """Test the displaying of warnings and the ability to overload functions
    related to displaying warnings."""

    def test_formatwarning(self):
        message = "msg"
        category = Warning
        file_name = os.path.splitext(warning_tests.__file__)[0] + '.py'
        line_num = 5
        file_line = linecache.getline(file_name, line_num).strip()
        format = "%s:%s: %s: %s\n  %s\n"
        expect = format % (file_name, line_num, category.__name__, message,
                            file_line)
        self.assertEqual(expect, self.module.formatwarning(message,
                                                category, file_name, line_num))
        # Test the 'line' argument.
        file_line += " for the win!"
        expect = format % (file_name, line_num, category.__name__, message,
                            file_line)
        self.assertEqual(expect, self.module.formatwarning(message,
                                    category, file_name, line_num, file_line))

    def test_showwarning(self):
        file_name = os.path.splitext(warning_tests.__file__)[0] + '.py'
        line_num = 3
        expected_file_line = linecache.getline(file_name, line_num).strip()
        message = 'msg'
        category = Warning
        file_object = StringIO()
        expect = self.module.formatwarning(message, category, file_name,
                                            line_num)
        self.module.showwarning(message, category, file_name, line_num,
                                file_object)
        self.assertEqual(file_object.getvalue(), expect)
        # Test 'line' argument.
        expected_file_line += "for the win!"
        expect = self.module.formatwarning(message, category, file_name,
                                            line_num, expected_file_line)
        file_object = StringIO()
        self.module.showwarning(message, category, file_name, line_num,
                                file_object, expected_file_line)
        self.assertEqual(expect, file_object.getvalue())

    def test_formatwarning_override(self):
        # bpo-35178: Test that a custom formatwarning function gets the 'line'
        # argument as a positional argument, and not only as a keyword argument
        def myformatwarning(message, category, filename, lineno, text):
            return f'm={message}:c={category}:f={filename}:l={lineno}:t={text}'

        file_name = os.path.splitext(warning_tests.__file__)[0] + '.py'
        line_num = 3
        file_line = linecache.getline(file_name, line_num).strip()
        message = 'msg'
        category = Warning
        file_object = StringIO()
        expected = f'm={message}:c={category}:f={file_name}:l={line_num}' + \
                   f':t={file_line}'
        with support.swap_attr(self.module, 'formatwarning', myformatwarning):
            self.module.showwarning(message, category, file_name, line_num,
                                    file_object, file_line)
            self.assertEqual(file_object.getvalue(), expected)


class CWarningsDisplayTests(WarningsDisplayTests, unittest.TestCase):
    module = c_warnings

class PyWarningsDisplayTests(WarningsDisplayTests, unittest.TestCase):
    module = py_warnings

    def test_tracemalloc(self):
        self.addCleanup(os_helper.unlink, os_helper.TESTFN)

        with open(os_helper.TESTFN, 'w', encoding="utf-8") as fp:
            fp.write(textwrap.dedent("""
                def func():
                    f = open(__file__, "rb")
                    # Emit ResourceWarning
                    f = None

                func()
            """))

        def run(*args):
            res = assert_python_ok(*args, PYTHONIOENCODING='utf-8')
            stderr = res.err.decode('utf-8', 'replace')
            stderr = '\n'.join(stderr.splitlines())

            # normalize newlines
            stderr = re.sub('<.*>', '<...>', stderr)
            return stderr

        # tracemalloc disabled
        filename = os.path.abspath(os_helper.TESTFN)
        stderr = run('-Wd', os_helper.TESTFN)
        expected = textwrap.dedent(f'''
            {filename}:5: ResourceWarning: unclosed file <...>
              f = None
            ResourceWarning: Enable tracemalloc to get the object allocation traceback
        ''').strip()
        self.assertEqual(stderr, expected)

        # tracemalloc enabled
        stderr = run('-Wd', '-X', 'tracemalloc=2', os_helper.TESTFN)
        expected = textwrap.dedent(f'''
            {filename}:5: ResourceWarning: unclosed file <...>
              f = None
            Object allocated at (most recent call last):
              File "{filename}", lineno 7
                func()
              File "{filename}", lineno 3
                f = open(__file__, "rb")
        ''').strip()
        self.assertEqual(stderr, expected)


class CatchWarningTests(BaseTest):

    """Test catch_warnings()."""

    def test_catch_warnings_restore(self):
        if self.module._use_context:
            return  # test disabled if using context vars
        wmod = self.module
        orig_filters = wmod.filters
        orig_showwarning = wmod.showwarning
        # Ensure both showwarning and filters are restored when recording
        with wmod.catch_warnings(record=True):
            wmod.filters = wmod.showwarning = object()
        self.assertIs(wmod.filters, orig_filters)
        self.assertIs(wmod.showwarning, orig_showwarning)
        # Same test, but with recording disabled
        with wmod.catch_warnings(record=False):
            wmod.filters = wmod.showwarning = object()
        self.assertIs(wmod.filters, orig_filters)
        self.assertIs(wmod.showwarning, orig_showwarning)

    def test_catch_warnings_recording(self):
        wmod = self.module
        # Ensure warnings are recorded when requested
        with wmod.catch_warnings(record=True) as w:
            self.assertEqual(w, [])
            self.assertIs(type(w), list)
            wmod.simplefilter("always")
            wmod.warn("foo")
            self.assertEqual(str(w[-1].message), "foo")
            wmod.warn("bar")
            self.assertEqual(str(w[-1].message), "bar")
            self.assertEqual(str(w[0].message), "foo")
            self.assertEqual(str(w[1].message), "bar")
            del w[:]
            self.assertEqual(w, [])
        # Ensure warnings are not recorded when not requested
        orig_showwarning = wmod.showwarning
        with wmod.catch_warnings(record=False) as w:
            self.assertIsNone(w)
            self.assertIs(wmod.showwarning, orig_showwarning)

    def test_catch_warnings_reentry_guard(self):
        wmod = self.module
        # Ensure catch_warnings is protected against incorrect usage
        x = wmod.catch_warnings(record=True)
        self.assertRaises(RuntimeError, x.__exit__)
        with x:
            self.assertRaises(RuntimeError, x.__enter__)
        # Same test, but with recording disabled
        x = wmod.catch_warnings(record=False)
        self.assertRaises(RuntimeError, x.__exit__)
        with x:
            self.assertRaises(RuntimeError, x.__enter__)

    def test_catch_warnings_defaults(self):
        wmod = self.module
        orig_filters = wmod._get_filters()
        orig_showwarning = wmod.showwarning
        # Ensure default behaviour is not to record warnings
        with wmod.catch_warnings() as w:
            self.assertIsNone(w)
            self.assertIs(wmod.showwarning, orig_showwarning)
            self.assertIsNot(wmod._get_filters(), orig_filters)
        self.assertIs(wmod._get_filters(), orig_filters)
        if wmod is sys.modules['warnings']:
            # Ensure the default module is this one
            with wmod.catch_warnings() as w:
                self.assertIsNone(w)
                self.assertIs(wmod.showwarning, orig_showwarning)
                self.assertIsNot(wmod._get_filters(), orig_filters)
            self.assertIs(wmod._get_filters(), orig_filters)

    def test_record_override_showwarning_before(self):
        # Issue #28835: If warnings.showwarning() was overridden, make sure
        # that catch_warnings(record=True) overrides it again.
        if self.module._use_context:
            # If _use_context is true, the warnings module does not restore
            # showwarning()
            return
        text = "This is a warning"
        wmod = self.module
        my_log = []

        def my_logger(message, category, filename, lineno, file=None, line=None):
            nonlocal my_log
            my_log.append(message)

        # Override warnings.showwarning() before calling catch_warnings()
        with support.swap_attr(wmod, 'showwarning', my_logger):
            with wmod.catch_warnings(record=True) as log:
                self.assertIsNot(wmod.showwarning, my_logger)

                wmod.simplefilter("always")
                wmod.warn(text)

            self.assertIs(wmod.showwarning, my_logger)

        self.assertEqual(len(log), 1, log)
        self.assertEqual(log[0].message.args[0], text)
        self.assertEqual(my_log, [])

    def test_record_override_showwarning_inside(self):
        # Issue #28835: It is possible to override warnings.showwarning()
        # in the catch_warnings(record=True) context manager.
        if self.module._use_context:
            # If _use_context is true, the warnings module does not restore
            # showwarning()
            return
        text = "This is a warning"
        wmod = self.module
        my_log = []

        def my_logger(message, category, filename, lineno, file=None, line=None):
            nonlocal my_log
            my_log.append(message)

        with wmod.catch_warnings(record=True) as log:
            wmod.simplefilter("always")
            wmod.showwarning = my_logger
            wmod.warn(text)

        self.assertEqual(len(my_log), 1, my_log)
        self.assertEqual(my_log[0].args[0], text)
        self.assertEqual(log, [])

    def test_check_warnings(self):
        # Explicit tests for the test.support convenience wrapper
        wmod = self.module
        if wmod is not sys.modules['warnings']:
            self.skipTest('module to test is not loaded warnings module')
        with warnings_helper.check_warnings(quiet=False) as w:
            self.assertEqual(w.warnings, [])
            wmod.simplefilter("always")
            wmod.warn("foo")
            self.assertEqual(str(w.message), "foo")
            wmod.warn("bar")
            self.assertEqual(str(w.message), "bar")
            self.assertEqual(str(w.warnings[0].message), "foo")
            self.assertEqual(str(w.warnings[1].message), "bar")
            w.reset()
            self.assertEqual(w.warnings, [])

        with warnings_helper.check_warnings():
            # defaults to quiet=True without argument
            pass
        with warnings_helper.check_warnings(('foo', UserWarning)):
            wmod.warn("foo")

        with self.assertRaises(AssertionError):
            with warnings_helper.check_warnings(('', RuntimeWarning)):
                # defaults to quiet=False with argument
                pass
        with self.assertRaises(AssertionError):
            with warnings_helper.check_warnings(('foo', RuntimeWarning)):
                wmod.warn("foo")

class CCatchWarningTests(CatchWarningTests, unittest.TestCase):
    module = c_warnings

class PyCatchWarningTests(CatchWarningTests, unittest.TestCase):
    module = py_warnings


class EnvironmentVariableTests(BaseTest):

    def test_single_warning(self):
        rc, stdout, stderr = assert_python_ok("-c",
            "import sys; sys.stdout.write(str(sys.warnoptions))",
            PYTHONWARNINGS="ignore::DeprecationWarning",
            PYTHONDEVMODE="")
        self.assertEqual(stdout, b"['ignore::DeprecationWarning']")

    def test_comma_separated_warnings(self):
        rc, stdout, stderr = assert_python_ok("-c",
            "import sys; sys.stdout.write(str(sys.warnoptions))",
            PYTHONWARNINGS="ignore::DeprecationWarning,ignore::UnicodeWarning",
            PYTHONDEVMODE="")
        self.assertEqual(stdout,
            b"['ignore::DeprecationWarning', 'ignore::UnicodeWarning']")

    @force_not_colorized
    def test_envvar_and_command_line(self):
        rc, stdout, stderr = assert_python_ok("-Wignore::UnicodeWarning", "-c",
            "import sys; sys.stdout.write(str(sys.warnoptions))",
            PYTHONWARNINGS="ignore::DeprecationWarning",
            PYTHONDEVMODE="")
        self.assertEqual(stdout,
            b"['ignore::DeprecationWarning', 'ignore::UnicodeWarning']")

    @force_not_colorized
    def test_conflicting_envvar_and_command_line(self):
        rc, stdout, stderr = assert_python_failure("-Werror::DeprecationWarning", "-c",
            "import sys, warnings; sys.stdout.write(str(sys.warnoptions)); "
            "warnings.warn('Message', DeprecationWarning)",
            PYTHONWARNINGS="default::DeprecationWarning",
            PYTHONDEVMODE="")
        self.assertEqual(stdout,
            b"['default::DeprecationWarning', 'error::DeprecationWarning']")
        self.assertEqual(stderr.splitlines(),
            [b"Traceback (most recent call last):",
             b"  File \"<string>\", line 1, in <module>",
             b'    import sys, warnings; sys.stdout.write(str(sys.warnoptions)); warnings.w'
             b"arn('Message', DeprecationWarning)",
             b'                                                                  ~~~~~~~~~~'
             b'~~~^^^^^^^^^^^^^^^^^^^^^^^^^^^^^^^',
             b"DeprecationWarning: Message"])

    def test_default_filter_configuration(self):
        pure_python_api = self.module is py_warnings
        if support.Py_DEBUG:
            expected_default_filters = []
        else:
            if pure_python_api:
                main_module_filter = re.compile("__main__")
            else:
                main_module_filter = "__main__"
            expected_default_filters = [
                ('default', None, DeprecationWarning, main_module_filter, 0),
                ('ignore', None, DeprecationWarning, None, 0),
                ('ignore', None, PendingDeprecationWarning, None, 0),
                ('ignore', None, ImportWarning, None, 0),
                ('ignore', None, ResourceWarning, None, 0),
            ]
        expected_output = [str(f).encode() for f in expected_default_filters]

        if pure_python_api:
            # Disable the warnings acceleration module in the subprocess
            code = "import sys; sys.modules.pop('warnings', None); sys.modules['_warnings'] = None; "
        else:
            code = ""
        code += "import warnings; [print(f) for f in warnings._get_filters()]"

        rc, stdout, stderr = assert_python_ok("-c", code, __isolated=True)
        stdout_lines = [line.strip() for line in stdout.splitlines()]
        self.maxDiff = None
        self.assertEqual(stdout_lines, expected_output)


    @unittest.skipUnless(sys.getfilesystemencoding() != 'ascii',
                         'requires non-ascii filesystemencoding')
    def test_nonascii(self):
        PYTHONWARNINGS="ignore:DeprecationWarning" + os_helper.FS_NONASCII
        rc, stdout, stderr = assert_python_ok("-c",
            "import sys; sys.stdout.write(str(sys.warnoptions))",
            PYTHONIOENCODING="utf-8",
            PYTHONWARNINGS=PYTHONWARNINGS,
            PYTHONDEVMODE="")
        self.assertEqual(stdout, str([PYTHONWARNINGS]).encode())

class CEnvironmentVariableTests(EnvironmentVariableTests, unittest.TestCase):
    module = c_warnings

class PyEnvironmentVariableTests(EnvironmentVariableTests, unittest.TestCase):
    module = py_warnings


class LocksTest(unittest.TestCase):
    @support.cpython_only
    @unittest.skipUnless(c_warnings, 'C module is required')
    def test_release_lock_no_lock(self):
        with self.assertRaisesRegex(
            RuntimeError,
            'cannot release un-acquired lock',
        ):
            c_warnings._release_lock()


class _DeprecatedTest(BaseTest, unittest.TestCase):

    """Test _deprecated()."""

    module = original_warnings

    def test_warning(self):
        version = (3, 11, 0, "final", 0)
        test = [(4, 12), (4, 11), (4, 0), (3, 12)]
        for remove in test:
            msg = rf".*test_warnings.*{remove[0]}\.{remove[1]}"
            filter = msg, DeprecationWarning
            with self.subTest(remove=remove):
                with warnings_helper.check_warnings(filter, quiet=False):
                    self.module._deprecated("test_warnings", remove=remove,
                                            _version=version)

        version = (3, 11, 0, "alpha", 0)
        msg = r".*test_warnings.*3\.11"
        with warnings_helper.check_warnings((msg, DeprecationWarning), quiet=False):
            self.module._deprecated("test_warnings", remove=(3, 11),
                                    _version=version)

    def test_RuntimeError(self):
        version = (3, 11, 0, "final", 0)
        test = [(2, 0), (2, 12), (3, 10)]
        for remove in test:
            with self.subTest(remove=remove):
                with self.assertRaises(RuntimeError):
                    self.module._deprecated("test_warnings", remove=remove,
                                            _version=version)
        for level in ["beta", "candidate", "final"]:
            version = (3, 11, 0, level, 0)
            with self.subTest(releaselevel=level):
                with self.assertRaises(RuntimeError):
                    self.module._deprecated("test_warnings", remove=(3, 11),
                                            _version=version)


class BootstrapTest(unittest.TestCase):

    def test_issue_8766(self):
        # "import encodings" emits a warning whereas the warnings is not loaded
        # or not completely loaded (warnings imports indirectly encodings by
        # importing linecache) yet
        with os_helper.temp_cwd() as cwd, os_helper.temp_cwd('encodings'):
            # encodings loaded by initfsencoding()
            assert_python_ok('-c', 'pass', PYTHONPATH=cwd)

            # Use -W to load warnings module at startup
            assert_python_ok('-c', 'pass', '-W', 'always', PYTHONPATH=cwd)


class FinalizationTest(unittest.TestCase):
    def test_finalization(self):
        # Issue #19421: warnings.warn() should not crash
        # during Python finalization
        code = """
import warnings
warn = warnings.warn

class A:
    def __del__(self):
        warn("test")

a=A()
        """
        rc, out, err = assert_python_ok("-c", code)
        self.assertEqual(err.decode().rstrip(),
                         '<string>:7: UserWarning: test')

    def test_late_resource_warning(self):
        # Issue #21925: Emitting a ResourceWarning late during the Python
        # shutdown must be logged.

        expected = b"<sys>:0: ResourceWarning: unclosed file "

        # don't import the warnings module
        # (_warnings will try to import it)
        code = "f = open(%a)" % __file__
        rc, out, err = assert_python_ok("-Wd", "-c", code)
        self.assertStartsWith(err, expected)

        # import the warnings module
        code = "import warnings; f = open(%a)" % __file__
        rc, out, err = assert_python_ok("-Wd", "-c", code)
        self.assertStartsWith(err, expected)


class AsyncTests(BaseTest):
    """Verifies that the catch_warnings() context manager behaves
    as expected when used inside async co-routines.  This requires
    that the context_aware_warnings flag is enabled, so that
    the context manager uses a context variable.
    """

    def setUp(self):
        super().setUp()
        self.module.resetwarnings()

    @unittest.skipIf(not sys.flags.context_aware_warnings,
                     "requires context aware warnings")
    def test_async_context(self):
        import asyncio

        # Events to force the execution interleaving we want.
        step_a1 = asyncio.Event()
        step_a2 = asyncio.Event()
        step_b1 = asyncio.Event()
        step_b2 = asyncio.Event()

        async def run_a():
            with self.module.catch_warnings(record=True) as w:
                await step_a1.wait()
                # The warning emitted here should be caught be the enclosing
                # context manager.
                self.module.warn('run_a warning', UserWarning)
                step_b1.set()
                await step_a2.wait()
                self.assertEqual(len(w), 1)
                self.assertEqual(w[0].message.args[0], 'run_a warning')
                step_b2.set()

        async def run_b():
            with self.module.catch_warnings(record=True) as w:
                step_a1.set()
                await step_b1.wait()
                # The warning emitted here should be caught be the enclosing
                # context manager.
                self.module.warn('run_b warning', UserWarning)
                step_a2.set()
                await step_b2.wait()
                self.assertEqual(len(w), 1)
                self.assertEqual(w[0].message.args[0], 'run_b warning')

        async def run_tasks():
            await asyncio.gather(run_a(), run_b())

        asyncio.run(run_tasks())

    @unittest.skipIf(not sys.flags.context_aware_warnings,
                     "requires context aware warnings")
    def test_async_task_inherit(self):
        """Check that a new asyncio task inherits warnings context from the
        coroutine that spawns it.
        """
        import asyncio

        step1 = asyncio.Event()
        step2 = asyncio.Event()

        async def run_child1():
            await step1.wait()
            # This should be recorded by the run_parent() catch_warnings
            # context.
            self.module.warn('child warning', UserWarning)
            step2.set()

        async def run_child2():
            # This establishes a new catch_warnings() context.  The
            # run_child1() task should still be using the context from
            # run_parent() if context-aware warnings are enabled.
            with self.module.catch_warnings(record=True) as w:
                step1.set()
                await step2.wait()

        async def run_parent():
            with self.module.catch_warnings(record=True) as w:
                await asyncio.gather(run_child1(), run_child2())
                self.assertEqual(len(w), 1)
                self.assertEqual(w[0].message.args[0], 'child warning')

        asyncio.run(run_parent())


class CAsyncTests(AsyncTests, unittest.TestCase):
    module = c_warnings


class PyAsyncTests(AsyncTests, unittest.TestCase):
    module = py_warnings


class ThreadTests(BaseTest):
    """Verifies that the catch_warnings() context manager behaves as
    expected when used within threads.  This requires that both the
    context_aware_warnings flag and thread_inherit_context flags are enabled.
    """

    ENABLE_THREAD_TESTS = (sys.flags.context_aware_warnings and
                           sys.flags.thread_inherit_context)

    def setUp(self):
        super().setUp()
        self.module.resetwarnings()

    @unittest.skipIf(not ENABLE_THREAD_TESTS,
                     "requires thread-safe warnings flags")
    def test_threaded_context(self):
        import threading

        barrier = threading.Barrier(2, timeout=2)

        def run_a():
            with self.module.catch_warnings(record=True) as w:
                barrier.wait()
                # The warning emitted here should be caught be the enclosing
                # context manager.
                self.module.warn('run_a warning', UserWarning)
                barrier.wait()
                self.assertEqual(len(w), 1)
                self.assertEqual(w[0].message.args[0], 'run_a warning')
            # Should be caught be the catch_warnings() context manager of run_threads()
            self.module.warn('main warning', UserWarning)

        def run_b():
            with self.module.catch_warnings(record=True) as w:
                barrier.wait()
                # The warning emitted here should be caught be the enclosing
                # context manager.
                barrier.wait()
                self.module.warn('run_b warning', UserWarning)
                self.assertEqual(len(w), 1)
                self.assertEqual(w[0].message.args[0], 'run_b warning')
            # Should be caught be the catch_warnings() context manager of run_threads()
            self.module.warn('main warning', UserWarning)

        def run_threads():
            threads = [
                threading.Thread(target=run_a),
                threading.Thread(target=run_b),
                ]
            with self.module.catch_warnings(record=True) as w:
                for thread in threads:
                    thread.start()
                for thread in threads:
                    thread.join()
                self.assertEqual(len(w), 2)
                self.assertEqual(w[0].message.args[0], 'main warning')
                self.assertEqual(w[1].message.args[0], 'main warning')

        run_threads()


class CThreadTests(ThreadTests, unittest.TestCase):
    module = c_warnings


class PyThreadTests(ThreadTests, unittest.TestCase):
    module = py_warnings


class DeprecatedTests(PyPublicAPITests):
    def test_dunder_deprecated(self):
        @deprecated("A will go away soon")
        class A:
            pass

        self.assertEqual(A.__deprecated__, "A will go away soon")
        self.assertIsInstance(A, type)

        @deprecated("b will go away soon")
        def b():
            pass

        self.assertEqual(b.__deprecated__, "b will go away soon")
        self.assertIsInstance(b, types.FunctionType)

        @overload
        @deprecated("no more ints")
        def h(x: int) -> int: ...
        @overload
        def h(x: str) -> str: ...
        def h(x):
            return x

        overloads = get_overloads(h)
        self.assertEqual(len(overloads), 2)
        self.assertEqual(overloads[0].__deprecated__, "no more ints")

    def test_class(self):
        @deprecated("A will go away soon")
        class A:
            pass

        with self.assertWarnsRegex(DeprecationWarning, "A will go away soon"):
            A()
        with self.assertWarnsRegex(DeprecationWarning, "A will go away soon"):
            with self.assertRaises(TypeError):
                A(42)

    def test_class_with_init(self):
        @deprecated("HasInit will go away soon")
        class HasInit:
            def __init__(self, x):
                self.x = x

        with self.assertWarnsRegex(DeprecationWarning, "HasInit will go away soon"):
            instance = HasInit(42)
        self.assertEqual(instance.x, 42)

    def test_class_with_new(self):
        has_new_called = False

        @deprecated("HasNew will go away soon")
        class HasNew:
            def __new__(cls, x):
                nonlocal has_new_called
                has_new_called = True
                return super().__new__(cls)

            def __init__(self, x) -> None:
                self.x = x

        with self.assertWarnsRegex(DeprecationWarning, "HasNew will go away soon"):
            instance = HasNew(42)
        self.assertEqual(instance.x, 42)
        self.assertTrue(has_new_called)

    def test_class_with_inherited_new(self):
        new_base_called = False

        class NewBase:
            def __new__(cls, x):
                nonlocal new_base_called
                new_base_called = True
                return super().__new__(cls)

            def __init__(self, x) -> None:
                self.x = x

        @deprecated("HasInheritedNew will go away soon")
        class HasInheritedNew(NewBase):
            pass

        with self.assertWarnsRegex(DeprecationWarning, "HasInheritedNew will go away soon"):
            instance = HasInheritedNew(42)
        self.assertEqual(instance.x, 42)
        self.assertTrue(new_base_called)

    def test_class_with_new_but_no_init(self):
        new_called = False

        @deprecated("HasNewNoInit will go away soon")
        class HasNewNoInit:
            def __new__(cls, x):
                nonlocal new_called
                new_called = True
                obj = super().__new__(cls)
                obj.x = x
                return obj

        with self.assertWarnsRegex(DeprecationWarning, "HasNewNoInit will go away soon"):
            instance = HasNewNoInit(42)
        self.assertEqual(instance.x, 42)
        self.assertTrue(new_called)

    def test_mixin_class(self):
        @deprecated("Mixin will go away soon")
        class Mixin:
            pass

        class Base:
            def __init__(self, a) -> None:
                self.a = a

        with self.assertWarnsRegex(DeprecationWarning, "Mixin will go away soon"):
            class Child(Base, Mixin):
                pass

        instance = Child(42)
        self.assertEqual(instance.a, 42)

    def test_do_not_shadow_user_arguments(self):
        new_called = False
        new_called_cls = None

        @deprecated("MyMeta will go away soon")
        class MyMeta(type):
            def __new__(mcs, name, bases, attrs, cls=None):
                nonlocal new_called, new_called_cls
                new_called = True
                new_called_cls = cls
                return super().__new__(mcs, name, bases, attrs)

        with self.assertWarnsRegex(DeprecationWarning, "MyMeta will go away soon"):
            class Foo(metaclass=MyMeta, cls='haha'):
                pass

        self.assertTrue(new_called)
        self.assertEqual(new_called_cls, 'haha')

    def test_existing_init_subclass(self):
        @deprecated("C will go away soon")
        class C:
            def __init_subclass__(cls) -> None:
                cls.inited = True

        with self.assertWarnsRegex(DeprecationWarning, "C will go away soon"):
            C()

        with self.assertWarnsRegex(DeprecationWarning, "C will go away soon"):
            class D(C):
                pass

        self.assertTrue(D.inited)
        self.assertIsInstance(D(), D)  # no deprecation

    def test_existing_init_subclass_in_base(self):
        class Base:
            def __init_subclass__(cls, x) -> None:
                cls.inited = x

        @deprecated("C will go away soon")
        class C(Base, x=42):
            pass

        self.assertEqual(C.inited, 42)

        with self.assertWarnsRegex(DeprecationWarning, "C will go away soon"):
            C()

        with self.assertWarnsRegex(DeprecationWarning, "C will go away soon"):
            class D(C, x=3):
                pass

        self.assertEqual(D.inited, 3)

    def test_existing_init_subclass_in_sibling_base(self):
        @deprecated("A will go away soon")
        class A:
            pass
        class B:
            def __init_subclass__(cls, x):
                super().__init_subclass__()
                cls.inited = x

        with self.assertWarnsRegex(DeprecationWarning, "A will go away soon"):
            class C(A, B, x=42):
                pass
        self.assertEqual(C.inited, 42)

        with self.assertWarnsRegex(DeprecationWarning, "A will go away soon"):
            class D(B, A, x=42):
                pass
        self.assertEqual(D.inited, 42)

    def test_init_subclass_has_correct_cls(self):
        init_subclass_saw = None

        @deprecated("Base will go away soon")
        class Base:
            def __init_subclass__(cls) -> None:
                nonlocal init_subclass_saw
                init_subclass_saw = cls

        self.assertIsNone(init_subclass_saw)

        with self.assertWarnsRegex(DeprecationWarning, "Base will go away soon"):
            class C(Base):
                pass

        self.assertIs(init_subclass_saw, C)

    def test_init_subclass_with_explicit_classmethod(self):
        init_subclass_saw = None

        @deprecated("Base will go away soon")
        class Base:
            @classmethod
            def __init_subclass__(cls) -> None:
                nonlocal init_subclass_saw
                init_subclass_saw = cls

        self.assertIsNone(init_subclass_saw)

        with self.assertWarnsRegex(DeprecationWarning, "Base will go away soon"):
            class C(Base):
                pass

        self.assertIs(init_subclass_saw, C)

    def test_function(self):
        @deprecated("b will go away soon")
        def b():
            pass

        with self.assertWarnsRegex(DeprecationWarning, "b will go away soon"):
            b()

    def test_method(self):
        class Capybara:
            @deprecated("x will go away soon")
            def x(self):
                pass

        instance = Capybara()
        with self.assertWarnsRegex(DeprecationWarning, "x will go away soon"):
            instance.x()

    def test_property(self):
        class Capybara:
            @property
            @deprecated("x will go away soon")
            def x(self):
                pass

            @property
            def no_more_setting(self):
                return 42

            @no_more_setting.setter
            @deprecated("no more setting")
            def no_more_setting(self, value):
                pass

        instance = Capybara()
        with self.assertWarnsRegex(DeprecationWarning, "x will go away soon"):
            instance.x

        with py_warnings.catch_warnings():
            py_warnings.simplefilter("error")
            self.assertEqual(instance.no_more_setting, 42)

        with self.assertWarnsRegex(DeprecationWarning, "no more setting"):
            instance.no_more_setting = 42

    def test_category(self):
        @deprecated("c will go away soon", category=RuntimeWarning)
        def c():
            pass

        with self.assertWarnsRegex(RuntimeWarning, "c will go away soon"):
            c()

    def test_turn_off_warnings(self):
        @deprecated("d will go away soon", category=None)
        def d():
            pass

        with py_warnings.catch_warnings():
            py_warnings.simplefilter("error")
            d()

    def test_only_strings_allowed(self):
        with self.assertRaisesRegex(
            TypeError,
            "Expected an object of type str for 'message', not 'type'"
        ):
            @deprecated
            class Foo: ...

        with self.assertRaisesRegex(
            TypeError,
            "Expected an object of type str for 'message', not 'function'"
        ):
            @deprecated
            def foo(): ...

    def test_no_retained_references_to_wrapper_instance(self):
        @deprecated('depr')
        def d(): pass

        self.assertFalse(any(
            isinstance(cell.cell_contents, deprecated) for cell in d.__closure__
        ))

    def test_inspect(self):
        @deprecated("depr")
        def sync():
            pass

        @deprecated("depr")
        async def coro():
            pass

        class Cls:
            @deprecated("depr")
            def sync(self):
                pass

            @deprecated("depr")
            async def coro(self):
                pass

        self.assertFalse(inspect.iscoroutinefunction(sync))
        self.assertTrue(inspect.iscoroutinefunction(coro))
        self.assertFalse(inspect.iscoroutinefunction(Cls.sync))
        self.assertTrue(inspect.iscoroutinefunction(Cls.coro))

    def test_inspect_class_signature(self):
        class Cls1:  # no __init__ or __new__
            pass

        class Cls2:  # __new__ only
            def __new__(cls, x, y):
                return super().__new__(cls)

        class Cls3:  # __init__ only
            def __init__(self, x, y):
                pass

        class Cls4:  # __new__ and __init__
            def __new__(cls, x, y):
                return super().__new__(cls)

            def __init__(self, x, y):
                pass

        class Cls5(Cls1):  # inherits no __init__ or __new__
            pass

        class Cls6(Cls2):  # inherits __new__ only
            pass

        class Cls7(Cls3):  # inherits __init__ only
            pass

        class Cls8(Cls4):  # inherits __new__ and __init__
            pass

        # The `@deprecated` decorator will update the class in-place.
        # Test the child classes first.
        for cls in reversed((Cls1, Cls2, Cls3, Cls4, Cls5, Cls6, Cls7, Cls8)):
            with self.subTest(f'class {cls.__name__} signature'):
                try:
                    original_signature = inspect.signature(cls)
                except ValueError:
                    original_signature = None
                try:
                    original_new_signature = inspect.signature(cls.__new__)
                except ValueError:
                    original_new_signature = None

                deprecated_cls = deprecated("depr")(cls)

                try:
                    deprecated_signature = inspect.signature(deprecated_cls)
                except ValueError:
                    deprecated_signature = None
                self.assertEqual(original_signature, deprecated_signature)

                try:
                    deprecated_new_signature = inspect.signature(deprecated_cls.__new__)
                except ValueError:
                    deprecated_new_signature = None
                self.assertEqual(original_new_signature, deprecated_new_signature)


def setUpModule():
    py_warnings.onceregistry.clear()
    c_warnings.onceregistry.clear()


tearDownModule = setUpModule

if __name__ == "__main__":
    unittest.main()<|MERGE_RESOLUTION|>--- conflicted
+++ resolved
@@ -249,7 +249,6 @@
             self.module.warn_explicit('msg', UserWarning, 'filename', 42,
                                       module='package.module')
             self.assertEqual(len(w), 1)
-<<<<<<< HEAD
             self.module.warn_explicit('msg', UserWarning, '/path/to/package/module', 42)
             self.assertEqual(len(w), 2)
             self.module.warn_explicit('msg', UserWarning, '/path/to/package/module.py', 42)
@@ -265,12 +264,6 @@
                 self.assertEqual(len(w), 6)
                 self.module.warn_explicit('msg', UserWarning, r'C:\path\to\package\module.PYW', 42)
                 self.assertEqual(len(w), 7)
-=======
-            with self.assertRaises(UserWarning):
-                self.module.warn_explicit('msg', UserWarning, '/path/to/package/module', 42)
-            with self.assertRaises(UserWarning):
-                self.module.warn_explicit('msg', UserWarning, '/path/to/package/module.py', 42)
->>>>>>> fbf0843e
 
         with self.module.catch_warnings(record=True) as w:
             self.module.simplefilter('error')
@@ -294,22 +287,12 @@
             with self.assertRaises(UserWarning):
                 self.module.warn_explicit('msg', UserWarning, '/PATH/TO/PACKAGE/MODULE', 42)
             if MS_WINDOWS:
-<<<<<<< HEAD
                 self.module.warn_explicit('msg', UserWarning, r'/path/to/package/module.PY', 42)
                 self.assertEqual(len(w), 3)
                 self.module.warn_explicit('msg', UserWarning, r'/path/to/package/module/__INIT__.PY', 42)
                 self.assertEqual(len(w), 4)
                 self.module.warn_explicit('msg', UserWarning, r'/path/to/package/module.PYW', 42)
                 self.assertEqual(len(w), 5)
-=======
-                if self.module is py_warnings:
-                    self.module.warn_explicit('msg', UserWarning, r'/path/to/package/module.PY', 42)
-                    self.assertEqual(len(w), 3)
-                with self.assertRaises(UserWarning):
-                    self.module.warn_explicit('msg', UserWarning, r'/path/to/package/module/__init__.py', 42)
-                with self.assertRaises(UserWarning):
-                    self.module.warn_explicit('msg', UserWarning, r'/path/to/package/module.pyw', 42)
->>>>>>> fbf0843e
                 with self.assertRaises(UserWarning):
                     self.module.warn_explicit('msg', UserWarning, r'\path\to\package\module', 42)
 
@@ -329,28 +312,18 @@
                 self.assertEqual(len(w), 1)
                 self.module.warn_explicit('msg', UserWarning, r'C:\path\to\package\module.py', 42)
                 self.assertEqual(len(w), 2)
-<<<<<<< HEAD
                 self.module.warn_explicit('msg', UserWarning, r'C:\path\to\package\module.PY', 42)
                 self.assertEqual(len(w), 3)
+                self.module.warn_explicit('msg', UserWarning, r'C:\path\to\package\module\__INIT__.PY', 42)
+                self.assertEqual(len(w), 4)
                 self.module.warn_explicit('msg', UserWarning, r'C:\path\to\package\module.PYW', 42)
-                self.assertEqual(len(w), 4)
-=======
-                if self.module is py_warnings:
-                    self.module.warn_explicit('msg', UserWarning, r'C:\path\to\package\module.PY', 42)
-                    self.assertEqual(len(w), 3)
-                with self.assertRaises(UserWarning):
-                    self.module.warn_explicit('msg', UserWarning, r'C:\path\to\package\module.pyw', 42)
->>>>>>> fbf0843e
+                self.assertEqual(len(w), 5)
                 with self.assertRaises(UserWarning):
                     self.module.warn_explicit('msg', UserWarning, r'C:\PATH\TO\PACKAGE\MODULE', 42)
                 with self.assertRaises(UserWarning):
                     self.module.warn_explicit('msg', UserWarning, r'C:/path/to/package/module', 42)
                 with self.assertRaises(UserWarning):
-<<<<<<< HEAD
                     self.module.warn_explicit('msg', UserWarning, r'C:\path\to\package\module\__init__', 42)
-=======
-                    self.module.warn_explicit('msg', UserWarning, r'C:\path\to\package\module\__init__.py', 42)
->>>>>>> fbf0843e
 
         with self.module.catch_warnings(record=True) as w:
             self.module.simplefilter('error')
