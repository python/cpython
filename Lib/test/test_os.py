# As a test suite for the os module, this is woefully inadequate, but this
# does add tests for a few functions which have been determined to be more
# portable than they had been thought to be.

import os
import errno
import unittest
import warnings
import sys
import signal
import subprocess
import time
import shutil
from test import support
import contextlib
import mmap
import uuid
import asyncore
import asynchat
import socket
try:
    import threading
except ImportError:
    threading = None

# Detect whether we're on a Linux system that uses the (now outdated
# and unmaintained) linuxthreads threading library.  There's an issue
# when combining linuxthreads with a failed execv call: see
# http://bugs.python.org/issue4970.
if hasattr(sys, 'thread_info') and sys.thread_info.version:
    USING_LINUXTHREADS = sys.thread_info.version.startswith("linuxthreads")
else:
    USING_LINUXTHREADS = False

# Tests creating TESTFN
class FileTests(unittest.TestCase):
    def setUp(self):
        if os.path.exists(support.TESTFN):
            os.unlink(support.TESTFN)
    tearDown = setUp

    def test_access(self):
        f = os.open(support.TESTFN, os.O_CREAT|os.O_RDWR)
        os.close(f)
        self.assertTrue(os.access(support.TESTFN, os.W_OK))

    def test_closerange(self):
        first = os.open(support.TESTFN, os.O_CREAT|os.O_RDWR)
        # We must allocate two consecutive file descriptors, otherwise
        # it will mess up other file descriptors (perhaps even the three
        # standard ones).
        second = os.dup(first)
        try:
            retries = 0
            while second != first + 1:
                os.close(first)
                retries += 1
                if retries > 10:
                    # XXX test skipped
                    self.skipTest("couldn't allocate two consecutive fds")
                first, second = second, os.dup(second)
        finally:
            os.close(second)
        # close a fd that is open, and one that isn't
        os.closerange(first, first + 2)
        self.assertRaises(OSError, os.write, first, b"a")

    @support.cpython_only
    def test_rename(self):
        path = support.TESTFN
        old = sys.getrefcount(path)
        self.assertRaises(TypeError, os.rename, path, 0)
        new = sys.getrefcount(path)
        self.assertEqual(old, new)

    def test_read(self):
        with open(support.TESTFN, "w+b") as fobj:
            fobj.write(b"spam")
            fobj.flush()
            fd = fobj.fileno()
            os.lseek(fd, 0, 0)
            s = os.read(fd, 4)
            self.assertEqual(type(s), bytes)
            self.assertEqual(s, b"spam")

    def test_write(self):
        # os.write() accepts bytes- and buffer-like objects but not strings
        fd = os.open(support.TESTFN, os.O_CREAT | os.O_WRONLY)
        self.assertRaises(TypeError, os.write, fd, "beans")
        os.write(fd, b"bacon\n")
        os.write(fd, bytearray(b"eggs\n"))
        os.write(fd, memoryview(b"spam\n"))
        os.close(fd)
        with open(support.TESTFN, "rb") as fobj:
            self.assertEqual(fobj.read().splitlines(),
                [b"bacon", b"eggs", b"spam"])

    def write_windows_console(self, *args):
        retcode = subprocess.call(args,
            # use a new console to not flood the test output
            creationflags=subprocess.CREATE_NEW_CONSOLE,
            # use a shell to hide the console window (SW_HIDE)
            shell=True)
        self.assertEqual(retcode, 0)

    @unittest.skipUnless(sys.platform == 'win32',
                         'test specific to the Windows console')
    def test_write_windows_console(self):
        # Issue #11395: the Windows console returns an error (12: not enough
        # space error) on writing into stdout if stdout mode is binary and the
        # length is greater than 66,000 bytes (or less, depending on heap
        # usage).
        code = "print('x' * 100000)"
        self.write_windows_console(sys.executable, "-c", code)
        self.write_windows_console(sys.executable, "-u", "-c", code)


class TemporaryFileTests(unittest.TestCase):
    def setUp(self):
        self.files = []
        os.mkdir(support.TESTFN)

    def tearDown(self):
        for name in self.files:
            os.unlink(name)
        os.rmdir(support.TESTFN)

    def check_tempfile(self, name):
        # make sure it doesn't already exist:
        self.assertFalse(os.path.exists(name),
                    "file already exists for temporary file")
        # make sure we can create the file
        open(name, "w")
        self.files.append(name)

    def test_tempnam(self):
        if not hasattr(os, "tempnam"):
            return
        warnings.filterwarnings("ignore", "tempnam", RuntimeWarning,
                                r"test_os$")
        self.check_tempfile(os.tempnam())

        name = os.tempnam(support.TESTFN)
        self.check_tempfile(name)

        name = os.tempnam(support.TESTFN, "pfx")
        self.assertTrue(os.path.basename(name)[:3] == "pfx")
        self.check_tempfile(name)

    def test_tmpfile(self):
        if not hasattr(os, "tmpfile"):
            return
        # As with test_tmpnam() below, the Windows implementation of tmpfile()
        # attempts to create a file in the root directory of the current drive.
        # On Vista and Server 2008, this test will always fail for normal users
        # as writing to the root directory requires elevated privileges.  With
        # XP and below, the semantics of tmpfile() are the same, but the user
        # running the test is more likely to have administrative privileges on
        # their account already.  If that's the case, then os.tmpfile() should
        # work.  In order to make this test as useful as possible, rather than
        # trying to detect Windows versions or whether or not the user has the
        # right permissions, just try and create a file in the root directory
        # and see if it raises a 'Permission denied' OSError.  If it does, then
        # test that a subsequent call to os.tmpfile() raises the same error. If
        # it doesn't, assume we're on XP or below and the user running the test
        # has administrative privileges, and proceed with the test as normal.
        if sys.platform == 'win32':
            name = '\\python_test_os_test_tmpfile.txt'
            if os.path.exists(name):
                os.remove(name)
            try:
                fp = open(name, 'w')
            except IOError as first:
                # open() failed, assert tmpfile() fails in the same way.
                # Although open() raises an IOError and os.tmpfile() raises an
                # OSError(), 'args' will be (13, 'Permission denied') in both
                # cases.
                try:
                    fp = os.tmpfile()
                except OSError as second:
                    self.assertEqual(first.args, second.args)
                else:
                    self.fail("expected os.tmpfile() to raise OSError")
                return
            else:
                # open() worked, therefore, tmpfile() should work.  Close our
                # dummy file and proceed with the test as normal.
                fp.close()
                os.remove(name)

        fp = os.tmpfile()
        fp.write("foobar")
        fp.seek(0,0)
        s = fp.read()
        fp.close()
        self.assertTrue(s == "foobar")

    def test_tmpnam(self):
        if not hasattr(os, "tmpnam"):
            return
        warnings.filterwarnings("ignore", "tmpnam", RuntimeWarning,
                                r"test_os$")
        name = os.tmpnam()
        if sys.platform in ("win32",):
            # The Windows tmpnam() seems useless.  From the MS docs:
            #
            #     The character string that tmpnam creates consists of
            #     the path prefix, defined by the entry P_tmpdir in the
            #     file STDIO.H, followed by a sequence consisting of the
            #     digit characters '0' through '9'; the numerical value
            #     of this string is in the range 1 - 65,535.  Changing the
            #     definitions of L_tmpnam or P_tmpdir in STDIO.H does not
            #     change the operation of tmpnam.
            #
            # The really bizarre part is that, at least under MSVC6,
            # P_tmpdir is "\\".  That is, the path returned refers to
            # the root of the current drive.  That's a terrible place to
            # put temp files, and, depending on privileges, the user
            # may not even be able to open a file in the root directory.
            self.assertFalse(os.path.exists(name),
                        "file already exists for temporary file")
        else:
            self.check_tempfile(name)

    def fdopen_helper(self, *args):
        fd = os.open(support.TESTFN, os.O_RDONLY)
        fp2 = os.fdopen(fd, *args)
        fp2.close()

    def test_fdopen(self):
        self.fdopen_helper()
        self.fdopen_helper('r')
        self.fdopen_helper('r', 100)

# Test attributes on return values from os.*stat* family.
class StatAttributeTests(unittest.TestCase):
    def setUp(self):
        os.mkdir(support.TESTFN)
        self.fname = os.path.join(support.TESTFN, "f1")
        f = open(self.fname, 'wb')
        f.write(b"ABC")
        f.close()

    def tearDown(self):
        os.unlink(self.fname)
        os.rmdir(support.TESTFN)

    def check_stat_attributes(self, fname):
        if not hasattr(os, "stat"):
            return

        import stat
        result = os.stat(fname)

        # Make sure direct access works
        self.assertEqual(result[stat.ST_SIZE], 3)
        self.assertEqual(result.st_size, 3)

        # Make sure all the attributes are there
        members = dir(result)
        for name in dir(stat):
            if name[:3] == 'ST_':
                attr = name.lower()
                if name.endswith("TIME"):
                    def trunc(x): return int(x)
                else:
                    def trunc(x): return x
                self.assertEqual(trunc(getattr(result, attr)),
                                  result[getattr(stat, name)])
                self.assertIn(attr, members)

        try:
            result[200]
            self.fail("No exception thrown")
        except IndexError:
            pass

        # Make sure that assignment fails
        try:
            result.st_mode = 1
            self.fail("No exception thrown")
        except AttributeError:
            pass

        try:
            result.st_rdev = 1
            self.fail("No exception thrown")
        except (AttributeError, TypeError):
            pass

        try:
            result.parrot = 1
            self.fail("No exception thrown")
        except AttributeError:
            pass

        # Use the stat_result constructor with a too-short tuple.
        try:
            result2 = os.stat_result((10,))
            self.fail("No exception thrown")
        except TypeError:
            pass

        # Use the constructor with a too-long tuple.
        try:
            result2 = os.stat_result((0,1,2,3,4,5,6,7,8,9,10,11,12,13,14))
        except TypeError:
            pass

    def test_stat_attributes(self):
        self.check_stat_attributes(self.fname)

    def test_stat_attributes_bytes(self):
        try:
            fname = self.fname.encode(sys.getfilesystemencoding())
        except UnicodeEncodeError:
            self.skipTest("cannot encode %a for the filesystem" % self.fname)
        self.check_stat_attributes(fname)

    def test_statvfs_attributes(self):
        if not hasattr(os, "statvfs"):
            return

        try:
            result = os.statvfs(self.fname)
        except OSError as e:
            # On AtheOS, glibc always returns ENOSYS
            if e.errno == errno.ENOSYS:
                return

        # Make sure direct access works
        self.assertEqual(result.f_bfree, result[3])

        # Make sure all the attributes are there.
        members = ('bsize', 'frsize', 'blocks', 'bfree', 'bavail', 'files',
                    'ffree', 'favail', 'flag', 'namemax')
        for value, member in enumerate(members):
            self.assertEqual(getattr(result, 'f_' + member), result[value])

        # Make sure that assignment really fails
        try:
            result.f_bfree = 1
            self.fail("No exception thrown")
        except AttributeError:
            pass

        try:
            result.parrot = 1
            self.fail("No exception thrown")
        except AttributeError:
            pass

        # Use the constructor with a too-short tuple.
        try:
            result2 = os.statvfs_result((10,))
            self.fail("No exception thrown")
        except TypeError:
            pass

        # Use the constructor with a too-long tuple.
        try:
            result2 = os.statvfs_result((0,1,2,3,4,5,6,7,8,9,10,11,12,13,14))
        except TypeError:
            pass

    def test_utime_dir(self):
        delta = 1000000
        st = os.stat(support.TESTFN)
        # round to int, because some systems may support sub-second
        # time stamps in stat, but not in utime.
        os.utime(support.TESTFN, (st.st_atime, int(st.st_mtime-delta)))
        st2 = os.stat(support.TESTFN)
        self.assertEqual(st2.st_mtime, int(st.st_mtime-delta))

    # Restrict test to Win32, since there is no guarantee other
    # systems support centiseconds
    if sys.platform == 'win32':
        def get_file_system(path):
            root = os.path.splitdrive(os.path.abspath(path))[0] + '\\'
            import ctypes
            kernel32 = ctypes.windll.kernel32
            buf = ctypes.create_unicode_buffer("", 100)
            if kernel32.GetVolumeInformationW(root, None, 0, None, None, None, buf, len(buf)):
                return buf.value

        if get_file_system(support.TESTFN) == "NTFS":
            def test_1565150(self):
                t1 = 1159195039.25
                os.utime(self.fname, (t1, t1))
                self.assertEqual(os.stat(self.fname).st_mtime, t1)

            def test_large_time(self):
                t1 = 5000000000 # some day in 2128
                os.utime(self.fname, (t1, t1))
                self.assertEqual(os.stat(self.fname).st_mtime, t1)

        def test_1686475(self):
            # Verify that an open file can be stat'ed
            try:
                os.stat(r"c:\pagefile.sys")
            except WindowsError as e:
                if e.errno == 2: # file does not exist; cannot run test
                    return
                self.fail("Could not stat pagefile.sys")

from test import mapping_tests

class EnvironTests(mapping_tests.BasicTestMappingProtocol):
    """check that os.environ object conform to mapping protocol"""
    type2test = None

    def setUp(self):
        self.__save = dict(os.environ)
        if os.supports_bytes_environ:
            self.__saveb = dict(os.environb)
        for key, value in self._reference().items():
            os.environ[key] = value

    def tearDown(self):
        os.environ.clear()
        os.environ.update(self.__save)
        if os.supports_bytes_environ:
            os.environb.clear()
            os.environb.update(self.__saveb)

    def _reference(self):
        return {"KEY1":"VALUE1", "KEY2":"VALUE2", "KEY3":"VALUE3"}

    def _empty_mapping(self):
        os.environ.clear()
        return os.environ

    # Bug 1110478
    def test_update2(self):
        os.environ.clear()
        if os.path.exists("/bin/sh"):
            os.environ.update(HELLO="World")
            with os.popen("/bin/sh -c 'echo $HELLO'") as popen:
                value = popen.read().strip()
                self.assertEqual(value, "World")

    def test_os_popen_iter(self):
        if os.path.exists("/bin/sh"):
            with os.popen(
                "/bin/sh -c 'echo \"line1\nline2\nline3\"'") as popen:
                it = iter(popen)
                self.assertEqual(next(it), "line1\n")
                self.assertEqual(next(it), "line2\n")
                self.assertEqual(next(it), "line3\n")
                self.assertRaises(StopIteration, next, it)

    # Verify environ keys and values from the OS are of the
    # correct str type.
    def test_keyvalue_types(self):
        for key, val in os.environ.items():
            self.assertEqual(type(key), str)
            self.assertEqual(type(val), str)

    def test_items(self):
        for key, value in self._reference().items():
            self.assertEqual(os.environ.get(key), value)

    # Issue 7310
    def test___repr__(self):
        """Check that the repr() of os.environ looks like environ({...})."""
        env = os.environ
        self.assertEqual(repr(env), 'environ({{{}}})'.format(', '.join(
            '{!r}: {!r}'.format(key, value)
            for key, value in env.items())))

    def test_get_exec_path(self):
        defpath_list = os.defpath.split(os.pathsep)
        test_path = ['/monty', '/python', '', '/flying/circus']
        test_env = {'PATH': os.pathsep.join(test_path)}

        saved_environ = os.environ
        try:
            os.environ = dict(test_env)
            # Test that defaulting to os.environ works.
            self.assertSequenceEqual(test_path, os.get_exec_path())
            self.assertSequenceEqual(test_path, os.get_exec_path(env=None))
        finally:
            os.environ = saved_environ

        # No PATH environment variable
        self.assertSequenceEqual(defpath_list, os.get_exec_path({}))
        # Empty PATH environment variable
        self.assertSequenceEqual(('',), os.get_exec_path({'PATH':''}))
        # Supplied PATH environment variable
        self.assertSequenceEqual(test_path, os.get_exec_path(test_env))

        if os.supports_bytes_environ:
            # env cannot contain 'PATH' and b'PATH' keys
            try:
                # ignore BytesWarning warning
                with warnings.catch_warnings(record=True):
                    mixed_env = {'PATH': '1', b'PATH': b'2'}
            except BytesWarning:
                # mixed_env cannot be created with python -bb
                pass
            else:
                self.assertRaises(ValueError, os.get_exec_path, mixed_env)

            # bytes key and/or value
            self.assertSequenceEqual(os.get_exec_path({b'PATH': b'abc'}),
                ['abc'])
            self.assertSequenceEqual(os.get_exec_path({b'PATH': 'abc'}),
                ['abc'])
            self.assertSequenceEqual(os.get_exec_path({'PATH': b'abc'}),
                ['abc'])

    @unittest.skipUnless(os.supports_bytes_environ,
                         "os.environb required for this test.")
    def test_environb(self):
        # os.environ -> os.environb
        value = 'euro\u20ac'
        try:
            value_bytes = value.encode(sys.getfilesystemencoding(),
                                       'surrogateescape')
        except UnicodeEncodeError:
            msg = "U+20AC character is not encodable to %s" % (
                sys.getfilesystemencoding(),)
            self.skipTest(msg)
        os.environ['unicode'] = value
        self.assertEqual(os.environ['unicode'], value)
        self.assertEqual(os.environb[b'unicode'], value_bytes)

        # os.environb -> os.environ
        value = b'\xff'
        os.environb[b'bytes'] = value
        self.assertEqual(os.environb[b'bytes'], value)
        value_str = value.decode(sys.getfilesystemencoding(), 'surrogateescape')
        self.assertEqual(os.environ['bytes'], value_str)

class WalkTests(unittest.TestCase):
    """Tests for os.walk()."""

    def test_traversal(self):
        import os
        from os.path import join

        # Build:
        #     TESTFN/
        #       TEST1/              a file kid and two directory kids
        #         tmp1
        #         SUB1/             a file kid and a directory kid
        #           tmp2
        #           SUB11/          no kids
        #         SUB2/             a file kid and a dirsymlink kid
        #           tmp3
        #           link/           a symlink to TESTFN.2
        #       TEST2/
        #         tmp4              a lone file
        walk_path = join(support.TESTFN, "TEST1")
        sub1_path = join(walk_path, "SUB1")
        sub11_path = join(sub1_path, "SUB11")
        sub2_path = join(walk_path, "SUB2")
        tmp1_path = join(walk_path, "tmp1")
        tmp2_path = join(sub1_path, "tmp2")
        tmp3_path = join(sub2_path, "tmp3")
        link_path = join(sub2_path, "link")
        t2_path = join(support.TESTFN, "TEST2")
        tmp4_path = join(support.TESTFN, "TEST2", "tmp4")

        # Create stuff.
        os.makedirs(sub11_path)
        os.makedirs(sub2_path)
        os.makedirs(t2_path)
        for path in tmp1_path, tmp2_path, tmp3_path, tmp4_path:
            f = open(path, "w")
            f.write("I'm " + path + " and proud of it.  Blame test_os.\n")
            f.close()
        if support.can_symlink():
            os.symlink(os.path.abspath(t2_path), link_path)
            sub2_tree = (sub2_path, ["link"], ["tmp3"])
        else:
            sub2_tree = (sub2_path, [], ["tmp3"])

        # Walk top-down.
        all = list(os.walk(walk_path))
        self.assertEqual(len(all), 4)
        # We can't know which order SUB1 and SUB2 will appear in.
        # Not flipped:  TESTFN, SUB1, SUB11, SUB2
        #     flipped:  TESTFN, SUB2, SUB1, SUB11
        flipped = all[0][1][0] != "SUB1"
        all[0][1].sort()
        self.assertEqual(all[0], (walk_path, ["SUB1", "SUB2"], ["tmp1"]))
        self.assertEqual(all[1 + flipped], (sub1_path, ["SUB11"], ["tmp2"]))
        self.assertEqual(all[2 + flipped], (sub11_path, [], []))
        self.assertEqual(all[3 - 2 * flipped], sub2_tree)

        # Prune the search.
        all = []
        for root, dirs, files in os.walk(walk_path):
            all.append((root, dirs, files))
            # Don't descend into SUB1.
            if 'SUB1' in dirs:
                # Note that this also mutates the dirs we appended to all!
                dirs.remove('SUB1')
        self.assertEqual(len(all), 2)
        self.assertEqual(all[0], (walk_path, ["SUB2"], ["tmp1"]))
        self.assertEqual(all[1], sub2_tree)

        # Walk bottom-up.
        all = list(os.walk(walk_path, topdown=False))
        self.assertEqual(len(all), 4)
        # We can't know which order SUB1 and SUB2 will appear in.
        # Not flipped:  SUB11, SUB1, SUB2, TESTFN
        #     flipped:  SUB2, SUB11, SUB1, TESTFN
        flipped = all[3][1][0] != "SUB1"
        all[3][1].sort()
        self.assertEqual(all[3], (walk_path, ["SUB1", "SUB2"], ["tmp1"]))
        self.assertEqual(all[flipped], (sub11_path, [], []))
        self.assertEqual(all[flipped + 1], (sub1_path, ["SUB11"], ["tmp2"]))
        self.assertEqual(all[2 - 2 * flipped], sub2_tree)

        if support.can_symlink():
            # Walk, following symlinks.
            for root, dirs, files in os.walk(walk_path, followlinks=True):
                if root == link_path:
                    self.assertEqual(dirs, [])
                    self.assertEqual(files, ["tmp4"])
                    break
            else:
                self.fail("Didn't follow symlink with followlinks=True")

    def tearDown(self):
        # Tear everything down.  This is a decent use for bottom-up on
        # Windows, which doesn't have a recursive delete command.  The
        # (not so) subtlety is that rmdir will fail unless the dir's
        # kids are removed first, so bottom up is essential.
        for root, dirs, files in os.walk(support.TESTFN, topdown=False):
            for name in files:
                os.remove(os.path.join(root, name))
            for name in dirs:
                dirname = os.path.join(root, name)
                if not os.path.islink(dirname):
                    os.rmdir(dirname)
                else:
                    os.remove(dirname)
        os.rmdir(support.TESTFN)

class MakedirTests(unittest.TestCase):
    def setUp(self):
        os.mkdir(support.TESTFN)

    def test_makedir(self):
        base = support.TESTFN
        path = os.path.join(base, 'dir1', 'dir2', 'dir3')
        os.makedirs(path)             # Should work
        path = os.path.join(base, 'dir1', 'dir2', 'dir3', 'dir4')
        os.makedirs(path)

        # Try paths with a '.' in them
        self.assertRaises(OSError, os.makedirs, os.curdir)
        path = os.path.join(base, 'dir1', 'dir2', 'dir3', 'dir4', 'dir5', os.curdir)
        os.makedirs(path)
        path = os.path.join(base, 'dir1', os.curdir, 'dir2', 'dir3', 'dir4',
                            'dir5', 'dir6')
        os.makedirs(path)

    def test_exist_ok_existing_directory(self):
        path = os.path.join(support.TESTFN, 'dir1')
        mode = 0o777
        old_mask = os.umask(0o022)
        os.makedirs(path, mode)
        self.assertRaises(OSError, os.makedirs, path, mode)
        self.assertRaises(OSError, os.makedirs, path, mode, exist_ok=False)
        self.assertRaises(OSError, os.makedirs, path, 0o776, exist_ok=True)
        os.makedirs(path, mode=mode, exist_ok=True)
        os.umask(old_mask)

    def test_exist_ok_existing_regular_file(self):
        base = support.TESTFN
        path = os.path.join(support.TESTFN, 'dir1')
        f = open(path, 'w')
        f.write('abc')
        f.close()
        self.assertRaises(OSError, os.makedirs, path)
        self.assertRaises(OSError, os.makedirs, path, exist_ok=False)
        self.assertRaises(OSError, os.makedirs, path, exist_ok=True)
        os.remove(path)

    def tearDown(self):
        path = os.path.join(support.TESTFN, 'dir1', 'dir2', 'dir3',
                            'dir4', 'dir5', 'dir6')
        # If the tests failed, the bottom-most directory ('../dir6')
        # may not have been created, so we look for the outermost directory
        # that exists.
        while not os.path.exists(path) and path != support.TESTFN:
            path = os.path.dirname(path)

        os.removedirs(path)

class DevNullTests(unittest.TestCase):
    def test_devnull(self):
        with open(os.devnull, 'wb') as f:
            f.write(b'hello')
            f.close()
        with open(os.devnull, 'rb') as f:
            self.assertEqual(f.read(), b'')

class URandomTests(unittest.TestCase):
    def test_urandom(self):
        try:
            self.assertEqual(len(os.urandom(1)), 1)
            self.assertEqual(len(os.urandom(10)), 10)
            self.assertEqual(len(os.urandom(100)), 100)
            self.assertEqual(len(os.urandom(1000)), 1000)
        except NotImplementedError:
            pass

@contextlib.contextmanager
def _execvpe_mockup(defpath=None):
    """
    Stubs out execv and execve functions when used as context manager.
    Records exec calls. The mock execv and execve functions always raise an
    exception as they would normally never return.
    """
    # A list of tuples containing (function name, first arg, args)
    # of calls to execv or execve that have been made.
    calls = []

    def mock_execv(name, *args):
        calls.append(('execv', name, args))
        raise RuntimeError("execv called")

    def mock_execve(name, *args):
        calls.append(('execve', name, args))
        raise OSError(errno.ENOTDIR, "execve called")

    try:
        orig_execv = os.execv
        orig_execve = os.execve
        orig_defpath = os.defpath
        os.execv = mock_execv
        os.execve = mock_execve
        if defpath is not None:
            os.defpath = defpath
        yield calls
    finally:
        os.execv = orig_execv
        os.execve = orig_execve
        os.defpath = orig_defpath

class ExecTests(unittest.TestCase):
    @unittest.skipIf(USING_LINUXTHREADS,
                     "avoid triggering a linuxthreads bug: see issue #4970")
    def test_execvpe_with_bad_program(self):
        self.assertRaises(OSError, os.execvpe, 'no such app-',
                          ['no such app-'], None)

    def test_execvpe_with_bad_arglist(self):
        self.assertRaises(ValueError, os.execvpe, 'notepad', [], None)

    @unittest.skipUnless(hasattr(os, '_execvpe'),
                         "No internal os._execvpe function to test.")
    def _test_internal_execvpe(self, test_type):
        program_path = os.sep + 'absolutepath'
        if test_type is bytes:
            program = b'executable'
            fullpath = os.path.join(os.fsencode(program_path), program)
            native_fullpath = fullpath
            arguments = [b'progname', 'arg1', 'arg2']
        else:
            program = 'executable'
            arguments = ['progname', 'arg1', 'arg2']
            fullpath = os.path.join(program_path, program)
            if os.name != "nt":
                native_fullpath = os.fsencode(fullpath)
            else:
                native_fullpath = fullpath
        env = {'spam': 'beans'}

        # test os._execvpe() with an absolute path
        with _execvpe_mockup() as calls:
            self.assertRaises(RuntimeError,
                os._execvpe, fullpath, arguments)
            self.assertEqual(len(calls), 1)
            self.assertEqual(calls[0], ('execv', fullpath, (arguments,)))

        # test os._execvpe() with a relative path:
        # os.get_exec_path() returns defpath
        with _execvpe_mockup(defpath=program_path) as calls:
            self.assertRaises(OSError,
                os._execvpe, program, arguments, env=env)
            self.assertEqual(len(calls), 1)
            self.assertSequenceEqual(calls[0],
                ('execve', native_fullpath, (arguments, env)))

        # test os._execvpe() with a relative path:
        # os.get_exec_path() reads the 'PATH' variable
        with _execvpe_mockup() as calls:
            env_path = env.copy()
            if test_type is bytes:
                env_path[b'PATH'] = program_path
            else:
                env_path['PATH'] = program_path
            self.assertRaises(OSError,
                os._execvpe, program, arguments, env=env_path)
            self.assertEqual(len(calls), 1)
            self.assertSequenceEqual(calls[0],
                ('execve', native_fullpath, (arguments, env_path)))

    def test_internal_execvpe_str(self):
        self._test_internal_execvpe(str)
        if os.name != "nt":
            self._test_internal_execvpe(bytes)


class Win32ErrorTests(unittest.TestCase):
    def test_rename(self):
        self.assertRaises(WindowsError, os.rename, support.TESTFN, support.TESTFN+".bak")

    def test_remove(self):
        self.assertRaises(WindowsError, os.remove, support.TESTFN)

    def test_chdir(self):
        self.assertRaises(WindowsError, os.chdir, support.TESTFN)

    def test_mkdir(self):
        f = open(support.TESTFN, "w")
        try:
            self.assertRaises(WindowsError, os.mkdir, support.TESTFN)
        finally:
            f.close()
            os.unlink(support.TESTFN)

    def test_utime(self):
        self.assertRaises(WindowsError, os.utime, support.TESTFN, None)

    def test_chmod(self):
        self.assertRaises(WindowsError, os.chmod, support.TESTFN, 0)

class TestInvalidFD(unittest.TestCase):
    singles = ["fchdir", "dup", "fdopen", "fdatasync", "fstat",
               "fstatvfs", "fsync", "tcgetpgrp", "ttyname"]
    #singles.append("close")
    #We omit close because it doesn'r raise an exception on some platforms
    def get_single(f):
        def helper(self):
            if  hasattr(os, f):
                self.check(getattr(os, f))
        return helper
    for f in singles:
        locals()["test_"+f] = get_single(f)

    def check(self, f, *args):
        try:
            f(support.make_bad_fd(), *args)
        except OSError as e:
            self.assertEqual(e.errno, errno.EBADF)
        else:
            self.fail("%r didn't raise a OSError with a bad file descriptor"
                      % f)

    def test_isatty(self):
        if hasattr(os, "isatty"):
            self.assertEqual(os.isatty(support.make_bad_fd()), False)

    def test_closerange(self):
        if hasattr(os, "closerange"):
            fd = support.make_bad_fd()
            # Make sure none of the descriptors we are about to close are
            # currently valid (issue 6542).
            for i in range(10):
                try: os.fstat(fd+i)
                except OSError:
                    pass
                else:
                    break
            if i < 2:
                raise unittest.SkipTest(
                    "Unable to acquire a range of invalid file descriptors")
            self.assertEqual(os.closerange(fd, fd + i-1), None)

    def test_dup2(self):
        if hasattr(os, "dup2"):
            self.check(os.dup2, 20)

    def test_fchmod(self):
        if hasattr(os, "fchmod"):
            self.check(os.fchmod, 0)

    def test_fchown(self):
        if hasattr(os, "fchown"):
            self.check(os.fchown, -1, -1)

    def test_fpathconf(self):
        if hasattr(os, "fpathconf"):
            self.check(os.fpathconf, "PC_NAME_MAX")

    def test_ftruncate(self):
        if hasattr(os, "ftruncate"):
            self.check(os.ftruncate, 0)

    def test_lseek(self):
        if hasattr(os, "lseek"):
            self.check(os.lseek, 0, 0)

    def test_read(self):
        if hasattr(os, "read"):
            self.check(os.read, 1)

    def test_tcsetpgrpt(self):
        if hasattr(os, "tcsetpgrp"):
            self.check(os.tcsetpgrp, 0)

    def test_write(self):
        if hasattr(os, "write"):
            self.check(os.write, b" ")


class LinkTests(unittest.TestCase):
    def setUp(self):
        self.file1 = support.TESTFN
        self.file2 = os.path.join(support.TESTFN + "2")

    def tearDown(self):
        for file in (self.file1, self.file2):
            if os.path.exists(file):
                os.unlink(file)

    def _test_link(self, file1, file2):
        with open(file1, "w") as f1:
            f1.write("test")

        os.link(file1, file2)
        with open(file1, "r") as f1, open(file2, "r") as f2:
            self.assertTrue(os.path.sameopenfile(f1.fileno(), f2.fileno()))

    def test_link(self):
        self._test_link(self.file1, self.file2)

    def test_link_bytes(self):
        self._test_link(bytes(self.file1, sys.getfilesystemencoding()),
                        bytes(self.file2, sys.getfilesystemencoding()))

    def test_unicode_name(self):
        try:
            os.fsencode("\xf1")
        except UnicodeError:
            raise unittest.SkipTest("Unable to encode for this platform.")

        self.file1 += "\xf1"
        self.file2 = self.file1 + "2"
        self._test_link(self.file1, self.file2)

if sys.platform != 'win32':
    class Win32ErrorTests(unittest.TestCase):
        pass

    class PosixUidGidTests(unittest.TestCase):
        if hasattr(os, 'setuid'):
            def test_setuid(self):
                if os.getuid() != 0:
                    self.assertRaises(os.error, os.setuid, 0)
                self.assertRaises(OverflowError, os.setuid, 1<<32)

        if hasattr(os, 'setgid'):
            def test_setgid(self):
                if os.getuid() != 0:
                    self.assertRaises(os.error, os.setgid, 0)
                self.assertRaises(OverflowError, os.setgid, 1<<32)

        if hasattr(os, 'seteuid'):
            def test_seteuid(self):
                if os.getuid() != 0:
                    self.assertRaises(os.error, os.seteuid, 0)
                self.assertRaises(OverflowError, os.seteuid, 1<<32)

        if hasattr(os, 'setegid'):
            def test_setegid(self):
                if os.getuid() != 0:
                    self.assertRaises(os.error, os.setegid, 0)
                self.assertRaises(OverflowError, os.setegid, 1<<32)

        if hasattr(os, 'setreuid'):
            def test_setreuid(self):
                if os.getuid() != 0:
                    self.assertRaises(os.error, os.setreuid, 0, 0)
                self.assertRaises(OverflowError, os.setreuid, 1<<32, 0)
                self.assertRaises(OverflowError, os.setreuid, 0, 1<<32)

            def test_setreuid_neg1(self):
                # Needs to accept -1.  We run this in a subprocess to avoid
                # altering the test runner's process state (issue8045).
                subprocess.check_call([
                        sys.executable, '-c',
                        'import os,sys;os.setreuid(-1,-1);sys.exit(0)'])

        if hasattr(os, 'setregid'):
            def test_setregid(self):
                if os.getuid() != 0:
                    self.assertRaises(os.error, os.setregid, 0, 0)
                self.assertRaises(OverflowError, os.setregid, 1<<32, 0)
                self.assertRaises(OverflowError, os.setregid, 0, 1<<32)

            def test_setregid_neg1(self):
                # Needs to accept -1.  We run this in a subprocess to avoid
                # altering the test runner's process state (issue8045).
                subprocess.check_call([
                        sys.executable, '-c',
                        'import os,sys;os.setregid(-1,-1);sys.exit(0)'])

    class Pep383Tests(unittest.TestCase):
        def setUp(self):
            if support.TESTFN_UNENCODABLE:
                self.dir = support.TESTFN_UNENCODABLE
            else:
                self.dir = support.TESTFN
            self.bdir = os.fsencode(self.dir)

            bytesfn = []
            def add_filename(fn):
                try:
                    fn = os.fsencode(fn)
                except UnicodeEncodeError:
                    return
                bytesfn.append(fn)
            add_filename(support.TESTFN_UNICODE)
            if support.TESTFN_UNENCODABLE:
                add_filename(support.TESTFN_UNENCODABLE)
            if not bytesfn:
                self.skipTest("couldn't create any non-ascii filename")

            self.unicodefn = set()
            os.mkdir(self.dir)
            try:
                for fn in bytesfn:
                    support.create_empty_file(os.path.join(self.bdir, fn))
                    fn = os.fsdecode(fn)
                    if fn in self.unicodefn:
                        raise ValueError("duplicate filename")
                    self.unicodefn.add(fn)
            except:
                shutil.rmtree(self.dir)
                raise

        def tearDown(self):
            shutil.rmtree(self.dir)

        def test_listdir(self):
            expected = self.unicodefn
            found = set(os.listdir(self.dir))
            self.assertEqual(found, expected)

        def test_open(self):
            for fn in self.unicodefn:
                f = open(os.path.join(self.dir, fn), 'rb')
                f.close()

        def test_stat(self):
            for fn in self.unicodefn:
                os.stat(os.path.join(self.dir, fn))
else:
    class PosixUidGidTests(unittest.TestCase):
        pass
    class Pep383Tests(unittest.TestCase):
        pass

@unittest.skipUnless(sys.platform == "win32", "Win32 specific tests")
class Win32KillTests(unittest.TestCase):
    def _kill(self, sig):
        # Start sys.executable as a subprocess and communicate from the
        # subprocess to the parent that the interpreter is ready. When it
        # becomes ready, send *sig* via os.kill to the subprocess and check
        # that the return code is equal to *sig*.
        import ctypes
        from ctypes import wintypes
        import msvcrt

        # Since we can't access the contents of the process' stdout until the
        # process has exited, use PeekNamedPipe to see what's inside stdout
        # without waiting. This is done so we can tell that the interpreter
        # is started and running at a point where it could handle a signal.
        PeekNamedPipe = ctypes.windll.kernel32.PeekNamedPipe
        PeekNamedPipe.restype = wintypes.BOOL
        PeekNamedPipe.argtypes = (wintypes.HANDLE, # Pipe handle
                                  ctypes.POINTER(ctypes.c_char), # stdout buf
                                  wintypes.DWORD, # Buffer size
                                  ctypes.POINTER(wintypes.DWORD), # bytes read
                                  ctypes.POINTER(wintypes.DWORD), # bytes avail
                                  ctypes.POINTER(wintypes.DWORD)) # bytes left
        msg = "running"
        proc = subprocess.Popen([sys.executable, "-c",
                                 "import sys;"
                                 "sys.stdout.write('{}');"
                                 "sys.stdout.flush();"
                                 "input()".format(msg)],
                                stdout=subprocess.PIPE,
                                stderr=subprocess.PIPE,
                                stdin=subprocess.PIPE)
        self.addCleanup(proc.stdout.close)
        self.addCleanup(proc.stderr.close)
        self.addCleanup(proc.stdin.close)

        count, max = 0, 100
        while count < max and proc.poll() is None:
            # Create a string buffer to store the result of stdout from the pipe
            buf = ctypes.create_string_buffer(len(msg))
            # Obtain the text currently in proc.stdout
            # Bytes read/avail/left are left as NULL and unused
            rslt = PeekNamedPipe(msvcrt.get_osfhandle(proc.stdout.fileno()),
                                 buf, ctypes.sizeof(buf), None, None, None)
            self.assertNotEqual(rslt, 0, "PeekNamedPipe failed")
            if buf.value:
                self.assertEqual(msg, buf.value.decode())
                break
            time.sleep(0.1)
            count += 1
        else:
            self.fail("Did not receive communication from the subprocess")

        os.kill(proc.pid, sig)
        self.assertEqual(proc.wait(), sig)

    def test_kill_sigterm(self):
        # SIGTERM doesn't mean anything special, but make sure it works
        self._kill(signal.SIGTERM)

    def test_kill_int(self):
        # os.kill on Windows can take an int which gets set as the exit code
        self._kill(100)

    def _kill_with_event(self, event, name):
        tagname = "test_os_%s" % uuid.uuid1()
        m = mmap.mmap(-1, 1, tagname)
        m[0] = 0
        # Run a script which has console control handling enabled.
        proc = subprocess.Popen([sys.executable,
                   os.path.join(os.path.dirname(__file__),
                                "win_console_handler.py"), tagname],
                   creationflags=subprocess.CREATE_NEW_PROCESS_GROUP)
        # Let the interpreter startup before we send signals. See #3137.
        count, max = 0, 100
        while count < max and proc.poll() is None:
            if m[0] == 1:
                break
            time.sleep(0.1)
            count += 1
        else:
            # Forcefully kill the process if we weren't able to signal it.
            os.kill(proc.pid, signal.SIGINT)
            self.fail("Subprocess didn't finish initialization")
        os.kill(proc.pid, event)
        # proc.send_signal(event) could also be done here.
        # Allow time for the signal to be passed and the process to exit.
        time.sleep(0.5)
        if not proc.poll():
            # Forcefully kill the process if we weren't able to signal it.
            os.kill(proc.pid, signal.SIGINT)
            self.fail("subprocess did not stop on {}".format(name))

    @unittest.skip("subprocesses aren't inheriting CTRL+C property")
    def test_CTRL_C_EVENT(self):
        from ctypes import wintypes
        import ctypes

        # Make a NULL value by creating a pointer with no argument.
        NULL = ctypes.POINTER(ctypes.c_int)()
        SetConsoleCtrlHandler = ctypes.windll.kernel32.SetConsoleCtrlHandler
        SetConsoleCtrlHandler.argtypes = (ctypes.POINTER(ctypes.c_int),
                                          wintypes.BOOL)
        SetConsoleCtrlHandler.restype = wintypes.BOOL

        # Calling this with NULL and FALSE causes the calling process to
        # handle CTRL+C, rather than ignore it. This property is inherited
        # by subprocesses.
        SetConsoleCtrlHandler(NULL, 0)

        self._kill_with_event(signal.CTRL_C_EVENT, "CTRL_C_EVENT")

    def test_CTRL_BREAK_EVENT(self):
        self._kill_with_event(signal.CTRL_BREAK_EVENT, "CTRL_BREAK_EVENT")


@unittest.skipUnless(sys.platform == "win32", "Win32 specific tests")
@support.skip_unless_symlink
class Win32SymlinkTests(unittest.TestCase):
    filelink = 'filelinktest'
    filelink_target = os.path.abspath(__file__)
    dirlink = 'dirlinktest'
    dirlink_target = os.path.dirname(filelink_target)
    missing_link = 'missing link'

    def setUp(self):
        assert os.path.exists(self.dirlink_target)
        assert os.path.exists(self.filelink_target)
        assert not os.path.exists(self.dirlink)
        assert not os.path.exists(self.filelink)
        assert not os.path.exists(self.missing_link)

    def tearDown(self):
        if os.path.exists(self.filelink):
            os.remove(self.filelink)
        if os.path.exists(self.dirlink):
            os.rmdir(self.dirlink)
        if os.path.lexists(self.missing_link):
            os.remove(self.missing_link)

    def test_directory_link(self):
        os.symlink(self.dirlink_target, self.dirlink)
        self.assertTrue(os.path.exists(self.dirlink))
        self.assertTrue(os.path.isdir(self.dirlink))
        self.assertTrue(os.path.islink(self.dirlink))
        self.check_stat(self.dirlink, self.dirlink_target)

    def test_file_link(self):
        os.symlink(self.filelink_target, self.filelink)
        self.assertTrue(os.path.exists(self.filelink))
        self.assertTrue(os.path.isfile(self.filelink))
        self.assertTrue(os.path.islink(self.filelink))
        self.check_stat(self.filelink, self.filelink_target)

    def _create_missing_dir_link(self):
        'Create a "directory" link to a non-existent target'
        linkname = self.missing_link
        if os.path.lexists(linkname):
            os.remove(linkname)
        target = r'c:\\target does not exist.29r3c740'
        assert not os.path.exists(target)
        target_is_dir = True
        os.symlink(target, linkname, target_is_dir)

    def test_remove_directory_link_to_missing_target(self):
        self._create_missing_dir_link()
        # For compatibility with Unix, os.remove will check the
        #  directory status and call RemoveDirectory if the symlink
        #  was created with target_is_dir==True.
        os.remove(self.missing_link)

    @unittest.skip("currently fails; consider for improvement")
    def test_isdir_on_directory_link_to_missing_target(self):
        self._create_missing_dir_link()
        # consider having isdir return true for directory links
        self.assertTrue(os.path.isdir(self.missing_link))

    @unittest.skip("currently fails; consider for improvement")
    def test_rmdir_on_directory_link_to_missing_target(self):
        self._create_missing_dir_link()
        # consider allowing rmdir to remove directory links
        os.rmdir(self.missing_link)

    def check_stat(self, link, target):
        self.assertEqual(os.stat(link), os.stat(target))
        self.assertNotEqual(os.lstat(link), os.stat(link))

        bytes_link = os.fsencode(link)
        self.assertEqual(os.stat(bytes_link), os.stat(target))
        self.assertNotEqual(os.lstat(bytes_link), os.stat(bytes_link))

    def test_12084(self):
        level1 = os.path.abspath(support.TESTFN)
        level2 = os.path.join(level1, "level2")
        level3 = os.path.join(level2, "level3")
        try:
            os.mkdir(level1)
            os.mkdir(level2)
            os.mkdir(level3)

            file1 = os.path.abspath(os.path.join(level1, "file1"))

            with open(file1, "w") as f:
                f.write("file1")

            orig_dir = os.getcwd()
            try:
                os.chdir(level2)
                link = os.path.join(level2, "link")
                os.symlink(os.path.relpath(file1), "link")
                self.assertIn("link", os.listdir(os.getcwd()))

                # Check os.stat calls from the same dir as the link
                self.assertEqual(os.stat(file1), os.stat("link"))

                # Check os.stat calls from a dir below the link
                os.chdir(level1)
                self.assertEqual(os.stat(file1),
                                 os.stat(os.path.relpath(link)))

                # Check os.stat calls from a dir above the link
                os.chdir(level3)
                self.assertEqual(os.stat(file1),
                                 os.stat(os.path.relpath(link)))
            finally:
                os.chdir(orig_dir)
        except OSError as err:
            self.fail(err)
        finally:
            os.remove(file1)
            shutil.rmtree(level1)


class FSEncodingTests(unittest.TestCase):
    def test_nop(self):
        self.assertEqual(os.fsencode(b'abc\xff'), b'abc\xff')
        self.assertEqual(os.fsdecode('abc\u0141'), 'abc\u0141')

    def test_identity(self):
        # assert fsdecode(fsencode(x)) == x
        for fn in ('unicode\u0141', 'latin\xe9', 'ascii'):
            try:
                bytesfn = os.fsencode(fn)
            except UnicodeEncodeError:
                continue
            self.assertEqual(os.fsdecode(bytesfn), fn)


class PidTests(unittest.TestCase):
    @unittest.skipUnless(hasattr(os, 'getppid'), "test needs os.getppid")
    def test_getppid(self):
        p = subprocess.Popen([sys.executable, '-c',
                              'import os; print(os.getppid())'],
                             stdout=subprocess.PIPE)
        stdout, _ = p.communicate()
        # We are the parent of our subprocess
        self.assertEqual(int(stdout), os.getpid())


# The introduction of this TestCase caused at least two different errors on
# *nix buildbots. Temporarily skip this to let the buildbots move along.
@unittest.skip("Skip due to platform/environment differences on *NIX buildbots")
@unittest.skipUnless(hasattr(os, 'getlogin'), "test needs os.getlogin")
class LoginTests(unittest.TestCase):
    def test_getlogin(self):
        user_name = os.getlogin()
        self.assertNotEqual(len(user_name), 0)


@unittest.skipUnless(hasattr(os, 'getpriority') and hasattr(os, 'setpriority'),
                     "needs os.getpriority and os.setpriority")
class ProgramPriorityTests(unittest.TestCase):
    """Tests for os.getpriority() and os.setpriority()."""

    def test_set_get_priority(self):

        base = os.getpriority(os.PRIO_PROCESS, os.getpid())
        os.setpriority(os.PRIO_PROCESS, os.getpid(), base + 1)
        try:
            new_prio = os.getpriority(os.PRIO_PROCESS, os.getpid())
            if base >= 19 and new_prio <= 19:
                raise unittest.SkipTest(
      "unable to reliably test setpriority at current nice level of %s" % base)
            else:
                self.assertEqual(new_prio, base + 1)
        finally:
            try:
                os.setpriority(os.PRIO_PROCESS, os.getpid(), base)
            except OSError as err:
                if err.errno != errno.EACCES:
                    raise


if threading is not None:
    class SendfileTestServer(asyncore.dispatcher, threading.Thread):

        class Handler(asynchat.async_chat):

            def __init__(self, conn):
                asynchat.async_chat.__init__(self, conn)
                self.in_buffer = []
                self.closed = False
                self.push(b"220 ready\r\n")

            def handle_read(self):
                data = self.recv(4096)
                self.in_buffer.append(data)

            def get_data(self):
                return b''.join(self.in_buffer)

            def handle_close(self):
                self.close()
                self.closed = True

            def handle_error(self):
                raise

        def __init__(self, address):
            threading.Thread.__init__(self)
            asyncore.dispatcher.__init__(self)
            self.create_socket(socket.AF_INET, socket.SOCK_STREAM)
            self.bind(address)
            self.listen(5)
            self.host, self.port = self.socket.getsockname()[:2]
            self.handler_instance = None
            self._active = False
            self._active_lock = threading.Lock()

        # --- public API

        @property
        def running(self):
            return self._active

        def start(self):
            assert not self.running
            self.__flag = threading.Event()
            threading.Thread.start(self)
            self.__flag.wait()

        def stop(self):
            assert self.running
            self._active = False
            self.join()

        def wait(self):
            # wait for handler connection to be closed, then stop the server
            while not getattr(self.handler_instance, "closed", False):
                time.sleep(0.001)
            self.stop()

        # --- internals

        def run(self):
            self._active = True
            self.__flag.set()
            while self._active and asyncore.socket_map:
                self._active_lock.acquire()
                asyncore.loop(timeout=0.001, count=1)
                self._active_lock.release()
            asyncore.close_all()

        def handle_accept(self):
            conn, addr = self.accept()
            self.handler_instance = self.Handler(conn)

        def handle_connect(self):
            self.close()
        handle_read = handle_connect

        def writable(self):
            return 0

        def handle_error(self):
            raise


@unittest.skipUnless(threading is not None, "test needs threading module")
@unittest.skipUnless(hasattr(os, 'sendfile'), "test needs os.sendfile()")
class TestSendfile(unittest.TestCase):

    DATA = b"12345abcde" * 16 * 1024  # 160 KB
    SUPPORT_HEADERS_TRAILERS = not sys.platform.startswith("linux") and \
                               not sys.platform.startswith("solaris") and \
                               not sys.platform.startswith("sunos")

    @classmethod
    def setUpClass(cls):
        with open(support.TESTFN, "wb") as f:
            f.write(cls.DATA)

    @classmethod
    def tearDownClass(cls):
        support.unlink(support.TESTFN)

    def setUp(self):
        self.server = SendfileTestServer((support.HOST, 0))
        self.server.start()
        self.client = socket.socket()
        self.client.connect((self.server.host, self.server.port))
        self.client.settimeout(1)
        # synchronize by waiting for "220 ready" response
        self.client.recv(1024)
        self.sockno = self.client.fileno()
        self.file = open(support.TESTFN, 'rb')
        self.fileno = self.file.fileno()

    def tearDown(self):
        self.file.close()
        self.client.close()
        if self.server.running:
            self.server.stop()

    def sendfile_wrapper(self, sock, file, offset, nbytes, headers=[], trailers=[]):
        """A higher level wrapper representing how an application is
        supposed to use sendfile().
        """
        while 1:
            try:
                if self.SUPPORT_HEADERS_TRAILERS:
                    return os.sendfile(sock, file, offset, nbytes, headers,
                                       trailers)
                else:
                    return os.sendfile(sock, file, offset, nbytes)
            except OSError as err:
                if err.errno == errno.ECONNRESET:
                    # disconnected
                    raise
                elif err.errno in (errno.EAGAIN, errno.EBUSY):
                    # we have to retry send data
                    continue
                else:
                    raise

    def test_send_whole_file(self):
        # normal send
        total_sent = 0
        offset = 0
        nbytes = 4096
        while total_sent < len(self.DATA):
            sent = self.sendfile_wrapper(self.sockno, self.fileno, offset, nbytes)
            if sent == 0:
                break
            offset += sent
            total_sent += sent
            self.assertTrue(sent <= nbytes)
            self.assertEqual(offset, total_sent)

        self.assertEqual(total_sent, len(self.DATA))
        self.client.shutdown(socket.SHUT_RDWR)
        self.client.close()
        self.server.wait()
        data = self.server.handler_instance.get_data()
        self.assertEqual(len(data), len(self.DATA))
        self.assertEqual(data, self.DATA)

    def test_send_at_certain_offset(self):
        # start sending a file at a certain offset
        total_sent = 0
        offset = len(self.DATA) // 2
        must_send = len(self.DATA) - offset
        nbytes = 4096
        while total_sent < must_send:
            sent = self.sendfile_wrapper(self.sockno, self.fileno, offset, nbytes)
            if sent == 0:
                break
            offset += sent
            total_sent += sent
            self.assertTrue(sent <= nbytes)

        self.client.shutdown(socket.SHUT_RDWR)
        self.client.close()
        self.server.wait()
        data = self.server.handler_instance.get_data()
        expected = self.DATA[len(self.DATA) // 2:]
        self.assertEqual(total_sent, len(expected))
        self.assertEqual(len(data), len(expected))
        self.assertEqual(data, expected)

    def test_offset_overflow(self):
        # specify an offset > file size
        offset = len(self.DATA) + 4096
        try:
            sent = os.sendfile(self.sockno, self.fileno, offset, 4096)
        except OSError as e:
            # Solaris can raise EINVAL if offset >= file length, ignore.
            if e.errno != errno.EINVAL:
                raise
        else:
            self.assertEqual(sent, 0)
        self.client.shutdown(socket.SHUT_RDWR)
        self.client.close()
        self.server.wait()
        data = self.server.handler_instance.get_data()
        self.assertEqual(data, b'')

    def test_invalid_offset(self):
        with self.assertRaises(OSError) as cm:
            os.sendfile(self.sockno, self.fileno, -1, 4096)
        self.assertEqual(cm.exception.errno, errno.EINVAL)

    # --- headers / trailers tests

    if SUPPORT_HEADERS_TRAILERS:

        def test_headers(self):
            total_sent = 0
            sent = os.sendfile(self.sockno, self.fileno, 0, 4096,
                               headers=[b"x" * 512])
            total_sent += sent
            offset = 4096
            nbytes = 4096
            while 1:
                sent = self.sendfile_wrapper(self.sockno, self.fileno,
                                                     offset, nbytes)
                if sent == 0:
                    break
                total_sent += sent
                offset += sent

            expected_data = b"x" * 512 + self.DATA
            self.assertEqual(total_sent, len(expected_data))
            self.client.close()
            self.server.wait()
            data = self.server.handler_instance.get_data()
            self.assertEqual(hash(data), hash(expected_data))

        def test_trailers(self):
            TESTFN2 = support.TESTFN + "2"
            with open(TESTFN2, 'wb') as f:
                f.write(b"abcde")
            with open(TESTFN2, 'rb')as f:
                self.addCleanup(os.remove, TESTFN2)
                os.sendfile(self.sockno, f.fileno(), 0, 4096,
                            trailers=[b"12345"])
                self.client.close()
                self.server.wait()
                data = self.server.handler_instance.get_data()
                self.assertEqual(data, b"abcde12345")

        if hasattr(os, "SF_NODISKIO"):
            def test_flags(self):
                try:
                    os.sendfile(self.sockno, self.fileno, 0, 4096,
                                flags=os.SF_NODISKIO)
                except OSError as err:
                    if err.errno not in (errno.EBUSY, errno.EAGAIN):
                        raise


def test_main():
    support.run_unittest(
        FileTests,
        StatAttributeTests,
        EnvironTests,
        WalkTests,
        MakedirTests,
        DevNullTests,
        URandomTests,
        ExecTests,
        Win32ErrorTests,
        TestInvalidFD,
        PosixUidGidTests,
        Pep383Tests,
        Win32KillTests,
        Win32SymlinkTests,
        FSEncodingTests,
        PidTests,
        LoginTests,
        LinkTests,
<<<<<<< HEAD
        TestSendfile,
        ProgramPriorityTests,
=======
        TemporaryFileTests,
>>>>>>> c67c8c79
    )

if __name__ == "__main__":
    test_main()<|MERGE_RESOLUTION|>--- conflicted
+++ resolved
@@ -1630,12 +1630,9 @@
         PidTests,
         LoginTests,
         LinkTests,
-<<<<<<< HEAD
         TestSendfile,
         ProgramPriorityTests,
-=======
         TemporaryFileTests,
->>>>>>> c67c8c79
     )
 
 if __name__ == "__main__":
