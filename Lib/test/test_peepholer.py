--- conflicted
+++ resolved
@@ -307,13 +307,7 @@
                     self.assertNotInBytecode(code, original_opcode, argval=original_argval)
                     self.assertInBytecode(code, optimized_opcode, argval=optimized_argval)
                 else:
-<<<<<<< HEAD
-                    self.assertInBytecode(code, 'LOAD_CONST', elem)
-                for instr in dis.get_instructions(code):
-                    self.assertNotStartsWith(instr.opname, 'BINARY_')
-=======
                     self.assertInBytecode(code, original_opcode, argval=original_argval)
->>>>>>> 522766aa
                 self.check_lnotab(code)
 
         # Check that -0.0 works after marshaling
@@ -321,7 +315,7 @@
             return -(1.0-1.0)
 
         for instr in dis.get_instructions(negzero):
-            self.assertFalse(instr.opname.startswith('UNARY_'))
+            self.assertNotStartsWith(instr.opname, 'UNARY_')
         self.check_lnotab(negzero)
 
     def test_constant_folding_binop(self):
@@ -437,27 +431,6 @@
         self.assertInBytecode(code, 'BINARY_OP')
         self.check_lnotab(code)
 
-<<<<<<< HEAD
-    def test_folding_of_unaryops_on_constants(self):
-        for line, elem in (
-            ('-0.5', -0.5),                     # unary negative
-            ('-0.0', -0.0),                     # -0.0
-            ('-(1.0-1.0)', -0.0),               # -0.0 after folding
-            ('-0', 0),                          # -0
-            ('~-2', 1),                         # unary invert
-            ('+1', 1),                          # unary positive
-        ):
-            with self.subTest(line=line):
-                code = compile(line, '', 'single')
-                if isinstance(elem, int):
-                    self.assertInBytecode(code, 'LOAD_SMALL_INT', elem)
-                else:
-                    self.assertInBytecode(code, 'LOAD_CONST', elem)
-                for instr in dis.get_instructions(code):
-                    self.assertNotStartsWith(instr.opname, 'UNARY_')
-                self.check_lnotab(code)
-=======
->>>>>>> 522766aa
 
     def test_constant_folding_remove_nop_location(self):
         sources = [
@@ -517,18 +490,12 @@
                 pass
             """,
 
-<<<<<<< HEAD
-        for instr in dis.get_instructions(negzero):
-            self.assertNotStartsWith(instr.opname, 'UNARY_')
-        self.check_lnotab(negzero)
-=======
             """
             for _ in [1,
                       2,
                       x]:
                 pass
             """,
->>>>>>> 522766aa
 
             """
             for _ in {1,
@@ -656,31 +623,6 @@
         self.assertNotInBytecode(f, 'BINARY_OP')
         self.check_lnotab(f)
 
-<<<<<<< HEAD
-    def test_constant_folding(self):
-        # Issue #11244: aggressive constant folding.
-        exprs = [
-            '3 * -5',
-            '-3 * 5',
-            '2 * (3 * 4)',
-            '(2 * 3) * 4',
-            '(-1, 2, 3)',
-            '(1, -2, 3)',
-            '(1, 2, -3)',
-            '(1, 2, -3) * 6',
-            'lambda x: x in {(3 * -5) + (-1 - 6), (1, -2, 3) * 2, None}',
-        ]
-        for e in exprs:
-            with self.subTest(e=e):
-                code = compile(e, '', 'single')
-                for instr in dis.get_instructions(code):
-                    self.assertNotStartsWith(instr.opname, 'UNARY_')
-                    self.assertNotStartsWith(instr.opname, 'BINARY_')
-                    self.assertNotStartsWith(instr.opname, 'BUILD_')
-                self.check_lnotab(code)
-
-=======
->>>>>>> 522766aa
     def test_in_literal_list(self):
         def containtest():
             return x in [a, b]
