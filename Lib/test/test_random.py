--- conflicted
+++ resolved
@@ -430,16 +430,15 @@
             ['0x1.b0580f98a7dbep-1', '0x1.84129978f9c1ap-1',
              '0x1.aeaa51052e978p-2', '0x1.092178fb945a6p-2'])
 
-<<<<<<< HEAD
     @support.cpython_only
-    def test_issue31478(self):
+    def test_bug_31478(self):
         # There shouldn't be an assertion failure in _random.Random.seed() in
         # case the argument has a bad __abs__() method.
         class BadInt(int):
             def __abs__(self):
                 return None
         self.gen.seed(BadInt())
-=======
+
     def test_bug_31482(self):
         # Verify that version 1 seeds are unaffected by hash randomization
         # when the seeds are expressed as bytes rather than strings.
@@ -466,7 +465,6 @@
         self.assertEqual([self.gen.random().hex() for i in range(4)],
             ['0x1.52c2fde444d23p-1', '0x1.875174f0daea4p-2',
              '0x1.9e9b2c50e5cd2p-1', '0x1.fa57768bd321cp-2'])
->>>>>>> c8a6e5b1
 
     def test_setstate_first_arg(self):
         self.assertRaises(ValueError, self.gen.setstate, (1, None, None))
