--- conflicted
+++ resolved
@@ -1,13 +1,8 @@
 import netrc, os, unittest, sys, textwrap
-<<<<<<< HEAD
 from contextlib import ExitStack
+from test import support
 from test.support import os_helper, subTests
 from unittest import mock
-
-try:
-    import pwd
-except ImportError:
-    pwd = None
 
 
 class NetrcEnvironment:
@@ -101,12 +96,6 @@
                 NetrcBuilder.use_netrc_envvar,
                 NetrcBuilder.use_file_argument)
 
-=======
-from test import support
-from test.support import os_helper
-
-temp_filename = os_helper.TESTFN
->>>>>>> 621a8bd6
 
 class NetrcTestCase(unittest.TestCase):
     ALL_NETRC_FILE_SCENARIOS = NetrcBuilder.get_all_scenarios()
