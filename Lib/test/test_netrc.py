<<<<<<< HEAD
import netrc
import os
import sys
import textwrap
import unittest
from test.support import os_helper, run_unittest
=======
import netrc, os, unittest, sys, textwrap
from test.support import os_helper
>>>>>>> 8e2aab7a

try:
    import pwd
except ImportError:
    pwd = None

temp_filename = os_helper.TESTFN


class NetrcTestCase(unittest.TestCase):

    def make_nrc(self, test_data):
        test_data = textwrap.dedent(test_data)
        mode = 'w'
        if sys.platform != 'cygwin':
            mode += 't'
        with open(temp_filename, mode, encoding="utf-8") as fp:
            fp.write(test_data)
        try:
            nrc = netrc.netrc(temp_filename)
        finally:
            os.unlink(temp_filename)
        return nrc

    def test_toplevel_non_ordered_tokens(self):
        nrc = self.make_nrc("""\
            machine host.domain.com password pass1 login log1 account acct1
            default login log2 password pass2 account acct2
            """)
        self.assertEqual(nrc.hosts['host.domain.com'], ('log1', 'acct1', 'pass1'))
        self.assertEqual(nrc.hosts['default'], ('log2', 'acct2', 'pass2'))

    def test_toplevel_tokens(self):
        nrc = self.make_nrc("""\
            machine host.domain.com login log1 password pass1 account acct1
            default login log2 password pass2 account acct2
            """)
        self.assertEqual(nrc.hosts['host.domain.com'], ('log1', 'acct1', 'pass1'))
        self.assertEqual(nrc.hosts['default'], ('log2', 'acct2', 'pass2'))

    def test_macros(self):
        data = """\
            macdef macro1
            line1
            line2

            macdef macro2
            line3
            line4

        """
        nrc = self.make_nrc(data)
        self.assertEqual(nrc.macros, {'macro1': ['line1\n', 'line2\n'],
                                      'macro2': ['line3\n', 'line4\n']})
        # strip the last \n
        self.assertRaises(netrc.NetrcParseError, self.make_nrc,
                          data.rstrip(' ')[:-1])

    def test_optional_tokens(self):
        data = (
            "machine host.domain.com",
            "machine host.domain.com login",
            "machine host.domain.com account",
            "machine host.domain.com password",
            "machine host.domain.com login \"\" account",
            "machine host.domain.com login \"\" password",
            "machine host.domain.com account \"\" password"
        )
        for item in data:
            nrc = self.make_nrc(item)
            self.assertEqual(nrc.hosts['host.domain.com'], ('', '', ''))
        data = (
            "default",
            "default login",
            "default account",
            "default password",
            "default login \"\" account",
            "default login \"\" password",
            "default account \"\" password"
        )
        for item in data:
            nrc = self.make_nrc(item)
            self.assertEqual(nrc.hosts['default'], ('', '', ''))

    def test_invalid_tokens(self):
        data = (
            "invalid host.domain.com",
            "machine host.domain.com invalid",
            "machine host.domain.com login log password pass account acct invalid",
            "default host.domain.com invalid",
            "default host.domain.com login log password pass account acct invalid"
        )
        for item in data:
            self.assertRaises(netrc.NetrcParseError, self.make_nrc, item)

    def _test_token_x(self, nrc, token, value):
        nrc = self.make_nrc(nrc)
        if token == 'login':
            self.assertEqual(nrc.hosts['host.domain.com'], (value, 'acct', 'pass'))
        elif token == 'account':
            self.assertEqual(nrc.hosts['host.domain.com'], ('log', value, 'pass'))
        elif token == 'password':
            self.assertEqual(nrc.hosts['host.domain.com'], ('log', 'acct', value))

    def test_token_value_quotes(self):
        self._test_token_x("""\
            machine host.domain.com login "log" password pass account acct
            """, 'login', 'log')
        self._test_token_x("""\
            machine host.domain.com login log password pass account "acct"
            """, 'account', 'acct')
        self._test_token_x("""\
            machine host.domain.com login log password "pass" account acct
            """, 'password', 'pass')

    def test_token_value_escape(self):
        self._test_token_x("""\
            machine host.domain.com login \\"log password pass account acct
            """, 'login', '"log')
        self._test_token_x("""\
            machine host.domain.com login "\\"log" password pass account acct
            """, 'login', '"log')
        self._test_token_x("""\
            machine host.domain.com login log password pass account \\"acct
            """, 'account', '"acct')
        self._test_token_x("""\
            machine host.domain.com login log password pass account "\\"acct"
            """, 'account', '"acct')
        self._test_token_x("""\
            machine host.domain.com login log password \\"pass account acct
            """, 'password', '"pass')
        self._test_token_x("""\
            machine host.domain.com login log password "\\"pass" account acct
            """, 'password', '"pass')

    def test_token_value_whitespace(self):
        self._test_token_x("""\
            machine host.domain.com login "lo g" password pass account acct
            """, 'login', 'lo g')
        self._test_token_x("""\
            machine host.domain.com login log password "pas s" account acct
            """, 'password', 'pas s')
        self._test_token_x("""\
            machine host.domain.com login log password pass account "acc t"
            """, 'account', 'acc t')

    def test_token_value_non_ascii(self):
        self._test_token_x("""\
            machine host.domain.com login \xa1\xa2 password pass account acct
            """, 'login', '\xa1\xa2')
        self._test_token_x("""\
            machine host.domain.com login log password pass account \xa1\xa2
            """, 'account', '\xa1\xa2')
        self._test_token_x("""\
            machine host.domain.com login log password \xa1\xa2 account acct
            """, 'password', '\xa1\xa2')

    def test_token_value_leading_hash(self):
        self._test_token_x("""\
            machine host.domain.com login #log password pass account acct
            """, 'login', '#log')
        self._test_token_x("""\
            machine host.domain.com login log password pass account #acct
            """, 'account', '#acct')
        self._test_token_x("""\
            machine host.domain.com login log password #pass account acct
            """, 'password', '#pass')

    def test_token_value_trailing_hash(self):
        self._test_token_x("""\
            machine host.domain.com login log# password pass account acct
            """, 'login', 'log#')
        self._test_token_x("""\
            machine host.domain.com login log password pass account acct#
            """, 'account', 'acct#')
        self._test_token_x("""\
            machine host.domain.com login log password pass# account acct
            """, 'password', 'pass#')

    def test_token_value_internal_hash(self):
        self._test_token_x("""\
            machine host.domain.com login lo#g password pass account acct
            """, 'login', 'lo#g')
        self._test_token_x("""\
            machine host.domain.com login log password pass account ac#ct
            """, 'account', 'ac#ct')
        self._test_token_x("""\
            machine host.domain.com login log password pa#ss account acct
            """, 'password', 'pa#ss')

    def _test_comment(self, nrc, passwd='pass'):
        nrc = self.make_nrc(nrc)
        self.assertEqual(nrc.hosts['foo.domain.com'], ('bar', '', passwd))
        self.assertEqual(nrc.hosts['bar.domain.com'], ('foo', '', 'pass'))

    def test_comment_before_machine_line(self):
        self._test_comment("""\
            # comment
            machine foo.domain.com login bar password pass
            machine bar.domain.com login foo password pass
            """)

    def test_comment_before_machine_line_no_space(self):
        self._test_comment("""\
            #comment
            machine foo.domain.com login bar password pass
            machine bar.domain.com login foo password pass
            """)

    def test_comment_before_machine_line_hash_only(self):
        self._test_comment("""\
            #
            machine foo.domain.com login bar password pass
            machine bar.domain.com login foo password pass
            """)

    def test_comment_after_new_line(self):
        self._test_comment("""\
            machine foo.domain.com login bar password pass

            # TEST
            machine bar.domain.com login foo password pass
            """)

    def test_comment_after_machine_line(self):
        self._test_comment("""\
            machine foo.domain.com login bar password pass
            # comment
            machine bar.domain.com login foo password pass
            """)
        self._test_comment("""\
            machine foo.domain.com login bar password pass
            machine bar.domain.com login foo password pass
            # comment
            """)

    def test_comment_after_machine_line_no_space(self):
        self._test_comment("""\
            machine foo.domain.com login bar password pass
            #comment
            machine bar.domain.com login foo password pass
            """)
        self._test_comment("""\
            machine foo.domain.com login bar password pass
            machine bar.domain.com login foo password pass
            #comment
            """)

    def test_comment_after_machine_line_hash_only(self):
        self._test_comment("""\
            machine foo.domain.com login bar password pass
            #
            machine bar.domain.com login foo password pass
            """)
        self._test_comment("""\
            machine foo.domain.com login bar password pass
            machine bar.domain.com login foo password pass
            #
            """)

    def test_comment_at_first_line(self):
        self._test_comment("""
            # TEST
            machine foo.domain.com login bar password pass
            machine bar.domain.com login foo password pass
            """)

    def test_comment_at_end_of_machine_line(self):
        self._test_comment("""\
            machine foo.domain.com login bar password pass # comment
            machine bar.domain.com login foo password pass
            """)

    def test_comment_at_end_of_machine_line_no_space(self):
        self._test_comment("""\
            machine foo.domain.com login bar password pass #comment
            machine bar.domain.com login foo password pass
            """)

    def test_comment_at_end_of_machine_line_pass_has_hash(self):
        self._test_comment("""\
            machine foo.domain.com login bar password #pass #comment
            machine bar.domain.com login foo password pass
            """, '#pass')


    @unittest.skipUnless(os.name == 'posix', 'POSIX only test')
    @unittest.skipIf(pwd is None, 'security check requires pwd module')
    @os_helper.skip_unless_working_chmod
    def test_security(self):
        # This test is incomplete since we are normally not run as root and
        # therefore can't test the file ownership being wrong.
        d = os_helper.TESTFN
        os.mkdir(d)
        self.addCleanup(os_helper.rmtree, d)
        fn = os.path.join(d, '.netrc')
        with open(fn, 'wt') as f:
            f.write("""\
                machine foo.domain.com login bar password pass
                default login foo password pass
                """)
        with os_helper.EnvironmentVarGuard() as environ:
            environ.set('HOME', d)
            os.chmod(fn, 0o600)
            nrc = netrc.netrc()
            self.assertEqual(nrc.hosts['foo.domain.com'],
                             ('bar', '', 'pass'))
            os.chmod(fn, 0o622)
            self.assertRaises(netrc.NetrcParseError, netrc.netrc)
        with open(fn, 'wt') as f:
            f.write("""\
                machine foo.domain.com login anonymous password pass
                default login foo password pass
                """)
        with os_helper.EnvironmentVarGuard() as environ:
            environ.set('HOME', d)
            os.chmod(fn, 0o600)
            nrc = netrc.netrc()
            self.assertEqual(nrc.hosts['foo.domain.com'],
                             ('anonymous', '', 'pass'))
            os.chmod(fn, 0o622)
            self.assertEqual(nrc.hosts['foo.domain.com'],
                             ('anonymous', '', 'pass'))

<<<<<<< HEAD

def test_main():
    run_unittest(NetrcTestCase)
=======
>>>>>>> 8e2aab7a


if __name__ == "__main__":
    unittest.main()<|MERGE_RESOLUTION|>--- conflicted
+++ resolved
@@ -1,14 +1,9 @@
-<<<<<<< HEAD
 import netrc
 import os
 import sys
 import textwrap
 import unittest
 from test.support import os_helper, run_unittest
-=======
-import netrc, os, unittest, sys, textwrap
-from test.support import os_helper
->>>>>>> 8e2aab7a
 
 try:
     import pwd
@@ -333,12 +328,9 @@
             self.assertEqual(nrc.hosts['foo.domain.com'],
                              ('anonymous', '', 'pass'))
 
-<<<<<<< HEAD
 
 def test_main():
     run_unittest(NetrcTestCase)
-=======
->>>>>>> 8e2aab7a
 
 
 if __name__ == "__main__":
