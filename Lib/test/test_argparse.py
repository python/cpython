--- conflicted
+++ resolved
@@ -2262,7 +2262,7 @@
         with self.assertRaises(ArgumentParserError) as excinfo:
             parser.parse_args(('bazz',))
         self.assertIn(
-            "maybe you meant 'baz'? (choose from 'bar', 'baz')",
+            "maybe you meant 'baz'? (choose from bar, baz)",
             excinfo.exception.stderr,
         )
 
@@ -2272,7 +2272,7 @@
         with self.assertRaises(ArgumentParserError) as excinfo:
             parser.parse_args(('bazz',))
         self.assertIn(
-            "invalid choice: 'bazz' (choose from 'bar', 'baz')",
+            "invalid choice: 'bazz' (choose from bar, baz)",
             excinfo.exception.stderr,
         )
 
@@ -2284,7 +2284,7 @@
         with self.assertRaises(ArgumentParserError) as excinfo:
             parser.parse_args(('baz',))
         self.assertIn(
-            "maybe you meant 'bar'? (choose from 'foo', 'bar')",
+            "maybe you meant 'bar'? (choose from foo, bar)",
             excinfo.exception.stderr,
         )
 
@@ -2296,7 +2296,7 @@
         with self.assertRaises(ArgumentParserError) as excinfo:
             parser.parse_args(('baz',))
         self.assertIn(
-            "invalid choice: 'baz' (choose from 'foo', 'bar')",
+            "invalid choice: 'baz' (choose from foo, bar)",
             excinfo.exception.stderr,
         )
 
@@ -2306,7 +2306,7 @@
         with self.assertRaises(ArgumentParserError) as excinfo:
             parser.parse_args(('bazz',))
         self.assertIn(
-            "invalid choice: 'bazz' (choose from 'bar', 'baz')",
+            "invalid choice: 'bazz' (choose from bar, baz)",
             excinfo.exception.stderr,
         )
 
@@ -2336,7 +2336,7 @@
         with self.assertRaises(ArgumentParserError) as excinfo:
             parser.parse_args(('3',))
         self.assertIn(
-            "invalid choice: '3' (choose from 1, '2')",
+            "invalid choice: '3' (choose from 1, 2)",
             excinfo.exception.stderr,
         )
 
@@ -2593,21 +2593,6 @@
             'error: the following arguments are required: {foo,bar}\n$'
         )
 
-<<<<<<< HEAD
-=======
-    def test_wrong_argument_subparsers_no_destination_error(self):
-        parser = ErrorRaisingArgumentParser()
-        subparsers = parser.add_subparsers(required=True)
-        subparsers.add_parser('foo')
-        subparsers.add_parser('bar')
-        with self.assertRaises(ArgumentParserError) as excinfo:
-            parser.parse_args(('baz',))
-        self.assertRegex(
-            excinfo.exception.stderr,
-            r"error: argument {foo,bar}: invalid choice: 'baz' \(choose from foo, bar\)\n$"
-        )
-
->>>>>>> 66b3922b
     def test_optional_subparsers(self):
         parser = ErrorRaisingArgumentParser()
         subparsers = parser.add_subparsers(dest='command', required=False)
