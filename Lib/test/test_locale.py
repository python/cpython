from decimal import Decimal
from test import support
from test.support import cpython_only, verbose, is_android, linked_to_musl, os_helper
from test.support.warnings_helper import check_warnings
from test.support.import_helper import ensure_lazy_imports, import_fresh_module
from unittest import mock
import unittest
import locale
import os
import sys
import codecs

class LazyImportTest(unittest.TestCase):
    @cpython_only
    def test_lazy_import(self):
        ensure_lazy_imports("locale", {"re", "warnings"})


class BaseLocalizedTest(unittest.TestCase):
    #
    # Base class for tests using a real locale
    #

    @classmethod
    def setUpClass(cls):
        if sys.platform == 'darwin':
            import os
            tlocs = ("en_US.UTF-8", "en_US.ISO8859-1", "en_US")
            if int(os.uname().release.split('.')[0]) < 10:
                # The locale test work fine on OSX 10.6, I (ronaldoussoren)
                # haven't had time yet to verify if tests work on OSX 10.5
                # (10.4 is known to be bad)
                raise unittest.SkipTest("Locale support on MacOSX is minimal")
        elif sys.platform.startswith("win"):
            tlocs = ("En", "English")
        else:
            tlocs = ("en_US.UTF-8", "en_US.ISO8859-1",
                     "en_US.US-ASCII", "en_US")
        try:
            oldlocale = locale.setlocale(locale.LC_NUMERIC)
            for tloc in tlocs:
                try:
                    locale.setlocale(locale.LC_NUMERIC, tloc)
                except locale.Error:
                    continue
                break
            else:
                raise unittest.SkipTest("Test locale not supported "
                                        "(tried %s)" % (', '.join(tlocs)))
            cls.enUS_locale = tloc
        finally:
            locale.setlocale(locale.LC_NUMERIC, oldlocale)

    def setUp(self):
        oldlocale = locale.setlocale(self.locale_type)
        self.addCleanup(locale.setlocale, self.locale_type, oldlocale)
        locale.setlocale(self.locale_type, self.enUS_locale)
        if verbose:
            print("testing with %r..." % self.enUS_locale, end=' ', flush=True)


class BaseCookedTest(unittest.TestCase):
    #
    # Base class for tests using cooked localeconv() values
    #

    def setUp(self):
        locale._override_localeconv = self.cooked_values

    def tearDown(self):
        locale._override_localeconv = {}

class CCookedTest(BaseCookedTest):
    # A cooked "C" locale

    cooked_values = {
        'currency_symbol': '',
        'decimal_point': '.',
        'frac_digits': 127,
        'grouping': [],
        'int_curr_symbol': '',
        'int_frac_digits': 127,
        'mon_decimal_point': '',
        'mon_grouping': [],
        'mon_thousands_sep': '',
        'n_cs_precedes': 127,
        'n_sep_by_space': 127,
        'n_sign_posn': 127,
        'negative_sign': '',
        'p_cs_precedes': 127,
        'p_sep_by_space': 127,
        'p_sign_posn': 127,
        'positive_sign': '',
        'thousands_sep': ''
    }

class EnUSCookedTest(BaseCookedTest):
    # A cooked "en_US" locale

    cooked_values = {
        'currency_symbol': '$',
        'decimal_point': '.',
        'frac_digits': 2,
        'grouping': [3, 3, 0],
        'int_curr_symbol': 'USD ',
        'int_frac_digits': 2,
        'mon_decimal_point': '.',
        'mon_grouping': [3, 3, 0],
        'mon_thousands_sep': ',',
        'n_cs_precedes': 1,
        'n_sep_by_space': 0,
        'n_sign_posn': 1,
        'negative_sign': '-',
        'p_cs_precedes': 1,
        'p_sep_by_space': 0,
        'p_sign_posn': 1,
        'positive_sign': '',
        'thousands_sep': ','
    }


class FrFRCookedTest(BaseCookedTest):
    # A cooked "fr_FR" locale with a space character as decimal separator
    # and a non-ASCII currency symbol.

    cooked_values = {
        'currency_symbol': '\u20ac',
        'decimal_point': ',',
        'frac_digits': 2,
        'grouping': [3, 3, 0],
        'int_curr_symbol': 'EUR ',
        'int_frac_digits': 2,
        'mon_decimal_point': ',',
        'mon_grouping': [3, 3, 0],
        'mon_thousands_sep': ' ',
        'n_cs_precedes': 0,
        'n_sep_by_space': 1,
        'n_sign_posn': 1,
        'negative_sign': '-',
        'p_cs_precedes': 0,
        'p_sep_by_space': 1,
        'p_sign_posn': 1,
        'positive_sign': '',
        'thousands_sep': ' '
    }


class BaseFormattingTest(object):
    #
    # Utility functions for formatting tests
    #

    def _test_format_string(self, format, value, out, **format_opts):
        self.assertEqual(
            locale.format_string(format, value, **format_opts), out)

    def _test_currency(self, value, out, **format_opts):
        self.assertEqual(locale.currency(value, **format_opts), out)


class EnUSNumberFormatting(BaseFormattingTest):
    # XXX there is a grouping + padding bug when the thousands separator
    # is empty but the grouping array contains values (e.g. Solaris 10)

    def setUp(self):
        self.sep = locale.localeconv()['thousands_sep']

    def test_grouping(self):
        self._test_format_string("%f", 1024, grouping=1, out='1%s024.000000' % self.sep)
        self._test_format_string("%f", 102, grouping=1, out='102.000000')
        self._test_format_string("%f", -42, grouping=1, out='-42.000000')
        self._test_format_string("%+f", -42, grouping=1, out='-42.000000')

    def test_grouping_and_padding(self):
        self._test_format_string("%20.f", -42, grouping=1, out='-42'.rjust(20))
        if self.sep:
            self._test_format_string("%+10.f", -4200, grouping=1,
                out=('-4%s200' % self.sep).rjust(10))
            self._test_format_string("%-10.f", -4200, grouping=1,
                out=('-4%s200' % self.sep).ljust(10))

    def test_integer_grouping(self):
        self._test_format_string("%d", 4200, grouping=True, out='4%s200' % self.sep)
        self._test_format_string("%+d", 4200, grouping=True, out='+4%s200' % self.sep)
        self._test_format_string("%+d", -4200, grouping=True, out='-4%s200' % self.sep)

    def test_integer_grouping_and_padding(self):
        self._test_format_string("%10d", 4200, grouping=True,
            out=('4%s200' % self.sep).rjust(10))
        self._test_format_string("%-10d", -4200, grouping=True,
            out=('-4%s200' % self.sep).ljust(10))

    def test_simple(self):
        self._test_format_string("%f", 1024, grouping=0, out='1024.000000')
        self._test_format_string("%f", 102, grouping=0, out='102.000000')
        self._test_format_string("%f", -42, grouping=0, out='-42.000000')
        self._test_format_string("%+f", -42, grouping=0, out='-42.000000')

    def test_padding(self):
        self._test_format_string("%20.f", -42, grouping=0, out='-42'.rjust(20))
        self._test_format_string("%+10.f", -4200, grouping=0, out='-4200'.rjust(10))
        self._test_format_string("%-10.f", 4200, grouping=0, out='4200'.ljust(10))

    def test_complex_formatting(self):
        # Spaces in formatting string
        self._test_format_string("One million is %i", 1000000, grouping=1,
            out='One million is 1%s000%s000' % (self.sep, self.sep))
        self._test_format_string("One  million is %i", 1000000, grouping=1,
            out='One  million is 1%s000%s000' % (self.sep, self.sep))
        # Dots in formatting string
        self._test_format_string(".%f.", 1000.0, out='.1000.000000.')
        # Padding
        if self.sep:
            self._test_format_string("-->  %10.2f", 4200, grouping=1,
                out='-->  ' + ('4%s200.00' % self.sep).rjust(10))
        # Asterisk formats
        self._test_format_string("%10.*f", (2, 1000), grouping=0,
            out='1000.00'.rjust(10))
        if self.sep:
            self._test_format_string("%*.*f", (10, 2, 1000), grouping=1,
                out=('1%s000.00' % self.sep).rjust(10))
        # Test more-in-one
        if self.sep:
            self._test_format_string("int %i float %.2f str %s",
                (1000, 1000.0, 'str'), grouping=1,
                out='int 1%s000 float 1%s000.00 str str' %
                (self.sep, self.sep))

        self._test_format_string("total=%i%%", 100, out='total=100%')
        self._test_format_string("newline: %i\n", 3, out='newline: 3\n')
        self._test_format_string("extra: %ii", 3, out='extra: 3i')


class TestLocaleFormatString(unittest.TestCase):
    """General tests on locale.format_string"""

    def test_percent_escape(self):
        self.assertEqual(locale.format_string('%f%%', 1.0), '%f%%' % 1.0)
        self.assertEqual(locale.format_string('%d %f%%d', (1, 1.0)),
            '%d %f%%d' % (1, 1.0))
        self.assertEqual(locale.format_string('%(foo)s %%d', {'foo': 'bar'}),
            ('%(foo)s %%d' % {'foo': 'bar'}))

    def test_mapping(self):
        self.assertEqual(locale.format_string('%(foo)s bing.', {'foo': 'bar'}),
            ('%(foo)s bing.' % {'foo': 'bar'}))
        self.assertEqual(locale.format_string('%(foo)s', {'foo': 'bar'}),
            ('%(foo)s' % {'foo': 'bar'}))



class TestNumberFormatting(BaseLocalizedTest, EnUSNumberFormatting):
    # Test number formatting with a real English locale.

    locale_type = locale.LC_NUMERIC

    def setUp(self):
        BaseLocalizedTest.setUp(self)
        EnUSNumberFormatting.setUp(self)


class TestEnUSNumberFormatting(EnUSCookedTest, EnUSNumberFormatting):
    # Test number formatting with a cooked "en_US" locale.

    def setUp(self):
        EnUSCookedTest.setUp(self)
        EnUSNumberFormatting.setUp(self)

    def test_currency(self):
        self._test_currency(50000, "$50000.00")
        self._test_currency(50000, "$50,000.00", grouping=True)
        self._test_currency(50000, "USD 50,000.00",
            grouping=True, international=True)


class TestCNumberFormatting(CCookedTest, BaseFormattingTest):
    # Test number formatting with a cooked "C" locale.

    def test_grouping(self):
        self._test_format_string("%.2f", 12345.67, grouping=True, out='12345.67')

    def test_grouping_and_padding(self):
        self._test_format_string("%9.2f", 12345.67, grouping=True, out=' 12345.67')


class TestFrFRNumberFormatting(FrFRCookedTest, BaseFormattingTest):
    # Test number formatting with a cooked "fr_FR" locale.

    def test_decimal_point(self):
        self._test_format_string("%.2f", 12345.67, out='12345,67')

    def test_grouping(self):
        self._test_format_string("%.2f", 345.67, grouping=True, out='345,67')
        self._test_format_string("%.2f", 12345.67, grouping=True, out='12 345,67')

    def test_grouping_and_padding(self):
        self._test_format_string("%6.2f", 345.67, grouping=True, out='345,67')
        self._test_format_string("%7.2f", 345.67, grouping=True, out=' 345,67')
        self._test_format_string("%8.2f", 12345.67, grouping=True, out='12 345,67')
        self._test_format_string("%9.2f", 12345.67, grouping=True, out='12 345,67')
        self._test_format_string("%10.2f", 12345.67, grouping=True, out=' 12 345,67')
        self._test_format_string("%-6.2f", 345.67, grouping=True, out='345,67')
        self._test_format_string("%-7.2f", 345.67, grouping=True, out='345,67 ')
        self._test_format_string("%-8.2f", 12345.67, grouping=True, out='12 345,67')
        self._test_format_string("%-9.2f", 12345.67, grouping=True, out='12 345,67')
        self._test_format_string("%-10.2f", 12345.67, grouping=True, out='12 345,67 ')

    def test_integer_grouping(self):
        self._test_format_string("%d", 200, grouping=True, out='200')
        self._test_format_string("%d", 4200, grouping=True, out='4 200')

    def test_integer_grouping_and_padding(self):
        self._test_format_string("%4d", 4200, grouping=True, out='4 200')
        self._test_format_string("%5d", 4200, grouping=True, out='4 200')
        self._test_format_string("%10d", 4200, grouping=True, out='4 200'.rjust(10))
        self._test_format_string("%-4d", 4200, grouping=True, out='4 200')
        self._test_format_string("%-5d", 4200, grouping=True, out='4 200')
        self._test_format_string("%-10d", 4200, grouping=True, out='4 200'.ljust(10))

    def test_currency(self):
        euro = '\u20ac'
        self._test_currency(50000, "50000,00 " + euro)
        self._test_currency(50000, "50 000,00 " + euro, grouping=True)
        self._test_currency(50000, "50 000,00 EUR",
            grouping=True, international=True)


class TestCollation(unittest.TestCase):
    # Test string collation functions

    def test_strcoll(self):
        self.assertLess(locale.strcoll('a', 'b'), 0)
        self.assertEqual(locale.strcoll('a', 'a'), 0)
        self.assertGreater(locale.strcoll('b', 'a'), 0)
        # embedded null character
        self.assertRaises(ValueError, locale.strcoll, 'a\0', 'a')
        self.assertRaises(ValueError, locale.strcoll, 'a', 'a\0')

    def test_strxfrm(self):
        self.assertLess(locale.strxfrm('a'), locale.strxfrm('b'))
        # embedded null character
        self.assertRaises(ValueError, locale.strxfrm, 'a\0')


class TestEnUSCollation(BaseLocalizedTest, TestCollation):
    # Test string collation functions with a real English locale

    locale_type = locale.LC_ALL

    def setUp(self):
        enc = codecs.lookup(locale.getencoding() or 'ascii').name
        if enc not in ('utf-8', 'iso8859-1', 'cp1252'):
            raise unittest.SkipTest('encoding not suitable')
        if enc != 'iso8859-1' and (sys.platform == 'darwin' or is_android or
                                   sys.platform.startswith('freebsd')):
            raise unittest.SkipTest('wcscoll/wcsxfrm have known bugs')
        BaseLocalizedTest.setUp(self)

    @unittest.skipIf(sys.platform.startswith('aix'),
                     'bpo-29972: broken test on AIX')
    @unittest.skipIf(linked_to_musl(), "musl libc issue, bpo-46390")
    @unittest.skipIf(sys.platform.startswith("netbsd"),
                     "gh-124108: NetBSD doesn't support UTF-8 for LC_COLLATE")
    def test_strcoll_with_diacritic(self):
        self.assertLess(locale.strcoll('à', 'b'), 0)

    @unittest.skipIf(sys.platform.startswith('aix'),
                     'bpo-29972: broken test on AIX')
    @unittest.skipIf(linked_to_musl(), "musl libc issue, bpo-46390")
    @unittest.skipIf(sys.platform.startswith("netbsd"),
                     "gh-124108: NetBSD doesn't support UTF-8 for LC_COLLATE")
    def test_strxfrm_with_diacritic(self):
        self.assertLess(locale.strxfrm('à'), locale.strxfrm('b'))


class NormalizeTest(unittest.TestCase):
    def check(self, localename, expected):
        self.assertEqual(locale.normalize(localename), expected, msg=localename)

    def test_locale_alias(self):
        for localename, alias in locale.locale_alias.items():
            with self.subTest(locale=(localename, alias)):
                self.check(localename, alias)

    def test_empty(self):
        self.check('', '')

    def test_c(self):
        self.check('c', 'C')
        self.check('posix', 'C')

    def test_c_utf8(self):
        self.check('c.utf8', 'C.UTF-8')
        self.check('C.UTF-8', 'C.UTF-8')

    def test_english(self):
        self.check('en', 'en_US.ISO8859-1')
        self.check('EN', 'en_US.ISO8859-1')
        self.check('en.iso88591', 'en_US.ISO8859-1')
        self.check('en_US', 'en_US.ISO8859-1')
        self.check('en_us', 'en_US.ISO8859-1')
        self.check('en_GB', 'en_GB.ISO8859-1')
        self.check('en_US.UTF-8', 'en_US.UTF-8')
        self.check('en_US.utf8', 'en_US.UTF-8')
        self.check('en_US:UTF-8', 'en_US.UTF-8')
        self.check('en_US.ISO8859-1', 'en_US.ISO8859-1')
        self.check('en_US.US-ASCII', 'en_US.ISO8859-1')
        self.check('en_US.88591', 'en_US.ISO8859-1')
        self.check('en_US.885915', 'en_US.ISO8859-15')
        self.check('english', 'en_EN.ISO8859-1')
        self.check('english_uk.ascii', 'en_GB.ISO8859-1')

    def test_hyphenated_encoding(self):
        self.check('az_AZ.iso88599e', 'az_AZ.ISO8859-9E')
        self.check('az_AZ.ISO8859-9E', 'az_AZ.ISO8859-9E')
        self.check('tt_RU.koi8c', 'tt_RU.KOI8-C')
        self.check('tt_RU.KOI8-C', 'tt_RU.KOI8-C')
        self.check('lo_LA.cp1133', 'lo_LA.IBM-CP1133')
        self.check('lo_LA.ibmcp1133', 'lo_LA.IBM-CP1133')
        self.check('lo_LA.IBM-CP1133', 'lo_LA.IBM-CP1133')
        self.check('uk_ua.microsoftcp1251', 'uk_UA.CP1251')
        self.check('uk_ua.microsoft-cp1251', 'uk_UA.CP1251')
        self.check('ka_ge.georgianacademy', 'ka_GE.GEORGIAN-ACADEMY')
        self.check('ka_GE.GEORGIAN-ACADEMY', 'ka_GE.GEORGIAN-ACADEMY')
        self.check('cs_CZ.iso88592', 'cs_CZ.ISO8859-2')
        self.check('cs_CZ.ISO8859-2', 'cs_CZ.ISO8859-2')

    def test_euro_modifier(self):
        self.check('de_DE@euro', 'de_DE.ISO8859-15@euro')
        self.check('en_US.ISO8859-15@euro', 'en_US.ISO8859-15@euro')
        self.check('de_DE.utf8@euro', 'de_DE.UTF-8')

    def test_latin_modifier(self):
        self.check('be_BY.UTF-8@latin', 'be_BY.UTF-8@latin')
        self.check('sr_RS.UTF-8@latin', 'sr_RS.UTF-8@latin')
        self.check('sr_RS.UTF-8@latn', 'sr_RS.UTF-8@latin')

    def test_valencia_modifier(self):
        self.check('ca_ES.UTF-8@valencia', 'ca_ES.UTF-8@valencia')
        self.check('ca_ES@valencia', 'ca_ES.UTF-8@valencia')
        self.check('ca@valencia', 'ca_ES.ISO8859-1@valencia')

    def test_devanagari_modifier(self):
        self.check('ks_IN.UTF-8@devanagari', 'ks_IN.UTF-8@devanagari')
        self.check('ks_IN@devanagari', 'ks_IN.UTF-8@devanagari')
        self.check('ks@devanagari', 'ks_IN.UTF-8@devanagari')
        self.check('ks_IN.UTF-8', 'ks_IN.UTF-8')
        self.check('ks_IN', 'ks_IN.UTF-8')
        self.check('ks', 'ks_IN.UTF-8')
        self.check('sd_IN.UTF-8@devanagari', 'sd_IN.UTF-8@devanagari')
        self.check('sd_IN@devanagari', 'sd_IN.UTF-8@devanagari')
        self.check('sd@devanagari', 'sd_IN.UTF-8@devanagari')
        self.check('sd_IN.UTF-8', 'sd_IN.UTF-8')
        self.check('sd_IN', 'sd_IN.UTF-8')
        self.check('sd', 'sd_IN.UTF-8')

    def test_euc_encoding(self):
        self.check('ja_jp.euc', 'ja_JP.eucJP')
        self.check('ja_jp.eucjp', 'ja_JP.eucJP')
        self.check('ko_kr.euc', 'ko_KR.eucKR')
        self.check('ko_kr.euckr', 'ko_KR.eucKR')
        self.check('zh_cn.euc', 'zh_CN.eucCN')
        self.check('zh_tw.euc', 'zh_TW.eucTW')
        self.check('zh_tw.euctw', 'zh_TW.eucTW')

    def test_japanese(self):
        self.check('ja', 'ja_JP.eucJP')
        self.check('ja.jis', 'ja_JP.JIS7')
        self.check('ja.sjis', 'ja_JP.SJIS')
        self.check('ja_jp', 'ja_JP.eucJP')
        self.check('ja_jp.ajec', 'ja_JP.eucJP')
        self.check('ja_jp.euc', 'ja_JP.eucJP')
        self.check('ja_jp.eucjp', 'ja_JP.eucJP')
        self.check('ja_jp.iso-2022-jp', 'ja_JP.JIS7')
        self.check('ja_jp.iso2022jp', 'ja_JP.JIS7')
        self.check('ja_jp.jis', 'ja_JP.JIS7')
        self.check('ja_jp.jis7', 'ja_JP.JIS7')
        self.check('ja_jp.mscode', 'ja_JP.SJIS')
        self.check('ja_jp.pck', 'ja_JP.SJIS')
        self.check('ja_jp.sjis', 'ja_JP.SJIS')
        self.check('ja_jp.ujis', 'ja_JP.eucJP')
        self.check('ja_jp.utf8', 'ja_JP.UTF-8')
        self.check('japan', 'ja_JP.eucJP')
        self.check('japanese', 'ja_JP.eucJP')
        self.check('japanese-euc', 'ja_JP.eucJP')
        self.check('japanese.euc', 'ja_JP.eucJP')
        self.check('japanese.sjis', 'ja_JP.SJIS')
        self.check('jp_jp', 'ja_JP.eucJP')


class TestRealLocales(unittest.TestCase):
<<<<<<< HEAD
    locale_type = locale.LC_CTYPE

=======
>>>>>>> 15ab4577
    def setUp(self):
        oldlocale = locale.setlocale(locale.LC_CTYPE)
        self.addCleanup(locale.setlocale, locale.LC_CTYPE, oldlocale)

    def test_getsetlocale_issue1813(self):
        # Issue #1813: setting and getting the locale under a Turkish locale
        try:
            locale.setlocale(locale.LC_CTYPE, 'tr_TR')
        except locale.Error:
            # Unsupported locale on this system
            self.skipTest('test needs Turkish locale')
        loc = locale.getlocale(locale.LC_CTYPE)
        if verbose:
            print('testing with %a' % (loc,), end=' ', flush=True)
        try:
            locale.setlocale(locale.LC_CTYPE, loc)
        except locale.Error as exc:
            # bpo-37945: setlocale(LC_CTYPE) fails with getlocale(LC_CTYPE)
            # and the tr_TR locale on Windows. getlocale() builds a locale
            # which is not recognize by setlocale().
            self.skipTest(f"setlocale(LC_CTYPE, {loc!r}) failed: {exc!r}")
        self.assertEqual(loc, locale.getlocale(locale.LC_CTYPE))

<<<<<<< HEAD
    @support.subTests('localename,localetuple', [
        ('fr_FR.ISO8859-15@euro', ('fr_FR@euro', 'iso885915')),
        ('fr_FR.ISO8859-15@euro', ('fr_FR@euro', 'iso88591')),
        ('fr_FR.ISO8859-15@euro', ('fr_FR@euro', 'ISO8859-15')),
        ('fr_FR.ISO8859-15@euro', ('fr_FR@euro', 'ISO8859-1')),
        ('fr_FR.ISO8859-15@euro', ('fr_FR@euro', None)),
        ('de_DE.ISO8859-15@euro', ('de_DE@euro', 'iso885915')),
        ('de_DE.ISO8859-15@euro', ('de_DE@euro', 'iso88591')),
        ('de_DE.ISO8859-15@euro', ('de_DE@euro', 'ISO8859-15')),
        ('de_DE.ISO8859-15@euro', ('de_DE@euro', 'ISO8859-1')),
        ('de_DE.ISO8859-15@euro', ('de_DE@euro', None)),
        ('el_GR.ISO8859-7@euro', ('el_GR@euro', 'iso88597')),
        ('el_GR.ISO8859-7@euro', ('el_GR@euro', 'ISO8859-7')),
        ('el_GR.ISO8859-7@euro', ('el_GR@euro', None)),
        ('ca_ES.ISO8859-15@euro', ('ca_ES@euro', 'iso885915')),
        ('ca_ES.ISO8859-15@euro', ('ca_ES@euro', 'iso88591')),
        ('ca_ES.ISO8859-15@euro', ('ca_ES@euro', 'ISO8859-15')),
        ('ca_ES.ISO8859-15@euro', ('ca_ES@euro', 'ISO8859-1')),
        ('ca_ES.ISO8859-15@euro', ('ca_ES@euro', None)),
        ('ca_ES.UTF-8@valencia', ('ca_ES@valencia', 'utf8')),
        ('ca_ES.UTF-8@valencia', ('ca_ES@valencia', 'UTF-8')),
        ('ca_ES.UTF-8@valencia', ('ca_ES@valencia', None)),
        ('ks_IN.UTF-8@devanagari', ('ks_IN@devanagari', 'utf8')),
        ('ks_IN.UTF-8@devanagari', ('ks_IN@devanagari', 'UTF-8')),
        ('ks_IN.UTF-8@devanagari', ('ks_IN@devanagari', None)),
        ('sd_IN.UTF-8@devanagari', ('sd_IN@devanagari', 'utf8')),
        ('sd_IN.UTF-8@devanagari', ('sd_IN@devanagari', 'UTF-8')),
        ('sd_IN.UTF-8@devanagari', ('sd_IN@devanagari', None)),
        ('be_BY.UTF-8@latin', ('be_BY@latin', 'utf8')),
        ('be_BY.UTF-8@latin', ('be_BY@latin', 'UTF-8')),
        ('be_BY.UTF-8@latin', ('be_BY@latin', None)),
        ('sr_RS.UTF-8@latin', ('sr_RS@latin', 'utf8')),
        ('sr_RS.UTF-8@latin', ('sr_RS@latin', 'UTF-8')),
        ('sr_RS.UTF-8@latin', ('sr_RS@latin', None)),
        ('ug_CN.UTF-8@latin', ('ug_CN@latin', 'utf8')),
        ('ug_CN.UTF-8@latin', ('ug_CN@latin', 'UTF-8')),
        ('ug_CN.UTF-8@latin', ('ug_CN@latin', None)),
        ('uz_UZ.UTF-8@cyrillic', ('uz_UZ@cyrillic', 'utf8')),
        ('uz_UZ.UTF-8@cyrillic', ('uz_UZ@cyrillic', 'UTF-8')),
        ('uz_UZ.UTF-8@cyrillic', ('uz_UZ@cyrillic', None)),
    ])
    def test_setlocale_with_modifier(self, localename, localetuple):
        try:
            locale.setlocale(locale.LC_CTYPE, localename)
        except locale.Error as exc:
            self.skipTest(str(exc))
        loc = locale.setlocale(locale.LC_CTYPE, localetuple)
        self.assertEqual(loc, localename)

        loctuple = locale.getlocale(locale.LC_CTYPE)
        loc = locale.setlocale(locale.LC_CTYPE, loctuple)
        self.assertEqual(loc, localename)

    @support.subTests('localename,localetuple', [
        ('fr_FR.iso885915@euro', ('fr_FR@euro', 'ISO8859-15')),
        ('fr_FR.ISO8859-15@euro', ('fr_FR@euro', 'ISO8859-15')),
        ('fr_FR@euro', ('fr_FR@euro', 'ISO8859-15')),
        ('de_DE.iso885915@euro', ('de_DE@euro', 'ISO8859-15')),
        ('de_DE.ISO8859-15@euro', ('de_DE@euro', 'ISO8859-15')),
        ('de_DE@euro', ('de_DE@euro', 'ISO8859-15')),
        ('el_GR.iso88597@euro', ('el_GR@euro', 'ISO8859-7')),
        ('el_GR.ISO8859-7@euro', ('el_GR@euro', 'ISO8859-7')),
        ('el_GR@euro', ('el_GR@euro', 'ISO8859-7')),
        ('ca_ES.iso885915@euro', ('ca_ES@euro', 'ISO8859-15')),
        ('ca_ES.ISO8859-15@euro', ('ca_ES@euro', 'ISO8859-15')),
        ('ca_ES@euro', ('ca_ES@euro', 'ISO8859-15')),
        ('ca_ES.utf8@valencia', ('ca_ES@valencia', 'UTF-8')),
        ('ca_ES.UTF-8@valencia', ('ca_ES@valencia', 'UTF-8')),
        ('ca_ES@valencia', ('ca_ES@valencia', 'UTF-8')),
        ('ks_IN.utf8@devanagari', ('ks_IN@devanagari', 'UTF-8')),
        ('ks_IN.UTF-8@devanagari', ('ks_IN@devanagari', 'UTF-8')),
        ('ks_IN@devanagari', ('ks_IN@devanagari', 'UTF-8')),
        ('sd_IN.utf8@devanagari', ('sd_IN@devanagari', 'UTF-8')),
        ('sd_IN.UTF-8@devanagari', ('sd_IN@devanagari', 'UTF-8')),
        ('sd_IN@devanagari', ('sd_IN@devanagari', 'UTF-8')),
        ('be_BY.utf8@latin', ('be_BY@latin', 'UTF-8')),
        ('be_BY.UTF-8@latin', ('be_BY@latin', 'UTF-8')),
        ('be_BY@latin', ('be_BY@latin', 'UTF-8')),
        ('sr_RS.utf8@latin', ('sr_RS@latin', 'UTF-8')),
        ('sr_RS.UTF-8@latin', ('sr_RS@latin', 'UTF-8')),
        ('sr_RS@latin', ('sr_RS@latin', 'UTF-8')),
        ('ug_CN.utf8@latin', ('ug_CN@latin', 'UTF-8')),
        ('ug_CN.UTF-8@latin', ('ug_CN@latin', 'UTF-8')),
        ('ug_CN@latin', ('ug_CN@latin', 'UTF-8')),
        ('uz_UZ.utf8@cyrillic', ('uz_UZ@cyrillic', 'UTF-8')),
        ('uz_UZ.UTF-8@cyrillic', ('uz_UZ@cyrillic', 'UTF-8')),
        ('uz_UZ@cyrillic', ('uz_UZ@cyrillic', 'UTF-8')),
    ])
    def test_getlocale_with_modifier(self, localename, localetuple):
        try:
            locale.setlocale(locale.LC_CTYPE, localename)
        except locale.Error as exc:
            self.skipTest(str(exc))
        loctuple = locale.getlocale(locale.LC_CTYPE)
        self.assertEqual(loctuple, localetuple)

        locale.setlocale(locale.LC_CTYPE, loctuple)
        self.assertEqual(locale.getlocale(locale.LC_CTYPE), localetuple)
=======
    @unittest.skipUnless(os.name == 'nt', 'requires Windows')
    def test_setlocale_long_encoding(self):
        with self.assertRaises(locale.Error):
            locale.setlocale(locale.LC_CTYPE, 'English.%016d' % 1252)
        locale.setlocale(locale.LC_CTYPE, 'English.%015d' % 1252)
        loc = locale.setlocale(locale.LC_ALL)
        self.assertIn('.1252', loc)
        loc2 = loc.replace('.1252', '.%016d' % 1252, 1)
        with self.assertRaises(locale.Error):
            locale.setlocale(locale.LC_ALL, loc2)
        loc2 = loc.replace('.1252', '.%015d' % 1252, 1)
        locale.setlocale(locale.LC_ALL, loc2)

        # gh-137273: Debug assertion failure on Windows for long encoding.
        with self.assertRaises(locale.Error):
            locale.setlocale(locale.LC_CTYPE, 'en_US.' + 'x'*16)
        locale.setlocale(locale.LC_CTYPE, 'en_US.UTF-8')
        loc = locale.setlocale(locale.LC_ALL)
        self.assertIn('.UTF-8', loc)
        loc2 = loc.replace('.UTF-8', '.' + 'x'*16, 1)
        with self.assertRaises(locale.Error):
            locale.setlocale(locale.LC_ALL, loc2)
>>>>>>> 15ab4577


class TestMiscellaneous(unittest.TestCase):
    def test_defaults_UTF8(self):
        # Issue #18378: on (at least) macOS setting LC_CTYPE to "UTF-8" is
        # valid. Furthermore LC_CTYPE=UTF is used by the UTF-8 locale coercing
        # during interpreter startup (on macOS).
        import _locale

        self.assertEqual(locale._parse_localename('UTF-8'), (None, 'UTF-8'))

        if hasattr(_locale, '_getdefaultlocale'):
            orig_getlocale = _locale._getdefaultlocale
            del _locale._getdefaultlocale
        else:
            orig_getlocale = None

        try:
            with os_helper.EnvironmentVarGuard() as env:
                env.unset('LC_ALL', 'LC_CTYPE', 'LANG', 'LANGUAGE')
                env.set('LC_CTYPE', 'UTF-8')

                with check_warnings(('', DeprecationWarning)):
                    self.assertEqual(locale.getdefaultlocale(), (None, 'UTF-8'))
        finally:
            if orig_getlocale is not None:
                _locale._getdefaultlocale = orig_getlocale

    def test_getencoding(self):
        # Invoke getencoding to make sure it does not cause exceptions.
        enc = locale.getencoding()
        self.assertIsInstance(enc, str)
        self.assertNotEqual(enc, "")
        # make sure it is valid
        codecs.lookup(enc)

    def test_getencoding_fallback(self):
        # When _locale.getencoding() is missing, locale.getencoding() uses
        # the Python filesystem
        encoding = 'FALLBACK_ENCODING'
        with mock.patch.object(sys, 'getfilesystemencoding',
                               return_value=encoding):
            locale_fallback = import_fresh_module('locale', blocked=['_locale'])
            self.assertEqual(locale_fallback.getencoding(), encoding)

    def test_getpreferredencoding(self):
        # Invoke getpreferredencoding to make sure it does not cause exceptions.
        enc = locale.getpreferredencoding()
        if enc:
            # If encoding non-empty, make sure it is valid
            codecs.lookup(enc)

    def test_strcoll_3303(self):
        # test crasher from bug #3303
        self.assertRaises(TypeError, locale.strcoll, "a", None)
        self.assertRaises(TypeError, locale.strcoll, b"a", None)

    def test_setlocale_category(self):
        locale.setlocale(locale.LC_ALL)
        locale.setlocale(locale.LC_TIME)
        locale.setlocale(locale.LC_CTYPE)
        locale.setlocale(locale.LC_COLLATE)
        locale.setlocale(locale.LC_MONETARY)
        locale.setlocale(locale.LC_NUMERIC)

        # crasher from bug #7419
        self.assertRaises(locale.Error, locale.setlocale, 12345)

    def test_invalid_locale_format_in_localetuple(self):
        with self.assertRaises(TypeError):
            locale.setlocale(locale.LC_ALL, b'fi_FI')

    def test_invalid_iterable_in_localetuple(self):
        with self.assertRaises(TypeError):
            locale.setlocale(locale.LC_ALL, (b'not', b'valid'))


class BaseDelocalizeTest(BaseLocalizedTest):

    def _test_delocalize(self, value, out):
        self.assertEqual(locale.delocalize(value), out)

    def _test_atof(self, value, out):
        self.assertEqual(locale.atof(value), out)

    def _test_atoi(self, value, out):
        self.assertEqual(locale.atoi(value), out)


class TestEnUSDelocalize(EnUSCookedTest, BaseDelocalizeTest):

    def test_delocalize(self):
        self._test_delocalize('50000.00', '50000.00')
        self._test_delocalize('50,000.00', '50000.00')

    def test_atof(self):
        self._test_atof('50000.00', 50000.)
        self._test_atof('50,000.00', 50000.)

    def test_atoi(self):
        self._test_atoi('50000', 50000)
        self._test_atoi('50,000', 50000)


class TestCDelocalizeTest(CCookedTest, BaseDelocalizeTest):

    def test_delocalize(self):
        self._test_delocalize('50000.00', '50000.00')

    def test_atof(self):
        self._test_atof('50000.00', 50000.)

    def test_atoi(self):
        self._test_atoi('50000', 50000)


class TestfrFRDelocalizeTest(FrFRCookedTest, BaseDelocalizeTest):

    def test_delocalize(self):
        self._test_delocalize('50000,00', '50000.00')
        self._test_delocalize('50 000,00', '50000.00')

    def test_atof(self):
        self._test_atof('50000,00', 50000.)
        self._test_atof('50 000,00', 50000.)

    def test_atoi(self):
        self._test_atoi('50000', 50000)
        self._test_atoi('50 000', 50000)


class BaseLocalizeTest(BaseLocalizedTest):

    def _test_localize(self, value, out, grouping=False):
        self.assertEqual(locale.localize(value, grouping=grouping), out)


class TestEnUSLocalize(EnUSCookedTest, BaseLocalizeTest):

    def test_localize(self):
        self._test_localize('50000.00', '50000.00')
        self._test_localize(
            '{0:.16f}'.format(Decimal('1.15')), '1.1500000000000000')


class TestCLocalize(CCookedTest, BaseLocalizeTest):

    def test_localize(self):
        self._test_localize('50000.00', '50000.00')


class TestfrFRLocalize(FrFRCookedTest, BaseLocalizeTest):

    def test_localize(self):
        self._test_localize('50000.00', '50000,00')
        self._test_localize('50000.00', '50 000,00', grouping=True)


if __name__ == '__main__':
    unittest.main()<|MERGE_RESOLUTION|>--- conflicted
+++ resolved
@@ -489,11 +489,6 @@
 
 
 class TestRealLocales(unittest.TestCase):
-<<<<<<< HEAD
-    locale_type = locale.LC_CTYPE
-
-=======
->>>>>>> 15ab4577
     def setUp(self):
         oldlocale = locale.setlocale(locale.LC_CTYPE)
         self.addCleanup(locale.setlocale, locale.LC_CTYPE, oldlocale)
@@ -517,7 +512,29 @@
             self.skipTest(f"setlocale(LC_CTYPE, {loc!r}) failed: {exc!r}")
         self.assertEqual(loc, locale.getlocale(locale.LC_CTYPE))
 
-<<<<<<< HEAD
+    @unittest.skipUnless(os.name == 'nt', 'requires Windows')
+    def test_setlocale_long_encoding(self):
+        with self.assertRaises(locale.Error):
+            locale.setlocale(locale.LC_CTYPE, 'English.%016d' % 1252)
+        locale.setlocale(locale.LC_CTYPE, 'English.%015d' % 1252)
+        loc = locale.setlocale(locale.LC_ALL)
+        self.assertIn('.1252', loc)
+        loc2 = loc.replace('.1252', '.%016d' % 1252, 1)
+        with self.assertRaises(locale.Error):
+            locale.setlocale(locale.LC_ALL, loc2)
+        loc2 = loc.replace('.1252', '.%015d' % 1252, 1)
+        locale.setlocale(locale.LC_ALL, loc2)
+
+        # gh-137273: Debug assertion failure on Windows for long encoding.
+        with self.assertRaises(locale.Error):
+            locale.setlocale(locale.LC_CTYPE, 'en_US.' + 'x'*16)
+        locale.setlocale(locale.LC_CTYPE, 'en_US.UTF-8')
+        loc = locale.setlocale(locale.LC_ALL)
+        self.assertIn('.UTF-8', loc)
+        loc2 = loc.replace('.UTF-8', '.' + 'x'*16, 1)
+        with self.assertRaises(locale.Error):
+            locale.setlocale(locale.LC_ALL, loc2)
+
     @support.subTests('localename,localetuple', [
         ('fr_FR.ISO8859-15@euro', ('fr_FR@euro', 'iso885915')),
         ('fr_FR.ISO8859-15@euro', ('fr_FR@euro', 'iso88591')),
@@ -616,30 +633,6 @@
 
         locale.setlocale(locale.LC_CTYPE, loctuple)
         self.assertEqual(locale.getlocale(locale.LC_CTYPE), localetuple)
-=======
-    @unittest.skipUnless(os.name == 'nt', 'requires Windows')
-    def test_setlocale_long_encoding(self):
-        with self.assertRaises(locale.Error):
-            locale.setlocale(locale.LC_CTYPE, 'English.%016d' % 1252)
-        locale.setlocale(locale.LC_CTYPE, 'English.%015d' % 1252)
-        loc = locale.setlocale(locale.LC_ALL)
-        self.assertIn('.1252', loc)
-        loc2 = loc.replace('.1252', '.%016d' % 1252, 1)
-        with self.assertRaises(locale.Error):
-            locale.setlocale(locale.LC_ALL, loc2)
-        loc2 = loc.replace('.1252', '.%015d' % 1252, 1)
-        locale.setlocale(locale.LC_ALL, loc2)
-
-        # gh-137273: Debug assertion failure on Windows for long encoding.
-        with self.assertRaises(locale.Error):
-            locale.setlocale(locale.LC_CTYPE, 'en_US.' + 'x'*16)
-        locale.setlocale(locale.LC_CTYPE, 'en_US.UTF-8')
-        loc = locale.setlocale(locale.LC_ALL)
-        self.assertIn('.UTF-8', loc)
-        loc2 = loc.replace('.UTF-8', '.' + 'x'*16, 1)
-        with self.assertRaises(locale.Error):
-            locale.setlocale(locale.LC_ALL, loc2)
->>>>>>> 15ab4577
 
 
 class TestMiscellaneous(unittest.TestCase):
