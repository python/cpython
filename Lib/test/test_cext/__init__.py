--- conflicted
+++ resolved
@@ -38,35 +38,8 @@
     def test_build(self):
         self.check_build('_test_cext')
 
-<<<<<<< HEAD
-    def test_build_c11(self):
-        self.check_build('_test_c11_cext', std='c11')
-
-    @unittest.skipIf(support.MS_WINDOWS, "MSVC doesn't support /std:c99")
-    def test_build_c99(self):
-        # In public docs, we say C API is compatible with C11. However,
-        # in practice we do maintain C99 compatibility in public headers.
-        # Please ask the C API WG before adding a new C11-only feature.
-        self.check_build('_test_c99_cext', std='c99')
-
-    @support.requires_gil_enabled('incompatible with Free Threading')
-    def test_build_limited(self):
-        self.check_build('_test_limited_cext', limited=True)
-
-    @support.requires_gil_enabled('broken for now with Free Threading')
-    def test_build_limited_c11(self):
-        self.check_build('_test_limited_c11_cext', limited=True, std='c11')
-
-    def test_build_opaque_pyobject(self):
-        # Test with _Py_OPAQUE_PYOBJECT
-        self.check_build('_test_limited_opaque_cext', limited=True,
-                         opaque_pyobject=True)
-
     def check_build(self, extension_name, std=None, limited=False,
                     opaque_pyobject=False):
-=======
-    def check_build(self, extension_name, std=None, limited=False):
->>>>>>> 7f1e66ae
         venv_dir = 'env'
         with support.setup_venv_with_pip_setuptools(venv_dir) as python_exe:
             self._check_build(extension_name, python_exe,
@@ -144,6 +117,11 @@
     def test_build_c11(self):
         self.check_build('_test_c11_cext', std='c11')
 
+    def test_build_opaque_pyobject(self):
+        # Test with _Py_OPAQUE_PYOBJECT
+        self.check_build('_test_limited_opaque_cext', limited=True,
+                         opaque_pyobject=True)
+
     @unittest.skipIf(support.MS_WINDOWS, "MSVC doesn't support /std:c99")
     def test_build_c99(self):
         # In public docs, we say C API is compatible with C11. However,
