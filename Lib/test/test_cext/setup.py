--- conflicted
+++ resolved
@@ -59,13 +59,10 @@
     std = os.environ.get("CPYTHON_TEST_STD", "")
     module_name = os.environ["CPYTHON_TEST_EXT_NAME"]
     limited = bool(os.environ.get("CPYTHON_TEST_LIMITED", ""))
-<<<<<<< HEAD
     opaque_pyobject = bool(os.environ.get("CPYTHON_TEST_OPAQUE_PYOBJECT", ""))
+    internal = bool(int(os.environ.get("TEST_INTERNAL_C_API", "0")))
 
     sources = [SOURCE]
-=======
-    internal = bool(int(os.environ.get("TEST_INTERNAL_C_API", "0")))
->>>>>>> 7f1e66ae
 
     if not internal:
         cflags = list(PUBLIC_CFLAGS)
@@ -99,15 +96,13 @@
         version = sys.hexversion
         cflags.append(f'-DPy_LIMITED_API={version:#x}')
 
-<<<<<<< HEAD
     # Define _Py_OPAQUE_PYOBJECT macro
     if opaque_pyobject:
         cflags.append(f'-D_Py_OPAQUE_PYOBJECT')
         sources.append('create_moduledef.c')
-=======
+
     if internal:
         cflags.append('-DTEST_INTERNAL_C_API=1')
->>>>>>> 7f1e66ae
 
     # On Windows, add PCbuild\amd64\ to include and library directories
     include_dirs = []
