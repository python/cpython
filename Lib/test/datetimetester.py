"""Test the datetime module."""
import bisect
import contextlib
import copy
import decimal
import io
import itertools
import os
import pickle
import random
import re
import struct
import sys
import textwrap
import unittest
import warnings

from array import array

from operator import lt, le, gt, ge, eq, ne, truediv, floordiv, mod

from test import support
from test.support import is_resource_enabled, ALWAYS_EQ, LARGEST, SMALLEST
from test.support import os_helper, script_helper, warnings_helper

import datetime as datetime_module
from datetime import MINYEAR, MAXYEAR
from datetime import timedelta
from datetime import tzinfo
from datetime import time
from datetime import timezone
from datetime import UTC
from datetime import date, datetime
import time as _time

try:
    import _testcapi
except ImportError:
    _testcapi = None
try:
    import _interpreters
except ModuleNotFoundError:
    _interpreters = None

# Needed by test_datetime
import _strptime
try:
    import _pydatetime
except ImportError:
    pass
#

pickle_loads = {pickle.loads, pickle._loads}

pickle_choices = [(pickle, pickle, proto)
                  for proto in range(pickle.HIGHEST_PROTOCOL + 1)]
assert len(pickle_choices) == pickle.HIGHEST_PROTOCOL + 1

EPOCH_NAIVE = datetime(1970, 1, 1, 0, 0)  # For calculating transitions

# An arbitrary collection of objects of non-datetime types, for testing
# mixed-type comparisons.
OTHERSTUFF = (10, 34.5, "abc", {}, [], ())

# XXX Copied from test_float.
INF = float("inf")
NAN = float("nan")


#############################################################################
# module tests

class TestModule(unittest.TestCase):

    def test_constants(self):
        datetime = datetime_module
        self.assertEqual(datetime.MINYEAR, 1)
        self.assertEqual(datetime.MAXYEAR, 9999)

    def test_utc_alias(self):
        self.assertIs(UTC, timezone.utc)

    def test_all(self):
        """Test that __all__ only points to valid attributes."""
        all_attrs = dir(datetime_module)
        for attr in datetime_module.__all__:
            self.assertIn(attr, all_attrs)

    def test_name_cleanup(self):
        if '_Pure' in self.__class__.__name__:
            self.skipTest('Only run for Fast C implementation')

        datetime = datetime_module
        names = set(name for name in dir(datetime)
                    if not name.startswith('__') and not name.endswith('__'))
        allowed = set(['MAXYEAR', 'MINYEAR', 'date', 'datetime',
                       'datetime_CAPI', 'time', 'timedelta', 'timezone',
                       'tzinfo', 'UTC', 'sys'])
        self.assertEqual(names - allowed, set([]))

    def test_divide_and_round(self):
        if '_Fast' in self.__class__.__name__:
            self.skipTest('Only run for Pure Python implementation')

        dar = _pydatetime._divide_and_round

        self.assertEqual(dar(-10, -3), 3)
        self.assertEqual(dar(5, -2), -2)

        # four cases: (2 signs of a) x (2 signs of b)
        self.assertEqual(dar(7, 3), 2)
        self.assertEqual(dar(-7, 3), -2)
        self.assertEqual(dar(7, -3), -2)
        self.assertEqual(dar(-7, -3), 2)

        # ties to even - eight cases:
        # (2 signs of a) x (2 signs of b) x (even / odd quotient)
        self.assertEqual(dar(10, 4), 2)
        self.assertEqual(dar(-10, 4), -2)
        self.assertEqual(dar(10, -4), -2)
        self.assertEqual(dar(-10, -4), 2)

        self.assertEqual(dar(6, 4), 2)
        self.assertEqual(dar(-6, 4), -2)
        self.assertEqual(dar(6, -4), -2)
        self.assertEqual(dar(-6, -4), 2)


#############################################################################
# tzinfo tests

class FixedOffset(tzinfo):

    def __init__(self, offset, name, dstoffset=42):
        if isinstance(offset, int):
            offset = timedelta(minutes=offset)
        if isinstance(dstoffset, int):
            dstoffset = timedelta(minutes=dstoffset)
        self.__offset = offset
        self.__name = name
        self.__dstoffset = dstoffset
    def __repr__(self):
        return self.__name.lower()
    def utcoffset(self, dt):
        return self.__offset
    def tzname(self, dt):
        return self.__name
    def dst(self, dt):
        return self.__dstoffset

class PicklableFixedOffset(FixedOffset):

    def __init__(self, offset=None, name=None, dstoffset=None):
        FixedOffset.__init__(self, offset, name, dstoffset)

class PicklableFixedOffsetWithSlots(PicklableFixedOffset):
    __slots__ = '_FixedOffset__offset', '_FixedOffset__name', 'spam'

class _TZInfo(tzinfo):
    def utcoffset(self, datetime_module):
        return random.random()

class TestTZInfo(unittest.TestCase):

    def test_refcnt_crash_bug_22044(self):
        tz1 = _TZInfo()
        dt1 = datetime(2014, 7, 21, 11, 32, 3, 0, tz1)
        with self.assertRaises(TypeError):
            dt1.utcoffset()

    def test_non_abstractness(self):
        # In order to allow subclasses to get pickled, the C implementation
        # wasn't able to get away with having __init__ raise
        # NotImplementedError.
        useless = tzinfo()
        dt = datetime.max
        self.assertRaises(NotImplementedError, useless.tzname, dt)
        self.assertRaises(NotImplementedError, useless.utcoffset, dt)
        self.assertRaises(NotImplementedError, useless.dst, dt)

    def test_subclass_must_override(self):
        class NotEnough(tzinfo):
            def __init__(self, offset, name):
                self.__offset = offset
                self.__name = name
        self.assertTrue(issubclass(NotEnough, tzinfo))
        ne = NotEnough(3, "NotByALongShot")
        self.assertIsInstance(ne, tzinfo)

        dt = datetime.now()
        self.assertRaises(NotImplementedError, ne.tzname, dt)
        self.assertRaises(NotImplementedError, ne.utcoffset, dt)
        self.assertRaises(NotImplementedError, ne.dst, dt)

    def test_normal(self):
        fo = FixedOffset(3, "Three")
        self.assertIsInstance(fo, tzinfo)
        for dt in datetime.now(), None:
            self.assertEqual(fo.utcoffset(dt), timedelta(minutes=3))
            self.assertEqual(fo.tzname(dt), "Three")
            self.assertEqual(fo.dst(dt), timedelta(minutes=42))

    def test_pickling_base(self):
        # There's no point to pickling tzinfo objects on their own (they
        # carry no data), but they need to be picklable anyway else
        # concrete subclasses can't be pickled.
        orig = tzinfo.__new__(tzinfo)
        self.assertIs(type(orig), tzinfo)
        for pickler, unpickler, proto in pickle_choices:
            green = pickler.dumps(orig, proto)
            derived = unpickler.loads(green)
            self.assertIs(type(derived), tzinfo)

    def test_pickling_subclass(self):
        # Make sure we can pickle/unpickle an instance of a subclass.
        offset = timedelta(minutes=-300)
        for otype, args in [
            (PicklableFixedOffset, (offset, 'cookie')),
            (PicklableFixedOffsetWithSlots, (offset, 'cookie')),
            (timezone, (offset,)),
            (timezone, (offset, "EST"))]:
            orig = otype(*args)
            oname = orig.tzname(None)
            self.assertIsInstance(orig, tzinfo)
            self.assertIs(type(orig), otype)
            self.assertEqual(orig.utcoffset(None), offset)
            self.assertEqual(orig.tzname(None), oname)
            for pickler, unpickler, proto in pickle_choices:
                green = pickler.dumps(orig, proto)
                derived = unpickler.loads(green)
                self.assertIsInstance(derived, tzinfo)
                self.assertIs(type(derived), otype)
                self.assertEqual(derived.utcoffset(None), offset)
                self.assertEqual(derived.tzname(None), oname)
                self.assertFalse(hasattr(derived, 'spam'))

    def test_issue23600(self):
        DSTDIFF = DSTOFFSET = timedelta(hours=1)

        class UKSummerTime(tzinfo):
            """Simple time zone which pretends to always be in summer time, since
                that's what shows the failure.
            """

            def utcoffset(self, dt):
                return DSTOFFSET

            def dst(self, dt):
                return DSTDIFF

            def tzname(self, dt):
                return 'UKSummerTime'

        tz = UKSummerTime()
        u = datetime(2014, 4, 26, 12, 1, tzinfo=tz)
        t = tz.fromutc(u)
        self.assertEqual(t - t.utcoffset(), u)


class TestTimeZone(unittest.TestCase):

    def setUp(self):
        self.ACDT = timezone(timedelta(hours=9.5), 'ACDT')
        self.EST = timezone(-timedelta(hours=5), 'EST')
        self.DT = datetime(2010, 1, 1)

    def test_str(self):
        for tz in [self.ACDT, self.EST, timezone.utc,
                   timezone.min, timezone.max]:
            self.assertEqual(str(tz), tz.tzname(None))

    def test_repr(self):
        datetime = datetime_module
        for tz in [self.ACDT, self.EST, timezone.utc,
                   timezone.min, timezone.max]:
            # test round-trip
            tzrep = repr(tz)
            self.assertEqual(tz, eval(tzrep))

    def test_class_members(self):
        limit = timedelta(hours=23, minutes=59)
        self.assertEqual(timezone.utc.utcoffset(None), ZERO)
        self.assertEqual(timezone.min.utcoffset(None), -limit)
        self.assertEqual(timezone.max.utcoffset(None), limit)

    def test_constructor(self):
        self.assertIs(timezone.utc, timezone(timedelta(0)))
        self.assertIsNot(timezone.utc, timezone(timedelta(0), 'UTC'))
        self.assertEqual(timezone.utc, timezone(timedelta(0), 'UTC'))
        for subminute in [timedelta(microseconds=1), timedelta(seconds=1)]:
            tz = timezone(subminute)
            self.assertNotEqual(tz.utcoffset(None) % timedelta(minutes=1), 0)
        # invalid offsets
        for invalid in [timedelta(1, 1), timedelta(1)]:
            self.assertRaises(ValueError, timezone, invalid)
            self.assertRaises(ValueError, timezone, -invalid)

        with self.assertRaises(TypeError): timezone(None)
        with self.assertRaises(TypeError): timezone(42)
        with self.assertRaises(TypeError): timezone(ZERO, None)
        with self.assertRaises(TypeError): timezone(ZERO, 42)
        with self.assertRaises(TypeError): timezone(ZERO, 'ABC', 'extra')

    def test_inheritance(self):
        self.assertIsInstance(timezone.utc, tzinfo)
        self.assertIsInstance(self.EST, tzinfo)

    def test_cannot_subclass(self):
        with self.assertRaises(TypeError):
            class MyTimezone(timezone): pass

    def test_utcoffset(self):
        dummy = self.DT
        for h in [0, 1.5, 12]:
            offset = h * HOUR
            self.assertEqual(offset, timezone(offset).utcoffset(dummy))
            self.assertEqual(-offset, timezone(-offset).utcoffset(dummy))

        with self.assertRaises(TypeError): self.EST.utcoffset('')
        with self.assertRaises(TypeError): self.EST.utcoffset(5)


    def test_dst(self):
        self.assertIsNone(timezone.utc.dst(self.DT))

        with self.assertRaises(TypeError): self.EST.dst('')
        with self.assertRaises(TypeError): self.EST.dst(5)

    def test_tzname(self):
        self.assertEqual('UTC', timezone.utc.tzname(None))
        self.assertEqual('UTC', UTC.tzname(None))
        self.assertEqual('UTC', timezone(ZERO).tzname(None))
        self.assertEqual('UTC-05:00', timezone(-5 * HOUR).tzname(None))
        self.assertEqual('UTC+09:30', timezone(9.5 * HOUR).tzname(None))
        self.assertEqual('UTC-00:01', timezone(timedelta(minutes=-1)).tzname(None))
        self.assertEqual('XYZ', timezone(-5 * HOUR, 'XYZ').tzname(None))
        # bpo-34482: Check that surrogates are handled properly.
        self.assertEqual('\ud800', timezone(ZERO, '\ud800').tzname(None))

        # Sub-minute offsets:
        self.assertEqual('UTC+01:06:40', timezone(timedelta(0, 4000)).tzname(None))
        self.assertEqual('UTC-01:06:40',
                         timezone(-timedelta(0, 4000)).tzname(None))
        self.assertEqual('UTC+01:06:40.000001',
                         timezone(timedelta(0, 4000, 1)).tzname(None))
        self.assertEqual('UTC-01:06:40.000001',
                         timezone(-timedelta(0, 4000, 1)).tzname(None))

        with self.assertRaises(TypeError): self.EST.tzname('')
        with self.assertRaises(TypeError): self.EST.tzname(5)

    def test_fromutc(self):
        with self.assertRaises(ValueError):
            timezone.utc.fromutc(self.DT)
        with self.assertRaises(TypeError):
            timezone.utc.fromutc('not datetime')
        for tz in [self.EST, self.ACDT, Eastern]:
            utctime = self.DT.replace(tzinfo=tz)
            local = tz.fromutc(utctime)
            self.assertEqual(local - utctime, tz.utcoffset(local))
            self.assertEqual(local,
                             self.DT.replace(tzinfo=timezone.utc))

    def test_comparison(self):
        self.assertNotEqual(timezone(ZERO), timezone(HOUR))
        self.assertEqual(timezone(HOUR), timezone(HOUR))
        self.assertEqual(timezone(-5 * HOUR), timezone(-5 * HOUR, 'EST'))
        with self.assertRaises(TypeError): timezone(ZERO) < timezone(ZERO)
        self.assertIn(timezone(ZERO), {timezone(ZERO)})
        self.assertTrue(timezone(ZERO) != None)
        self.assertFalse(timezone(ZERO) == None)

        tz = timezone(ZERO)
        self.assertTrue(tz == ALWAYS_EQ)
        self.assertFalse(tz != ALWAYS_EQ)
        self.assertTrue(tz < LARGEST)
        self.assertFalse(tz > LARGEST)
        self.assertTrue(tz <= LARGEST)
        self.assertFalse(tz >= LARGEST)
        self.assertFalse(tz < SMALLEST)
        self.assertTrue(tz > SMALLEST)
        self.assertFalse(tz <= SMALLEST)
        self.assertTrue(tz >= SMALLEST)

    def test_aware_datetime(self):
        # test that timezone instances can be used by datetime
        t = datetime(1, 1, 1)
        for tz in [timezone.min, timezone.max, timezone.utc]:
            self.assertEqual(tz.tzname(t),
                             t.replace(tzinfo=tz).tzname())
            self.assertEqual(tz.utcoffset(t),
                             t.replace(tzinfo=tz).utcoffset())
            self.assertEqual(tz.dst(t),
                             t.replace(tzinfo=tz).dst())

    def test_pickle(self):
        for tz in self.ACDT, self.EST, timezone.min, timezone.max:
            for pickler, unpickler, proto in pickle_choices:
                tz_copy = unpickler.loads(pickler.dumps(tz, proto))
                self.assertEqual(tz_copy, tz)
        tz = timezone.utc
        for pickler, unpickler, proto in pickle_choices:
            tz_copy = unpickler.loads(pickler.dumps(tz, proto))
            self.assertIs(tz_copy, tz)

    def test_copy(self):
        for tz in self.ACDT, self.EST, timezone.min, timezone.max:
            tz_copy = copy.copy(tz)
            self.assertEqual(tz_copy, tz)
        tz = timezone.utc
        tz_copy = copy.copy(tz)
        self.assertIs(tz_copy, tz)

    def test_deepcopy(self):
        for tz in self.ACDT, self.EST, timezone.min, timezone.max:
            tz_copy = copy.deepcopy(tz)
            self.assertEqual(tz_copy, tz)
        tz = timezone.utc
        tz_copy = copy.deepcopy(tz)
        self.assertIs(tz_copy, tz)

    def test_offset_boundaries(self):
        # Test timedeltas close to the boundaries
        time_deltas = [
            timedelta(hours=23, minutes=59),
            timedelta(hours=23, minutes=59, seconds=59),
            timedelta(hours=23, minutes=59, seconds=59, microseconds=999999),
        ]
        time_deltas.extend([-delta for delta in time_deltas])

        for delta in time_deltas:
            with self.subTest(test_type='good', delta=delta):
                timezone(delta)

        # Test timedeltas on and outside the boundaries
        bad_time_deltas = [
            timedelta(hours=24),
            timedelta(hours=24, microseconds=1),
        ]
        bad_time_deltas.extend([-delta for delta in bad_time_deltas])

        for delta in bad_time_deltas:
            with self.subTest(test_type='bad', delta=delta):
                with self.assertRaises(ValueError):
                    timezone(delta)

    def test_comparison_with_tzinfo(self):
        # Constructing tzinfo objects directly should not be done by users
        # and serves only to check the bug described in bpo-37915
        self.assertNotEqual(timezone.utc, tzinfo())
        self.assertNotEqual(timezone(timedelta(hours=1)), tzinfo())

#############################################################################
# Base class for testing a particular aspect of timedelta, time, date and
# datetime comparisons.

class HarmlessMixedComparison:
    # Test that __eq__ and __ne__ don't complain for mixed-type comparisons.

    # Subclasses must define 'theclass', and theclass(1, 1, 1) must be a
    # legit constructor.

    def test_harmless_mixed_comparison(self):
        me = self.theclass(1, 1, 1)

        self.assertFalse(me == ())
        self.assertTrue(me != ())
        self.assertFalse(() == me)
        self.assertTrue(() != me)

        self.assertIn(me, [1, 20, [], me])
        self.assertIn([], [me, 1, 20, []])

        # Comparison to objects of unsupported types should return
        # NotImplemented which falls back to the right hand side's __eq__
        # method. In this case, ALWAYS_EQ.__eq__ always returns True.
        # ALWAYS_EQ.__ne__ always returns False.
        self.assertTrue(me == ALWAYS_EQ)
        self.assertFalse(me != ALWAYS_EQ)

        # If the other class explicitly defines ordering
        # relative to our class, it is allowed to do so
        self.assertTrue(me < LARGEST)
        self.assertFalse(me > LARGEST)
        self.assertTrue(me <= LARGEST)
        self.assertFalse(me >= LARGEST)
        self.assertFalse(me < SMALLEST)
        self.assertTrue(me > SMALLEST)
        self.assertFalse(me <= SMALLEST)
        self.assertTrue(me >= SMALLEST)

    def test_harmful_mixed_comparison(self):
        me = self.theclass(1, 1, 1)

        self.assertRaises(TypeError, lambda: me < ())
        self.assertRaises(TypeError, lambda: me <= ())
        self.assertRaises(TypeError, lambda: me > ())
        self.assertRaises(TypeError, lambda: me >= ())

        self.assertRaises(TypeError, lambda: () < me)
        self.assertRaises(TypeError, lambda: () <= me)
        self.assertRaises(TypeError, lambda: () > me)
        self.assertRaises(TypeError, lambda: () >= me)

#############################################################################
# timedelta tests

class SubclassTimeDelta(timedelta):
    sub_var = 1

class TestTimeDelta(HarmlessMixedComparison, unittest.TestCase):

    theclass = timedelta

    def test_constructor(self):
        eq = self.assertEqual
        ra = self.assertRaises
        td = timedelta

        # Check keyword args to constructor
        eq(td(), td(weeks=0, days=0, hours=0, minutes=0, seconds=0,
                    milliseconds=0, microseconds=0))
        eq(td(1), td(days=1))
        eq(td(0, 1), td(seconds=1))
        eq(td(0, 0, 1), td(microseconds=1))
        eq(td(weeks=1), td(days=7))
        eq(td(days=1), td(hours=24))
        eq(td(hours=1), td(minutes=60))
        eq(td(minutes=1), td(seconds=60))
        eq(td(seconds=1), td(milliseconds=1000))
        eq(td(milliseconds=1), td(microseconds=1000))

        # Check float args to constructor
        eq(td(weeks=1.0/7), td(days=1))
        eq(td(days=1.0/24), td(hours=1))
        eq(td(hours=1.0/60), td(minutes=1))
        eq(td(minutes=1.0/60), td(seconds=1))
        eq(td(seconds=0.001), td(milliseconds=1))
        eq(td(milliseconds=0.001), td(microseconds=1))

        # Check type of args to constructor
        ra(TypeError, lambda: td(weeks='1'))
        ra(TypeError, lambda: td(days='1'))
        ra(TypeError, lambda: td(hours='1'))
        ra(TypeError, lambda: td(minutes='1'))
        ra(TypeError, lambda: td(seconds='1'))
        ra(TypeError, lambda: td(milliseconds='1'))
        ra(TypeError, lambda: td(microseconds='1'))

    def test_computations(self):
        eq = self.assertEqual
        td = timedelta

        a = td(7) # One week
        b = td(0, 60) # One minute
        c = td(0, 0, 1000) # One millisecond
        eq(a+b+c, td(7, 60, 1000))
        eq(a-b, td(6, 24*3600 - 60))
        eq(b.__rsub__(a), td(6, 24*3600 - 60))
        eq(-a, td(-7))
        eq(+a, td(7))
        eq(-b, td(-1, 24*3600 - 60))
        eq(-c, td(-1, 24*3600 - 1, 999000))
        eq(abs(a), a)
        eq(abs(-a), a)
        eq(td(6, 24*3600), a)
        eq(td(0, 0, 60*1000000), b)
        eq(a*10, td(70))
        eq(a*10, 10*a)
        eq(a*10, 10*a)
        eq(b*10, td(0, 600))
        eq(10*b, td(0, 600))
        eq(b*10, td(0, 600))
        eq(c*10, td(0, 0, 10000))
        eq(10*c, td(0, 0, 10000))
        eq(c*10, td(0, 0, 10000))
        eq(a*-1, -a)
        eq(b*-2, -b-b)
        eq(c*-2, -c+-c)
        eq(b*(60*24), (b*60)*24)
        eq(b*(60*24), (60*b)*24)
        eq(c*1000, td(0, 1))
        eq(1000*c, td(0, 1))
        eq(a//7, td(1))
        eq(b//10, td(0, 6))
        eq(c//1000, td(0, 0, 1))
        eq(a//10, td(0, 7*24*360))
        eq(a//3600000, td(0, 0, 7*24*1000))
        eq(a/0.5, td(14))
        eq(b/0.5, td(0, 120))
        eq(a/7, td(1))
        eq(b/10, td(0, 6))
        eq(c/1000, td(0, 0, 1))
        eq(a/10, td(0, 7*24*360))
        eq(a/3600000, td(0, 0, 7*24*1000))

        # Multiplication by float
        us = td(microseconds=1)
        eq((3*us) * 0.5, 2*us)
        eq((5*us) * 0.5, 2*us)
        eq(0.5 * (3*us), 2*us)
        eq(0.5 * (5*us), 2*us)
        eq((-3*us) * 0.5, -2*us)
        eq((-5*us) * 0.5, -2*us)

        # Issue #23521
        eq(td(seconds=1) * 0.123456, td(microseconds=123456))
        eq(td(seconds=1) * 0.6112295, td(microseconds=611229))

        # Division by int and float
        eq((3*us) / 2, 2*us)
        eq((5*us) / 2, 2*us)
        eq((-3*us) / 2.0, -2*us)
        eq((-5*us) / 2.0, -2*us)
        eq((3*us) / -2, -2*us)
        eq((5*us) / -2, -2*us)
        eq((3*us) / -2.0, -2*us)
        eq((5*us) / -2.0, -2*us)
        for i in range(-10, 10):
            eq((i*us/3)//us, round(i/3))
        for i in range(-10, 10):
            eq((i*us/-3)//us, round(i/-3))

        # Issue #23521
        eq(td(seconds=1) / (1 / 0.6112295), td(microseconds=611229))

        # Issue #11576
        eq(td(999999999, 86399, 999999) - td(999999999, 86399, 999998),
           td(0, 0, 1))
        eq(td(999999999, 1, 1) - td(999999999, 1, 0),
           td(0, 0, 1))

    def test_disallowed_computations(self):
        a = timedelta(42)

        # Add/sub ints or floats should be illegal
        for i in 1, 1.0:
            self.assertRaises(TypeError, lambda: a+i)
            self.assertRaises(TypeError, lambda: a-i)
            self.assertRaises(TypeError, lambda: i+a)
            self.assertRaises(TypeError, lambda: i-a)

        # Division of int by timedelta doesn't make sense.
        # Division by zero doesn't make sense.
        zero = 0
        self.assertRaises(TypeError, lambda: zero // a)
        self.assertRaises(ZeroDivisionError, lambda: a // zero)
        self.assertRaises(ZeroDivisionError, lambda: a / zero)
        self.assertRaises(ZeroDivisionError, lambda: a / 0.0)
        self.assertRaises(TypeError, lambda: a / '')

    @support.requires_IEEE_754
    def test_disallowed_special(self):
        a = timedelta(42)
        self.assertRaises(ValueError, a.__mul__, NAN)
        self.assertRaises(ValueError, a.__truediv__, NAN)

    def test_basic_attributes(self):
        days, seconds, us = 1, 7, 31
        td = timedelta(days, seconds, us)
        self.assertEqual(td.days, days)
        self.assertEqual(td.seconds, seconds)
        self.assertEqual(td.microseconds, us)

    def test_total_seconds(self):
        td = timedelta(days=365)
        self.assertEqual(td.total_seconds(), 31536000.0)
        for total_seconds in [123456.789012, -123456.789012, 0.123456, 0, 1e6]:
            td = timedelta(seconds=total_seconds)
            self.assertEqual(td.total_seconds(), total_seconds)
        # Issue8644: Test that td.total_seconds() has the same
        # accuracy as td / timedelta(seconds=1).
        for ms in [-1, -2, -123]:
            td = timedelta(microseconds=ms)
            self.assertEqual(td.total_seconds(), td / timedelta(seconds=1))

    def test_carries(self):
        t1 = timedelta(days=100,
                       weeks=-7,
                       hours=-24*(100-49),
                       minutes=-3,
                       seconds=12,
                       microseconds=(3*60 - 12) * 1e6 + 1)
        t2 = timedelta(microseconds=1)
        self.assertEqual(t1, t2)

    def test_hash_equality(self):
        t1 = timedelta(days=100,
                       weeks=-7,
                       hours=-24*(100-49),
                       minutes=-3,
                       seconds=12,
                       microseconds=(3*60 - 12) * 1000000)
        t2 = timedelta()
        self.assertEqual(hash(t1), hash(t2))

        t1 += timedelta(weeks=7)
        t2 += timedelta(days=7*7)
        self.assertEqual(t1, t2)
        self.assertEqual(hash(t1), hash(t2))

        d = {t1: 1}
        d[t2] = 2
        self.assertEqual(len(d), 1)
        self.assertEqual(d[t1], 2)

    def test_pickling(self):
        args = 12, 34, 56
        orig = timedelta(*args)
        for pickler, unpickler, proto in pickle_choices:
            green = pickler.dumps(orig, proto)
            derived = unpickler.loads(green)
            self.assertEqual(orig, derived)

    def test_compare(self):
        t1 = timedelta(2, 3, 4)
        t2 = timedelta(2, 3, 4)
        self.assertEqual(t1, t2)
        self.assertTrue(t1 <= t2)
        self.assertTrue(t1 >= t2)
        self.assertFalse(t1 != t2)
        self.assertFalse(t1 < t2)
        self.assertFalse(t1 > t2)

        for args in (3, 3, 3), (2, 4, 4), (2, 3, 5):
            t2 = timedelta(*args)   # this is larger than t1
            self.assertTrue(t1 < t2)
            self.assertTrue(t2 > t1)
            self.assertTrue(t1 <= t2)
            self.assertTrue(t2 >= t1)
            self.assertTrue(t1 != t2)
            self.assertTrue(t2 != t1)
            self.assertFalse(t1 == t2)
            self.assertFalse(t2 == t1)
            self.assertFalse(t1 > t2)
            self.assertFalse(t2 < t1)
            self.assertFalse(t1 >= t2)
            self.assertFalse(t2 <= t1)

        for badarg in OTHERSTUFF:
            self.assertEqual(t1 == badarg, False)
            self.assertEqual(t1 != badarg, True)
            self.assertEqual(badarg == t1, False)
            self.assertEqual(badarg != t1, True)

            self.assertRaises(TypeError, lambda: t1 <= badarg)
            self.assertRaises(TypeError, lambda: t1 < badarg)
            self.assertRaises(TypeError, lambda: t1 > badarg)
            self.assertRaises(TypeError, lambda: t1 >= badarg)
            self.assertRaises(TypeError, lambda: badarg <= t1)
            self.assertRaises(TypeError, lambda: badarg < t1)
            self.assertRaises(TypeError, lambda: badarg > t1)
            self.assertRaises(TypeError, lambda: badarg >= t1)

    def test_str(self):
        td = timedelta
        eq = self.assertEqual

        eq(str(td(1)), "1 day, 0:00:00")
        eq(str(td(-1)), "-1 day, 0:00:00")
        eq(str(td(2)), "2 days, 0:00:00")
        eq(str(td(-2)), "-2 days, 0:00:00")

        eq(str(td(hours=12, minutes=58, seconds=59)), "12:58:59")
        eq(str(td(hours=2, minutes=3, seconds=4)), "2:03:04")
        eq(str(td(weeks=-30, hours=23, minutes=12, seconds=34)),
           "-210 days, 23:12:34")

        eq(str(td(milliseconds=1)), "0:00:00.001000")
        eq(str(td(microseconds=3)), "0:00:00.000003")

        eq(str(td(days=999999999, hours=23, minutes=59, seconds=59,
                   microseconds=999999)),
           "999999999 days, 23:59:59.999999")

    def test_repr(self):
        name = 'datetime.' + self.theclass.__name__
        self.assertEqual(repr(self.theclass(1)),
                         "%s(days=1)" % name)
        self.assertEqual(repr(self.theclass(10, 2)),
                         "%s(days=10, seconds=2)" % name)
        self.assertEqual(repr(self.theclass(-10, 2, 400000)),
                         "%s(days=-10, seconds=2, microseconds=400000)" % name)
        self.assertEqual(repr(self.theclass(seconds=60)),
                         "%s(seconds=60)" % name)
        self.assertEqual(repr(self.theclass()),
                         "%s(0)" % name)
        self.assertEqual(repr(self.theclass(microseconds=100)),
                         "%s(microseconds=100)" % name)
        self.assertEqual(repr(self.theclass(days=1, microseconds=100)),
                         "%s(days=1, microseconds=100)" % name)
        self.assertEqual(repr(self.theclass(seconds=1, microseconds=100)),
                         "%s(seconds=1, microseconds=100)" % name)

    def test_repr_subclass(self):
        """Subclasses should have bare names in the repr (gh-107773)."""
        td = SubclassTimeDelta(days=1)
        self.assertEqual(repr(td), "SubclassTimeDelta(days=1)")
        td = SubclassTimeDelta(seconds=30)
        self.assertEqual(repr(td), "SubclassTimeDelta(seconds=30)")
        td = SubclassTimeDelta(weeks=2)
        self.assertEqual(repr(td), "SubclassTimeDelta(days=14)")

    def test_roundtrip(self):
        for td in (timedelta(days=999999999, hours=23, minutes=59,
                             seconds=59, microseconds=999999),
                   timedelta(days=-999999999),
                   timedelta(days=-999999999, seconds=1),
                   timedelta(days=1, seconds=2, microseconds=3)):

            # Verify td -> string -> td identity.
            s = repr(td)
            self.assertTrue(s.startswith('datetime.'))
            s = s[9:]
            td2 = eval(s)
            self.assertEqual(td, td2)

            # Verify identity via reconstructing from pieces.
            td2 = timedelta(td.days, td.seconds, td.microseconds)
            self.assertEqual(td, td2)

    def test_resolution_info(self):
        self.assertIsInstance(timedelta.min, timedelta)
        self.assertIsInstance(timedelta.max, timedelta)
        self.assertIsInstance(timedelta.resolution, timedelta)
        self.assertTrue(timedelta.max > timedelta.min)
        self.assertEqual(timedelta.min, timedelta(-999999999))
        self.assertEqual(timedelta.max, timedelta(999999999, 24*3600-1, 1e6-1))
        self.assertEqual(timedelta.resolution, timedelta(0, 0, 1))

    def test_overflow(self):
        tiny = timedelta.resolution

        td = timedelta.min + tiny
        td -= tiny  # no problem
        self.assertRaises(OverflowError, td.__sub__, tiny)
        self.assertRaises(OverflowError, td.__add__, -tiny)

        td = timedelta.max - tiny
        td += tiny  # no problem
        self.assertRaises(OverflowError, td.__add__, tiny)
        self.assertRaises(OverflowError, td.__sub__, -tiny)

        self.assertRaises(OverflowError, lambda: -timedelta.max)

        day = timedelta(1)
        self.assertRaises(OverflowError, day.__mul__, 10**9)
        self.assertRaises(OverflowError, day.__mul__, 1e9)
        self.assertRaises(OverflowError, day.__truediv__, 1e-20)
        self.assertRaises(OverflowError, day.__truediv__, 1e-10)
        self.assertRaises(OverflowError, day.__truediv__, 9e-10)

    @support.requires_IEEE_754
    def _test_overflow_special(self):
        day = timedelta(1)
        self.assertRaises(OverflowError, day.__mul__, INF)
        self.assertRaises(OverflowError, day.__mul__, -INF)

    def test_microsecond_rounding(self):
        td = timedelta
        eq = self.assertEqual

        # Single-field rounding.
        eq(td(milliseconds=0.4/1000), td(0))    # rounds to 0
        eq(td(milliseconds=-0.4/1000), td(0))    # rounds to 0
        eq(td(milliseconds=0.5/1000), td(microseconds=0))
        eq(td(milliseconds=-0.5/1000), td(microseconds=-0))
        eq(td(milliseconds=0.6/1000), td(microseconds=1))
        eq(td(milliseconds=-0.6/1000), td(microseconds=-1))
        eq(td(milliseconds=1.5/1000), td(microseconds=2))
        eq(td(milliseconds=-1.5/1000), td(microseconds=-2))
        eq(td(seconds=0.5/10**6), td(microseconds=0))
        eq(td(seconds=-0.5/10**6), td(microseconds=-0))
        eq(td(seconds=1/2**7), td(microseconds=7812))
        eq(td(seconds=-1/2**7), td(microseconds=-7812))

        # Rounding due to contributions from more than one field.
        us_per_hour = 3600e6
        us_per_day = us_per_hour * 24
        eq(td(days=.4/us_per_day), td(0))
        eq(td(hours=.2/us_per_hour), td(0))
        eq(td(days=.4/us_per_day, hours=.2/us_per_hour), td(microseconds=1))

        eq(td(days=-.4/us_per_day), td(0))
        eq(td(hours=-.2/us_per_hour), td(0))
        eq(td(days=-.4/us_per_day, hours=-.2/us_per_hour), td(microseconds=-1))

        # Test for a patch in Issue 8860
        eq(td(microseconds=0.5), 0.5*td(microseconds=1.0))
        eq(td(microseconds=0.5)//td.resolution, 0.5*td.resolution//td.resolution)

    def test_massive_normalization(self):
        td = timedelta(microseconds=-1)
        self.assertEqual((td.days, td.seconds, td.microseconds),
                         (-1, 24*3600-1, 999999))

    def test_bool(self):
        self.assertTrue(timedelta(1))
        self.assertTrue(timedelta(0, 1))
        self.assertTrue(timedelta(0, 0, 1))
        self.assertTrue(timedelta(microseconds=1))
        self.assertFalse(timedelta(0))

    def test_subclass_timedelta(self):

        class T(timedelta):
            @staticmethod
            def from_td(td):
                return T(td.days, td.seconds, td.microseconds)

            def as_hours(self):
                sum = (self.days * 24 +
                       self.seconds / 3600.0 +
                       self.microseconds / 3600e6)
                return round(sum)

        t1 = T(days=1)
        self.assertIs(type(t1), T)
        self.assertEqual(t1.as_hours(), 24)

        t2 = T(days=-1, seconds=-3600)
        self.assertIs(type(t2), T)
        self.assertEqual(t2.as_hours(), -25)

        t3 = t1 + t2
        self.assertIs(type(t3), timedelta)
        t4 = T.from_td(t3)
        self.assertIs(type(t4), T)
        self.assertEqual(t3.days, t4.days)
        self.assertEqual(t3.seconds, t4.seconds)
        self.assertEqual(t3.microseconds, t4.microseconds)
        self.assertEqual(str(t3), str(t4))
        self.assertEqual(t4.as_hours(), -1)

    def test_subclass_date(self):
        class DateSubclass(date):
            pass

        d1 = DateSubclass(2018, 1, 5)
        td = timedelta(days=1)

        tests = [
            ('add', lambda d, t: d + t, DateSubclass(2018, 1, 6)),
            ('radd', lambda d, t: t + d, DateSubclass(2018, 1, 6)),
            ('sub', lambda d, t: d - t, DateSubclass(2018, 1, 4)),
        ]

        for name, func, expected in tests:
            with self.subTest(name):
                act = func(d1, td)
                self.assertEqual(act, expected)
                self.assertIsInstance(act, DateSubclass)

    def test_subclass_datetime(self):
        class DateTimeSubclass(datetime):
            pass

        d1 = DateTimeSubclass(2018, 1, 5, 12, 30)
        td = timedelta(days=1, minutes=30)

        tests = [
            ('add', lambda d, t: d + t, DateTimeSubclass(2018, 1, 6, 13)),
            ('radd', lambda d, t: t + d, DateTimeSubclass(2018, 1, 6, 13)),
            ('sub', lambda d, t: d - t, DateTimeSubclass(2018, 1, 4, 12)),
        ]

        for name, func, expected in tests:
            with self.subTest(name):
                act = func(d1, td)
                self.assertEqual(act, expected)
                self.assertIsInstance(act, DateTimeSubclass)

    def test_division(self):
        t = timedelta(hours=1, minutes=24, seconds=19)
        second = timedelta(seconds=1)
        self.assertEqual(t / second, 5059.0)
        self.assertEqual(t // second, 5059)

        t = timedelta(minutes=2, seconds=30)
        minute = timedelta(minutes=1)
        self.assertEqual(t / minute, 2.5)
        self.assertEqual(t // minute, 2)

        zerotd = timedelta(0)
        self.assertRaises(ZeroDivisionError, truediv, t, zerotd)
        self.assertRaises(ZeroDivisionError, floordiv, t, zerotd)

        # self.assertRaises(TypeError, truediv, t, 2)
        # note: floor division of a timedelta by an integer *is*
        # currently permitted.

    def test_remainder(self):
        t = timedelta(minutes=2, seconds=30)
        minute = timedelta(minutes=1)
        r = t % minute
        self.assertEqual(r, timedelta(seconds=30))

        t = timedelta(minutes=-2, seconds=30)
        r = t %  minute
        self.assertEqual(r, timedelta(seconds=30))

        zerotd = timedelta(0)
        self.assertRaises(ZeroDivisionError, mod, t, zerotd)

        self.assertRaises(TypeError, mod, t, 10)

    def test_divmod(self):
        t = timedelta(minutes=2, seconds=30)
        minute = timedelta(minutes=1)
        q, r = divmod(t, minute)
        self.assertEqual(q, 2)
        self.assertEqual(r, timedelta(seconds=30))

        t = timedelta(minutes=-2, seconds=30)
        q, r = divmod(t, minute)
        self.assertEqual(q, -2)
        self.assertEqual(r, timedelta(seconds=30))

        zerotd = timedelta(0)
        self.assertRaises(ZeroDivisionError, divmod, t, zerotd)

        self.assertRaises(TypeError, divmod, t, 10)

    def test_issue31293(self):
        # The interpreter shouldn't crash in case a timedelta is divided or
        # multiplied by a float with a bad as_integer_ratio() method.
        def get_bad_float(bad_ratio):
            class BadFloat(float):
                def as_integer_ratio(self):
                    return bad_ratio
            return BadFloat()

        with self.assertRaises(TypeError):
            timedelta() / get_bad_float(1 << 1000)
        with self.assertRaises(TypeError):
            timedelta() * get_bad_float(1 << 1000)

        for bad_ratio in [(), (42, ), (1, 2, 3)]:
            with self.assertRaises(ValueError):
                timedelta() / get_bad_float(bad_ratio)
            with self.assertRaises(ValueError):
                timedelta() * get_bad_float(bad_ratio)

    def test_issue31752(self):
        # The interpreter shouldn't crash because divmod() returns negative
        # remainder.
        class BadInt(int):
            def __mul__(self, other):
                return Prod()
            def __rmul__(self, other):
                return Prod()
            def __floordiv__(self, other):
                return Prod()
            def __rfloordiv__(self, other):
                return Prod()

        class Prod:
            def __add__(self, other):
                return Sum()
            def __radd__(self, other):
                return Sum()

        class Sum(int):
            def __divmod__(self, other):
                return divmodresult

        for divmodresult in [None, (), (0, 1, 2), (0, -1)]:
            with self.subTest(divmodresult=divmodresult):
                # The following examples should not crash.
                try:
                    timedelta(microseconds=BadInt(1))
                except TypeError:
                    pass
                try:
                    timedelta(hours=BadInt(1))
                except TypeError:
                    pass
                try:
                    timedelta(weeks=BadInt(1))
                except (TypeError, ValueError):
                    pass
                try:
                    timedelta(1) * BadInt(1)
                except (TypeError, ValueError):
                    pass
                try:
                    BadInt(1) * timedelta(1)
                except TypeError:
                    pass
                try:
                    timedelta(1) // BadInt(1)
                except TypeError:
                    pass


#############################################################################
# date tests

class TestDateOnly(unittest.TestCase):
    # Tests here won't pass if also run on datetime objects, so don't
    # subclass this to test datetimes too.

    def test_delta_non_days_ignored(self):
        dt = date(2000, 1, 2)
        delta = timedelta(days=1, hours=2, minutes=3, seconds=4,
                          microseconds=5)
        days = timedelta(delta.days)
        self.assertEqual(days, timedelta(1))

        dt2 = dt + delta
        self.assertEqual(dt2, dt + days)

        dt2 = delta + dt
        self.assertEqual(dt2, dt + days)

        dt2 = dt - delta
        self.assertEqual(dt2, dt - days)

        delta = -delta
        days = timedelta(delta.days)
        self.assertEqual(days, timedelta(-2))

        dt2 = dt + delta
        self.assertEqual(dt2, dt + days)

        dt2 = delta + dt
        self.assertEqual(dt2, dt + days)

        dt2 = dt - delta
        self.assertEqual(dt2, dt - days)

    def test_strptime(self):
        inputs = [
            # Basic valid cases
            (date(1998, 2, 3), '1998-02-03', '%Y-%m-%d'),
            (date(2004, 12, 2), '2004-12-02', '%Y-%m-%d'),

            # Edge cases: Leap year
            (date(2020, 2, 29), '2020-02-29', '%Y-%m-%d'),  # Valid leap year date

            # bpo-34482: Handle surrogate pairs
            (date(2004, 12, 2), '2004-12\ud80002', '%Y-%m\ud800%d'),
            (date(2004, 12, 2), '2004\ud80012-02', '%Y\ud800%m-%d'),

            # Month/day variations
            (date(2004, 2, 1), '2004-02', '%Y-%m'),  # No day provided
            (date(2004, 2, 1), '02-2004', '%m-%Y'),  # Month and year swapped

            # Different day-month-year formats
            (date(2004, 12, 2), '02/12/2004', '%d/%m/%Y'),  # Day/Month/Year
            (date(2004, 12, 2), '12/02/2004', '%m/%d/%Y'),  # Month/Day/Year

            # Different separators
            (date(2023, 9, 24), '24.09.2023', '%d.%m.%Y'),  # Dots as separators
            (date(2023, 9, 24), '24-09-2023', '%d-%m-%Y'),  # Dashes
            (date(2023, 9, 24), '2023/09/24', '%Y/%m/%d'),  # Slashes

            # Handling years with fewer digits
            (date(127, 2, 3), '0127-02-03', '%Y-%m-%d'),
            (date(99, 2, 3), '0099-02-03', '%Y-%m-%d'),
            (date(5, 2, 3), '0005-02-03', '%Y-%m-%d'),

            # Variations on ISO 8601 format
            (date(2023, 9, 25), '2023-W39-1', '%G-W%V-%u'),  # ISO week date (Week 39, Monday)
            (date(2023, 9, 25), '2023-268', '%Y-%j'),  # Year and day of the year (Julian)
        ]
        for expected, string, format in inputs:
            with self.subTest(string=string, format=format):
                got = date.strptime(string, format)
                self.assertEqual(expected, got)
                self.assertIs(type(got), date)

    def test_strptime_single_digit(self):
        # bpo-34903: Check that single digit dates are allowed.
        strptime = date.strptime
        with self.assertRaises(ValueError):
            # %y does require two digits.
            newdate = strptime('01/02/3', '%d/%m/%y')

        d1 = date(2003, 2, 1)
        d2 = date(2003, 1, 2)
        d3 = date(2003, 1, 25)
        inputs = [
            ('%d', '1/02/03',  '%d/%m/%y', d1),
            ('%m', '01/2/03',  '%d/%m/%y', d1),
            ('%j', '2/03',     '%j/%y',    d2),
            ('%w', '6/04/03',  '%w/%U/%y', d1),
            # %u requires a single digit.
            ('%W', '6/4/2003', '%u/%W/%Y', d1),
            ('%V', '6/4/2003', '%u/%V/%G', d3),
        ]
        for reason, string, format, target in inputs:
            reason = 'test single digit ' + reason
            with self.subTest(reason=reason,
                              string=string,
                              format=format,
                              target=target):
                newdate = strptime(string, format)
                self.assertEqual(newdate, target, msg=reason)

    @warnings_helper.ignore_warnings(category=DeprecationWarning)
    def test_strptime_leap_year(self):
        # GH-70647: warns if parsing a format with a day and no year.
        with self.assertRaises(ValueError):
            # The existing behavior that GH-70647 seeks to change.
            date.strptime('02-29', '%m-%d')
        with self._assertNotWarns(DeprecationWarning):
            date.strptime('20-03-14', '%y-%m-%d')
            date.strptime('02-29,2024', '%m-%d,%Y')

class SubclassDate(date):
    sub_var = 1

class TestDate(HarmlessMixedComparison, unittest.TestCase):
    # Tests here should pass for both dates and datetimes, except for a
    # few tests that TestDateTime overrides.

    theclass = date

    def test_basic_attributes(self):
        dt = self.theclass(2002, 3, 1)
        self.assertEqual(dt.year, 2002)
        self.assertEqual(dt.month, 3)
        self.assertEqual(dt.day, 1)

    def test_roundtrip(self):
        for dt in (self.theclass(1, 2, 3),
                   self.theclass.today()):
            # Verify dt -> string -> date identity.
            s = repr(dt)
            self.assertTrue(s.startswith('datetime.'))
            s = s[9:]
            dt2 = eval(s)
            self.assertEqual(dt, dt2)

            # Verify identity via reconstructing from pieces.
            dt2 = self.theclass(dt.year, dt.month, dt.day)
            self.assertEqual(dt, dt2)

    def test_repr_subclass(self):
        """Subclasses should have bare names in the repr (gh-107773)."""
        td = SubclassDate(1, 2, 3)
        self.assertEqual(repr(td), "SubclassDate(1, 2, 3)")
        td = SubclassDate(2014, 1, 1)
        self.assertEqual(repr(td), "SubclassDate(2014, 1, 1)")
        td = SubclassDate(2010, 10, day=10)
        self.assertEqual(repr(td), "SubclassDate(2010, 10, 10)")

    def test_ordinal_conversions(self):
        # Check some fixed values.
        for y, m, d, n in [(1, 1, 1, 1),      # calendar origin
                           (1, 12, 31, 365),
                           (2, 1, 1, 366),
                           # first example from "Calendrical Calculations"
                           (1945, 11, 12, 710347)]:
            d = self.theclass(y, m, d)
            self.assertEqual(n, d.toordinal())
            fromord = self.theclass.fromordinal(n)
            self.assertEqual(d, fromord)
            if hasattr(fromord, "hour"):
            # if we're checking something fancier than a date, verify
            # the extra fields have been zeroed out
                self.assertEqual(fromord.hour, 0)
                self.assertEqual(fromord.minute, 0)
                self.assertEqual(fromord.second, 0)
                self.assertEqual(fromord.microsecond, 0)

        # Check first and last days of year spottily across the whole
        # range of years supported.
        for year in range(MINYEAR, MAXYEAR+1, 7):
            # Verify (year, 1, 1) -> ordinal -> y, m, d is identity.
            d = self.theclass(year, 1, 1)
            n = d.toordinal()
            d2 = self.theclass.fromordinal(n)
            self.assertEqual(d, d2)
            # Verify that moving back a day gets to the end of year-1.
            if year > 1:
                d = self.theclass.fromordinal(n-1)
                d2 = self.theclass(year-1, 12, 31)
                self.assertEqual(d, d2)
                self.assertEqual(d2.toordinal(), n-1)

        # Test every day in a leap-year and a non-leap year.
        dim = [31, 28, 31, 30, 31, 30, 31, 31, 30, 31, 30, 31]
        for year, isleap in (2000, True), (2002, False):
            n = self.theclass(year, 1, 1).toordinal()
            for month, maxday in zip(range(1, 13), dim):
                if month == 2 and isleap:
                    maxday += 1
                for day in range(1, maxday+1):
                    d = self.theclass(year, month, day)
                    self.assertEqual(d.toordinal(), n)
                    self.assertEqual(d, self.theclass.fromordinal(n))
                    n += 1

    def test_extreme_ordinals(self):
        a = self.theclass.min
        a = self.theclass(a.year, a.month, a.day)  # get rid of time parts
        aord = a.toordinal()
        b = a.fromordinal(aord)
        self.assertEqual(a, b)

        self.assertRaises(ValueError, lambda: a.fromordinal(aord - 1))

        b = a + timedelta(days=1)
        self.assertEqual(b.toordinal(), aord + 1)
        self.assertEqual(b, self.theclass.fromordinal(aord + 1))

        a = self.theclass.max
        a = self.theclass(a.year, a.month, a.day)  # get rid of time parts
        aord = a.toordinal()
        b = a.fromordinal(aord)
        self.assertEqual(a, b)

        self.assertRaises(ValueError, lambda: a.fromordinal(aord + 1))

        b = a - timedelta(days=1)
        self.assertEqual(b.toordinal(), aord - 1)
        self.assertEqual(b, self.theclass.fromordinal(aord - 1))

    def test_bad_constructor_arguments(self):
        # bad years
        self.theclass(MINYEAR, 1, 1)  # no exception
        self.theclass(MAXYEAR, 1, 1)  # no exception
        self.assertRaises(ValueError, self.theclass, MINYEAR-1, 1, 1)
        self.assertRaises(ValueError, self.theclass, MAXYEAR+1, 1, 1)
        # bad months
        self.theclass(2000, 1, 1)    # no exception
        self.theclass(2000, 12, 1)   # no exception
        self.assertRaises(ValueError, self.theclass, 2000, 0, 1)
        self.assertRaises(ValueError, self.theclass, 2000, 13, 1)
        # bad days
        self.theclass(2000, 2, 29)   # no exception
        self.theclass(2004, 2, 29)   # no exception
        self.theclass(2400, 2, 29)   # no exception
        self.assertRaises(ValueError, self.theclass, 2000, 2, 30)
        self.assertRaises(ValueError, self.theclass, 2001, 2, 29)
        self.assertRaises(ValueError, self.theclass, 2100, 2, 29)
        self.assertRaises(ValueError, self.theclass, 1900, 2, 29)
        self.assertRaises(ValueError, self.theclass, 2000, 1, 0)
        self.assertRaises(ValueError, self.theclass, 2000, 1, 32)

    def test_hash_equality(self):
        d = self.theclass(2000, 12, 31)
        # same thing
        e = self.theclass(2000, 12, 31)
        self.assertEqual(d, e)
        self.assertEqual(hash(d), hash(e))

        dic = {d: 1}
        dic[e] = 2
        self.assertEqual(len(dic), 1)
        self.assertEqual(dic[d], 2)
        self.assertEqual(dic[e], 2)

        d = self.theclass(2001,  1,  1)
        # same thing
        e = self.theclass(2001,  1,  1)
        self.assertEqual(d, e)
        self.assertEqual(hash(d), hash(e))

        dic = {d: 1}
        dic[e] = 2
        self.assertEqual(len(dic), 1)
        self.assertEqual(dic[d], 2)
        self.assertEqual(dic[e], 2)

    def test_computations(self):
        a = self.theclass(2002, 1, 31)
        b = self.theclass(1956, 1, 31)
        c = self.theclass(2001,2,1)

        diff = a-b
        self.assertEqual(diff.days, 46*365 + len(range(1956, 2002, 4)))
        self.assertEqual(diff.seconds, 0)
        self.assertEqual(diff.microseconds, 0)

        day = timedelta(1)
        week = timedelta(7)
        a = self.theclass(2002, 3, 2)
        self.assertEqual(a + day, self.theclass(2002, 3, 3))
        self.assertEqual(day + a, self.theclass(2002, 3, 3))
        self.assertEqual(a - day, self.theclass(2002, 3, 1))
        self.assertEqual(-day + a, self.theclass(2002, 3, 1))
        self.assertEqual(a + week, self.theclass(2002, 3, 9))
        self.assertEqual(a - week, self.theclass(2002, 2, 23))
        self.assertEqual(a + 52*week, self.theclass(2003, 3, 1))
        self.assertEqual(a - 52*week, self.theclass(2001, 3, 3))
        self.assertEqual((a + week) - a, week)
        self.assertEqual((a + day) - a, day)
        self.assertEqual((a - week) - a, -week)
        self.assertEqual((a - day) - a, -day)
        self.assertEqual(a - (a + week), -week)
        self.assertEqual(a - (a + day), -day)
        self.assertEqual(a - (a - week), week)
        self.assertEqual(a - (a - day), day)
        self.assertEqual(c - (c - day), day)

        # Add/sub ints or floats should be illegal
        for i in 1, 1.0:
            self.assertRaises(TypeError, lambda: a+i)
            self.assertRaises(TypeError, lambda: a-i)
            self.assertRaises(TypeError, lambda: i+a)
            self.assertRaises(TypeError, lambda: i-a)

        # delta - date is senseless.
        self.assertRaises(TypeError, lambda: day - a)
        # mixing date and (delta or date) via * or // is senseless
        self.assertRaises(TypeError, lambda: day * a)
        self.assertRaises(TypeError, lambda: a * day)
        self.assertRaises(TypeError, lambda: day // a)
        self.assertRaises(TypeError, lambda: a // day)
        self.assertRaises(TypeError, lambda: a * a)
        self.assertRaises(TypeError, lambda: a // a)
        # date + date is senseless
        self.assertRaises(TypeError, lambda: a + a)

    def test_overflow(self):
        tiny = self.theclass.resolution

        for delta in [tiny, timedelta(1), timedelta(2)]:
            dt = self.theclass.min + delta
            dt -= delta  # no problem
            self.assertRaises(OverflowError, dt.__sub__, delta)
            self.assertRaises(OverflowError, dt.__add__, -delta)

            dt = self.theclass.max - delta
            dt += delta  # no problem
            self.assertRaises(OverflowError, dt.__add__, delta)
            self.assertRaises(OverflowError, dt.__sub__, -delta)

    def test_fromtimestamp(self):
        import time

        # Try an arbitrary fixed value.
        year, month, day = 1999, 9, 19
        ts = time.mktime((year, month, day, 0, 0, 0, 0, 0, -1))
        d = self.theclass.fromtimestamp(ts)
        self.assertEqual(d.year, year)
        self.assertEqual(d.month, month)
        self.assertEqual(d.day, day)

    def test_insane_fromtimestamp(self):
        # It's possible that some platform maps time_t to double,
        # and that this test will fail there.  This test should
        # exempt such platforms (provided they return reasonable
        # results!).
        for insane in -1e200, 1e200:
            self.assertRaises(OverflowError, self.theclass.fromtimestamp,
                              insane)

    def test_fromtimestamp_with_none_arg(self):
        # See gh-120268 for more details
        with self.assertRaises(TypeError):
            self.theclass.fromtimestamp(None)

    def test_today(self):
        import time

        # We claim that today() is like fromtimestamp(time.time()), so
        # prove it.
        for dummy in range(3):
            today = self.theclass.today()
            ts = time.time()
            todayagain = self.theclass.fromtimestamp(ts)
            if today == todayagain:
                break
            # There are several legit reasons that could fail:
            # 1. It recently became midnight, between the today() and the
            #    time() calls.
            # 2. The platform time() has such fine resolution that we'll
            #    never get the same value twice.
            # 3. The platform time() has poor resolution, and we just
            #    happened to call today() right before a resolution quantum
            #    boundary.
            # 4. The system clock got fiddled between calls.
            # In any case, wait a little while and try again.
            time.sleep(0.1)

        # It worked or it didn't.  If it didn't, assume it's reason #2, and
        # let the test pass if they're within half a second of each other.
        if today != todayagain:
            self.assertAlmostEqual(todayagain, today,
                                   delta=timedelta(seconds=0.5))

    def test_weekday(self):
        for i in range(7):
            # March 4, 2002 is a Monday
            self.assertEqual(self.theclass(2002, 3, 4+i).weekday(), i)
            self.assertEqual(self.theclass(2002, 3, 4+i).isoweekday(), i+1)
            # January 2, 1956 is a Monday
            self.assertEqual(self.theclass(1956, 1, 2+i).weekday(), i)
            self.assertEqual(self.theclass(1956, 1, 2+i).isoweekday(), i+1)

    def test_isocalendar(self):
        # Check examples from
        # http://www.phys.uu.nl/~vgent/calendar/isocalendar.htm
        week_mondays = [
                ((2003, 12, 22), (2003, 52, 1)),
                ((2003, 12, 29), (2004, 1, 1)),
                ((2004, 1, 5), (2004, 2, 1)),
                ((2009, 12, 21), (2009, 52, 1)),
                ((2009, 12, 28), (2009, 53, 1)),
                ((2010, 1, 4), (2010, 1, 1)),
        ]

        test_cases = []
        for cal_date, iso_date in week_mondays:
            base_date = self.theclass(*cal_date)
            # Adds one test case for every day of the specified weeks
            for i in range(7):
                new_date = base_date + timedelta(i)
                new_iso = iso_date[0:2] + (iso_date[2] + i,)
                test_cases.append((new_date, new_iso))

        for d, exp_iso in test_cases:
            with self.subTest(d=d, comparison="tuple"):
                self.assertEqual(d.isocalendar(), exp_iso)

            # Check that the tuple contents are accessible by field name
            with self.subTest(d=d, comparison="fields"):
                t = d.isocalendar()
                self.assertEqual((t.year, t.week, t.weekday), exp_iso)

    def test_isocalendar_pickling(self):
        """Test that the result of datetime.isocalendar() can be pickled.

        The result of a round trip should be a plain tuple.
        """
        d = self.theclass(2019, 1, 1)
        p = pickle.dumps(d.isocalendar())
        res = pickle.loads(p)
        self.assertEqual(type(res), tuple)
        self.assertEqual(res, (2019, 1, 2))

    def test_iso_long_years(self):
        # Calculate long ISO years and compare to table from
        # http://www.phys.uu.nl/~vgent/calendar/isocalendar.htm
        ISO_LONG_YEARS_TABLE = """
              4   32   60   88
              9   37   65   93
             15   43   71   99
             20   48   76
             26   54   82

            105  133  161  189
            111  139  167  195
            116  144  172
            122  150  178
            128  156  184

            201  229  257  285
            207  235  263  291
            212  240  268  296
            218  246  274
            224  252  280

            303  331  359  387
            308  336  364  392
            314  342  370  398
            320  348  376
            325  353  381
        """
        iso_long_years = sorted(map(int, ISO_LONG_YEARS_TABLE.split()))
        L = []
        for i in range(400):
            d = self.theclass(2000+i, 12, 31)
            d1 = self.theclass(1600+i, 12, 31)
            self.assertEqual(d.isocalendar()[1:], d1.isocalendar()[1:])
            if d.isocalendar()[1] == 53:
                L.append(i)
        self.assertEqual(L, iso_long_years)

    def test_isoformat(self):
        t = self.theclass(2, 3, 2)
        self.assertEqual(t.isoformat(), "0002-03-02")

    def test_ctime(self):
        t = self.theclass(2002, 3, 2)
        self.assertEqual(t.ctime(), "Sat Mar  2 00:00:00 2002")

    def test_strftime(self):
        t = self.theclass(2005, 3, 2)
        self.assertEqual(t.strftime("m:%m d:%d y:%y"), "m:03 d:02 y:05")
        self.assertEqual(t.strftime(""), "") # SF bug #761337
        self.assertEqual(t.strftime('x'*1000), 'x'*1000) # SF bug #1556784

        self.assertRaises(TypeError, t.strftime) # needs an arg
        self.assertRaises(TypeError, t.strftime, "one", "two") # too many args
        self.assertRaises(TypeError, t.strftime, 42) # arg wrong type

        # test that unicode input is allowed (issue 2782)
        self.assertEqual(t.strftime("%m"), "03")

        # A naive object replaces %z, %:z and %Z w/ empty strings.
        self.assertEqual(t.strftime("'%z' '%:z' '%Z'"), "'' '' ''")

        #make sure that invalid format specifiers are handled correctly
        #self.assertRaises(ValueError, t.strftime, "%e")
        #self.assertRaises(ValueError, t.strftime, "%")
        #self.assertRaises(ValueError, t.strftime, "%#")

        #oh well, some systems just ignore those invalid ones.
        #at least, exercise them to make sure that no crashes
        #are generated
        for f in ["%e", "%", "%#"]:
            try:
                t.strftime(f)
            except ValueError:
                pass

        # bpo-34482: Check that surrogates don't cause a crash.
        try:
            t.strftime('%y\ud800%m')
        except UnicodeEncodeError:
            pass

        #check that this standard extension works
        t.strftime("%f")

        # bpo-41260: The parameter was named "fmt" in the pure python impl.
        t.strftime(format="%f")

    def test_strftime_trailing_percent(self):
        # bpo-35066: Make sure trailing '%' doesn't cause datetime's strftime to
        # complain. Different libcs have different handling of trailing
        # percents, so we simply check datetime's strftime acts the same as
        # time.strftime.
        t = self.theclass(2005, 3, 2)
        try:
            _time.strftime('%')
        except ValueError:
            self.skipTest('time module does not support trailing %')
        self.assertEqual(t.strftime('%'), _time.strftime('%', t.timetuple()))
        self.assertEqual(
            t.strftime("m:%m d:%d y:%y %"),
            _time.strftime("m:03 d:02 y:05 %", t.timetuple()),
        )

    def test_format(self):
        dt = self.theclass(2007, 9, 10)
        self.assertEqual(dt.__format__(''), str(dt))

        with self.assertRaisesRegex(TypeError, 'must be str, not int'):
            dt.__format__(123)

        # check that a derived class's __str__() gets called
        class A(self.theclass):
            def __str__(self):
                return 'A'
        a = A(2007, 9, 10)
        self.assertEqual(a.__format__(''), 'A')

        # check that a derived class's strftime gets called
        class B(self.theclass):
            def strftime(self, format_spec):
                return 'B'
        b = B(2007, 9, 10)
        self.assertEqual(b.__format__(''), str(dt))

        for fmt in ["m:%m d:%d y:%y",
                    "m:%m d:%d y:%y H:%H M:%M S:%S",
                    "%z %:z %Z",
                    ]:
            self.assertEqual(dt.__format__(fmt), dt.strftime(fmt))
            self.assertEqual(a.__format__(fmt), dt.strftime(fmt))
            self.assertEqual(b.__format__(fmt), 'B')

    def test_resolution_info(self):
        # XXX: Should min and max respect subclassing?
        if issubclass(self.theclass, datetime):
            expected_class = datetime
        else:
            expected_class = date
        self.assertIsInstance(self.theclass.min, expected_class)
        self.assertIsInstance(self.theclass.max, expected_class)
        self.assertIsInstance(self.theclass.resolution, timedelta)
        self.assertTrue(self.theclass.max > self.theclass.min)

    def test_extreme_timedelta(self):
        big = self.theclass.max - self.theclass.min
        # 3652058 days, 23 hours, 59 minutes, 59 seconds, 999999 microseconds
        n = (big.days*24*3600 + big.seconds)*1000000 + big.microseconds
        # n == 315537897599999999 ~= 2**58.13
        justasbig = timedelta(0, 0, n)
        self.assertEqual(big, justasbig)
        self.assertEqual(self.theclass.min + big, self.theclass.max)
        self.assertEqual(self.theclass.max - big, self.theclass.min)

    def test_timetuple(self):
        for i in range(7):
            # January 2, 1956 is a Monday (0)
            d = self.theclass(1956, 1, 2+i)
            t = d.timetuple()
            self.assertEqual(t, (1956, 1, 2+i, 0, 0, 0, i, 2+i, -1))
            # February 1, 1956 is a Wednesday (2)
            d = self.theclass(1956, 2, 1+i)
            t = d.timetuple()
            self.assertEqual(t, (1956, 2, 1+i, 0, 0, 0, (2+i)%7, 32+i, -1))
            # March 1, 1956 is a Thursday (3), and is the 31+29+1 = 61st day
            # of the year.
            d = self.theclass(1956, 3, 1+i)
            t = d.timetuple()
            self.assertEqual(t, (1956, 3, 1+i, 0, 0, 0, (3+i)%7, 61+i, -1))
            self.assertEqual(t.tm_year, 1956)
            self.assertEqual(t.tm_mon, 3)
            self.assertEqual(t.tm_mday, 1+i)
            self.assertEqual(t.tm_hour, 0)
            self.assertEqual(t.tm_min, 0)
            self.assertEqual(t.tm_sec, 0)
            self.assertEqual(t.tm_wday, (3+i)%7)
            self.assertEqual(t.tm_yday, 61+i)
            self.assertEqual(t.tm_isdst, -1)

    def test_pickling(self):
        args = 6, 7, 23
        orig = self.theclass(*args)
        for pickler, unpickler, proto in pickle_choices:
            green = pickler.dumps(orig, proto)
            derived = unpickler.loads(green)
            self.assertEqual(orig, derived)
        self.assertEqual(orig.__reduce__(), orig.__reduce_ex__(2))

    def test_compat_unpickle(self):
        tests = [
            b"cdatetime\ndate\n(S'\\x07\\xdf\\x0b\\x1b'\ntR.",
            b'cdatetime\ndate\n(U\x04\x07\xdf\x0b\x1btR.',
            b'\x80\x02cdatetime\ndate\nU\x04\x07\xdf\x0b\x1b\x85R.',
        ]
        args = 2015, 11, 27
        expected = self.theclass(*args)
        for data in tests:
            for loads in pickle_loads:
                derived = loads(data, encoding='latin1')
                self.assertEqual(derived, expected)

    def test_compare(self):
        t1 = self.theclass(2, 3, 4)
        t2 = self.theclass(2, 3, 4)
        self.assertEqual(t1, t2)
        self.assertTrue(t1 <= t2)
        self.assertTrue(t1 >= t2)
        self.assertFalse(t1 != t2)
        self.assertFalse(t1 < t2)
        self.assertFalse(t1 > t2)

        for args in (3, 3, 3), (2, 4, 4), (2, 3, 5):
            t2 = self.theclass(*args)   # this is larger than t1
            self.assertTrue(t1 < t2)
            self.assertTrue(t2 > t1)
            self.assertTrue(t1 <= t2)
            self.assertTrue(t2 >= t1)
            self.assertTrue(t1 != t2)
            self.assertTrue(t2 != t1)
            self.assertFalse(t1 == t2)
            self.assertFalse(t2 == t1)
            self.assertFalse(t1 > t2)
            self.assertFalse(t2 < t1)
            self.assertFalse(t1 >= t2)
            self.assertFalse(t2 <= t1)

        for badarg in OTHERSTUFF:
            self.assertEqual(t1 == badarg, False)
            self.assertEqual(t1 != badarg, True)
            self.assertEqual(badarg == t1, False)
            self.assertEqual(badarg != t1, True)

            self.assertRaises(TypeError, lambda: t1 < badarg)
            self.assertRaises(TypeError, lambda: t1 > badarg)
            self.assertRaises(TypeError, lambda: t1 >= badarg)
            self.assertRaises(TypeError, lambda: badarg <= t1)
            self.assertRaises(TypeError, lambda: badarg < t1)
            self.assertRaises(TypeError, lambda: badarg > t1)
            self.assertRaises(TypeError, lambda: badarg >= t1)

    def test_mixed_compare(self):
        our = self.theclass(2000, 4, 5)

        # Our class can be compared for equality to other classes
        self.assertEqual(our == 1, False)
        self.assertEqual(1 == our, False)
        self.assertEqual(our != 1, True)
        self.assertEqual(1 != our, True)

        # But the ordering is undefined
        self.assertRaises(TypeError, lambda: our < 1)
        self.assertRaises(TypeError, lambda: 1 < our)

        # Repeat those tests with a different class

        class SomeClass:
            pass

        their = SomeClass()
        self.assertEqual(our == their, False)
        self.assertEqual(their == our, False)
        self.assertEqual(our != their, True)
        self.assertEqual(their != our, True)
        self.assertRaises(TypeError, lambda: our < their)
        self.assertRaises(TypeError, lambda: their < our)

    def test_bool(self):
        # All dates are considered true.
        self.assertTrue(self.theclass.min)
        self.assertTrue(self.theclass.max)

    def test_strftime_y2k(self):
        # Test that years less than 1000 are 0-padded; note that the beginning
        # of an ISO 8601 year may fall in an ISO week of the year before, and
        # therefore needs an offset of -1 when formatting with '%G'.
        dataset = (
            (1, 0),
            (49, -1),
            (70, 0),
            (99, 0),
            (100, -1),
            (999, 0),
            (1000, 0),
            (1970, 0),
        )
        specifiers = 'YG'
        if _time.strftime('%F', (1900, 1, 1, 0, 0, 0, 0, 1, 0)) == '1900-01-01':
            specifiers += 'FC'
        for year, g_offset in dataset:
            for specifier in specifiers:
                with self.subTest(year=year, specifier=specifier):
                    d = self.theclass(year, 1, 1)
                    if specifier == 'G':
                        year += g_offset
                    if specifier == 'C':
                        expected = f"{year // 100:02d}"
                    else:
                        expected = f"{year:04d}"
                        if specifier == 'F':
                            expected += f"-01-01"
                    self.assertEqual(d.strftime(f"%{specifier}"), expected)

    def test_replace(self):
        cls = self.theclass
        args = [1, 2, 3]
        base = cls(*args)
        self.assertEqual(base.replace(), base)
        self.assertEqual(copy.replace(base), base)

        changes = (("year", 2),
                   ("month", 3),
                   ("day", 4))
        for i, (name, newval) in enumerate(changes):
            newargs = args[:]
            newargs[i] = newval
            expected = cls(*newargs)
            self.assertEqual(base.replace(**{name: newval}), expected)
            self.assertEqual(copy.replace(base, **{name: newval}), expected)

        # Out of bounds.
        base = cls(2000, 2, 29)
        self.assertRaises(ValueError, base.replace, year=2001)
        self.assertRaises(ValueError, copy.replace, base, year=2001)

    def test_subclass_replace(self):
        class DateSubclass(self.theclass):
            def __new__(cls, *args, **kwargs):
                result = self.theclass.__new__(cls, *args, **kwargs)
                result.extra = 7
                return result

        dt = DateSubclass(2012, 1, 1)

        test_cases = [
            ('self.replace', dt.replace(year=2013)),
            ('copy.replace', copy.replace(dt, year=2013)),
        ]

        for name, res in test_cases:
            with self.subTest(name):
                self.assertIs(type(res), DateSubclass)
                self.assertEqual(res.year, 2013)
                self.assertEqual(res.month, 1)
                self.assertEqual(res.extra, 7)

    def test_subclass_date(self):

        class C(self.theclass):
            theAnswer = 42

            def __new__(cls, *args, **kws):
                temp = kws.copy()
                extra = temp.pop('extra')
                result = self.theclass.__new__(cls, *args, **temp)
                result.extra = extra
                return result

            def newmeth(self, start):
                return start + self.year + self.month

        args = 2003, 4, 14

        dt1 = self.theclass(*args)
        dt2 = C(*args, **{'extra': 7})

        self.assertEqual(dt2.__class__, C)
        self.assertEqual(dt2.theAnswer, 42)
        self.assertEqual(dt2.extra, 7)
        self.assertEqual(dt1.toordinal(), dt2.toordinal())
        self.assertEqual(dt2.newmeth(-7), dt1.year + dt1.month - 7)

    def test_subclass_alternate_constructors(self):
        # Test that alternate constructors call the constructor
        class DateSubclass(self.theclass):
            def __new__(cls, *args, **kwargs):
                result = self.theclass.__new__(cls, *args, **kwargs)
                result.extra = 7

                return result

        args = (2003, 4, 14)
        d_ord = 731319              # Equivalent ordinal date
        d_isoformat = '2003-04-14'  # Equivalent isoformat()

        base_d = DateSubclass(*args)
        self.assertIsInstance(base_d, DateSubclass)
        self.assertEqual(base_d.extra, 7)

        # Timestamp depends on time zone, so we'll calculate the equivalent here
        ts = datetime.combine(base_d, time(0)).timestamp()

        test_cases = [
            ('fromordinal', (d_ord,)),
            ('fromtimestamp', (ts,)),
            ('fromisoformat', (d_isoformat,)),
        ]

        for constr_name, constr_args in test_cases:
            for base_obj in (DateSubclass, base_d):
                # Test both the classmethod and method
                with self.subTest(base_obj_type=type(base_obj),
                                  constr_name=constr_name):
                    constr = getattr(base_obj, constr_name)

                    dt = constr(*constr_args)

                    # Test that it creates the right subclass
                    self.assertIsInstance(dt, DateSubclass)

                    # Test that it's equal to the base object
                    self.assertEqual(dt, base_d)

                    # Test that it called the constructor
                    self.assertEqual(dt.extra, 7)

    def test_pickling_subclass_date(self):

        args = 6, 7, 23
        orig = SubclassDate(*args)
        for pickler, unpickler, proto in pickle_choices:
            green = pickler.dumps(orig, proto)
            derived = unpickler.loads(green)
            self.assertEqual(orig, derived)
            self.assertTrue(isinstance(derived, SubclassDate))

    def test_backdoor_resistance(self):
        # For fast unpickling, the constructor accepts a pickle byte string.
        # This is a low-overhead backdoor.  A user can (by intent or
        # mistake) pass a string directly, which (if it's the right length)
        # will get treated like a pickle, and bypass the normal sanity
        # checks in the constructor.  This can create insane objects.
        # The constructor doesn't want to burn the time to validate all
        # fields, but does check the month field.  This stops, e.g.,
        # datetime.datetime('1995-03-25') from yielding an insane object.
        base = b'1995-03-25'
        if not issubclass(self.theclass, datetime):
            base = base[:4]
        for month_byte in b'9', b'\0', b'\r', b'\xff':
            self.assertRaises(TypeError, self.theclass,
                                         base[:2] + month_byte + base[3:])
        if issubclass(self.theclass, datetime):
            # Good bytes, but bad tzinfo:
            with self.assertRaisesRegex(TypeError, '^bad tzinfo state arg$'):
                self.theclass(bytes([1] * len(base)), 'EST')

        for ord_byte in range(1, 13):
            # This shouldn't blow up because of the month byte alone.  If
            # the implementation changes to do more-careful checking, it may
            # blow up because other fields are insane.
            self.theclass(base[:2] + bytes([ord_byte]) + base[3:])

    def test_valuerror_messages(self):
        pattern = re.compile(
            r"(year|month|day) must be in \d+\.\.\d+, not \d+"
        )
        test_cases = [
            (2009, 13, 1),      # Month out of range
            (2009, 0, 1),       # Month out of range
            (10000, 12, 31),    # Year out of range
            (0, 12, 31),        # Year out of range
        ]
        for case in test_cases:
            with self.subTest(case):
                with self.assertRaisesRegex(ValueError, pattern):
                    self.theclass(*case)

        # days out of range have their own error message, see issue 70647
        with self.assertRaises(ValueError) as msg:
            self.theclass(2009, 1, 32)
        self.assertIn(f"day 32 must be in range 1..31 for month 1 in year 2009", str(msg.exception))

    def test_fromisoformat(self):
        # Test that isoformat() is reversible
        base_dates = [
            (1, 1, 1),
            (1000, 2, 14),
            (1900, 1, 1),
            (2000, 2, 29),
            (2004, 11, 12),
            (2004, 4, 3),
            (2017, 5, 30)
        ]

        for dt_tuple in base_dates:
            dt = self.theclass(*dt_tuple)
            dt_str = dt.isoformat()
            with self.subTest(dt_str=dt_str):
                dt_rt = self.theclass.fromisoformat(dt.isoformat())

                self.assertEqual(dt, dt_rt)

    def test_fromisoformat_date_examples(self):
        examples = [
            ('00010101', self.theclass(1, 1, 1)),
            ('20000101', self.theclass(2000, 1, 1)),
            ('20250102', self.theclass(2025, 1, 2)),
            ('99991231', self.theclass(9999, 12, 31)),
            ('0001-01-01', self.theclass(1, 1, 1)),
            ('2000-01-01', self.theclass(2000, 1, 1)),
            ('2025-01-02', self.theclass(2025, 1, 2)),
            ('9999-12-31', self.theclass(9999, 12, 31)),
            ('2025W01', self.theclass(2024, 12, 30)),
            ('2025-W01', self.theclass(2024, 12, 30)),
            ('2025W014', self.theclass(2025, 1, 2)),
            ('2025-W01-4', self.theclass(2025, 1, 2)),
            ('2026W01', self.theclass(2025, 12, 29)),
            ('2026-W01', self.theclass(2025, 12, 29)),
            ('2026W013', self.theclass(2025, 12, 31)),
            ('2026-W01-3', self.theclass(2025, 12, 31)),
            ('2022W52', self.theclass(2022, 12, 26)),
            ('2022-W52', self.theclass(2022, 12, 26)),
            ('2022W527', self.theclass(2023, 1, 1)),
            ('2022-W52-7', self.theclass(2023, 1, 1)),
            ('2015W534', self.theclass(2015, 12, 31)),      # Has week 53
            ('2015-W53-4', self.theclass(2015, 12, 31)),    # Has week 53
            ('2015-W53-5', self.theclass(2016, 1, 1)),
            ('2020W531', self.theclass(2020, 12, 28)),      # Leap year
            ('2020-W53-1', self.theclass(2020, 12, 28)),    # Leap year
            ('2020-W53-6', self.theclass(2021, 1, 2)),
        ]

        for input_str, expected in examples:
            with self.subTest(input_str=input_str):
                actual = self.theclass.fromisoformat(input_str)
                self.assertEqual(actual, expected)

    def test_fromisoformat_subclass(self):
        class DateSubclass(self.theclass):
            pass

        dt = DateSubclass(2014, 12, 14)

        dt_rt = DateSubclass.fromisoformat(dt.isoformat())

        self.assertIsInstance(dt_rt, DateSubclass)

    def test_fromisoformat_fails(self):
        # Test that fromisoformat() fails on invalid values
        bad_strs = [
            '',                 # Empty string
            '\ud800',           # bpo-34454: Surrogate code point
            '009-03-04',        # Not 10 characters
            '123456789',        # Not a date
            '200a-12-04',       # Invalid character in year
            '2009-1a-04',       # Invalid character in month
            '2009-12-0a',       # Invalid character in day
            '2009-01-32',       # Invalid day
            '2009-02-29',       # Invalid leap day
            '2019-W53-1',       # No week 53 in 2019
            '2020-W54-1',       # No week 54
            '0000-W25-1',       # Invalid year
            '10000-W25-1',      # Invalid year
            '2020-W25-0',       # Invalid day-of-week
            '2020-W25-8',       # Invalid day-of-week
            '2009\ud80002\ud80028',     # Separators are surrogate codepoints
        ]

        for bad_str in bad_strs:
            with self.assertRaises(ValueError):
                self.theclass.fromisoformat(bad_str)

    def test_fromisoformat_fails_typeerror(self):
        # Test that fromisoformat fails when passed the wrong type
        bad_types = [b'2009-03-01', None, io.StringIO('2009-03-01')]
        for bad_type in bad_types:
            with self.assertRaises(TypeError):
                self.theclass.fromisoformat(bad_type)

    def test_fromisocalendar(self):
        # For each test case, assert that fromisocalendar is the
        # inverse of the isocalendar function
        dates = [
            (2016, 4, 3),
            (2005, 1, 2),       # (2004, 53, 7)
            (2008, 12, 30),     # (2009, 1, 2)
            (2010, 1, 2),       # (2009, 53, 6)
            (2009, 12, 31),     # (2009, 53, 4)
            (1900, 1, 1),       # Unusual non-leap year (year % 100 == 0)
            (1900, 12, 31),
            (2000, 1, 1),       # Unusual leap year (year % 400 == 0)
            (2000, 12, 31),
            (2004, 1, 1),       # Leap year
            (2004, 12, 31),
            (1, 1, 1),
            (9999, 12, 31),
            (MINYEAR, 1, 1),
            (MAXYEAR, 12, 31),
        ]

        for datecomps in dates:
            with self.subTest(datecomps=datecomps):
                dobj = self.theclass(*datecomps)
                isocal = dobj.isocalendar()

                d_roundtrip = self.theclass.fromisocalendar(*isocal)

                self.assertEqual(dobj, d_roundtrip)

    def test_fromisocalendar_value_errors(self):
        isocals = [
            (2019, 0, 1),
            (2019, -1, 1),
            (2019, 54, 1),
            (2019, 1, 0),
            (2019, 1, -1),
            (2019, 1, 8),
            (2019, 53, 1),
            (10000, 1, 1),
            (0, 1, 1),
            (9999999, 1, 1),
            (2<<32, 1, 1),
            (2019, 2<<32, 1),
            (2019, 1, 2<<32),
        ]

        for isocal in isocals:
            with self.subTest(isocal=isocal):
                with self.assertRaises(ValueError):
                    self.theclass.fromisocalendar(*isocal)

    def test_fromisocalendar_type_errors(self):
        err_txformers = [
            str,
            float,
            lambda x: None,
        ]

        # Take a valid base tuple and transform it to contain one argument
        # with the wrong type. Repeat this for each argument, e.g.
        # [("2019", 1, 1), (2019, "1", 1), (2019, 1, "1"), ...]
        isocals = []
        base = (2019, 1, 1)
        for i in range(3):
            for txformer in err_txformers:
                err_val = list(base)
                err_val[i] = txformer(err_val[i])
                isocals.append(tuple(err_val))

        for isocal in isocals:
            with self.subTest(isocal=isocal):
                with self.assertRaises(TypeError):
                    self.theclass.fromisocalendar(*isocal)


#############################################################################
# datetime tests

class SubclassDatetime(datetime):
    sub_var = 1

class TestDateTime(TestDate):

    theclass = datetime

    def test_basic_attributes(self):
        dt = self.theclass(2002, 3, 1, 12, 0)
        self.assertEqual(dt.year, 2002)
        self.assertEqual(dt.month, 3)
        self.assertEqual(dt.day, 1)
        self.assertEqual(dt.hour, 12)
        self.assertEqual(dt.minute, 0)
        self.assertEqual(dt.second, 0)
        self.assertEqual(dt.microsecond, 0)

    def test_basic_attributes_nonzero(self):
        # Make sure all attributes are non-zero so bugs in
        # bit-shifting access show up.
        dt = self.theclass(2002, 3, 1, 12, 59, 59, 8000)
        self.assertEqual(dt.year, 2002)
        self.assertEqual(dt.month, 3)
        self.assertEqual(dt.day, 1)
        self.assertEqual(dt.hour, 12)
        self.assertEqual(dt.minute, 59)
        self.assertEqual(dt.second, 59)
        self.assertEqual(dt.microsecond, 8000)

    def test_roundtrip(self):
        for dt in (self.theclass(1, 2, 3, 4, 5, 6, 7),
                   self.theclass.now()):
            # Verify dt -> string -> datetime identity.
            s = repr(dt)
            self.assertTrue(s.startswith('datetime.'))
            s = s[9:]
            dt2 = eval(s)
            self.assertEqual(dt, dt2)

            # Verify identity via reconstructing from pieces.
            dt2 = self.theclass(dt.year, dt.month, dt.day,
                                dt.hour, dt.minute, dt.second,
                                dt.microsecond)
            self.assertEqual(dt, dt2)

    def test_isoformat(self):
        t = self.theclass(1, 2, 3, 4, 5, 1, 123)
        self.assertEqual(t.isoformat(),    "0001-02-03T04:05:01.000123")
        self.assertEqual(t.isoformat('T'), "0001-02-03T04:05:01.000123")
        self.assertEqual(t.isoformat(' '), "0001-02-03 04:05:01.000123")
        self.assertEqual(t.isoformat('\x00'), "0001-02-03\x0004:05:01.000123")
        # bpo-34482: Check that surrogates are handled properly.
        self.assertEqual(t.isoformat('\ud800'),
                         "0001-02-03\ud80004:05:01.000123")
        self.assertEqual(t.isoformat(timespec='hours'), "0001-02-03T04")
        self.assertEqual(t.isoformat(timespec='minutes'), "0001-02-03T04:05")
        self.assertEqual(t.isoformat(timespec='seconds'), "0001-02-03T04:05:01")
        self.assertEqual(t.isoformat(timespec='milliseconds'), "0001-02-03T04:05:01.000")
        self.assertEqual(t.isoformat(timespec='microseconds'), "0001-02-03T04:05:01.000123")
        self.assertEqual(t.isoformat(timespec='auto'), "0001-02-03T04:05:01.000123")
        self.assertEqual(t.isoformat(sep=' ', timespec='minutes'), "0001-02-03 04:05")
        self.assertRaises(ValueError, t.isoformat, timespec='foo')
        # bpo-34482: Check that surrogates are handled properly.
        self.assertRaises(ValueError, t.isoformat, timespec='\ud800')
        # str is ISO format with the separator forced to a blank.
        self.assertEqual(str(t), "0001-02-03 04:05:01.000123")

        t = self.theclass(1, 2, 3, 4, 5, 1, 999500, tzinfo=timezone.utc)
        self.assertEqual(t.isoformat(timespec='milliseconds'), "0001-02-03T04:05:01.999+00:00")

        t = self.theclass(1, 2, 3, 4, 5, 1, 999500)
        self.assertEqual(t.isoformat(timespec='milliseconds'), "0001-02-03T04:05:01.999")

        t = self.theclass(1, 2, 3, 4, 5, 1)
        self.assertEqual(t.isoformat(timespec='auto'), "0001-02-03T04:05:01")
        self.assertEqual(t.isoformat(timespec='milliseconds'), "0001-02-03T04:05:01.000")
        self.assertEqual(t.isoformat(timespec='microseconds'), "0001-02-03T04:05:01.000000")

        t = self.theclass(2, 3, 2)
        self.assertEqual(t.isoformat(),    "0002-03-02T00:00:00")
        self.assertEqual(t.isoformat('T'), "0002-03-02T00:00:00")
        self.assertEqual(t.isoformat(' '), "0002-03-02 00:00:00")
        # str is ISO format with the separator forced to a blank.
        self.assertEqual(str(t), "0002-03-02 00:00:00")
        # ISO format with timezone
        tz = FixedOffset(timedelta(seconds=16), 'XXX')
        t = self.theclass(2, 3, 2, tzinfo=tz)
        self.assertEqual(t.isoformat(), "0002-03-02T00:00:00+00:00:16")

    def test_isoformat_timezone(self):
        tzoffsets = [
            ('05:00', timedelta(hours=5)),
            ('02:00', timedelta(hours=2)),
            ('06:27', timedelta(hours=6, minutes=27)),
            ('12:32:30', timedelta(hours=12, minutes=32, seconds=30)),
            ('02:04:09.123456', timedelta(hours=2, minutes=4, seconds=9, microseconds=123456))
        ]

        tzinfos = [
            ('', None),
            ('+00:00', timezone.utc),
            ('+00:00', timezone(timedelta(0))),
        ]

        tzinfos += [
            (prefix + expected, timezone(sign * td))
            for expected, td in tzoffsets
            for prefix, sign in [('-', -1), ('+', 1)]
        ]

        dt_base = self.theclass(2016, 4, 1, 12, 37, 9)
        exp_base = '2016-04-01T12:37:09'

        for exp_tz, tzi in tzinfos:
            dt = dt_base.replace(tzinfo=tzi)
            exp = exp_base + exp_tz
            with self.subTest(tzi=tzi):
                assert dt.isoformat() == exp

    def test_format(self):
        dt = self.theclass(2007, 9, 10, 4, 5, 1, 123)
        self.assertEqual(dt.__format__(''), str(dt))

        with self.assertRaisesRegex(TypeError, 'must be str, not int'):
            dt.__format__(123)

        # check that a derived class's __str__() gets called
        class A(self.theclass):
            def __str__(self):
                return 'A'
        a = A(2007, 9, 10, 4, 5, 1, 123)
        self.assertEqual(a.__format__(''), 'A')

        # check that a derived class's strftime gets called
        class B(self.theclass):
            def strftime(self, format_spec):
                return 'B'
        b = B(2007, 9, 10, 4, 5, 1, 123)
        self.assertEqual(b.__format__(''), str(dt))

        for fmt in ["m:%m d:%d y:%y",
                    "m:%m d:%d y:%y H:%H M:%M S:%S",
                    "%z %:z %Z",
                    ]:
            self.assertEqual(dt.__format__(fmt), dt.strftime(fmt))
            self.assertEqual(a.__format__(fmt), dt.strftime(fmt))
            self.assertEqual(b.__format__(fmt), 'B')

    def test_more_ctime(self):
        # Test fields that TestDate doesn't touch.
        import time

        t = self.theclass(2002, 3, 2, 18, 3, 5, 123)
        self.assertEqual(t.ctime(), "Sat Mar  2 18:03:05 2002")
        # Oops!  The next line fails on Win2K under MSVC 6, so it's commented
        # out.  The difference is that t.ctime() produces " 2" for the day,
        # but platform ctime() produces "02" for the day.  According to
        # C99, t.ctime() is correct here.
        # self.assertEqual(t.ctime(), time.ctime(time.mktime(t.timetuple())))

        # So test a case where that difference doesn't matter.
        t = self.theclass(2002, 3, 22, 18, 3, 5, 123)
        self.assertEqual(t.ctime(), time.ctime(time.mktime(t.timetuple())))

    def test_tz_independent_comparing(self):
        dt1 = self.theclass(2002, 3, 1, 9, 0, 0)
        dt2 = self.theclass(2002, 3, 1, 10, 0, 0)
        dt3 = self.theclass(2002, 3, 1, 9, 0, 0)
        self.assertEqual(dt1, dt3)
        self.assertTrue(dt2 > dt3)

        # Make sure comparison doesn't forget microseconds, and isn't done
        # via comparing a float timestamp (an IEEE double doesn't have enough
        # precision to span microsecond resolution across years 1 through 9999,
        # so comparing via timestamp necessarily calls some distinct values
        # equal).
        dt1 = self.theclass(MAXYEAR, 12, 31, 23, 59, 59, 999998)
        us = timedelta(microseconds=1)
        dt2 = dt1 + us
        self.assertEqual(dt2 - dt1, us)
        self.assertTrue(dt1 < dt2)

    def test_strftime_with_bad_tzname_replace(self):
        # verify ok if tzinfo.tzname().replace() returns a non-string
        class MyTzInfo(FixedOffset):
            def tzname(self, dt):
                class MyStr(str):
                    def replace(self, *args):
                        return None
                return MyStr('name')
        t = self.theclass(2005, 3, 2, 0, 0, 0, 0, MyTzInfo(3, 'name'))
        self.assertRaises(TypeError, t.strftime, '%Z')

    def test_bad_constructor_arguments(self):
        # bad years
        self.theclass(MINYEAR, 1, 1)  # no exception
        self.theclass(MAXYEAR, 1, 1)  # no exception
        self.assertRaises(ValueError, self.theclass, MINYEAR-1, 1, 1)
        self.assertRaises(ValueError, self.theclass, MAXYEAR+1, 1, 1)
        # bad months
        self.theclass(2000, 1, 1)    # no exception
        self.theclass(2000, 12, 1)   # no exception
        self.assertRaises(ValueError, self.theclass, 2000, 0, 1)
        self.assertRaises(ValueError, self.theclass, 2000, 13, 1)
        # bad days
        self.theclass(2000, 2, 29)   # no exception
        self.theclass(2004, 2, 29)   # no exception
        self.theclass(2400, 2, 29)   # no exception
        self.assertRaises(ValueError, self.theclass, 2000, 2, 30)
        self.assertRaises(ValueError, self.theclass, 2001, 2, 29)
        self.assertRaises(ValueError, self.theclass, 2100, 2, 29)
        self.assertRaises(ValueError, self.theclass, 1900, 2, 29)
        self.assertRaises(ValueError, self.theclass, 2000, 1, 0)
        self.assertRaises(ValueError, self.theclass, 2000, 1, 32)
        # bad hours
        self.theclass(2000, 1, 31, 0)    # no exception
        self.theclass(2000, 1, 31, 23)   # no exception
        self.assertRaises(ValueError, self.theclass, 2000, 1, 31, -1)
        self.assertRaises(ValueError, self.theclass, 2000, 1, 31, 24)
        # bad minutes
        self.theclass(2000, 1, 31, 23, 0)    # no exception
        self.theclass(2000, 1, 31, 23, 59)   # no exception
        self.assertRaises(ValueError, self.theclass, 2000, 1, 31, 23, -1)
        self.assertRaises(ValueError, self.theclass, 2000, 1, 31, 23, 60)
        # bad seconds
        self.theclass(2000, 1, 31, 23, 59, 0)    # no exception
        self.theclass(2000, 1, 31, 23, 59, 59)   # no exception
        self.assertRaises(ValueError, self.theclass, 2000, 1, 31, 23, 59, -1)
        self.assertRaises(ValueError, self.theclass, 2000, 1, 31, 23, 59, 60)
        # bad microseconds
        self.theclass(2000, 1, 31, 23, 59, 59, 0)    # no exception
        self.theclass(2000, 1, 31, 23, 59, 59, 999999)   # no exception
        self.assertRaises(ValueError, self.theclass,
                          2000, 1, 31, 23, 59, 59, -1)
        self.assertRaises(ValueError, self.theclass,
                          2000, 1, 31, 23, 59, 59,
                          1000000)
        # bad fold
        self.assertRaises(ValueError, self.theclass,
                          2000, 1, 31, fold=-1)
        self.assertRaises(ValueError, self.theclass,
                          2000, 1, 31, fold=2)
        # Positional fold:
        self.assertRaises(TypeError, self.theclass,
                          2000, 1, 31, 23, 59, 59, 0, None, 1)

    def test_hash_equality(self):
        d = self.theclass(2000, 12, 31, 23, 30, 17)
        e = self.theclass(2000, 12, 31, 23, 30, 17)
        self.assertEqual(d, e)
        self.assertEqual(hash(d), hash(e))

        dic = {d: 1}
        dic[e] = 2
        self.assertEqual(len(dic), 1)
        self.assertEqual(dic[d], 2)
        self.assertEqual(dic[e], 2)

        d = self.theclass(2001,  1,  1,  0,  5, 17)
        e = self.theclass(2001,  1,  1,  0,  5, 17)
        self.assertEqual(d, e)
        self.assertEqual(hash(d), hash(e))

        dic = {d: 1}
        dic[e] = 2
        self.assertEqual(len(dic), 1)
        self.assertEqual(dic[d], 2)
        self.assertEqual(dic[e], 2)

    def test_computations(self):
        a = self.theclass(2002, 1, 31)
        b = self.theclass(1956, 1, 31)
        diff = a-b
        self.assertEqual(diff.days, 46*365 + len(range(1956, 2002, 4)))
        self.assertEqual(diff.seconds, 0)
        self.assertEqual(diff.microseconds, 0)
        a = self.theclass(2002, 3, 2, 17, 6)
        millisec = timedelta(0, 0, 1000)
        hour = timedelta(0, 3600)
        day = timedelta(1)
        week = timedelta(7)
        self.assertEqual(a + hour, self.theclass(2002, 3, 2, 18, 6))
        self.assertEqual(hour + a, self.theclass(2002, 3, 2, 18, 6))
        self.assertEqual(a + 10*hour, self.theclass(2002, 3, 3, 3, 6))
        self.assertEqual(a - hour, self.theclass(2002, 3, 2, 16, 6))
        self.assertEqual(-hour + a, self.theclass(2002, 3, 2, 16, 6))
        self.assertEqual(a - hour, a + -hour)
        self.assertEqual(a - 20*hour, self.theclass(2002, 3, 1, 21, 6))
        self.assertEqual(a + day, self.theclass(2002, 3, 3, 17, 6))
        self.assertEqual(a - day, self.theclass(2002, 3, 1, 17, 6))
        self.assertEqual(a + week, self.theclass(2002, 3, 9, 17, 6))
        self.assertEqual(a - week, self.theclass(2002, 2, 23, 17, 6))
        self.assertEqual(a + 52*week, self.theclass(2003, 3, 1, 17, 6))
        self.assertEqual(a - 52*week, self.theclass(2001, 3, 3, 17, 6))
        self.assertEqual((a + week) - a, week)
        self.assertEqual((a + day) - a, day)
        self.assertEqual((a + hour) - a, hour)
        self.assertEqual((a + millisec) - a, millisec)
        self.assertEqual((a - week) - a, -week)
        self.assertEqual((a - day) - a, -day)
        self.assertEqual((a - hour) - a, -hour)
        self.assertEqual((a - millisec) - a, -millisec)
        self.assertEqual(a - (a + week), -week)
        self.assertEqual(a - (a + day), -day)
        self.assertEqual(a - (a + hour), -hour)
        self.assertEqual(a - (a + millisec), -millisec)
        self.assertEqual(a - (a - week), week)
        self.assertEqual(a - (a - day), day)
        self.assertEqual(a - (a - hour), hour)
        self.assertEqual(a - (a - millisec), millisec)
        self.assertEqual(a + (week + day + hour + millisec),
                         self.theclass(2002, 3, 10, 18, 6, 0, 1000))
        self.assertEqual(a + (week + day + hour + millisec),
                         (((a + week) + day) + hour) + millisec)
        self.assertEqual(a - (week + day + hour + millisec),
                         self.theclass(2002, 2, 22, 16, 5, 59, 999000))
        self.assertEqual(a - (week + day + hour + millisec),
                         (((a - week) - day) - hour) - millisec)
        # Add/sub ints or floats should be illegal
        for i in 1, 1.0:
            self.assertRaises(TypeError, lambda: a+i)
            self.assertRaises(TypeError, lambda: a-i)
            self.assertRaises(TypeError, lambda: i+a)
            self.assertRaises(TypeError, lambda: i-a)

        # delta - datetime is senseless.
        self.assertRaises(TypeError, lambda: day - a)
        # mixing datetime and (delta or datetime) via * or // is senseless
        self.assertRaises(TypeError, lambda: day * a)
        self.assertRaises(TypeError, lambda: a * day)
        self.assertRaises(TypeError, lambda: day // a)
        self.assertRaises(TypeError, lambda: a // day)
        self.assertRaises(TypeError, lambda: a * a)
        self.assertRaises(TypeError, lambda: a // a)
        # datetime + datetime is senseless
        self.assertRaises(TypeError, lambda: a + a)

    def test_pickling(self):
        args = 6, 7, 23, 20, 59, 1, 64**2
        orig = self.theclass(*args)
        for pickler, unpickler, proto in pickle_choices:
            green = pickler.dumps(orig, proto)
            derived = unpickler.loads(green)
            self.assertEqual(orig, derived)
        self.assertEqual(orig.__reduce__(), orig.__reduce_ex__(2))

    def test_more_pickling(self):
        a = self.theclass(2003, 2, 7, 16, 48, 37, 444116)
        for proto in range(pickle.HIGHEST_PROTOCOL + 1):
            s = pickle.dumps(a, proto)
            b = pickle.loads(s)
            self.assertEqual(b.year, 2003)
            self.assertEqual(b.month, 2)
            self.assertEqual(b.day, 7)

    def test_pickling_subclass_datetime(self):
        args = 6, 7, 23, 20, 59, 1, 64**2
        orig = SubclassDatetime(*args)
        for pickler, unpickler, proto in pickle_choices:
            green = pickler.dumps(orig, proto)
            derived = unpickler.loads(green)
            self.assertEqual(orig, derived)
            self.assertTrue(isinstance(derived, SubclassDatetime))

    def test_compat_unpickle(self):
        tests = [
            b'cdatetime\ndatetime\n('
            b"S'\\x07\\xdf\\x0b\\x1b\\x14;\\x01\\x00\\x10\\x00'\ntR.",

            b'cdatetime\ndatetime\n('
            b'U\n\x07\xdf\x0b\x1b\x14;\x01\x00\x10\x00tR.',

            b'\x80\x02cdatetime\ndatetime\n'
            b'U\n\x07\xdf\x0b\x1b\x14;\x01\x00\x10\x00\x85R.',
        ]
        args = 2015, 11, 27, 20, 59, 1, 64**2
        expected = self.theclass(*args)
        for data in tests:
            for loads in pickle_loads:
                derived = loads(data, encoding='latin1')
                self.assertEqual(derived, expected)

    def test_more_compare(self):
        # The test_compare() inherited from TestDate covers the error cases.
        # We just want to test lexicographic ordering on the members datetime
        # has that date lacks.
        args = [2000, 11, 29, 20, 58, 16, 999998]
        t1 = self.theclass(*args)
        t2 = self.theclass(*args)
        self.assertEqual(t1, t2)
        self.assertTrue(t1 <= t2)
        self.assertTrue(t1 >= t2)
        self.assertFalse(t1 != t2)
        self.assertFalse(t1 < t2)
        self.assertFalse(t1 > t2)

        for i in range(len(args)):
            newargs = args[:]
            newargs[i] = args[i] + 1
            t2 = self.theclass(*newargs)   # this is larger than t1
            self.assertTrue(t1 < t2)
            self.assertTrue(t2 > t1)
            self.assertTrue(t1 <= t2)
            self.assertTrue(t2 >= t1)
            self.assertTrue(t1 != t2)
            self.assertTrue(t2 != t1)
            self.assertFalse(t1 == t2)
            self.assertFalse(t2 == t1)
            self.assertFalse(t1 > t2)
            self.assertFalse(t2 < t1)
            self.assertFalse(t1 >= t2)
            self.assertFalse(t2 <= t1)


    # A helper for timestamp constructor tests.
    def verify_field_equality(self, expected, got):
        self.assertEqual(expected.tm_year, got.year)
        self.assertEqual(expected.tm_mon, got.month)
        self.assertEqual(expected.tm_mday, got.day)
        self.assertEqual(expected.tm_hour, got.hour)
        self.assertEqual(expected.tm_min, got.minute)
        self.assertEqual(expected.tm_sec, got.second)

    def test_fromtimestamp(self):
        import time

        ts = time.time()
        expected = time.localtime(ts)
        got = self.theclass.fromtimestamp(ts)
        self.verify_field_equality(expected, got)

    def test_fromtimestamp_keyword_arg(self):
        import time

        # gh-85432: The parameter was named "t" in the pure-Python impl.
        self.theclass.fromtimestamp(timestamp=time.time())

    def test_utcfromtimestamp(self):
        import time

        ts = time.time()
        expected = time.gmtime(ts)
        with self.assertWarns(DeprecationWarning):
            got = self.theclass.utcfromtimestamp(ts)
        self.verify_field_equality(expected, got)

    # Run with US-style DST rules: DST begins 2 a.m. on second Sunday in
    # March (M3.2.0) and ends 2 a.m. on first Sunday in November (M11.1.0).
    @support.run_with_tz('EST+05EDT,M3.2.0,M11.1.0')
    def test_timestamp_naive(self):
        t = self.theclass(1970, 1, 1)
        self.assertEqual(t.timestamp(), 18000.0)
        t = self.theclass(1970, 1, 1, 1, 2, 3, 4)
        self.assertEqual(t.timestamp(),
                         18000.0 + 3600 + 2*60 + 3 + 4*1e-6)
        # Missing hour
        t0 = self.theclass(2012, 3, 11, 2, 30)
        t1 = t0.replace(fold=1)
        self.assertEqual(self.theclass.fromtimestamp(t1.timestamp()),
                         t0 - timedelta(hours=1))
        self.assertEqual(self.theclass.fromtimestamp(t0.timestamp()),
                         t1 + timedelta(hours=1))
        # Ambiguous hour defaults to DST
        t = self.theclass(2012, 11, 4, 1, 30)
        self.assertEqual(self.theclass.fromtimestamp(t.timestamp()), t)

        # Timestamp may raise an overflow error on some platforms
        # XXX: Do we care to support the first and last year?
        for t in [self.theclass(2,1,1), self.theclass(9998,12,12)]:
            try:
                s = t.timestamp()
            except OverflowError:
                pass
            else:
                self.assertEqual(self.theclass.fromtimestamp(s), t)

    def test_timestamp_aware(self):
        t = self.theclass(1970, 1, 1, tzinfo=timezone.utc)
        self.assertEqual(t.timestamp(), 0.0)
        t = self.theclass(1970, 1, 1, 1, 2, 3, 4, tzinfo=timezone.utc)
        self.assertEqual(t.timestamp(),
                         3600 + 2*60 + 3 + 4*1e-6)
        t = self.theclass(1970, 1, 1, 1, 2, 3, 4,
                          tzinfo=timezone(timedelta(hours=-5), 'EST'))
        self.assertEqual(t.timestamp(),
                         18000 + 3600 + 2*60 + 3 + 4*1e-6)

    @support.run_with_tz('MSK-03')  # Something east of Greenwich
    def test_microsecond_rounding(self):
        def utcfromtimestamp(*args, **kwargs):
            with self.assertWarns(DeprecationWarning):
                return self.theclass.utcfromtimestamp(*args, **kwargs)

        for fts in [self.theclass.fromtimestamp,
                    utcfromtimestamp]:
            zero = fts(0)
            self.assertEqual(zero.second, 0)
            self.assertEqual(zero.microsecond, 0)
            one = fts(1e-6)
            try:
                minus_one = fts(-1e-6)
            except OSError:
                # localtime(-1) and gmtime(-1) is not supported on Windows
                pass
            else:
                self.assertEqual(minus_one.second, 59)
                self.assertEqual(minus_one.microsecond, 999999)

                t = fts(-1e-8)
                self.assertEqual(t, zero)
                t = fts(-9e-7)
                self.assertEqual(t, minus_one)
                t = fts(-1e-7)
                self.assertEqual(t, zero)
                t = fts(-1/2**7)
                self.assertEqual(t.second, 59)
                self.assertEqual(t.microsecond, 992188)

            t = fts(1e-7)
            self.assertEqual(t, zero)
            t = fts(9e-7)
            self.assertEqual(t, one)
            t = fts(0.99999949)
            self.assertEqual(t.second, 0)
            self.assertEqual(t.microsecond, 999999)
            t = fts(0.9999999)
            self.assertEqual(t.second, 1)
            self.assertEqual(t.microsecond, 0)
            t = fts(1/2**7)
            self.assertEqual(t.second, 0)
            self.assertEqual(t.microsecond, 7812)

    def test_timestamp_limits(self):
        with self.subTest("minimum UTC"):
            min_dt = self.theclass.min.replace(tzinfo=timezone.utc)
            min_ts = min_dt.timestamp()

            # This test assumes that datetime.min == 0000-01-01T00:00:00.00
            # If that assumption changes, this value can change as well
            self.assertEqual(min_ts, -62135596800)

        with self.subTest("maximum UTC"):
            # Zero out microseconds to avoid rounding issues
            max_dt = self.theclass.max.replace(tzinfo=timezone.utc,
                                               microsecond=0)
            max_ts = max_dt.timestamp()

            # This test assumes that datetime.max == 9999-12-31T23:59:59.999999
            # If that assumption changes, this value can change as well
            self.assertEqual(max_ts, 253402300799.0)

    def test_fromtimestamp_limits(self):
        try:
            self.theclass.fromtimestamp(-2**32 - 1)
        except (OSError, OverflowError):
            self.skipTest("Test not valid on this platform")

        # XXX: Replace these with datetime.{min,max}.timestamp() when we solve
        # the issue with gh-91012
        min_dt = self.theclass.min + timedelta(days=1)
        min_ts = min_dt.timestamp()

        max_dt = self.theclass.max.replace(microsecond=0)
        max_ts = ((self.theclass.max - timedelta(hours=23)).timestamp() +
                  timedelta(hours=22, minutes=59, seconds=59).total_seconds())

        for (test_name, ts, expected) in [
                ("minimum", min_ts, min_dt),
                ("maximum", max_ts, max_dt),
        ]:
            with self.subTest(test_name, ts=ts, expected=expected):
                actual = self.theclass.fromtimestamp(ts)

                self.assertEqual(actual, expected)

        # Test error conditions
        test_cases = [
            ("Too small by a little", min_ts - timedelta(days=1, hours=12).total_seconds()),
            ("Too small by a lot", min_ts - timedelta(days=400).total_seconds()),
            ("Too big by a little", max_ts + timedelta(days=1).total_seconds()),
            ("Too big by a lot", max_ts + timedelta(days=400).total_seconds()),
        ]

        for test_name, ts in test_cases:
            with self.subTest(test_name, ts=ts):
                with self.assertRaises((ValueError, OverflowError)):
                    # converting a Python int to C time_t can raise a
                    # OverflowError, especially on 32-bit platforms.
                    self.theclass.fromtimestamp(ts)

    def test_utcfromtimestamp_limits(self):
        with self.assertWarns(DeprecationWarning):
            try:
                self.theclass.utcfromtimestamp(-2**32 - 1)
            except (OSError, OverflowError):
                self.skipTest("Test not valid on this platform")

        min_dt = self.theclass.min.replace(tzinfo=timezone.utc)
        min_ts = min_dt.timestamp()

        max_dt = self.theclass.max.replace(microsecond=0, tzinfo=timezone.utc)
        max_ts = max_dt.timestamp()

        for (test_name, ts, expected) in [
                ("minimum", min_ts, min_dt.replace(tzinfo=None)),
                ("maximum", max_ts, max_dt.replace(tzinfo=None)),
        ]:
            with self.subTest(test_name, ts=ts, expected=expected):
                with self.assertWarns(DeprecationWarning):
                    try:
                        actual = self.theclass.utcfromtimestamp(ts)
                    except (OSError, OverflowError) as exc:
                        self.skipTest(str(exc))

                self.assertEqual(actual, expected)

        # Test error conditions
        test_cases = [
            ("Too small by a little", min_ts - 1),
            ("Too small by a lot", min_ts - timedelta(days=400).total_seconds()),
            ("Too big by a little", max_ts + 1),
            ("Too big by a lot", max_ts + timedelta(days=400).total_seconds()),
        ]

        for test_name, ts in test_cases:
            with self.subTest(test_name, ts=ts):
                with self.assertRaises((ValueError, OverflowError)):
                    with self.assertWarns(DeprecationWarning):
                        # converting a Python int to C time_t can raise a
                        # OverflowError, especially on 32-bit platforms.
                        self.theclass.utcfromtimestamp(ts)

    def test_insane_fromtimestamp(self):
        # It's possible that some platform maps time_t to double,
        # and that this test will fail there.  This test should
        # exempt such platforms (provided they return reasonable
        # results!).
        for insane in -1e200, 1e200:
            self.assertRaises(OverflowError, self.theclass.fromtimestamp,
                              insane)

    def test_insane_utcfromtimestamp(self):
        # It's possible that some platform maps time_t to double,
        # and that this test will fail there.  This test should
        # exempt such platforms (provided they return reasonable
        # results!).
        for insane in -1e200, 1e200:
            with self.assertWarns(DeprecationWarning):
                self.assertRaises(OverflowError, self.theclass.utcfromtimestamp,
                                  insane)

    @unittest.skipIf(sys.platform == "win32", "Windows doesn't accept negative timestamps")
    def test_negative_float_fromtimestamp(self):
        # The result is tz-dependent; at least test that this doesn't
        # fail (like it did before bug 1646728 was fixed).
        self.theclass.fromtimestamp(-1.05)

    @unittest.skipIf(sys.platform == "win32", "Windows doesn't accept negative timestamps")
    def test_negative_float_utcfromtimestamp(self):
        with self.assertWarns(DeprecationWarning):
            d = self.theclass.utcfromtimestamp(-1.05)
        self.assertEqual(d, self.theclass(1969, 12, 31, 23, 59, 58, 950000))

    def test_utcnow(self):
        import time

        # Call it a success if utcnow() and utcfromtimestamp() are within
        # a second of each other.
        tolerance = timedelta(seconds=1)
        for dummy in range(3):
            with self.assertWarns(DeprecationWarning):
                from_now = self.theclass.utcnow()

            with self.assertWarns(DeprecationWarning):
                from_timestamp = self.theclass.utcfromtimestamp(time.time())
            if abs(from_timestamp - from_now) <= tolerance:
                break
            # Else try again a few times.
        self.assertLessEqual(abs(from_timestamp - from_now), tolerance)

    def test_strptime(self):
        string = '2004-12-01 13:02:47.197'
        format = '%Y-%m-%d %H:%M:%S.%f'
        expected = _strptime._strptime_datetime_datetime(self.theclass, string,
                                                         format)
        got = self.theclass.strptime(string, format)
        self.assertEqual(expected, got)
        self.assertIs(type(expected), self.theclass)
        self.assertIs(type(got), self.theclass)

        # bpo-34482: Check that surrogates are handled properly.
        inputs = [
            ('2004-12-01\ud80013:02:47.197', '%Y-%m-%d\ud800%H:%M:%S.%f'),
            ('2004\ud80012-01 13:02:47.197', '%Y\ud800%m-%d %H:%M:%S.%f'),
            ('2004-12-01 13:02\ud80047.197', '%Y-%m-%d %H:%M\ud800%S.%f'),
        ]
        for string, format in inputs:
            with self.subTest(string=string, format=format):
                expected = _strptime._strptime_datetime_datetime(self.theclass,
                                                                 string, format)
                got = self.theclass.strptime(string, format)
                self.assertEqual(expected, got)

        strptime = self.theclass.strptime

        self.assertEqual(strptime("+0002", "%z").utcoffset(), 2 * MINUTE)
        self.assertEqual(strptime("-0002", "%z").utcoffset(), -2 * MINUTE)
        self.assertEqual(
            strptime("-00:02:01.000003", "%z").utcoffset(),
            -timedelta(minutes=2, seconds=1, microseconds=3)
        )
        # Only local timezone and UTC are supported
        for tzseconds, tzname in ((0, 'UTC'), (0, 'GMT'),
                                 (-_time.timezone, _time.tzname[0])):
            if tzseconds < 0:
                sign = '-'
                seconds = -tzseconds
            else:
                sign ='+'
                seconds = tzseconds
            hours, minutes = divmod(seconds//60, 60)
            dtstr = "{}{:02d}{:02d} {}".format(sign, hours, minutes, tzname)
            dt = strptime(dtstr, "%z %Z")
            self.assertEqual(dt.utcoffset(), timedelta(seconds=tzseconds))
            self.assertEqual(dt.tzname(), tzname)
        # Can produce inconsistent datetime
        dtstr, fmt = "+1234 UTC", "%z %Z"
        dt = strptime(dtstr, fmt)
        self.assertEqual(dt.utcoffset(), 12 * HOUR + 34 * MINUTE)
        self.assertEqual(dt.tzname(), 'UTC')
        # yet will roundtrip
        self.assertEqual(dt.strftime(fmt), dtstr)

        # Produce naive datetime if no %z is provided
        self.assertEqual(strptime("UTC", "%Z").tzinfo, None)

        with self.assertRaises(ValueError): strptime("-2400", "%z")
        with self.assertRaises(ValueError): strptime("-000", "%z")
        with self.assertRaises(ValueError): strptime("z", "%z")

    def test_strptime_single_digit(self):
        # bpo-34903: Check that single digit dates and times are allowed.

        strptime = self.theclass.strptime

        with self.assertRaises(ValueError):
            # %y does require two digits.
            newdate = strptime('01/02/3 04:05:06', '%d/%m/%y %H:%M:%S')
        dt1 = self.theclass(2003, 2, 1, 4, 5, 6)
        dt2 = self.theclass(2003, 1, 2, 4, 5, 6)
        dt3 = self.theclass(2003, 2, 1, 0, 0, 0)
        dt4 = self.theclass(2003, 1, 25, 0, 0, 0)
        inputs = [
            ('%d', '1/02/03 4:5:6', '%d/%m/%y %H:%M:%S', dt1),
            ('%m', '01/2/03 4:5:6', '%d/%m/%y %H:%M:%S', dt1),
            ('%H', '01/02/03 4:05:06', '%d/%m/%y %H:%M:%S', dt1),
            ('%M', '01/02/03 04:5:06', '%d/%m/%y %H:%M:%S', dt1),
            ('%S', '01/02/03 04:05:6', '%d/%m/%y %H:%M:%S', dt1),
            ('%j', '2/03 04am:05:06', '%j/%y %I%p:%M:%S',dt2),
            ('%I', '02/03 4am:05:06', '%j/%y %I%p:%M:%S',dt2),
            ('%w', '6/04/03', '%w/%U/%y', dt3),
            # %u requires a single digit.
            ('%W', '6/4/2003', '%u/%W/%Y', dt3),
            ('%V', '6/4/2003', '%u/%V/%G', dt4),
        ]
        for reason, string, format, target in inputs:
            reason = 'test single digit ' + reason
            with self.subTest(reason=reason,
                              string=string,
                              format=format,
                              target=target):
                newdate = strptime(string, format)
                self.assertEqual(newdate, target, msg=reason)

    @warnings_helper.ignore_warnings(category=DeprecationWarning)
    def test_strptime_leap_year(self):
        # GH-70647: warns if parsing a format with a day and no year.
        with self.assertRaises(ValueError):
            # The existing behavior that GH-70647 seeks to change.
            self.theclass.strptime('02-29', '%m-%d')
        with self.assertWarnsRegex(DeprecationWarning,
                                   r'.*day of month without a year.*'):
            self.theclass.strptime('03-14.159265', '%m-%d.%f')
        with self._assertNotWarns(DeprecationWarning):
            self.theclass.strptime('20-03-14.159265', '%y-%m-%d.%f')
        with self._assertNotWarns(DeprecationWarning):
            self.theclass.strptime('02-29,2024', '%m-%d,%Y')

    def test_more_timetuple(self):
        # This tests fields beyond those tested by the TestDate.test_timetuple.
        t = self.theclass(2004, 12, 31, 6, 22, 33)
        self.assertEqual(t.timetuple(), (2004, 12, 31, 6, 22, 33, 4, 366, -1))
        self.assertEqual(t.timetuple(),
                         (t.year, t.month, t.day,
                          t.hour, t.minute, t.second,
                          t.weekday(),
                          t.toordinal() - date(t.year, 1, 1).toordinal() + 1,
                          -1))
        tt = t.timetuple()
        self.assertEqual(tt.tm_year, t.year)
        self.assertEqual(tt.tm_mon, t.month)
        self.assertEqual(tt.tm_mday, t.day)
        self.assertEqual(tt.tm_hour, t.hour)
        self.assertEqual(tt.tm_min, t.minute)
        self.assertEqual(tt.tm_sec, t.second)
        self.assertEqual(tt.tm_wday, t.weekday())
        self.assertEqual(tt.tm_yday, t.toordinal() -
                                     date(t.year, 1, 1).toordinal() + 1)
        self.assertEqual(tt.tm_isdst, -1)

    def test_more_strftime(self):
        # This tests fields beyond those tested by the TestDate.test_strftime.
        t = self.theclass(2004, 12, 31, 6, 22, 33, 47)
        self.assertEqual(t.strftime("%m %d %y %f %S %M %H %j"),
                                    "12 31 04 000047 33 22 06 366")
        for (s, us), z in [((33, 123), "33.000123"), ((33, 0), "33"),]:
            tz = timezone(-timedelta(hours=2, seconds=s, microseconds=us))
            t = t.replace(tzinfo=tz)
            self.assertEqual(t.strftime("%z"), "-0200" + z)
            self.assertEqual(t.strftime("%:z"), "-02:00:" + z)

    def test_strftime_special(self):
        t = self.theclass(2004, 12, 31, 6, 22, 33, 47)
        s1 = t.strftime('%c')
        s2 = t.strftime('%B')
        # gh-52551, gh-78662: Unicode strings should pass through strftime,
        # independently from locale.
        self.assertEqual(t.strftime('\U0001f40d'), '\U0001f40d')
        self.assertEqual(t.strftime('\U0001f4bb%c\U0001f40d%B'), f'\U0001f4bb{s1}\U0001f40d{s2}')
        self.assertEqual(t.strftime('%c\U0001f4bb%B\U0001f40d'), f'{s1}\U0001f4bb{s2}\U0001f40d')
        # Lone surrogates should pass through.
        self.assertEqual(t.strftime('\ud83d'), '\ud83d')
        self.assertEqual(t.strftime('\udc0d'), '\udc0d')
        self.assertEqual(t.strftime('\ud83d%c\udc0d%B'), f'\ud83d{s1}\udc0d{s2}')
        self.assertEqual(t.strftime('%c\ud83d%B\udc0d'), f'{s1}\ud83d{s2}\udc0d')
        self.assertEqual(t.strftime('%c\udc0d%B\ud83d'), f'{s1}\udc0d{s2}\ud83d')
        # Surrogate pairs should not recombine.
        self.assertEqual(t.strftime('\ud83d\udc0d'), '\ud83d\udc0d')
        self.assertEqual(t.strftime('%c\ud83d\udc0d%B'), f'{s1}\ud83d\udc0d{s2}')
        # Surrogate-escaped bytes should not recombine.
        self.assertEqual(t.strftime('\udcf0\udc9f\udc90\udc8d'), '\udcf0\udc9f\udc90\udc8d')
        self.assertEqual(t.strftime('%c\udcf0\udc9f\udc90\udc8d%B'), f'{s1}\udcf0\udc9f\udc90\udc8d{s2}')
        # gh-124531: The null character should not terminate the format string.
        self.assertEqual(t.strftime('\0'), '\0')
        self.assertEqual(t.strftime('\0'*1000), '\0'*1000)
        self.assertEqual(t.strftime('\0%c\0%B'), f'\0{s1}\0{s2}')
        self.assertEqual(t.strftime('%c\0%B\0'), f'{s1}\0{s2}\0')

    def test_extract(self):
        dt = self.theclass(2002, 3, 4, 18, 45, 3, 1234)
        self.assertEqual(dt.date(), date(2002, 3, 4))
        self.assertEqual(dt.time(), time(18, 45, 3, 1234))

    def test_combine(self):
        d = date(2002, 3, 4)
        t = time(18, 45, 3, 1234)
        expected = self.theclass(2002, 3, 4, 18, 45, 3, 1234)
        combine = self.theclass.combine
        dt = combine(d, t)
        self.assertEqual(dt, expected)

        dt = combine(time=t, date=d)
        self.assertEqual(dt, expected)

        self.assertEqual(d, dt.date())
        self.assertEqual(t, dt.time())
        self.assertEqual(dt, combine(dt.date(), dt.time()))

        self.assertRaises(TypeError, combine) # need an arg
        self.assertRaises(TypeError, combine, d) # need two args
        self.assertRaises(TypeError, combine, t, d) # args reversed
        self.assertRaises(TypeError, combine, d, t, 1) # wrong tzinfo type
        self.assertRaises(TypeError, combine, d, t, 1, 2)  # too many args
        self.assertRaises(TypeError, combine, "date", "time") # wrong types
        self.assertRaises(TypeError, combine, d, "time") # wrong type
        self.assertRaises(TypeError, combine, "date", t) # wrong type

        # tzinfo= argument
        dt = combine(d, t, timezone.utc)
        self.assertIs(dt.tzinfo, timezone.utc)
        dt = combine(d, t, tzinfo=timezone.utc)
        self.assertIs(dt.tzinfo, timezone.utc)
        t = time()
        dt = combine(dt, t)
        self.assertEqual(dt.date(), d)
        self.assertEqual(dt.time(), t)

    def test_replace(self):
        cls = self.theclass
        args = [1, 2, 3, 4, 5, 6, 7]
        base = cls(*args)
        self.assertEqual(base.replace(), base)
        self.assertEqual(copy.replace(base), base)

        changes = (("year", 2),
                   ("month", 3),
                   ("day", 4),
                   ("hour", 5),
                   ("minute", 6),
                   ("second", 7),
                   ("microsecond", 8))
        for i, (name, newval) in enumerate(changes):
            newargs = args[:]
            newargs[i] = newval
            expected = cls(*newargs)
            self.assertEqual(base.replace(**{name: newval}), expected)
            self.assertEqual(copy.replace(base, **{name: newval}), expected)

        # Out of bounds.
        base = cls(2000, 2, 29)
        self.assertRaises(ValueError, base.replace, year=2001)
        self.assertRaises(ValueError, copy.replace, base, year=2001)

    @support.run_with_tz('EDT4')
    def test_astimezone(self):
        dt = self.theclass.now()
        f = FixedOffset(44, "0044")
        dt_utc = dt.replace(tzinfo=timezone(timedelta(hours=-4), 'EDT'))
        self.assertEqual(dt.astimezone(), dt_utc) # naive
        self.assertRaises(TypeError, dt.astimezone, f, f) # too many args
        self.assertRaises(TypeError, dt.astimezone, dt) # arg wrong type
        dt_f = dt.replace(tzinfo=f) + timedelta(hours=4, minutes=44)
        self.assertEqual(dt.astimezone(f), dt_f) # naive
        self.assertEqual(dt.astimezone(tz=f), dt_f) # naive

        class Bogus(tzinfo):
            def utcoffset(self, dt): return None
            def dst(self, dt): return timedelta(0)
        bog = Bogus()
        self.assertRaises(ValueError, dt.astimezone, bog)   # naive
        self.assertEqual(dt.replace(tzinfo=bog).astimezone(f), dt_f)

        class AlsoBogus(tzinfo):
            def utcoffset(self, dt): return timedelta(0)
            def dst(self, dt): return None
        alsobog = AlsoBogus()
        self.assertRaises(ValueError, dt.astimezone, alsobog) # also naive

        class Broken(tzinfo):
            def utcoffset(self, dt): return 1
            def dst(self, dt): return 1
        broken = Broken()
        dt_broken = dt.replace(tzinfo=broken)
        with self.assertRaises(TypeError):
            dt_broken.astimezone()

    def test_subclass_datetime(self):

        class C(self.theclass):
            theAnswer = 42

            def __new__(cls, *args, **kws):
                temp = kws.copy()
                extra = temp.pop('extra')
                result = self.theclass.__new__(cls, *args, **temp)
                result.extra = extra
                return result

            def newmeth(self, start):
                return start + self.year + self.month + self.second

        args = 2003, 4, 14, 12, 13, 41

        dt1 = self.theclass(*args)
        dt2 = C(*args, **{'extra': 7})

        self.assertEqual(dt2.__class__, C)
        self.assertEqual(dt2.theAnswer, 42)
        self.assertEqual(dt2.extra, 7)
        self.assertEqual(dt1.toordinal(), dt2.toordinal())
        self.assertEqual(dt2.newmeth(-7), dt1.year + dt1.month +
                                          dt1.second - 7)

    def test_subclass_alternate_constructors_datetime(self):
        # Test that alternate constructors call the constructor
        class DateTimeSubclass(self.theclass):
            def __new__(cls, *args, **kwargs):
                result = self.theclass.__new__(cls, *args, **kwargs)
                result.extra = 7

                return result

        args = (2003, 4, 14, 12, 30, 15, 123456)
        d_isoformat = '2003-04-14T12:30:15.123456'      # Equivalent isoformat()
        utc_ts = 1050323415.123456                      # UTC timestamp

        base_d = DateTimeSubclass(*args)
        self.assertIsInstance(base_d, DateTimeSubclass)
        self.assertEqual(base_d.extra, 7)

        # Timestamp depends on time zone, so we'll calculate the equivalent here
        ts = base_d.timestamp()

        test_cases = [
            ('fromtimestamp', (ts,), base_d),
            # See https://bugs.python.org/issue32417
            ('fromtimestamp', (ts, timezone.utc),
                               base_d.astimezone(timezone.utc)),
            ('utcfromtimestamp', (utc_ts,), base_d),
            ('fromisoformat', (d_isoformat,), base_d),
            ('strptime', (d_isoformat, '%Y-%m-%dT%H:%M:%S.%f'), base_d),
            ('combine', (date(*args[0:3]), time(*args[3:])), base_d),
        ]

        for constr_name, constr_args, expected in test_cases:
            for base_obj in (DateTimeSubclass, base_d):
                # Test both the classmethod and method
                with self.subTest(base_obj_type=type(base_obj),
                                  constr_name=constr_name):
                    constructor = getattr(base_obj, constr_name)

                    if constr_name == "utcfromtimestamp":
                        with self.assertWarns(DeprecationWarning):
                            dt = constructor(*constr_args)
                    else:
                        dt = constructor(*constr_args)

                    # Test that it creates the right subclass
                    self.assertIsInstance(dt, DateTimeSubclass)

                    # Test that it's equal to the base object
                    self.assertEqual(dt, expected)

                    # Test that it called the constructor
                    self.assertEqual(dt.extra, 7)

    def test_subclass_now(self):
        # Test that alternate constructors call the constructor
        class DateTimeSubclass(self.theclass):
            def __new__(cls, *args, **kwargs):
                result = self.theclass.__new__(cls, *args, **kwargs)
                result.extra = 7

                return result

        test_cases = [
            ('now', 'now', {}),
            ('utcnow', 'utcnow', {}),
            ('now_utc', 'now', {'tz': timezone.utc}),
            ('now_fixed', 'now', {'tz': timezone(timedelta(hours=-5), "EST")}),
        ]

        for name, meth_name, kwargs in test_cases:
            with self.subTest(name):
                constr = getattr(DateTimeSubclass, meth_name)
                if meth_name == "utcnow":
                    with self.assertWarns(DeprecationWarning):
                        dt = constr(**kwargs)
                else:
                    dt = constr(**kwargs)

                self.assertIsInstance(dt, DateTimeSubclass)
                self.assertEqual(dt.extra, 7)

    def test_subclass_replace_fold(self):
        class DateTimeSubclass(self.theclass):
            pass

        dt = DateTimeSubclass(2012, 1, 1)
        dt2 = DateTimeSubclass(2012, 1, 1, fold=1)

        test_cases = [
            ('self.replace', dt.replace(year=2013), 0),
            ('self.replace', dt2.replace(year=2013), 1),
            ('copy.replace', copy.replace(dt, year=2013), 0),
            ('copy.replace', copy.replace(dt2, year=2013), 1),
        ]

        for name, res, fold in test_cases:
            with self.subTest(name, fold=fold):
                self.assertIs(type(res), DateTimeSubclass)
                self.assertEqual(res.year, 2013)
                self.assertEqual(res.fold, fold)

    def test_valuerror_messages(self):
        pattern = re.compile(
            r"(year|month|day|hour|minute|second) must "
            r"be in \d+\.\.\d+, not \d+"
        )
        test_cases = [
            (2009, 4, 1, 12, 30, 90),   # Second out of range
            (2009, 4, 1, 12, 90, 45),   # Minute out of range
            (2009, 4, 1, 25, 30, 45),   # Hour out of range
            (2009, 13, 1, 24, 0, 0),    # Month out of range
            (9999, 12, 31, 24, 0, 0),   # Year out of range
        ]
        for case in test_cases:
            with self.subTest(case):
                with self.assertRaisesRegex(ValueError, pattern):
                    self.theclass(*case)

        # days out of range have their own error message, see issue 70647
        with self.assertRaises(ValueError) as msg:
            self.theclass(2009, 4, 32, 24, 0, 0)
        self.assertIn(f"day 32 must be in range 1..30 for month 4 in year 2009", str(msg.exception))

    def test_fromisoformat_datetime(self):
        # Test that isoformat() is reversible
        base_dates = [
            (1, 1, 1),
            (1900, 1, 1),
            (2004, 11, 12),
            (2017, 5, 30)
        ]

        base_times = [
            (0, 0, 0, 0),
            (0, 0, 0, 241000),
            (0, 0, 0, 234567),
            (12, 30, 45, 234567)
        ]

        separators = [' ', 'T']

        tzinfos = [None, timezone.utc,
                   timezone(timedelta(hours=-5)),
                   timezone(timedelta(hours=2))]

        dts = [self.theclass(*date_tuple, *time_tuple, tzinfo=tzi)
               for date_tuple in base_dates
               for time_tuple in base_times
               for tzi in tzinfos]

        for dt in dts:
            for sep in separators:
                dtstr = dt.isoformat(sep=sep)

                with self.subTest(dtstr=dtstr):
                    dt_rt = self.theclass.fromisoformat(dtstr)
                    self.assertEqual(dt, dt_rt)

    def test_fromisoformat_timezone(self):
        base_dt = self.theclass(2014, 12, 30, 12, 30, 45, 217456)

        tzoffsets = [
            timedelta(hours=5), timedelta(hours=2),
            timedelta(hours=6, minutes=27),
            timedelta(hours=12, minutes=32, seconds=30),
            timedelta(hours=2, minutes=4, seconds=9, microseconds=123456)
        ]

        tzoffsets += [-1 * td for td in tzoffsets]

        tzinfos = [None, timezone.utc,
                   timezone(timedelta(hours=0))]

        tzinfos += [timezone(td) for td in tzoffsets]

        for tzi in tzinfos:
            dt = base_dt.replace(tzinfo=tzi)
            dtstr = dt.isoformat()

            with self.subTest(tstr=dtstr):
                dt_rt = self.theclass.fromisoformat(dtstr)
                assert dt == dt_rt, dt_rt

    def test_fromisoformat_separators(self):
        separators = [
            ' ', 'T', '\u007f',     # 1-bit widths
            '\u0080', 'ʁ',          # 2-bit widths
            'ᛇ', '時',               # 3-bit widths
            '🐍',                    # 4-bit widths
            '\ud800',               # bpo-34454: Surrogate code point
        ]

        for sep in separators:
            dt = self.theclass(2018, 1, 31, 23, 59, 47, 124789)
            dtstr = dt.isoformat(sep=sep)

            with self.subTest(dtstr=dtstr):
                dt_rt = self.theclass.fromisoformat(dtstr)
                self.assertEqual(dt, dt_rt)

    def test_fromisoformat_ambiguous(self):
        # Test strings like 2018-01-31+12:15 (where +12:15 is not a time zone)
        separators = ['+', '-']
        for sep in separators:
            dt = self.theclass(2018, 1, 31, 12, 15)
            dtstr = dt.isoformat(sep=sep)

            with self.subTest(dtstr=dtstr):
                dt_rt = self.theclass.fromisoformat(dtstr)
                self.assertEqual(dt, dt_rt)

    def test_fromisoformat_timespecs(self):
        datetime_bases = [
            (2009, 12, 4, 8, 17, 45, 123456),
            (2009, 12, 4, 8, 17, 45, 0)]

        tzinfos = [None, timezone.utc,
                   timezone(timedelta(hours=-5)),
                   timezone(timedelta(hours=2)),
                   timezone(timedelta(hours=6, minutes=27))]

        timespecs = ['hours', 'minutes', 'seconds',
                     'milliseconds', 'microseconds']

        for ip, ts in enumerate(timespecs):
            for tzi in tzinfos:
                for dt_tuple in datetime_bases:
                    if ts == 'milliseconds':
                        new_microseconds = 1000 * (dt_tuple[6] // 1000)
                        dt_tuple = dt_tuple[0:6] + (new_microseconds,)

                    dt = self.theclass(*(dt_tuple[0:(4 + ip)]), tzinfo=tzi)
                    dtstr = dt.isoformat(timespec=ts)
                    with self.subTest(dtstr=dtstr):
                        dt_rt = self.theclass.fromisoformat(dtstr)
                        self.assertEqual(dt, dt_rt)

    def test_fromisoformat_datetime_examples(self):
        UTC = timezone.utc
        BST = timezone(timedelta(hours=1), 'BST')
        EST = timezone(timedelta(hours=-5), 'EST')
        EDT = timezone(timedelta(hours=-4), 'EDT')
        examples = [
            ('2025-01-02', self.theclass(2025, 1, 2, 0, 0)),
            ('2025-01-02T03', self.theclass(2025, 1, 2, 3, 0)),
            ('2025-01-02T03:04', self.theclass(2025, 1, 2, 3, 4)),
            ('2025-01-02T0304', self.theclass(2025, 1, 2, 3, 4)),
            ('2025-01-02T03:04:05', self.theclass(2025, 1, 2, 3, 4, 5)),
            ('2025-01-02T030405', self.theclass(2025, 1, 2, 3, 4, 5)),
            ('2025-01-02T03:04:05.6',
             self.theclass(2025, 1, 2, 3, 4, 5, 600000)),
            ('2025-01-02T03:04:05,6',
             self.theclass(2025, 1, 2, 3, 4, 5, 600000)),
            ('2025-01-02T03:04:05.678',
             self.theclass(2025, 1, 2, 3, 4, 5, 678000)),
            ('2025-01-02T03:04:05.678901',
             self.theclass(2025, 1, 2, 3, 4, 5, 678901)),
            ('2025-01-02T03:04:05,678901',
             self.theclass(2025, 1, 2, 3, 4, 5, 678901)),
            ('2025-01-02T030405.678901',
             self.theclass(2025, 1, 2, 3, 4, 5, 678901)),
            ('2025-01-02T030405,678901',
             self.theclass(2025, 1, 2, 3, 4, 5, 678901)),
            ('2025-01-02T03:04:05.6789010',
             self.theclass(2025, 1, 2, 3, 4, 5, 678901)),
            ('2009-04-19T03:15:45.2345',
             self.theclass(2009, 4, 19, 3, 15, 45, 234500)),
            ('2009-04-19T03:15:45.1234567',
             self.theclass(2009, 4, 19, 3, 15, 45, 123456)),
            ('2025-01-02T03:04:05,678',
             self.theclass(2025, 1, 2, 3, 4, 5, 678000)),
            ('20250102', self.theclass(2025, 1, 2, 0, 0)),
            ('20250102T03', self.theclass(2025, 1, 2, 3, 0)),
            ('20250102T03:04', self.theclass(2025, 1, 2, 3, 4)),
            ('20250102T03:04:05', self.theclass(2025, 1, 2, 3, 4, 5)),
            ('20250102T030405', self.theclass(2025, 1, 2, 3, 4, 5)),
            ('20250102T03:04:05.6',
             self.theclass(2025, 1, 2, 3, 4, 5, 600000)),
            ('20250102T03:04:05,6',
             self.theclass(2025, 1, 2, 3, 4, 5, 600000)),
            ('20250102T03:04:05.678',
             self.theclass(2025, 1, 2, 3, 4, 5, 678000)),
            ('20250102T03:04:05,678',
             self.theclass(2025, 1, 2, 3, 4, 5, 678000)),
            ('20250102T03:04:05.678901',
             self.theclass(2025, 1, 2, 3, 4, 5, 678901)),
            ('20250102T030405.678901',
             self.theclass(2025, 1, 2, 3, 4, 5, 678901)),
            ('20250102T030405,678901',
             self.theclass(2025, 1, 2, 3, 4, 5, 678901)),
            ('20250102T030405.6789010',
             self.theclass(2025, 1, 2, 3, 4, 5, 678901)),
            ('2022W01', self.theclass(2022, 1, 3)),
            ('2022W52520', self.theclass(2022, 12, 26, 20, 0)),
            ('2022W527520', self.theclass(2023, 1, 1, 20, 0)),
            ('2026W01516', self.theclass(2025, 12, 29, 16, 0)),
            ('2026W013516', self.theclass(2025, 12, 31, 16, 0)),
            ('2025W01503', self.theclass(2024, 12, 30, 3, 0)),
            ('2025W014503', self.theclass(2025, 1, 2, 3, 0)),
            ('2025W01512', self.theclass(2024, 12, 30, 12, 0)),
            ('2025W014512', self.theclass(2025, 1, 2, 12, 0)),
            ('2025W014T121431', self.theclass(2025, 1, 2, 12, 14, 31)),
            ('2026W013T162100', self.theclass(2025, 12, 31, 16, 21)),
            ('2026W013 162100', self.theclass(2025, 12, 31, 16, 21)),
            ('2022W527T202159', self.theclass(2023, 1, 1, 20, 21, 59)),
            ('2022W527 202159', self.theclass(2023, 1, 1, 20, 21, 59)),
            ('2025W014 121431', self.theclass(2025, 1, 2, 12, 14, 31)),
            ('2025W014T030405', self.theclass(2025, 1, 2, 3, 4, 5)),
            ('2025W014 030405', self.theclass(2025, 1, 2, 3, 4, 5)),
            ('2020-W53-6T03:04:05', self.theclass(2021, 1, 2, 3, 4, 5)),
            ('2020W537 03:04:05', self.theclass(2021, 1, 3, 3, 4, 5)),
            ('2025-W01-4T03:04:05', self.theclass(2025, 1, 2, 3, 4, 5)),
            ('2025-W01-4T03:04:05.678901',
             self.theclass(2025, 1, 2, 3, 4, 5, 678901)),
            ('2025-W01-4T12:14:31', self.theclass(2025, 1, 2, 12, 14, 31)),
            ('2025-W01-4T12:14:31.012345',
             self.theclass(2025, 1, 2, 12, 14, 31, 12345)),
            ('2026-W01-3T16:21:00', self.theclass(2025, 12, 31, 16, 21)),
            ('2026-W01-3T16:21:00.000000', self.theclass(2025, 12, 31, 16, 21)),
            ('2022-W52-7T20:21:59',
             self.theclass(2023, 1, 1, 20, 21, 59)),
            ('2022-W52-7T20:21:59.999999',
             self.theclass(2023, 1, 1, 20, 21, 59, 999999)),
            ('2025-W01003+00',
             self.theclass(2024, 12, 30, 3, 0, tzinfo=UTC)),
            ('2025-01-02T03:04:05+00',
             self.theclass(2025, 1, 2, 3, 4, 5, tzinfo=UTC)),
            ('2025-01-02T03:04:05Z',
             self.theclass(2025, 1, 2, 3, 4, 5, tzinfo=UTC)),
            ('2025-01-02003:04:05,6+00:00:00.00',
             self.theclass(2025, 1, 2, 3, 4, 5, 600000, tzinfo=UTC)),
            ('2000-01-01T00+21',
             self.theclass(2000, 1, 1, 0, 0, tzinfo=timezone(timedelta(hours=21)))),
            ('2025-01-02T03:05:06+0300',
             self.theclass(2025, 1, 2, 3, 5, 6,
                           tzinfo=timezone(timedelta(hours=3)))),
            ('2025-01-02T03:05:06-0300',
             self.theclass(2025, 1, 2, 3, 5, 6,
                           tzinfo=timezone(timedelta(hours=-3)))),
            ('2025-01-02T03:04:05+0000',
             self.theclass(2025, 1, 2, 3, 4, 5, tzinfo=UTC)),
            ('2025-01-02T03:05:06+03',
             self.theclass(2025, 1, 2, 3, 5, 6,
                           tzinfo=timezone(timedelta(hours=3)))),
            ('2025-01-02T03:05:06-03',
             self.theclass(2025, 1, 2, 3, 5, 6,
                           tzinfo=timezone(timedelta(hours=-3)))),
            ('2020-01-01T03:05:07.123457-05:00',
             self.theclass(2020, 1, 1, 3, 5, 7, 123457, tzinfo=EST)),
            ('2020-01-01T03:05:07.123457-0500',
             self.theclass(2020, 1, 1, 3, 5, 7, 123457, tzinfo=EST)),
            ('2020-06-01T04:05:06.111111-04:00',
             self.theclass(2020, 6, 1, 4, 5, 6, 111111, tzinfo=EDT)),
            ('2020-06-01T04:05:06.111111-0400',
             self.theclass(2020, 6, 1, 4, 5, 6, 111111, tzinfo=EDT)),
            ('2021-10-31T01:30:00.000000+01:00',
             self.theclass(2021, 10, 31, 1, 30, tzinfo=BST)),
            ('2021-10-31T01:30:00.000000+0100',
             self.theclass(2021, 10, 31, 1, 30, tzinfo=BST)),
            ('2025-01-02T03:04:05,6+000000.00',
             self.theclass(2025, 1, 2, 3, 4, 5, 600000, tzinfo=UTC)),
            ('2025-01-02T03:04:05,678+00:00:10',
             self.theclass(2025, 1, 2, 3, 4, 5, 678000,
                           tzinfo=timezone(timedelta(seconds=10)))),
            ('2025-01-02T24:00:00', self.theclass(2025, 1, 3, 0, 0, 0)),
            ('2025-01-31T24:00:00', self.theclass(2025, 2, 1, 0, 0, 0)),
            ('2025-12-31T24:00:00', self.theclass(2026, 1, 1, 0, 0, 0))
        ]

        for input_str, expected in examples:
            with self.subTest(input_str=input_str):
                actual = self.theclass.fromisoformat(input_str)
                self.assertEqual(actual, expected)

    def test_fromisoformat_fails_datetime(self):
        # Test that fromisoformat() fails on invalid values
        bad_strs = [
            '',                             # Empty string
            '\ud800',                       # bpo-34454: Surrogate code point
            '2009.04-19T03',                # Wrong first separator
            '2009-04.19T03',                # Wrong second separator
            '2009-04-19T0a',                # Invalid hours
            '2009-04-19T03:1a:45',          # Invalid minutes
            '2009-04-19T03:15:4a',          # Invalid seconds
            '2009-04-19T03;15:45',          # Bad first time separator
            '2009-04-19T03:15;45',          # Bad second time separator
            '2009-04-19T03:15:4500:00',     # Bad time zone separator
            '2009-04-19T03:15:45.123456+24:30',    # Invalid time zone offset
            '2009-04-19T03:15:45.123456-24:30',    # Invalid negative offset
            '2009-04-10ᛇᛇᛇᛇᛇ12:15',         # Too many unicode separators
            '2009-04\ud80010T12:15',        # Surrogate char in date
            '2009-04-10T12\ud80015',        # Surrogate char in time
            '2009-04-19T1',                 # Incomplete hours
            '2009-04-19T12:3',              # Incomplete minutes
            '2009-04-19T12:30:4',           # Incomplete seconds
            '2009-04-19T12:',               # Ends with time separator
            '2009-04-19T12:30:',            # Ends with time separator
            '2009-04-19T12:30:45.',         # Ends with time separator
            '2009-04-19T12:30:45.123456+',  # Ends with timezone separator
            '2009-04-19T12:30:45.123456-',  # Ends with timezone separator
            '2009-04-19T12:30:45.123456-05:00a',    # Extra text
            '2009-04-19T12:30:45.123-05:00a',       # Extra text
            '2009-04-19T12:30:45-05:00a',           # Extra text
            '2009-04-19T24:00:00.000001',  # Has non-zero microseconds on 24:00
            '2009-04-19T24:00:01.000000',  # Has non-zero seconds on 24:00
            '2009-04-19T24:01:00.000000',  # Has non-zero minutes on 24:00
            '2009-04-32T24:00:00.000000',  # Day is invalid before wrapping due to 24:00
            '2009-13-01T24:00:00.000000',  # Month is invalid before wrapping due to 24:00
            '9999-12-31T24:00:00.000000',  # Year is invalid after wrapping due to 24:00
            '2009-04-19T12:30Z12:00',      # Extra time zone info after Z
            '2009-04-19T12:30:45:334034',  # Invalid microsecond separator
<<<<<<< HEAD
            '2009-04-19T12:30:45+00:90:00', # Time zone field out from range
            '2009-04-19T12:30:45+00:00:90', # Time zone field out from range
=======
            '2009-04-19T12:30:45.400 +02:30',  # Space between ms and timezone (gh-130959)
            '2009-04-19T12:30:45.400 ',        # Trailing space (gh-130959)
            '2009-04-19T12:30:45. 400',        # Space before fraction (gh-130959)
>>>>>>> 1557da62
        ]

        for bad_str in bad_strs:
            with self.subTest(bad_str=bad_str):
                with self.assertRaises(ValueError):
                    self.theclass.fromisoformat(bad_str)

    def test_fromisoformat_fails_datetime_valueerror(self):
        pattern = re.compile(
            r"(year|month|day|hour|minute|second) must "
            r"be in \d+\.\.\d+, not \d+"
        )
        bad_strs = [
            "2009-04-01T12:30:90",          # Second out of range
            "2009-04-01T12:90:45",          # Minute out of range
            "2009-04-01T25:30:45",          # Hour out of range
            "2009-13-01T24:00:00",          # Month out of range
            "9999-12-31T24:00:00",          # Year out of range
        ]

        for bad_str in bad_strs:
            with self.subTest(bad_str=bad_str):
                with self.assertRaisesRegex(ValueError, pattern):
                    self.theclass.fromisoformat(bad_str)

        # days out of range have their own error message, see issue 70647
        with self.assertRaises(ValueError) as msg:
            self.theclass.fromisoformat("2009-04-32T24:00:00")
        self.assertIn(f"day 32 must be in range 1..30 for month 4 in year 2009", str(msg.exception))

    def test_fromisoformat_fails_surrogate(self):
        # Test that when fromisoformat() fails with a surrogate character as
        # the separator, the error message contains the original string
        dtstr = "2018-01-03\ud80001:0113"

        with self.assertRaisesRegex(ValueError, re.escape(repr(dtstr))):
            self.theclass.fromisoformat(dtstr)

    def test_fromisoformat_utc(self):
        dt_str = '2014-04-19T13:21:13+00:00'
        dt = self.theclass.fromisoformat(dt_str)

        self.assertIs(dt.tzinfo, timezone.utc)

    def test_fromisoformat_subclass(self):
        class DateTimeSubclass(self.theclass):
            pass

        dt = DateTimeSubclass(2014, 12, 14, 9, 30, 45, 457390,
                              tzinfo=timezone(timedelta(hours=10, minutes=45)))

        dt_rt = DateTimeSubclass.fromisoformat(dt.isoformat())

        self.assertEqual(dt, dt_rt)
        self.assertIsInstance(dt_rt, DateTimeSubclass)

    def test_repr_subclass(self):
        """Subclasses should have bare names in the repr (gh-107773)."""
        td = SubclassDatetime(2014, 1, 1)
        self.assertEqual(repr(td), "SubclassDatetime(2014, 1, 1, 0, 0)")
        td = SubclassDatetime(2010, 10, day=10)
        self.assertEqual(repr(td), "SubclassDatetime(2010, 10, 10, 0, 0)")
        td = SubclassDatetime(2010, 10, 2, second=3)
        self.assertEqual(repr(td), "SubclassDatetime(2010, 10, 2, 0, 0, 3)")


class TestSubclassDateTime(TestDateTime):
    theclass = SubclassDatetime
    # Override tests not designed for subclass
    @unittest.skip('not appropriate for subclasses')
    def test_roundtrip(self):
        pass

class SubclassTime(time):
    sub_var = 1

class TestTime(HarmlessMixedComparison, unittest.TestCase):

    theclass = time

    def test_basic_attributes(self):
        t = self.theclass(12, 0)
        self.assertEqual(t.hour, 12)
        self.assertEqual(t.minute, 0)
        self.assertEqual(t.second, 0)
        self.assertEqual(t.microsecond, 0)

    def test_basic_attributes_nonzero(self):
        # Make sure all attributes are non-zero so bugs in
        # bit-shifting access show up.
        t = self.theclass(12, 59, 59, 8000)
        self.assertEqual(t.hour, 12)
        self.assertEqual(t.minute, 59)
        self.assertEqual(t.second, 59)
        self.assertEqual(t.microsecond, 8000)

    def test_roundtrip(self):
        t = self.theclass(1, 2, 3, 4)

        # Verify t -> string -> time identity.
        s = repr(t)
        self.assertTrue(s.startswith('datetime.'))
        s = s[9:]
        t2 = eval(s)
        self.assertEqual(t, t2)

        # Verify identity via reconstructing from pieces.
        t2 = self.theclass(t.hour, t.minute, t.second,
                           t.microsecond)
        self.assertEqual(t, t2)

    def test_comparing(self):
        args = [1, 2, 3, 4]
        t1 = self.theclass(*args)
        t2 = self.theclass(*args)
        self.assertEqual(t1, t2)
        self.assertTrue(t1 <= t2)
        self.assertTrue(t1 >= t2)
        self.assertFalse(t1 != t2)
        self.assertFalse(t1 < t2)
        self.assertFalse(t1 > t2)

        for i in range(len(args)):
            newargs = args[:]
            newargs[i] = args[i] + 1
            t2 = self.theclass(*newargs)   # this is larger than t1
            self.assertTrue(t1 < t2)
            self.assertTrue(t2 > t1)
            self.assertTrue(t1 <= t2)
            self.assertTrue(t2 >= t1)
            self.assertTrue(t1 != t2)
            self.assertTrue(t2 != t1)
            self.assertFalse(t1 == t2)
            self.assertFalse(t2 == t1)
            self.assertFalse(t1 > t2)
            self.assertFalse(t2 < t1)
            self.assertFalse(t1 >= t2)
            self.assertFalse(t2 <= t1)

        for badarg in OTHERSTUFF:
            self.assertEqual(t1 == badarg, False)
            self.assertEqual(t1 != badarg, True)
            self.assertEqual(badarg == t1, False)
            self.assertEqual(badarg != t1, True)

            self.assertRaises(TypeError, lambda: t1 <= badarg)
            self.assertRaises(TypeError, lambda: t1 < badarg)
            self.assertRaises(TypeError, lambda: t1 > badarg)
            self.assertRaises(TypeError, lambda: t1 >= badarg)
            self.assertRaises(TypeError, lambda: badarg <= t1)
            self.assertRaises(TypeError, lambda: badarg < t1)
            self.assertRaises(TypeError, lambda: badarg > t1)
            self.assertRaises(TypeError, lambda: badarg >= t1)

    def test_bad_constructor_arguments(self):
        # bad hours
        self.theclass(0, 0)    # no exception
        self.theclass(23, 0)   # no exception
        self.assertRaises(ValueError, self.theclass, -1, 0)
        self.assertRaises(ValueError, self.theclass, 24, 0)
        # bad minutes
        self.theclass(23, 0)    # no exception
        self.theclass(23, 59)   # no exception
        self.assertRaises(ValueError, self.theclass, 23, -1)
        self.assertRaises(ValueError, self.theclass, 23, 60)
        # bad seconds
        self.theclass(23, 59, 0)    # no exception
        self.theclass(23, 59, 59)   # no exception
        self.assertRaises(ValueError, self.theclass, 23, 59, -1)
        self.assertRaises(ValueError, self.theclass, 23, 59, 60)
        # bad microseconds
        self.theclass(23, 59, 59, 0)        # no exception
        self.theclass(23, 59, 59, 999999)   # no exception
        self.assertRaises(ValueError, self.theclass, 23, 59, 59, -1)
        self.assertRaises(ValueError, self.theclass, 23, 59, 59, 1000000)

    def test_hash_equality(self):
        d = self.theclass(23, 30, 17)
        e = self.theclass(23, 30, 17)
        self.assertEqual(d, e)
        self.assertEqual(hash(d), hash(e))

        dic = {d: 1}
        dic[e] = 2
        self.assertEqual(len(dic), 1)
        self.assertEqual(dic[d], 2)
        self.assertEqual(dic[e], 2)

        d = self.theclass(0,  5, 17)
        e = self.theclass(0,  5, 17)
        self.assertEqual(d, e)
        self.assertEqual(hash(d), hash(e))

        dic = {d: 1}
        dic[e] = 2
        self.assertEqual(len(dic), 1)
        self.assertEqual(dic[d], 2)
        self.assertEqual(dic[e], 2)

    def test_isoformat(self):
        t = self.theclass(4, 5, 1, 123)
        self.assertEqual(t.isoformat(), "04:05:01.000123")
        self.assertEqual(t.isoformat(), str(t))

        t = self.theclass()
        self.assertEqual(t.isoformat(), "00:00:00")
        self.assertEqual(t.isoformat(), str(t))

        t = self.theclass(microsecond=1)
        self.assertEqual(t.isoformat(), "00:00:00.000001")
        self.assertEqual(t.isoformat(), str(t))

        t = self.theclass(microsecond=10)
        self.assertEqual(t.isoformat(), "00:00:00.000010")
        self.assertEqual(t.isoformat(), str(t))

        t = self.theclass(microsecond=100)
        self.assertEqual(t.isoformat(), "00:00:00.000100")
        self.assertEqual(t.isoformat(), str(t))

        t = self.theclass(microsecond=1000)
        self.assertEqual(t.isoformat(), "00:00:00.001000")
        self.assertEqual(t.isoformat(), str(t))

        t = self.theclass(microsecond=10000)
        self.assertEqual(t.isoformat(), "00:00:00.010000")
        self.assertEqual(t.isoformat(), str(t))

        t = self.theclass(microsecond=100000)
        self.assertEqual(t.isoformat(), "00:00:00.100000")
        self.assertEqual(t.isoformat(), str(t))

        t = self.theclass(hour=12, minute=34, second=56, microsecond=123456)
        self.assertEqual(t.isoformat(timespec='hours'), "12")
        self.assertEqual(t.isoformat(timespec='minutes'), "12:34")
        self.assertEqual(t.isoformat(timespec='seconds'), "12:34:56")
        self.assertEqual(t.isoformat(timespec='milliseconds'), "12:34:56.123")
        self.assertEqual(t.isoformat(timespec='microseconds'), "12:34:56.123456")
        self.assertEqual(t.isoformat(timespec='auto'), "12:34:56.123456")
        self.assertRaises(ValueError, t.isoformat, timespec='monkey')
        # bpo-34482: Check that surrogates are handled properly.
        self.assertRaises(ValueError, t.isoformat, timespec='\ud800')

        t = self.theclass(hour=12, minute=34, second=56, microsecond=999500)
        self.assertEqual(t.isoformat(timespec='milliseconds'), "12:34:56.999")

        t = self.theclass(hour=12, minute=34, second=56, microsecond=0)
        self.assertEqual(t.isoformat(timespec='milliseconds'), "12:34:56.000")
        self.assertEqual(t.isoformat(timespec='microseconds'), "12:34:56.000000")
        self.assertEqual(t.isoformat(timespec='auto'), "12:34:56")

    def test_isoformat_timezone(self):
        tzoffsets = [
            ('05:00', timedelta(hours=5)),
            ('02:00', timedelta(hours=2)),
            ('06:27', timedelta(hours=6, minutes=27)),
            ('12:32:30', timedelta(hours=12, minutes=32, seconds=30)),
            ('02:04:09.123456', timedelta(hours=2, minutes=4, seconds=9, microseconds=123456))
        ]

        tzinfos = [
            ('', None),
            ('+00:00', timezone.utc),
            ('+00:00', timezone(timedelta(0))),
        ]

        tzinfos += [
            (prefix + expected, timezone(sign * td))
            for expected, td in tzoffsets
            for prefix, sign in [('-', -1), ('+', 1)]
        ]

        t_base = self.theclass(12, 37, 9)
        exp_base = '12:37:09'

        for exp_tz, tzi in tzinfos:
            t = t_base.replace(tzinfo=tzi)
            exp = exp_base + exp_tz
            with self.subTest(tzi=tzi):
                assert t.isoformat() == exp

    def test_1653736(self):
        # verify it doesn't accept extra keyword arguments
        t = self.theclass(second=1)
        self.assertRaises(TypeError, t.isoformat, foo=3)

    def test_strftime(self):
        t = self.theclass(1, 2, 3, 4)
        self.assertEqual(t.strftime('%H %M %S %f'), "01 02 03 000004")
        # A naive object replaces %z, %:z and %Z with empty strings.
        self.assertEqual(t.strftime("'%z' '%:z' '%Z'"), "'' '' ''")

        # bpo-34482: Check that surrogates don't cause a crash.
        try:
            t.strftime('%H\ud800%M')
        except UnicodeEncodeError:
            pass

        # gh-85432: The parameter was named "fmt" in the pure-Python impl.
        t.strftime(format="%f")

    def test_strftime_special(self):
        t = self.theclass(1, 2, 3, 4)
        s1 = t.strftime('%I%p%Z')
        s2 = t.strftime('%X')
        # gh-52551, gh-78662: Unicode strings should pass through strftime,
        # independently from locale.
        self.assertEqual(t.strftime('\U0001f40d'), '\U0001f40d')
        self.assertEqual(t.strftime('\U0001f4bb%I%p%Z\U0001f40d%X'), f'\U0001f4bb{s1}\U0001f40d{s2}')
        self.assertEqual(t.strftime('%I%p%Z\U0001f4bb%X\U0001f40d'), f'{s1}\U0001f4bb{s2}\U0001f40d')
        # Lone surrogates should pass through.
        self.assertEqual(t.strftime('\ud83d'), '\ud83d')
        self.assertEqual(t.strftime('\udc0d'), '\udc0d')
        self.assertEqual(t.strftime('\ud83d%I%p%Z\udc0d%X'), f'\ud83d{s1}\udc0d{s2}')
        self.assertEqual(t.strftime('%I%p%Z\ud83d%X\udc0d'), f'{s1}\ud83d{s2}\udc0d')
        self.assertEqual(t.strftime('%I%p%Z\udc0d%X\ud83d'), f'{s1}\udc0d{s2}\ud83d')
        # Surrogate pairs should not recombine.
        self.assertEqual(t.strftime('\ud83d\udc0d'), '\ud83d\udc0d')
        self.assertEqual(t.strftime('%I%p%Z\ud83d\udc0d%X'), f'{s1}\ud83d\udc0d{s2}')
        # Surrogate-escaped bytes should not recombine.
        self.assertEqual(t.strftime('\udcf0\udc9f\udc90\udc8d'), '\udcf0\udc9f\udc90\udc8d')
        self.assertEqual(t.strftime('%I%p%Z\udcf0\udc9f\udc90\udc8d%X'), f'{s1}\udcf0\udc9f\udc90\udc8d{s2}')
        # gh-124531: The null character should not terminate the format string.
        self.assertEqual(t.strftime('\0'), '\0')
        self.assertEqual(t.strftime('\0'*1000), '\0'*1000)
        self.assertEqual(t.strftime('\0%I%p%Z\0%X'), f'\0{s1}\0{s2}')
        self.assertEqual(t.strftime('%I%p%Z\0%X\0'), f'{s1}\0{s2}\0')

    def test_format(self):
        t = self.theclass(1, 2, 3, 4)
        self.assertEqual(t.__format__(''), str(t))

        with self.assertRaisesRegex(TypeError, 'must be str, not int'):
            t.__format__(123)

        # check that a derived class's __str__() gets called
        class A(self.theclass):
            def __str__(self):
                return 'A'
        a = A(1, 2, 3, 4)
        self.assertEqual(a.__format__(''), 'A')

        # check that a derived class's strftime gets called
        class B(self.theclass):
            def strftime(self, format_spec):
                return 'B'
        b = B(1, 2, 3, 4)
        self.assertEqual(b.__format__(''), str(t))

        for fmt in ['%H %M %S',
                    ]:
            self.assertEqual(t.__format__(fmt), t.strftime(fmt))
            self.assertEqual(a.__format__(fmt), t.strftime(fmt))
            self.assertEqual(b.__format__(fmt), 'B')

    def test_str(self):
        self.assertEqual(str(self.theclass(1, 2, 3, 4)), "01:02:03.000004")
        self.assertEqual(str(self.theclass(10, 2, 3, 4000)), "10:02:03.004000")
        self.assertEqual(str(self.theclass(0, 2, 3, 400000)), "00:02:03.400000")
        self.assertEqual(str(self.theclass(12, 2, 3, 0)), "12:02:03")
        self.assertEqual(str(self.theclass(23, 15, 0, 0)), "23:15:00")

    def test_repr(self):
        name = 'datetime.' + self.theclass.__name__
        self.assertEqual(repr(self.theclass(1, 2, 3, 4)),
                         "%s(1, 2, 3, 4)" % name)
        self.assertEqual(repr(self.theclass(10, 2, 3, 4000)),
                         "%s(10, 2, 3, 4000)" % name)
        self.assertEqual(repr(self.theclass(0, 2, 3, 400000)),
                         "%s(0, 2, 3, 400000)" % name)
        self.assertEqual(repr(self.theclass(12, 2, 3, 0)),
                         "%s(12, 2, 3)" % name)
        self.assertEqual(repr(self.theclass(23, 15, 0, 0)),
                         "%s(23, 15)" % name)

    def test_repr_subclass(self):
        """Subclasses should have bare names in the repr (gh-107773)."""
        td = SubclassTime(hour=1)
        self.assertEqual(repr(td), "SubclassTime(1, 0)")
        td = SubclassTime(hour=2, minute=30)
        self.assertEqual(repr(td), "SubclassTime(2, 30)")
        td = SubclassTime(hour=2, minute=30, second=11)
        self.assertEqual(repr(td), "SubclassTime(2, 30, 11)")
        td = SubclassTime(minute=30, second=11, fold=0)
        self.assertEqual(repr(td), "SubclassTime(0, 30, 11)")
        td = SubclassTime(minute=30, second=11, fold=1)
        self.assertEqual(repr(td), "SubclassTime(0, 30, 11, fold=1)")

    def test_resolution_info(self):
        self.assertIsInstance(self.theclass.min, self.theclass)
        self.assertIsInstance(self.theclass.max, self.theclass)
        self.assertIsInstance(self.theclass.resolution, timedelta)
        self.assertTrue(self.theclass.max > self.theclass.min)

    def test_pickling(self):
        args = 20, 59, 16, 64**2
        orig = self.theclass(*args)
        for pickler, unpickler, proto in pickle_choices:
            green = pickler.dumps(orig, proto)
            derived = unpickler.loads(green)
            self.assertEqual(orig, derived)
        self.assertEqual(orig.__reduce__(), orig.__reduce_ex__(2))

    def test_pickling_subclass_time(self):
        args = 20, 59, 16, 64**2
        orig = SubclassTime(*args)
        for pickler, unpickler, proto in pickle_choices:
            green = pickler.dumps(orig, proto)
            derived = unpickler.loads(green)
            self.assertEqual(orig, derived)
            self.assertTrue(isinstance(derived, SubclassTime))

    def test_compat_unpickle(self):
        tests = [
            (b"cdatetime\ntime\n(S'\\x14;\\x10\\x00\\x10\\x00'\ntR.",
             (20, 59, 16, 64**2)),
            (b'cdatetime\ntime\n(U\x06\x14;\x10\x00\x10\x00tR.',
             (20, 59, 16, 64**2)),
            (b'\x80\x02cdatetime\ntime\nU\x06\x14;\x10\x00\x10\x00\x85R.',
             (20, 59, 16, 64**2)),
            (b"cdatetime\ntime\n(S'\\x14;\\x19\\x00\\x10\\x00'\ntR.",
             (20, 59, 25, 64**2)),
            (b'cdatetime\ntime\n(U\x06\x14;\x19\x00\x10\x00tR.',
             (20, 59, 25, 64**2)),
            (b'\x80\x02cdatetime\ntime\nU\x06\x14;\x19\x00\x10\x00\x85R.',
             (20, 59, 25, 64**2)),
        ]
        for i, (data, args) in enumerate(tests):
            with self.subTest(i=i):
                expected = self.theclass(*args)
                for loads in pickle_loads:
                    derived = loads(data, encoding='latin1')
                    self.assertEqual(derived, expected)

    def test_strptime(self):
        # bpo-34482: Check that surrogates are handled properly.
        inputs = [
            (self.theclass(13, 2, 47, 197000), '13:02:47.197', '%H:%M:%S.%f'),
            (self.theclass(13, 2, 47, 197000), '13:02\ud80047.197', '%H:%M\ud800%S.%f'),
            (self.theclass(13, 2, 47, 197000), '13\ud80002:47.197', '%H\ud800%M:%S.%f'),
        ]
        for expected, string, format in inputs:
            with self.subTest(string=string, format=format):
                got = self.theclass.strptime(string, format)
                self.assertEqual(expected, got)
                self.assertIs(type(got), self.theclass)

    def test_strptime_tz(self):
        strptime = self.theclass.strptime
        self.assertEqual(strptime("+0002", "%z").utcoffset(), 2 * MINUTE)
        self.assertEqual(strptime("-0002", "%z").utcoffset(), -2 * MINUTE)
        self.assertEqual(
            strptime("-00:02:01.000003", "%z").utcoffset(),
            -timedelta(minutes=2, seconds=1, microseconds=3)
        )
        # Only local timezone and UTC are supported
        for tzseconds, tzname in ((0, 'UTC'), (0, 'GMT'),
                                 (-_time.timezone, _time.tzname[0])):
            if tzseconds < 0:
                sign = '-'
                seconds = -tzseconds
            else:
                sign ='+'
                seconds = tzseconds
            hours, minutes = divmod(seconds//60, 60)
            tstr = "{}{:02d}{:02d} {}".format(sign, hours, minutes, tzname)
            with self.subTest(tstr=tstr):
                t = strptime(tstr, "%z %Z")
                self.assertEqual(t.utcoffset(), timedelta(seconds=tzseconds))
                self.assertEqual(t.tzname(), tzname)
                self.assertIs(type(t), self.theclass)

        # Can produce inconsistent time
        tstr, fmt = "+1234 UTC", "%z %Z"
        t = strptime(tstr, fmt)
        self.assertEqual(t.utcoffset(), 12 * HOUR + 34 * MINUTE)
        self.assertEqual(t.tzname(), 'UTC')
        # yet will roundtrip
        self.assertEqual(t.strftime(fmt), tstr)

        # Produce naive time if no %z is provided
        self.assertEqual(strptime("UTC", "%Z").tzinfo, None)

    def test_strptime_errors(self):
        for tzstr in ("-2400", "-000", "z"):
            with self.assertRaises(ValueError):
                self.theclass.strptime(tzstr, "%z")

    def test_strptime_single_digit(self):
        # bpo-34903: Check that single digit times are allowed.
        t = self.theclass(4, 5, 6)
        inputs = [
            ('%H', '4:05:06',   '%H:%M:%S',   t),
            ('%M', '04:5:06',   '%H:%M:%S',   t),
            ('%S', '04:05:6',   '%H:%M:%S',   t),
            ('%I', '4am:05:06', '%I%p:%M:%S', t),
        ]
        for reason, string, format, target in inputs:
            reason = 'test single digit ' + reason
            with self.subTest(reason=reason,
                              string=string,
                              format=format,
                              target=target):
                newdate = self.theclass.strptime(string, format)
                self.assertEqual(newdate, target, msg=reason)

    def test_bool(self):
        # time is always True.
        cls = self.theclass
        self.assertTrue(cls(1))
        self.assertTrue(cls(0, 1))
        self.assertTrue(cls(0, 0, 1))
        self.assertTrue(cls(0, 0, 0, 1))
        self.assertTrue(cls(0))
        self.assertTrue(cls())

    def test_replace(self):
        cls = self.theclass
        args = [1, 2, 3, 4]
        base = cls(*args)
        self.assertEqual(base.replace(), base)
        self.assertEqual(copy.replace(base), base)

        changes = (("hour", 5),
                   ("minute", 6),
                   ("second", 7),
                   ("microsecond", 8))
        for i, (name, newval) in enumerate(changes):
            newargs = args[:]
            newargs[i] = newval
            expected = cls(*newargs)
            self.assertEqual(base.replace(**{name: newval}), expected)
            self.assertEqual(copy.replace(base, **{name: newval}), expected)

        # Out of bounds.
        base = cls(1)
        self.assertRaises(ValueError, base.replace, hour=24)
        self.assertRaises(ValueError, base.replace, minute=-1)
        self.assertRaises(ValueError, base.replace, second=100)
        self.assertRaises(ValueError, base.replace, microsecond=1000000)
        self.assertRaises(ValueError, copy.replace, base, hour=24)
        self.assertRaises(ValueError, copy.replace, base, minute=-1)
        self.assertRaises(ValueError, copy.replace, base, second=100)
        self.assertRaises(ValueError, copy.replace, base, microsecond=1000000)

    def test_subclass_replace(self):
        class TimeSubclass(self.theclass):
            def __new__(cls, *args, **kwargs):
                result = self.theclass.__new__(cls, *args, **kwargs)
                result.extra = 7
                return result

        ctime = TimeSubclass(12, 30)
        ctime2 = TimeSubclass(12, 30, fold=1)

        test_cases = [
            ('self.replace', ctime.replace(hour=10), 0),
            ('self.replace', ctime2.replace(hour=10), 1),
            ('copy.replace', copy.replace(ctime, hour=10), 0),
            ('copy.replace', copy.replace(ctime2, hour=10), 1),
        ]

        for name, res, fold in test_cases:
            with self.subTest(name, fold=fold):
                self.assertIs(type(res), TimeSubclass)
                self.assertEqual(res.hour, 10)
                self.assertEqual(res.minute, 30)
                self.assertEqual(res.extra, 7)
                self.assertEqual(res.fold, fold)

    def test_subclass_time(self):

        class C(self.theclass):
            theAnswer = 42

            def __new__(cls, *args, **kws):
                temp = kws.copy()
                extra = temp.pop('extra')
                result = self.theclass.__new__(cls, *args, **temp)
                result.extra = extra
                return result

            def newmeth(self, start):
                return start + self.hour + self.second

        args = 4, 5, 6

        dt1 = self.theclass(*args)
        dt2 = C(*args, **{'extra': 7})

        self.assertEqual(dt2.__class__, C)
        self.assertEqual(dt2.theAnswer, 42)
        self.assertEqual(dt2.extra, 7)
        self.assertEqual(dt1.isoformat(), dt2.isoformat())
        self.assertEqual(dt2.newmeth(-7), dt1.hour + dt1.second - 7)

    def test_backdoor_resistance(self):
        # see TestDate.test_backdoor_resistance().
        base = '2:59.0'
        for hour_byte in ' ', '9', chr(24), '\xff':
            self.assertRaises(TypeError, self.theclass,
                                         hour_byte + base[1:])
        # Good bytes, but bad tzinfo:
        with self.assertRaisesRegex(TypeError, '^bad tzinfo state arg$'):
            self.theclass(bytes([1] * len(base)), 'EST')

# A mixin for classes with a tzinfo= argument.  Subclasses must define
# theclass as a class attribute, and theclass(1, 1, 1, tzinfo=whatever)
# must be legit (which is true for time and datetime).
class TZInfoBase:

    def test_argument_passing(self):
        cls = self.theclass
        # A datetime passes itself on, a time passes None.
        class introspective(tzinfo):
            def tzname(self, dt):    return dt and "real" or "none"
            def utcoffset(self, dt):
                return timedelta(minutes = dt and 42 or -42)
            dst = utcoffset

        obj = cls(1, 2, 3, tzinfo=introspective())

        expected = cls is time and "none" or "real"
        self.assertEqual(obj.tzname(), expected)

        expected = timedelta(minutes=(cls is time and -42 or 42))
        self.assertEqual(obj.utcoffset(), expected)
        self.assertEqual(obj.dst(), expected)

    def test_bad_tzinfo_classes(self):
        cls = self.theclass
        self.assertRaises(TypeError, cls, 1, 1, 1, tzinfo=12)

        class NiceTry(object):
            def __init__(self): pass
            def utcoffset(self, dt): pass
        self.assertRaises(TypeError, cls, 1, 1, 1, tzinfo=NiceTry)

        class BetterTry(tzinfo):
            def __init__(self): pass
            def utcoffset(self, dt): pass
        b = BetterTry()
        t = cls(1, 1, 1, tzinfo=b)
        self.assertIs(t.tzinfo, b)

    def test_utc_offset_out_of_bounds(self):
        class Edgy(tzinfo):
            def __init__(self, offset):
                self.offset = timedelta(minutes=offset)
            def utcoffset(self, dt):
                return self.offset

        cls = self.theclass
        for offset, legit in ((-1440, False),
                              (-1439, True),
                              (1439, True),
                              (1440, False)):
            if cls is time:
                t = cls(1, 2, 3, tzinfo=Edgy(offset))
            elif cls is datetime:
                t = cls(6, 6, 6, 1, 2, 3, tzinfo=Edgy(offset))
            else:
                assert 0, "impossible"
            if legit:
                aofs = abs(offset)
                h, m = divmod(aofs, 60)
                tag = "%c%02d:%02d" % (offset < 0 and '-' or '+', h, m)
                if isinstance(t, datetime):
                    t = t.timetz()
                self.assertEqual(str(t), "01:02:03" + tag)
            else:
                self.assertRaises(ValueError, str, t)

    def test_tzinfo_classes(self):
        cls = self.theclass
        class C1(tzinfo):
            def utcoffset(self, dt): return None
            def dst(self, dt): return None
            def tzname(self, dt): return None
        for t in (cls(1, 1, 1),
                  cls(1, 1, 1, tzinfo=None),
                  cls(1, 1, 1, tzinfo=C1())):
            self.assertIsNone(t.utcoffset())
            self.assertIsNone(t.dst())
            self.assertIsNone(t.tzname())

        class C3(tzinfo):
            def utcoffset(self, dt): return timedelta(minutes=-1439)
            def dst(self, dt): return timedelta(minutes=1439)
            def tzname(self, dt): return "aname"
        t = cls(1, 1, 1, tzinfo=C3())
        self.assertEqual(t.utcoffset(), timedelta(minutes=-1439))
        self.assertEqual(t.dst(), timedelta(minutes=1439))
        self.assertEqual(t.tzname(), "aname")

        # Wrong types.
        class C4(tzinfo):
            def utcoffset(self, dt): return "aname"
            def dst(self, dt): return 7
            def tzname(self, dt): return 0
        t = cls(1, 1, 1, tzinfo=C4())
        self.assertRaises(TypeError, t.utcoffset)
        self.assertRaises(TypeError, t.dst)
        self.assertRaises(TypeError, t.tzname)

        # Offset out of range.
        class C6(tzinfo):
            def utcoffset(self, dt): return timedelta(hours=-24)
            def dst(self, dt): return timedelta(hours=24)
        t = cls(1, 1, 1, tzinfo=C6())
        self.assertRaises(ValueError, t.utcoffset)
        self.assertRaises(ValueError, t.dst)

        # Not a whole number of seconds.
        class C7(tzinfo):
            def utcoffset(self, dt): return timedelta(microseconds=61)
            def dst(self, dt): return timedelta(microseconds=-81)
        t = cls(1, 1, 1, tzinfo=C7())
        self.assertEqual(t.utcoffset(), timedelta(microseconds=61))
        self.assertEqual(t.dst(), timedelta(microseconds=-81))

    def test_aware_compare(self):
        cls = self.theclass

        # Ensure that utcoffset() gets ignored if the comparands have
        # the same tzinfo member.
        class OperandDependentOffset(tzinfo):
            def utcoffset(self, t):
                if t.minute < 10:
                    # d0 and d1 equal after adjustment
                    return timedelta(minutes=t.minute)
                else:
                    # d2 off in the weeds
                    return timedelta(minutes=59)

        base = cls(8, 9, 10, tzinfo=OperandDependentOffset())
        d0 = base.replace(minute=3)
        d1 = base.replace(minute=9)
        d2 = base.replace(minute=11)
        for x in d0, d1, d2:
            for y in d0, d1, d2:
                for op in lt, le, gt, ge, eq, ne:
                    got = op(x, y)
                    expected = op(x.minute, y.minute)
                    self.assertEqual(got, expected)

        # However, if they're different members, uctoffset is not ignored.
        # Note that a time can't actually have an operand-dependent offset,
        # though (and time.utcoffset() passes None to tzinfo.utcoffset()),
        # so skip this test for time.
        if cls is not time:
            d0 = base.replace(minute=3, tzinfo=OperandDependentOffset())
            d1 = base.replace(minute=9, tzinfo=OperandDependentOffset())
            d2 = base.replace(minute=11, tzinfo=OperandDependentOffset())
            for x in d0, d1, d2:
                for y in d0, d1, d2:
                    got = (x > y) - (x < y)
                    if (x is d0 or x is d1) and (y is d0 or y is d1):
                        expected = 0
                    elif x is y is d2:
                        expected = 0
                    elif x is d2:
                        expected = -1
                    else:
                        assert y is d2
                        expected = 1
                    self.assertEqual(got, expected)


# Testing time objects with a non-None tzinfo.
class TestTimeTZ(TestTime, TZInfoBase, unittest.TestCase):
    theclass = time

    def test_empty(self):
        t = self.theclass()
        self.assertEqual(t.hour, 0)
        self.assertEqual(t.minute, 0)
        self.assertEqual(t.second, 0)
        self.assertEqual(t.microsecond, 0)
        self.assertIsNone(t.tzinfo)

    def test_zones(self):
        est = FixedOffset(-300, "EST", 1)
        utc = FixedOffset(0, "UTC", -2)
        met = FixedOffset(60, "MET", 3)
        t1 = time( 7, 47, tzinfo=est)
        t2 = time(12, 47, tzinfo=utc)
        t3 = time(13, 47, tzinfo=met)
        t4 = time(microsecond=40)
        t5 = time(microsecond=40, tzinfo=utc)

        self.assertEqual(t1.tzinfo, est)
        self.assertEqual(t2.tzinfo, utc)
        self.assertEqual(t3.tzinfo, met)
        self.assertIsNone(t4.tzinfo)
        self.assertEqual(t5.tzinfo, utc)

        self.assertEqual(t1.utcoffset(), timedelta(minutes=-300))
        self.assertEqual(t2.utcoffset(), timedelta(minutes=0))
        self.assertEqual(t3.utcoffset(), timedelta(minutes=60))
        self.assertIsNone(t4.utcoffset())
        self.assertRaises(TypeError, t1.utcoffset, "no args")

        self.assertEqual(t1.tzname(), "EST")
        self.assertEqual(t2.tzname(), "UTC")
        self.assertEqual(t3.tzname(), "MET")
        self.assertIsNone(t4.tzname())
        self.assertRaises(TypeError, t1.tzname, "no args")

        self.assertEqual(t1.dst(), timedelta(minutes=1))
        self.assertEqual(t2.dst(), timedelta(minutes=-2))
        self.assertEqual(t3.dst(), timedelta(minutes=3))
        self.assertIsNone(t4.dst())
        self.assertRaises(TypeError, t1.dst, "no args")

        self.assertEqual(hash(t1), hash(t2))
        self.assertEqual(hash(t1), hash(t3))
        self.assertEqual(hash(t2), hash(t3))

        self.assertEqual(t1, t2)
        self.assertEqual(t1, t3)
        self.assertEqual(t2, t3)
        self.assertNotEqual(t4, t5) # mixed tz-aware & naive
        self.assertRaises(TypeError, lambda: t4 < t5) # mixed tz-aware & naive
        self.assertRaises(TypeError, lambda: t5 < t4) # mixed tz-aware & naive

        self.assertEqual(str(t1), "07:47:00-05:00")
        self.assertEqual(str(t2), "12:47:00+00:00")
        self.assertEqual(str(t3), "13:47:00+01:00")
        self.assertEqual(str(t4), "00:00:00.000040")
        self.assertEqual(str(t5), "00:00:00.000040+00:00")

        self.assertEqual(t1.isoformat(), "07:47:00-05:00")
        self.assertEqual(t2.isoformat(), "12:47:00+00:00")
        self.assertEqual(t3.isoformat(), "13:47:00+01:00")
        self.assertEqual(t4.isoformat(), "00:00:00.000040")
        self.assertEqual(t5.isoformat(), "00:00:00.000040+00:00")

        d = 'datetime.time'
        self.assertEqual(repr(t1), d + "(7, 47, tzinfo=est)")
        self.assertEqual(repr(t2), d + "(12, 47, tzinfo=utc)")
        self.assertEqual(repr(t3), d + "(13, 47, tzinfo=met)")
        self.assertEqual(repr(t4), d + "(0, 0, 0, 40)")
        self.assertEqual(repr(t5), d + "(0, 0, 0, 40, tzinfo=utc)")

        self.assertEqual(t1.strftime("%H:%M:%S %%Z=%Z %%z=%z %%:z=%:z"),
                                     "07:47:00 %Z=EST %z=-0500 %:z=-05:00")
        self.assertEqual(t2.strftime("%H:%M:%S %Z %z %:z"), "12:47:00 UTC +0000 +00:00")
        self.assertEqual(t3.strftime("%H:%M:%S %Z %z %:z"), "13:47:00 MET +0100 +01:00")

        yuck = FixedOffset(-1439, "%z %Z %%z%%Z")
        t1 = time(23, 59, tzinfo=yuck)
        self.assertEqual(t1.strftime("%H:%M %%Z='%Z' %%z='%z'"),
                                     "23:59 %Z='%z %Z %%z%%Z' %z='-2359'")

        # Check that an invalid tzname result raises an exception.
        class Badtzname(tzinfo):
            tz = 42
            def tzname(self, dt): return self.tz
        t = time(2, 3, 4, tzinfo=Badtzname())
        self.assertEqual(t.strftime("%H:%M:%S"), "02:03:04")
        self.assertRaises(TypeError, t.strftime, "%Z")

        # Issue #6697:
        Badtzname.tz = '\ud800'
        self.assertEqual(t.strftime("%Z"), '\ud800')

    def test_hash_edge_cases(self):
        # Offsets that overflow a basic time.
        t1 = self.theclass(0, 1, 2, 3, tzinfo=FixedOffset(1439, ""))
        t2 = self.theclass(0, 0, 2, 3, tzinfo=FixedOffset(1438, ""))
        self.assertEqual(hash(t1), hash(t2))

        t1 = self.theclass(23, 58, 6, 100, tzinfo=FixedOffset(-1000, ""))
        t2 = self.theclass(23, 48, 6, 100, tzinfo=FixedOffset(-1010, ""))
        self.assertEqual(hash(t1), hash(t2))

    def test_pickling(self):
        # Try one without a tzinfo.
        args = 20, 59, 16, 64**2
        orig = self.theclass(*args)
        for pickler, unpickler, proto in pickle_choices:
            green = pickler.dumps(orig, proto)
            derived = unpickler.loads(green)
            self.assertEqual(orig, derived)
        self.assertEqual(orig.__reduce__(), orig.__reduce_ex__(2))

        # Try one with a tzinfo.
        tinfo = PicklableFixedOffset(-300, 'cookie')
        orig = self.theclass(5, 6, 7, tzinfo=tinfo)
        for pickler, unpickler, proto in pickle_choices:
            green = pickler.dumps(orig, proto)
            derived = unpickler.loads(green)
            self.assertEqual(orig, derived)
            self.assertIsInstance(derived.tzinfo, PicklableFixedOffset)
            self.assertEqual(derived.utcoffset(), timedelta(minutes=-300))
            self.assertEqual(derived.tzname(), 'cookie')
        self.assertEqual(orig.__reduce__(), orig.__reduce_ex__(2))

    def test_compat_unpickle(self):
        tests = [
            b"cdatetime\ntime\n(S'\\x05\\x06\\x07\\x01\\xe2@'\n"
            b"ctest.datetimetester\nPicklableFixedOffset\n(tR"
            b"(dS'_FixedOffset__offset'\ncdatetime\ntimedelta\n"
            b"(I-1\nI68400\nI0\ntRs"
            b"S'_FixedOffset__dstoffset'\nNs"
            b"S'_FixedOffset__name'\nS'cookie'\nsbtR.",

            b'cdatetime\ntime\n(U\x06\x05\x06\x07\x01\xe2@'
            b'ctest.datetimetester\nPicklableFixedOffset\n)R'
            b'}(U\x14_FixedOffset__offsetcdatetime\ntimedelta\n'
            b'(J\xff\xff\xff\xffJ0\x0b\x01\x00K\x00tR'
            b'U\x17_FixedOffset__dstoffsetN'
            b'U\x12_FixedOffset__nameU\x06cookieubtR.',

            b'\x80\x02cdatetime\ntime\nU\x06\x05\x06\x07\x01\xe2@'
            b'ctest.datetimetester\nPicklableFixedOffset\n)R'
            b'}(U\x14_FixedOffset__offsetcdatetime\ntimedelta\n'
            b'J\xff\xff\xff\xffJ0\x0b\x01\x00K\x00\x87R'
            b'U\x17_FixedOffset__dstoffsetN'
            b'U\x12_FixedOffset__nameU\x06cookieub\x86R.',
        ]

        tinfo = PicklableFixedOffset(-300, 'cookie')
        expected = self.theclass(5, 6, 7, 123456, tzinfo=tinfo)
        for data in tests:
            for loads in pickle_loads:
                derived = loads(data, encoding='latin1')
                self.assertEqual(derived, expected, repr(data))
                self.assertIsInstance(derived.tzinfo, PicklableFixedOffset)
                self.assertEqual(derived.utcoffset(), timedelta(minutes=-300))
                self.assertEqual(derived.tzname(), 'cookie')

    def test_more_bool(self):
        # time is always True.
        cls = self.theclass

        t = cls(0, tzinfo=FixedOffset(-300, ""))
        self.assertTrue(t)

        t = cls(5, tzinfo=FixedOffset(-300, ""))
        self.assertTrue(t)

        t = cls(5, tzinfo=FixedOffset(300, ""))
        self.assertTrue(t)

        t = cls(23, 59, tzinfo=FixedOffset(23*60 + 59, ""))
        self.assertTrue(t)

    def test_replace(self):
        cls = self.theclass
        z100 = FixedOffset(100, "+100")
        zm200 = FixedOffset(timedelta(minutes=-200), "-200")
        args = [1, 2, 3, 4, z100]
        base = cls(*args)
        self.assertEqual(base.replace(), base)
        self.assertEqual(copy.replace(base), base)

        changes = (("hour", 5),
                   ("minute", 6),
                   ("second", 7),
                   ("microsecond", 8),
                   ("tzinfo", zm200))
        for i, (name, newval) in enumerate(changes):
            newargs = args[:]
            newargs[i] = newval
            expected = cls(*newargs)
            self.assertEqual(base.replace(**{name: newval}), expected)
            self.assertEqual(copy.replace(base, **{name: newval}), expected)

        # Ensure we can get rid of a tzinfo.
        self.assertEqual(base.tzname(), "+100")
        base2 = base.replace(tzinfo=None)
        self.assertIsNone(base2.tzinfo)
        self.assertIsNone(base2.tzname())
        base22 = copy.replace(base, tzinfo=None)
        self.assertIsNone(base22.tzinfo)
        self.assertIsNone(base22.tzname())

        # Ensure we can add one.
        base3 = base2.replace(tzinfo=z100)
        self.assertEqual(base, base3)
        self.assertIs(base.tzinfo, base3.tzinfo)
        base32 = copy.replace(base22, tzinfo=z100)
        self.assertEqual(base, base32)
        self.assertIs(base.tzinfo, base32.tzinfo)

        # Out of bounds.
        base = cls(1)
        self.assertRaises(ValueError, base.replace, hour=24)
        self.assertRaises(ValueError, base.replace, minute=-1)
        self.assertRaises(ValueError, base.replace, second=100)
        self.assertRaises(ValueError, base.replace, microsecond=1000000)
        self.assertRaises(ValueError, copy.replace, base, hour=24)
        self.assertRaises(ValueError, copy.replace, base, minute=-1)
        self.assertRaises(ValueError, copy.replace, base, second=100)
        self.assertRaises(ValueError, copy.replace, base, microsecond=1000000)

    def test_mixed_compare(self):
        t1 = self.theclass(1, 2, 3)
        t2 = self.theclass(1, 2, 3)
        self.assertEqual(t1, t2)
        t2 = t2.replace(tzinfo=None)
        self.assertEqual(t1, t2)
        t2 = t2.replace(tzinfo=FixedOffset(None, ""))
        self.assertEqual(t1, t2)
        t2 = t2.replace(tzinfo=FixedOffset(0, ""))
        self.assertNotEqual(t1, t2)

        # In time w/ identical tzinfo objects, utcoffset is ignored.
        class Varies(tzinfo):
            def __init__(self):
                self.offset = timedelta(minutes=22)
            def utcoffset(self, t):
                self.offset += timedelta(minutes=1)
                return self.offset

        v = Varies()
        t1 = t2.replace(tzinfo=v)
        t2 = t2.replace(tzinfo=v)
        self.assertEqual(t1.utcoffset(), timedelta(minutes=23))
        self.assertEqual(t2.utcoffset(), timedelta(minutes=24))
        self.assertEqual(t1, t2)

        # But if they're not identical, it isn't ignored.
        t2 = t2.replace(tzinfo=Varies())
        self.assertTrue(t1 < t2)  # t1's offset counter still going up

    def test_valuerror_messages(self):
        pattern = re.compile(
            r"(hour|minute|second|microsecond) must be in \d+\.\.\d+, not \d+"
        )
        test_cases = [
            (12, 30, 90, 9999991),  # Microsecond out of range
            (12, 30, 90, 000000),   # Second out of range
            (25, 30, 45, 000000),   # Hour out of range
            (12, 90, 45, 000000),   # Minute out of range
        ]
        for case in test_cases:
            with self.subTest(case):
                with self.assertRaisesRegex(ValueError, pattern):
                    self.theclass(*case)

    def test_fromisoformat(self):
        time_examples = [
            (0, 0, 0, 0),
            (23, 59, 59, 999999),
        ]

        hh = (9, 12, 20)
        mm = (5, 30)
        ss = (4, 45)
        usec = (0, 245000, 678901)

        time_examples += list(itertools.product(hh, mm, ss, usec))

        tzinfos = [None, timezone.utc,
                   timezone(timedelta(hours=2)),
                   timezone(timedelta(hours=6, minutes=27))]

        for ttup in time_examples:
            for tzi in tzinfos:
                t = self.theclass(*ttup, tzinfo=tzi)
                tstr = t.isoformat()

                with self.subTest(tstr=tstr):
                    t_rt = self.theclass.fromisoformat(tstr)
                    self.assertEqual(t, t_rt)

    def test_fromisoformat_timezone(self):
        base_time = self.theclass(12, 30, 45, 217456)

        tzoffsets = [
            timedelta(hours=5), timedelta(hours=2),
            timedelta(hours=6, minutes=27),
            timedelta(hours=12, minutes=32, seconds=30),
            timedelta(hours=2, minutes=4, seconds=9, microseconds=123456)
        ]

        tzoffsets += [-1 * td for td in tzoffsets]

        tzinfos = [None, timezone.utc,
                   timezone(timedelta(hours=0))]

        tzinfos += [timezone(td) for td in tzoffsets]

        for tzi in tzinfos:
            t = base_time.replace(tzinfo=tzi)
            tstr = t.isoformat()

            with self.subTest(tstr=tstr):
                t_rt = self.theclass.fromisoformat(tstr)
                assert t == t_rt

    def test_fromisoformat_timespecs(self):
        time_bases = [
            (8, 17, 45, 123456),
            (8, 17, 45, 0)
        ]

        tzinfos = [None, timezone.utc,
                   timezone(timedelta(hours=-5)),
                   timezone(timedelta(hours=2)),
                   timezone(timedelta(hours=6, minutes=27))]

        timespecs = ['hours', 'minutes', 'seconds',
                     'milliseconds', 'microseconds']

        for ip, ts in enumerate(timespecs):
            for tzi in tzinfos:
                for t_tuple in time_bases:
                    if ts == 'milliseconds':
                        new_microseconds = 1000 * (t_tuple[-1] // 1000)
                        t_tuple = t_tuple[0:-1] + (new_microseconds,)

                    t = self.theclass(*(t_tuple[0:(1 + ip)]), tzinfo=tzi)
                    tstr = t.isoformat(timespec=ts)
                    with self.subTest(tstr=tstr):
                        t_rt = self.theclass.fromisoformat(tstr)
                        self.assertEqual(t, t_rt)

    def test_fromisoformat_fractions(self):
        strs = [
            ('12:30:45.1', (12, 30, 45, 100000)),
            ('12:30:45.12', (12, 30, 45, 120000)),
            ('12:30:45.123', (12, 30, 45, 123000)),
            ('12:30:45.1234', (12, 30, 45, 123400)),
            ('12:30:45.12345', (12, 30, 45, 123450)),
            ('12:30:45.123456', (12, 30, 45, 123456)),
            ('12:30:45.1234567', (12, 30, 45, 123456)),
            ('12:30:45.12345678', (12, 30, 45, 123456)),
        ]

        for time_str, time_comps in strs:
            expected = self.theclass(*time_comps)
            actual = self.theclass.fromisoformat(time_str)

            self.assertEqual(actual, expected)

    def test_fromisoformat_time_examples(self):
        examples = [
            ('0000', self.theclass(0, 0)),
            ('00:00', self.theclass(0, 0)),
            ('000000', self.theclass(0, 0)),
            ('00:00:00', self.theclass(0, 0)),
            ('000000.0', self.theclass(0, 0)),
            ('00:00:00.0', self.theclass(0, 0)),
            ('000000.000', self.theclass(0, 0)),
            ('00:00:00.000', self.theclass(0, 0)),
            ('000000.000000', self.theclass(0, 0)),
            ('00:00:00.000000', self.theclass(0, 0)),
            ('00:00:00,100000', self.theclass(0, 0, 0, 100000)),
            ('1200', self.theclass(12, 0)),
            ('12:00', self.theclass(12, 0)),
            ('120000', self.theclass(12, 0)),
            ('12:00:00', self.theclass(12, 0)),
            ('120000.0', self.theclass(12, 0)),
            ('12:00:00.0', self.theclass(12, 0)),
            ('120000.000', self.theclass(12, 0)),
            ('12:00:00.000', self.theclass(12, 0)),
            ('120000.000000', self.theclass(12, 0)),
            ('12:00:00.000000', self.theclass(12, 0)),
            ('2359', self.theclass(23, 59)),
            ('23:59', self.theclass(23, 59)),
            ('235959', self.theclass(23, 59, 59)),
            ('23:59:59', self.theclass(23, 59, 59)),
            ('235959.9', self.theclass(23, 59, 59, 900000)),
            ('23:59:59.9', self.theclass(23, 59, 59, 900000)),
            ('235959.999', self.theclass(23, 59, 59, 999000)),
            ('23:59:59.999', self.theclass(23, 59, 59, 999000)),
            ('235959.999999', self.theclass(23, 59, 59, 999999)),
            ('23:59:59.999999', self.theclass(23, 59, 59, 999999)),
            ('00:00:00Z', self.theclass(0, 0, tzinfo=timezone.utc)),
            ('12:00:00+0000', self.theclass(12, 0, tzinfo=timezone.utc)),
            ('12:00:00+00:00', self.theclass(12, 0, tzinfo=timezone.utc)),
            ('00:00:00+05',
             self.theclass(0, 0, tzinfo=timezone(timedelta(hours=5)))),
            ('00:00:00+05:30',
             self.theclass(0, 0, tzinfo=timezone(timedelta(hours=5, minutes=30)))),
            ('12:00:00-05:00',
             self.theclass(12, 0, tzinfo=timezone(timedelta(hours=-5)))),
            ('12:00:00-0500',
             self.theclass(12, 0, tzinfo=timezone(timedelta(hours=-5)))),
            ('00:00:00,000-23:59:59.999999',
             self.theclass(0, 0, tzinfo=timezone(-timedelta(hours=23, minutes=59, seconds=59, microseconds=999999)))),
        ]

        for input_str, expected in examples:
            with self.subTest(input_str=input_str):
                actual = self.theclass.fromisoformat(input_str)
                self.assertEqual(actual, expected)

    def test_fromisoformat_fails(self):
        bad_strs = [
            '',                         # Empty string
            '12\ud80000',               # Invalid separator - surrogate char
            '12:',                      # Ends on a separator
            '12:30:',                   # Ends on a separator
            '12:30:15.',                # Ends on a separator
            '1',                        # Incomplete hours
            '12:3',                     # Incomplete minutes
            '12:30:1',                  # Incomplete seconds
            '1a:30:45.334034',          # Invalid character in hours
            '12:a0:45.334034',          # Invalid character in minutes
            '12:30:a5.334034',          # Invalid character in seconds
            '12:30:45.123456+24:30',    # Invalid time zone offset
            '12:30:45.123456-24:30',    # Invalid negative offset
            '12：30：45',                 # Uses full-width unicode colons
            '12:30:45.123456a',         # Non-numeric data after 6 components
            '12:30:45.123456789a',      # Non-numeric data after 9 components
            '12:30:45․123456',          # Uses \u2024 in place of decimal point
            '12:30:45a',                # Extra at tend of basic time
            '12:30:45.123a',            # Extra at end of millisecond time
            '12:30:45.123456a',         # Extra at end of microsecond time
            '12:30:45.123456-',         # Extra at end of microsecond time
            '12:30:45.123456+',         # Extra at end of microsecond time
            '12:30:45.123456+12:00:30a',    # Extra at end of full time
            '12.5',                     # Decimal mark at end of hour
            '12:30,5',                  # Decimal mark at end of minute
            '12:30:45.123456Z12:00',    # Extra time zone info after Z
            '12:30:45:334034',          # Invalid microsecond separator
<<<<<<< HEAD
            '24:00:00.000001',          # Has non-zero microseconds on 24:00
            '24:00:01.000000',          # Has non-zero seconds on 24:00
            '24:01:00.000000',          # Has non-zero minutes on 24:00
            '12:30:45+00:90:00',        # Time zone field out from range
            '12:30:45+00:00:90',        # Time zone field out from range
=======
            '12:30:45.400 +02:30',      # Space between ms and timezone (gh-130959)
            '12:30:45.400 ',            # Trailing space (gh-130959)
            '12:30:45. 400',            # Space before fraction (gh-130959)
>>>>>>> 1557da62
        ]

        for bad_str in bad_strs:
            with self.subTest(bad_str=bad_str):
                with self.assertRaises(ValueError):
                    self.theclass.fromisoformat(bad_str)

    def test_fromisoformat_fails_typeerror(self):
        # Test the fromisoformat fails when passed the wrong type
        bad_types = [b'12:30:45', None, io.StringIO('12:30:45')]

        for bad_type in bad_types:
            with self.assertRaises(TypeError):
                self.theclass.fromisoformat(bad_type)

    def test_fromisoformat_subclass(self):
        class TimeSubclass(self.theclass):
            pass

        tsc = TimeSubclass(12, 14, 45, 203745, tzinfo=timezone.utc)
        tsc_rt = TimeSubclass.fromisoformat(tsc.isoformat())

        self.assertEqual(tsc, tsc_rt)
        self.assertIsInstance(tsc_rt, TimeSubclass)

    def test_subclass_timetz(self):

        class C(self.theclass):
            theAnswer = 42

            def __new__(cls, *args, **kws):
                temp = kws.copy()
                extra = temp.pop('extra')
                result = self.theclass.__new__(cls, *args, **temp)
                result.extra = extra
                return result

            def newmeth(self, start):
                return start + self.hour + self.second

        args = 4, 5, 6, 500, FixedOffset(-300, "EST", 1)

        dt1 = self.theclass(*args)
        dt2 = C(*args, **{'extra': 7})

        self.assertEqual(dt2.__class__, C)
        self.assertEqual(dt2.theAnswer, 42)
        self.assertEqual(dt2.extra, 7)
        self.assertEqual(dt1.utcoffset(), dt2.utcoffset())
        self.assertEqual(dt2.newmeth(-7), dt1.hour + dt1.second - 7)


# Testing datetime objects with a non-None tzinfo.

class TestDateTimeTZ(TestDateTime, TZInfoBase, unittest.TestCase):
    theclass = datetime

    def test_trivial(self):
        dt = self.theclass(1, 2, 3, 4, 5, 6, 7)
        self.assertEqual(dt.year, 1)
        self.assertEqual(dt.month, 2)
        self.assertEqual(dt.day, 3)
        self.assertEqual(dt.hour, 4)
        self.assertEqual(dt.minute, 5)
        self.assertEqual(dt.second, 6)
        self.assertEqual(dt.microsecond, 7)
        self.assertEqual(dt.tzinfo, None)

    def test_even_more_compare(self):
        # The test_compare() and test_more_compare() inherited from TestDate
        # and TestDateTime covered non-tzinfo cases.

        # Smallest possible after UTC adjustment.
        t1 = self.theclass(1, 1, 1, tzinfo=FixedOffset(1439, ""))
        # Largest possible after UTC adjustment.
        t2 = self.theclass(MAXYEAR, 12, 31, 23, 59, 59, 999999,
                           tzinfo=FixedOffset(-1439, ""))

        # Make sure those compare correctly, and w/o overflow.
        self.assertTrue(t1 < t2)
        self.assertTrue(t1 != t2)
        self.assertTrue(t2 > t1)

        self.assertEqual(t1, t1)
        self.assertEqual(t2, t2)

        # Equal after adjustment.
        t1 = self.theclass(1, 12, 31, 23, 59, tzinfo=FixedOffset(1, ""))
        t2 = self.theclass(2, 1, 1, 3, 13, tzinfo=FixedOffset(3*60+13+2, ""))
        self.assertEqual(t1, t2)

        # Change t1 not to subtract a minute, and t1 should be larger.
        t1 = self.theclass(1, 12, 31, 23, 59, tzinfo=FixedOffset(0, ""))
        self.assertTrue(t1 > t2)

        # Change t1 to subtract 2 minutes, and t1 should be smaller.
        t1 = self.theclass(1, 12, 31, 23, 59, tzinfo=FixedOffset(2, ""))
        self.assertTrue(t1 < t2)

        # Back to the original t1, but make seconds resolve it.
        t1 = self.theclass(1, 12, 31, 23, 59, tzinfo=FixedOffset(1, ""),
                           second=1)
        self.assertTrue(t1 > t2)

        # Likewise, but make microseconds resolve it.
        t1 = self.theclass(1, 12, 31, 23, 59, tzinfo=FixedOffset(1, ""),
                           microsecond=1)
        self.assertTrue(t1 > t2)

        # Make t2 naive and it should differ.
        t2 = self.theclass.min
        self.assertNotEqual(t1, t2)
        self.assertEqual(t2, t2)
        # and > comparison should fail
        with self.assertRaises(TypeError):
            t1 > t2

        # It's also naive if it has tzinfo but tzinfo.utcoffset() is None.
        class Naive(tzinfo):
            def utcoffset(self, dt): return None
        t2 = self.theclass(5, 6, 7, tzinfo=Naive())
        self.assertNotEqual(t1, t2)
        self.assertEqual(t2, t2)

        # OTOH, it's OK to compare two of these mixing the two ways of being
        # naive.
        t1 = self.theclass(5, 6, 7)
        self.assertEqual(t1, t2)

        # Try a bogus uctoffset.
        class Bogus(tzinfo):
            def utcoffset(self, dt):
                return timedelta(minutes=1440) # out of bounds
        t1 = self.theclass(2, 2, 2, tzinfo=Bogus())
        t2 = self.theclass(2, 2, 2, tzinfo=FixedOffset(0, ""))
        self.assertRaises(ValueError, lambda: t1 == t2)

    def test_pickling(self):
        # Try one without a tzinfo.
        args = 6, 7, 23, 20, 59, 1, 64**2
        orig = self.theclass(*args)
        for pickler, unpickler, proto in pickle_choices:
            green = pickler.dumps(orig, proto)
            derived = unpickler.loads(green)
            self.assertEqual(orig, derived)
        self.assertEqual(orig.__reduce__(), orig.__reduce_ex__(2))

        # Try one with a tzinfo.
        tinfo = PicklableFixedOffset(-300, 'cookie')
        orig = self.theclass(*args, **{'tzinfo': tinfo})
        derived = self.theclass(1, 1, 1, tzinfo=FixedOffset(0, "", 0))
        for pickler, unpickler, proto in pickle_choices:
            green = pickler.dumps(orig, proto)
            derived = unpickler.loads(green)
            self.assertEqual(orig, derived)
            self.assertIsInstance(derived.tzinfo, PicklableFixedOffset)
            self.assertEqual(derived.utcoffset(), timedelta(minutes=-300))
            self.assertEqual(derived.tzname(), 'cookie')
        self.assertEqual(orig.__reduce__(), orig.__reduce_ex__(2))

    def test_compat_unpickle(self):
        tests = [
            b'cdatetime\ndatetime\n'
            b"(S'\\x07\\xdf\\x0b\\x1b\\x14;\\x01\\x01\\xe2@'\n"
            b'ctest.datetimetester\nPicklableFixedOffset\n(tR'
            b"(dS'_FixedOffset__offset'\ncdatetime\ntimedelta\n"
            b'(I-1\nI68400\nI0\ntRs'
            b"S'_FixedOffset__dstoffset'\nNs"
            b"S'_FixedOffset__name'\nS'cookie'\nsbtR.",

            b'cdatetime\ndatetime\n'
            b'(U\n\x07\xdf\x0b\x1b\x14;\x01\x01\xe2@'
            b'ctest.datetimetester\nPicklableFixedOffset\n)R'
            b'}(U\x14_FixedOffset__offsetcdatetime\ntimedelta\n'
            b'(J\xff\xff\xff\xffJ0\x0b\x01\x00K\x00tR'
            b'U\x17_FixedOffset__dstoffsetN'
            b'U\x12_FixedOffset__nameU\x06cookieubtR.',

            b'\x80\x02cdatetime\ndatetime\n'
            b'U\n\x07\xdf\x0b\x1b\x14;\x01\x01\xe2@'
            b'ctest.datetimetester\nPicklableFixedOffset\n)R'
            b'}(U\x14_FixedOffset__offsetcdatetime\ntimedelta\n'
            b'J\xff\xff\xff\xffJ0\x0b\x01\x00K\x00\x87R'
            b'U\x17_FixedOffset__dstoffsetN'
            b'U\x12_FixedOffset__nameU\x06cookieub\x86R.',
        ]
        args = 2015, 11, 27, 20, 59, 1, 123456
        tinfo = PicklableFixedOffset(-300, 'cookie')
        expected = self.theclass(*args, **{'tzinfo': tinfo})
        for data in tests:
            for loads in pickle_loads:
                derived = loads(data, encoding='latin1')
                self.assertEqual(derived, expected)
                self.assertIsInstance(derived.tzinfo, PicklableFixedOffset)
                self.assertEqual(derived.utcoffset(), timedelta(minutes=-300))
                self.assertEqual(derived.tzname(), 'cookie')

    def test_extreme_hashes(self):
        # If an attempt is made to hash these via subtracting the offset
        # then hashing a datetime object, OverflowError results.  The
        # Python implementation used to blow up here.
        t = self.theclass(1, 1, 1, tzinfo=FixedOffset(1439, ""))
        hash(t)
        t = self.theclass(MAXYEAR, 12, 31, 23, 59, 59, 999999,
                          tzinfo=FixedOffset(-1439, ""))
        hash(t)

        # OTOH, an OOB offset should blow up.
        t = self.theclass(5, 5, 5, tzinfo=FixedOffset(-1440, ""))
        self.assertRaises(ValueError, hash, t)

    def test_zones(self):
        est = FixedOffset(-300, "EST")
        utc = FixedOffset(0, "UTC")
        met = FixedOffset(60, "MET")
        t1 = datetime(2002, 3, 19,  7, 47, tzinfo=est)
        t2 = datetime(2002, 3, 19, 12, 47, tzinfo=utc)
        t3 = datetime(2002, 3, 19, 13, 47, tzinfo=met)
        self.assertEqual(t1.tzinfo, est)
        self.assertEqual(t2.tzinfo, utc)
        self.assertEqual(t3.tzinfo, met)
        self.assertEqual(t1.utcoffset(), timedelta(minutes=-300))
        self.assertEqual(t2.utcoffset(), timedelta(minutes=0))
        self.assertEqual(t3.utcoffset(), timedelta(minutes=60))
        self.assertEqual(t1.tzname(), "EST")
        self.assertEqual(t2.tzname(), "UTC")
        self.assertEqual(t3.tzname(), "MET")
        self.assertEqual(hash(t1), hash(t2))
        self.assertEqual(hash(t1), hash(t3))
        self.assertEqual(hash(t2), hash(t3))
        self.assertEqual(t1, t2)
        self.assertEqual(t1, t3)
        self.assertEqual(t2, t3)
        self.assertEqual(str(t1), "2002-03-19 07:47:00-05:00")
        self.assertEqual(str(t2), "2002-03-19 12:47:00+00:00")
        self.assertEqual(str(t3), "2002-03-19 13:47:00+01:00")
        d = 'datetime.datetime(2002, 3, 19, '
        self.assertEqual(repr(t1), d + "7, 47, tzinfo=est)")
        self.assertEqual(repr(t2), d + "12, 47, tzinfo=utc)")
        self.assertEqual(repr(t3), d + "13, 47, tzinfo=met)")

    def test_combine(self):
        met = FixedOffset(60, "MET")
        d = date(2002, 3, 4)
        tz = time(18, 45, 3, 1234, tzinfo=met)
        dt = datetime.combine(d, tz)
        self.assertEqual(dt, datetime(2002, 3, 4, 18, 45, 3, 1234,
                                        tzinfo=met))

    def test_extract(self):
        met = FixedOffset(60, "MET")
        dt = self.theclass(2002, 3, 4, 18, 45, 3, 1234, tzinfo=met)
        self.assertEqual(dt.date(), date(2002, 3, 4))
        self.assertEqual(dt.time(), time(18, 45, 3, 1234))
        self.assertEqual(dt.timetz(), time(18, 45, 3, 1234, tzinfo=met))

    def test_tz_aware_arithmetic(self):
        now = self.theclass.now()
        tz55 = FixedOffset(-330, "west 5:30")
        timeaware = now.time().replace(tzinfo=tz55)
        nowaware = self.theclass.combine(now.date(), timeaware)
        self.assertIs(nowaware.tzinfo, tz55)
        self.assertEqual(nowaware.timetz(), timeaware)

        # Can't mix aware and non-aware.
        self.assertRaises(TypeError, lambda: now - nowaware)
        self.assertRaises(TypeError, lambda: nowaware - now)

        # And adding datetime's doesn't make sense, aware or not.
        self.assertRaises(TypeError, lambda: now + nowaware)
        self.assertRaises(TypeError, lambda: nowaware + now)
        self.assertRaises(TypeError, lambda: nowaware + nowaware)

        # Subtracting should yield 0.
        self.assertEqual(now - now, timedelta(0))
        self.assertEqual(nowaware - nowaware, timedelta(0))

        # Adding a delta should preserve tzinfo.
        delta = timedelta(weeks=1, minutes=12, microseconds=5678)
        nowawareplus = nowaware + delta
        self.assertIs(nowaware.tzinfo, tz55)
        nowawareplus2 = delta + nowaware
        self.assertIs(nowawareplus2.tzinfo, tz55)
        self.assertEqual(nowawareplus, nowawareplus2)

        # that - delta should be what we started with, and that - what we
        # started with should be delta.
        diff = nowawareplus - delta
        self.assertIs(diff.tzinfo, tz55)
        self.assertEqual(nowaware, diff)
        self.assertRaises(TypeError, lambda: delta - nowawareplus)
        self.assertEqual(nowawareplus - nowaware, delta)

        # Make up a random timezone.
        tzr = FixedOffset(random.randrange(-1439, 1440), "randomtimezone")
        # Attach it to nowawareplus.
        nowawareplus = nowawareplus.replace(tzinfo=tzr)
        self.assertIs(nowawareplus.tzinfo, tzr)
        # Make sure the difference takes the timezone adjustments into account.
        got = nowaware - nowawareplus
        # Expected:  (nowaware base - nowaware offset) -
        #            (nowawareplus base - nowawareplus offset) =
        #            (nowaware base - nowawareplus base) +
        #            (nowawareplus offset - nowaware offset) =
        #            -delta + nowawareplus offset - nowaware offset
        expected = nowawareplus.utcoffset() - nowaware.utcoffset() - delta
        self.assertEqual(got, expected)

        # Try max possible difference.
        min = self.theclass(1, 1, 1, tzinfo=FixedOffset(1439, "min"))
        max = self.theclass(MAXYEAR, 12, 31, 23, 59, 59, 999999,
                            tzinfo=FixedOffset(-1439, "max"))
        maxdiff = max - min
        self.assertEqual(maxdiff, self.theclass.max - self.theclass.min +
                                  timedelta(minutes=2*1439))
        # Different tzinfo, but the same offset
        tza = timezone(HOUR, 'A')
        tzb = timezone(HOUR, 'B')
        delta = min.replace(tzinfo=tza) - max.replace(tzinfo=tzb)
        self.assertEqual(delta, self.theclass.min - self.theclass.max)

    def test_tzinfo_now(self):
        meth = self.theclass.now
        # Ensure it doesn't require tzinfo (i.e., that this doesn't blow up).
        base = meth()
        # Try with and without naming the keyword.
        off42 = FixedOffset(42, "42")
        another = meth(off42)
        again = meth(tz=off42)
        self.assertIs(another.tzinfo, again.tzinfo)
        self.assertEqual(another.utcoffset(), timedelta(minutes=42))
        # Bad argument with and w/o naming the keyword.
        self.assertRaises(TypeError, meth, 16)
        self.assertRaises(TypeError, meth, tzinfo=16)
        # Bad keyword name.
        self.assertRaises(TypeError, meth, tinfo=off42)
        # Too many args.
        self.assertRaises(TypeError, meth, off42, off42)

        # We don't know which time zone we're in, and don't have a tzinfo
        # class to represent it, so seeing whether a tz argument actually
        # does a conversion is tricky.
        utc = FixedOffset(0, "utc", 0)
        for weirdtz in [FixedOffset(timedelta(hours=15, minutes=58), "weirdtz", 0),
                        timezone(timedelta(hours=15, minutes=58), "weirdtz"),]:
            for dummy in range(3):
                now = datetime.now(weirdtz)
                self.assertIs(now.tzinfo, weirdtz)
                with self.assertWarns(DeprecationWarning):
                    utcnow = datetime.utcnow().replace(tzinfo=utc)
                now2 = utcnow.astimezone(weirdtz)
                if abs(now - now2) < timedelta(seconds=30):
                    break
                # Else the code is broken, or more than 30 seconds passed between
                # calls; assuming the latter, just try again.
            else:
                # Three strikes and we're out.
                self.fail("utcnow(), now(tz), or astimezone() may be broken")

    def test_tzinfo_fromtimestamp(self):
        import time
        meth = self.theclass.fromtimestamp
        ts = time.time()
        # Ensure it doesn't require tzinfo (i.e., that this doesn't blow up).
        base = meth(ts)
        # Try with and without naming the keyword.
        off42 = FixedOffset(42, "42")
        another = meth(ts, off42)
        again = meth(ts, tz=off42)
        self.assertIs(another.tzinfo, again.tzinfo)
        self.assertEqual(another.utcoffset(), timedelta(minutes=42))
        # Bad argument with and w/o naming the keyword.
        self.assertRaises(TypeError, meth, ts, 16)
        self.assertRaises(TypeError, meth, ts, tzinfo=16)
        # Bad keyword name.
        self.assertRaises(TypeError, meth, ts, tinfo=off42)
        # Too many args.
        self.assertRaises(TypeError, meth, ts, off42, off42)
        # Too few args.
        self.assertRaises(TypeError, meth)

        # Try to make sure tz= actually does some conversion.
        timestamp = 1000000000
        with self.assertWarns(DeprecationWarning):
            utcdatetime = datetime.utcfromtimestamp(timestamp)
        # In POSIX (epoch 1970), that's 2001-09-09 01:46:40 UTC, give or take.
        # But on some flavor of Mac, it's nowhere near that.  So we can't have
        # any idea here what time that actually is, we can only test that
        # relative changes match.
        utcoffset = timedelta(hours=-15, minutes=39) # arbitrary, but not zero
        tz = FixedOffset(utcoffset, "tz", 0)
        expected = utcdatetime + utcoffset
        got = datetime.fromtimestamp(timestamp, tz)
        self.assertEqual(expected, got.replace(tzinfo=None))

    def test_tzinfo_utcnow(self):
        meth = self.theclass.utcnow
        # Ensure it doesn't require tzinfo (i.e., that this doesn't blow up).
        with self.assertWarns(DeprecationWarning):
            base = meth()
        # Try with and without naming the keyword; for whatever reason,
        # utcnow() doesn't accept a tzinfo argument.
        off42 = FixedOffset(42, "42")
        self.assertRaises(TypeError, meth, off42)
        self.assertRaises(TypeError, meth, tzinfo=off42)

    def test_tzinfo_utcfromtimestamp(self):
        import time
        meth = self.theclass.utcfromtimestamp
        ts = time.time()
        # Ensure it doesn't require tzinfo (i.e., that this doesn't blow up).
        with self.assertWarns(DeprecationWarning):
            base = meth(ts)
        # Try with and without naming the keyword; for whatever reason,
        # utcfromtimestamp() doesn't accept a tzinfo argument.
        off42 = FixedOffset(42, "42")
        with warnings.catch_warnings(category=DeprecationWarning):
            warnings.simplefilter("ignore", category=DeprecationWarning)
            self.assertRaises(TypeError, meth, ts, off42)
            self.assertRaises(TypeError, meth, ts, tzinfo=off42)

    def test_tzinfo_timetuple(self):
        # TestDateTime tested most of this.  datetime adds a twist to the
        # DST flag.
        class DST(tzinfo):
            def __init__(self, dstvalue):
                if isinstance(dstvalue, int):
                    dstvalue = timedelta(minutes=dstvalue)
                self.dstvalue = dstvalue
            def dst(self, dt):
                return self.dstvalue

        cls = self.theclass
        for dstvalue, flag in (-33, 1), (33, 1), (0, 0), (None, -1):
            d = cls(1, 1, 1, 10, 20, 30, 40, tzinfo=DST(dstvalue))
            t = d.timetuple()
            self.assertEqual(1, t.tm_year)
            self.assertEqual(1, t.tm_mon)
            self.assertEqual(1, t.tm_mday)
            self.assertEqual(10, t.tm_hour)
            self.assertEqual(20, t.tm_min)
            self.assertEqual(30, t.tm_sec)
            self.assertEqual(0, t.tm_wday)
            self.assertEqual(1, t.tm_yday)
            self.assertEqual(flag, t.tm_isdst)

        # dst() returns wrong type.
        self.assertRaises(TypeError, cls(1, 1, 1, tzinfo=DST("x")).timetuple)

        # dst() at the edge.
        self.assertEqual(cls(1,1,1, tzinfo=DST(1439)).timetuple().tm_isdst, 1)
        self.assertEqual(cls(1,1,1, tzinfo=DST(-1439)).timetuple().tm_isdst, 1)

        # dst() out of range.
        self.assertRaises(ValueError, cls(1,1,1, tzinfo=DST(1440)).timetuple)
        self.assertRaises(ValueError, cls(1,1,1, tzinfo=DST(-1440)).timetuple)

    def test_utctimetuple(self):
        class DST(tzinfo):
            def __init__(self, dstvalue=0):
                if isinstance(dstvalue, int):
                    dstvalue = timedelta(minutes=dstvalue)
                self.dstvalue = dstvalue
            def dst(self, dt):
                return self.dstvalue

        cls = self.theclass
        # This can't work:  DST didn't implement utcoffset.
        self.assertRaises(NotImplementedError,
                          cls(1, 1, 1, tzinfo=DST(0)).utcoffset)

        class UOFS(DST):
            def __init__(self, uofs, dofs=None):
                DST.__init__(self, dofs)
                self.uofs = timedelta(minutes=uofs)
            def utcoffset(self, dt):
                return self.uofs

        for dstvalue in -33, 33, 0, None:
            d = cls(1, 2, 3, 10, 20, 30, 40, tzinfo=UOFS(-53, dstvalue))
            t = d.utctimetuple()
            self.assertEqual(d.year, t.tm_year)
            self.assertEqual(d.month, t.tm_mon)
            self.assertEqual(d.day, t.tm_mday)
            self.assertEqual(11, t.tm_hour) # 20mm + 53mm = 1hn + 13mm
            self.assertEqual(13, t.tm_min)
            self.assertEqual(d.second, t.tm_sec)
            self.assertEqual(d.weekday(), t.tm_wday)
            self.assertEqual(d.toordinal() - date(1, 1, 1).toordinal() + 1,
                             t.tm_yday)
            # Ensure tm_isdst is 0 regardless of what dst() says: DST
            # is never in effect for a UTC time.
            self.assertEqual(0, t.tm_isdst)

        # For naive datetime, utctimetuple == timetuple except for isdst
        d = cls(1, 2, 3, 10, 20, 30, 40)
        t = d.utctimetuple()
        self.assertEqual(t[:-1], d.timetuple()[:-1])
        self.assertEqual(0, t.tm_isdst)
        # Same if utcoffset is None
        class NOFS(DST):
            def utcoffset(self, dt):
                return None
        d = cls(1, 2, 3, 10, 20, 30, 40, tzinfo=NOFS())
        t = d.utctimetuple()
        self.assertEqual(t[:-1], d.timetuple()[:-1])
        self.assertEqual(0, t.tm_isdst)
        # Check that bad tzinfo is detected
        class BOFS(DST):
            def utcoffset(self, dt):
                return "EST"
        d = cls(1, 2, 3, 10, 20, 30, 40, tzinfo=BOFS())
        self.assertRaises(TypeError, d.utctimetuple)

        # Check that utctimetuple() is the same as
        # astimezone(utc).timetuple()
        d = cls(2010, 11, 13, 14, 15, 16, 171819)
        for tz in [timezone.min, timezone.utc, timezone.max]:
            dtz = d.replace(tzinfo=tz)
            self.assertEqual(dtz.utctimetuple()[:-1],
                             dtz.astimezone(timezone.utc).timetuple()[:-1])
        # At the edges, UTC adjustment can produce years out-of-range
        # for a datetime object.  Ensure that an OverflowError is
        # raised.
        tiny = cls(MINYEAR, 1, 1, 0, 0, 37, tzinfo=UOFS(1439))
        # That goes back 1 minute less than a full day.
        self.assertRaises(OverflowError, tiny.utctimetuple)

        huge = cls(MAXYEAR, 12, 31, 23, 59, 37, 999999, tzinfo=UOFS(-1439))
        # That goes forward 1 minute less than a full day.
        self.assertRaises(OverflowError, huge.utctimetuple)
        # More overflow cases
        tiny = cls.min.replace(tzinfo=timezone(MINUTE))
        self.assertRaises(OverflowError, tiny.utctimetuple)
        huge = cls.max.replace(tzinfo=timezone(-MINUTE))
        self.assertRaises(OverflowError, huge.utctimetuple)

    def test_tzinfo_isoformat(self):
        zero = FixedOffset(0, "+00:00")
        plus = FixedOffset(220, "+03:40")
        minus = FixedOffset(-231, "-03:51")
        unknown = FixedOffset(None, "")

        cls = self.theclass
        datestr = '0001-02-03'
        for ofs in None, zero, plus, minus, unknown:
            for us in 0, 987001:
                d = cls(1, 2, 3, 4, 5, 59, us, tzinfo=ofs)
                timestr = '04:05:59' + (us and '.987001' or '')
                ofsstr = ofs is not None and d.tzname() or ''
                tailstr = timestr + ofsstr
                iso = d.isoformat()
                self.assertEqual(iso, datestr + 'T' + tailstr)
                self.assertEqual(iso, d.isoformat('T'))
                self.assertEqual(d.isoformat('k'), datestr + 'k' + tailstr)
                self.assertEqual(d.isoformat('\u1234'), datestr + '\u1234' + tailstr)
                self.assertEqual(str(d), datestr + ' ' + tailstr)

    def test_replace(self):
        cls = self.theclass
        z100 = FixedOffset(100, "+100")
        zm200 = FixedOffset(timedelta(minutes=-200), "-200")
        args = [1, 2, 3, 4, 5, 6, 7, z100]
        base = cls(*args)
        self.assertEqual(base.replace(), base)
        self.assertEqual(copy.replace(base), base)

        changes = (("year", 2),
                   ("month", 3),
                   ("day", 4),
                   ("hour", 5),
                   ("minute", 6),
                   ("second", 7),
                   ("microsecond", 8),
                   ("tzinfo", zm200))
        for i, (name, newval) in enumerate(changes):
            newargs = args[:]
            newargs[i] = newval
            expected = cls(*newargs)
            self.assertEqual(base.replace(**{name: newval}), expected)
            self.assertEqual(copy.replace(base, **{name: newval}), expected)

        # Ensure we can get rid of a tzinfo.
        self.assertEqual(base.tzname(), "+100")
        base2 = base.replace(tzinfo=None)
        self.assertIsNone(base2.tzinfo)
        self.assertIsNone(base2.tzname())
        base22 = copy.replace(base, tzinfo=None)
        self.assertIsNone(base22.tzinfo)
        self.assertIsNone(base22.tzname())

        # Ensure we can add one.
        base3 = base2.replace(tzinfo=z100)
        self.assertEqual(base, base3)
        self.assertIs(base.tzinfo, base3.tzinfo)
        base32 = copy.replace(base22, tzinfo=z100)
        self.assertEqual(base, base32)
        self.assertIs(base.tzinfo, base32.tzinfo)

        # Out of bounds.
        base = cls(2000, 2, 29)
        self.assertRaises(ValueError, base.replace, year=2001)
        self.assertRaises(ValueError, copy.replace, base, year=2001)

    def test_more_astimezone(self):
        # The inherited test_astimezone covered some trivial and error cases.
        fnone = FixedOffset(None, "None")
        f44m = FixedOffset(44, "44")
        fm5h = FixedOffset(-timedelta(hours=5), "m300")

        dt = self.theclass.now(tz=f44m)
        self.assertIs(dt.tzinfo, f44m)
        # Replacing with degenerate tzinfo raises an exception.
        self.assertRaises(ValueError, dt.astimezone, fnone)
        # Replacing with same tzinfo makes no change.
        x = dt.astimezone(dt.tzinfo)
        self.assertIs(x.tzinfo, f44m)
        self.assertEqual(x.date(), dt.date())
        self.assertEqual(x.time(), dt.time())

        # Replacing with different tzinfo does adjust.
        got = dt.astimezone(fm5h)
        self.assertIs(got.tzinfo, fm5h)
        self.assertEqual(got.utcoffset(), timedelta(hours=-5))
        expected = dt - dt.utcoffset()  # in effect, convert to UTC
        expected += fm5h.utcoffset(dt)  # and from there to local time
        expected = expected.replace(tzinfo=fm5h) # and attach new tzinfo
        self.assertEqual(got.date(), expected.date())
        self.assertEqual(got.time(), expected.time())
        self.assertEqual(got.timetz(), expected.timetz())
        self.assertIs(got.tzinfo, expected.tzinfo)
        self.assertEqual(got, expected)

    @support.run_with_tz('UTC')
    def test_astimezone_default_utc(self):
        dt = self.theclass.now(timezone.utc)
        self.assertEqual(dt.astimezone(None), dt)
        self.assertEqual(dt.astimezone(), dt)

    # Note that offset in TZ variable has the opposite sign to that
    # produced by %z directive.
    @support.run_with_tz('EST+05EDT,M3.2.0,M11.1.0')
    def test_astimezone_default_eastern(self):
        dt = self.theclass(2012, 11, 4, 6, 30, tzinfo=timezone.utc)
        local = dt.astimezone()
        self.assertEqual(dt, local)
        self.assertEqual(local.strftime("%z %Z"), "-0500 EST")
        dt = self.theclass(2012, 11, 4, 5, 30, tzinfo=timezone.utc)
        local = dt.astimezone()
        self.assertEqual(dt, local)
        self.assertEqual(local.strftime("%z %Z"), "-0400 EDT")

    @support.run_with_tz('EST+05EDT,M3.2.0,M11.1.0')
    def test_astimezone_default_near_fold(self):
        # Issue #26616.
        u = datetime(2015, 11, 1, 5, tzinfo=timezone.utc)
        t = u.astimezone()
        s = t.astimezone()
        self.assertEqual(t.tzinfo, s.tzinfo)

    def test_aware_subtract(self):
        cls = self.theclass

        # Ensure that utcoffset() is ignored when the operands have the
        # same tzinfo member.
        class OperandDependentOffset(tzinfo):
            def utcoffset(self, t):
                if t.minute < 10:
                    # d0 and d1 equal after adjustment
                    return timedelta(minutes=t.minute)
                else:
                    # d2 off in the weeds
                    return timedelta(minutes=59)

        base = cls(8, 9, 10, 11, 12, 13, 14, tzinfo=OperandDependentOffset())
        d0 = base.replace(minute=3)
        d1 = base.replace(minute=9)
        d2 = base.replace(minute=11)
        for x in d0, d1, d2:
            for y in d0, d1, d2:
                got = x - y
                expected = timedelta(minutes=x.minute - y.minute)
                self.assertEqual(got, expected)

        # OTOH, if the tzinfo members are distinct, utcoffsets aren't
        # ignored.
        base = cls(8, 9, 10, 11, 12, 13, 14)
        d0 = base.replace(minute=3, tzinfo=OperandDependentOffset())
        d1 = base.replace(minute=9, tzinfo=OperandDependentOffset())
        d2 = base.replace(minute=11, tzinfo=OperandDependentOffset())
        for x in d0, d1, d2:
            for y in d0, d1, d2:
                got = x - y
                if (x is d0 or x is d1) and (y is d0 or y is d1):
                    expected = timedelta(0)
                elif x is y is d2:
                    expected = timedelta(0)
                elif x is d2:
                    expected = timedelta(minutes=(11-59)-0)
                else:
                    assert y is d2
                    expected = timedelta(minutes=0-(11-59))
                self.assertEqual(got, expected)

    def test_mixed_compare(self):
        t1 = datetime(1, 2, 3, 4, 5, 6, 7)
        t2 = datetime(1, 2, 3, 4, 5, 6, 7)
        self.assertEqual(t1, t2)
        t2 = t2.replace(tzinfo=None)
        self.assertEqual(t1, t2)
        t2 = t2.replace(tzinfo=FixedOffset(None, ""))
        self.assertEqual(t1, t2)
        t2 = t2.replace(tzinfo=FixedOffset(0, ""))
        self.assertNotEqual(t1, t2)

        # In datetime w/ identical tzinfo objects, utcoffset is ignored.
        class Varies(tzinfo):
            def __init__(self):
                self.offset = timedelta(minutes=22)
            def utcoffset(self, t):
                self.offset += timedelta(minutes=1)
                return self.offset

        v = Varies()
        t1 = t2.replace(tzinfo=v)
        t2 = t2.replace(tzinfo=v)
        self.assertEqual(t1.utcoffset(), timedelta(minutes=23))
        self.assertEqual(t2.utcoffset(), timedelta(minutes=24))
        self.assertEqual(t1, t2)

        # But if they're not identical, it isn't ignored.
        t2 = t2.replace(tzinfo=Varies())
        self.assertTrue(t1 < t2)  # t1's offset counter still going up

    def test_subclass_datetimetz(self):

        class C(self.theclass):
            theAnswer = 42

            def __new__(cls, *args, **kws):
                temp = kws.copy()
                extra = temp.pop('extra')
                result = self.theclass.__new__(cls, *args, **temp)
                result.extra = extra
                return result

            def newmeth(self, start):
                return start + self.hour + self.year

        args = 2002, 12, 31, 4, 5, 6, 500, FixedOffset(-300, "EST", 1)

        dt1 = self.theclass(*args)
        dt2 = C(*args, **{'extra': 7})

        self.assertEqual(dt2.__class__, C)
        self.assertEqual(dt2.theAnswer, 42)
        self.assertEqual(dt2.extra, 7)
        self.assertEqual(dt1.utcoffset(), dt2.utcoffset())
        self.assertEqual(dt2.newmeth(-7), dt1.hour + dt1.year - 7)

# Pain to set up DST-aware tzinfo classes.

def first_sunday_on_or_after(dt):
    days_to_go = 6 - dt.weekday()
    if days_to_go:
        dt += timedelta(days_to_go)
    return dt

ZERO = timedelta(0)
MINUTE = timedelta(minutes=1)
HOUR = timedelta(hours=1)
DAY = timedelta(days=1)
# In the US, DST starts at 2am (standard time) on the first Sunday in April.
DSTSTART = datetime(1, 4, 1, 2)
# and ends at 2am (DST time; 1am standard time) on the last Sunday of Oct,
# which is the first Sunday on or after Oct 25.  Because we view 1:MM as
# being standard time on that day, there is no spelling in local time of
# the last hour of DST (that's 1:MM DST, but 1:MM is taken as standard time).
DSTEND = datetime(1, 10, 25, 1)

class USTimeZone(tzinfo):

    def __init__(self, hours, reprname, stdname, dstname):
        self.stdoffset = timedelta(hours=hours)
        self.reprname = reprname
        self.stdname = stdname
        self.dstname = dstname

    def __repr__(self):
        return self.reprname

    def tzname(self, dt):
        if self.dst(dt):
            return self.dstname
        else:
            return self.stdname

    def utcoffset(self, dt):
        return self.stdoffset + self.dst(dt)

    def dst(self, dt):
        if dt is None or dt.tzinfo is None:
            # An exception instead may be sensible here, in one or more of
            # the cases.
            return ZERO
        assert dt.tzinfo is self

        # Find first Sunday in April.
        start = first_sunday_on_or_after(DSTSTART.replace(year=dt.year))
        assert start.weekday() == 6 and start.month == 4 and start.day <= 7

        # Find last Sunday in October.
        end = first_sunday_on_or_after(DSTEND.replace(year=dt.year))
        assert end.weekday() == 6 and end.month == 10 and end.day >= 25

        # Can't compare naive to aware objects, so strip the timezone from
        # dt first.
        if start <= dt.replace(tzinfo=None) < end:
            return HOUR
        else:
            return ZERO

Eastern  = USTimeZone(-5, "Eastern",  "EST", "EDT")
Central  = USTimeZone(-6, "Central",  "CST", "CDT")
Mountain = USTimeZone(-7, "Mountain", "MST", "MDT")
Pacific  = USTimeZone(-8, "Pacific",  "PST", "PDT")
utc_real = FixedOffset(0, "UTC", 0)
# For better test coverage, we want another flavor of UTC that's west of
# the Eastern and Pacific timezones.
utc_fake = FixedOffset(-12*60, "UTCfake", 0)

class TestTimezoneConversions(unittest.TestCase):
    # The DST switch times for 2002, in std time.
    dston = datetime(2002, 4, 7, 2)
    dstoff = datetime(2002, 10, 27, 1)

    theclass = datetime

    # Check a time that's inside DST.
    def checkinside(self, dt, tz, utc, dston, dstoff):
        self.assertEqual(dt.dst(), HOUR)

        # Conversion to our own timezone is always an identity.
        self.assertEqual(dt.astimezone(tz), dt)

        asutc = dt.astimezone(utc)
        there_and_back = asutc.astimezone(tz)

        # Conversion to UTC and back isn't always an identity here,
        # because there are redundant spellings (in local time) of
        # UTC time when DST begins:  the clock jumps from 1:59:59
        # to 3:00:00, and a local time of 2:MM:SS doesn't really
        # make sense then.  The classes above treat 2:MM:SS as
        # daylight time then (it's "after 2am"), really an alias
        # for 1:MM:SS standard time.  The latter form is what
        # conversion back from UTC produces.
        if dt.date() == dston.date() and dt.hour == 2:
            # We're in the redundant hour, and coming back from
            # UTC gives the 1:MM:SS standard-time spelling.
            self.assertEqual(there_and_back + HOUR, dt)
            # Although during was considered to be in daylight
            # time, there_and_back is not.
            self.assertEqual(there_and_back.dst(), ZERO)
            # They're the same times in UTC.
            self.assertEqual(there_and_back.astimezone(utc),
                             dt.astimezone(utc))
        else:
            # We're not in the redundant hour.
            self.assertEqual(dt, there_and_back)

        # Because we have a redundant spelling when DST begins, there is
        # (unfortunately) an hour when DST ends that can't be spelled at all in
        # local time.  When DST ends, the clock jumps from 1:59 back to 1:00
        # again.  The hour 1:MM DST has no spelling then:  1:MM is taken to be
        # standard time.  1:MM DST == 0:MM EST, but 0:MM is taken to be
        # daylight time.  The hour 1:MM daylight == 0:MM standard can't be
        # expressed in local time.  Nevertheless, we want conversion back
        # from UTC to mimic the local clock's "repeat an hour" behavior.
        nexthour_utc = asutc + HOUR
        nexthour_tz = nexthour_utc.astimezone(tz)
        if dt.date() == dstoff.date() and dt.hour == 0:
            # We're in the hour before the last DST hour.  The last DST hour
            # is ineffable.  We want the conversion back to repeat 1:MM.
            self.assertEqual(nexthour_tz, dt.replace(hour=1))
            nexthour_utc += HOUR
            nexthour_tz = nexthour_utc.astimezone(tz)
            self.assertEqual(nexthour_tz, dt.replace(hour=1))
        else:
            self.assertEqual(nexthour_tz - dt, HOUR)

    # Check a time that's outside DST.
    def checkoutside(self, dt, tz, utc):
        self.assertEqual(dt.dst(), ZERO)

        # Conversion to our own timezone is always an identity.
        self.assertEqual(dt.astimezone(tz), dt)

        # Converting to UTC and back is an identity too.
        asutc = dt.astimezone(utc)
        there_and_back = asutc.astimezone(tz)
        self.assertEqual(dt, there_and_back)

    def convert_between_tz_and_utc(self, tz, utc):
        dston = self.dston.replace(tzinfo=tz)
        # Because 1:MM on the day DST ends is taken as being standard time,
        # there is no spelling in tz for the last hour of daylight time.
        # For purposes of the test, the last hour of DST is 0:MM, which is
        # taken as being daylight time (and 1:MM is taken as being standard
        # time).
        dstoff = self.dstoff.replace(tzinfo=tz)
        for delta in (timedelta(weeks=13),
                      DAY,
                      HOUR,
                      timedelta(minutes=1),
                      timedelta(microseconds=1)):

            self.checkinside(dston, tz, utc, dston, dstoff)
            for during in dston + delta, dstoff - delta:
                self.checkinside(during, tz, utc, dston, dstoff)

            self.checkoutside(dstoff, tz, utc)
            for outside in dston - delta, dstoff + delta:
                self.checkoutside(outside, tz, utc)

    def test_easy(self):
        # Despite the name of this test, the endcases are excruciating.
        self.convert_between_tz_and_utc(Eastern, utc_real)
        self.convert_between_tz_and_utc(Pacific, utc_real)
        self.convert_between_tz_and_utc(Eastern, utc_fake)
        self.convert_between_tz_and_utc(Pacific, utc_fake)
        # The next is really dancing near the edge.  It works because
        # Pacific and Eastern are far enough apart that their "problem
        # hours" don't overlap.
        self.convert_between_tz_and_utc(Eastern, Pacific)
        self.convert_between_tz_and_utc(Pacific, Eastern)
        # OTOH, these fail!  Don't enable them.  The difficulty is that
        # the edge case tests assume that every hour is representable in
        # the "utc" class.  This is always true for a fixed-offset tzinfo
        # class (like utc_real and utc_fake), but not for Eastern or Central.
        # For these adjacent DST-aware time zones, the range of time offsets
        # tested ends up creating hours in the one that aren't representable
        # in the other.  For the same reason, we would see failures in the
        # Eastern vs Pacific tests too if we added 3*HOUR to the list of
        # offset deltas in convert_between_tz_and_utc().
        #
        # self.convert_between_tz_and_utc(Eastern, Central)  # can't work
        # self.convert_between_tz_and_utc(Central, Eastern)  # can't work

    def test_tricky(self):
        # 22:00 on day before daylight starts.
        fourback = self.dston - timedelta(hours=4)
        ninewest = FixedOffset(-9*60, "-0900", 0)
        fourback = fourback.replace(tzinfo=ninewest)
        # 22:00-0900 is 7:00 UTC == 2:00 EST == 3:00 DST.  Since it's "after
        # 2", we should get the 3 spelling.
        # If we plug 22:00 the day before into Eastern, it "looks like std
        # time", so its offset is returned as -5, and -5 - -9 = 4.  Adding 4
        # to 22:00 lands on 2:00, which makes no sense in local time (the
        # local clock jumps from 1 to 3).  The point here is to make sure we
        # get the 3 spelling.
        expected = self.dston.replace(hour=3)
        got = fourback.astimezone(Eastern).replace(tzinfo=None)
        self.assertEqual(expected, got)

        # Similar, but map to 6:00 UTC == 1:00 EST == 2:00 DST.  In that
        # case we want the 1:00 spelling.
        sixutc = self.dston.replace(hour=6, tzinfo=utc_real)
        # Now 6:00 "looks like daylight", so the offset wrt Eastern is -4,
        # and adding -4-0 == -4 gives the 2:00 spelling.  We want the 1:00 EST
        # spelling.
        expected = self.dston.replace(hour=1)
        got = sixutc.astimezone(Eastern).replace(tzinfo=None)
        self.assertEqual(expected, got)

        # Now on the day DST ends, we want "repeat an hour" behavior.
        #  UTC  4:MM  5:MM  6:MM  7:MM  checking these
        #  EST 23:MM  0:MM  1:MM  2:MM
        #  EDT  0:MM  1:MM  2:MM  3:MM
        # wall  0:MM  1:MM  1:MM  2:MM  against these
        for utc in utc_real, utc_fake:
            for tz in Eastern, Pacific:
                first_std_hour = self.dstoff - timedelta(hours=2) # 23:MM
                # Convert that to UTC.
                first_std_hour -= tz.utcoffset(None)
                # Adjust for possibly fake UTC.
                asutc = first_std_hour + utc.utcoffset(None)
                # First UTC hour to convert; this is 4:00 when utc=utc_real &
                # tz=Eastern.
                asutcbase = asutc.replace(tzinfo=utc)
                for tzhour in (0, 1, 1, 2):
                    expectedbase = self.dstoff.replace(hour=tzhour)
                    for minute in 0, 30, 59:
                        expected = expectedbase.replace(minute=minute)
                        asutc = asutcbase.replace(minute=minute)
                        astz = asutc.astimezone(tz)
                        self.assertEqual(astz.replace(tzinfo=None), expected)
                    asutcbase += HOUR


    def test_bogus_dst(self):
        class ok(tzinfo):
            def utcoffset(self, dt): return HOUR
            def dst(self, dt): return HOUR

        now = self.theclass.now().replace(tzinfo=utc_real)
        # Doesn't blow up.
        now.astimezone(ok())

        # Does blow up.
        class notok(ok):
            def dst(self, dt): return None
        self.assertRaises(ValueError, now.astimezone, notok())

        # Sometimes blow up. In the following, tzinfo.dst()
        # implementation may return None or not None depending on
        # whether DST is assumed to be in effect.  In this situation,
        # a ValueError should be raised by astimezone().
        class tricky_notok(ok):
            def dst(self, dt):
                if dt.year == 2000:
                    return None
                else:
                    return 10*HOUR
        dt = self.theclass(2001, 1, 1).replace(tzinfo=utc_real)
        self.assertRaises(ValueError, dt.astimezone, tricky_notok())

    def test_fromutc(self):
        self.assertRaises(TypeError, Eastern.fromutc)   # not enough args
        now = datetime.now(tz=utc_real)
        self.assertRaises(ValueError, Eastern.fromutc, now) # wrong tzinfo
        now = now.replace(tzinfo=Eastern)   # insert correct tzinfo
        enow = Eastern.fromutc(now)         # doesn't blow up
        self.assertEqual(enow.tzinfo, Eastern) # has right tzinfo member
        self.assertRaises(TypeError, Eastern.fromutc, now, now) # too many args
        self.assertRaises(TypeError, Eastern.fromutc, date.today()) # wrong type

        # Always converts UTC to standard time.
        class FauxUSTimeZone(USTimeZone):
            def fromutc(self, dt):
                return dt + self.stdoffset
        FEastern  = FauxUSTimeZone(-5, "FEastern",  "FEST", "FEDT")

        #  UTC  4:MM  5:MM  6:MM  7:MM  8:MM  9:MM
        #  EST 23:MM  0:MM  1:MM  2:MM  3:MM  4:MM
        #  EDT  0:MM  1:MM  2:MM  3:MM  4:MM  5:MM

        # Check around DST start.
        start = self.dston.replace(hour=4, tzinfo=Eastern)
        fstart = start.replace(tzinfo=FEastern)
        for wall in 23, 0, 1, 3, 4, 5:
            expected = start.replace(hour=wall)
            if wall == 23:
                expected -= timedelta(days=1)
            got = Eastern.fromutc(start)
            self.assertEqual(expected, got)

            expected = fstart + FEastern.stdoffset
            got = FEastern.fromutc(fstart)
            self.assertEqual(expected, got)

            # Ensure astimezone() calls fromutc() too.
            got = fstart.replace(tzinfo=utc_real).astimezone(FEastern)
            self.assertEqual(expected, got)

            start += HOUR
            fstart += HOUR

        # Check around DST end.
        start = self.dstoff.replace(hour=4, tzinfo=Eastern)
        fstart = start.replace(tzinfo=FEastern)
        for wall in 0, 1, 1, 2, 3, 4:
            expected = start.replace(hour=wall)
            got = Eastern.fromutc(start)
            self.assertEqual(expected, got)

            expected = fstart + FEastern.stdoffset
            got = FEastern.fromutc(fstart)
            self.assertEqual(expected, got)

            # Ensure astimezone() calls fromutc() too.
            got = fstart.replace(tzinfo=utc_real).astimezone(FEastern)
            self.assertEqual(expected, got)

            start += HOUR
            fstart += HOUR


#############################################################################
# oddballs

class Oddballs(unittest.TestCase):

    def test_date_datetime_comparison(self):
        # bpo-1028306, bpo-5516 (gh-49766)
        # Trying to compare a date to a datetime should act like a mixed-
        # type comparison, despite that datetime is a subclass of date.
        as_date = date.today()
        as_datetime = datetime.combine(as_date, time())
        date_sc = SubclassDate(as_date.year, as_date.month, as_date.day)
        datetime_sc = SubclassDatetime(as_date.year, as_date.month,
                                       as_date.day, 0, 0, 0)
        for d in (as_date, date_sc):
            for dt in (as_datetime, datetime_sc):
                for x, y in (d, dt), (dt, d):
                    self.assertTrue(x != y)
                    self.assertFalse(x == y)
                    self.assertRaises(TypeError, lambda: x < y)
                    self.assertRaises(TypeError, lambda: x <= y)
                    self.assertRaises(TypeError, lambda: x > y)
                    self.assertRaises(TypeError, lambda: x >= y)

        # And date should compare with other subclasses of date.  If a
        # subclass wants to stop this, it's up to the subclass to do so.
        # Ditto for datetimes.
        for x, y in ((as_date, date_sc),
                     (date_sc, as_date),
                     (as_datetime, datetime_sc),
                     (datetime_sc, as_datetime)):
            self.assertTrue(x == y)
            self.assertFalse(x != y)
            self.assertFalse(x < y)
            self.assertFalse(x > y)
            self.assertTrue(x <= y)
            self.assertTrue(x >= y)

        # Nevertheless, comparison should work if other object is an instance
        # of date or datetime class with overridden comparison operators.
        # So special methods should return NotImplemented, as if
        # date and datetime were independent classes.
        for x, y in (as_date, as_datetime), (as_datetime, as_date):
            self.assertEqual(x.__eq__(y), NotImplemented)
            self.assertEqual(x.__ne__(y), NotImplemented)
            self.assertEqual(x.__lt__(y), NotImplemented)
            self.assertEqual(x.__gt__(y), NotImplemented)
            self.assertEqual(x.__gt__(y), NotImplemented)
            self.assertEqual(x.__ge__(y), NotImplemented)

    def test_extra_attributes(self):
        with self.assertWarns(DeprecationWarning):
            utcnow = datetime.utcnow()
        for x in [date.today(),
                  time(),
                  utcnow,
                  timedelta(),
                  tzinfo(),
                  timezone(timedelta())]:
            with self.assertRaises(AttributeError):
                x.abc = 1

    def test_check_arg_types(self):
        class Number:
            def __init__(self, value):
                self.value = value
            def __int__(self):
                return self.value

        class Float(float):
            pass

        for xx in [10.0, Float(10.9),
                   decimal.Decimal(10), decimal.Decimal('10.9'),
                   Number(10), Number(10.9),
                   '10']:
            self.assertRaises(TypeError, datetime, xx, 10, 10, 10, 10, 10, 10)
            self.assertRaises(TypeError, datetime, 10, xx, 10, 10, 10, 10, 10)
            self.assertRaises(TypeError, datetime, 10, 10, xx, 10, 10, 10, 10)
            self.assertRaises(TypeError, datetime, 10, 10, 10, xx, 10, 10, 10)
            self.assertRaises(TypeError, datetime, 10, 10, 10, 10, xx, 10, 10)
            self.assertRaises(TypeError, datetime, 10, 10, 10, 10, 10, xx, 10)
            self.assertRaises(TypeError, datetime, 10, 10, 10, 10, 10, 10, xx)


#############################################################################
# Local Time Disambiguation

# An experimental reimplementation of fromutc that respects the "fold" flag.

class tzinfo2(tzinfo):

    def fromutc(self, dt):
        "datetime in UTC -> datetime in local time."

        if not isinstance(dt, datetime):
            raise TypeError("fromutc() requires a datetime argument")
        if dt.tzinfo is not self:
            raise ValueError("dt.tzinfo is not self")
        # Returned value satisfies
        #          dt + ldt.utcoffset() = ldt
        off0 = dt.replace(fold=0).utcoffset()
        off1 = dt.replace(fold=1).utcoffset()
        if off0 is None or off1 is None or dt.dst() is None:
            raise ValueError
        if off0 == off1:
            ldt = dt + off0
            off1 = ldt.utcoffset()
            if off0 == off1:
                return ldt
        # Now, we discovered both possible offsets, so
        # we can just try four possible solutions:
        for off in [off0, off1]:
            ldt = dt + off
            if ldt.utcoffset() == off:
                return ldt
            ldt = ldt.replace(fold=1)
            if ldt.utcoffset() == off:
                return ldt

        raise ValueError("No suitable local time found")

# Reimplementing simplified US timezones to respect the "fold" flag:

class USTimeZone2(tzinfo2):

    def __init__(self, hours, reprname, stdname, dstname):
        self.stdoffset = timedelta(hours=hours)
        self.reprname = reprname
        self.stdname = stdname
        self.dstname = dstname

    def __repr__(self):
        return self.reprname

    def tzname(self, dt):
        if self.dst(dt):
            return self.dstname
        else:
            return self.stdname

    def utcoffset(self, dt):
        return self.stdoffset + self.dst(dt)

    def dst(self, dt):
        if dt is None or dt.tzinfo is None:
            # An exception instead may be sensible here, in one or more of
            # the cases.
            return ZERO
        assert dt.tzinfo is self

        # Find first Sunday in April.
        start = first_sunday_on_or_after(DSTSTART.replace(year=dt.year))
        assert start.weekday() == 6 and start.month == 4 and start.day <= 7

        # Find last Sunday in October.
        end = first_sunday_on_or_after(DSTEND.replace(year=dt.year))
        assert end.weekday() == 6 and end.month == 10 and end.day >= 25

        # Can't compare naive to aware objects, so strip the timezone from
        # dt first.
        dt = dt.replace(tzinfo=None)
        if start + HOUR <= dt < end:
            # DST is in effect.
            return HOUR
        elif end <= dt < end + HOUR:
            # Fold (an ambiguous hour): use dt.fold to disambiguate.
            return ZERO if dt.fold else HOUR
        elif start <= dt < start + HOUR:
            # Gap (a non-existent hour): reverse the fold rule.
            return HOUR if dt.fold else ZERO
        else:
            # DST is off.
            return ZERO

Eastern2  = USTimeZone2(-5, "Eastern2",  "EST", "EDT")
Central2  = USTimeZone2(-6, "Central2",  "CST", "CDT")
Mountain2 = USTimeZone2(-7, "Mountain2", "MST", "MDT")
Pacific2  = USTimeZone2(-8, "Pacific2",  "PST", "PDT")

# Europe_Vilnius_1941 tzinfo implementation reproduces the following
# 1941 transition from Olson's tzdist:
#
# Zone NAME           GMTOFF RULES  FORMAT [UNTIL]
# ZoneEurope/Vilnius  1:00   -      CET    1940 Aug  3
#                     3:00   -      MSK    1941 Jun 24
#                     1:00   C-Eur  CE%sT  1944 Aug
#
# $ zdump -v Europe/Vilnius | grep 1941
# Europe/Vilnius  Mon Jun 23 20:59:59 1941 UTC = Mon Jun 23 23:59:59 1941 MSK isdst=0 gmtoff=10800
# Europe/Vilnius  Mon Jun 23 21:00:00 1941 UTC = Mon Jun 23 23:00:00 1941 CEST isdst=1 gmtoff=7200

class Europe_Vilnius_1941(tzinfo):
    def _utc_fold(self):
        return [datetime(1941, 6, 23, 21, tzinfo=self),  # Mon Jun 23 21:00:00 1941 UTC
                datetime(1941, 6, 23, 22, tzinfo=self)]  # Mon Jun 23 22:00:00 1941 UTC

    def _loc_fold(self):
        return [datetime(1941, 6, 23, 23, tzinfo=self),  # Mon Jun 23 23:00:00 1941 MSK / CEST
                datetime(1941, 6, 24, 0, tzinfo=self)]   # Mon Jun 24 00:00:00 1941 CEST

    def utcoffset(self, dt):
        fold_start, fold_stop = self._loc_fold()
        if dt < fold_start:
            return 3 * HOUR
        if dt < fold_stop:
            return (2 if dt.fold else 3) * HOUR
        # if dt >= fold_stop
        return 2 * HOUR

    def dst(self, dt):
        fold_start, fold_stop = self._loc_fold()
        if dt < fold_start:
            return 0 * HOUR
        if dt < fold_stop:
            return (1 if dt.fold else 0) * HOUR
        # if dt >= fold_stop
        return 1 * HOUR

    def tzname(self, dt):
        fold_start, fold_stop = self._loc_fold()
        if dt < fold_start:
            return 'MSK'
        if dt < fold_stop:
            return ('MSK', 'CEST')[dt.fold]
        # if dt >= fold_stop
        return 'CEST'

    def fromutc(self, dt):
        assert dt.fold == 0
        assert dt.tzinfo is self
        if dt.year != 1941:
            raise NotImplementedError
        fold_start, fold_stop = self._utc_fold()
        if dt < fold_start:
            return dt + 3 * HOUR
        if dt < fold_stop:
            return (dt + 2 * HOUR).replace(fold=1)
        # if dt >= fold_stop
        return dt + 2 * HOUR


class TestLocalTimeDisambiguation(unittest.TestCase):

    def test_vilnius_1941_fromutc(self):
        Vilnius = Europe_Vilnius_1941()

        gdt = datetime(1941, 6, 23, 20, 59, 59, tzinfo=timezone.utc)
        ldt = gdt.astimezone(Vilnius)
        self.assertEqual(ldt.strftime("%c %Z%z"),
                         'Mon Jun 23 23:59:59 1941 MSK+0300')
        self.assertEqual(ldt.fold, 0)
        self.assertFalse(ldt.dst())

        gdt = datetime(1941, 6, 23, 21, tzinfo=timezone.utc)
        ldt = gdt.astimezone(Vilnius)
        self.assertEqual(ldt.strftime("%c %Z%z"),
                         'Mon Jun 23 23:00:00 1941 CEST+0200')
        self.assertEqual(ldt.fold, 1)
        self.assertTrue(ldt.dst())

        gdt = datetime(1941, 6, 23, 22, tzinfo=timezone.utc)
        ldt = gdt.astimezone(Vilnius)
        self.assertEqual(ldt.strftime("%c %Z%z"),
                         'Tue Jun 24 00:00:00 1941 CEST+0200')
        self.assertEqual(ldt.fold, 0)
        self.assertTrue(ldt.dst())

    def test_vilnius_1941_toutc(self):
        Vilnius = Europe_Vilnius_1941()

        ldt = datetime(1941, 6, 23, 22, 59, 59, tzinfo=Vilnius)
        gdt = ldt.astimezone(timezone.utc)
        self.assertEqual(gdt.strftime("%c %Z"),
                         'Mon Jun 23 19:59:59 1941 UTC')

        ldt = datetime(1941, 6, 23, 23, 59, 59, tzinfo=Vilnius)
        gdt = ldt.astimezone(timezone.utc)
        self.assertEqual(gdt.strftime("%c %Z"),
                         'Mon Jun 23 20:59:59 1941 UTC')

        ldt = datetime(1941, 6, 23, 23, 59, 59, tzinfo=Vilnius, fold=1)
        gdt = ldt.astimezone(timezone.utc)
        self.assertEqual(gdt.strftime("%c %Z"),
                         'Mon Jun 23 21:59:59 1941 UTC')

        ldt = datetime(1941, 6, 24, 0, tzinfo=Vilnius)
        gdt = ldt.astimezone(timezone.utc)
        self.assertEqual(gdt.strftime("%c %Z"),
                         'Mon Jun 23 22:00:00 1941 UTC')

    def test_constructors(self):
        t = time(0, fold=1)
        dt = datetime(1, 1, 1, fold=1)
        self.assertEqual(t.fold, 1)
        self.assertEqual(dt.fold, 1)
        with self.assertRaises(TypeError):
            time(0, 0, 0, 0, None, 0)

    def test_member(self):
        dt = datetime(1, 1, 1, fold=1)
        t = dt.time()
        self.assertEqual(t.fold, 1)
        t = dt.timetz()
        self.assertEqual(t.fold, 1)

    def test_replace(self):
        t = time(0)
        dt = datetime(1, 1, 1)
        self.assertEqual(t.replace(fold=1).fold, 1)
        self.assertEqual(dt.replace(fold=1).fold, 1)
        self.assertEqual(t.replace(fold=0).fold, 0)
        self.assertEqual(dt.replace(fold=0).fold, 0)
        # Check that replacement of other fields does not change "fold".
        t = t.replace(fold=1, tzinfo=Eastern)
        dt = dt.replace(fold=1, tzinfo=Eastern)
        self.assertEqual(t.replace(tzinfo=None).fold, 1)
        self.assertEqual(dt.replace(tzinfo=None).fold, 1)
        # Out of bounds.
        with self.assertRaises(ValueError):
            t.replace(fold=2)
        with self.assertRaises(ValueError):
            dt.replace(fold=2)
        # Check that fold is a keyword-only argument
        with self.assertRaises(TypeError):
            t.replace(1, 1, 1, None, 1)
        with self.assertRaises(TypeError):
            dt.replace(1, 1, 1, 1, 1, 1, 1, None, 1)

    def test_comparison(self):
        t = time(0)
        dt = datetime(1, 1, 1)
        self.assertEqual(t, t.replace(fold=1))
        self.assertEqual(dt, dt.replace(fold=1))

    def test_hash(self):
        t = time(0)
        dt = datetime(1, 1, 1)
        self.assertEqual(hash(t), hash(t.replace(fold=1)))
        self.assertEqual(hash(dt), hash(dt.replace(fold=1)))

    @support.run_with_tz('EST+05EDT,M3.2.0,M11.1.0')
    def test_fromtimestamp(self):
        s = 1414906200
        dt0 = datetime.fromtimestamp(s)
        dt1 = datetime.fromtimestamp(s + 3600)
        self.assertEqual(dt0.fold, 0)
        self.assertEqual(dt1.fold, 1)

    @support.run_with_tz('Australia/Lord_Howe')
    def test_fromtimestamp_lord_howe(self):
        tm = _time.localtime(1.4e9)
        if _time.strftime('%Z%z', tm) != 'LHST+1030':
            self.skipTest('Australia/Lord_Howe timezone is not supported on this platform')
        # $ TZ=Australia/Lord_Howe date -r 1428158700
        # Sun Apr  5 01:45:00 LHDT 2015
        # $ TZ=Australia/Lord_Howe date -r 1428160500
        # Sun Apr  5 01:45:00 LHST 2015
        s = 1428158700
        t0 = datetime.fromtimestamp(s)
        t1 = datetime.fromtimestamp(s + 1800)
        self.assertEqual(t0, t1)
        self.assertEqual(t0.fold, 0)
        self.assertEqual(t1.fold, 1)

    def test_fromtimestamp_low_fold_detection(self):
        # Ensure that fold detection doesn't cause an
        # OSError for really low values, see bpo-29097
        self.assertEqual(datetime.fromtimestamp(0).fold, 0)

    @support.run_with_tz('EST+05EDT,M3.2.0,M11.1.0')
    def test_timestamp(self):
        dt0 = datetime(2014, 11, 2, 1, 30)
        dt1 = dt0.replace(fold=1)
        self.assertEqual(dt0.timestamp() + 3600,
                         dt1.timestamp())

    @support.run_with_tz('Australia/Lord_Howe')
    def test_timestamp_lord_howe(self):
        tm = _time.localtime(1.4e9)
        if _time.strftime('%Z%z', tm) != 'LHST+1030':
            self.skipTest('Australia/Lord_Howe timezone is not supported on this platform')
        t = datetime(2015, 4, 5, 1, 45)
        s0 = t.replace(fold=0).timestamp()
        s1 = t.replace(fold=1).timestamp()
        self.assertEqual(s0 + 1800, s1)

    @support.run_with_tz('EST+05EDT,M3.2.0,M11.1.0')
    def test_astimezone(self):
        dt0 = datetime(2014, 11, 2, 1, 30)
        dt1 = dt0.replace(fold=1)
        # Convert both naive instances to aware.
        adt0 = dt0.astimezone()
        adt1 = dt1.astimezone()
        # Check that the first instance in DST zone and the second in STD
        self.assertEqual(adt0.tzname(), 'EDT')
        self.assertEqual(adt1.tzname(), 'EST')
        self.assertEqual(adt0 + HOUR, adt1)
        # Aware instances with fixed offset tzinfo's always have fold=0
        self.assertEqual(adt0.fold, 0)
        self.assertEqual(adt1.fold, 0)

    def test_pickle_fold(self):
        t = time(fold=1)
        dt = datetime(1, 1, 1, fold=1)
        for pickler, unpickler, proto in pickle_choices:
            for x in [t, dt]:
                s = pickler.dumps(x, proto)
                y = unpickler.loads(s)
                self.assertEqual(x, y)
                self.assertEqual((0 if proto < 4 else x.fold), y.fold)

    def test_repr(self):
        t = time(fold=1)
        dt = datetime(1, 1, 1, fold=1)
        self.assertEqual(repr(t), 'datetime.time(0, 0, fold=1)')
        self.assertEqual(repr(dt),
                         'datetime.datetime(1, 1, 1, 0, 0, fold=1)')

    def test_dst(self):
        # Let's first establish that things work in regular times.
        dt_summer = datetime(2002, 10, 27, 1, tzinfo=Eastern2) - timedelta.resolution
        dt_winter = datetime(2002, 10, 27, 2, tzinfo=Eastern2)
        self.assertEqual(dt_summer.dst(), HOUR)
        self.assertEqual(dt_winter.dst(), ZERO)
        # The disambiguation flag is ignored
        self.assertEqual(dt_summer.replace(fold=1).dst(), HOUR)
        self.assertEqual(dt_winter.replace(fold=1).dst(), ZERO)

        # Pick local time in the fold.
        for minute in [0, 30, 59]:
            dt = datetime(2002, 10, 27, 1, minute, tzinfo=Eastern2)
            # With fold=0 (the default) it is in DST.
            self.assertEqual(dt.dst(), HOUR)
            # With fold=1 it is in STD.
            self.assertEqual(dt.replace(fold=1).dst(), ZERO)

        # Pick local time in the gap.
        for minute in [0, 30, 59]:
            dt = datetime(2002, 4, 7, 2, minute, tzinfo=Eastern2)
            # With fold=0 (the default) it is in STD.
            self.assertEqual(dt.dst(), ZERO)
            # With fold=1 it is in DST.
            self.assertEqual(dt.replace(fold=1).dst(), HOUR)


    def test_utcoffset(self):
        # Let's first establish that things work in regular times.
        dt_summer = datetime(2002, 10, 27, 1, tzinfo=Eastern2) - timedelta.resolution
        dt_winter = datetime(2002, 10, 27, 2, tzinfo=Eastern2)
        self.assertEqual(dt_summer.utcoffset(), -4 * HOUR)
        self.assertEqual(dt_winter.utcoffset(), -5 * HOUR)
        # The disambiguation flag is ignored
        self.assertEqual(dt_summer.replace(fold=1).utcoffset(), -4 * HOUR)
        self.assertEqual(dt_winter.replace(fold=1).utcoffset(), -5 * HOUR)

    def test_fromutc(self):
        # Let's first establish that things work in regular times.
        u_summer = datetime(2002, 10, 27, 6, tzinfo=Eastern2) - timedelta.resolution
        u_winter = datetime(2002, 10, 27, 7, tzinfo=Eastern2)
        t_summer = Eastern2.fromutc(u_summer)
        t_winter = Eastern2.fromutc(u_winter)
        self.assertEqual(t_summer, u_summer - 4 * HOUR)
        self.assertEqual(t_winter, u_winter - 5 * HOUR)
        self.assertEqual(t_summer.fold, 0)
        self.assertEqual(t_winter.fold, 0)

        # What happens in the fall-back fold?
        u = datetime(2002, 10, 27, 5, 30, tzinfo=Eastern2)
        t0 = Eastern2.fromutc(u)
        u += HOUR
        t1 = Eastern2.fromutc(u)
        self.assertEqual(t0, t1)
        self.assertEqual(t0.fold, 0)
        self.assertEqual(t1.fold, 1)
        # The tricky part is when u is in the local fold:
        u = datetime(2002, 10, 27, 1, 30, tzinfo=Eastern2)
        t = Eastern2.fromutc(u)
        self.assertEqual((t.day, t.hour), (26, 21))
        # .. or gets into the local fold after a standard time adjustment
        u = datetime(2002, 10, 27, 6, 30, tzinfo=Eastern2)
        t = Eastern2.fromutc(u)
        self.assertEqual((t.day, t.hour), (27, 1))

        # What happens in the spring-forward gap?
        u = datetime(2002, 4, 7, 2, 0, tzinfo=Eastern2)
        t = Eastern2.fromutc(u)
        self.assertEqual((t.day, t.hour), (6, 21))

    def test_mixed_compare_regular(self):
        t = datetime(2000, 1, 1, tzinfo=Eastern2)
        self.assertEqual(t, t.astimezone(timezone.utc))
        t = datetime(2000, 6, 1, tzinfo=Eastern2)
        self.assertEqual(t, t.astimezone(timezone.utc))

    def test_mixed_compare_fold(self):
        t_fold = datetime(2002, 10, 27, 1, 45, tzinfo=Eastern2)
        t_fold_utc = t_fold.astimezone(timezone.utc)
        self.assertNotEqual(t_fold, t_fold_utc)
        self.assertNotEqual(t_fold_utc, t_fold)

    def test_mixed_compare_gap(self):
        t_gap = datetime(2002, 4, 7, 2, 45, tzinfo=Eastern2)
        t_gap_utc = t_gap.astimezone(timezone.utc)
        self.assertNotEqual(t_gap, t_gap_utc)
        self.assertNotEqual(t_gap_utc, t_gap)

    def test_hash_aware(self):
        t = datetime(2000, 1, 1, tzinfo=Eastern2)
        self.assertEqual(hash(t), hash(t.replace(fold=1)))
        t_fold = datetime(2002, 10, 27, 1, 45, tzinfo=Eastern2)
        t_gap = datetime(2002, 4, 7, 2, 45, tzinfo=Eastern2)
        self.assertEqual(hash(t_fold), hash(t_fold.replace(fold=1)))
        self.assertEqual(hash(t_gap), hash(t_gap.replace(fold=1)))

SEC = timedelta(0, 1)

def pairs(iterable):
    a, b = itertools.tee(iterable)
    next(b, None)
    return zip(a, b)

class ZoneInfo(tzinfo):
    zoneroot = '/usr/share/zoneinfo'
    def __init__(self, ut, ti):
        """

        :param ut: array
            Array of transition point timestamps
        :param ti: list
            A list of (offset, isdst, abbr) tuples
        :return: None
        """
        self.ut = ut
        self.ti = ti
        self.lt = self.invert(ut, ti)

    @staticmethod
    def invert(ut, ti):
        lt = (array('q', ut), array('q', ut))
        if ut:
            offset = ti[0][0] // SEC
            lt[0][0] += offset
            lt[1][0] += offset
            for i in range(1, len(ut)):
                lt[0][i] += ti[i-1][0] // SEC
                lt[1][i] += ti[i][0] // SEC
        return lt

    @classmethod
    def fromfile(cls, fileobj):
        if fileobj.read(4).decode() != "TZif":
            raise ValueError("not a zoneinfo file")
        fileobj.seek(32)
        counts = array('i')
        counts.fromfile(fileobj, 3)
        if sys.byteorder != 'big':
            counts.byteswap()

        ut = array('i')
        ut.fromfile(fileobj, counts[0])
        if sys.byteorder != 'big':
            ut.byteswap()

        type_indices = array('B')
        type_indices.fromfile(fileobj, counts[0])

        ttis = []
        for i in range(counts[1]):
            ttis.append(struct.unpack(">lbb", fileobj.read(6)))

        abbrs = fileobj.read(counts[2])

        # Convert ttis
        for i, (gmtoff, isdst, abbrind) in enumerate(ttis):
            abbr = abbrs[abbrind:abbrs.find(0, abbrind)].decode()
            ttis[i] = (timedelta(0, gmtoff), isdst, abbr)

        ti = [None] * len(ut)
        for i, idx in enumerate(type_indices):
            ti[i] = ttis[idx]

        self = cls(ut, ti)

        return self

    @classmethod
    def fromname(cls, name):
        path = os.path.join(cls.zoneroot, name)
        with open(path, 'rb') as f:
            return cls.fromfile(f)

    EPOCHORDINAL = date(1970, 1, 1).toordinal()

    def fromutc(self, dt):
        """datetime in UTC -> datetime in local time."""

        if not isinstance(dt, datetime):
            raise TypeError("fromutc() requires a datetime argument")
        if dt.tzinfo is not self:
            raise ValueError("dt.tzinfo is not self")

        timestamp = ((dt.toordinal() - self.EPOCHORDINAL) * 86400
                     + dt.hour * 3600
                     + dt.minute * 60
                     + dt.second)

        if timestamp < self.ut[1]:
            tti = self.ti[0]
            fold = 0
        else:
            idx = bisect.bisect_right(self.ut, timestamp)
            assert self.ut[idx-1] <= timestamp
            assert idx == len(self.ut) or timestamp < self.ut[idx]
            tti_prev, tti = self.ti[idx-2:idx]
            # Detect fold
            shift = tti_prev[0] - tti[0]
            fold = (shift > timedelta(0, timestamp - self.ut[idx-1]))
        dt += tti[0]
        if fold:
            return dt.replace(fold=1)
        else:
            return dt

    def _find_ti(self, dt, i):
        timestamp = ((dt.toordinal() - self.EPOCHORDINAL) * 86400
             + dt.hour * 3600
             + dt.minute * 60
             + dt.second)
        lt = self.lt[dt.fold]
        idx = bisect.bisect_right(lt, timestamp)

        return self.ti[max(0, idx - 1)][i]

    def utcoffset(self, dt):
        return self._find_ti(dt, 0)

    def dst(self, dt):
        isdst = self._find_ti(dt, 1)
        # XXX: We cannot accurately determine the "save" value,
        # so let's return 1h whenever DST is in effect.  Since
        # we don't use dst() in fromutc(), it is unlikely that
        # it will be needed for anything more than bool(dst()).
        return ZERO if isdst else HOUR

    def tzname(self, dt):
        return self._find_ti(dt, 2)

    @classmethod
    def zonenames(cls, zonedir=None):
        if zonedir is None:
            zonedir = cls.zoneroot
        zone_tab = os.path.join(zonedir, 'zone.tab')
        try:
            f = open(zone_tab)
        except OSError:
            return
        with f:
            for line in f:
                line = line.strip()
                if line and not line.startswith('#'):
                    yield line.split()[2]

    @classmethod
    def stats(cls, start_year=1):
        count = gap_count = fold_count = zeros_count = 0
        min_gap = min_fold = timedelta.max
        max_gap = max_fold = ZERO
        min_gap_datetime = max_gap_datetime = datetime.min
        min_gap_zone = max_gap_zone = None
        min_fold_datetime = max_fold_datetime = datetime.min
        min_fold_zone = max_fold_zone = None
        stats_since = datetime(start_year, 1, 1) # Starting from 1970 eliminates a lot of noise
        for zonename in cls.zonenames():
            count += 1
            tz = cls.fromname(zonename)
            for dt, shift in tz.transitions():
                if dt < stats_since:
                    continue
                if shift > ZERO:
                    gap_count += 1
                    if (shift, dt) > (max_gap, max_gap_datetime):
                        max_gap = shift
                        max_gap_zone = zonename
                        max_gap_datetime = dt
                    if (shift, datetime.max - dt) < (min_gap, datetime.max - min_gap_datetime):
                        min_gap = shift
                        min_gap_zone = zonename
                        min_gap_datetime = dt
                elif shift < ZERO:
                    fold_count += 1
                    shift = -shift
                    if (shift, dt) > (max_fold, max_fold_datetime):
                        max_fold = shift
                        max_fold_zone = zonename
                        max_fold_datetime = dt
                    if (shift, datetime.max - dt) < (min_fold, datetime.max - min_fold_datetime):
                        min_fold = shift
                        min_fold_zone = zonename
                        min_fold_datetime = dt
                else:
                    zeros_count += 1
        trans_counts = (gap_count, fold_count, zeros_count)
        print("Number of zones:       %5d" % count)
        print("Number of transitions: %5d = %d (gaps) + %d (folds) + %d (zeros)" %
              ((sum(trans_counts),) + trans_counts))
        print("Min gap:         %16s at %s in %s" % (min_gap, min_gap_datetime, min_gap_zone))
        print("Max gap:         %16s at %s in %s" % (max_gap, max_gap_datetime, max_gap_zone))
        print("Min fold:        %16s at %s in %s" % (min_fold, min_fold_datetime, min_fold_zone))
        print("Max fold:        %16s at %s in %s" % (max_fold, max_fold_datetime, max_fold_zone))


    def transitions(self):
        for (_, prev_ti), (t, ti) in pairs(zip(self.ut, self.ti)):
            shift = ti[0] - prev_ti[0]
            yield (EPOCH_NAIVE + timedelta(seconds=t)), shift

    def nondst_folds(self):
        """Find all folds with the same value of isdst on both sides of the transition."""
        for (_, prev_ti), (t, ti) in pairs(zip(self.ut, self.ti)):
            shift = ti[0] - prev_ti[0]
            if shift < ZERO and ti[1] == prev_ti[1]:
                yield _utcfromtimestamp(datetime, t,), -shift, prev_ti[2], ti[2]

    @classmethod
    def print_all_nondst_folds(cls, same_abbr=False, start_year=1):
        count = 0
        for zonename in cls.zonenames():
            tz = cls.fromname(zonename)
            for dt, shift, prev_abbr, abbr in tz.nondst_folds():
                if dt.year < start_year or same_abbr and prev_abbr != abbr:
                    continue
                count += 1
                print("%3d) %-30s %s %10s %5s -> %s" %
                      (count, zonename, dt, shift, prev_abbr, abbr))

    def folds(self):
        for t, shift in self.transitions():
            if shift < ZERO:
                yield t, -shift

    def gaps(self):
        for t, shift in self.transitions():
            if shift > ZERO:
                yield t, shift

    def zeros(self):
        for t, shift in self.transitions():
            if not shift:
                yield t


class ZoneInfoTest(unittest.TestCase):
    zonename = 'America/New_York'

    def setUp(self):
        if sys.platform == "vxworks":
            self.skipTest("Skipping zoneinfo tests on VxWorks")
        if sys.platform == "win32":
            self.skipTest("Skipping zoneinfo tests on Windows")
        try:
            self.tz = ZoneInfo.fromname(self.zonename)
        except FileNotFoundError as err:
            self.skipTest("Skipping %s: %s" % (self.zonename, err))

    def assertEquivDatetimes(self, a, b):
        self.assertEqual((a.replace(tzinfo=None), a.fold, id(a.tzinfo)),
                         (b.replace(tzinfo=None), b.fold, id(b.tzinfo)))

    def test_folds(self):
        tz = self.tz
        for dt, shift in tz.folds():
            for x in [0 * shift, 0.5 * shift, shift - timedelta.resolution]:
                udt = dt + x
                ldt = tz.fromutc(udt.replace(tzinfo=tz))
                self.assertEqual(ldt.fold, 1)
                adt = udt.replace(tzinfo=timezone.utc).astimezone(tz)
                self.assertEquivDatetimes(adt, ldt)
                utcoffset = ldt.utcoffset()
                self.assertEqual(ldt.replace(tzinfo=None), udt + utcoffset)
                # Round trip
                self.assertEquivDatetimes(ldt.astimezone(timezone.utc),
                                          udt.replace(tzinfo=timezone.utc))


            for x in [-timedelta.resolution, shift]:
                udt = dt + x
                udt = udt.replace(tzinfo=tz)
                ldt = tz.fromutc(udt)
                self.assertEqual(ldt.fold, 0)

    def test_gaps(self):
        tz = self.tz
        for dt, shift in tz.gaps():
            for x in [0 * shift, 0.5 * shift, shift - timedelta.resolution]:
                udt = dt + x
                udt = udt.replace(tzinfo=tz)
                ldt = tz.fromutc(udt)
                self.assertEqual(ldt.fold, 0)
                adt = udt.replace(tzinfo=timezone.utc).astimezone(tz)
                self.assertEquivDatetimes(adt, ldt)
                utcoffset = ldt.utcoffset()
                self.assertEqual(ldt.replace(tzinfo=None), udt.replace(tzinfo=None) + utcoffset)
                # Create a local time inside the gap
                ldt = tz.fromutc(dt.replace(tzinfo=tz)) - shift + x
                self.assertLess(ldt.replace(fold=1).utcoffset(),
                                ldt.replace(fold=0).utcoffset(),
                                "At %s." % ldt)

            for x in [-timedelta.resolution, shift]:
                udt = dt + x
                ldt = tz.fromutc(udt.replace(tzinfo=tz))
                self.assertEqual(ldt.fold, 0)

    @classmethod
    @contextlib.contextmanager
    def _change_tz(cls, new_tzinfo):
        try:
            with os_helper.EnvironmentVarGuard() as env:
                env["TZ"] = new_tzinfo
                _time.tzset()
                yield
        finally:
            _time.tzset()

    @unittest.skipUnless(
        hasattr(_time, "tzset"), "time module has no attribute tzset"
    )
    def test_system_transitions(self):
        if ('Riyadh8' in self.zonename or
            # From tzdata NEWS file:
            # The files solar87, solar88, and solar89 are no longer distributed.
            # They were a negative experiment - that is, a demonstration that
            # tz data can represent solar time only with some difficulty and error.
            # Their presence in the distribution caused confusion, as Riyadh
            # civil time was generally not solar time in those years.
                self.zonename.startswith('right/')):
            self.skipTest("Skipping %s" % self.zonename)
        tz = self.tz
        with self._change_tz(self.zonename):
            for udt, shift in tz.transitions():
                if udt.year >= 2037:
                    # System support for times around the end of 32-bit time_t
                    # and later is flaky on many systems.
                    break
                s0 = (udt - datetime(1970, 1, 1)) // SEC
                ss = shift // SEC   # shift seconds
                for x in [-40 * 3600, -20 * 3600, -1, 0,
                          ss - 1, ss + 20 * 3600, ss + 40 * 3600]:
                    s = s0 + x
                    sdt = datetime.fromtimestamp(s)
                    tzdt = datetime.fromtimestamp(s, tz).replace(tzinfo=None)
                    self.assertEquivDatetimes(sdt, tzdt)
                    s1 = sdt.timestamp()
                    self.assertEqual(s, s1)
                if ss > 0:  # gap
                    # Create local time inside the gap
                    dt = datetime.fromtimestamp(s0) - shift / 2
                    ts0 = dt.timestamp()
                    ts1 = dt.replace(fold=1).timestamp()
                    self.assertEqual(ts0, s0 + ss / 2)
                    self.assertEqual(ts1, s0 - ss / 2)
                    # gh-83861
                    utc0 = dt.astimezone(timezone.utc)
                    utc1 = dt.replace(fold=1).astimezone(timezone.utc)
                    self.assertEqual(utc0, utc1 + timedelta(0, ss))


class ZoneInfoCompleteTest(unittest.TestSuite):
    def __init__(self):
        tests = []
        if is_resource_enabled('tzdata'):
            for name in ZoneInfo.zonenames():
                Test = type('ZoneInfoTest[%s]' % name, (ZoneInfoTest,), {})
                Test.zonename = name
                for method in dir(Test):
                    if method.startswith('test_'):
                        tests.append(Test(method))
        super().__init__(tests)

# Iran had a sub-minute UTC offset before 1946.
class IranTest(ZoneInfoTest):
    zonename = 'Asia/Tehran'


@unittest.skipIf(_testcapi is None, 'need _testcapi module')
class CapiTest(unittest.TestCase):
    def setUp(self):
        # Since the C API is not present in the _Pure tests, skip all tests
        if self.__class__.__name__.endswith('Pure'):
            self.skipTest('Not relevant in pure Python')

        # This *must* be called, and it must be called first, so until either
        # restriction is loosened, we'll call it as part of test setup
        _testcapi.test_datetime_capi()

    def test_utc_capi(self):
        for use_macro in (True, False):
            capi_utc = _testcapi.get_timezone_utc_capi(use_macro)

            with self.subTest(use_macro=use_macro):
                self.assertIs(capi_utc, timezone.utc)

    def test_timezones_capi(self):
        est_capi, est_macro, est_macro_nn = _testcapi.make_timezones_capi()

        exp_named = timezone(timedelta(hours=-5), "EST")
        exp_unnamed = timezone(timedelta(hours=-5))

        cases = [
            ('est_capi', est_capi, exp_named),
            ('est_macro', est_macro, exp_named),
            ('est_macro_nn', est_macro_nn, exp_unnamed)
        ]

        for name, tz_act, tz_exp in cases:
            with self.subTest(name=name):
                self.assertEqual(tz_act, tz_exp)

                dt1 = datetime(2000, 2, 4, tzinfo=tz_act)
                dt2 = datetime(2000, 2, 4, tzinfo=tz_exp)

                self.assertEqual(dt1, dt2)
                self.assertEqual(dt1.tzname(), dt2.tzname())

                dt_utc = datetime(2000, 2, 4, 5, tzinfo=timezone.utc)

                self.assertEqual(dt1.astimezone(timezone.utc), dt_utc)

    def test_PyDateTime_DELTA_GET(self):
        class TimeDeltaSubclass(timedelta):
            pass

        for klass in [timedelta, TimeDeltaSubclass]:
            for args in [(26, 55, 99999), (26, 55, 99999)]:
                d = klass(*args)
                with self.subTest(cls=klass, date=args):
                    days, seconds, microseconds = _testcapi.PyDateTime_DELTA_GET(d)

                    self.assertEqual(days, d.days)
                    self.assertEqual(seconds, d.seconds)
                    self.assertEqual(microseconds, d.microseconds)

    def test_PyDateTime_GET(self):
        class DateSubclass(date):
            pass

        for klass in [date, DateSubclass]:
            for args in [(2000, 1, 2), (2012, 2, 29)]:
                d = klass(*args)
                with self.subTest(cls=klass, date=args):
                    year, month, day = _testcapi.PyDateTime_GET(d)

                    self.assertEqual(year, d.year)
                    self.assertEqual(month, d.month)
                    self.assertEqual(day, d.day)

    def test_PyDateTime_DATE_GET(self):
        class DateTimeSubclass(datetime):
            pass

        for klass in [datetime, DateTimeSubclass]:
            for args in [(1993, 8, 26, 22, 12, 55, 99999),
                         (1993, 8, 26, 22, 12, 55, 99999,
                          timezone.utc)]:
                d = klass(*args)
                with self.subTest(cls=klass, date=args):
                    hour, minute, second, microsecond, tzinfo = \
                                            _testcapi.PyDateTime_DATE_GET(d)

                    self.assertEqual(hour, d.hour)
                    self.assertEqual(minute, d.minute)
                    self.assertEqual(second, d.second)
                    self.assertEqual(microsecond, d.microsecond)
                    self.assertIs(tzinfo, d.tzinfo)

    def test_PyDateTime_TIME_GET(self):
        class TimeSubclass(time):
            pass

        for klass in [time, TimeSubclass]:
            for args in [(12, 30, 20, 10),
                         (12, 30, 20, 10, timezone.utc)]:
                d = klass(*args)
                with self.subTest(cls=klass, date=args):
                    hour, minute, second, microsecond, tzinfo = \
                                              _testcapi.PyDateTime_TIME_GET(d)

                    self.assertEqual(hour, d.hour)
                    self.assertEqual(minute, d.minute)
                    self.assertEqual(second, d.second)
                    self.assertEqual(microsecond, d.microsecond)
                    self.assertIs(tzinfo, d.tzinfo)

    def test_timezones_offset_zero(self):
        utc0, utc1, non_utc = _testcapi.get_timezones_offset_zero()

        with self.subTest(testname="utc0"):
            self.assertIs(utc0, timezone.utc)

        with self.subTest(testname="utc1"):
            self.assertIs(utc1, timezone.utc)

        with self.subTest(testname="non_utc"):
            self.assertIsNot(non_utc, timezone.utc)

            non_utc_exp = timezone(timedelta(hours=0), "")

            self.assertEqual(non_utc, non_utc_exp)

            dt1 = datetime(2000, 2, 4, tzinfo=non_utc)
            dt2 = datetime(2000, 2, 4, tzinfo=non_utc_exp)

            self.assertEqual(dt1, dt2)
            self.assertEqual(dt1.tzname(), dt2.tzname())

    def test_check_date(self):
        class DateSubclass(date):
            pass

        d = date(2011, 1, 1)
        ds = DateSubclass(2011, 1, 1)
        dt = datetime(2011, 1, 1)

        is_date = _testcapi.datetime_check_date

        # Check the ones that should be valid
        self.assertTrue(is_date(d))
        self.assertTrue(is_date(dt))
        self.assertTrue(is_date(ds))
        self.assertTrue(is_date(d, True))

        # Check that the subclasses do not match exactly
        self.assertFalse(is_date(dt, True))
        self.assertFalse(is_date(ds, True))

        # Check that various other things are not dates at all
        args = [tuple(), list(), 1, '2011-01-01',
                timedelta(1), timezone.utc, time(12, 00)]
        for arg in args:
            for exact in (True, False):
                with self.subTest(arg=arg, exact=exact):
                    self.assertFalse(is_date(arg, exact))

    def test_check_time(self):
        class TimeSubclass(time):
            pass

        t = time(12, 30)
        ts = TimeSubclass(12, 30)

        is_time = _testcapi.datetime_check_time

        # Check the ones that should be valid
        self.assertTrue(is_time(t))
        self.assertTrue(is_time(ts))
        self.assertTrue(is_time(t, True))

        # Check that the subclass does not match exactly
        self.assertFalse(is_time(ts, True))

        # Check that various other things are not times
        args = [tuple(), list(), 1, '2011-01-01',
                timedelta(1), timezone.utc, date(2011, 1, 1)]

        for arg in args:
            for exact in (True, False):
                with self.subTest(arg=arg, exact=exact):
                    self.assertFalse(is_time(arg, exact))

    def test_check_datetime(self):
        class DateTimeSubclass(datetime):
            pass

        dt = datetime(2011, 1, 1, 12, 30)
        dts = DateTimeSubclass(2011, 1, 1, 12, 30)

        is_datetime = _testcapi.datetime_check_datetime

        # Check the ones that should be valid
        self.assertTrue(is_datetime(dt))
        self.assertTrue(is_datetime(dts))
        self.assertTrue(is_datetime(dt, True))

        # Check that the subclass does not match exactly
        self.assertFalse(is_datetime(dts, True))

        # Check that various other things are not datetimes
        args = [tuple(), list(), 1, '2011-01-01',
                timedelta(1), timezone.utc, date(2011, 1, 1)]

        for arg in args:
            for exact in (True, False):
                with self.subTest(arg=arg, exact=exact):
                    self.assertFalse(is_datetime(arg, exact))

    def test_check_delta(self):
        class TimeDeltaSubclass(timedelta):
            pass

        td = timedelta(1)
        tds = TimeDeltaSubclass(1)

        is_timedelta = _testcapi.datetime_check_delta

        # Check the ones that should be valid
        self.assertTrue(is_timedelta(td))
        self.assertTrue(is_timedelta(tds))
        self.assertTrue(is_timedelta(td, True))

        # Check that the subclass does not match exactly
        self.assertFalse(is_timedelta(tds, True))

        # Check that various other things are not timedeltas
        args = [tuple(), list(), 1, '2011-01-01',
                timezone.utc, date(2011, 1, 1), datetime(2011, 1, 1)]

        for arg in args:
            for exact in (True, False):
                with self.subTest(arg=arg, exact=exact):
                    self.assertFalse(is_timedelta(arg, exact))

    def test_check_tzinfo(self):
        class TZInfoSubclass(tzinfo):
            pass

        tzi = tzinfo()
        tzis = TZInfoSubclass()
        tz = timezone(timedelta(hours=-5))

        is_tzinfo = _testcapi.datetime_check_tzinfo

        # Check the ones that should be valid
        self.assertTrue(is_tzinfo(tzi))
        self.assertTrue(is_tzinfo(tz))
        self.assertTrue(is_tzinfo(tzis))
        self.assertTrue(is_tzinfo(tzi, True))

        # Check that the subclasses do not match exactly
        self.assertFalse(is_tzinfo(tz, True))
        self.assertFalse(is_tzinfo(tzis, True))

        # Check that various other things are not tzinfos
        args = [tuple(), list(), 1, '2011-01-01',
                date(2011, 1, 1), datetime(2011, 1, 1)]

        for arg in args:
            for exact in (True, False):
                with self.subTest(arg=arg, exact=exact):
                    self.assertFalse(is_tzinfo(arg, exact))

    def test_date_from_date(self):
        exp_date = date(1993, 8, 26)

        for macro in False, True:
            with self.subTest(macro=macro):
                c_api_date = _testcapi.get_date_fromdate(
                    macro,
                    exp_date.year,
                    exp_date.month,
                    exp_date.day)

                self.assertEqual(c_api_date, exp_date)

    def test_datetime_from_dateandtime(self):
        exp_date = datetime(1993, 8, 26, 22, 12, 55, 99999)

        for macro in False, True:
            with self.subTest(macro=macro):
                c_api_date = _testcapi.get_datetime_fromdateandtime(
                    macro,
                    exp_date.year,
                    exp_date.month,
                    exp_date.day,
                    exp_date.hour,
                    exp_date.minute,
                    exp_date.second,
                    exp_date.microsecond)

                self.assertEqual(c_api_date, exp_date)

    def test_datetime_from_dateandtimeandfold(self):
        exp_date = datetime(1993, 8, 26, 22, 12, 55, 99999)

        for fold in [0, 1]:
            for macro in False, True:
                with self.subTest(macro=macro, fold=fold):
                    c_api_date = _testcapi.get_datetime_fromdateandtimeandfold(
                        macro,
                        exp_date.year,
                        exp_date.month,
                        exp_date.day,
                        exp_date.hour,
                        exp_date.minute,
                        exp_date.second,
                        exp_date.microsecond,
                        exp_date.fold)

                    self.assertEqual(c_api_date, exp_date)
                    self.assertEqual(c_api_date.fold, exp_date.fold)

    def test_time_from_time(self):
        exp_time = time(22, 12, 55, 99999)

        for macro in False, True:
            with self.subTest(macro=macro):
                c_api_time = _testcapi.get_time_fromtime(
                    macro,
                    exp_time.hour,
                    exp_time.minute,
                    exp_time.second,
                    exp_time.microsecond)

                self.assertEqual(c_api_time, exp_time)

    def test_time_from_timeandfold(self):
        exp_time = time(22, 12, 55, 99999)

        for fold in [0, 1]:
            for macro in False, True:
                with self.subTest(macro=macro, fold=fold):
                    c_api_time = _testcapi.get_time_fromtimeandfold(
                        macro,
                        exp_time.hour,
                        exp_time.minute,
                        exp_time.second,
                        exp_time.microsecond,
                        exp_time.fold)

                    self.assertEqual(c_api_time, exp_time)
                    self.assertEqual(c_api_time.fold, exp_time.fold)

    def test_delta_from_dsu(self):
        exp_delta = timedelta(26, 55, 99999)

        for macro in False, True:
            with self.subTest(macro=macro):
                c_api_delta = _testcapi.get_delta_fromdsu(
                    macro,
                    exp_delta.days,
                    exp_delta.seconds,
                    exp_delta.microseconds)

                self.assertEqual(c_api_delta, exp_delta)

    def test_date_from_timestamp(self):
        ts = datetime(1995, 4, 12).timestamp()

        for macro in False, True:
            with self.subTest(macro=macro):
                d = _testcapi.get_date_fromtimestamp(int(ts), macro)

                self.assertEqual(d, date(1995, 4, 12))

    def test_datetime_from_timestamp(self):
        cases = [
            ((1995, 4, 12), None, False),
            ((1995, 4, 12), None, True),
            ((1995, 4, 12), timezone(timedelta(hours=1)), True),
            ((1995, 4, 12, 14, 30), None, False),
            ((1995, 4, 12, 14, 30), None, True),
            ((1995, 4, 12, 14, 30), timezone(timedelta(hours=1)), True),
        ]

        from_timestamp = _testcapi.get_datetime_fromtimestamp
        for case in cases:
            for macro in False, True:
                with self.subTest(case=case, macro=macro):
                    dtup, tzinfo, usetz = case
                    dt_orig = datetime(*dtup, tzinfo=tzinfo)
                    ts = int(dt_orig.timestamp())

                    dt_rt = from_timestamp(ts, tzinfo, usetz, macro)

                    self.assertEqual(dt_orig, dt_rt)

    def test_type_check_in_subinterp(self):
        # iOS requires the use of the custom framework loader,
        # not the ExtensionFileLoader.
        if sys.platform == "ios":
            extension_loader = "AppleFrameworkLoader"
        else:
            extension_loader = "ExtensionFileLoader"

        script = textwrap.dedent(f"""
            if {_interpreters is None}:
                import _testcapi as module
                module.test_datetime_capi()
            else:
                import importlib.machinery
                import importlib.util
                fullname = '_testcapi_datetime'
                origin = importlib.util.find_spec('_testcapi').origin
                loader = importlib.machinery.{extension_loader}(fullname, origin)
                spec = importlib.util.spec_from_loader(fullname, loader)
                module = importlib.util.module_from_spec(spec)
                spec.loader.exec_module(module)

            def run(type_checker, obj):
                if not type_checker(obj, True):
                    raise TypeError(f'{{type(obj)}} is not C API type')

            import _datetime
            run(module.datetime_check_date,     _datetime.date.today())
            run(module.datetime_check_datetime, _datetime.datetime.now())
            run(module.datetime_check_time,     _datetime.time(12, 30))
            run(module.datetime_check_delta,    _datetime.timedelta(1))
            run(module.datetime_check_tzinfo,   _datetime.tzinfo())
        """)
        if _interpreters is None:
            ret = support.run_in_subinterp(script)
            self.assertEqual(ret, 0)
        else:
            for name in ('isolated', 'legacy'):
                with self.subTest(name):
                    config = _interpreters.new_config(name).__dict__
                    ret = support.run_in_subinterp_with_config(script, **config)
                    self.assertEqual(ret, 0)


class ExtensionModuleTests(unittest.TestCase):

    def setUp(self):
        if self.__class__.__name__.endswith('Pure'):
            self.skipTest('Not relevant in pure Python')

    @support.cpython_only
    def test_gh_120161(self):
        with self.subTest('simple'):
            script = textwrap.dedent("""
                import datetime
                from _ast import Tuple
                f = lambda: None
                Tuple.dims = property(f, f)

                class tzutc(datetime.tzinfo):
                    pass
                """)
            script_helper.assert_python_ok('-c', script)

        with self.subTest('complex'):
            script = textwrap.dedent("""
                import asyncio
                import datetime
                from typing import Type

                class tzutc(datetime.tzinfo):
                    pass
                _EPOCHTZ = datetime.datetime(1970, 1, 1, tzinfo=tzutc())

                class FakeDateMeta(type):
                    def __instancecheck__(self, obj):
                        return True
                class FakeDate(datetime.date, metaclass=FakeDateMeta):
                    pass
                def pickle_fake_date(datetime_) -> Type[FakeDate]:
                    # A pickle function for FakeDate
                    return FakeDate
                """)
            script_helper.assert_python_ok('-c', script)

    def test_update_type_cache(self):
        # gh-120782
        script = textwrap.dedent("""
            import sys
            for i in range(5):
                import _datetime
                assert _datetime.date.max > _datetime.date.min
                assert _datetime.time.max > _datetime.time.min
                assert _datetime.datetime.max > _datetime.datetime.min
                assert _datetime.timedelta.max > _datetime.timedelta.min
                assert _datetime.date.__dict__["min"] is _datetime.date.min
                assert _datetime.date.__dict__["max"] is _datetime.date.max
                assert _datetime.date.__dict__["resolution"] is _datetime.date.resolution
                assert _datetime.time.__dict__["min"] is _datetime.time.min
                assert _datetime.time.__dict__["max"] is _datetime.time.max
                assert _datetime.time.__dict__["resolution"] is _datetime.time.resolution
                assert _datetime.datetime.__dict__["min"] is _datetime.datetime.min
                assert _datetime.datetime.__dict__["max"] is _datetime.datetime.max
                assert _datetime.datetime.__dict__["resolution"] is _datetime.datetime.resolution
                assert _datetime.timedelta.__dict__["min"] is _datetime.timedelta.min
                assert _datetime.timedelta.__dict__["max"] is _datetime.timedelta.max
                assert _datetime.timedelta.__dict__["resolution"] is _datetime.timedelta.resolution
                assert _datetime.timezone.__dict__["min"] is _datetime.timezone.min
                assert _datetime.timezone.__dict__["max"] is _datetime.timezone.max
                assert _datetime.timezone.__dict__["utc"] is _datetime.timezone.utc
                assert isinstance(_datetime.timezone.min, _datetime.tzinfo)
                assert isinstance(_datetime.timezone.max, _datetime.tzinfo)
                assert isinstance(_datetime.timezone.utc, _datetime.tzinfo)
                del sys.modules['_datetime']
            """)
        script_helper.assert_python_ok('-c', script)


def load_tests(loader, standard_tests, pattern):
    standard_tests.addTest(ZoneInfoCompleteTest())
    return standard_tests


if __name__ == "__main__":
    unittest.main()<|MERGE_RESOLUTION|>--- conflicted
+++ resolved
@@ -3564,14 +3564,11 @@
             '9999-12-31T24:00:00.000000',  # Year is invalid after wrapping due to 24:00
             '2009-04-19T12:30Z12:00',      # Extra time zone info after Z
             '2009-04-19T12:30:45:334034',  # Invalid microsecond separator
-<<<<<<< HEAD
-            '2009-04-19T12:30:45+00:90:00', # Time zone field out from range
-            '2009-04-19T12:30:45+00:00:90', # Time zone field out from range
-=======
             '2009-04-19T12:30:45.400 +02:30',  # Space between ms and timezone (gh-130959)
             '2009-04-19T12:30:45.400 ',        # Trailing space (gh-130959)
             '2009-04-19T12:30:45. 400',        # Space before fraction (gh-130959)
->>>>>>> 1557da62
+            '2009-04-19T12:30:45+00:90:00', # Time zone field out from range
+            '2009-04-19T12:30:45+00:00:90', # Time zone field out from range
         ]
 
         for bad_str in bad_strs:
@@ -4793,17 +4790,14 @@
             '12:30,5',                  # Decimal mark at end of minute
             '12:30:45.123456Z12:00',    # Extra time zone info after Z
             '12:30:45:334034',          # Invalid microsecond separator
-<<<<<<< HEAD
+            '12:30:45.400 +02:30',      # Space between ms and timezone (gh-130959)
+            '12:30:45.400 ',            # Trailing space (gh-130959)
+            '12:30:45. 400',            # Space before fraction (gh-130959)
             '24:00:00.000001',          # Has non-zero microseconds on 24:00
             '24:00:01.000000',          # Has non-zero seconds on 24:00
             '24:01:00.000000',          # Has non-zero minutes on 24:00
             '12:30:45+00:90:00',        # Time zone field out from range
             '12:30:45+00:00:90',        # Time zone field out from range
-=======
-            '12:30:45.400 +02:30',      # Space between ms and timezone (gh-130959)
-            '12:30:45.400 ',            # Trailing space (gh-130959)
-            '12:30:45. 400',            # Space before fraction (gh-130959)
->>>>>>> 1557da62
         ]
 
         for bad_str in bad_strs:
