--- conflicted
+++ resolved
@@ -497,14 +497,12 @@
             lock.acquire()
 
         mp_context = self.get_context()
-<<<<<<< HEAD
         if mp_context.get_start_method(allow_none=False) == "fork":
             # fork pre-spawns, not on demand.
             expected_num_processes = self.worker_count
         else:
             expected_num_processes = 3
-=======
->>>>>>> 37965d2f
+
         sem = mp_context.Semaphore(0)
         for _ in range(3):
             self.executor.submit(acquire_lock, sem)
