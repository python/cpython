--- conflicted
+++ resolved
@@ -286,21 +286,36 @@
              'Date().getTime()+\'"><\\/s\'+\'cript>\');\n//]]>'),
             '\n<!-- //\nvar foo = 3.14;\n// -->\n',
             '<!-- \u2603 -->',
-<<<<<<< HEAD
-            # these two should be invalid according to the HTML 5 spec,
-            # section 8.1.2.2
-            #'foo = </\nscript>',
-            #'foo = </ script>',
-        ]
-        elements = ['script', 'style', 'SCRIPT', 'STYLE', 'Script', 'Style']
-        for content in contents:
-            for element in elements:
-                element_lower = element.lower()
-                s = '<{element}>{content}</{element}>'.format(element=element,
-                                                               content=content)
-                self._run_check(s, [("starttag", element_lower, []),
-                                    ("data", content),
-                                    ("endtag", element_lower)])
+            'foo = "</ script>"',
+            'foo = "</scripture>"',
+            'foo = "</script\v>"',
+            'foo = "</script\xa0>"',
+            'foo = "</ſcript>"',
+            'foo = "</scrıpt>"',
+        ])
+    def test_script_content(self, content):
+        s = f'<script>{content}</script>'
+        self._run_check(s, [("starttag", "script", []),
+                            ("data", content),
+                            ("endtag", "script")])
+
+    @support.subTests('content', [
+            'a::before { content: "<!-- not a comment -->"; }',
+            'a::before { content: "&not-an-entity-ref;"; }',
+            'a::before { content: "<not a=\'start tag\'>"; }',
+            'a::before { content: "\u2603"; }',
+            'a::before { content: "< /style>"; }',
+            'a::before { content: "</ style>"; }',
+            'a::before { content: "</styled>"; }',
+            'a::before { content: "</style\v>"; }',
+            'a::before { content: "</style\xa0>"; }',
+            'a::before { content: "</ſtyle>"; }',
+        ])
+    def test_style_content(self, content):
+        s = f'<style>{content}</style>'
+        self._run_check(s, [("starttag", "style", []),
+                            ("data", content),
+                            ("endtag", "style")])
 
     def test_raw_text_content(self):
         # Tags should be treated as text in raw text and escapable raw text content.
@@ -360,44 +375,9 @@
                 ],
             )
 
-
-    def test_cdata_with_closing_tags(self):
-=======
-            'foo = "</ script>"',
-            'foo = "</scripture>"',
-            'foo = "</script\v>"',
-            'foo = "</script\xa0>"',
-            'foo = "</ſcript>"',
-            'foo = "</scrıpt>"',
-        ])
-    def test_script_content(self, content):
-        s = f'<script>{content}</script>'
-        self._run_check(s, [("starttag", "script", []),
-                            ("data", content),
-                            ("endtag", "script")])
-
-    @support.subTests('content', [
-            'a::before { content: "<!-- not a comment -->"; }',
-            'a::before { content: "&not-an-entity-ref;"; }',
-            'a::before { content: "<not a=\'start tag\'>"; }',
-            'a::before { content: "\u2603"; }',
-            'a::before { content: "< /style>"; }',
-            'a::before { content: "</ style>"; }',
-            'a::before { content: "</styled>"; }',
-            'a::before { content: "</style\v>"; }',
-            'a::before { content: "</style\xa0>"; }',
-            'a::before { content: "</ſtyle>"; }',
-        ])
-    def test_style_content(self, content):
-        s = f'<style>{content}</style>'
-        self._run_check(s, [("starttag", "style", []),
-                            ("data", content),
-                            ("endtag", "style")])
-
     @support.subTests('endtag', ['script', 'SCRIPT', 'script ', 'script\n',
                                  'script/', 'script foo=bar', 'script foo=">"'])
     def test_script_closing_tag(self, endtag):
->>>>>>> b74fb8e2
         # see issue #13358
         # make sure that HTMLParser calls handle_data only once for each CDATA.
         content = """<!-- not a comment --> &not-an-entity-ref;
