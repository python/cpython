--- conflicted
+++ resolved
@@ -90,7 +90,6 @@
             m = self._view(b)
             self.assertEqual(list(m), [m[i] for i in range(len(m))])
 
-<<<<<<< HEAD
     def test_contains(self):
         for tp in self._types:
             b = tp(self._source)
@@ -108,7 +107,7 @@
                 b = tp(b'abc')
                 m = self._view(b)
                 self.assertNotIn(ord('d'), m)
-=======
+
     def test_count(self):
         for tp in self._types:
             b = tp(self._source)
@@ -124,7 +123,6 @@
                 self.assertEqual(m.count(ord('a')), l.count(ord('a')))
                 self.assertEqual(m.count(ord('b')), l.count(ord('b')))
                 self.assertEqual(m.count(ord('c')), l.count(ord('c')))
->>>>>>> 0ac40ace
 
     def test_setitem_readonly(self):
         if not self.ro_type:
