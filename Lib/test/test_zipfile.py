--- conflicted
+++ resolved
@@ -3299,10 +3299,6 @@
         assert list(map(str, root.iterdir())) == ['../']
         assert root.joinpath('..').joinpath('parent.txt').read_bytes() == b'content'
 
-<<<<<<< HEAD
-=======
-    @unittest.skipIf(platform.system() == "Windows", "GH-123693")
->>>>>>> 0aa1ee22
     def test_unsupported_names(self):
         """
         Path segments with special characters are readable.
@@ -3323,10 +3319,6 @@
         assert item.name == 'V: NMS.flac', item.name
         assert root.joinpath('V: NMS.flac').read_bytes() == b"fLaC..."
 
-<<<<<<< HEAD
-=======
-    @unittest.skipIf(platform.system() == "Windows", "GH-123693")
->>>>>>> 0aa1ee22
     def test_backslash_not_separator(self):
         """
         In a zip file, backslashes are not separators.
