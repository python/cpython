--- conflicted
+++ resolved
@@ -4101,8 +4101,7 @@
 
 static PyObject *
 test_paramname_module_impl(PyObject *module, PyObject *mod)
-<<<<<<< HEAD
-/*[clinic end generated code: output=23379a7ffa65c514 input=afefe259667f13ba]*/
+/*[clinic end generated code: output=4a2a849ecbcc8b53 input=afefe259667f13ba]*/
 
 /*[clinic input]
 test_deprecate_positional_use
@@ -4128,8 +4127,31 @@
 test_deprecate_positional_use(PyObject *module, PyObject *const *args, Py_ssize_t nargs, PyObject *kwnames)
 {
     PyObject *return_value = NULL;
+    #if defined(Py_BUILD_CORE) && !defined(Py_BUILD_CORE_MODULE)
+
+    #define NUM_KEYWORDS 2
+    static struct {
+        PyGC_Head _this_is_not_used;
+        PyObject_VAR_HEAD
+        PyObject *ob_item[NUM_KEYWORDS];
+    } _kwtuple = {
+        .ob_base = PyVarObject_HEAD_INIT(&PyTuple_Type, NUM_KEYWORDS)
+        .ob_item = { &_Py_ID(pos), &_Py_ID(optarg), },
+    };
+    #undef NUM_KEYWORDS
+    #define KWTUPLE (&_kwtuple.ob_base.ob_base)
+
+    #else  // !Py_BUILD_CORE
+    #  define KWTUPLE NULL
+    #endif  // !Py_BUILD_CORE
+
     static const char * const _keywords[] = {"pos", "optarg", NULL};
-    static _PyArg_Parser _parser = {NULL, _keywords, "test_deprecate_positional_use", 0};
+    static _PyArg_Parser _parser = {
+        .keywords = _keywords,
+        .fname = "test_deprecate_positional_use",
+        .kwtuple = KWTUPLE,
+    };
+    #undef KWTUPLE
     PyObject *argsbuf[2];
     Py_ssize_t noptargs = nargs + (kwnames ? PyTuple_GET_SIZE(kwnames) : 0) - 1;
     PyObject *pos;
@@ -4164,7 +4186,4 @@
 static PyObject *
 test_deprecate_positional_use_impl(PyObject *module, PyObject *pos,
                                    int optarg)
-/*[clinic end generated code: output=dc51108a995e63a0 input=462e9741eb865665]*/
-=======
-/*[clinic end generated code: output=4a2a849ecbcc8b53 input=afefe259667f13ba]*/
->>>>>>> 02d9f150
+/*[clinic end generated code: output=b47aecf1c5245c0e input=462e9741eb865665]*/