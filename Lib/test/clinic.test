/*[clinic input]
output preset block
[clinic start generated code]*/
/*[clinic end generated code: output=da39a3ee5e6b4b0d input=3c81ac2402d06a8b]*/


/*[clinic input]
test_object_converter

    a: object
    b: object(converter="PyUnicode_FSConverter")
    c: object(subclass_of="&PyUnicode_Type")
    d: object(type="PyUnicode_Object *")
    /

[clinic start generated code]*/

PyDoc_STRVAR(test_object_converter__doc__,
"test_object_converter($module, a, b, c, d, /)\n"
"--\n"
"\n");

#define TEST_OBJECT_CONVERTER_METHODDEF    \
    {"test_object_converter", _PyCFunction_CAST(test_object_converter), METH_FASTCALL, test_object_converter__doc__},

static PyObject *
test_object_converter_impl(PyObject *module, PyObject *a, PyObject *b,
                           PyObject *c, PyUnicode_Object *d);

static PyObject *
test_object_converter(PyObject *module, PyObject *const *args, Py_ssize_t nargs)
{
    PyObject *return_value = NULL;
    PyObject *a;
    PyObject *b;
    PyObject *c;
    PyUnicode_Object *d;

    if (!_PyArg_CheckPositional("test_object_converter", nargs, 4, 4)) {
        goto exit;
    }
    a = args[0];
    if (!PyUnicode_FSConverter(args[1], &b)) {
        goto exit;
    }
    if (!PyUnicode_Check(args[2])) {
        _PyArg_BadArgument("test_object_converter", "argument 3", "str", args[2]);
        goto exit;
    }
    c = args[2];
    d = (PyUnicode_Object *)args[3];
    return_value = test_object_converter_impl(module, a, b, c, d);

exit:
    return return_value;
}

static PyObject *
test_object_converter_impl(PyObject *module, PyObject *a, PyObject *b,
                           PyObject *c, PyUnicode_Object *d)
/*[clinic end generated code: output=886f4f9b598726b6 input=005e6a8a711a869b]*/


/*[clinic input]
test_object_converter_one_arg

    a: object
    /

[clinic start generated code]*/

PyDoc_STRVAR(test_object_converter_one_arg__doc__,
"test_object_converter_one_arg($module, a, /)\n"
"--\n"
"\n");

#define TEST_OBJECT_CONVERTER_ONE_ARG_METHODDEF    \
    {"test_object_converter_one_arg", (PyCFunction)test_object_converter_one_arg, METH_O, test_object_converter_one_arg__doc__},

static PyObject *
test_object_converter_one_arg(PyObject *module, PyObject *a)
/*[clinic end generated code: output=6da755f8502139df input=d635d92a421f1ca3]*/


/*[clinic input]
test_objects_converter

    a: object
    b: object = NULL
    /

[clinic start generated code]*/

PyDoc_STRVAR(test_objects_converter__doc__,
"test_objects_converter($module, a, b=<unrepresentable>, /)\n"
"--\n"
"\n");

#define TEST_OBJECTS_CONVERTER_METHODDEF    \
    {"test_objects_converter", _PyCFunction_CAST(test_objects_converter), METH_FASTCALL, test_objects_converter__doc__},

static PyObject *
test_objects_converter_impl(PyObject *module, PyObject *a, PyObject *b);

static PyObject *
test_objects_converter(PyObject *module, PyObject *const *args, Py_ssize_t nargs)
{
    PyObject *return_value = NULL;
    PyObject *a;
    PyObject *b = NULL;

    if (!_PyArg_CheckPositional("test_objects_converter", nargs, 1, 2)) {
        goto exit;
    }
    a = args[0];
    if (nargs < 2) {
        goto skip_optional;
    }
    b = args[1];
skip_optional:
    return_value = test_objects_converter_impl(module, a, b);

exit:
    return return_value;
}

static PyObject *
test_objects_converter_impl(PyObject *module, PyObject *a, PyObject *b)
/*[clinic end generated code: output=fc26328b79d46bb7 input=4cbb3d9edd2a36f3]*/


/*[clinic input]
test_object_converter_subclass_of

    a: object(subclass_of="&PyLong_Type")
    b: object(subclass_of="&PyTuple_Type")
    c: object(subclass_of="&PyList_Type")
    d: object(subclass_of="&PySet_Type")
    e: object(subclass_of="&PyFrozenSet_Type")
    f: object(subclass_of="&PyDict_Type")
    g: object(subclass_of="&PyUnicode_Type")
    h: object(subclass_of="&PyBytes_Type")
    i: object(subclass_of="&PyByteArray_Type")
    j: object(subclass_of="&MyType")
    /

[clinic start generated code]*/

PyDoc_STRVAR(test_object_converter_subclass_of__doc__,
"test_object_converter_subclass_of($module, a, b, c, d, e, f, g, h, i,\n"
"                                  j, /)\n"
"--\n"
"\n");

#define TEST_OBJECT_CONVERTER_SUBCLASS_OF_METHODDEF    \
    {"test_object_converter_subclass_of", _PyCFunction_CAST(test_object_converter_subclass_of), METH_FASTCALL, test_object_converter_subclass_of__doc__},

static PyObject *
test_object_converter_subclass_of_impl(PyObject *module, PyObject *a,
                                       PyObject *b, PyObject *c, PyObject *d,
                                       PyObject *e, PyObject *f, PyObject *g,
                                       PyObject *h, PyObject *i, PyObject *j);

static PyObject *
test_object_converter_subclass_of(PyObject *module, PyObject *const *args, Py_ssize_t nargs)
{
    PyObject *return_value = NULL;
    PyObject *a;
    PyObject *b;
    PyObject *c;
    PyObject *d;
    PyObject *e;
    PyObject *f;
    PyObject *g;
    PyObject *h;
    PyObject *i;
    PyObject *j;

    if (!_PyArg_CheckPositional("test_object_converter_subclass_of", nargs, 10, 10)) {
        goto exit;
    }
    if (!PyLong_Check(args[0])) {
        _PyArg_BadArgument("test_object_converter_subclass_of", "argument 1", "int", args[0]);
        goto exit;
    }
    a = args[0];
    if (!PyTuple_Check(args[1])) {
        _PyArg_BadArgument("test_object_converter_subclass_of", "argument 2", "tuple", args[1]);
        goto exit;
    }
    b = args[1];
    if (!PyList_Check(args[2])) {
        _PyArg_BadArgument("test_object_converter_subclass_of", "argument 3", "list", args[2]);
        goto exit;
    }
    c = args[2];
    if (!PySet_Check(args[3])) {
        _PyArg_BadArgument("test_object_converter_subclass_of", "argument 4", "set", args[3]);
        goto exit;
    }
    d = args[3];
    if (!PyFrozenSet_Check(args[4])) {
        _PyArg_BadArgument("test_object_converter_subclass_of", "argument 5", "frozenset", args[4]);
        goto exit;
    }
    e = args[4];
    if (!PyDict_Check(args[5])) {
        _PyArg_BadArgument("test_object_converter_subclass_of", "argument 6", "dict", args[5]);
        goto exit;
    }
    f = args[5];
    if (!PyUnicode_Check(args[6])) {
        _PyArg_BadArgument("test_object_converter_subclass_of", "argument 7", "str", args[6]);
        goto exit;
    }
    g = args[6];
    if (!PyBytes_Check(args[7])) {
        _PyArg_BadArgument("test_object_converter_subclass_of", "argument 8", "bytes", args[7]);
        goto exit;
    }
    h = args[7];
    if (!PyByteArray_Check(args[8])) {
        _PyArg_BadArgument("test_object_converter_subclass_of", "argument 9", "bytearray", args[8]);
        goto exit;
    }
    i = args[8];
    if (!PyObject_TypeCheck(args[9], &MyType)) {
        _PyArg_BadArgument("test_object_converter_subclass_of", "argument 10", (&MyType)->tp_name, args[9]);
        goto exit;
    }
    j = args[9];
    return_value = test_object_converter_subclass_of_impl(module, a, b, c, d, e, f, g, h, i, j);

exit:
    return return_value;
}

static PyObject *
test_object_converter_subclass_of_impl(PyObject *module, PyObject *a,
                                       PyObject *b, PyObject *c, PyObject *d,
                                       PyObject *e, PyObject *f, PyObject *g,
                                       PyObject *h, PyObject *i, PyObject *j)
/*[clinic end generated code: output=e4b07c9a54479a40 input=31b06b772d5f983e]*/


/*[clinic input]
test_PyBytesObject_converter

    a: PyBytesObject
    /

[clinic start generated code]*/

PyDoc_STRVAR(test_PyBytesObject_converter__doc__,
"test_PyBytesObject_converter($module, a, /)\n"
"--\n"
"\n");

#define TEST_PYBYTESOBJECT_CONVERTER_METHODDEF    \
    {"test_PyBytesObject_converter", (PyCFunction)test_PyBytesObject_converter, METH_O, test_PyBytesObject_converter__doc__},

static PyObject *
test_PyBytesObject_converter_impl(PyObject *module, PyBytesObject *a);

static PyObject *
test_PyBytesObject_converter(PyObject *module, PyObject *arg)
{
    PyObject *return_value = NULL;
    PyBytesObject *a;

    if (!PyBytes_Check(arg)) {
        _PyArg_BadArgument("test_PyBytesObject_converter", "argument", "bytes", arg);
        goto exit;
    }
    a = (PyBytesObject *)arg;
    return_value = test_PyBytesObject_converter_impl(module, a);

exit:
    return return_value;
}

static PyObject *
test_PyBytesObject_converter_impl(PyObject *module, PyBytesObject *a)
/*[clinic end generated code: output=7539d628e6fceace input=12b10c7cb5750400]*/


/*[clinic input]
test_PyByteArrayObject_converter

    a: PyByteArrayObject
    /

[clinic start generated code]*/

PyDoc_STRVAR(test_PyByteArrayObject_converter__doc__,
"test_PyByteArrayObject_converter($module, a, /)\n"
"--\n"
"\n");

#define TEST_PYBYTEARRAYOBJECT_CONVERTER_METHODDEF    \
    {"test_PyByteArrayObject_converter", (PyCFunction)test_PyByteArrayObject_converter, METH_O, test_PyByteArrayObject_converter__doc__},

static PyObject *
test_PyByteArrayObject_converter_impl(PyObject *module, PyByteArrayObject *a);

static PyObject *
test_PyByteArrayObject_converter(PyObject *module, PyObject *arg)
{
    PyObject *return_value = NULL;
    PyByteArrayObject *a;

    if (!PyByteArray_Check(arg)) {
        _PyArg_BadArgument("test_PyByteArrayObject_converter", "argument", "bytearray", arg);
        goto exit;
    }
    a = (PyByteArrayObject *)arg;
    return_value = test_PyByteArrayObject_converter_impl(module, a);

exit:
    return return_value;
}

static PyObject *
test_PyByteArrayObject_converter_impl(PyObject *module, PyByteArrayObject *a)
/*[clinic end generated code: output=1245af9f5b3e355e input=5a657da535d194ae]*/


/*[clinic input]
test_unicode_converter

    a: unicode
    /

[clinic start generated code]*/

PyDoc_STRVAR(test_unicode_converter__doc__,
"test_unicode_converter($module, a, /)\n"
"--\n"
"\n");

#define TEST_UNICODE_CONVERTER_METHODDEF    \
    {"test_unicode_converter", (PyCFunction)test_unicode_converter, METH_O, test_unicode_converter__doc__},

static PyObject *
test_unicode_converter_impl(PyObject *module, PyObject *a);

static PyObject *
test_unicode_converter(PyObject *module, PyObject *arg)
{
    PyObject *return_value = NULL;
    PyObject *a;

    if (!PyUnicode_Check(arg)) {
        _PyArg_BadArgument("test_unicode_converter", "argument", "str", arg);
        goto exit;
    }
    if (PyUnicode_READY(arg) == -1) {
        goto exit;
    }
    a = arg;
    return_value = test_unicode_converter_impl(module, a);

exit:
    return return_value;
}

static PyObject *
test_unicode_converter_impl(PyObject *module, PyObject *a)
/*[clinic end generated code: output=18f1e3880c862611 input=aa33612df92aa9c5]*/


/*[clinic input]
test_bool_converter

    a: bool = True
    b: bool(accept={object}) = True
    c: bool(accept={int}) = True
    /

[clinic start generated code]*/

PyDoc_STRVAR(test_bool_converter__doc__,
"test_bool_converter($module, a=True, b=True, c=True, /)\n"
"--\n"
"\n");

#define TEST_BOOL_CONVERTER_METHODDEF    \
    {"test_bool_converter", _PyCFunction_CAST(test_bool_converter), METH_FASTCALL, test_bool_converter__doc__},

static PyObject *
test_bool_converter_impl(PyObject *module, int a, int b, int c);

static PyObject *
test_bool_converter(PyObject *module, PyObject *const *args, Py_ssize_t nargs)
{
    PyObject *return_value = NULL;
    int a = 1;
    int b = 1;
    int c = 1;

    if (!_PyArg_CheckPositional("test_bool_converter", nargs, 0, 3)) {
        goto exit;
    }
    if (nargs < 1) {
        goto skip_optional;
    }
    a = PyObject_IsTrue(args[0]);
    if (a < 0) {
        goto exit;
    }
    if (nargs < 2) {
        goto skip_optional;
    }
    b = PyObject_IsTrue(args[1]);
    if (b < 0) {
        goto exit;
    }
    if (nargs < 3) {
        goto skip_optional;
    }
    c = _PyLong_AsInt(args[2]);
    if (c == -1 && PyErr_Occurred()) {
        goto exit;
    }
skip_optional:
    return_value = test_bool_converter_impl(module, a, b, c);

exit:
    return return_value;
}

static PyObject *
test_bool_converter_impl(PyObject *module, int a, int b, int c)
/*[clinic end generated code: output=27f0e653a70b9be3 input=939854fa9f248c60]*/


/*[clinic input]
test_char_converter

    a: char = b'A'
    b: char = b'\a'
    c: char = b'\b'
    d: char = b'\t'
    e: char = b'\n'
    f: char = b'\v'
    g: char = b'\f'
    h: char = b'\r'
    i: char = b'"'
    j: char = b"'"
    k: char = b'?'
    l: char = b'\\'
    m: char = b'\000'
    n: char = b'\377'
    /

[clinic start generated code]*/

PyDoc_STRVAR(test_char_converter__doc__,
"test_char_converter($module, a=b\'A\', b=b\'\\x07\', c=b\'\\x08\', d=b\'\\t\',\n"
"                    e=b\'\\n\', f=b\'\\x0b\', g=b\'\\x0c\', h=b\'\\r\', i=b\'\"\',\n"
"                    j=b\"\'\", k=b\'?\', l=b\'\\\\\', m=b\'\\x00\', n=b\'\\xff\', /)\n"
"--\n"
"\n");

#define TEST_CHAR_CONVERTER_METHODDEF    \
    {"test_char_converter", _PyCFunction_CAST(test_char_converter), METH_FASTCALL, test_char_converter__doc__},

static PyObject *
test_char_converter_impl(PyObject *module, char a, char b, char c, char d,
                         char e, char f, char g, char h, char i, char j,
                         char k, char l, char m, char n);

static PyObject *
test_char_converter(PyObject *module, PyObject *const *args, Py_ssize_t nargs)
{
    PyObject *return_value = NULL;
    char a = 'A';
    char b = '\x07';
    char c = '\x08';
    char d = '\t';
    char e = '\n';
    char f = '\x0b';
    char g = '\x0c';
    char h = '\r';
    char i = '"';
    char j = '\'';
    char k = '?';
    char l = '\\';
    char m = '\x00';
    char n = '\xff';

    if (!_PyArg_CheckPositional("test_char_converter", nargs, 0, 14)) {
        goto exit;
    }
    if (nargs < 1) {
        goto skip_optional;
    }
    if (PyBytes_Check(args[0]) && PyBytes_GET_SIZE(args[0]) == 1) {
        a = PyBytes_AS_STRING(args[0])[0];
    }
    else if (PyByteArray_Check(args[0]) && PyByteArray_GET_SIZE(args[0]) == 1) {
        a = PyByteArray_AS_STRING(args[0])[0];
    }
    else {
        _PyArg_BadArgument("test_char_converter", "argument 1", "a byte string of length 1", args[0]);
        goto exit;
    }
    if (nargs < 2) {
        goto skip_optional;
    }
    if (PyBytes_Check(args[1]) && PyBytes_GET_SIZE(args[1]) == 1) {
        b = PyBytes_AS_STRING(args[1])[0];
    }
    else if (PyByteArray_Check(args[1]) && PyByteArray_GET_SIZE(args[1]) == 1) {
        b = PyByteArray_AS_STRING(args[1])[0];
    }
    else {
        _PyArg_BadArgument("test_char_converter", "argument 2", "a byte string of length 1", args[1]);
        goto exit;
    }
    if (nargs < 3) {
        goto skip_optional;
    }
    if (PyBytes_Check(args[2]) && PyBytes_GET_SIZE(args[2]) == 1) {
        c = PyBytes_AS_STRING(args[2])[0];
    }
    else if (PyByteArray_Check(args[2]) && PyByteArray_GET_SIZE(args[2]) == 1) {
        c = PyByteArray_AS_STRING(args[2])[0];
    }
    else {
        _PyArg_BadArgument("test_char_converter", "argument 3", "a byte string of length 1", args[2]);
        goto exit;
    }
    if (nargs < 4) {
        goto skip_optional;
    }
    if (PyBytes_Check(args[3]) && PyBytes_GET_SIZE(args[3]) == 1) {
        d = PyBytes_AS_STRING(args[3])[0];
    }
    else if (PyByteArray_Check(args[3]) && PyByteArray_GET_SIZE(args[3]) == 1) {
        d = PyByteArray_AS_STRING(args[3])[0];
    }
    else {
        _PyArg_BadArgument("test_char_converter", "argument 4", "a byte string of length 1", args[3]);
        goto exit;
    }
    if (nargs < 5) {
        goto skip_optional;
    }
    if (PyBytes_Check(args[4]) && PyBytes_GET_SIZE(args[4]) == 1) {
        e = PyBytes_AS_STRING(args[4])[0];
    }
    else if (PyByteArray_Check(args[4]) && PyByteArray_GET_SIZE(args[4]) == 1) {
        e = PyByteArray_AS_STRING(args[4])[0];
    }
    else {
        _PyArg_BadArgument("test_char_converter", "argument 5", "a byte string of length 1", args[4]);
        goto exit;
    }
    if (nargs < 6) {
        goto skip_optional;
    }
    if (PyBytes_Check(args[5]) && PyBytes_GET_SIZE(args[5]) == 1) {
        f = PyBytes_AS_STRING(args[5])[0];
    }
    else if (PyByteArray_Check(args[5]) && PyByteArray_GET_SIZE(args[5]) == 1) {
        f = PyByteArray_AS_STRING(args[5])[0];
    }
    else {
        _PyArg_BadArgument("test_char_converter", "argument 6", "a byte string of length 1", args[5]);
        goto exit;
    }
    if (nargs < 7) {
        goto skip_optional;
    }
    if (PyBytes_Check(args[6]) && PyBytes_GET_SIZE(args[6]) == 1) {
        g = PyBytes_AS_STRING(args[6])[0];
    }
    else if (PyByteArray_Check(args[6]) && PyByteArray_GET_SIZE(args[6]) == 1) {
        g = PyByteArray_AS_STRING(args[6])[0];
    }
    else {
        _PyArg_BadArgument("test_char_converter", "argument 7", "a byte string of length 1", args[6]);
        goto exit;
    }
    if (nargs < 8) {
        goto skip_optional;
    }
    if (PyBytes_Check(args[7]) && PyBytes_GET_SIZE(args[7]) == 1) {
        h = PyBytes_AS_STRING(args[7])[0];
    }
    else if (PyByteArray_Check(args[7]) && PyByteArray_GET_SIZE(args[7]) == 1) {
        h = PyByteArray_AS_STRING(args[7])[0];
    }
    else {
        _PyArg_BadArgument("test_char_converter", "argument 8", "a byte string of length 1", args[7]);
        goto exit;
    }
    if (nargs < 9) {
        goto skip_optional;
    }
    if (PyBytes_Check(args[8]) && PyBytes_GET_SIZE(args[8]) == 1) {
        i = PyBytes_AS_STRING(args[8])[0];
    }
    else if (PyByteArray_Check(args[8]) && PyByteArray_GET_SIZE(args[8]) == 1) {
        i = PyByteArray_AS_STRING(args[8])[0];
    }
    else {
        _PyArg_BadArgument("test_char_converter", "argument 9", "a byte string of length 1", args[8]);
        goto exit;
    }
    if (nargs < 10) {
        goto skip_optional;
    }
    if (PyBytes_Check(args[9]) && PyBytes_GET_SIZE(args[9]) == 1) {
        j = PyBytes_AS_STRING(args[9])[0];
    }
    else if (PyByteArray_Check(args[9]) && PyByteArray_GET_SIZE(args[9]) == 1) {
        j = PyByteArray_AS_STRING(args[9])[0];
    }
    else {
        _PyArg_BadArgument("test_char_converter", "argument 10", "a byte string of length 1", args[9]);
        goto exit;
    }
    if (nargs < 11) {
        goto skip_optional;
    }
    if (PyBytes_Check(args[10]) && PyBytes_GET_SIZE(args[10]) == 1) {
        k = PyBytes_AS_STRING(args[10])[0];
    }
    else if (PyByteArray_Check(args[10]) && PyByteArray_GET_SIZE(args[10]) == 1) {
        k = PyByteArray_AS_STRING(args[10])[0];
    }
    else {
        _PyArg_BadArgument("test_char_converter", "argument 11", "a byte string of length 1", args[10]);
        goto exit;
    }
    if (nargs < 12) {
        goto skip_optional;
    }
    if (PyBytes_Check(args[11]) && PyBytes_GET_SIZE(args[11]) == 1) {
        l = PyBytes_AS_STRING(args[11])[0];
    }
    else if (PyByteArray_Check(args[11]) && PyByteArray_GET_SIZE(args[11]) == 1) {
        l = PyByteArray_AS_STRING(args[11])[0];
    }
    else {
        _PyArg_BadArgument("test_char_converter", "argument 12", "a byte string of length 1", args[11]);
        goto exit;
    }
    if (nargs < 13) {
        goto skip_optional;
    }
    if (PyBytes_Check(args[12]) && PyBytes_GET_SIZE(args[12]) == 1) {
        m = PyBytes_AS_STRING(args[12])[0];
    }
    else if (PyByteArray_Check(args[12]) && PyByteArray_GET_SIZE(args[12]) == 1) {
        m = PyByteArray_AS_STRING(args[12])[0];
    }
    else {
        _PyArg_BadArgument("test_char_converter", "argument 13", "a byte string of length 1", args[12]);
        goto exit;
    }
    if (nargs < 14) {
        goto skip_optional;
    }
    if (PyBytes_Check(args[13]) && PyBytes_GET_SIZE(args[13]) == 1) {
        n = PyBytes_AS_STRING(args[13])[0];
    }
    else if (PyByteArray_Check(args[13]) && PyByteArray_GET_SIZE(args[13]) == 1) {
        n = PyByteArray_AS_STRING(args[13])[0];
    }
    else {
        _PyArg_BadArgument("test_char_converter", "argument 14", "a byte string of length 1", args[13]);
        goto exit;
    }
skip_optional:
    return_value = test_char_converter_impl(module, a, b, c, d, e, f, g, h, i, j, k, l, m, n);

exit:
    return return_value;
}

static PyObject *
test_char_converter_impl(PyObject *module, char a, char b, char c, char d,
                         char e, char f, char g, char h, char i, char j,
                         char k, char l, char m, char n)
/*[clinic end generated code: output=98589f02422fe6b1 input=e42330417a44feac]*/


/*[clinic input]
test_unsigned_char_converter

    a: unsigned_char = 12
    b: unsigned_char(bitwise=False) = 34
    c: unsigned_char(bitwise=True) = 56
    /

[clinic start generated code]*/

PyDoc_STRVAR(test_unsigned_char_converter__doc__,
"test_unsigned_char_converter($module, a=12, b=34, c=56, /)\n"
"--\n"
"\n");

#define TEST_UNSIGNED_CHAR_CONVERTER_METHODDEF    \
    {"test_unsigned_char_converter", _PyCFunction_CAST(test_unsigned_char_converter), METH_FASTCALL, test_unsigned_char_converter__doc__},

static PyObject *
test_unsigned_char_converter_impl(PyObject *module, unsigned char a,
                                  unsigned char b, unsigned char c);

static PyObject *
test_unsigned_char_converter(PyObject *module, PyObject *const *args, Py_ssize_t nargs)
{
    PyObject *return_value = NULL;
    unsigned char a = 12;
    unsigned char b = 34;
    unsigned char c = 56;

    if (!_PyArg_CheckPositional("test_unsigned_char_converter", nargs, 0, 3)) {
        goto exit;
    }
    if (nargs < 1) {
        goto skip_optional;
    }
    {
        long ival = PyLong_AsLong(args[0]);
        if (ival == -1 && PyErr_Occurred()) {
            goto exit;
        }
        else if (ival < 0) {
            PyErr_SetString(PyExc_OverflowError,
                            "unsigned byte integer is less than minimum");
            goto exit;
        }
        else if (ival > UCHAR_MAX) {
            PyErr_SetString(PyExc_OverflowError,
                            "unsigned byte integer is greater than maximum");
            goto exit;
        }
        else {
            a = (unsigned char) ival;
        }
    }
    if (nargs < 2) {
        goto skip_optional;
    }
    {
        long ival = PyLong_AsLong(args[1]);
        if (ival == -1 && PyErr_Occurred()) {
            goto exit;
        }
        else if (ival < 0) {
            PyErr_SetString(PyExc_OverflowError,
                            "unsigned byte integer is less than minimum");
            goto exit;
        }
        else if (ival > UCHAR_MAX) {
            PyErr_SetString(PyExc_OverflowError,
                            "unsigned byte integer is greater than maximum");
            goto exit;
        }
        else {
            b = (unsigned char) ival;
        }
    }
    if (nargs < 3) {
        goto skip_optional;
    }
    {
        unsigned long ival = PyLong_AsUnsignedLongMask(args[2]);
        if (ival == (unsigned long)-1 && PyErr_Occurred()) {
            goto exit;
        }
        else {
            c = (unsigned char) ival;
        }
    }
skip_optional:
    return_value = test_unsigned_char_converter_impl(module, a, b, c);

exit:
    return return_value;
}

static PyObject *
test_unsigned_char_converter_impl(PyObject *module, unsigned char a,
                                  unsigned char b, unsigned char c)
/*[clinic end generated code: output=45920dbedc22eb55 input=021414060993e289]*/


/*[clinic input]
test_short_converter

    a: short = 12
    /

[clinic start generated code]*/

PyDoc_STRVAR(test_short_converter__doc__,
"test_short_converter($module, a=12, /)\n"
"--\n"
"\n");

#define TEST_SHORT_CONVERTER_METHODDEF    \
    {"test_short_converter", _PyCFunction_CAST(test_short_converter), METH_FASTCALL, test_short_converter__doc__},

static PyObject *
test_short_converter_impl(PyObject *module, short a);

static PyObject *
test_short_converter(PyObject *module, PyObject *const *args, Py_ssize_t nargs)
{
    PyObject *return_value = NULL;
    short a = 12;

    if (!_PyArg_CheckPositional("test_short_converter", nargs, 0, 1)) {
        goto exit;
    }
    if (nargs < 1) {
        goto skip_optional;
    }
    {
        long ival = PyLong_AsLong(args[0]);
        if (ival == -1 && PyErr_Occurred()) {
            goto exit;
        }
        else if (ival < SHRT_MIN) {
            PyErr_SetString(PyExc_OverflowError,
                            "signed short integer is less than minimum");
            goto exit;
        }
        else if (ival > SHRT_MAX) {
            PyErr_SetString(PyExc_OverflowError,
                            "signed short integer is greater than maximum");
            goto exit;
        }
        else {
            a = (short) ival;
        }
    }
skip_optional:
    return_value = test_short_converter_impl(module, a);

exit:
    return return_value;
}

static PyObject *
test_short_converter_impl(PyObject *module, short a)
/*[clinic end generated code: output=a580945bd6963d45 input=6a8a7a509a498ff4]*/


/*[clinic input]
test_unsigned_short_converter

    a: unsigned_short = 12
    b: unsigned_short(bitwise=False) = 34
    c: unsigned_short(bitwise=True) = 56
    /

[clinic start generated code]*/

PyDoc_STRVAR(test_unsigned_short_converter__doc__,
"test_unsigned_short_converter($module, a=12, b=34, c=56, /)\n"
"--\n"
"\n");

#define TEST_UNSIGNED_SHORT_CONVERTER_METHODDEF    \
    {"test_unsigned_short_converter", _PyCFunction_CAST(test_unsigned_short_converter), METH_FASTCALL, test_unsigned_short_converter__doc__},

static PyObject *
test_unsigned_short_converter_impl(PyObject *module, unsigned short a,
                                   unsigned short b, unsigned short c);

static PyObject *
test_unsigned_short_converter(PyObject *module, PyObject *const *args, Py_ssize_t nargs)
{
    PyObject *return_value = NULL;
    unsigned short a = 12;
    unsigned short b = 34;
    unsigned short c = 56;

    if (!_PyArg_CheckPositional("test_unsigned_short_converter", nargs, 0, 3)) {
        goto exit;
    }
    if (nargs < 1) {
        goto skip_optional;
    }
    if (!_PyLong_UnsignedShort_Converter(args[0], &a)) {
        goto exit;
    }
    if (nargs < 2) {
        goto skip_optional;
    }
    if (!_PyLong_UnsignedShort_Converter(args[1], &b)) {
        goto exit;
    }
    if (nargs < 3) {
        goto skip_optional;
    }
    c = (unsigned short)PyLong_AsUnsignedLongMask(args[2]);
    if (c == (unsigned short)-1 && PyErr_Occurred()) {
        goto exit;
    }
skip_optional:
    return_value = test_unsigned_short_converter_impl(module, a, b, c);

exit:
    return return_value;
}

static PyObject *
test_unsigned_short_converter_impl(PyObject *module, unsigned short a,
                                   unsigned short b, unsigned short c)
/*[clinic end generated code: output=e6e990df729114fc input=cdfd8eff3d9176b4]*/


/*[clinic input]
test_int_converter

    a: int = 12
    b: int(accept={int}) = 34
    c: int(accept={str}) = 45
    d: int(type='myenum') = 67
    /

[clinic start generated code]*/

PyDoc_STRVAR(test_int_converter__doc__,
"test_int_converter($module, a=12, b=34, c=45, d=67, /)\n"
"--\n"
"\n");

#define TEST_INT_CONVERTER_METHODDEF    \
    {"test_int_converter", _PyCFunction_CAST(test_int_converter), METH_FASTCALL, test_int_converter__doc__},

static PyObject *
test_int_converter_impl(PyObject *module, int a, int b, int c, myenum d);

static PyObject *
test_int_converter(PyObject *module, PyObject *const *args, Py_ssize_t nargs)
{
    PyObject *return_value = NULL;
    int a = 12;
    int b = 34;
    int c = 45;
    myenum d = 67;

    if (!_PyArg_CheckPositional("test_int_converter", nargs, 0, 4)) {
        goto exit;
    }
    if (nargs < 1) {
        goto skip_optional;
    }
    a = _PyLong_AsInt(args[0]);
    if (a == -1 && PyErr_Occurred()) {
        goto exit;
    }
    if (nargs < 2) {
        goto skip_optional;
    }
    b = _PyLong_AsInt(args[1]);
    if (b == -1 && PyErr_Occurred()) {
        goto exit;
    }
    if (nargs < 3) {
        goto skip_optional;
    }
    if (!PyUnicode_Check(args[2])) {
        _PyArg_BadArgument("test_int_converter", "argument 3", "a unicode character", args[2]);
        goto exit;
    }
    if (PyUnicode_READY(args[2])) {
        goto exit;
    }
    if (PyUnicode_GET_LENGTH(args[2]) != 1) {
        _PyArg_BadArgument("test_int_converter", "argument 3", "a unicode character", args[2]);
        goto exit;
    }
    c = PyUnicode_READ_CHAR(args[2], 0);
    if (nargs < 4) {
        goto skip_optional;
    }
    d = _PyLong_AsInt(args[3]);
    if (d == -1 && PyErr_Occurred()) {
        goto exit;
    }
skip_optional:
    return_value = test_int_converter_impl(module, a, b, c, d);

exit:
    return return_value;
}

static PyObject *
test_int_converter_impl(PyObject *module, int a, int b, int c, myenum d)
/*[clinic end generated code: output=800993036e078c07 input=d20541fc1ca0553e]*/


/*[clinic input]
test_unsigned_int_converter

    a: unsigned_int = 12
    b: unsigned_int(bitwise=False) = 34
    c: unsigned_int(bitwise=True) = 56
    /

[clinic start generated code]*/

PyDoc_STRVAR(test_unsigned_int_converter__doc__,
"test_unsigned_int_converter($module, a=12, b=34, c=56, /)\n"
"--\n"
"\n");

#define TEST_UNSIGNED_INT_CONVERTER_METHODDEF    \
    {"test_unsigned_int_converter", _PyCFunction_CAST(test_unsigned_int_converter), METH_FASTCALL, test_unsigned_int_converter__doc__},

static PyObject *
test_unsigned_int_converter_impl(PyObject *module, unsigned int a,
                                 unsigned int b, unsigned int c);

static PyObject *
test_unsigned_int_converter(PyObject *module, PyObject *const *args, Py_ssize_t nargs)
{
    PyObject *return_value = NULL;
    unsigned int a = 12;
    unsigned int b = 34;
    unsigned int c = 56;

    if (!_PyArg_CheckPositional("test_unsigned_int_converter", nargs, 0, 3)) {
        goto exit;
    }
    if (nargs < 1) {
        goto skip_optional;
    }
    if (!_PyLong_UnsignedInt_Converter(args[0], &a)) {
        goto exit;
    }
    if (nargs < 2) {
        goto skip_optional;
    }
    if (!_PyLong_UnsignedInt_Converter(args[1], &b)) {
        goto exit;
    }
    if (nargs < 3) {
        goto skip_optional;
    }
    c = (unsigned int)PyLong_AsUnsignedLongMask(args[2]);
    if (c == (unsigned int)-1 && PyErr_Occurred()) {
        goto exit;
    }
skip_optional:
    return_value = test_unsigned_int_converter_impl(module, a, b, c);

exit:
    return return_value;
}

static PyObject *
test_unsigned_int_converter_impl(PyObject *module, unsigned int a,
                                 unsigned int b, unsigned int c)
/*[clinic end generated code: output=f9cdbe410ccc98a3 input=5533534828b62fc0]*/


/*[clinic input]
test_long_converter

    a: long = 12
    /

[clinic start generated code]*/

PyDoc_STRVAR(test_long_converter__doc__,
"test_long_converter($module, a=12, /)\n"
"--\n"
"\n");

#define TEST_LONG_CONVERTER_METHODDEF    \
    {"test_long_converter", _PyCFunction_CAST(test_long_converter), METH_FASTCALL, test_long_converter__doc__},

static PyObject *
test_long_converter_impl(PyObject *module, long a);

static PyObject *
test_long_converter(PyObject *module, PyObject *const *args, Py_ssize_t nargs)
{
    PyObject *return_value = NULL;
    long a = 12;

    if (!_PyArg_CheckPositional("test_long_converter", nargs, 0, 1)) {
        goto exit;
    }
    if (nargs < 1) {
        goto skip_optional;
    }
    a = PyLong_AsLong(args[0]);
    if (a == -1 && PyErr_Occurred()) {
        goto exit;
    }
skip_optional:
    return_value = test_long_converter_impl(module, a);

exit:
    return return_value;
}

static PyObject *
test_long_converter_impl(PyObject *module, long a)
/*[clinic end generated code: output=02b3a83495c1d236 input=d2179e3c9cdcde89]*/


/*[clinic input]
test_unsigned_long_converter

    a: unsigned_long = 12
    b: unsigned_long(bitwise=False) = 34
    c: unsigned_long(bitwise=True) = 56
    /

[clinic start generated code]*/

PyDoc_STRVAR(test_unsigned_long_converter__doc__,
"test_unsigned_long_converter($module, a=12, b=34, c=56, /)\n"
"--\n"
"\n");

#define TEST_UNSIGNED_LONG_CONVERTER_METHODDEF    \
    {"test_unsigned_long_converter", _PyCFunction_CAST(test_unsigned_long_converter), METH_FASTCALL, test_unsigned_long_converter__doc__},

static PyObject *
test_unsigned_long_converter_impl(PyObject *module, unsigned long a,
                                  unsigned long b, unsigned long c);

static PyObject *
test_unsigned_long_converter(PyObject *module, PyObject *const *args, Py_ssize_t nargs)
{
    PyObject *return_value = NULL;
    unsigned long a = 12;
    unsigned long b = 34;
    unsigned long c = 56;

    if (!_PyArg_CheckPositional("test_unsigned_long_converter", nargs, 0, 3)) {
        goto exit;
    }
    if (nargs < 1) {
        goto skip_optional;
    }
    if (!_PyLong_UnsignedLong_Converter(args[0], &a)) {
        goto exit;
    }
    if (nargs < 2) {
        goto skip_optional;
    }
    if (!_PyLong_UnsignedLong_Converter(args[1], &b)) {
        goto exit;
    }
    if (nargs < 3) {
        goto skip_optional;
    }
    if (!PyLong_Check(args[2])) {
        _PyArg_BadArgument("test_unsigned_long_converter", "argument 3", "int", args[2]);
        goto exit;
    }
    c = PyLong_AsUnsignedLongMask(args[2]);
skip_optional:
    return_value = test_unsigned_long_converter_impl(module, a, b, c);

exit:
    return return_value;
}

static PyObject *
test_unsigned_long_converter_impl(PyObject *module, unsigned long a,
                                  unsigned long b, unsigned long c)
/*[clinic end generated code: output=540bb0ba2894e1fe input=f450d94cae1ef73b]*/


/*[clinic input]
test_long_long_converter

    a: long_long = 12
    /

[clinic start generated code]*/

PyDoc_STRVAR(test_long_long_converter__doc__,
"test_long_long_converter($module, a=12, /)\n"
"--\n"
"\n");

#define TEST_LONG_LONG_CONVERTER_METHODDEF    \
    {"test_long_long_converter", _PyCFunction_CAST(test_long_long_converter), METH_FASTCALL, test_long_long_converter__doc__},

static PyObject *
test_long_long_converter_impl(PyObject *module, long long a);

static PyObject *
test_long_long_converter(PyObject *module, PyObject *const *args, Py_ssize_t nargs)
{
    PyObject *return_value = NULL;
    long long a = 12;

    if (!_PyArg_CheckPositional("test_long_long_converter", nargs, 0, 1)) {
        goto exit;
    }
    if (nargs < 1) {
        goto skip_optional;
    }
    a = PyLong_AsLongLong(args[0]);
    if (a == -1 && PyErr_Occurred()) {
        goto exit;
    }
skip_optional:
    return_value = test_long_long_converter_impl(module, a);

exit:
    return return_value;
}

static PyObject *
test_long_long_converter_impl(PyObject *module, long long a)
/*[clinic end generated code: output=f9d4ed79ad2db857 input=d5fc81577ff4dd02]*/


/*[clinic input]
test_unsigned_long_long_converter

    a: unsigned_long_long = 12
    b: unsigned_long_long(bitwise=False) = 34
    c: unsigned_long_long(bitwise=True) = 56
    /

[clinic start generated code]*/

PyDoc_STRVAR(test_unsigned_long_long_converter__doc__,
"test_unsigned_long_long_converter($module, a=12, b=34, c=56, /)\n"
"--\n"
"\n");

#define TEST_UNSIGNED_LONG_LONG_CONVERTER_METHODDEF    \
    {"test_unsigned_long_long_converter", _PyCFunction_CAST(test_unsigned_long_long_converter), METH_FASTCALL, test_unsigned_long_long_converter__doc__},

static PyObject *
test_unsigned_long_long_converter_impl(PyObject *module,
                                       unsigned long long a,
                                       unsigned long long b,
                                       unsigned long long c);

static PyObject *
test_unsigned_long_long_converter(PyObject *module, PyObject *const *args, Py_ssize_t nargs)
{
    PyObject *return_value = NULL;
    unsigned long long a = 12;
    unsigned long long b = 34;
    unsigned long long c = 56;

    if (!_PyArg_CheckPositional("test_unsigned_long_long_converter", nargs, 0, 3)) {
        goto exit;
    }
    if (nargs < 1) {
        goto skip_optional;
    }
    if (!_PyLong_UnsignedLongLong_Converter(args[0], &a)) {
        goto exit;
    }
    if (nargs < 2) {
        goto skip_optional;
    }
    if (!_PyLong_UnsignedLongLong_Converter(args[1], &b)) {
        goto exit;
    }
    if (nargs < 3) {
        goto skip_optional;
    }
    if (!PyLong_Check(args[2])) {
        _PyArg_BadArgument("test_unsigned_long_long_converter", "argument 3", "int", args[2]);
        goto exit;
    }
    c = PyLong_AsUnsignedLongLongMask(args[2]);
skip_optional:
    return_value = test_unsigned_long_long_converter_impl(module, a, b, c);

exit:
    return return_value;
}

static PyObject *
test_unsigned_long_long_converter_impl(PyObject *module,
                                       unsigned long long a,
                                       unsigned long long b,
                                       unsigned long long c)
/*[clinic end generated code: output=3d69994f618b46bb input=a15115dc41866ff4]*/


/*[clinic input]
test_Py_ssize_t_converter

    a: Py_ssize_t = 12
    b: Py_ssize_t(accept={int}) = 34
    c: Py_ssize_t(accept={int, NoneType}) = 56
    /

[clinic start generated code]*/

PyDoc_STRVAR(test_Py_ssize_t_converter__doc__,
"test_Py_ssize_t_converter($module, a=12, b=34, c=56, /)\n"
"--\n"
"\n");

#define TEST_PY_SSIZE_T_CONVERTER_METHODDEF    \
    {"test_Py_ssize_t_converter", _PyCFunction_CAST(test_Py_ssize_t_converter), METH_FASTCALL, test_Py_ssize_t_converter__doc__},

static PyObject *
test_Py_ssize_t_converter_impl(PyObject *module, Py_ssize_t a, Py_ssize_t b,
                               Py_ssize_t c);

static PyObject *
test_Py_ssize_t_converter(PyObject *module, PyObject *const *args, Py_ssize_t nargs)
{
    PyObject *return_value = NULL;
    Py_ssize_t a = 12;
    Py_ssize_t b = 34;
    Py_ssize_t c = 56;

    if (!_PyArg_CheckPositional("test_Py_ssize_t_converter", nargs, 0, 3)) {
        goto exit;
    }
    if (nargs < 1) {
        goto skip_optional;
    }
    {
        Py_ssize_t ival = -1;
        PyObject *iobj = _PyNumber_Index(args[0]);
        if (iobj != NULL) {
            ival = PyLong_AsSsize_t(iobj);
            Py_DECREF(iobj);
        }
        if (ival == -1 && PyErr_Occurred()) {
            goto exit;
        }
        a = ival;
    }
    if (nargs < 2) {
        goto skip_optional;
    }
    {
        Py_ssize_t ival = -1;
        PyObject *iobj = _PyNumber_Index(args[1]);
        if (iobj != NULL) {
            ival = PyLong_AsSsize_t(iobj);
            Py_DECREF(iobj);
        }
        if (ival == -1 && PyErr_Occurred()) {
            goto exit;
        }
        b = ival;
    }
    if (nargs < 3) {
        goto skip_optional;
    }
    if (!_Py_convert_optional_to_ssize_t(args[2], &c)) {
        goto exit;
    }
skip_optional:
    return_value = test_Py_ssize_t_converter_impl(module, a, b, c);

exit:
    return return_value;
}

static PyObject *
test_Py_ssize_t_converter_impl(PyObject *module, Py_ssize_t a, Py_ssize_t b,
                               Py_ssize_t c)
/*[clinic end generated code: output=48214bc3d01f4dd7 input=3855f184bb3f299d]*/


/*[clinic input]
test_slice_index_converter

    a: slice_index = 12
    b: slice_index(accept={int}) = 34
    c: slice_index(accept={int, NoneType}) = 56
    /

[clinic start generated code]*/

PyDoc_STRVAR(test_slice_index_converter__doc__,
"test_slice_index_converter($module, a=12, b=34, c=56, /)\n"
"--\n"
"\n");

#define TEST_SLICE_INDEX_CONVERTER_METHODDEF    \
    {"test_slice_index_converter", _PyCFunction_CAST(test_slice_index_converter), METH_FASTCALL, test_slice_index_converter__doc__},

static PyObject *
test_slice_index_converter_impl(PyObject *module, Py_ssize_t a, Py_ssize_t b,
                                Py_ssize_t c);

static PyObject *
test_slice_index_converter(PyObject *module, PyObject *const *args, Py_ssize_t nargs)
{
    PyObject *return_value = NULL;
    Py_ssize_t a = 12;
    Py_ssize_t b = 34;
    Py_ssize_t c = 56;

    if (!_PyArg_CheckPositional("test_slice_index_converter", nargs, 0, 3)) {
        goto exit;
    }
    if (nargs < 1) {
        goto skip_optional;
    }
    if (!_PyEval_SliceIndex(args[0], &a)) {
        goto exit;
    }
    if (nargs < 2) {
        goto skip_optional;
    }
    if (!_PyEval_SliceIndexNotNone(args[1], &b)) {
        goto exit;
    }
    if (nargs < 3) {
        goto skip_optional;
    }
    if (!_PyEval_SliceIndex(args[2], &c)) {
        goto exit;
    }
skip_optional:
    return_value = test_slice_index_converter_impl(module, a, b, c);

exit:
    return return_value;
}

static PyObject *
test_slice_index_converter_impl(PyObject *module, Py_ssize_t a, Py_ssize_t b,
                                Py_ssize_t c)
/*[clinic end generated code: output=67506ed999361212 input=edeadb0ee126f531]*/


/*[clinic input]
test_size_t_converter

    a: size_t = 12
    /

[clinic start generated code]*/

PyDoc_STRVAR(test_size_t_converter__doc__,
"test_size_t_converter($module, a=12, /)\n"
"--\n"
"\n");

#define TEST_SIZE_T_CONVERTER_METHODDEF    \
    {"test_size_t_converter", _PyCFunction_CAST(test_size_t_converter), METH_FASTCALL, test_size_t_converter__doc__},

static PyObject *
test_size_t_converter_impl(PyObject *module, size_t a);

static PyObject *
test_size_t_converter(PyObject *module, PyObject *const *args, Py_ssize_t nargs)
{
    PyObject *return_value = NULL;
    size_t a = 12;

    if (!_PyArg_CheckPositional("test_size_t_converter", nargs, 0, 1)) {
        goto exit;
    }
    if (nargs < 1) {
        goto skip_optional;
    }
    if (!_PyLong_Size_t_Converter(args[0], &a)) {
        goto exit;
    }
skip_optional:
    return_value = test_size_t_converter_impl(module, a);

exit:
    return return_value;
}

static PyObject *
test_size_t_converter_impl(PyObject *module, size_t a)
/*[clinic end generated code: output=1653ecb5cbf775aa input=52e93a0fed0f1fb3]*/


/*[clinic input]
test_float_converter

    a: float = 12.5
    /

[clinic start generated code]*/

PyDoc_STRVAR(test_float_converter__doc__,
"test_float_converter($module, a=12.5, /)\n"
"--\n"
"\n");

#define TEST_FLOAT_CONVERTER_METHODDEF    \
    {"test_float_converter", _PyCFunction_CAST(test_float_converter), METH_FASTCALL, test_float_converter__doc__},

static PyObject *
test_float_converter_impl(PyObject *module, float a);

static PyObject *
test_float_converter(PyObject *module, PyObject *const *args, Py_ssize_t nargs)
{
    PyObject *return_value = NULL;
    float a = 12.5;

    if (!_PyArg_CheckPositional("test_float_converter", nargs, 0, 1)) {
        goto exit;
    }
    if (nargs < 1) {
        goto skip_optional;
    }
    if (PyFloat_CheckExact(args[0])) {
        a = (float) (PyFloat_AS_DOUBLE(args[0]));
    }
    else
    {
        a = (float) PyFloat_AsDouble(args[0]);
        if (a == -1.0 && PyErr_Occurred()) {
            goto exit;
        }
    }
skip_optional:
    return_value = test_float_converter_impl(module, a);

exit:
    return return_value;
}

static PyObject *
test_float_converter_impl(PyObject *module, float a)
/*[clinic end generated code: output=36ad006990a8a91e input=259c0d98eca35034]*/


/*[clinic input]
test_double_converter

    a: double = 12.5
    /

[clinic start generated code]*/

PyDoc_STRVAR(test_double_converter__doc__,
"test_double_converter($module, a=12.5, /)\n"
"--\n"
"\n");

#define TEST_DOUBLE_CONVERTER_METHODDEF    \
    {"test_double_converter", _PyCFunction_CAST(test_double_converter), METH_FASTCALL, test_double_converter__doc__},

static PyObject *
test_double_converter_impl(PyObject *module, double a);

static PyObject *
test_double_converter(PyObject *module, PyObject *const *args, Py_ssize_t nargs)
{
    PyObject *return_value = NULL;
    double a = 12.5;

    if (!_PyArg_CheckPositional("test_double_converter", nargs, 0, 1)) {
        goto exit;
    }
    if (nargs < 1) {
        goto skip_optional;
    }
    if (PyFloat_CheckExact(args[0])) {
        a = PyFloat_AS_DOUBLE(args[0]);
    }
    else
    {
        a = PyFloat_AsDouble(args[0]);
        if (a == -1.0 && PyErr_Occurred()) {
            goto exit;
        }
    }
skip_optional:
    return_value = test_double_converter_impl(module, a);

exit:
    return return_value;
}

static PyObject *
test_double_converter_impl(PyObject *module, double a)
/*[clinic end generated code: output=7435925592bac795 input=c6a9945706a41c27]*/


/*[clinic input]
test_Py_complex_converter

    a: Py_complex
    /

[clinic start generated code]*/

PyDoc_STRVAR(test_Py_complex_converter__doc__,
"test_Py_complex_converter($module, a, /)\n"
"--\n"
"\n");

#define TEST_PY_COMPLEX_CONVERTER_METHODDEF    \
    {"test_Py_complex_converter", (PyCFunction)test_Py_complex_converter, METH_O, test_Py_complex_converter__doc__},

static PyObject *
test_Py_complex_converter_impl(PyObject *module, Py_complex a);

static PyObject *
test_Py_complex_converter(PyObject *module, PyObject *arg)
{
    PyObject *return_value = NULL;
    Py_complex a;

    a = PyComplex_AsCComplex(arg);
    if (PyErr_Occurred()) {
        goto exit;
    }
    return_value = test_Py_complex_converter_impl(module, a);

exit:
    return return_value;
}

static PyObject *
test_Py_complex_converter_impl(PyObject *module, Py_complex a)
/*[clinic end generated code: output=c2ecbec2144ca540 input=070f216a515beb79]*/


/*[clinic input]
test_str_converter

    a: str = NULL
    b: str = "ab"
    c: str(accept={str}) = "cd"
    d: str(accept={robuffer}) = "cef"
    e: str(accept={str, NoneType}) = "gh"
    f: str(accept={robuffer}, zeroes=True) = "ij"
    g: str(accept={robuffer, str}, zeroes=True) = "kl"
    h: str(accept={robuffer, str, NoneType}, zeroes=True) = "mn"
    /

[clinic start generated code]*/

PyDoc_STRVAR(test_str_converter__doc__,
"test_str_converter($module, a=<unrepresentable>, b=\'ab\', c=\'cd\',\n"
"                   d=\'cef\', e=\'gh\', f=\'ij\', g=\'kl\', h=\'mn\', /)\n"
"--\n"
"\n");

#define TEST_STR_CONVERTER_METHODDEF    \
    {"test_str_converter", _PyCFunction_CAST(test_str_converter), METH_FASTCALL, test_str_converter__doc__},

static PyObject *
test_str_converter_impl(PyObject *module, const char *a, const char *b,
                        const char *c, const char *d, const char *e,
                        const char *f, Py_ssize_t f_length, const char *g,
                        Py_ssize_t g_length, const char *h,
                        Py_ssize_t h_length);

static PyObject *
test_str_converter(PyObject *module, PyObject *const *args, Py_ssize_t nargs)
{
    PyObject *return_value = NULL;
    const char *a = NULL;
    const char *b = "ab";
    const char *c = "cd";
    const char *d = "cef";
    const char *e = "gh";
    const char *f = "ij";
    Py_ssize_t f_length;
    const char *g = "kl";
    Py_ssize_t g_length;
    const char *h = "mn";
    Py_ssize_t h_length;

    if (!_PyArg_ParseStack(args, nargs, "|sssyzy#s#z#:test_str_converter",
        &a, &b, &c, &d, &e, &f, &f_length, &g, &g_length, &h, &h_length)) {
        goto exit;
    }
    return_value = test_str_converter_impl(module, a, b, c, d, e, f, f_length, g, g_length, h, h_length);

exit:
    return return_value;
}

static PyObject *
test_str_converter_impl(PyObject *module, const char *a, const char *b,
                        const char *c, const char *d, const char *e,
                        const char *f, Py_ssize_t f_length, const char *g,
                        Py_ssize_t g_length, const char *h,
                        Py_ssize_t h_length)
/*[clinic end generated code: output=82cb06d5237ef062 input=8afe9da8185cd38c]*/


/*[clinic input]
test_str_converter_encoding

    a: str(encoding="idna")
    b: str(encoding="idna", accept={str})
    c: str(encoding="idna", accept={bytes, bytearray, str})
    d: str(encoding="idna", zeroes=True)
    e: str(encoding="idna", accept={bytes, bytearray, str}, zeroes=True)
    /

[clinic start generated code]*/

PyDoc_STRVAR(test_str_converter_encoding__doc__,
"test_str_converter_encoding($module, a, b, c, d, e, /)\n"
"--\n"
"\n");

#define TEST_STR_CONVERTER_ENCODING_METHODDEF    \
    {"test_str_converter_encoding", _PyCFunction_CAST(test_str_converter_encoding), METH_FASTCALL, test_str_converter_encoding__doc__},

static PyObject *
test_str_converter_encoding_impl(PyObject *module, char *a, char *b, char *c,
                                 char *d, Py_ssize_t d_length, char *e,
                                 Py_ssize_t e_length);

static PyObject *
test_str_converter_encoding(PyObject *module, PyObject *const *args, Py_ssize_t nargs)
{
    PyObject *return_value = NULL;
    char *a = NULL;
    char *b = NULL;
    char *c = NULL;
    char *d = NULL;
    Py_ssize_t d_length;
    char *e = NULL;
    Py_ssize_t e_length;

    if (!_PyArg_ParseStack(args, nargs, "esesetes#et#:test_str_converter_encoding",
        "idna", &a, "idna", &b, "idna", &c, "idna", &d, &d_length, "idna", &e, &e_length)) {
        goto exit;
    }
    return_value = test_str_converter_encoding_impl(module, a, b, c, d, d_length, e, e_length);
    /* Post parse cleanup for a */
    PyMem_FREE(a);
    /* Post parse cleanup for b */
    PyMem_FREE(b);
    /* Post parse cleanup for c */
    PyMem_FREE(c);
    /* Post parse cleanup for d */
    PyMem_FREE(d);
    /* Post parse cleanup for e */
    PyMem_FREE(e);

exit:
    return return_value;
}

static PyObject *
test_str_converter_encoding_impl(PyObject *module, char *a, char *b, char *c,
                                 char *d, Py_ssize_t d_length, char *e,
                                 Py_ssize_t e_length)
/*[clinic end generated code: output=999c1deecfa15b0a input=eb4c38e1f898f402]*/


/*[clinic input]
test_Py_UNICODE_converter

    a: Py_UNICODE
    b: Py_UNICODE(accept={str})
    c: Py_UNICODE(accept={str, NoneType})
    d: Py_UNICODE(zeroes=True)
    e: Py_UNICODE(accept={str, NoneType}, zeroes=True)
    /

[clinic start generated code]*/

PyDoc_STRVAR(test_Py_UNICODE_converter__doc__,
"test_Py_UNICODE_converter($module, a, b, c, d, e, /)\n"
"--\n"
"\n");

#define TEST_PY_UNICODE_CONVERTER_METHODDEF    \
    {"test_Py_UNICODE_converter", _PyCFunction_CAST(test_Py_UNICODE_converter), METH_FASTCALL, test_Py_UNICODE_converter__doc__},

static PyObject *
test_Py_UNICODE_converter_impl(PyObject *module, const Py_UNICODE *a,
                               const Py_UNICODE *b, const Py_UNICODE *c,
                               const Py_UNICODE *d, Py_ssize_t d_length,
                               const Py_UNICODE *e, Py_ssize_t e_length);

static PyObject *
test_Py_UNICODE_converter(PyObject *module, PyObject *const *args, Py_ssize_t nargs)
{
    PyObject *return_value = NULL;
    const Py_UNICODE *a = NULL;
    const Py_UNICODE *b = NULL;
    const Py_UNICODE *c = NULL;
    const Py_UNICODE *d = NULL;
    Py_ssize_t d_length;
    const Py_UNICODE *e = NULL;
    Py_ssize_t e_length;

    if (!_PyArg_ParseStack(args, nargs, "O&O&O&u#Z#:test_Py_UNICODE_converter",
        _PyUnicode_WideCharString_Converter, &a, _PyUnicode_WideCharString_Converter, &b, _PyUnicode_WideCharString_Opt_Converter, &c, &d, &d_length, &e, &e_length)) {
        goto exit;
    }
    return_value = test_Py_UNICODE_converter_impl(module, a, b, c, d, d_length, e, e_length);

exit:
    /* Cleanup for a */
    PyMem_Free((void *)a);
    /* Cleanup for b */
    PyMem_Free((void *)b);
    /* Cleanup for c */
    PyMem_Free((void *)c);

    return return_value;
}

static PyObject *
test_Py_UNICODE_converter_impl(PyObject *module, const Py_UNICODE *a,
                               const Py_UNICODE *b, const Py_UNICODE *c,
                               const Py_UNICODE *d, Py_ssize_t d_length,
                               const Py_UNICODE *e, Py_ssize_t e_length)
/*[clinic end generated code: output=9f34a249b3071fdd input=064a3b68ad7f04b0]*/


/*[clinic input]
test_Py_buffer_converter

    a: Py_buffer
    b: Py_buffer(accept={buffer})
    c: Py_buffer(accept={str, buffer})
    d: Py_buffer(accept={str, buffer, NoneType})
    e: Py_buffer(accept={rwbuffer})
    /

[clinic start generated code]*/

PyDoc_STRVAR(test_Py_buffer_converter__doc__,
"test_Py_buffer_converter($module, a, b, c, d, e, /)\n"
"--\n"
"\n");

#define TEST_PY_BUFFER_CONVERTER_METHODDEF    \
    {"test_Py_buffer_converter", _PyCFunction_CAST(test_Py_buffer_converter), METH_FASTCALL, test_Py_buffer_converter__doc__},

static PyObject *
test_Py_buffer_converter_impl(PyObject *module, Py_buffer *a, Py_buffer *b,
                              Py_buffer *c, Py_buffer *d, Py_buffer *e);

static PyObject *
test_Py_buffer_converter(PyObject *module, PyObject *const *args, Py_ssize_t nargs)
{
    PyObject *return_value = NULL;
    Py_buffer a = {NULL, NULL};
    Py_buffer b = {NULL, NULL};
    Py_buffer c = {NULL, NULL};
    Py_buffer d = {NULL, NULL};
    Py_buffer e = {NULL, NULL};

    if (!_PyArg_ParseStack(args, nargs, "y*y*s*z*w*:test_Py_buffer_converter",
        &a, &b, &c, &d, &e)) {
        goto exit;
    }
    return_value = test_Py_buffer_converter_impl(module, &a, &b, &c, &d, &e);

exit:
    /* Cleanup for a */
    if (a.obj) {
       PyBuffer_Release(&a);
    }
    /* Cleanup for b */
    if (b.obj) {
       PyBuffer_Release(&b);
    }
    /* Cleanup for c */
    if (c.obj) {
       PyBuffer_Release(&c);
    }
    /* Cleanup for d */
    if (d.obj) {
       PyBuffer_Release(&d);
    }
    /* Cleanup for e */
    if (e.obj) {
       PyBuffer_Release(&e);
    }

    return return_value;
}

static PyObject *
test_Py_buffer_converter_impl(PyObject *module, Py_buffer *a, Py_buffer *b,
                              Py_buffer *c, Py_buffer *d, Py_buffer *e)
/*[clinic end generated code: output=a153b71b4f45f952 input=6a9da0f56f9525fd]*/


/*[clinic input]
test_keywords

    a: object
    b: object

[clinic start generated code]*/

PyDoc_STRVAR(test_keywords__doc__,
"test_keywords($module, /, a, b)\n"
"--\n"
"\n");

#define TEST_KEYWORDS_METHODDEF    \
    {"test_keywords", _PyCFunction_CAST(test_keywords), METH_FASTCALL|METH_KEYWORDS, test_keywords__doc__},

static PyObject *
test_keywords_impl(PyObject *module, PyObject *a, PyObject *b);

static PyObject *
test_keywords(PyObject *module, PyObject *const *args, Py_ssize_t nargs, PyObject *kwnames)
{
    PyObject *return_value = NULL;
    #if defined(Py_BUILD_CORE) && !defined(Py_BUILD_CORE_MODULE)

    #define NUM_KEYWORDS 2
    static struct {
        PyGC_Head _this_is_not_used;
        PyObject_VAR_HEAD
        PyObject *ob_item[NUM_KEYWORDS];
    } _kwtuple = {
        .ob_base = PyVarObject_HEAD_INIT(&PyTuple_Type, NUM_KEYWORDS)
        .ob_item = { &_Py_ID(a), &_Py_ID(b), },
    };
    #undef NUM_KEYWORDS
    #define KWTUPLE (&_kwtuple.ob_base.ob_base)

    #else  // !Py_BUILD_CORE
    #  define KWTUPLE NULL
    #endif  // !Py_BUILD_CORE

    static const char * const _keywords[] = {"a", "b", NULL};
    static _PyArg_Parser _parser = {
        .keywords = _keywords,
        .fname = "test_keywords",
        .kwtuple = KWTUPLE,
    };
    #undef KWTUPLE
    PyObject *argsbuf[2];
    PyObject *a;
    PyObject *b;

    args = _PyArg_UnpackKeywords(args, nargs, NULL, kwnames, &_parser, 2, 2, 0, argsbuf);
    if (!args) {
        goto exit;
    }
    a = args[0];
    b = args[1];
    return_value = test_keywords_impl(module, a, b);

exit:
    return return_value;
}

static PyObject *
test_keywords_impl(PyObject *module, PyObject *a, PyObject *b)
/*[clinic end generated code: output=73d46a9ae3320f96 input=0d3484844749c05b]*/


/*[clinic input]
test_keywords_kwonly

    a: object
    *
    b: object

[clinic start generated code]*/

PyDoc_STRVAR(test_keywords_kwonly__doc__,
"test_keywords_kwonly($module, /, a, *, b)\n"
"--\n"
"\n");

#define TEST_KEYWORDS_KWONLY_METHODDEF    \
    {"test_keywords_kwonly", _PyCFunction_CAST(test_keywords_kwonly), METH_FASTCALL|METH_KEYWORDS, test_keywords_kwonly__doc__},

static PyObject *
test_keywords_kwonly_impl(PyObject *module, PyObject *a, PyObject *b);

static PyObject *
test_keywords_kwonly(PyObject *module, PyObject *const *args, Py_ssize_t nargs, PyObject *kwnames)
{
    PyObject *return_value = NULL;
    #if defined(Py_BUILD_CORE) && !defined(Py_BUILD_CORE_MODULE)

    #define NUM_KEYWORDS 2
    static struct {
        PyGC_Head _this_is_not_used;
        PyObject_VAR_HEAD
        PyObject *ob_item[NUM_KEYWORDS];
    } _kwtuple = {
        .ob_base = PyVarObject_HEAD_INIT(&PyTuple_Type, NUM_KEYWORDS)
        .ob_item = { &_Py_ID(a), &_Py_ID(b), },
    };
    #undef NUM_KEYWORDS
    #define KWTUPLE (&_kwtuple.ob_base.ob_base)

    #else  // !Py_BUILD_CORE
    #  define KWTUPLE NULL
    #endif  // !Py_BUILD_CORE

    static const char * const _keywords[] = {"a", "b", NULL};
    static _PyArg_Parser _parser = {
        .keywords = _keywords,
        .fname = "test_keywords_kwonly",
        .kwtuple = KWTUPLE,
    };
    #undef KWTUPLE
    PyObject *argsbuf[2];
    PyObject *a;
    PyObject *b;

    args = _PyArg_UnpackKeywords(args, nargs, NULL, kwnames, &_parser, 1, 1, 1, argsbuf);
    if (!args) {
        goto exit;
    }
    a = args[0];
    b = args[1];
    return_value = test_keywords_kwonly_impl(module, a, b);

exit:
    return return_value;
}

static PyObject *
test_keywords_kwonly_impl(PyObject *module, PyObject *a, PyObject *b)
/*[clinic end generated code: output=c9f02a41f425897d input=384adc78bfa0bff7]*/


/*[clinic input]
test_keywords_opt

    a: object
    b: object = None
    c: object = None

[clinic start generated code]*/

PyDoc_STRVAR(test_keywords_opt__doc__,
"test_keywords_opt($module, /, a, b=None, c=None)\n"
"--\n"
"\n");

#define TEST_KEYWORDS_OPT_METHODDEF    \
    {"test_keywords_opt", _PyCFunction_CAST(test_keywords_opt), METH_FASTCALL|METH_KEYWORDS, test_keywords_opt__doc__},

static PyObject *
test_keywords_opt_impl(PyObject *module, PyObject *a, PyObject *b,
                       PyObject *c);

static PyObject *
test_keywords_opt(PyObject *module, PyObject *const *args, Py_ssize_t nargs, PyObject *kwnames)
{
    PyObject *return_value = NULL;
    #if defined(Py_BUILD_CORE) && !defined(Py_BUILD_CORE_MODULE)

    #define NUM_KEYWORDS 3
    static struct {
        PyGC_Head _this_is_not_used;
        PyObject_VAR_HEAD
        PyObject *ob_item[NUM_KEYWORDS];
    } _kwtuple = {
        .ob_base = PyVarObject_HEAD_INIT(&PyTuple_Type, NUM_KEYWORDS)
        .ob_item = { &_Py_ID(a), &_Py_ID(b), &_Py_ID(c), },
    };
    #undef NUM_KEYWORDS
    #define KWTUPLE (&_kwtuple.ob_base.ob_base)

    #else  // !Py_BUILD_CORE
    #  define KWTUPLE NULL
    #endif  // !Py_BUILD_CORE

    static const char * const _keywords[] = {"a", "b", "c", NULL};
    static _PyArg_Parser _parser = {
        .keywords = _keywords,
        .fname = "test_keywords_opt",
        .kwtuple = KWTUPLE,
    };
    #undef KWTUPLE
    PyObject *argsbuf[3];
    Py_ssize_t noptargs = nargs + (kwnames ? PyTuple_GET_SIZE(kwnames) : 0) - 1;
    PyObject *a;
    PyObject *b = Py_None;
    PyObject *c = Py_None;

    args = _PyArg_UnpackKeywords(args, nargs, NULL, kwnames, &_parser, 1, 3, 0, argsbuf);
    if (!args) {
        goto exit;
    }
    a = args[0];
    if (!noptargs) {
        goto skip_optional_pos;
    }
    if (args[1]) {
        b = args[1];
        if (!--noptargs) {
            goto skip_optional_pos;
        }
    }
    c = args[2];
skip_optional_pos:
    return_value = test_keywords_opt_impl(module, a, b, c);

exit:
    return return_value;
}

static PyObject *
test_keywords_opt_impl(PyObject *module, PyObject *a, PyObject *b,
                       PyObject *c)
/*[clinic end generated code: output=b35d4e66f7283e46 input=eda7964f784f4607]*/


/*[clinic input]
test_keywords_opt_kwonly

    a: object
    b: object = None
    *
    c: object = None
    d: object = None

[clinic start generated code]*/

PyDoc_STRVAR(test_keywords_opt_kwonly__doc__,
"test_keywords_opt_kwonly($module, /, a, b=None, *, c=None, d=None)\n"
"--\n"
"\n");

#define TEST_KEYWORDS_OPT_KWONLY_METHODDEF    \
    {"test_keywords_opt_kwonly", _PyCFunction_CAST(test_keywords_opt_kwonly), METH_FASTCALL|METH_KEYWORDS, test_keywords_opt_kwonly__doc__},

static PyObject *
test_keywords_opt_kwonly_impl(PyObject *module, PyObject *a, PyObject *b,
                              PyObject *c, PyObject *d);

static PyObject *
test_keywords_opt_kwonly(PyObject *module, PyObject *const *args, Py_ssize_t nargs, PyObject *kwnames)
{
    PyObject *return_value = NULL;
    #if defined(Py_BUILD_CORE) && !defined(Py_BUILD_CORE_MODULE)

    #define NUM_KEYWORDS 4
    static struct {
        PyGC_Head _this_is_not_used;
        PyObject_VAR_HEAD
        PyObject *ob_item[NUM_KEYWORDS];
    } _kwtuple = {
        .ob_base = PyVarObject_HEAD_INIT(&PyTuple_Type, NUM_KEYWORDS)
        .ob_item = { &_Py_ID(a), &_Py_ID(b), &_Py_ID(c), &_Py_ID(d), },
    };
    #undef NUM_KEYWORDS
    #define KWTUPLE (&_kwtuple.ob_base.ob_base)

    #else  // !Py_BUILD_CORE
    #  define KWTUPLE NULL
    #endif  // !Py_BUILD_CORE

    static const char * const _keywords[] = {"a", "b", "c", "d", NULL};
    static _PyArg_Parser _parser = {
        .keywords = _keywords,
        .fname = "test_keywords_opt_kwonly",
        .kwtuple = KWTUPLE,
    };
    #undef KWTUPLE
    PyObject *argsbuf[4];
    Py_ssize_t noptargs = nargs + (kwnames ? PyTuple_GET_SIZE(kwnames) : 0) - 1;
    PyObject *a;
    PyObject *b = Py_None;
    PyObject *c = Py_None;
    PyObject *d = Py_None;

    args = _PyArg_UnpackKeywords(args, nargs, NULL, kwnames, &_parser, 1, 2, 0, argsbuf);
    if (!args) {
        goto exit;
    }
    a = args[0];
    if (!noptargs) {
        goto skip_optional_pos;
    }
    if (args[1]) {
        b = args[1];
        if (!--noptargs) {
            goto skip_optional_pos;
        }
    }
skip_optional_pos:
    if (!noptargs) {
        goto skip_optional_kwonly;
    }
    if (args[2]) {
        c = args[2];
        if (!--noptargs) {
            goto skip_optional_kwonly;
        }
    }
    d = args[3];
skip_optional_kwonly:
    return_value = test_keywords_opt_kwonly_impl(module, a, b, c, d);

exit:
    return return_value;
}

static PyObject *
test_keywords_opt_kwonly_impl(PyObject *module, PyObject *a, PyObject *b,
                              PyObject *c, PyObject *d)
/*[clinic end generated code: output=ede7e6e65106bf2b input=209387a4815e5082]*/


/*[clinic input]
test_keywords_kwonly_opt

    a: object
    *
    b: object = None
    c: object = None

[clinic start generated code]*/

PyDoc_STRVAR(test_keywords_kwonly_opt__doc__,
"test_keywords_kwonly_opt($module, /, a, *, b=None, c=None)\n"
"--\n"
"\n");

#define TEST_KEYWORDS_KWONLY_OPT_METHODDEF    \
    {"test_keywords_kwonly_opt", _PyCFunction_CAST(test_keywords_kwonly_opt), METH_FASTCALL|METH_KEYWORDS, test_keywords_kwonly_opt__doc__},

static PyObject *
test_keywords_kwonly_opt_impl(PyObject *module, PyObject *a, PyObject *b,
                              PyObject *c);

static PyObject *
test_keywords_kwonly_opt(PyObject *module, PyObject *const *args, Py_ssize_t nargs, PyObject *kwnames)
{
    PyObject *return_value = NULL;
    #if defined(Py_BUILD_CORE) && !defined(Py_BUILD_CORE_MODULE)

    #define NUM_KEYWORDS 3
    static struct {
        PyGC_Head _this_is_not_used;
        PyObject_VAR_HEAD
        PyObject *ob_item[NUM_KEYWORDS];
    } _kwtuple = {
        .ob_base = PyVarObject_HEAD_INIT(&PyTuple_Type, NUM_KEYWORDS)
        .ob_item = { &_Py_ID(a), &_Py_ID(b), &_Py_ID(c), },
    };
    #undef NUM_KEYWORDS
    #define KWTUPLE (&_kwtuple.ob_base.ob_base)

    #else  // !Py_BUILD_CORE
    #  define KWTUPLE NULL
    #endif  // !Py_BUILD_CORE

    static const char * const _keywords[] = {"a", "b", "c", NULL};
    static _PyArg_Parser _parser = {
        .keywords = _keywords,
        .fname = "test_keywords_kwonly_opt",
        .kwtuple = KWTUPLE,
    };
    #undef KWTUPLE
    PyObject *argsbuf[3];
    Py_ssize_t noptargs = nargs + (kwnames ? PyTuple_GET_SIZE(kwnames) : 0) - 1;
    PyObject *a;
    PyObject *b = Py_None;
    PyObject *c = Py_None;

    args = _PyArg_UnpackKeywords(args, nargs, NULL, kwnames, &_parser, 1, 1, 0, argsbuf);
    if (!args) {
        goto exit;
    }
    a = args[0];
    if (!noptargs) {
        goto skip_optional_kwonly;
    }
    if (args[1]) {
        b = args[1];
        if (!--noptargs) {
            goto skip_optional_kwonly;
        }
    }
    c = args[2];
skip_optional_kwonly:
    return_value = test_keywords_kwonly_opt_impl(module, a, b, c);

exit:
    return return_value;
}

static PyObject *
test_keywords_kwonly_opt_impl(PyObject *module, PyObject *a, PyObject *b,
                              PyObject *c)
/*[clinic end generated code: output=36d4df939a4c3eef input=18393cc64fa000f4]*/


/*[clinic input]
test_posonly_keywords

    a: object
    /
    b: object

[clinic start generated code]*/

PyDoc_STRVAR(test_posonly_keywords__doc__,
"test_posonly_keywords($module, a, /, b)\n"
"--\n"
"\n");

#define TEST_POSONLY_KEYWORDS_METHODDEF    \
    {"test_posonly_keywords", _PyCFunction_CAST(test_posonly_keywords), METH_FASTCALL|METH_KEYWORDS, test_posonly_keywords__doc__},

static PyObject *
test_posonly_keywords_impl(PyObject *module, PyObject *a, PyObject *b);

static PyObject *
test_posonly_keywords(PyObject *module, PyObject *const *args, Py_ssize_t nargs, PyObject *kwnames)
{
    PyObject *return_value = NULL;
    #if defined(Py_BUILD_CORE) && !defined(Py_BUILD_CORE_MODULE)

    #define NUM_KEYWORDS 1
    static struct {
        PyGC_Head _this_is_not_used;
        PyObject_VAR_HEAD
        PyObject *ob_item[NUM_KEYWORDS];
    } _kwtuple = {
        .ob_base = PyVarObject_HEAD_INIT(&PyTuple_Type, NUM_KEYWORDS)
        .ob_item = { &_Py_ID(b), },
    };
    #undef NUM_KEYWORDS
    #define KWTUPLE (&_kwtuple.ob_base.ob_base)

    #else  // !Py_BUILD_CORE
    #  define KWTUPLE NULL
    #endif  // !Py_BUILD_CORE

    static const char * const _keywords[] = {"", "b", NULL};
    static _PyArg_Parser _parser = {
        .keywords = _keywords,
        .fname = "test_posonly_keywords",
        .kwtuple = KWTUPLE,
    };
    #undef KWTUPLE
    PyObject *argsbuf[2];
    PyObject *a;
    PyObject *b;

    args = _PyArg_UnpackKeywords(args, nargs, NULL, kwnames, &_parser, 2, 2, 0, argsbuf);
    if (!args) {
        goto exit;
    }
    a = args[0];
    b = args[1];
    return_value = test_posonly_keywords_impl(module, a, b);

exit:
    return return_value;
}

static PyObject *
test_posonly_keywords_impl(PyObject *module, PyObject *a, PyObject *b)
/*[clinic end generated code: output=4835f4b6cf386c28 input=1767b0ebdf06060e]*/


/*[clinic input]
test_posonly_kwonly

    a: object
    /
    *
    c: object

[clinic start generated code]*/

PyDoc_STRVAR(test_posonly_kwonly__doc__,
"test_posonly_kwonly($module, a, /, *, c)\n"
"--\n"
"\n");

#define TEST_POSONLY_KWONLY_METHODDEF    \
    {"test_posonly_kwonly", _PyCFunction_CAST(test_posonly_kwonly), METH_FASTCALL|METH_KEYWORDS, test_posonly_kwonly__doc__},

static PyObject *
test_posonly_kwonly_impl(PyObject *module, PyObject *a, PyObject *c);

static PyObject *
test_posonly_kwonly(PyObject *module, PyObject *const *args, Py_ssize_t nargs, PyObject *kwnames)
{
    PyObject *return_value = NULL;
    #if defined(Py_BUILD_CORE) && !defined(Py_BUILD_CORE_MODULE)

    #define NUM_KEYWORDS 1
    static struct {
        PyGC_Head _this_is_not_used;
        PyObject_VAR_HEAD
        PyObject *ob_item[NUM_KEYWORDS];
    } _kwtuple = {
        .ob_base = PyVarObject_HEAD_INIT(&PyTuple_Type, NUM_KEYWORDS)
        .ob_item = { &_Py_ID(c), },
    };
    #undef NUM_KEYWORDS
    #define KWTUPLE (&_kwtuple.ob_base.ob_base)

    #else  // !Py_BUILD_CORE
    #  define KWTUPLE NULL
    #endif  // !Py_BUILD_CORE

    static const char * const _keywords[] = {"", "c", NULL};
    static _PyArg_Parser _parser = {
        .keywords = _keywords,
        .fname = "test_posonly_kwonly",
        .kwtuple = KWTUPLE,
    };
    #undef KWTUPLE
    PyObject *argsbuf[2];
    PyObject *a;
    PyObject *c;

    args = _PyArg_UnpackKeywords(args, nargs, NULL, kwnames, &_parser, 1, 1, 1, argsbuf);
    if (!args) {
        goto exit;
    }
    a = args[0];
    c = args[1];
    return_value = test_posonly_kwonly_impl(module, a, c);

exit:
    return return_value;
}

static PyObject *
test_posonly_kwonly_impl(PyObject *module, PyObject *a, PyObject *c)
/*[clinic end generated code: output=2570ea156a8d3cb5 input=9042f2818f664839]*/


/*[clinic input]
test_posonly_keywords_kwonly

    a: object
    /
    b: object
    *
    c: object

[clinic start generated code]*/

PyDoc_STRVAR(test_posonly_keywords_kwonly__doc__,
"test_posonly_keywords_kwonly($module, a, /, b, *, c)\n"
"--\n"
"\n");

#define TEST_POSONLY_KEYWORDS_KWONLY_METHODDEF    \
    {"test_posonly_keywords_kwonly", _PyCFunction_CAST(test_posonly_keywords_kwonly), METH_FASTCALL|METH_KEYWORDS, test_posonly_keywords_kwonly__doc__},

static PyObject *
test_posonly_keywords_kwonly_impl(PyObject *module, PyObject *a, PyObject *b,
                                  PyObject *c);

static PyObject *
test_posonly_keywords_kwonly(PyObject *module, PyObject *const *args, Py_ssize_t nargs, PyObject *kwnames)
{
    PyObject *return_value = NULL;
    #if defined(Py_BUILD_CORE) && !defined(Py_BUILD_CORE_MODULE)

    #define NUM_KEYWORDS 2
    static struct {
        PyGC_Head _this_is_not_used;
        PyObject_VAR_HEAD
        PyObject *ob_item[NUM_KEYWORDS];
    } _kwtuple = {
        .ob_base = PyVarObject_HEAD_INIT(&PyTuple_Type, NUM_KEYWORDS)
        .ob_item = { &_Py_ID(b), &_Py_ID(c), },
    };
    #undef NUM_KEYWORDS
    #define KWTUPLE (&_kwtuple.ob_base.ob_base)

    #else  // !Py_BUILD_CORE
    #  define KWTUPLE NULL
    #endif  // !Py_BUILD_CORE

    static const char * const _keywords[] = {"", "b", "c", NULL};
    static _PyArg_Parser _parser = {
        .keywords = _keywords,
        .fname = "test_posonly_keywords_kwonly",
        .kwtuple = KWTUPLE,
    };
    #undef KWTUPLE
    PyObject *argsbuf[3];
    PyObject *a;
    PyObject *b;
    PyObject *c;

    args = _PyArg_UnpackKeywords(args, nargs, NULL, kwnames, &_parser, 2, 2, 1, argsbuf);
    if (!args) {
        goto exit;
    }
    a = args[0];
    b = args[1];
    c = args[2];
    return_value = test_posonly_keywords_kwonly_impl(module, a, b, c);

exit:
    return return_value;
}

static PyObject *
test_posonly_keywords_kwonly_impl(PyObject *module, PyObject *a, PyObject *b,
                                  PyObject *c)
/*[clinic end generated code: output=aaa0e6b5ce02900d input=29546ebdca492fea]*/


/*[clinic input]
test_posonly_keywords_opt

    a: object
    /
    b: object
    c: object = None
    d: object = None

[clinic start generated code]*/

PyDoc_STRVAR(test_posonly_keywords_opt__doc__,
"test_posonly_keywords_opt($module, a, /, b, c=None, d=None)\n"
"--\n"
"\n");

#define TEST_POSONLY_KEYWORDS_OPT_METHODDEF    \
    {"test_posonly_keywords_opt", _PyCFunction_CAST(test_posonly_keywords_opt), METH_FASTCALL|METH_KEYWORDS, test_posonly_keywords_opt__doc__},

static PyObject *
test_posonly_keywords_opt_impl(PyObject *module, PyObject *a, PyObject *b,
                               PyObject *c, PyObject *d);

static PyObject *
test_posonly_keywords_opt(PyObject *module, PyObject *const *args, Py_ssize_t nargs, PyObject *kwnames)
{
    PyObject *return_value = NULL;
    #if defined(Py_BUILD_CORE) && !defined(Py_BUILD_CORE_MODULE)

    #define NUM_KEYWORDS 3
    static struct {
        PyGC_Head _this_is_not_used;
        PyObject_VAR_HEAD
        PyObject *ob_item[NUM_KEYWORDS];
    } _kwtuple = {
        .ob_base = PyVarObject_HEAD_INIT(&PyTuple_Type, NUM_KEYWORDS)
        .ob_item = { &_Py_ID(b), &_Py_ID(c), &_Py_ID(d), },
    };
    #undef NUM_KEYWORDS
    #define KWTUPLE (&_kwtuple.ob_base.ob_base)

    #else  // !Py_BUILD_CORE
    #  define KWTUPLE NULL
    #endif  // !Py_BUILD_CORE

    static const char * const _keywords[] = {"", "b", "c", "d", NULL};
    static _PyArg_Parser _parser = {
        .keywords = _keywords,
        .fname = "test_posonly_keywords_opt",
        .kwtuple = KWTUPLE,
    };
    #undef KWTUPLE
    PyObject *argsbuf[4];
    Py_ssize_t noptargs = nargs + (kwnames ? PyTuple_GET_SIZE(kwnames) : 0) - 2;
    PyObject *a;
    PyObject *b;
    PyObject *c = Py_None;
    PyObject *d = Py_None;

    args = _PyArg_UnpackKeywords(args, nargs, NULL, kwnames, &_parser, 2, 4, 0, argsbuf);
    if (!args) {
        goto exit;
    }
    a = args[0];
    b = args[1];
    if (!noptargs) {
        goto skip_optional_pos;
    }
    if (args[2]) {
        c = args[2];
        if (!--noptargs) {
            goto skip_optional_pos;
        }
    }
    d = args[3];
skip_optional_pos:
    return_value = test_posonly_keywords_opt_impl(module, a, b, c, d);

exit:
    return return_value;
}

static PyObject *
test_posonly_keywords_opt_impl(PyObject *module, PyObject *a, PyObject *b,
                               PyObject *c, PyObject *d)
/*[clinic end generated code: output=1d9f2d8420d0a85f input=cdf5a9625e554e9b]*/


/*[clinic input]
test_posonly_keywords_opt2

    a: object
    /
    b: object = None
    c: object = None

[clinic start generated code]*/

PyDoc_STRVAR(test_posonly_keywords_opt2__doc__,
"test_posonly_keywords_opt2($module, a, /, b=None, c=None)\n"
"--\n"
"\n");

#define TEST_POSONLY_KEYWORDS_OPT2_METHODDEF    \
    {"test_posonly_keywords_opt2", _PyCFunction_CAST(test_posonly_keywords_opt2), METH_FASTCALL|METH_KEYWORDS, test_posonly_keywords_opt2__doc__},

static PyObject *
test_posonly_keywords_opt2_impl(PyObject *module, PyObject *a, PyObject *b,
                                PyObject *c);

static PyObject *
test_posonly_keywords_opt2(PyObject *module, PyObject *const *args, Py_ssize_t nargs, PyObject *kwnames)
{
    PyObject *return_value = NULL;
    #if defined(Py_BUILD_CORE) && !defined(Py_BUILD_CORE_MODULE)

    #define NUM_KEYWORDS 2
    static struct {
        PyGC_Head _this_is_not_used;
        PyObject_VAR_HEAD
        PyObject *ob_item[NUM_KEYWORDS];
    } _kwtuple = {
        .ob_base = PyVarObject_HEAD_INIT(&PyTuple_Type, NUM_KEYWORDS)
        .ob_item = { &_Py_ID(b), &_Py_ID(c), },
    };
    #undef NUM_KEYWORDS
    #define KWTUPLE (&_kwtuple.ob_base.ob_base)

    #else  // !Py_BUILD_CORE
    #  define KWTUPLE NULL
    #endif  // !Py_BUILD_CORE

    static const char * const _keywords[] = {"", "b", "c", NULL};
    static _PyArg_Parser _parser = {
        .keywords = _keywords,
        .fname = "test_posonly_keywords_opt2",
        .kwtuple = KWTUPLE,
    };
    #undef KWTUPLE
    PyObject *argsbuf[3];
    Py_ssize_t noptargs = nargs + (kwnames ? PyTuple_GET_SIZE(kwnames) : 0) - 1;
    PyObject *a;
    PyObject *b = Py_None;
    PyObject *c = Py_None;

    args = _PyArg_UnpackKeywords(args, nargs, NULL, kwnames, &_parser, 1, 3, 0, argsbuf);
    if (!args) {
        goto exit;
    }
    a = args[0];
    if (!noptargs) {
        goto skip_optional_pos;
    }
    if (args[1]) {
        b = args[1];
        if (!--noptargs) {
            goto skip_optional_pos;
        }
    }
    c = args[2];
skip_optional_pos:
    return_value = test_posonly_keywords_opt2_impl(module, a, b, c);

exit:
    return return_value;
}

static PyObject *
test_posonly_keywords_opt2_impl(PyObject *module, PyObject *a, PyObject *b,
                                PyObject *c)
/*[clinic end generated code: output=a83caa0505b296cf input=1581299d21d16f14]*/


/*[clinic input]
test_posonly_opt_keywords_opt

    a: object
    b: object = None
    /
    c: object = None
    d: object = None

[clinic start generated code]*/

PyDoc_STRVAR(test_posonly_opt_keywords_opt__doc__,
"test_posonly_opt_keywords_opt($module, a, b=None, /, c=None, d=None)\n"
"--\n"
"\n");

#define TEST_POSONLY_OPT_KEYWORDS_OPT_METHODDEF    \
    {"test_posonly_opt_keywords_opt", _PyCFunction_CAST(test_posonly_opt_keywords_opt), METH_FASTCALL|METH_KEYWORDS, test_posonly_opt_keywords_opt__doc__},

static PyObject *
test_posonly_opt_keywords_opt_impl(PyObject *module, PyObject *a,
                                   PyObject *b, PyObject *c, PyObject *d);

static PyObject *
test_posonly_opt_keywords_opt(PyObject *module, PyObject *const *args, Py_ssize_t nargs, PyObject *kwnames)
{
    PyObject *return_value = NULL;
    #if defined(Py_BUILD_CORE) && !defined(Py_BUILD_CORE_MODULE)

    #define NUM_KEYWORDS 2
    static struct {
        PyGC_Head _this_is_not_used;
        PyObject_VAR_HEAD
        PyObject *ob_item[NUM_KEYWORDS];
    } _kwtuple = {
        .ob_base = PyVarObject_HEAD_INIT(&PyTuple_Type, NUM_KEYWORDS)
        .ob_item = { &_Py_ID(c), &_Py_ID(d), },
    };
    #undef NUM_KEYWORDS
    #define KWTUPLE (&_kwtuple.ob_base.ob_base)

    #else  // !Py_BUILD_CORE
    #  define KWTUPLE NULL
    #endif  // !Py_BUILD_CORE

    static const char * const _keywords[] = {"", "", "c", "d", NULL};
    static _PyArg_Parser _parser = {
        .keywords = _keywords,
        .fname = "test_posonly_opt_keywords_opt",
        .kwtuple = KWTUPLE,
    };
    #undef KWTUPLE
    PyObject *argsbuf[4];
    Py_ssize_t noptargs = nargs + (kwnames ? PyTuple_GET_SIZE(kwnames) : 0) - 1;
    PyObject *a;
    PyObject *b = Py_None;
    PyObject *c = Py_None;
    PyObject *d = Py_None;

    args = _PyArg_UnpackKeywords(args, nargs, NULL, kwnames, &_parser, 1, 4, 0, argsbuf);
    if (!args) {
        goto exit;
    }
    a = args[0];
    if (nargs < 2) {
        goto skip_optional_posonly;
    }
    noptargs--;
    b = args[1];
skip_optional_posonly:
    if (!noptargs) {
        goto skip_optional_pos;
    }
    if (args[2]) {
        c = args[2];
        if (!--noptargs) {
            goto skip_optional_pos;
        }
    }
    d = args[3];
skip_optional_pos:
    return_value = test_posonly_opt_keywords_opt_impl(module, a, b, c, d);

exit:
    return return_value;
}

static PyObject *
test_posonly_opt_keywords_opt_impl(PyObject *module, PyObject *a,
                                   PyObject *b, PyObject *c, PyObject *d)
/*[clinic end generated code: output=0b24fba3dc04d26b input=408798ec3d42949f]*/


/*[clinic input]
test_posonly_kwonly_opt

    a: object
    /
    *
    b: object
    c: object = None
    d: object = None

[clinic start generated code]*/

PyDoc_STRVAR(test_posonly_kwonly_opt__doc__,
"test_posonly_kwonly_opt($module, a, /, *, b, c=None, d=None)\n"
"--\n"
"\n");

#define TEST_POSONLY_KWONLY_OPT_METHODDEF    \
    {"test_posonly_kwonly_opt", _PyCFunction_CAST(test_posonly_kwonly_opt), METH_FASTCALL|METH_KEYWORDS, test_posonly_kwonly_opt__doc__},

static PyObject *
test_posonly_kwonly_opt_impl(PyObject *module, PyObject *a, PyObject *b,
                             PyObject *c, PyObject *d);

static PyObject *
test_posonly_kwonly_opt(PyObject *module, PyObject *const *args, Py_ssize_t nargs, PyObject *kwnames)
{
    PyObject *return_value = NULL;
    #if defined(Py_BUILD_CORE) && !defined(Py_BUILD_CORE_MODULE)

    #define NUM_KEYWORDS 3
    static struct {
        PyGC_Head _this_is_not_used;
        PyObject_VAR_HEAD
        PyObject *ob_item[NUM_KEYWORDS];
    } _kwtuple = {
        .ob_base = PyVarObject_HEAD_INIT(&PyTuple_Type, NUM_KEYWORDS)
        .ob_item = { &_Py_ID(b), &_Py_ID(c), &_Py_ID(d), },
    };
    #undef NUM_KEYWORDS
    #define KWTUPLE (&_kwtuple.ob_base.ob_base)

    #else  // !Py_BUILD_CORE
    #  define KWTUPLE NULL
    #endif  // !Py_BUILD_CORE

    static const char * const _keywords[] = {"", "b", "c", "d", NULL};
    static _PyArg_Parser _parser = {
        .keywords = _keywords,
        .fname = "test_posonly_kwonly_opt",
        .kwtuple = KWTUPLE,
    };
    #undef KWTUPLE
    PyObject *argsbuf[4];
    Py_ssize_t noptargs = nargs + (kwnames ? PyTuple_GET_SIZE(kwnames) : 0) - 2;
    PyObject *a;
    PyObject *b;
    PyObject *c = Py_None;
    PyObject *d = Py_None;

    args = _PyArg_UnpackKeywords(args, nargs, NULL, kwnames, &_parser, 1, 1, 1, argsbuf);
    if (!args) {
        goto exit;
    }
    a = args[0];
    b = args[1];
    if (!noptargs) {
        goto skip_optional_kwonly;
    }
    if (args[2]) {
        c = args[2];
        if (!--noptargs) {
            goto skip_optional_kwonly;
        }
    }
    d = args[3];
skip_optional_kwonly:
    return_value = test_posonly_kwonly_opt_impl(module, a, b, c, d);

exit:
    return return_value;
}

static PyObject *
test_posonly_kwonly_opt_impl(PyObject *module, PyObject *a, PyObject *b,
                             PyObject *c, PyObject *d)
/*[clinic end generated code: output=592b217bca2f7bcc input=8d8e5643bbbc2309]*/


/*[clinic input]
test_posonly_kwonly_opt2

    a: object
    /
    *
    b: object = None
    c: object = None

[clinic start generated code]*/

PyDoc_STRVAR(test_posonly_kwonly_opt2__doc__,
"test_posonly_kwonly_opt2($module, a, /, *, b=None, c=None)\n"
"--\n"
"\n");

#define TEST_POSONLY_KWONLY_OPT2_METHODDEF    \
    {"test_posonly_kwonly_opt2", _PyCFunction_CAST(test_posonly_kwonly_opt2), METH_FASTCALL|METH_KEYWORDS, test_posonly_kwonly_opt2__doc__},

static PyObject *
test_posonly_kwonly_opt2_impl(PyObject *module, PyObject *a, PyObject *b,
                              PyObject *c);

static PyObject *
test_posonly_kwonly_opt2(PyObject *module, PyObject *const *args, Py_ssize_t nargs, PyObject *kwnames)
{
    PyObject *return_value = NULL;
    #if defined(Py_BUILD_CORE) && !defined(Py_BUILD_CORE_MODULE)

    #define NUM_KEYWORDS 2
    static struct {
        PyGC_Head _this_is_not_used;
        PyObject_VAR_HEAD
        PyObject *ob_item[NUM_KEYWORDS];
    } _kwtuple = {
        .ob_base = PyVarObject_HEAD_INIT(&PyTuple_Type, NUM_KEYWORDS)
        .ob_item = { &_Py_ID(b), &_Py_ID(c), },
    };
    #undef NUM_KEYWORDS
    #define KWTUPLE (&_kwtuple.ob_base.ob_base)

    #else  // !Py_BUILD_CORE
    #  define KWTUPLE NULL
    #endif  // !Py_BUILD_CORE

    static const char * const _keywords[] = {"", "b", "c", NULL};
    static _PyArg_Parser _parser = {
        .keywords = _keywords,
        .fname = "test_posonly_kwonly_opt2",
        .kwtuple = KWTUPLE,
    };
    #undef KWTUPLE
    PyObject *argsbuf[3];
    Py_ssize_t noptargs = nargs + (kwnames ? PyTuple_GET_SIZE(kwnames) : 0) - 1;
    PyObject *a;
    PyObject *b = Py_None;
    PyObject *c = Py_None;

    args = _PyArg_UnpackKeywords(args, nargs, NULL, kwnames, &_parser, 1, 1, 0, argsbuf);
    if (!args) {
        goto exit;
    }
    a = args[0];
    if (!noptargs) {
        goto skip_optional_kwonly;
    }
    if (args[1]) {
        b = args[1];
        if (!--noptargs) {
            goto skip_optional_kwonly;
        }
    }
    c = args[2];
skip_optional_kwonly:
    return_value = test_posonly_kwonly_opt2_impl(module, a, b, c);

exit:
    return return_value;
}

static PyObject *
test_posonly_kwonly_opt2_impl(PyObject *module, PyObject *a, PyObject *b,
                              PyObject *c)
/*[clinic end generated code: output=b8b00420826bc11f input=f7e5eed94f75fff0]*/


/*[clinic input]
test_posonly_opt_kwonly_opt

    a: object
    b: object = None
    /
    *
    c: object = None
    d: object = None

[clinic start generated code]*/

PyDoc_STRVAR(test_posonly_opt_kwonly_opt__doc__,
"test_posonly_opt_kwonly_opt($module, a, b=None, /, *, c=None, d=None)\n"
"--\n"
"\n");

#define TEST_POSONLY_OPT_KWONLY_OPT_METHODDEF    \
    {"test_posonly_opt_kwonly_opt", _PyCFunction_CAST(test_posonly_opt_kwonly_opt), METH_FASTCALL|METH_KEYWORDS, test_posonly_opt_kwonly_opt__doc__},

static PyObject *
test_posonly_opt_kwonly_opt_impl(PyObject *module, PyObject *a, PyObject *b,
                                 PyObject *c, PyObject *d);

static PyObject *
test_posonly_opt_kwonly_opt(PyObject *module, PyObject *const *args, Py_ssize_t nargs, PyObject *kwnames)
{
    PyObject *return_value = NULL;
    #if defined(Py_BUILD_CORE) && !defined(Py_BUILD_CORE_MODULE)

    #define NUM_KEYWORDS 2
    static struct {
        PyGC_Head _this_is_not_used;
        PyObject_VAR_HEAD
        PyObject *ob_item[NUM_KEYWORDS];
    } _kwtuple = {
        .ob_base = PyVarObject_HEAD_INIT(&PyTuple_Type, NUM_KEYWORDS)
        .ob_item = { &_Py_ID(c), &_Py_ID(d), },
    };
    #undef NUM_KEYWORDS
    #define KWTUPLE (&_kwtuple.ob_base.ob_base)

    #else  // !Py_BUILD_CORE
    #  define KWTUPLE NULL
    #endif  // !Py_BUILD_CORE

    static const char * const _keywords[] = {"", "", "c", "d", NULL};
    static _PyArg_Parser _parser = {
        .keywords = _keywords,
        .fname = "test_posonly_opt_kwonly_opt",
        .kwtuple = KWTUPLE,
    };
    #undef KWTUPLE
    PyObject *argsbuf[4];
    Py_ssize_t noptargs = nargs + (kwnames ? PyTuple_GET_SIZE(kwnames) : 0) - 1;
    PyObject *a;
    PyObject *b = Py_None;
    PyObject *c = Py_None;
    PyObject *d = Py_None;

    args = _PyArg_UnpackKeywords(args, nargs, NULL, kwnames, &_parser, 1, 2, 0, argsbuf);
    if (!args) {
        goto exit;
    }
    a = args[0];
    if (nargs < 2) {
        goto skip_optional_posonly;
    }
    noptargs--;
    b = args[1];
skip_optional_posonly:
    if (!noptargs) {
        goto skip_optional_kwonly;
    }
    if (args[2]) {
        c = args[2];
        if (!--noptargs) {
            goto skip_optional_kwonly;
        }
    }
    d = args[3];
skip_optional_kwonly:
    return_value = test_posonly_opt_kwonly_opt_impl(module, a, b, c, d);

exit:
    return return_value;
}

static PyObject *
test_posonly_opt_kwonly_opt_impl(PyObject *module, PyObject *a, PyObject *b,
                                 PyObject *c, PyObject *d)
/*[clinic end generated code: output=3b9ee879ebee285a input=1e557dc979d120fd]*/


/*[clinic input]
test_posonly_keywords_kwonly_opt

    a: object
    /
    b: object
    *
    c: object
    d: object = None
    e: object = None

[clinic start generated code]*/

PyDoc_STRVAR(test_posonly_keywords_kwonly_opt__doc__,
"test_posonly_keywords_kwonly_opt($module, a, /, b, *, c, d=None, e=None)\n"
"--\n"
"\n");

#define TEST_POSONLY_KEYWORDS_KWONLY_OPT_METHODDEF    \
    {"test_posonly_keywords_kwonly_opt", _PyCFunction_CAST(test_posonly_keywords_kwonly_opt), METH_FASTCALL|METH_KEYWORDS, test_posonly_keywords_kwonly_opt__doc__},

static PyObject *
test_posonly_keywords_kwonly_opt_impl(PyObject *module, PyObject *a,
                                      PyObject *b, PyObject *c, PyObject *d,
                                      PyObject *e);

static PyObject *
test_posonly_keywords_kwonly_opt(PyObject *module, PyObject *const *args, Py_ssize_t nargs, PyObject *kwnames)
{
    PyObject *return_value = NULL;
    #if defined(Py_BUILD_CORE) && !defined(Py_BUILD_CORE_MODULE)

    #define NUM_KEYWORDS 4
    static struct {
        PyGC_Head _this_is_not_used;
        PyObject_VAR_HEAD
        PyObject *ob_item[NUM_KEYWORDS];
    } _kwtuple = {
        .ob_base = PyVarObject_HEAD_INIT(&PyTuple_Type, NUM_KEYWORDS)
        .ob_item = { &_Py_ID(b), &_Py_ID(c), &_Py_ID(d), &_Py_ID(e), },
    };
    #undef NUM_KEYWORDS
    #define KWTUPLE (&_kwtuple.ob_base.ob_base)

    #else  // !Py_BUILD_CORE
    #  define KWTUPLE NULL
    #endif  // !Py_BUILD_CORE

    static const char * const _keywords[] = {"", "b", "c", "d", "e", NULL};
    static _PyArg_Parser _parser = {
        .keywords = _keywords,
        .fname = "test_posonly_keywords_kwonly_opt",
        .kwtuple = KWTUPLE,
    };
    #undef KWTUPLE
    PyObject *argsbuf[5];
    Py_ssize_t noptargs = nargs + (kwnames ? PyTuple_GET_SIZE(kwnames) : 0) - 3;
    PyObject *a;
    PyObject *b;
    PyObject *c;
    PyObject *d = Py_None;
    PyObject *e = Py_None;

    args = _PyArg_UnpackKeywords(args, nargs, NULL, kwnames, &_parser, 2, 2, 1, argsbuf);
    if (!args) {
        goto exit;
    }
    a = args[0];
    b = args[1];
    c = args[2];
    if (!noptargs) {
        goto skip_optional_kwonly;
    }
    if (args[3]) {
        d = args[3];
        if (!--noptargs) {
            goto skip_optional_kwonly;
        }
    }
    e = args[4];
skip_optional_kwonly:
    return_value = test_posonly_keywords_kwonly_opt_impl(module, a, b, c, d, e);

exit:
    return return_value;
}

static PyObject *
test_posonly_keywords_kwonly_opt_impl(PyObject *module, PyObject *a,
                                      PyObject *b, PyObject *c, PyObject *d,
                                      PyObject *e)
/*[clinic end generated code: output=d380f84f81cc0e45 input=c3884a4f956fdc89]*/


/*[clinic input]
test_posonly_keywords_kwonly_opt2

    a: object
    /
    b: object
    *
    c: object = None
    d: object = None

[clinic start generated code]*/

PyDoc_STRVAR(test_posonly_keywords_kwonly_opt2__doc__,
"test_posonly_keywords_kwonly_opt2($module, a, /, b, *, c=None, d=None)\n"
"--\n"
"\n");

#define TEST_POSONLY_KEYWORDS_KWONLY_OPT2_METHODDEF    \
    {"test_posonly_keywords_kwonly_opt2", _PyCFunction_CAST(test_posonly_keywords_kwonly_opt2), METH_FASTCALL|METH_KEYWORDS, test_posonly_keywords_kwonly_opt2__doc__},

static PyObject *
test_posonly_keywords_kwonly_opt2_impl(PyObject *module, PyObject *a,
                                       PyObject *b, PyObject *c, PyObject *d);

static PyObject *
test_posonly_keywords_kwonly_opt2(PyObject *module, PyObject *const *args, Py_ssize_t nargs, PyObject *kwnames)
{
    PyObject *return_value = NULL;
    #if defined(Py_BUILD_CORE) && !defined(Py_BUILD_CORE_MODULE)

    #define NUM_KEYWORDS 3
    static struct {
        PyGC_Head _this_is_not_used;
        PyObject_VAR_HEAD
        PyObject *ob_item[NUM_KEYWORDS];
    } _kwtuple = {
        .ob_base = PyVarObject_HEAD_INIT(&PyTuple_Type, NUM_KEYWORDS)
        .ob_item = { &_Py_ID(b), &_Py_ID(c), &_Py_ID(d), },
    };
    #undef NUM_KEYWORDS
    #define KWTUPLE (&_kwtuple.ob_base.ob_base)

    #else  // !Py_BUILD_CORE
    #  define KWTUPLE NULL
    #endif  // !Py_BUILD_CORE

    static const char * const _keywords[] = {"", "b", "c", "d", NULL};
    static _PyArg_Parser _parser = {
        .keywords = _keywords,
        .fname = "test_posonly_keywords_kwonly_opt2",
        .kwtuple = KWTUPLE,
    };
    #undef KWTUPLE
    PyObject *argsbuf[4];
    Py_ssize_t noptargs = nargs + (kwnames ? PyTuple_GET_SIZE(kwnames) : 0) - 2;
    PyObject *a;
    PyObject *b;
    PyObject *c = Py_None;
    PyObject *d = Py_None;

    args = _PyArg_UnpackKeywords(args, nargs, NULL, kwnames, &_parser, 2, 2, 0, argsbuf);
    if (!args) {
        goto exit;
    }
    a = args[0];
    b = args[1];
    if (!noptargs) {
        goto skip_optional_kwonly;
    }
    if (args[2]) {
        c = args[2];
        if (!--noptargs) {
            goto skip_optional_kwonly;
        }
    }
    d = args[3];
skip_optional_kwonly:
    return_value = test_posonly_keywords_kwonly_opt2_impl(module, a, b, c, d);

exit:
    return return_value;
}

static PyObject *
test_posonly_keywords_kwonly_opt2_impl(PyObject *module, PyObject *a,
                                       PyObject *b, PyObject *c, PyObject *d)
/*[clinic end generated code: output=ee629e962cb06992 input=68d01d7c0f6dafb0]*/


/*[clinic input]
test_posonly_keywords_opt_kwonly_opt

    a: object
    /
    b: object
    c: object = None
    *
    d: object = None
    e: object = None

[clinic start generated code]*/

PyDoc_STRVAR(test_posonly_keywords_opt_kwonly_opt__doc__,
"test_posonly_keywords_opt_kwonly_opt($module, a, /, b, c=None, *,\n"
"                                     d=None, e=None)\n"
"--\n"
"\n");

#define TEST_POSONLY_KEYWORDS_OPT_KWONLY_OPT_METHODDEF    \
    {"test_posonly_keywords_opt_kwonly_opt", _PyCFunction_CAST(test_posonly_keywords_opt_kwonly_opt), METH_FASTCALL|METH_KEYWORDS, test_posonly_keywords_opt_kwonly_opt__doc__},

static PyObject *
test_posonly_keywords_opt_kwonly_opt_impl(PyObject *module, PyObject *a,
                                          PyObject *b, PyObject *c,
                                          PyObject *d, PyObject *e);

static PyObject *
test_posonly_keywords_opt_kwonly_opt(PyObject *module, PyObject *const *args, Py_ssize_t nargs, PyObject *kwnames)
{
    PyObject *return_value = NULL;
    #if defined(Py_BUILD_CORE) && !defined(Py_BUILD_CORE_MODULE)

    #define NUM_KEYWORDS 4
    static struct {
        PyGC_Head _this_is_not_used;
        PyObject_VAR_HEAD
        PyObject *ob_item[NUM_KEYWORDS];
    } _kwtuple = {
        .ob_base = PyVarObject_HEAD_INIT(&PyTuple_Type, NUM_KEYWORDS)
        .ob_item = { &_Py_ID(b), &_Py_ID(c), &_Py_ID(d), &_Py_ID(e), },
    };
    #undef NUM_KEYWORDS
    #define KWTUPLE (&_kwtuple.ob_base.ob_base)

    #else  // !Py_BUILD_CORE
    #  define KWTUPLE NULL
    #endif  // !Py_BUILD_CORE

    static const char * const _keywords[] = {"", "b", "c", "d", "e", NULL};
    static _PyArg_Parser _parser = {
        .keywords = _keywords,
        .fname = "test_posonly_keywords_opt_kwonly_opt",
        .kwtuple = KWTUPLE,
    };
    #undef KWTUPLE
    PyObject *argsbuf[5];
    Py_ssize_t noptargs = nargs + (kwnames ? PyTuple_GET_SIZE(kwnames) : 0) - 2;
    PyObject *a;
    PyObject *b;
    PyObject *c = Py_None;
    PyObject *d = Py_None;
    PyObject *e = Py_None;

    args = _PyArg_UnpackKeywords(args, nargs, NULL, kwnames, &_parser, 2, 3, 0, argsbuf);
    if (!args) {
        goto exit;
    }
    a = args[0];
    b = args[1];
    if (!noptargs) {
        goto skip_optional_pos;
    }
    if (args[2]) {
        c = args[2];
        if (!--noptargs) {
            goto skip_optional_pos;
        }
    }
skip_optional_pos:
    if (!noptargs) {
        goto skip_optional_kwonly;
    }
    if (args[3]) {
        d = args[3];
        if (!--noptargs) {
            goto skip_optional_kwonly;
        }
    }
    e = args[4];
skip_optional_kwonly:
    return_value = test_posonly_keywords_opt_kwonly_opt_impl(module, a, b, c, d, e);

exit:
    return return_value;
}

static PyObject *
test_posonly_keywords_opt_kwonly_opt_impl(PyObject *module, PyObject *a,
                                          PyObject *b, PyObject *c,
                                          PyObject *d, PyObject *e)
/*[clinic end generated code: output=a2721babb42ecfd1 input=d0883d45876f186c]*/


/*[clinic input]
test_posonly_keywords_opt2_kwonly_opt

    a: object
    /
    b: object = None
    c: object = None
    *
    d: object = None
    e: object = None

[clinic start generated code]*/

PyDoc_STRVAR(test_posonly_keywords_opt2_kwonly_opt__doc__,
"test_posonly_keywords_opt2_kwonly_opt($module, a, /, b=None, c=None, *,\n"
"                                      d=None, e=None)\n"
"--\n"
"\n");

#define TEST_POSONLY_KEYWORDS_OPT2_KWONLY_OPT_METHODDEF    \
    {"test_posonly_keywords_opt2_kwonly_opt", _PyCFunction_CAST(test_posonly_keywords_opt2_kwonly_opt), METH_FASTCALL|METH_KEYWORDS, test_posonly_keywords_opt2_kwonly_opt__doc__},

static PyObject *
test_posonly_keywords_opt2_kwonly_opt_impl(PyObject *module, PyObject *a,
                                           PyObject *b, PyObject *c,
                                           PyObject *d, PyObject *e);

static PyObject *
test_posonly_keywords_opt2_kwonly_opt(PyObject *module, PyObject *const *args, Py_ssize_t nargs, PyObject *kwnames)
{
    PyObject *return_value = NULL;
    #if defined(Py_BUILD_CORE) && !defined(Py_BUILD_CORE_MODULE)

    #define NUM_KEYWORDS 4
    static struct {
        PyGC_Head _this_is_not_used;
        PyObject_VAR_HEAD
        PyObject *ob_item[NUM_KEYWORDS];
    } _kwtuple = {
        .ob_base = PyVarObject_HEAD_INIT(&PyTuple_Type, NUM_KEYWORDS)
        .ob_item = { &_Py_ID(b), &_Py_ID(c), &_Py_ID(d), &_Py_ID(e), },
    };
    #undef NUM_KEYWORDS
    #define KWTUPLE (&_kwtuple.ob_base.ob_base)

    #else  // !Py_BUILD_CORE
    #  define KWTUPLE NULL
    #endif  // !Py_BUILD_CORE

    static const char * const _keywords[] = {"", "b", "c", "d", "e", NULL};
    static _PyArg_Parser _parser = {
        .keywords = _keywords,
        .fname = "test_posonly_keywords_opt2_kwonly_opt",
        .kwtuple = KWTUPLE,
    };
    #undef KWTUPLE
    PyObject *argsbuf[5];
    Py_ssize_t noptargs = nargs + (kwnames ? PyTuple_GET_SIZE(kwnames) : 0) - 1;
    PyObject *a;
    PyObject *b = Py_None;
    PyObject *c = Py_None;
    PyObject *d = Py_None;
    PyObject *e = Py_None;

    args = _PyArg_UnpackKeywords(args, nargs, NULL, kwnames, &_parser, 1, 3, 0, argsbuf);
    if (!args) {
        goto exit;
    }
    a = args[0];
    if (!noptargs) {
        goto skip_optional_pos;
    }
    if (args[1]) {
        b = args[1];
        if (!--noptargs) {
            goto skip_optional_pos;
        }
    }
    if (args[2]) {
        c = args[2];
        if (!--noptargs) {
            goto skip_optional_pos;
        }
    }
skip_optional_pos:
    if (!noptargs) {
        goto skip_optional_kwonly;
    }
    if (args[3]) {
        d = args[3];
        if (!--noptargs) {
            goto skip_optional_kwonly;
        }
    }
    e = args[4];
skip_optional_kwonly:
    return_value = test_posonly_keywords_opt2_kwonly_opt_impl(module, a, b, c, d, e);

exit:
    return return_value;
}

static PyObject *
test_posonly_keywords_opt2_kwonly_opt_impl(PyObject *module, PyObject *a,
                                           PyObject *b, PyObject *c,
                                           PyObject *d, PyObject *e)
/*[clinic end generated code: output=0626203eedb6e7e8 input=c95e2e1ec93035ad]*/


/*[clinic input]
test_posonly_opt_keywords_opt_kwonly_opt

    a: object
    b: object = None
    /
    c: object = None
    d: object = None
    *
    e: object = None
    f: object = None

[clinic start generated code]*/

PyDoc_STRVAR(test_posonly_opt_keywords_opt_kwonly_opt__doc__,
"test_posonly_opt_keywords_opt_kwonly_opt($module, a, b=None, /, c=None,\n"
"                                         d=None, *, e=None, f=None)\n"
"--\n"
"\n");

#define TEST_POSONLY_OPT_KEYWORDS_OPT_KWONLY_OPT_METHODDEF    \
    {"test_posonly_opt_keywords_opt_kwonly_opt", _PyCFunction_CAST(test_posonly_opt_keywords_opt_kwonly_opt), METH_FASTCALL|METH_KEYWORDS, test_posonly_opt_keywords_opt_kwonly_opt__doc__},

static PyObject *
test_posonly_opt_keywords_opt_kwonly_opt_impl(PyObject *module, PyObject *a,
                                              PyObject *b, PyObject *c,
                                              PyObject *d, PyObject *e,
                                              PyObject *f);

static PyObject *
test_posonly_opt_keywords_opt_kwonly_opt(PyObject *module, PyObject *const *args, Py_ssize_t nargs, PyObject *kwnames)
{
    PyObject *return_value = NULL;
    #if defined(Py_BUILD_CORE) && !defined(Py_BUILD_CORE_MODULE)

    #define NUM_KEYWORDS 4
    static struct {
        PyGC_Head _this_is_not_used;
        PyObject_VAR_HEAD
        PyObject *ob_item[NUM_KEYWORDS];
    } _kwtuple = {
        .ob_base = PyVarObject_HEAD_INIT(&PyTuple_Type, NUM_KEYWORDS)
        .ob_item = { &_Py_ID(c), &_Py_ID(d), &_Py_ID(e), &_Py_ID(f), },
    };
    #undef NUM_KEYWORDS
    #define KWTUPLE (&_kwtuple.ob_base.ob_base)

    #else  // !Py_BUILD_CORE
    #  define KWTUPLE NULL
    #endif  // !Py_BUILD_CORE

    static const char * const _keywords[] = {"", "", "c", "d", "e", "f", NULL};
    static _PyArg_Parser _parser = {
        .keywords = _keywords,
        .fname = "test_posonly_opt_keywords_opt_kwonly_opt",
        .kwtuple = KWTUPLE,
    };
    #undef KWTUPLE
    PyObject *argsbuf[6];
    Py_ssize_t noptargs = nargs + (kwnames ? PyTuple_GET_SIZE(kwnames) : 0) - 1;
    PyObject *a;
    PyObject *b = Py_None;
    PyObject *c = Py_None;
    PyObject *d = Py_None;
    PyObject *e = Py_None;
    PyObject *f = Py_None;

    args = _PyArg_UnpackKeywords(args, nargs, NULL, kwnames, &_parser, 1, 4, 0, argsbuf);
    if (!args) {
        goto exit;
    }
    a = args[0];
    if (nargs < 2) {
        goto skip_optional_posonly;
    }
    noptargs--;
    b = args[1];
skip_optional_posonly:
    if (!noptargs) {
        goto skip_optional_pos;
    }
    if (args[2]) {
        c = args[2];
        if (!--noptargs) {
            goto skip_optional_pos;
        }
    }
    if (args[3]) {
        d = args[3];
        if (!--noptargs) {
            goto skip_optional_pos;
        }
    }
skip_optional_pos:
    if (!noptargs) {
        goto skip_optional_kwonly;
    }
    if (args[4]) {
        e = args[4];
        if (!--noptargs) {
            goto skip_optional_kwonly;
        }
    }
    f = args[5];
skip_optional_kwonly:
    return_value = test_posonly_opt_keywords_opt_kwonly_opt_impl(module, a, b, c, d, e, f);

exit:
    return return_value;
}

static PyObject *
test_posonly_opt_keywords_opt_kwonly_opt_impl(PyObject *module, PyObject *a,
                                              PyObject *b, PyObject *c,
                                              PyObject *d, PyObject *e,
                                              PyObject *f)
/*[clinic end generated code: output=07d8acc04558a5a0 input=9914857713c5bbf8]*/

/*[clinic input]
test_keyword_only_parameter


    *
    co_lnotab: PyBytesObject(c_default="(PyBytesObject *)self->co_lnotab") = None

[clinic start generated code]*/

PyDoc_STRVAR(test_keyword_only_parameter__doc__,
"test_keyword_only_parameter($module, /, *, co_lnotab=None)\n"
"--\n"
"\n");

#define TEST_KEYWORD_ONLY_PARAMETER_METHODDEF    \
    {"test_keyword_only_parameter", _PyCFunction_CAST(test_keyword_only_parameter), METH_FASTCALL|METH_KEYWORDS, test_keyword_only_parameter__doc__},

static PyObject *
test_keyword_only_parameter_impl(PyObject *module, PyBytesObject *co_lnotab);

static PyObject *
test_keyword_only_parameter(PyObject *module, PyObject *const *args, Py_ssize_t nargs, PyObject *kwnames)
{
    PyObject *return_value = NULL;
    #if defined(Py_BUILD_CORE) && !defined(Py_BUILD_CORE_MODULE)

    #define NUM_KEYWORDS 1
    static struct {
        PyGC_Head _this_is_not_used;
        PyObject_VAR_HEAD
        PyObject *ob_item[NUM_KEYWORDS];
    } _kwtuple = {
        .ob_base = PyVarObject_HEAD_INIT(&PyTuple_Type, NUM_KEYWORDS)
        .ob_item = { &_Py_ID(co_lnotab), },
    };
    #undef NUM_KEYWORDS
    #define KWTUPLE (&_kwtuple.ob_base.ob_base)

    #else  // !Py_BUILD_CORE
    #  define KWTUPLE NULL
    #endif  // !Py_BUILD_CORE

    static const char * const _keywords[] = {"co_lnotab", NULL};
    static _PyArg_Parser _parser = {
        .keywords = _keywords,
        .fname = "test_keyword_only_parameter",
        .kwtuple = KWTUPLE,
    };
    #undef KWTUPLE
    PyObject *argsbuf[1];
    Py_ssize_t noptargs = nargs + (kwnames ? PyTuple_GET_SIZE(kwnames) : 0) - 0;
    PyBytesObject *co_lnotab = (PyBytesObject *)self->co_lnotab;

    args = _PyArg_UnpackKeywords(args, nargs, NULL, kwnames, &_parser, 0, 0, 0, argsbuf);
    if (!args) {
        goto exit;
    }
    if (!noptargs) {
        goto skip_optional_kwonly;
    }
    if (!PyBytes_Check(args[0])) {
        _PyArg_BadArgument("test_keyword_only_parameter", "argument 'co_lnotab'", "bytes", args[0]);
        goto exit;
    }
    co_lnotab = (PyBytesObject *)args[0];
skip_optional_kwonly:
    return_value = test_keyword_only_parameter_impl(module, co_lnotab);

exit:
    return return_value;
}

static PyObject *
test_keyword_only_parameter_impl(PyObject *module, PyBytesObject *co_lnotab)
/*[clinic end generated code: output=b12fe2e515a62603 input=303df5046c7e37a3]*/


/*[clinic input]
output push
output preset buffer
[clinic start generated code]*/
/*[clinic end generated code: output=da39a3ee5e6b4b0d input=5bff3376ee0df0b5]*/

#ifdef CONDITION_A
/*[clinic input]
test_preprocessor_guarded_condition_a
[clinic start generated code]*/

static PyObject *
test_preprocessor_guarded_condition_a_impl(PyObject *module)
/*[clinic end generated code: output=ad012af18085add6 input=8edb8706a98cda7e]*/
#elif CONDITION_B
/*[clinic input]
test_preprocessor_guarded_elif_condition_b
[clinic start generated code]*/

static PyObject *
test_preprocessor_guarded_elif_condition_b_impl(PyObject *module)
/*[clinic end generated code: output=615f2dee82b138d1 input=53777cebbf7fee32]*/
#else
/*[clinic input]
test_preprocessor_guarded_else
[clinic start generated code]*/

static PyObject *
test_preprocessor_guarded_else_impl(PyObject *module)
/*[clinic end generated code: output=13af7670aac51b12 input=6657ab31d74c29fc]*/
#endif

/*[clinic input]
dump buffer
output pop
[clinic start generated code]*/

#if defined(CONDITION_A)

PyDoc_STRVAR(test_preprocessor_guarded_condition_a__doc__,
"test_preprocessor_guarded_condition_a($module, /)\n"
"--\n"
"\n");

#define TEST_PREPROCESSOR_GUARDED_CONDITION_A_METHODDEF    \
    {"test_preprocessor_guarded_condition_a", (PyCFunction)test_preprocessor_guarded_condition_a, METH_NOARGS, test_preprocessor_guarded_condition_a__doc__},

static PyObject *
test_preprocessor_guarded_condition_a(PyObject *module, PyObject *Py_UNUSED(ignored))
{
    return test_preprocessor_guarded_condition_a_impl(module);
}

#endif /* defined(CONDITION_A) */

#if !defined(CONDITION_A) && (CONDITION_B)

PyDoc_STRVAR(test_preprocessor_guarded_elif_condition_b__doc__,
"test_preprocessor_guarded_elif_condition_b($module, /)\n"
"--\n"
"\n");

#define TEST_PREPROCESSOR_GUARDED_ELIF_CONDITION_B_METHODDEF    \
    {"test_preprocessor_guarded_elif_condition_b", (PyCFunction)test_preprocessor_guarded_elif_condition_b, METH_NOARGS, test_preprocessor_guarded_elif_condition_b__doc__},

static PyObject *
test_preprocessor_guarded_elif_condition_b(PyObject *module, PyObject *Py_UNUSED(ignored))
{
    return test_preprocessor_guarded_elif_condition_b_impl(module);
}

#endif /* !defined(CONDITION_A) && (CONDITION_B) */

#if !defined(CONDITION_A) && !(CONDITION_B)

PyDoc_STRVAR(test_preprocessor_guarded_else__doc__,
"test_preprocessor_guarded_else($module, /)\n"
"--\n"
"\n");

#define TEST_PREPROCESSOR_GUARDED_ELSE_METHODDEF    \
    {"test_preprocessor_guarded_else", (PyCFunction)test_preprocessor_guarded_else, METH_NOARGS, test_preprocessor_guarded_else__doc__},

static PyObject *
test_preprocessor_guarded_else(PyObject *module, PyObject *Py_UNUSED(ignored))
{
    return test_preprocessor_guarded_else_impl(module);
}

#endif /* !defined(CONDITION_A) && !(CONDITION_B) */

#ifndef TEST_PREPROCESSOR_GUARDED_CONDITION_A_METHODDEF
    #define TEST_PREPROCESSOR_GUARDED_CONDITION_A_METHODDEF
#endif /* !defined(TEST_PREPROCESSOR_GUARDED_CONDITION_A_METHODDEF) */

#ifndef TEST_PREPROCESSOR_GUARDED_ELIF_CONDITION_B_METHODDEF
    #define TEST_PREPROCESSOR_GUARDED_ELIF_CONDITION_B_METHODDEF
#endif /* !defined(TEST_PREPROCESSOR_GUARDED_ELIF_CONDITION_B_METHODDEF) */

#ifndef TEST_PREPROCESSOR_GUARDED_ELSE_METHODDEF
    #define TEST_PREPROCESSOR_GUARDED_ELSE_METHODDEF
#endif /* !defined(TEST_PREPROCESSOR_GUARDED_ELSE_METHODDEF) */
/*[clinic end generated code: output=3804bb18d454038c input=3fc80c9989d2f2e1]*/

/*[clinic input]
test_vararg_and_posonly


    a: object
    *args: object
    /

[clinic start generated code]*/

PyDoc_STRVAR(test_vararg_and_posonly__doc__,
"test_vararg_and_posonly($module, a, /, *args)\n"
"--\n"
"\n");

#define TEST_VARARG_AND_POSONLY_METHODDEF    \
    {"test_vararg_and_posonly", _PyCFunction_CAST(test_vararg_and_posonly), METH_FASTCALL, test_vararg_and_posonly__doc__},

static PyObject *
test_vararg_and_posonly_impl(PyObject *module, PyObject *a,
                             Py_ssize_t varargssize, PyObject *const *args);

static PyObject *
test_vararg_and_posonly(PyObject *module, PyObject *const *args, Py_ssize_t nargs)
{
    PyObject *return_value = NULL;
    Py_ssize_t varargssize = Py_MAX(nargs - 1, 0);
    PyObject *a;
    PyObject *const *__clinic_args;

    if (!_PyArg_CheckPositional("test_vararg_and_posonly", nargs, 1, PY_SSIZE_T_MAX)) {
        goto exit;
    }
    a = args[0];
<<<<<<< HEAD
    __clinic_args = args + 1;
    return_value = test_vararg_and_posonly_impl(module, a, varargssize, __clinic_args);
=======
    __clinic_args = PyTuple_New(nargs - 1);
    if (!__clinic_args) {
        goto exit;
    }
    for (Py_ssize_t i = 0; i < nargs - 1; ++i) {
        PyTuple_SET_ITEM(__clinic_args, i, Py_NewRef(args[1 + i]));
    }
    return_value = test_vararg_and_posonly_impl(module, a, __clinic_args);
>>>>>>> 5dcae3f0

exit:
    return return_value;
}

static PyObject *
<<<<<<< HEAD
test_vararg_and_posonly_impl(PyObject *module, PyObject *a,
                             Py_ssize_t varargssize, PyObject *const *args)
/*[clinic end generated code: output=23a9d5c5c3cbc015 input=08dc2bf7afbf1613]*/
=======
test_vararg_and_posonly_impl(PyObject *module, PyObject *a, PyObject *args)
/*[clinic end generated code: output=79b75dc07decc8d6 input=08dc2bf7afbf1613]*/
>>>>>>> 5dcae3f0

/*[clinic input]
test_vararg


    a: object
    *args: object

[clinic start generated code]*/

PyDoc_STRVAR(test_vararg__doc__,
"test_vararg($module, /, a, *args)\n"
"--\n"
"\n");

#define TEST_VARARG_METHODDEF    \
    {"test_vararg", _PyCFunction_CAST(test_vararg), METH_FASTCALL|METH_KEYWORDS, test_vararg__doc__},

static PyObject *
test_vararg_impl(PyObject *module, PyObject *a, Py_ssize_t varargssize,
                 PyObject *const *args);

static PyObject *
test_vararg(PyObject *module, PyObject *const *args, Py_ssize_t nargs, PyObject *kwnames)
{
    PyObject *return_value = NULL;
    #if defined(Py_BUILD_CORE) && !defined(Py_BUILD_CORE_MODULE)

    #define NUM_KEYWORDS 1
    static struct {
        PyGC_Head _this_is_not_used;
        PyObject_VAR_HEAD
        PyObject *ob_item[NUM_KEYWORDS];
    } _kwtuple = {
        .ob_base = PyVarObject_HEAD_INIT(&PyTuple_Type, NUM_KEYWORDS)
        .ob_item = { &_Py_ID(a), },
    };
    #undef NUM_KEYWORDS
    #define KWTUPLE (&_kwtuple.ob_base.ob_base)

    #else  // !Py_BUILD_CORE
    #  define KWTUPLE NULL
    #endif  // !Py_BUILD_CORE

    static const char * const _keywords[] = {"a", NULL};
<<<<<<< HEAD
    static _PyArg_Parser _parser = {NULL, _keywords, "test_vararg", 0};
    PyObject *argsbuf[0];
    Py_ssize_t varargssize = Py_MAX(nargs - 1, 0);
    PyObject *const *fastargs;
    Py_ssize_t noptargs = 0 + (kwnames ? PyTuple_GET_SIZE(kwnames) : 0) - 1;
=======
    static _PyArg_Parser _parser = {
        .keywords = _keywords,
        .fname = "test_vararg",
        .kwtuple = KWTUPLE,
    };
    #undef KWTUPLE
    PyObject *argsbuf[2];
>>>>>>> 5dcae3f0
    PyObject *a;
    PyObject *const *__clinic_args;

    fastargs = _PyArg_UnpackKeywordsWithVarargKwonly(args, nargs, NULL, kwnames, &_parser, 1, 1, 0, 1, argsbuf);
    if (!fastargs) {
        goto exit;
    }
    a = args[0];
    __clinic_args = args + 1;
    return_value = test_vararg_impl(module, a, varargssize, __clinic_args);

exit:
    return return_value;
}

static PyObject *
<<<<<<< HEAD
test_vararg_impl(PyObject *module, PyObject *a, Py_ssize_t varargssize,
                 PyObject *const *args)
/*[clinic end generated code: output=c200ba15688e2a36 input=81d33815ad1bae6e]*/
=======
test_vararg_impl(PyObject *module, PyObject *a, PyObject *args)
/*[clinic end generated code: output=880365c61ae205d7 input=81d33815ad1bae6e]*/
>>>>>>> 5dcae3f0

/*[clinic input]
test_vararg_with_default


    a: object
    *args: object
    b: bool = False

[clinic start generated code]*/

PyDoc_STRVAR(test_vararg_with_default__doc__,
"test_vararg_with_default($module, /, a, *args, b=False)\n"
"--\n"
"\n");

#define TEST_VARARG_WITH_DEFAULT_METHODDEF    \
    {"test_vararg_with_default", _PyCFunction_CAST(test_vararg_with_default), METH_FASTCALL|METH_KEYWORDS, test_vararg_with_default__doc__},

static PyObject *
test_vararg_with_default_impl(PyObject *module, PyObject *a,
                              Py_ssize_t varargssize, PyObject *const *args,
                              int b);

static PyObject *
test_vararg_with_default(PyObject *module, PyObject *const *args, Py_ssize_t nargs, PyObject *kwnames)
{
    PyObject *return_value = NULL;
    #if defined(Py_BUILD_CORE) && !defined(Py_BUILD_CORE_MODULE)

    #define NUM_KEYWORDS 2
    static struct {
        PyGC_Head _this_is_not_used;
        PyObject_VAR_HEAD
        PyObject *ob_item[NUM_KEYWORDS];
    } _kwtuple = {
        .ob_base = PyVarObject_HEAD_INIT(&PyTuple_Type, NUM_KEYWORDS)
        .ob_item = { &_Py_ID(a), &_Py_ID(b), },
    };
    #undef NUM_KEYWORDS
    #define KWTUPLE (&_kwtuple.ob_base.ob_base)

    #else  // !Py_BUILD_CORE
    #  define KWTUPLE NULL
    #endif  // !Py_BUILD_CORE

    static const char * const _keywords[] = {"a", "b", NULL};
<<<<<<< HEAD
    static _PyArg_Parser _parser = {NULL, _keywords, "test_vararg_with_default", 0};
    PyObject *argsbuf[1];
    Py_ssize_t varargssize = Py_MAX(nargs - 1, 0);
    PyObject *const *fastargs;
    Py_ssize_t noptargs = 0 + (kwnames ? PyTuple_GET_SIZE(kwnames) : 0) - 1;
=======
    static _PyArg_Parser _parser = {
        .keywords = _keywords,
        .fname = "test_vararg_with_default",
        .kwtuple = KWTUPLE,
    };
    #undef KWTUPLE
    PyObject *argsbuf[3];
    Py_ssize_t noptargs = Py_MIN(nargs, 1) + (kwnames ? PyTuple_GET_SIZE(kwnames) : 0) - 1;
>>>>>>> 5dcae3f0
    PyObject *a;
    PyObject *const *__clinic_args;
    int b = 0;

    fastargs = _PyArg_UnpackKeywordsWithVarargKwonly(args, nargs, NULL, kwnames, &_parser, 1, 1, 0, 1, argsbuf);
    if (!fastargs) {
        goto exit;
    }
    a = args[0];
    __clinic_args = args + 1;
    if (!noptargs) {
        goto skip_optional_kwonly;
    }
    b = PyObject_IsTrue(fastargs[0]);
    if (b < 0) {
        goto exit;
    }
skip_optional_kwonly:
    return_value = test_vararg_with_default_impl(module, a, varargssize, __clinic_args, b);

exit:
    return return_value;
}

static PyObject *
test_vararg_with_default_impl(PyObject *module, PyObject *a,
                              Py_ssize_t varargssize, PyObject *const *args,
                              int b)
<<<<<<< HEAD
/*[clinic end generated code: output=880cc2e95cfff4dd input=6e110b54acd9b22d]*/
=======
/*[clinic end generated code: output=291e9a5a09831128 input=6e110b54acd9b22d]*/
>>>>>>> 5dcae3f0

/*[clinic input]
test_vararg_with_only_defaults


    *args: object
    b: bool = False
    c: object = ' '

[clinic start generated code]*/

PyDoc_STRVAR(test_vararg_with_only_defaults__doc__,
"test_vararg_with_only_defaults($module, /, *args, b=False, c=\' \')\n"
"--\n"
"\n");

#define TEST_VARARG_WITH_ONLY_DEFAULTS_METHODDEF    \
    {"test_vararg_with_only_defaults", _PyCFunction_CAST(test_vararg_with_only_defaults), METH_FASTCALL|METH_KEYWORDS, test_vararg_with_only_defaults__doc__},

static PyObject *
test_vararg_with_only_defaults_impl(PyObject *module, Py_ssize_t varargssize,
                                    PyObject *const *args, int b,
                                    PyObject *c);

static PyObject *
test_vararg_with_only_defaults(PyObject *module, PyObject *const *args, Py_ssize_t nargs, PyObject *kwnames)
{
    PyObject *return_value = NULL;
    #if defined(Py_BUILD_CORE) && !defined(Py_BUILD_CORE_MODULE)

    #define NUM_KEYWORDS 2
    static struct {
        PyGC_Head _this_is_not_used;
        PyObject_VAR_HEAD
        PyObject *ob_item[NUM_KEYWORDS];
    } _kwtuple = {
        .ob_base = PyVarObject_HEAD_INIT(&PyTuple_Type, NUM_KEYWORDS)
        .ob_item = { &_Py_ID(b), &_Py_ID(c), },
    };
    #undef NUM_KEYWORDS
    #define KWTUPLE (&_kwtuple.ob_base.ob_base)

    #else  // !Py_BUILD_CORE
    #  define KWTUPLE NULL
    #endif  // !Py_BUILD_CORE

    static const char * const _keywords[] = {"b", "c", NULL};
<<<<<<< HEAD
    static _PyArg_Parser _parser = {NULL, _keywords, "test_vararg_with_only_defaults", 0};
    PyObject *argsbuf[2];
    Py_ssize_t varargssize = Py_MAX(nargs - 0, 0);
    PyObject *const *fastargs;
=======
    static _PyArg_Parser _parser = {
        .keywords = _keywords,
        .fname = "test_vararg_with_only_defaults",
        .kwtuple = KWTUPLE,
    };
    #undef KWTUPLE
    PyObject *argsbuf[3];
>>>>>>> 5dcae3f0
    Py_ssize_t noptargs = 0 + (kwnames ? PyTuple_GET_SIZE(kwnames) : 0) - 0;
    PyObject *const *__clinic_args;
    int b = 0;
    PyObject *c = " ";

    fastargs = _PyArg_UnpackKeywordsWithVarargKwonly(args, nargs, NULL, kwnames, &_parser, 0, 0, 0, 0, argsbuf);
    if (!fastargs) {
        goto exit;
    }
    __clinic_args = args + 0;
    if (!noptargs) {
        goto skip_optional_kwonly;
    }
    if (fastargs[0]) {
        b = PyObject_IsTrue(fastargs[0]);
        if (b < 0) {
            goto exit;
        }
        if (!--noptargs) {
            goto skip_optional_kwonly;
        }
    }
    c = fastargs[1];
skip_optional_kwonly:
    return_value = test_vararg_with_only_defaults_impl(module, varargssize, __clinic_args, b, c);

exit:
    return return_value;
}

static PyObject *
test_vararg_with_only_defaults_impl(PyObject *module, Py_ssize_t varargssize,
                                    PyObject *const *args, int b,
                                    PyObject *c)
<<<<<<< HEAD
/*[clinic end generated code: output=99d5e997bbcdf47a input=fa56a709a035666e]*/


/*[clinic input]
module TestModule
class TestModule.TestClass1 "TestClassObject *" "&TestModule_Type"
class TestModule.TestClass2 "TestClassObject *" "&TestModule_Type"
[clinic start generated code]*/
/*[clinic end generated code: output=da39a3ee5e6b4b0d input=cd38925654911fd4]*/


/*[clinic input]
TestModule.TestClass1.__init__

    *args: object

[clinic start generated code]*/

static int
TestModule_TestClass1___init___impl(TestClassObject *self,
                                    Py_ssize_t varargssize,
                                    PyObject *const *args);

static int
TestModule_TestClass1___init__(PyObject *self, PyObject *args, PyObject *kwargs)
{
    int return_value = -1;
    Py_ssize_t varargssize = Py_MAX(PyTuple_GET_SIZE(args) - 0, 0);
    PyObject *const *__clinic_args;

    if ((Py_IS_TYPE(self, &TestModule_Type) ||
         Py_TYPE(self)->tp_new == TestModule_Type.tp_new) &&
        !_PyArg_NoKeywords("TestClass1", kwargs)) {
        goto exit;
    }
    if (!_PyArg_CheckPositional("TestClass1", PyTuple_GET_SIZE(args), 0, PY_SSIZE_T_MAX)) {
        goto exit;
    }
    __clinic_args = _PyTuple_CAST(args)->ob_item;
    return_value = TestModule_TestClass1___init___impl((TestClassObject *)self, varargssize, __clinic_args);

exit:
    return return_value;
}

static int
TestModule_TestClass1___init___impl(TestClassObject *self,
                                    Py_ssize_t varargssize,
                                    PyObject *const *args)
/*[clinic end generated code: output=6cc55e8fae8d8bf2 input=3e093b8ea0b74b0c]*/


/*[clinic input]
TestModule.TestClass1.__init__

    pos: object
    *args: object
    kw: object = None

[clinic start generated code]*/

static int
TestModule_TestClass1___init___impl(TestClassObject *self, PyObject *pos,
                                    Py_ssize_t varargssize,
                                    PyObject *const *args, PyObject *kw);

static int
TestModule_TestClass1___init__(PyObject *self, PyObject *args, PyObject *kwargs)
{
    int return_value = -1;
    static const char * const _keywords[] = {"pos", "kw", NULL};
    static _PyArg_Parser _parser = {NULL, _keywords, "TestClass1", 0};
    PyObject *argsbuf[1];
    PyObject * const *fastargs;
    Py_ssize_t nargs = PyTuple_GET_SIZE(args);
    Py_ssize_t varargssize = Py_MAX(nargs - 1, 0);
    Py_ssize_t noptargs = nargs + (kwargs ? PyDict_GET_SIZE(kwargs) : 0) - 1;
    PyObject *pos;
    PyObject *const *__clinic_args;
    PyObject *kw = Py_None;

    fastargs = _PyArg_UnpackKeywordsWithVarargKwonly(_PyTuple_CAST(args)->ob_item, nargs, kwargs, NULL, &_parser, 1, 1, 0, 1, argsbuf);
    if (!fastargs) {
        goto exit;
    }
    pos = args[0];
    __clinic_args = args + 1;
    if (!noptargs) {
        goto skip_optional_kwonly;
    }
    kw = fastargs[0];
skip_optional_kwonly:
    return_value = TestModule_TestClass1___init___impl((TestClassObject *)self, pos, varargssize, __clinic_args, kw);
=======
/*[clinic end generated code: output=dd21b28f0db26a4b input=fa56a709a035666e]*/

/*[clinic input]
test_paramname_module

    module as mod: object
[clinic start generated code]*/

PyDoc_STRVAR(test_paramname_module__doc__,
"test_paramname_module($module, /, module)\n"
"--\n"
"\n");

#define TEST_PARAMNAME_MODULE_METHODDEF    \
    {"test_paramname_module", _PyCFunction_CAST(test_paramname_module), METH_FASTCALL|METH_KEYWORDS, test_paramname_module__doc__},

static PyObject *
test_paramname_module_impl(PyObject *module, PyObject *mod);

static PyObject *
test_paramname_module(PyObject *module, PyObject *const *args, Py_ssize_t nargs, PyObject *kwnames)
{
    PyObject *return_value = NULL;
    #if defined(Py_BUILD_CORE) && !defined(Py_BUILD_CORE_MODULE)

    #define NUM_KEYWORDS 1
    static struct {
        PyGC_Head _this_is_not_used;
        PyObject_VAR_HEAD
        PyObject *ob_item[NUM_KEYWORDS];
    } _kwtuple = {
        .ob_base = PyVarObject_HEAD_INIT(&PyTuple_Type, NUM_KEYWORDS)
        .ob_item = { &_Py_ID(module), },
    };
    #undef NUM_KEYWORDS
    #define KWTUPLE (&_kwtuple.ob_base.ob_base)

    #else  // !Py_BUILD_CORE
    #  define KWTUPLE NULL
    #endif  // !Py_BUILD_CORE

    static const char * const _keywords[] = {"module", NULL};
    static _PyArg_Parser _parser = {
        .keywords = _keywords,
        .fname = "test_paramname_module",
        .kwtuple = KWTUPLE,
    };
    #undef KWTUPLE
    PyObject *argsbuf[1];
    PyObject *mod;

    args = _PyArg_UnpackKeywords(args, nargs, NULL, kwnames, &_parser, 1, 1, 0, argsbuf);
    if (!args) {
        goto exit;
    }
    mod = args[0];
    return_value = test_paramname_module_impl(module, mod);
>>>>>>> 5dcae3f0

exit:
    return return_value;
}

<<<<<<< HEAD
static int
TestModule_TestClass1___init___impl(TestClassObject *self, PyObject *pos,
                                    Py_ssize_t varargssize,
                                    PyObject *const *args, PyObject *kw)
/*[clinic end generated code: output=fd92077792f4c3ef input=da8e0daa18983316]*/
=======
static PyObject *
test_paramname_module_impl(PyObject *module, PyObject *mod)
/*[clinic end generated code: output=4a2a849ecbcc8b53 input=afefe259667f13ba]*/
>>>>>>> 5dcae3f0
<|MERGE_RESOLUTION|>--- conflicted
+++ resolved
@@ -3782,33 +3782,17 @@
         goto exit;
     }
     a = args[0];
-<<<<<<< HEAD
     __clinic_args = args + 1;
     return_value = test_vararg_and_posonly_impl(module, a, varargssize, __clinic_args);
-=======
-    __clinic_args = PyTuple_New(nargs - 1);
-    if (!__clinic_args) {
-        goto exit;
-    }
-    for (Py_ssize_t i = 0; i < nargs - 1; ++i) {
-        PyTuple_SET_ITEM(__clinic_args, i, Py_NewRef(args[1 + i]));
-    }
-    return_value = test_vararg_and_posonly_impl(module, a, __clinic_args);
->>>>>>> 5dcae3f0
-
-exit:
-    return return_value;
-}
-
-static PyObject *
-<<<<<<< HEAD
+
+exit:
+    return return_value;
+}
+
+static PyObject *
 test_vararg_and_posonly_impl(PyObject *module, PyObject *a,
                              Py_ssize_t varargssize, PyObject *const *args)
 /*[clinic end generated code: output=23a9d5c5c3cbc015 input=08dc2bf7afbf1613]*/
-=======
-test_vararg_and_posonly_impl(PyObject *module, PyObject *a, PyObject *args)
-/*[clinic end generated code: output=79b75dc07decc8d6 input=08dc2bf7afbf1613]*/
->>>>>>> 5dcae3f0
 
 /*[clinic input]
 test_vararg
@@ -3854,21 +3838,16 @@
     #endif  // !Py_BUILD_CORE
 
     static const char * const _keywords[] = {"a", NULL};
-<<<<<<< HEAD
-    static _PyArg_Parser _parser = {NULL, _keywords, "test_vararg", 0};
+    static _PyArg_Parser _parser = {
+        .keywords = _keywords,
+        .fname = "test_vararg",
+        .kwtuple = KWTUPLE,
+    };
+    #undef KWTUPLE
     PyObject *argsbuf[0];
     Py_ssize_t varargssize = Py_MAX(nargs - 1, 0);
     PyObject *const *fastargs;
     Py_ssize_t noptargs = 0 + (kwnames ? PyTuple_GET_SIZE(kwnames) : 0) - 1;
-=======
-    static _PyArg_Parser _parser = {
-        .keywords = _keywords,
-        .fname = "test_vararg",
-        .kwtuple = KWTUPLE,
-    };
-    #undef KWTUPLE
-    PyObject *argsbuf[2];
->>>>>>> 5dcae3f0
     PyObject *a;
     PyObject *const *__clinic_args;
 
@@ -3885,14 +3864,9 @@
 }
 
 static PyObject *
-<<<<<<< HEAD
 test_vararg_impl(PyObject *module, PyObject *a, Py_ssize_t varargssize,
                  PyObject *const *args)
 /*[clinic end generated code: output=c200ba15688e2a36 input=81d33815ad1bae6e]*/
-=======
-test_vararg_impl(PyObject *module, PyObject *a, PyObject *args)
-/*[clinic end generated code: output=880365c61ae205d7 input=81d33815ad1bae6e]*/
->>>>>>> 5dcae3f0
 
 /*[clinic input]
 test_vararg_with_default
@@ -3940,22 +3914,16 @@
     #endif  // !Py_BUILD_CORE
 
     static const char * const _keywords[] = {"a", "b", NULL};
-<<<<<<< HEAD
-    static _PyArg_Parser _parser = {NULL, _keywords, "test_vararg_with_default", 0};
+    static _PyArg_Parser _parser = {
+        .keywords = _keywords,
+        .fname = "test_vararg_with_default",
+        .kwtuple = KWTUPLE,
+    };
+    #undef KWTUPLE
     PyObject *argsbuf[1];
     Py_ssize_t varargssize = Py_MAX(nargs - 1, 0);
     PyObject *const *fastargs;
     Py_ssize_t noptargs = 0 + (kwnames ? PyTuple_GET_SIZE(kwnames) : 0) - 1;
-=======
-    static _PyArg_Parser _parser = {
-        .keywords = _keywords,
-        .fname = "test_vararg_with_default",
-        .kwtuple = KWTUPLE,
-    };
-    #undef KWTUPLE
-    PyObject *argsbuf[3];
-    Py_ssize_t noptargs = Py_MIN(nargs, 1) + (kwnames ? PyTuple_GET_SIZE(kwnames) : 0) - 1;
->>>>>>> 5dcae3f0
     PyObject *a;
     PyObject *const *__clinic_args;
     int b = 0;
@@ -3984,11 +3952,7 @@
 test_vararg_with_default_impl(PyObject *module, PyObject *a,
                               Py_ssize_t varargssize, PyObject *const *args,
                               int b)
-<<<<<<< HEAD
 /*[clinic end generated code: output=880cc2e95cfff4dd input=6e110b54acd9b22d]*/
-=======
-/*[clinic end generated code: output=291e9a5a09831128 input=6e110b54acd9b22d]*/
->>>>>>> 5dcae3f0
 
 /*[clinic input]
 test_vararg_with_only_defaults
@@ -4036,20 +4000,15 @@
     #endif  // !Py_BUILD_CORE
 
     static const char * const _keywords[] = {"b", "c", NULL};
-<<<<<<< HEAD
-    static _PyArg_Parser _parser = {NULL, _keywords, "test_vararg_with_only_defaults", 0};
-    PyObject *argsbuf[2];
-    Py_ssize_t varargssize = Py_MAX(nargs - 0, 0);
-    PyObject *const *fastargs;
-=======
     static _PyArg_Parser _parser = {
         .keywords = _keywords,
         .fname = "test_vararg_with_only_defaults",
         .kwtuple = KWTUPLE,
     };
     #undef KWTUPLE
-    PyObject *argsbuf[3];
->>>>>>> 5dcae3f0
+    PyObject *argsbuf[2];
+    Py_ssize_t varargssize = Py_MAX(nargs - 0, 0);
+    PyObject *const *fastargs;
     Py_ssize_t noptargs = 0 + (kwnames ? PyTuple_GET_SIZE(kwnames) : 0) - 0;
     PyObject *const *__clinic_args;
     int b = 0;
@@ -4084,8 +4043,71 @@
 test_vararg_with_only_defaults_impl(PyObject *module, Py_ssize_t varargssize,
                                     PyObject *const *args, int b,
                                     PyObject *c)
-<<<<<<< HEAD
-/*[clinic end generated code: output=99d5e997bbcdf47a input=fa56a709a035666e]*/
+/*[clinic end generated code: output=dd21b28f0db26a4b input=fa56a709a035666e]*/
+
+/*[clinic input]
+test_paramname_module
+
+    module as mod: object
+[clinic start generated code]*/
+
+PyDoc_STRVAR(test_paramname_module__doc__,
+"test_paramname_module($module, /, module)\n"
+"--\n"
+"\n");
+
+#define TEST_PARAMNAME_MODULE_METHODDEF    \
+    {"test_paramname_module", _PyCFunction_CAST(test_paramname_module), METH_FASTCALL|METH_KEYWORDS, test_paramname_module__doc__},
+
+static PyObject *
+test_paramname_module_impl(PyObject *module, PyObject *mod);
+
+static PyObject *
+test_paramname_module(PyObject *module, PyObject *const *args, Py_ssize_t nargs, PyObject *kwnames)
+{
+    PyObject *return_value = NULL;
+    #if defined(Py_BUILD_CORE) && !defined(Py_BUILD_CORE_MODULE)
+
+    #define NUM_KEYWORDS 1
+    static struct {
+        PyGC_Head _this_is_not_used;
+        PyObject_VAR_HEAD
+        PyObject *ob_item[NUM_KEYWORDS];
+    } _kwtuple = {
+        .ob_base = PyVarObject_HEAD_INIT(&PyTuple_Type, NUM_KEYWORDS)
+        .ob_item = { &_Py_ID(module), },
+    };
+    #undef NUM_KEYWORDS
+    #define KWTUPLE (&_kwtuple.ob_base.ob_base)
+
+    #else  // !Py_BUILD_CORE
+    #  define KWTUPLE NULL
+    #endif  // !Py_BUILD_CORE
+
+    static const char * const _keywords[] = {"module", NULL};
+    static _PyArg_Parser _parser = {
+        .keywords = _keywords,
+        .fname = "test_paramname_module",
+        .kwtuple = KWTUPLE,
+    };
+    #undef KWTUPLE
+    PyObject *argsbuf[1];
+    PyObject *mod;
+
+    args = _PyArg_UnpackKeywords(args, nargs, NULL, kwnames, &_parser, 1, 1, 0, argsbuf);
+    if (!args) {
+        goto exit;
+    }
+    mod = args[0];
+    return_value = test_paramname_module_impl(module, mod);
+
+exit:
+    return return_value;
+}
+
+static PyObject *
+test_paramname_module_impl(PyObject *module, PyObject *mod)
+/*[clinic end generated code: output=4a2a849ecbcc8b53 input=afefe259667f13ba]*/
 
 
 /*[clinic input]
@@ -4103,13 +4125,13 @@
 
 [clinic start generated code]*/
 
-static int
-TestModule_TestClass1___init___impl(TestClassObject *self,
-                                    Py_ssize_t varargssize,
-                                    PyObject *const *args);
-
-static int
-TestModule_TestClass1___init__(PyObject *self, PyObject *args, PyObject *kwargs)
+        static int
+        TestModule_TestClass1___init___impl(TestClassObject *self,
+                                            Py_ssize_t varargssize,
+                                            PyObject *const *args);
+
+                static int
+                TestModule_TestClass1___init__(PyObject *self, PyObject *args, PyObject *kwargs)
 {
     int return_value = -1;
     Py_ssize_t varargssize = Py_MAX(PyTuple_GET_SIZE(args) - 0, 0);
@@ -4126,7 +4148,7 @@
     __clinic_args = _PyTuple_CAST(args)->ob_item;
     return_value = TestModule_TestClass1___init___impl((TestClassObject *)self, varargssize, __clinic_args);
 
-exit:
+    exit:
     return return_value;
 }
 
@@ -4146,13 +4168,13 @@
 
 [clinic start generated code]*/
 
-static int
-TestModule_TestClass1___init___impl(TestClassObject *self, PyObject *pos,
-                                    Py_ssize_t varargssize,
-                                    PyObject *const *args, PyObject *kw);
-
-static int
-TestModule_TestClass1___init__(PyObject *self, PyObject *args, PyObject *kwargs)
+        static int
+        TestModule_TestClass1___init___impl(TestClassObject *self, PyObject *pos,
+                                            Py_ssize_t varargssize,
+                                            PyObject *const *args, PyObject *kw);
+
+                static int
+                TestModule_TestClass1___init__(PyObject *self, PyObject *args, PyObject *kwargs)
 {
     int return_value = -1;
     static const char * const _keywords[] = {"pos", "kw", NULL};
@@ -4176,80 +4198,15 @@
         goto skip_optional_kwonly;
     }
     kw = fastargs[0];
-skip_optional_kwonly:
+    skip_optional_kwonly:
     return_value = TestModule_TestClass1___init___impl((TestClassObject *)self, pos, varargssize, __clinic_args, kw);
-=======
-/*[clinic end generated code: output=dd21b28f0db26a4b input=fa56a709a035666e]*/
-
-/*[clinic input]
-test_paramname_module
-
-    module as mod: object
-[clinic start generated code]*/
-
-PyDoc_STRVAR(test_paramname_module__doc__,
-"test_paramname_module($module, /, module)\n"
-"--\n"
-"\n");
-
-#define TEST_PARAMNAME_MODULE_METHODDEF    \
-    {"test_paramname_module", _PyCFunction_CAST(test_paramname_module), METH_FASTCALL|METH_KEYWORDS, test_paramname_module__doc__},
-
-static PyObject *
-test_paramname_module_impl(PyObject *module, PyObject *mod);
-
-static PyObject *
-test_paramname_module(PyObject *module, PyObject *const *args, Py_ssize_t nargs, PyObject *kwnames)
-{
-    PyObject *return_value = NULL;
-    #if defined(Py_BUILD_CORE) && !defined(Py_BUILD_CORE_MODULE)
-
-    #define NUM_KEYWORDS 1
-    static struct {
-        PyGC_Head _this_is_not_used;
-        PyObject_VAR_HEAD
-        PyObject *ob_item[NUM_KEYWORDS];
-    } _kwtuple = {
-        .ob_base = PyVarObject_HEAD_INIT(&PyTuple_Type, NUM_KEYWORDS)
-        .ob_item = { &_Py_ID(module), },
-    };
-    #undef NUM_KEYWORDS
-    #define KWTUPLE (&_kwtuple.ob_base.ob_base)
-
-    #else  // !Py_BUILD_CORE
-    #  define KWTUPLE NULL
-    #endif  // !Py_BUILD_CORE
-
-    static const char * const _keywords[] = {"module", NULL};
-    static _PyArg_Parser _parser = {
-        .keywords = _keywords,
-        .fname = "test_paramname_module",
-        .kwtuple = KWTUPLE,
-    };
-    #undef KWTUPLE
-    PyObject *argsbuf[1];
-    PyObject *mod;
-
-    args = _PyArg_UnpackKeywords(args, nargs, NULL, kwnames, &_parser, 1, 1, 0, argsbuf);
-    if (!args) {
-        goto exit;
-    }
-    mod = args[0];
-    return_value = test_paramname_module_impl(module, mod);
->>>>>>> 5dcae3f0
-
-exit:
-    return return_value;
-}
-
-<<<<<<< HEAD
+
+    exit:
+    return return_value;
+}
+
 static int
 TestModule_TestClass1___init___impl(TestClassObject *self, PyObject *pos,
                                     Py_ssize_t varargssize,
                                     PyObject *const *args, PyObject *kw)
-/*[clinic end generated code: output=fd92077792f4c3ef input=da8e0daa18983316]*/
-=======
-static PyObject *
-test_paramname_module_impl(PyObject *module, PyObject *mod)
-/*[clinic end generated code: output=4a2a849ecbcc8b53 input=afefe259667f13ba]*/
->>>>>>> 5dcae3f0
+/*[clinic end generated code: output=fd92077792f4c3ef input=da8e0daa18983316]*/