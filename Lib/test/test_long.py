--- conflicted
+++ resolved
@@ -1707,12 +1707,7 @@
         self.assertEqual(hash(-sys.hash_info.modulus - 2), -2)
         self.assertEqual(hash(-sys.hash_info.modulus - 1), -2)
         self.assertEqual(hash(-sys.hash_info.modulus), 0)
-<<<<<<< HEAD
-        self.assertEqual(hash(-sys.hash_info.modulus + 1), - (sys.hash_info.modulus - 1))
-
-=======
         self.assertEqual(hash(-sys.hash_info.modulus + 1), -sys.hash_info.modulus + 1)
->>>>>>> 3ff00c76
 
 if __name__ == "__main__":
     unittest.main()