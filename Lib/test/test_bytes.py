--- conflicted
+++ resolved
@@ -2193,17 +2193,6 @@
     @unittest.skipUnless(support.Py_GIL_DISABLED, 'this test can only possibly fail with GIL disabled')
     @threading_helper.reap_threads
     @threading_helper.requires_working_threading()
-<<<<<<< HEAD
-    def test_free_threading_bytearrayiter(self):
-        # Non-deterministic but good chance to fail if bytearrayiter is not free-threading safe.
-        # We are fishing for a "Assertion failed: object has negative ref count".
-
-        def iter_next(b, it):
-            b.wait()
-            list(it)
-
-        def check(funcs, it):
-=======
     def test_free_threading_bytearray(self):
         # Test pretty much everything that can break under free-threading.
         # Non-deterministic, but at least one of these things will fail if
@@ -2455,16 +2444,11 @@
             if a is None:
                 a = bytearray(b'0' * 0x400000)
 
->>>>>>> a545749b
             barrier = threading.Barrier(len(funcs))
             threads = []
 
             for func in funcs:
-<<<<<<< HEAD
-                thread = threading.Thread(target=func, args=(barrier, it))
-=======
                 thread = threading.Thread(target=func, args=(barrier, a, *args))
->>>>>>> a545749b
 
                 threads.append(thread)
 
@@ -2474,12 +2458,6 @@
             for thread in threads:
                 threading_helper.join_thread(thread)
 
-<<<<<<< HEAD
-        for _ in range(10):
-            ba = bytearray(b'0' * 0x4000)  # this is a load-bearing variable, do not remove
-
-            check([iter_next] * 10, iter(ba))
-=======
         # hard errors
 
         check([clear] + [reduce] * 10)
@@ -2540,7 +2518,37 @@
         check([clear] + [title] * 10, bytearray(b'aA' * 0x200000))
         check([clear] + [upper] * 10, bytearray(b'a' * 0x400000))
         check([clear] + [zfill] * 10, bytearray(b'1' * 0x200000))
->>>>>>> a545749b
+
+    @unittest.skipUnless(support.Py_GIL_DISABLED, 'this test can only possibly fail with GIL disabled')
+    @threading_helper.reap_threads
+    @threading_helper.requires_working_threading()
+    def test_free_threading_bytearrayiter(self):
+        # Non-deterministic but good chance to fail if bytearrayiter is not free-threading safe.
+        # We are fishing for a "Assertion failed: object has negative ref count".
+
+        def iter_next(b, it):
+            b.wait()
+            list(it)
+
+        def check(funcs, it):
+            barrier = threading.Barrier(len(funcs))
+            threads = []
+
+            for func in funcs:
+                thread = threading.Thread(target=func, args=(barrier, it))
+
+                threads.append(thread)
+
+            with threading_helper.start_threads(threads):
+                pass
+
+            for thread in threads:
+                threading_helper.join_thread(thread)
+
+        for _ in range(10):
+            ba = bytearray(b'0' * 0x4000)  # this is a load-bearing variable, do not remove
+
+            check([iter_next] * 10, iter(ba))
 
 
 if __name__ == "__main__":
