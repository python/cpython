--- conflicted
+++ resolved
@@ -1745,7 +1745,6 @@
             self.assertEqual(wm.category, SyntaxWarning)
             self.assertIn("\"is\" with 'int' literal", str(wm.message))
 
-<<<<<<< HEAD
     def test_filter_syntax_warnings_by_module(self):
         filename = support.findfile('test_import/data/syntax_warnings.py')
         with open(filename, 'rb') as f:
@@ -1759,7 +1758,7 @@
         for wm in wlog:
             self.assertEqual(wm.filename, filename)
             self.assertIs(wm.category, SyntaxWarning)
-=======
+
     @support.subTests('src', [
         textwrap.dedent("""
             def f():
@@ -1819,7 +1818,6 @@
         with warnings.catch_warnings():
             warnings.simplefilter("error")
             compile(src, '<string>', 'exec')
->>>>>>> 75a1cbdd
 
 
 class TestBooleanExpression(unittest.TestCase):
