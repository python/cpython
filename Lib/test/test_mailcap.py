--- conflicted
+++ resolved
@@ -1,10 +1,6 @@
 import mailcap
 import os
-<<<<<<< HEAD
-=======
-import shutil
 import copy
->>>>>>> 4aae609f
 import test.support
 import unittest
 
