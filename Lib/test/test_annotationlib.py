"""Tests for the annotations module."""

import annotationlib
import functools
import itertools
import pickle
import unittest
from annotationlib import Format, get_annotations, get_annotate_function
from typing import Unpack

from test.test_inspect import inspect_stock_annotations
from test.test_inspect import inspect_stringized_annotations
from test.test_inspect import inspect_stringized_annotations_2
from test.test_inspect import inspect_stringized_annotations_pep695


def times_three(fn):
    @functools.wraps(fn)
    def wrapper(a, b):
        return fn(a * 3, b * 3)

    return wrapper


class TestFormat(unittest.TestCase):
    def test_enum(self):
        self.assertEqual(annotationlib.Format.VALUE.value, 1)
        self.assertEqual(annotationlib.Format.VALUE, 1)

        self.assertEqual(annotationlib.Format.FORWARDREF.value, 2)
        self.assertEqual(annotationlib.Format.FORWARDREF, 2)

        self.assertEqual(annotationlib.Format.SOURCE.value, 3)
        self.assertEqual(annotationlib.Format.SOURCE, 3)


class TestForwardRefFormat(unittest.TestCase):
    def test_closure(self):
        def inner(arg: x):
            pass

        anno = annotationlib.get_annotations(
            inner, format=annotationlib.Format.FORWARDREF
        )
        fwdref = anno["arg"]
        self.assertIsInstance(fwdref, annotationlib.ForwardRef)
        self.assertEqual(fwdref.__forward_arg__, "x")
        with self.assertRaises(NameError):
            fwdref.evaluate()

        x = 1
        self.assertEqual(fwdref.evaluate(), x)

        anno = annotationlib.get_annotations(
            inner, format=annotationlib.Format.FORWARDREF
        )
        self.assertEqual(anno["arg"], x)

    def test_function(self):
        def f(x: int, y: doesntexist):
            pass

        anno = annotationlib.get_annotations(f, format=annotationlib.Format.FORWARDREF)
        self.assertIs(anno["x"], int)
        fwdref = anno["y"]
        self.assertIsInstance(fwdref, annotationlib.ForwardRef)
        self.assertEqual(fwdref.__forward_arg__, "doesntexist")
        with self.assertRaises(NameError):
            fwdref.evaluate()
        self.assertEqual(fwdref.evaluate(globals={"doesntexist": 1}), 1)


class TestSourceFormat(unittest.TestCase):
    def test_closure(self):
        x = 0

        def inner(arg: x):
            pass

        anno = annotationlib.get_annotations(inner, format=annotationlib.Format.SOURCE)
        self.assertEqual(anno, {"arg": "x"})

    def test_function(self):
        def f(x: int, y: doesntexist):
            pass

        anno = annotationlib.get_annotations(f, format=annotationlib.Format.SOURCE)
        self.assertEqual(anno, {"x": "int", "y": "doesntexist"})

    def test_expressions(self):
        def f(
            add: a + b,
            sub: a - b,
            mul: a * b,
            matmul: a @ b,
            truediv: a / b,
            mod: a % b,
            lshift: a << b,
            rshift: a >> b,
            or_: a | b,
            xor: a ^ b,
            and_: a & b,
            floordiv: a // b,
            pow_: a**b,
            lt: a < b,
            le: a <= b,
            eq: a == b,
            ne: a != b,
            gt: a > b,
            ge: a >= b,
            invert: ~a,
            neg: -a,
            pos: +a,
            getitem: a[b],
            getattr: a.b,
            call: a(b, *c, d=e),  # **kwargs are not supported
            *args: *a,
        ):
            pass

        anno = annotationlib.get_annotations(f, format=annotationlib.Format.SOURCE)
        self.assertEqual(
            anno,
            {
                "add": "a + b",
                "sub": "a - b",
                "mul": "a * b",
                "matmul": "a @ b",
                "truediv": "a / b",
                "mod": "a % b",
                "lshift": "a << b",
                "rshift": "a >> b",
                "or_": "a | b",
                "xor": "a ^ b",
                "and_": "a & b",
                "floordiv": "a // b",
                "pow_": "a ** b",
                "lt": "a < b",
                "le": "a <= b",
                "eq": "a == b",
                "ne": "a != b",
                "gt": "a > b",
                "ge": "a >= b",
                "invert": "~a",
                "neg": "-a",
                "pos": "+a",
                "getitem": "a[b]",
                "getattr": "a.b",
                "call": "a(b, *c, d=e)",
                "args": "*a",
            },
        )

    def test_reverse_ops(self):
        def f(
            radd: 1 + a,
            rsub: 1 - a,
            rmul: 1 * a,
            rmatmul: 1 @ a,
            rtruediv: 1 / a,
            rmod: 1 % a,
            rlshift: 1 << a,
            rrshift: 1 >> a,
            ror: 1 | a,
            rxor: 1 ^ a,
            rand: 1 & a,
            rfloordiv: 1 // a,
            rpow: 1**a,
        ):
            pass

        anno = annotationlib.get_annotations(f, format=annotationlib.Format.SOURCE)
        self.assertEqual(
            anno,
            {
                "radd": "1 + a",
                "rsub": "1 - a",
                "rmul": "1 * a",
                "rmatmul": "1 @ a",
                "rtruediv": "1 / a",
                "rmod": "1 % a",
                "rlshift": "1 << a",
                "rrshift": "1 >> a",
                "ror": "1 | a",
                "rxor": "1 ^ a",
                "rand": "1 & a",
                "rfloordiv": "1 // a",
                "rpow": "1 ** a",
            },
        )

    def test_nested_expressions(self):
        def f(
            nested: list[Annotated[set[int], "set of ints", 4j]],
            set: {a + b},  # single element because order is not guaranteed
            dict: {a + b: c + d, "key": e + g},
            list: [a, b, c],
            tuple: (a, b, c),
            slice: (a[b:c], a[b:c:d], a[:c], a[b:], a[:], a[::d], a[b::d]),
            extended_slice: a[:, :, c:d],
            unpack1: [*a],
            unpack2: [*a, b, c],
        ):
            pass

        anno = annotationlib.get_annotations(f, format=annotationlib.Format.SOURCE)
        self.assertEqual(
            anno,
            {
                "nested": "list[Annotated[set[int], 'set of ints', 4j]]",
                "set": "{a + b}",
                "dict": "{a + b: c + d, 'key': e + g}",
                "list": "[a, b, c]",
                "tuple": "(a, b, c)",
                "slice": "(a[b:c], a[b:c:d], a[:c], a[b:], a[:], a[::d], a[b::d])",
                "extended_slice": "a[:, :, c:d]",
                "unpack1": "[*a]",
                "unpack2": "[*a, b, c]",
            },
        )

    def test_unsupported_operations(self):
        format_msg = "Cannot stringify annotation containing string formatting"

        def f(fstring: f"{a}"):
            pass

        with self.assertRaisesRegex(TypeError, format_msg):
            annotationlib.get_annotations(f, format=annotationlib.Format.SOURCE)

        def f(fstring_format: f"{a:02d}"):
            pass

        with self.assertRaisesRegex(TypeError, format_msg):
            annotationlib.get_annotations(f, format=annotationlib.Format.SOURCE)


class TestForwardRefClass(unittest.TestCase):
    def test_special_attrs(self):
        # Forward refs provide a different introspection API. __name__ and
        # __qualname__ make little sense for forward refs as they can store
        # complex typing expressions.
        fr = annotationlib.ForwardRef("set[Any]")
        self.assertFalse(hasattr(fr, "__name__"))
        self.assertFalse(hasattr(fr, "__qualname__"))
        self.assertEqual(fr.__module__, "annotationlib")
        # Forward refs are currently unpicklable once they contain a code object.
        fr.__forward_code__  # fill the cache
        for proto in range(pickle.HIGHEST_PROTOCOL + 1):
            with self.assertRaises(TypeError):
                pickle.dumps(fr, proto)


class TestGetAnnotations(unittest.TestCase):
    def test_builtin_type(self):
        self.assertEqual(annotationlib.get_annotations(int), {})
        self.assertEqual(annotationlib.get_annotations(object), {})

    def test_custom_metaclass(self):
        class Meta(type):
            pass

        class C(metaclass=Meta):
            x: int

        self.assertEqual(annotationlib.get_annotations(C), {"x": int})

    def test_missing_dunder_dict(self):
        class NoDict(type):
            @property
            def __dict__(cls):
                raise AttributeError

            b: str

        class C1(metaclass=NoDict):
            a: int

        self.assertEqual(annotationlib.get_annotations(C1), {"a": int})
        self.assertEqual(
            annotationlib.get_annotations(C1, format=annotationlib.Format.FORWARDREF),
            {"a": int},
        )
        self.assertEqual(
            annotationlib.get_annotations(C1, format=annotationlib.Format.SOURCE),
            {"a": "int"},
        )
        self.assertEqual(annotationlib.get_annotations(NoDict), {"b": str})
        self.assertEqual(
            annotationlib.get_annotations(NoDict, format=annotationlib.Format.FORWARDREF),
            {"b": str},
        )
        self.assertEqual(
            annotationlib.get_annotations(NoDict, format=annotationlib.Format.SOURCE),
            {"b": "str"},
        )

    def test_format(self):
        def f1(a: int):
            pass

        def f2(a: undefined):
            pass

        self.assertEqual(
            annotationlib.get_annotations(f1, format=annotationlib.Format.VALUE),
            {"a": int},
        )
        self.assertEqual(annotationlib.get_annotations(f1, format=1), {"a": int})

        fwd = annotationlib.ForwardRef("undefined")
        self.assertEqual(
            annotationlib.get_annotations(f2, format=annotationlib.Format.FORWARDREF),
            {"a": fwd},
        )
        self.assertEqual(annotationlib.get_annotations(f2, format=2), {"a": fwd})

        self.assertEqual(
            annotationlib.get_annotations(f1, format=annotationlib.Format.SOURCE),
            {"a": "int"},
        )
        self.assertEqual(annotationlib.get_annotations(f1, format=3), {"a": "int"})

        with self.assertRaises(ValueError):
            annotationlib.get_annotations(f1, format=0)

        with self.assertRaises(ValueError):
            annotationlib.get_annotations(f1, format=4)

    def test_custom_object_with_annotations(self):
        class C:
            def __init__(self):
                self.__annotations__ = {"x": int, "y": str}

        self.assertEqual(annotationlib.get_annotations(C()), {"x": int, "y": str})

    def test_custom_format_eval_str(self):
        def foo():
            pass

        with self.assertRaises(ValueError):
            annotationlib.get_annotations(
                foo, format=annotationlib.Format.FORWARDREF, eval_str=True
            )
            annotationlib.get_annotations(
                foo, format=annotationlib.Format.SOURCE, eval_str=True
            )

    def test_stock_annotations(self):
        def foo(a: int, b: str):
            pass

        for format in (annotationlib.Format.VALUE, annotationlib.Format.FORWARDREF):
            with self.subTest(format=format):
                self.assertEqual(
                    annotationlib.get_annotations(foo, format=format),
                    {"a": int, "b": str},
                )
        self.assertEqual(
            annotationlib.get_annotations(foo, format=annotationlib.Format.SOURCE),
            {"a": "int", "b": "str"},
        )

        foo.__annotations__ = {"a": "foo", "b": "str"}
        for format in annotationlib.Format:
            with self.subTest(format=format):
                self.assertEqual(
                    annotationlib.get_annotations(foo, format=format),
                    {"a": "foo", "b": "str"},
                )

        self.assertEqual(
            annotationlib.get_annotations(foo, eval_str=True, locals=locals()),
            {"a": foo, "b": str},
        )
        self.assertEqual(
            annotationlib.get_annotations(foo, eval_str=True, globals=locals()),
            {"a": foo, "b": str},
        )

    def test_stock_annotations_in_module(self):
        isa = inspect_stock_annotations

        for kwargs in [
            {},
            {"eval_str": False},
            {"format": annotationlib.Format.VALUE},
            {"format": annotationlib.Format.FORWARDREF},
            {"format": annotationlib.Format.VALUE, "eval_str": False},
            {"format": annotationlib.Format.FORWARDREF, "eval_str": False},
        ]:
            with self.subTest(**kwargs):
                self.assertEqual(
                    annotationlib.get_annotations(isa, **kwargs), {"a": int, "b": str}
                )
                self.assertEqual(
                    annotationlib.get_annotations(isa.MyClass, **kwargs),
                    {"a": int, "b": str},
                )
                self.assertEqual(
                    annotationlib.get_annotations(isa.function, **kwargs),
                    {"a": int, "b": str, "return": isa.MyClass},
                )
                self.assertEqual(
                    annotationlib.get_annotations(isa.function2, **kwargs),
                    {"a": int, "b": "str", "c": isa.MyClass, "return": isa.MyClass},
                )
                self.assertEqual(
                    annotationlib.get_annotations(isa.function3, **kwargs),
                    {"a": "int", "b": "str", "c": "MyClass"},
                )
                self.assertEqual(
                    annotationlib.get_annotations(annotationlib, **kwargs), {}
                )  # annotations module has no annotations
                self.assertEqual(
                    annotationlib.get_annotations(isa.UnannotatedClass, **kwargs), {}
                )
                self.assertEqual(
                    annotationlib.get_annotations(isa.unannotated_function, **kwargs),
                    {},
                )

        for kwargs in [
            {"eval_str": True},
            {"format": annotationlib.Format.VALUE, "eval_str": True},
        ]:
            with self.subTest(**kwargs):
                self.assertEqual(
                    annotationlib.get_annotations(isa, **kwargs), {"a": int, "b": str}
                )
                self.assertEqual(
                    annotationlib.get_annotations(isa.MyClass, **kwargs),
                    {"a": int, "b": str},
                )
                self.assertEqual(
                    annotationlib.get_annotations(isa.function, **kwargs),
                    {"a": int, "b": str, "return": isa.MyClass},
                )
                self.assertEqual(
                    annotationlib.get_annotations(isa.function2, **kwargs),
                    {"a": int, "b": str, "c": isa.MyClass, "return": isa.MyClass},
                )
                self.assertEqual(
                    annotationlib.get_annotations(isa.function3, **kwargs),
                    {"a": int, "b": str, "c": isa.MyClass},
                )
                self.assertEqual(
                    annotationlib.get_annotations(annotationlib, **kwargs), {}
                )
                self.assertEqual(
                    annotationlib.get_annotations(isa.UnannotatedClass, **kwargs), {}
                )
                self.assertEqual(
                    annotationlib.get_annotations(isa.unannotated_function, **kwargs),
                    {},
                )

        self.assertEqual(
            annotationlib.get_annotations(isa, format=annotationlib.Format.SOURCE),
            {"a": "int", "b": "str"},
        )
        self.assertEqual(
            annotationlib.get_annotations(
                isa.MyClass, format=annotationlib.Format.SOURCE
            ),
            {"a": "int", "b": "str"},
        )
        self.assertEqual(
            annotationlib.get_annotations(
                isa.function, format=annotationlib.Format.SOURCE
            ),
            {"a": "int", "b": "str", "return": "MyClass"},
        )
        self.assertEqual(
            annotationlib.get_annotations(
                isa.function2, format=annotationlib.Format.SOURCE
            ),
            {"a": "int", "b": "str", "c": "MyClass", "return": "MyClass"},
        )
        self.assertEqual(
            annotationlib.get_annotations(
                isa.function3, format=annotationlib.Format.SOURCE
            ),
            {"a": "int", "b": "str", "c": "MyClass"},
        )
        self.assertEqual(
            annotationlib.get_annotations(
                annotationlib, format=annotationlib.Format.SOURCE
            ),
            {},
        )
        self.assertEqual(
            annotationlib.get_annotations(
                isa.UnannotatedClass, format=annotationlib.Format.SOURCE
            ),
            {},
        )
        self.assertEqual(
            annotationlib.get_annotations(
                isa.unannotated_function, format=annotationlib.Format.SOURCE
            ),
            {},
        )

    def test_stock_annotations_on_wrapper(self):
        isa = inspect_stock_annotations

        wrapped = times_three(isa.function)
        self.assertEqual(wrapped(1, "x"), isa.MyClass(3, "xxx"))
        self.assertIsNot(wrapped.__globals__, isa.function.__globals__)
        self.assertEqual(
            annotationlib.get_annotations(wrapped),
            {"a": int, "b": str, "return": isa.MyClass},
        )
        self.assertEqual(
            annotationlib.get_annotations(
                wrapped, format=annotationlib.Format.FORWARDREF
            ),
            {"a": int, "b": str, "return": isa.MyClass},
        )
        self.assertEqual(
            annotationlib.get_annotations(wrapped, format=annotationlib.Format.SOURCE),
            {"a": "int", "b": "str", "return": "MyClass"},
        )
        self.assertEqual(
            annotationlib.get_annotations(wrapped, eval_str=True),
            {"a": int, "b": str, "return": isa.MyClass},
        )
        self.assertEqual(
            annotationlib.get_annotations(wrapped, eval_str=False),
            {"a": int, "b": str, "return": isa.MyClass},
        )

    def test_stringized_annotations_in_module(self):
        isa = inspect_stringized_annotations
        for kwargs in [
            {},
            {"eval_str": False},
            {"format": annotationlib.Format.VALUE},
            {"format": annotationlib.Format.FORWARDREF},
            {"format": annotationlib.Format.SOURCE},
            {"format": annotationlib.Format.VALUE, "eval_str": False},
            {"format": annotationlib.Format.FORWARDREF, "eval_str": False},
            {"format": annotationlib.Format.SOURCE, "eval_str": False},
        ]:
            with self.subTest(**kwargs):
                self.assertEqual(
                    annotationlib.get_annotations(isa, **kwargs),
                    {"a": "int", "b": "str"},
                )
                self.assertEqual(
                    annotationlib.get_annotations(isa.MyClass, **kwargs),
                    {"a": "int", "b": "str"},
                )
                self.assertEqual(
                    annotationlib.get_annotations(isa.function, **kwargs),
                    {"a": "int", "b": "str", "return": "MyClass"},
                )
                self.assertEqual(
                    annotationlib.get_annotations(isa.function2, **kwargs),
                    {"a": "int", "b": "'str'", "c": "MyClass", "return": "MyClass"},
                )
                self.assertEqual(
                    annotationlib.get_annotations(isa.function3, **kwargs),
                    {"a": "'int'", "b": "'str'", "c": "'MyClass'"},
                )
                self.assertEqual(
                    annotationlib.get_annotations(isa.UnannotatedClass, **kwargs), {}
                )
                self.assertEqual(
                    annotationlib.get_annotations(isa.unannotated_function, **kwargs),
                    {},
                )

        for kwargs in [
            {"eval_str": True},
            {"format": annotationlib.Format.VALUE, "eval_str": True},
        ]:
            with self.subTest(**kwargs):
                self.assertEqual(
                    annotationlib.get_annotations(isa, **kwargs), {"a": int, "b": str}
                )
                self.assertEqual(
                    annotationlib.get_annotations(isa.MyClass, **kwargs),
                    {"a": int, "b": str},
                )
                self.assertEqual(
                    annotationlib.get_annotations(isa.function, **kwargs),
                    {"a": int, "b": str, "return": isa.MyClass},
                )
                self.assertEqual(
                    annotationlib.get_annotations(isa.function2, **kwargs),
                    {"a": int, "b": "str", "c": isa.MyClass, "return": isa.MyClass},
                )
                self.assertEqual(
                    annotationlib.get_annotations(isa.function3, **kwargs),
                    {"a": "int", "b": "str", "c": "MyClass"},
                )
                self.assertEqual(
                    annotationlib.get_annotations(isa.UnannotatedClass, **kwargs), {}
                )
                self.assertEqual(
                    annotationlib.get_annotations(isa.unannotated_function, **kwargs),
                    {},
                )

    def test_stringized_annotations_in_empty_module(self):
        isa2 = inspect_stringized_annotations_2
        self.assertEqual(annotationlib.get_annotations(isa2), {})
        self.assertEqual(annotationlib.get_annotations(isa2, eval_str=True), {})
        self.assertEqual(annotationlib.get_annotations(isa2, eval_str=False), {})

    def test_stringized_annotations_on_wrapper(self):
        isa = inspect_stringized_annotations
        wrapped = times_three(isa.function)
        self.assertEqual(wrapped(1, "x"), isa.MyClass(3, "xxx"))
        self.assertIsNot(wrapped.__globals__, isa.function.__globals__)
        self.assertEqual(
            annotationlib.get_annotations(wrapped),
            {"a": "int", "b": "str", "return": "MyClass"},
        )
        self.assertEqual(
            annotationlib.get_annotations(wrapped, eval_str=True),
            {"a": int, "b": str, "return": isa.MyClass},
        )
        self.assertEqual(
            annotationlib.get_annotations(wrapped, eval_str=False),
            {"a": "int", "b": "str", "return": "MyClass"},
        )

    def test_stringized_annotations_on_class(self):
        isa = inspect_stringized_annotations
        # test that local namespace lookups work
        self.assertEqual(
            annotationlib.get_annotations(isa.MyClassWithLocalAnnotations),
            {"x": "mytype"},
        )
        self.assertEqual(
            annotationlib.get_annotations(
                isa.MyClassWithLocalAnnotations, eval_str=True
            ),
            {"x": int},
        )

    def test_modify_annotations(self):
        def f(x: int):
            pass

        self.assertEqual(annotationlib.get_annotations(f), {"x": int})
        self.assertEqual(
            annotationlib.get_annotations(f, format=annotationlib.Format.FORWARDREF),
            {"x": int},
        )

        f.__annotations__["x"] = str
        # The modification is reflected in VALUE (the default)
        self.assertEqual(annotationlib.get_annotations(f), {"x": str})
        # ... but not in FORWARDREF, which uses __annotate__
        self.assertEqual(
            annotationlib.get_annotations(f, format=annotationlib.Format.FORWARDREF),
            {"x": int},
        )

    def test_pep695_generic_class_with_future_annotations(self):
        ann_module695 = inspect_stringized_annotations_pep695
        A_annotations = annotationlib.get_annotations(ann_module695.A, eval_str=True)
        A_type_params = ann_module695.A.__type_params__
        self.assertIs(A_annotations["x"], A_type_params[0])
        self.assertEqual(A_annotations["y"].__args__[0], Unpack[A_type_params[1]])
        self.assertIs(A_annotations["z"].__args__[0], A_type_params[2])

    def test_pep695_generic_class_with_future_annotations_and_local_shadowing(self):
        B_annotations = annotationlib.get_annotations(
            inspect_stringized_annotations_pep695.B, eval_str=True
        )
        self.assertEqual(B_annotations, {"x": int, "y": str, "z": bytes})

    def test_pep695_generic_class_with_future_annotations_name_clash_with_global_vars(self):
        ann_module695 = inspect_stringized_annotations_pep695
        C_annotations = annotationlib.get_annotations(ann_module695.C, eval_str=True)
        self.assertEqual(
            set(C_annotations.values()),
            set(ann_module695.C.__type_params__)
        )

    def test_pep_695_generic_function_with_future_annotations(self):
        ann_module695 = inspect_stringized_annotations_pep695
        generic_func_annotations = annotationlib.get_annotations(
            ann_module695.generic_function, eval_str=True
        )
        func_t_params = ann_module695.generic_function.__type_params__
        self.assertEqual(
            generic_func_annotations.keys(), {"x", "y", "z", "zz", "return"}
        )
        self.assertIs(generic_func_annotations["x"], func_t_params[0])
        self.assertEqual(generic_func_annotations["y"], Unpack[func_t_params[1]])
        self.assertIs(generic_func_annotations["z"].__origin__, func_t_params[2])
        self.assertIs(generic_func_annotations["zz"].__origin__, func_t_params[2])

    def test_pep_695_generic_function_with_future_annotations_name_clash_with_global_vars(self):
        self.assertEqual(
            set(
                annotationlib.get_annotations(
                    inspect_stringized_annotations_pep695.generic_function_2,
                    eval_str=True
                ).values()
            ),
            set(
                inspect_stringized_annotations_pep695.generic_function_2.__type_params__
            )
        )

    def test_pep_695_generic_method_with_future_annotations(self):
        ann_module695 = inspect_stringized_annotations_pep695
        generic_method_annotations = annotationlib.get_annotations(
            ann_module695.D.generic_method, eval_str=True
        )
        params = {
            param.__name__: param
            for param in ann_module695.D.generic_method.__type_params__
        }
        self.assertEqual(
            generic_method_annotations,
            {"x": params["Foo"], "y": params["Bar"], "return": None}
        )

    def test_pep_695_generic_method_with_future_annotations_name_clash_with_global_vars(self):
        self.assertEqual(
            set(
                annotationlib.get_annotations(
                    inspect_stringized_annotations_pep695.D.generic_method_2,
                    eval_str=True
                ).values()
            ),
            set(
                inspect_stringized_annotations_pep695.D.generic_method_2.__type_params__
            )
        )

    def test_pep_695_generic_method_with_future_annotations_name_clash_with_global_and_local_vars(self):
        self.assertEqual(
            annotationlib.get_annotations(
                inspect_stringized_annotations_pep695.E, eval_str=True
            ),
            {"x": str},
        )

    def test_pep_695_generics_with_future_annotations_nested_in_function(self):
        results = inspect_stringized_annotations_pep695.nested()

        self.assertEqual(
            set(results.F_annotations.values()),
            set(results.F.__type_params__)
        )
        self.assertEqual(
            set(results.F_meth_annotations.values()),
            set(results.F.generic_method.__type_params__)
        )
        self.assertNotEqual(
            set(results.F_meth_annotations.values()),
            set(results.F.__type_params__)
        )
        self.assertEqual(
            set(results.F_meth_annotations.values()).intersection(results.F.__type_params__),
            set()
        )

        self.assertEqual(results.G_annotations, {"x": str})

        self.assertEqual(
            set(results.generic_func_annotations.values()),
<<<<<<< HEAD
            set(results.generic_func.__type_params__)
        )


class TestCallEvaluateFunction(unittest.TestCase):
    def test_evaluation(self):
        def evaluate(format, exc=NotImplementedError):
            if format != 1:
                raise exc
            return undefined

        with self.assertRaises(NameError):
            annotationlib.call_evaluate_function(evaluate, annotationlib.Format.VALUE)
        self.assertEqual(
            annotationlib.call_evaluate_function(evaluate, annotationlib.Format.FORWARDREF),
            annotationlib.ForwardRef("undefined"),
        )
        self.assertEqual(
            annotationlib.call_evaluate_function(evaluate, annotationlib.Format.SOURCE),
            "undefined",
        )
=======
            set(results.generic_func.__type_params__),
        )


class MetaclassTests(unittest.TestCase):
    def test_annotated_meta(self):
        class Meta(type):
            a: int

        class X(metaclass=Meta):
            pass

        class Y(metaclass=Meta):
            b: float

        self.assertEqual(get_annotations(Meta), {"a": int})
        self.assertEqual(get_annotate_function(Meta)(Format.VALUE), {"a": int})

        self.assertEqual(get_annotations(X), {})
        self.assertIs(get_annotate_function(X), None)

        self.assertEqual(get_annotations(Y), {"b": float})
        self.assertEqual(get_annotate_function(Y)(Format.VALUE), {"b": float})

    def test_unannotated_meta(self):
        class Meta(type): pass

        class X(metaclass=Meta):
            a: str

        class Y(X): pass

        self.assertEqual(get_annotations(Meta), {})
        self.assertIs(get_annotate_function(Meta), None)

        self.assertEqual(get_annotations(Y), {})
        self.assertIs(get_annotate_function(Y), None)

        self.assertEqual(get_annotations(X), {"a": str})
        self.assertEqual(get_annotate_function(X)(Format.VALUE), {"a": str})

    def test_ordering(self):
        # Based on a sample by David Ellis
        # https://discuss.python.org/t/pep-749-implementing-pep-649/54974/38

        def make_classes():
            class Meta(type):
                a: int
                expected_annotations = {"a": int}

            class A(type, metaclass=Meta):
                b: float
                expected_annotations = {"b": float}

            class B(metaclass=A):
                c: str
                expected_annotations = {"c": str}

            class C(B):
                expected_annotations = {}

            class D(metaclass=Meta):
                expected_annotations = {}

            return Meta, A, B, C, D

        classes = make_classes()
        class_count = len(classes)
        for order in itertools.permutations(range(class_count), class_count):
            names = ", ".join(classes[i].__name__ for i in order)
            with self.subTest(names=names):
                classes = make_classes()  # Regenerate classes
                for i in order:
                    get_annotations(classes[i])
                for c in classes:
                    with self.subTest(c=c):
                        self.assertEqual(get_annotations(c), c.expected_annotations)
                        annotate_func = get_annotate_function(c)
                        if c.expected_annotations:
                            self.assertEqual(annotate_func(Format.VALUE), c.expected_annotations)
                        else:
                            self.assertIs(annotate_func, None)
>>>>>>> 45614ecb
<|MERGE_RESOLUTION|>--- conflicted
+++ resolved
@@ -769,8 +769,7 @@
 
         self.assertEqual(
             set(results.generic_func_annotations.values()),
-<<<<<<< HEAD
-            set(results.generic_func.__type_params__)
+            set(results.generic_func.__type_params__),
         )
 
 
@@ -790,9 +789,6 @@
         self.assertEqual(
             annotationlib.call_evaluate_function(evaluate, annotationlib.Format.SOURCE),
             "undefined",
-        )
-=======
-            set(results.generic_func.__type_params__),
         )
 
 
@@ -873,5 +869,4 @@
                         if c.expected_annotations:
                             self.assertEqual(annotate_func(Format.VALUE), c.expected_annotations)
                         else:
-                            self.assertIs(annotate_func, None)
->>>>>>> 45614ecb
+                            self.assertIs(annotate_func, None)