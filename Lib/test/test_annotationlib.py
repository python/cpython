"""Tests for the annotations module."""

import textwrap
import annotationlib
import builtins
import collections
import functools
import itertools
import pickle
from string.templatelib import Template, Interpolation
import typing
import sys
import unittest
from annotationlib import (
    Format,
    ForwardRef,
    get_annotations,
    annotations_to_string,
    type_repr,
)
from typing import Unpack, get_type_hints, List, Union

from test import support
from test.support import import_helper
from test.test_inspect import inspect_stock_annotations
from test.test_inspect import inspect_stringized_annotations
from test.test_inspect import inspect_stringized_annotations_2
from test.test_inspect import inspect_stringized_annotations_pep695


def times_three(fn):
    @functools.wraps(fn)
    def wrapper(a, b):
        return fn(a * 3, b * 3)

    return wrapper


class MyClass:
    def __repr__(self):
        return "my repr"


class TestFormat(unittest.TestCase):
    def test_enum(self):
        self.assertEqual(Format.VALUE.value, 1)
        self.assertEqual(Format.VALUE, 1)

        self.assertEqual(Format.VALUE_WITH_FAKE_GLOBALS.value, 2)
        self.assertEqual(Format.VALUE_WITH_FAKE_GLOBALS, 2)

        self.assertEqual(Format.FORWARDREF.value, 3)
        self.assertEqual(Format.FORWARDREF, 3)

        self.assertEqual(Format.STRING.value, 4)
        self.assertEqual(Format.STRING, 4)


class TestForwardRefFormat(unittest.TestCase):
    def test_closure(self):
        def inner(arg: x):
            pass

        anno = get_annotations(inner, format=Format.FORWARDREF)
        fwdref = anno["arg"]
        self.assertIsInstance(fwdref, ForwardRef)
        self.assertEqual(fwdref.__forward_arg__, "x")
        with self.assertRaises(NameError):
            fwdref.evaluate()

        x = 1
        self.assertEqual(fwdref.evaluate(), x)

        anno = get_annotations(inner, format=Format.FORWARDREF)
        self.assertEqual(anno["arg"], x)

    def test_multiple_closure(self):
        def inner(arg: x[y]):
            pass

        fwdref = get_annotations(inner, format=Format.FORWARDREF)["arg"]
        self.assertIsInstance(fwdref, ForwardRef)
        self.assertEqual(fwdref.__forward_arg__, "x[y]")
        with self.assertRaises(NameError):
            fwdref.evaluate()

        y = str
        fwdref = get_annotations(inner, format=Format.FORWARDREF)["arg"]
        self.assertIsInstance(fwdref, ForwardRef)
        extra_name, extra_val = next(iter(fwdref.__extra_names__.items()))
        self.assertEqual(fwdref.__forward_arg__.replace(extra_name, extra_val.__name__), "x[str]")
        with self.assertRaises(NameError):
            fwdref.evaluate()

        x = list
        self.assertEqual(fwdref.evaluate(), x[y])

        fwdref = get_annotations(inner, format=Format.FORWARDREF)["arg"]
        self.assertEqual(fwdref, x[y])

    def test_function(self):
        def f(x: int, y: doesntexist):
            pass

        anno = get_annotations(f, format=Format.FORWARDREF)
        self.assertIs(anno["x"], int)
        fwdref = anno["y"]
        self.assertIsInstance(fwdref, ForwardRef)
        self.assertEqual(fwdref.__forward_arg__, "doesntexist")
        with self.assertRaises(NameError):
            fwdref.evaluate()
        self.assertEqual(fwdref.evaluate(globals={"doesntexist": 1}), 1)

    def test_nonexistent_attribute(self):
        def f(
            x: some.module,
            y: some[module],
            z: some(module),
            alpha: some | obj,
            beta: +some,
            gamma: some < obj,
            delta: some | {obj: module},
            epsilon: some | {obj, module},
            zeta: some | [obj],
            eta: some | (),
        ):
            pass

        anno = get_annotations(f, format=Format.FORWARDREF)
        x_anno = anno["x"]
        self.assertIsInstance(x_anno, ForwardRef)
        self.assertEqual(x_anno, support.EqualToForwardRef("some.module", owner=f))

        y_anno = anno["y"]
        self.assertIsInstance(y_anno, ForwardRef)
        self.assertEqual(y_anno, support.EqualToForwardRef("some[module]", owner=f))

        z_anno = anno["z"]
        self.assertIsInstance(z_anno, ForwardRef)
        self.assertEqual(z_anno, support.EqualToForwardRef("some(module)", owner=f))

        alpha_anno = anno["alpha"]
        self.assertIsInstance(alpha_anno, ForwardRef)
        self.assertEqual(alpha_anno, support.EqualToForwardRef("some | obj", owner=f))

        beta_anno = anno["beta"]
        self.assertIsInstance(beta_anno, ForwardRef)
        self.assertEqual(beta_anno, support.EqualToForwardRef("+some", owner=f))

        gamma_anno = anno["gamma"]
        self.assertIsInstance(gamma_anno, ForwardRef)
        self.assertEqual(gamma_anno, support.EqualToForwardRef("some < obj", owner=f))

        delta_anno = anno["delta"]
        self.assertIsInstance(delta_anno, ForwardRef)
        self.assertEqual(delta_anno, support.EqualToForwardRef("some | {obj: module}", owner=f))

        epsilon_anno = anno["epsilon"]
        self.assertIsInstance(epsilon_anno, ForwardRef)
        self.assertEqual(epsilon_anno, support.EqualToForwardRef("some | {obj, module}", owner=f))

        zeta_anno = anno["zeta"]
        self.assertIsInstance(zeta_anno, ForwardRef)
        self.assertEqual(zeta_anno, support.EqualToForwardRef("some | [obj]", owner=f))

        eta_anno = anno["eta"]
        self.assertIsInstance(eta_anno, ForwardRef)
        self.assertEqual(eta_anno, support.EqualToForwardRef("some | ()", owner=f))

    def test_partially_nonexistent(self):
        # These annotations start with a non-existent variable and then use
        # global types with defined values. This partially evaluates by putting
        # those globals into `fwdref.__extra_names__`.
        def f(
            x: obj | int,
            y: container[int:obj, int],
            z: dict_val | {str: int},
            alpha: set_val | {str, int},
            beta: obj | bool | int,
            gamma: obj | call_func(int, kwd=bool),
        ):
            pass

        def func(*args, **kwargs):
            return Union[*args, *(kwargs.values())]

        anno = get_annotations(f, format=Format.FORWARDREF)
        globals_ = {
            "obj": str, "container": list, "dict_val": {1: 2}, "set_val": {1, 2},
            "call_func": func
        }

        x_anno = anno["x"]
        self.assertIsInstance(x_anno, ForwardRef)
        self.assertEqual(x_anno.evaluate(globals=globals_), str | int)

        y_anno = anno["y"]
        self.assertIsInstance(y_anno, ForwardRef)
        self.assertEqual(y_anno.evaluate(globals=globals_), list[int:str, int])

        z_anno = anno["z"]
        self.assertIsInstance(z_anno, ForwardRef)
        self.assertEqual(z_anno.evaluate(globals=globals_), {1: 2} | {str: int})

        alpha_anno = anno["alpha"]
        self.assertIsInstance(alpha_anno, ForwardRef)
        self.assertEqual(alpha_anno.evaluate(globals=globals_), {1, 2} | {str, int})

        beta_anno = anno["beta"]
        self.assertIsInstance(beta_anno, ForwardRef)
        self.assertEqual(beta_anno.evaluate(globals=globals_), str | bool | int)

        gamma_anno = anno["gamma"]
        self.assertIsInstance(gamma_anno, ForwardRef)
        self.assertEqual(gamma_anno.evaluate(globals=globals_), str | func(int, kwd=bool))

    def test_partially_nonexistent_union(self):
        # Test unions with '|' syntax equal unions with typing.Union[] with some forwardrefs
        class UnionForwardrefs:
            pipe: str | undefined
            union: Union[str, undefined]

        annos = get_annotations(UnionForwardrefs, format=Format.FORWARDREF)

        pipe = annos["pipe"]
        self.assertIsInstance(pipe, ForwardRef)
        self.assertEqual(
            pipe.evaluate(globals={"undefined": int}),
            str | int,
        )
        union = annos["union"]
        self.assertIsInstance(union, Union)
        arg1, arg2 = typing.get_args(union)
        self.assertIs(arg1, str)
        self.assertEqual(
            arg2, support.EqualToForwardRef("undefined", is_class=True, owner=UnionForwardrefs)
        )


class TestStringFormat(unittest.TestCase):
    def test_closure(self):
        x = 0

        def inner(arg: x):
            pass

        anno = get_annotations(inner, format=Format.STRING)
        self.assertEqual(anno, {"arg": "x"})

    def test_closure_undefined(self):
        if False:
            x = 0

        def inner(arg: x):
            pass

        anno = get_annotations(inner, format=Format.STRING)
        self.assertEqual(anno, {"arg": "x"})

    def test_function(self):
        def f(x: int, y: doesntexist):
            pass

        anno = get_annotations(f, format=Format.STRING)
        self.assertEqual(anno, {"x": "int", "y": "doesntexist"})

    def test_expressions(self):
        def f(
            add: a + b,
            sub: a - b,
            mul: a * b,
            matmul: a @ b,
            truediv: a / b,
            mod: a % b,
            lshift: a << b,
            rshift: a >> b,
            or_: a | b,
            xor: a ^ b,
            and_: a & b,
            floordiv: a // b,
            pow_: a**b,
            lt: a < b,
            le: a <= b,
            eq: a == b,
            ne: a != b,
            gt: a > b,
            ge: a >= b,
            invert: ~a,
            neg: -a,
            pos: +a,
            getitem: a[b],
            getattr: a.b,
            call: a(b, *c, d=e),  # **kwargs are not supported
            *args: *a,
        ):
            pass

        anno = get_annotations(f, format=Format.STRING)
        self.assertEqual(
            anno,
            {
                "add": "a + b",
                "sub": "a - b",
                "mul": "a * b",
                "matmul": "a @ b",
                "truediv": "a / b",
                "mod": "a % b",
                "lshift": "a << b",
                "rshift": "a >> b",
                "or_": "a | b",
                "xor": "a ^ b",
                "and_": "a & b",
                "floordiv": "a // b",
                "pow_": "a ** b",
                "lt": "a < b",
                "le": "a <= b",
                "eq": "a == b",
                "ne": "a != b",
                "gt": "a > b",
                "ge": "a >= b",
                "invert": "~a",
                "neg": "-a",
                "pos": "+a",
                "getitem": "a[b]",
                "getattr": "a.b",
                "call": "a(b, *c, d=e)",
                "args": "*a",
            },
        )

    def test_reverse_ops(self):
        def f(
            radd: 1 + a,
            rsub: 1 - a,
            rmul: 1 * a,
            rmatmul: 1 @ a,
            rtruediv: 1 / a,
            rmod: 1 % a,
            rlshift: 1 << a,
            rrshift: 1 >> a,
            ror: 1 | a,
            rxor: 1 ^ a,
            rand: 1 & a,
            rfloordiv: 1 // a,
            rpow: 1**a,
        ):
            pass

        anno = get_annotations(f, format=Format.STRING)
        self.assertEqual(
            anno,
            {
                "radd": "1 + a",
                "rsub": "1 - a",
                "rmul": "1 * a",
                "rmatmul": "1 @ a",
                "rtruediv": "1 / a",
                "rmod": "1 % a",
                "rlshift": "1 << a",
                "rrshift": "1 >> a",
                "ror": "1 | a",
                "rxor": "1 ^ a",
                "rand": "1 & a",
                "rfloordiv": "1 // a",
                "rpow": "1 ** a",
            },
        )

    def test_template_str(self):
        def f(
            x: t"{a}",
            y: list[t"{a}"],
            z: t"{a:b} {c!r} {d!s:t}",
            a: t"a{b}c{d}e{f}g",
            b: t"{a:{1}}",
            c: t"{a | b * c}",
            gh138558: t"{ 0}",
        ): pass

        annos = get_annotations(f, format=Format.STRING)
        self.assertEqual(annos, {
            "x": "t'{a}'",
            "y": "list[t'{a}']",
            "z": "t'{a:b} {c!r} {d!s:t}'",
            "a": "t'a{b}c{d}e{f}g'",
            # interpolations in the format spec are eagerly evaluated so we can't recover the source
            "b": "t'{a:1}'",
            "c": "t'{a | b * c}'",
            "gh138558": "t'{ 0}'",
        })

        def g(
            x: t"{a}",
        ): ...

        annos = get_annotations(g, format=Format.FORWARDREF)
        templ = annos["x"]
        # Template and Interpolation don't have __eq__ so we have to compare manually
        self.assertIsInstance(templ, Template)
        self.assertEqual(templ.strings, ("", ""))
        self.assertEqual(len(templ.interpolations), 1)
        interp = templ.interpolations[0]
        self.assertEqual(interp.value, support.EqualToForwardRef("a", owner=g))
        self.assertEqual(interp.expression, "a")
        self.assertIsNone(interp.conversion)
        self.assertEqual(interp.format_spec, "")

    def test_getitem(self):
        def f(x: undef1[str, undef2]):
            pass
        anno = get_annotations(f, format=Format.STRING)
        self.assertEqual(anno, {"x": "undef1[str, undef2]"})

        anno = get_annotations(f, format=Format.FORWARDREF)
        fwdref = anno["x"]
        self.assertIsInstance(fwdref, ForwardRef)
        self.assertEqual(
            fwdref.evaluate(globals={"undef1": dict, "undef2": float}), dict[str, float]
        )

    def test_slice(self):
        def f(x: a[b:c]):
            pass
        anno = get_annotations(f, format=Format.STRING)
        self.assertEqual(anno, {"x": "a[b:c]"})

        def f(x: a[b:c, d:e]):
            pass
        anno = get_annotations(f, format=Format.STRING)
        self.assertEqual(anno, {"x": "a[b:c, d:e]"})

        obj = slice(1, 1, 1)
        def f(x: obj):
            pass
        anno = get_annotations(f, format=Format.STRING)
        self.assertEqual(anno, {"x": "obj"})

    def test_literals(self):
        def f(
            a: 1,
            b: 1.0,
            c: "hello",
            d: b"hello",
            e: True,
            f: None,
            g: ...,
            h: 1j,
        ):
            pass

        anno = get_annotations(f, format=Format.STRING)
        self.assertEqual(
            anno,
            {
                "a": "1",
                "b": "1.0",
                "c": 'hello',
                "d": "b'hello'",
                "e": "True",
                "f": "None",
                "g": "...",
                "h": "1j",
            },
        )

    def test_displays(self):
        # Simple case first
        def f(x: a[[int, str], float]):
            pass
        anno = get_annotations(f, format=Format.STRING)
        self.assertEqual(anno, {"x": "a[[int, str], float]"})

        def g(
            w: a[[int, str], float],
            x: a[{int}, 3],
            y: a[{int: str}, 4],
            z: a[(int, str), 5],
        ):
            pass
        anno = get_annotations(g, format=Format.STRING)
        self.assertEqual(
            anno,
            {
                "w": "a[[int, str], float]",
                "x": "a[{int}, 3]",
                "y": "a[{int: str}, 4]",
                "z": "a[(int, str), 5]",
            },
        )

    def test_nested_expressions(self):
        def f(
            nested: list[Annotated[set[int], "set of ints", 4j]],
            set: {a + b},  # single element because order is not guaranteed
            dict: {a + b: c + d, "key": e + g},
            list: [a, b, c],
            tuple: (a, b, c),
            slice: (a[b:c], a[b:c:d], a[:c], a[b:], a[:], a[::d], a[b::d]),
            extended_slice: a[:, :, c:d],
            unpack1: [*a],
            unpack2: [*a, b, c],
        ):
            pass

        anno = get_annotations(f, format=Format.STRING)
        self.assertEqual(
            anno,
            {
                "nested": "list[Annotated[set[int], 'set of ints', 4j]]",
                "set": "{a + b}",
                "dict": "{a + b: c + d, 'key': e + g}",
                "list": "[a, b, c]",
                "tuple": "(a, b, c)",
                "slice": "(a[b:c], a[b:c:d], a[:c], a[b:], a[:], a[::d], a[b::d])",
                "extended_slice": "a[:, :, c:d]",
                "unpack1": "[*a]",
                "unpack2": "[*a, b, c]",
            },
        )

    def test_unsupported_operations(self):
        format_msg = "Cannot stringify annotation containing string formatting"

        def f(fstring: f"{a}"):
            pass

        with self.assertRaisesRegex(TypeError, format_msg):
            get_annotations(f, format=Format.STRING)

        def f(fstring_format: f"{a:02d}"):
            pass

        with self.assertRaisesRegex(TypeError, format_msg):
            get_annotations(f, format=Format.STRING)

    def test_shenanigans(self):
        # In cases like this we can't reconstruct the source; test that we do something
        # halfway reasonable.
        def f(x: x | (1).__class__, y: (1).__class__):
            pass

        self.assertEqual(
            get_annotations(f, format=Format.STRING),
            {"x": "x | <class 'int'>", "y": "<class 'int'>"},
        )


class TestGetAnnotations(unittest.TestCase):
    def test_builtin_type(self):
        self.assertEqual(get_annotations(int), {})
        self.assertEqual(get_annotations(object), {})

    def test_custom_metaclass(self):
        class Meta(type):
            pass

        class C(metaclass=Meta):
            x: int

        self.assertEqual(get_annotations(C), {"x": int})

    def test_missing_dunder_dict(self):
        class NoDict(type):
            @property
            def __dict__(cls):
                raise AttributeError

            b: str

        class C1(metaclass=NoDict):
            a: int

        self.assertEqual(get_annotations(C1), {"a": int})
        self.assertEqual(
            get_annotations(C1, format=Format.FORWARDREF),
            {"a": int},
        )
        self.assertEqual(
            get_annotations(C1, format=Format.STRING),
            {"a": "int"},
        )
        self.assertEqual(get_annotations(NoDict), {"b": str})
        self.assertEqual(
            get_annotations(NoDict, format=Format.FORWARDREF),
            {"b": str},
        )
        self.assertEqual(
            get_annotations(NoDict, format=Format.STRING),
            {"b": "str"},
        )

    def test_format(self):
        def f1(a: int):
            pass

        def f2(a: undefined):
            pass

        self.assertEqual(
            get_annotations(f1, format=Format.VALUE),
            {"a": int},
        )
        self.assertEqual(get_annotations(f1, format=1), {"a": int})

        fwd = support.EqualToForwardRef("undefined", owner=f2)
        self.assertEqual(
            get_annotations(f2, format=Format.FORWARDREF),
            {"a": fwd},
        )
        self.assertEqual(get_annotations(f2, format=3), {"a": fwd})

        self.assertEqual(
            get_annotations(f1, format=Format.STRING),
            {"a": "int"},
        )
        self.assertEqual(get_annotations(f1, format=4), {"a": "int"})

        with self.assertRaises(ValueError):
            get_annotations(f1, format=42)

        with self.assertRaisesRegex(
            ValueError,
            r"The VALUE_WITH_FAKE_GLOBALS format is for internal use only",
        ):
            get_annotations(f1, format=Format.VALUE_WITH_FAKE_GLOBALS)

        with self.assertRaisesRegex(
            ValueError,
            r"The VALUE_WITH_FAKE_GLOBALS format is for internal use only",
        ):
            get_annotations(f1, format=2)

    def test_custom_object_with_annotations(self):
        class C:
            def __init__(self):
                self.__annotations__ = {"x": int, "y": str}

        self.assertEqual(get_annotations(C()), {"x": int, "y": str})

    def test_custom_format_eval_str(self):
        def foo():
            pass

        with self.assertRaises(ValueError):
            get_annotations(foo, format=Format.FORWARDREF, eval_str=True)
            get_annotations(foo, format=Format.STRING, eval_str=True)

    def test_stock_annotations(self):
        def foo(a: int, b: str):
            pass

        for format in (Format.VALUE, Format.FORWARDREF):
            with self.subTest(format=format):
                self.assertEqual(
                    get_annotations(foo, format=format),
                    {"a": int, "b": str},
                )
        self.assertEqual(
            get_annotations(foo, format=Format.STRING),
            {"a": "int", "b": "str"},
        )

        foo.__annotations__ = {"a": "foo", "b": "str"}
        for format in Format:
            if format == Format.VALUE_WITH_FAKE_GLOBALS:
                continue
            with self.subTest(format=format):
                self.assertEqual(
                    get_annotations(foo, format=format),
                    {"a": "foo", "b": "str"},
                )

        self.assertEqual(
            get_annotations(foo, eval_str=True, locals=locals()),
            {"a": foo, "b": str},
        )
        self.assertEqual(
            get_annotations(foo, eval_str=True, globals=locals()),
            {"a": foo, "b": str},
        )

    def test_stock_annotations_in_module(self):
        isa = inspect_stock_annotations

        for kwargs in [
            {},
            {"eval_str": False},
            {"format": Format.VALUE},
            {"format": Format.FORWARDREF},
            {"format": Format.VALUE, "eval_str": False},
            {"format": Format.FORWARDREF, "eval_str": False},
        ]:
            with self.subTest(**kwargs):
                self.assertEqual(get_annotations(isa, **kwargs), {"a": int, "b": str})
                self.assertEqual(
                    get_annotations(isa.MyClass, **kwargs),
                    {"a": int, "b": str},
                )
                self.assertEqual(
                    get_annotations(isa.function, **kwargs),
                    {"a": int, "b": str, "return": isa.MyClass},
                )
                self.assertEqual(
                    get_annotations(isa.function2, **kwargs),
                    {"a": int, "b": "str", "c": isa.MyClass, "return": isa.MyClass},
                )
                self.assertEqual(
                    get_annotations(isa.function3, **kwargs),
                    {"a": "int", "b": "str", "c": "MyClass"},
                )
                self.assertEqual(
                    get_annotations(annotationlib, **kwargs), {}
                )  # annotations module has no annotations
                self.assertEqual(get_annotations(isa.UnannotatedClass, **kwargs), {})
                self.assertEqual(
                    get_annotations(isa.unannotated_function, **kwargs),
                    {},
                )

        for kwargs in [
            {"eval_str": True},
            {"format": Format.VALUE, "eval_str": True},
        ]:
            with self.subTest(**kwargs):
                self.assertEqual(get_annotations(isa, **kwargs), {"a": int, "b": str})
                self.assertEqual(
                    get_annotations(isa.MyClass, **kwargs),
                    {"a": int, "b": str},
                )
                self.assertEqual(
                    get_annotations(isa.function, **kwargs),
                    {"a": int, "b": str, "return": isa.MyClass},
                )
                self.assertEqual(
                    get_annotations(isa.function2, **kwargs),
                    {"a": int, "b": str, "c": isa.MyClass, "return": isa.MyClass},
                )
                self.assertEqual(
                    get_annotations(isa.function3, **kwargs),
                    {"a": int, "b": str, "c": isa.MyClass},
                )
                self.assertEqual(get_annotations(annotationlib, **kwargs), {})
                self.assertEqual(get_annotations(isa.UnannotatedClass, **kwargs), {})
                self.assertEqual(
                    get_annotations(isa.unannotated_function, **kwargs),
                    {},
                )

        self.assertEqual(
            get_annotations(isa, format=Format.STRING),
            {"a": "int", "b": "str"},
        )
        self.assertEqual(
            get_annotations(isa.MyClass, format=Format.STRING),
            {"a": "int", "b": "str"},
        )
        self.assertEqual(
            get_annotations(isa.function, format=Format.STRING),
            {"a": "int", "b": "str", "return": "MyClass"},
        )
        self.assertEqual(
            get_annotations(isa.function2, format=Format.STRING),
            {"a": "int", "b": "str", "c": "MyClass", "return": "MyClass"},
        )
        self.assertEqual(
            get_annotations(isa.function3, format=Format.STRING),
            {"a": "int", "b": "str", "c": "MyClass"},
        )
        self.assertEqual(
            get_annotations(annotationlib, format=Format.STRING),
            {},
        )
        self.assertEqual(
            get_annotations(isa.UnannotatedClass, format=Format.STRING),
            {},
        )
        self.assertEqual(
            get_annotations(isa.unannotated_function, format=Format.STRING),
            {},
        )

    def test_stock_annotations_on_wrapper(self):
        isa = inspect_stock_annotations

        wrapped = times_three(isa.function)
        self.assertEqual(wrapped(1, "x"), isa.MyClass(3, "xxx"))
        self.assertIsNot(wrapped.__globals__, isa.function.__globals__)
        self.assertEqual(
            get_annotations(wrapped),
            {"a": int, "b": str, "return": isa.MyClass},
        )
        self.assertEqual(
            get_annotations(wrapped, format=Format.FORWARDREF),
            {"a": int, "b": str, "return": isa.MyClass},
        )
        self.assertEqual(
            get_annotations(wrapped, format=Format.STRING),
            {"a": "int", "b": "str", "return": "MyClass"},
        )
        self.assertEqual(
            get_annotations(wrapped, eval_str=True),
            {"a": int, "b": str, "return": isa.MyClass},
        )
        self.assertEqual(
            get_annotations(wrapped, eval_str=False),
            {"a": int, "b": str, "return": isa.MyClass},
        )

    def test_stringized_annotations_in_module(self):
        isa = inspect_stringized_annotations
        for kwargs in [
            {},
            {"eval_str": False},
            {"format": Format.VALUE},
            {"format": Format.FORWARDREF},
            {"format": Format.STRING},
            {"format": Format.VALUE, "eval_str": False},
            {"format": Format.FORWARDREF, "eval_str": False},
            {"format": Format.STRING, "eval_str": False},
        ]:
            with self.subTest(**kwargs):
                self.assertEqual(
                    get_annotations(isa, **kwargs),
                    {"a": "int", "b": "str"},
                )
                self.assertEqual(
                    get_annotations(isa.MyClass, **kwargs),
                    {"a": "int", "b": "str"},
                )
                self.assertEqual(
                    get_annotations(isa.function, **kwargs),
                    {"a": "int", "b": "str", "return": "MyClass"},
                )
                self.assertEqual(
                    get_annotations(isa.function2, **kwargs),
                    {"a": "int", "b": "'str'", "c": "MyClass", "return": "MyClass"},
                )
                self.assertEqual(
                    get_annotations(isa.function3, **kwargs),
                    {"a": "'int'", "b": "'str'", "c": "'MyClass'"},
                )
                self.assertEqual(get_annotations(isa.UnannotatedClass, **kwargs), {})
                self.assertEqual(
                    get_annotations(isa.unannotated_function, **kwargs),
                    {},
                )

        for kwargs in [
            {"eval_str": True},
            {"eval_str": True, "globals": isa.__dict__, "locals": {}},
            {"eval_str": True, "globals": {}, "locals": isa.__dict__},
            {"format": Format.VALUE, "eval_str": True},
        ]:
            with self.subTest(**kwargs):
                self.assertEqual(get_annotations(isa, **kwargs), {"a": int, "b": str})
                self.assertEqual(
                    get_annotations(isa.MyClass, **kwargs),
                    {"a": int, "b": str},
                )
                self.assertEqual(
                    get_annotations(isa.function, **kwargs),
                    {"a": int, "b": str, "return": isa.MyClass},
                )
                self.assertEqual(
                    get_annotations(isa.function2, **kwargs),
                    {"a": int, "b": "str", "c": isa.MyClass, "return": isa.MyClass},
                )
                self.assertEqual(
                    get_annotations(isa.function3, **kwargs),
                    {"a": "int", "b": "str", "c": "MyClass"},
                )
                self.assertEqual(get_annotations(isa.UnannotatedClass, **kwargs), {})
                self.assertEqual(
                    get_annotations(isa.unannotated_function, **kwargs),
                    {},
                )

    def test_stringized_annotations_in_empty_module(self):
        isa2 = inspect_stringized_annotations_2
        self.assertEqual(get_annotations(isa2), {})
        self.assertEqual(get_annotations(isa2, eval_str=True), {})
        self.assertEqual(get_annotations(isa2, eval_str=False), {})

    def test_stringized_annotations_with_star_unpack(self):
        def f(*args: "*tuple[int, ...]"): ...
        self.assertEqual(get_annotations(f, eval_str=True),
                         {'args': (*tuple[int, ...],)[0]})


    def test_stringized_annotations_on_wrapper(self):
        isa = inspect_stringized_annotations
        wrapped = times_three(isa.function)
        self.assertEqual(wrapped(1, "x"), isa.MyClass(3, "xxx"))
        self.assertIsNot(wrapped.__globals__, isa.function.__globals__)
        self.assertEqual(
            get_annotations(wrapped),
            {"a": "int", "b": "str", "return": "MyClass"},
        )
        self.assertEqual(
            get_annotations(wrapped, eval_str=True),
            {"a": int, "b": str, "return": isa.MyClass},
        )
        self.assertEqual(
            get_annotations(wrapped, eval_str=False),
            {"a": "int", "b": "str", "return": "MyClass"},
        )

    def test_stringized_annotations_on_partial_wrapper(self):
        isa = inspect_stringized_annotations

        def times_three_str(fn: typing.Callable[[str], isa.MyClass]):
            @functools.wraps(fn)
            def wrapper(b: "str") -> "MyClass":
                return fn(b * 3)

            return wrapper

        wrapped = times_three_str(functools.partial(isa.function, 1))
        self.assertEqual(wrapped("x"), isa.MyClass(1, "xxx"))
        self.assertIsNot(wrapped.__globals__, isa.function.__globals__)
        self.assertEqual(
            get_annotations(wrapped, eval_str=True),
            {"b": str, "return": isa.MyClass},
        )
        self.assertEqual(
            get_annotations(wrapped, eval_str=False),
            {"b": "str", "return": "MyClass"},
        )

        # If functools is not loaded, names will be evaluated in the current
        # module instead of being unwrapped to the original.
        functools_mod = sys.modules["functools"]
        del sys.modules["functools"]

        self.assertEqual(
            get_annotations(wrapped, eval_str=True),
            {"b": str, "return": MyClass},
        )
        self.assertEqual(
            get_annotations(wrapped, eval_str=False),
            {"b": "str", "return": "MyClass"},
        )

        sys.modules["functools"] = functools_mod

    def test_stringized_annotations_on_class(self):
        isa = inspect_stringized_annotations
        # test that local namespace lookups work
        self.assertEqual(
            get_annotations(isa.MyClassWithLocalAnnotations),
            {"x": "mytype"},
        )
        self.assertEqual(
            get_annotations(isa.MyClassWithLocalAnnotations, eval_str=True),
            {"x": int},
        )

    def test_stringized_annotations_on_custom_object(self):
        class HasAnnotations:
            @property
            def __annotations__(self):
                return {"x": "int"}

        ha = HasAnnotations()
        self.assertEqual(get_annotations(ha), {"x": "int"})
        self.assertEqual(get_annotations(ha, eval_str=True), {"x": int})

    def test_stringized_annotation_permutations(self):
        def define_class(name, has_future, has_annos, base_text, extra_names=None):
            lines = []
            if has_future:
                lines.append("from __future__ import annotations")
            lines.append(f"class {name}({base_text}):")
            if has_annos:
                lines.append(f"    {name}_attr: int")
            else:
                lines.append("    pass")
            code = "\n".join(lines)
            ns = support.run_code(code, extra_names=extra_names)
            return ns[name]

        def check_annotations(cls, has_future, has_annos):
            if has_annos:
                if has_future:
                    anno = "int"
                else:
                    anno = int
                self.assertEqual(get_annotations(cls), {f"{cls.__name__}_attr": anno})
            else:
                self.assertEqual(get_annotations(cls), {})

        for meta_future, base_future, child_future, meta_has_annos, base_has_annos, child_has_annos in itertools.product(
            (False, True),
            (False, True),
            (False, True),
            (False, True),
            (False, True),
            (False, True),
        ):
            with self.subTest(
                meta_future=meta_future,
                base_future=base_future,
                child_future=child_future,
                meta_has_annos=meta_has_annos,
                base_has_annos=base_has_annos,
                child_has_annos=child_has_annos,
            ):
                meta = define_class(
                    "Meta",
                    has_future=meta_future,
                    has_annos=meta_has_annos,
                    base_text="type",
                )
                base = define_class(
                    "Base",
                    has_future=base_future,
                    has_annos=base_has_annos,
                    base_text="metaclass=Meta",
                    extra_names={"Meta": meta},
                )
                child = define_class(
                    "Child",
                    has_future=child_future,
                    has_annos=child_has_annos,
                    base_text="Base",
                    extra_names={"Base": base},
                )
                check_annotations(meta, meta_future, meta_has_annos)
                check_annotations(base, base_future, base_has_annos)
                check_annotations(child, child_future, child_has_annos)

    def test_modify_annotations(self):
        def f(x: int):
            pass

        self.assertEqual(get_annotations(f), {"x": int})
        self.assertEqual(
            get_annotations(f, format=Format.FORWARDREF),
            {"x": int},
        )

        f.__annotations__["x"] = str
        # The modification is reflected in VALUE (the default)
        self.assertEqual(get_annotations(f), {"x": str})
        # ... and also in FORWARDREF, which tries __annotations__ if available
        self.assertEqual(
            get_annotations(f, format=Format.FORWARDREF),
            {"x": str},
        )
        # ... but not in STRING which always uses __annotate__
        self.assertEqual(
            get_annotations(f, format=Format.STRING),
            {"x": "int"},
        )

    def test_non_dict_annotations(self):
        class WeirdAnnotations:
            @property
            def __annotations__(self):
                return "not a dict"

        wa = WeirdAnnotations()
        for format in Format:
            if format == Format.VALUE_WITH_FAKE_GLOBALS:
                continue
            with (
                self.subTest(format=format),
                self.assertRaisesRegex(
                    ValueError, r".*__annotations__ is neither a dict nor None"
                ),
            ):
                get_annotations(wa, format=format)

    def test_annotations_on_custom_object(self):
        class HasAnnotations:
            @property
            def __annotations__(self):
                return {"x": int}

        ha = HasAnnotations()
        self.assertEqual(get_annotations(ha, format=Format.VALUE), {"x": int})
        self.assertEqual(get_annotations(ha, format=Format.FORWARDREF), {"x": int})

        self.assertEqual(get_annotations(ha, format=Format.STRING), {"x": "int"})

    def test_raising_annotations_on_custom_object(self):
        class HasRaisingAnnotations:
            @property
            def __annotations__(self):
                return {"x": undefined}

        hra = HasRaisingAnnotations()

        with self.assertRaises(NameError):
            get_annotations(hra, format=Format.VALUE)

        with self.assertRaises(NameError):
            get_annotations(hra, format=Format.FORWARDREF)

        undefined = float
        self.assertEqual(get_annotations(hra, format=Format.VALUE), {"x": float})

    def test_forwardref_prefers_annotations(self):
        class HasBoth:
            @property
            def __annotations__(self):
                return {"x": int}

            @property
            def __annotate__(self):
                return lambda format: {"x": str}

        hb = HasBoth()
        self.assertEqual(get_annotations(hb, format=Format.VALUE), {"x": int})
        self.assertEqual(get_annotations(hb, format=Format.FORWARDREF), {"x": int})
        self.assertEqual(get_annotations(hb, format=Format.STRING), {"x": str})

    def test_only_annotate(self):
        def f(x: int):
            pass

        class OnlyAnnotate:
            @property
            def __annotate__(self):
                return f.__annotate__

        oa = OnlyAnnotate()
        self.assertEqual(get_annotations(oa, format=Format.VALUE), {"x": int})
        self.assertEqual(get_annotations(oa, format=Format.FORWARDREF), {"x": int})
        self.assertEqual(
            get_annotations(oa, format=Format.STRING),
            {"x": "int"},
        )

    def test_non_dict_annotate(self):
        class WeirdAnnotate:
            def __annotate__(self, *args, **kwargs):
                return "not a dict"

        wa = WeirdAnnotate()
        for format in Format:
            if format == Format.VALUE_WITH_FAKE_GLOBALS:
                continue
            with (
                self.subTest(format=format),
                self.assertRaisesRegex(
                    ValueError, r".*__annotate__ returned a non-dict"
                ),
            ):
                get_annotations(wa, format=format)

    def test_no_annotations(self):
        class CustomClass:
            pass

        class MyCallable:
            def __call__(self):
                pass

        for format in Format:
            if format == Format.VALUE_WITH_FAKE_GLOBALS:
                continue
            for obj in (None, 1, object(), CustomClass()):
                with self.subTest(format=format, obj=obj):
                    with self.assertRaises(TypeError):
                        get_annotations(obj, format=format)

            # Callables and types with no annotations return an empty dict
            for obj in (int, len, MyCallable()):
                with self.subTest(format=format, obj=obj):
                    self.assertEqual(get_annotations(obj, format=format), {})

    def test_pep695_generic_class_with_future_annotations(self):
        ann_module695 = inspect_stringized_annotations_pep695
        A_annotations = get_annotations(ann_module695.A, eval_str=True)
        A_type_params = ann_module695.A.__type_params__
        self.assertIs(A_annotations["x"], A_type_params[0])
        self.assertEqual(A_annotations["y"].__args__[0], Unpack[A_type_params[1]])
        self.assertIs(A_annotations["z"].__args__[0], A_type_params[2])

    def test_pep695_generic_class_with_future_annotations_and_local_shadowing(self):
        B_annotations = get_annotations(
            inspect_stringized_annotations_pep695.B, eval_str=True
        )
        self.assertEqual(B_annotations, {"x": int, "y": str, "z": bytes})

    def test_pep695_generic_class_with_future_annotations_name_clash_with_global_vars(
        self,
    ):
        ann_module695 = inspect_stringized_annotations_pep695
        C_annotations = get_annotations(ann_module695.C, eval_str=True)
        self.assertEqual(
            set(C_annotations.values()), set(ann_module695.C.__type_params__)
        )

    def test_pep_695_generic_function_with_future_annotations(self):
        ann_module695 = inspect_stringized_annotations_pep695
        generic_func_annotations = get_annotations(
            ann_module695.generic_function, eval_str=True
        )
        func_t_params = ann_module695.generic_function.__type_params__
        self.assertEqual(
            generic_func_annotations.keys(), {"x", "y", "z", "zz", "return"}
        )
        self.assertIs(generic_func_annotations["x"], func_t_params[0])
        self.assertEqual(generic_func_annotations["y"], Unpack[func_t_params[1]])
        self.assertIs(generic_func_annotations["z"].__origin__, func_t_params[2])
        self.assertIs(generic_func_annotations["zz"].__origin__, func_t_params[2])

    def test_pep_695_generic_function_with_future_annotations_name_clash_with_global_vars(
        self,
    ):
        self.assertEqual(
            set(
                get_annotations(
                    inspect_stringized_annotations_pep695.generic_function_2,
                    eval_str=True,
                ).values()
            ),
            set(
                inspect_stringized_annotations_pep695.generic_function_2.__type_params__
            ),
        )

    def test_pep_695_generic_method_with_future_annotations(self):
        ann_module695 = inspect_stringized_annotations_pep695
        generic_method_annotations = get_annotations(
            ann_module695.D.generic_method, eval_str=True
        )
        params = {
            param.__name__: param
            for param in ann_module695.D.generic_method.__type_params__
        }
        self.assertEqual(
            generic_method_annotations,
            {"x": params["Foo"], "y": params["Bar"], "return": None},
        )

    def test_pep_695_generic_method_with_future_annotations_name_clash_with_global_vars(
        self,
    ):
        self.assertEqual(
            set(
                get_annotations(
                    inspect_stringized_annotations_pep695.D.generic_method_2,
                    eval_str=True,
                ).values()
            ),
            set(
                inspect_stringized_annotations_pep695.D.generic_method_2.__type_params__
            ),
        )

    def test_pep_695_generic_method_with_future_annotations_name_clash_with_global_and_local_vars(
        self,
    ):
        self.assertEqual(
            get_annotations(inspect_stringized_annotations_pep695.E, eval_str=True),
            {"x": str},
        )

    def test_pep_695_generics_with_future_annotations_nested_in_function(self):
        results = inspect_stringized_annotations_pep695.nested()

        self.assertEqual(
            set(results.F_annotations.values()), set(results.F.__type_params__)
        )
        self.assertEqual(
            set(results.F_meth_annotations.values()),
            set(results.F.generic_method.__type_params__),
        )
        self.assertNotEqual(
            set(results.F_meth_annotations.values()), set(results.F.__type_params__)
        )
        self.assertEqual(
            set(results.F_meth_annotations.values()).intersection(
                results.F.__type_params__
            ),
            set(),
        )

        self.assertEqual(results.G_annotations, {"x": str})

        self.assertEqual(
            set(results.generic_func_annotations.values()),
            set(results.generic_func.__type_params__),
        )

    def test_partial_evaluation(self):
        def f(
            x: builtins.undef,
            y: list[int],
            z: 1 + int,
            a: builtins.int,
            b: [builtins.undef, builtins.int],
        ):
            pass

        self.assertEqual(
            get_annotations(f, format=Format.FORWARDREF),
            {
                "x": support.EqualToForwardRef("builtins.undef", owner=f),
                "y": list[int],
                "z": support.EqualToForwardRef("1 + int", owner=f),
                "a": int,
                "b": [
                    support.EqualToForwardRef("builtins.undef", owner=f),
                    # We can't resolve this because we have to evaluate the whole annotation
                    support.EqualToForwardRef("builtins.int", owner=f),
                ],
            },
        )

        self.assertEqual(
            get_annotations(f, format=Format.STRING),
            {
                "x": "builtins.undef",
                "y": "list[int]",
                "z": "1 + int",
                "a": "builtins.int",
                "b": "[builtins.undef, builtins.int]",
            },
        )

    def test_partial_evaluation_error(self):
        def f(x: range[1]):
            pass
        with self.assertRaisesRegex(
            TypeError, "type 'range' is not subscriptable"
        ):
            f.__annotations__

        self.assertEqual(
            get_annotations(f, format=Format.FORWARDREF),
            {
                "x": support.EqualToForwardRef("range[1]", owner=f),
            },
        )

    def test_partial_evaluation_cell(self):
        obj = object()

        class RaisesAttributeError:
            attriberr: obj.missing

        anno = get_annotations(RaisesAttributeError, format=Format.FORWARDREF)
        self.assertEqual(
            anno,
            {
                "attriberr": support.EqualToForwardRef(
                    "obj.missing", is_class=True, owner=RaisesAttributeError
                )
            },
        )

    def test_nonlocal_in_annotation_scope(self):
        class Demo:
            nonlocal sequence_b
            x: sequence_b
            y: sequence_b[int]

        fwdrefs = get_annotations(Demo, format=Format.FORWARDREF)

        self.assertIsInstance(fwdrefs["x"], ForwardRef)
        self.assertIsInstance(fwdrefs["y"], ForwardRef)

        sequence_b = list
        self.assertIs(fwdrefs["x"].evaluate(), list)
        self.assertEqual(fwdrefs["y"].evaluate(), list[int])

    def test_raises_error_from_value(self):
        # test that if VALUE is the only supported format, but raises an error
        # that error is propagated from get_annotations
        class DemoException(Exception): ...

        def annotate(format, /):
            if format == Format.VALUE:
                raise DemoException()
            else:
                raise NotImplementedError(format)

        def f(): ...

        f.__annotate__ = annotate

        for fmt in [Format.VALUE, Format.FORWARDREF, Format.STRING]:
            with self.assertRaises(DemoException):
                get_annotations(f, format=fmt)


class TestCallEvaluateFunction(unittest.TestCase):
    def test_evaluation(self):
        def evaluate(format, exc=NotImplementedError):
            if format > 2:
                raise exc
            return undefined

        with self.assertRaises(NameError):
            annotationlib.call_evaluate_function(evaluate, Format.VALUE)
        self.assertEqual(
            annotationlib.call_evaluate_function(evaluate, Format.FORWARDREF),
            support.EqualToForwardRef("undefined"),
        )
        self.assertEqual(
            annotationlib.call_evaluate_function(evaluate, Format.STRING),
            "undefined",
        )

    def test_fake_global_evaluation(self):
        # This will raise an AttributeError
        def evaluate_union(format, exc=NotImplementedError):
            if format == Format.VALUE_WITH_FAKE_GLOBALS:
                # Return a ForwardRef
                return builtins.undefined | list[int]
            raise exc

        self.assertEqual(
            annotationlib.call_evaluate_function(evaluate_union, Format.FORWARDREF),
            support.EqualToForwardRef("builtins.undefined | list[int]"),
        )

        # This will raise an AttributeError
        def evaluate_intermediate(format, exc=NotImplementedError):
            if format == Format.VALUE_WITH_FAKE_GLOBALS:
                intermediate = builtins.undefined
                # Return a literal
                return intermediate is None
            raise exc

        self.assertIs(
            annotationlib.call_evaluate_function(evaluate_intermediate, Format.FORWARDREF),
            False,
        )


class TestCallAnnotateFunction(unittest.TestCase):
    # Tests for user defined annotate functions.

    # Format and NotImplementedError are provided as arguments so they exist in
    # the fake globals namespace.
    # This avoids non-matching conditions passing by being converted to stringifiers.
    # See: https://github.com/python/cpython/issues/138764

    def test_user_annotate_value(self):
        def annotate(format, /):
            if format == Format.VALUE:
                return {"x": str}
            else:
                raise NotImplementedError(format)

        annotations = annotationlib.call_annotate_function(
            annotate,
            Format.VALUE,
        )

        self.assertEqual(annotations, {"x": str})

    def test_user_annotate_forwardref_supported(self):
        # If Format.FORWARDREF is supported prefer it over Format.VALUE
        def annotate(format, /, __Format=Format, __NotImplementedError=NotImplementedError):
            if format == __Format.VALUE:
                return {'x': str}
            elif format == __Format.VALUE_WITH_FAKE_GLOBALS:
                return {'x': int}
            elif format == __Format.FORWARDREF:
                return {'x': float}
            else:
                raise __NotImplementedError(format)

        annotations = annotationlib.call_annotate_function(
            annotate,
            Format.FORWARDREF
        )

        self.assertEqual(annotations, {"x": float})

    def test_user_annotate_forwardref_fakeglobals(self):
        # If Format.FORWARDREF is not supported, use Format.VALUE_WITH_FAKE_GLOBALS
        # before falling back to Format.VALUE
        def annotate(format, /, __Format=Format, __NotImplementedError=NotImplementedError):
            if format == __Format.VALUE:
                return {'x': str}
            elif format == __Format.VALUE_WITH_FAKE_GLOBALS:
                return {'x': int}
            else:
                raise __NotImplementedError(format)

        annotations = annotationlib.call_annotate_function(
            annotate,
            Format.FORWARDREF
        )

        self.assertEqual(annotations, {"x": int})

    def test_user_annotate_forwardref_value_fallback(self):
        # If Format.FORWARDREF and Format.VALUE_WITH_FAKE_GLOBALS are not supported
        # use Format.VALUE
        def annotate(format, /, __Format=Format, __NotImplementedError=NotImplementedError):
            if format == __Format.VALUE:
                return {"x": str}
            else:
                raise __NotImplementedError(format)

        annotations = annotationlib.call_annotate_function(
            annotate,
            Format.FORWARDREF,
        )

        self.assertEqual(annotations, {"x": str})

    def test_user_annotate_string_supported(self):
        # If Format.STRING is supported prefer it over Format.VALUE
        def annotate(format, /, __Format=Format, __NotImplementedError=NotImplementedError):
            if format == __Format.VALUE:
                return {'x': str}
            elif format == __Format.VALUE_WITH_FAKE_GLOBALS:
                return {'x': int}
            elif format == __Format.STRING:
                return {'x': "float"}
            else:
                raise __NotImplementedError(format)

        annotations = annotationlib.call_annotate_function(
            annotate,
            Format.STRING,
        )

        self.assertEqual(annotations, {"x": "float"})

    def test_user_annotate_string_fakeglobals(self):
        # If Format.STRING is not supported but Format.VALUE_WITH_FAKE_GLOBALS is
        # prefer that over Format.VALUE
        def annotate(format, /, __Format=Format, __NotImplementedError=NotImplementedError):
            if format == __Format.VALUE:
                return {'x': str}
            elif format == __Format.VALUE_WITH_FAKE_GLOBALS:
                return {'x': int}
            else:
                raise __NotImplementedError(format)

        annotations = annotationlib.call_annotate_function(
            annotate,
            Format.STRING,
        )

        self.assertEqual(annotations, {"x": "int"})

    def test_user_annotate_string_value_fallback(self):
        # If Format.STRING and Format.VALUE_WITH_FAKE_GLOBALS are not
        # supported fall back to Format.VALUE and convert to strings
        def annotate(format, /, __Format=Format, __NotImplementedError=NotImplementedError):
            if format == __Format.VALUE:
                return {"x": str}
            else:
                raise __NotImplementedError(format)

        annotations = annotationlib.call_annotate_function(
            annotate,
            Format.STRING,
        )

        self.assertEqual(annotations, {"x": "str"})

    def test_condition_not_stringified(self):
        # Make sure the first condition isn't evaluated as True by being converted
        # to a _Stringifier
        def annotate(format, /):
            if format == Format.FORWARDREF:
                return {"x": str}
            else:
                raise NotImplementedError(format)

        with self.assertRaises(NotImplementedError):
            annotationlib.call_annotate_function(annotate, Format.STRING)

    def test_unsupported_formats(self):
        def annotate(format, /):
            if format == Format.FORWARDREF:
                return {"x": str}
            else:
                raise NotImplementedError(format)

        with self.assertRaises(ValueError):
            annotationlib.call_annotate_function(annotate, Format.VALUE_WITH_FAKE_GLOBALS)

        with self.assertRaises(RuntimeError):
            annotationlib.call_annotate_function(annotate, Format.VALUE)

        with self.assertRaises(ValueError):
            # Some non-Format value
            annotationlib.call_annotate_function(annotate, 7)

    def test_error_from_value_raised(self):
        # Test that the error from format.VALUE is raised
        # if all formats fail

        class DemoException(Exception): ...

        def annotate(format, /):
            if format == Format.VALUE:
                raise DemoException()
            else:
                raise NotImplementedError(format)

        for fmt in [Format.VALUE, Format.FORWARDREF, Format.STRING]:
            with self.assertRaises(DemoException):
                annotationlib.call_annotate_function(annotate, format=fmt)


class MetaclassTests(unittest.TestCase):
    def test_annotated_meta(self):
        class Meta(type):
            a: int

        class X(metaclass=Meta):
            pass

        class Y(metaclass=Meta):
            b: float

        self.assertEqual(get_annotations(Meta), {"a": int})
        self.assertEqual(Meta.__annotate__(Format.VALUE), {"a": int})

        self.assertEqual(get_annotations(X), {})
        self.assertIs(X.__annotate__, None)

        self.assertEqual(get_annotations(Y), {"b": float})
        self.assertEqual(Y.__annotate__(Format.VALUE), {"b": float})

    def test_unannotated_meta(self):
        class Meta(type):
            pass

        class X(metaclass=Meta):
            a: str

        class Y(X):
            pass

        self.assertEqual(get_annotations(Meta), {})
        self.assertIs(Meta.__annotate__, None)

        self.assertEqual(get_annotations(Y), {})
        self.assertIs(Y.__annotate__, None)

        self.assertEqual(get_annotations(X), {"a": str})
        self.assertEqual(X.__annotate__(Format.VALUE), {"a": str})

    def test_ordering(self):
        # Based on a sample by David Ellis
        # https://discuss.python.org/t/pep-749-implementing-pep-649/54974/38

        def make_classes():
            class Meta(type):
                a: int
                expected_annotations = {"a": int}

            class A(type, metaclass=Meta):
                b: float
                expected_annotations = {"b": float}

            class B(metaclass=A):
                c: str
                expected_annotations = {"c": str}

            class C(B):
                expected_annotations = {}

            class D(metaclass=Meta):
                expected_annotations = {}

            return Meta, A, B, C, D

        classes = make_classes()
        class_count = len(classes)
        for order in itertools.permutations(range(class_count), class_count):
            names = ", ".join(classes[i].__name__ for i in order)
            with self.subTest(names=names):
                classes = make_classes()  # Regenerate classes
                for i in order:
                    get_annotations(classes[i])
                for c in classes:
                    with self.subTest(c=c):
                        self.assertEqual(get_annotations(c), c.expected_annotations)
                        annotate_func = getattr(c, "__annotate__", None)
                        if c.expected_annotations:
                            self.assertEqual(
                                annotate_func(Format.VALUE), c.expected_annotations
                            )
                        else:
                            self.assertIs(annotate_func, None)


class TestGetAnnotateFromClassNamespace(unittest.TestCase):
    def test_with_metaclass(self):
        class Meta(type):
            def __new__(mcls, name, bases, ns):
                annotate = annotationlib.get_annotate_from_class_namespace(ns)
                expected = ns["expected_annotate"]
                with self.subTest(name=name):
                    if expected:
                        self.assertIsNotNone(annotate)
                    else:
                        self.assertIsNone(annotate)
                return super().__new__(mcls, name, bases, ns)

        class HasAnnotations(metaclass=Meta):
            expected_annotate = True
            a: int

        class NoAnnotations(metaclass=Meta):
            expected_annotate = False

        class CustomAnnotate(metaclass=Meta):
            expected_annotate = True
            def __annotate__(format):
                return {}

        code = """
            from __future__ import annotations

            class HasFutureAnnotations(metaclass=Meta):
                expected_annotate = False
                a: int
        """
        exec(textwrap.dedent(code), {"Meta": Meta})


class TestTypeRepr(unittest.TestCase):
    def test_type_repr(self):
        class Nested:
            pass

        def nested():
            pass

        self.assertEqual(type_repr(int), "int")
        self.assertEqual(type_repr(MyClass), f"{__name__}.MyClass")
        self.assertEqual(
            type_repr(Nested), f"{__name__}.TestTypeRepr.test_type_repr.<locals>.Nested"
        )
        self.assertEqual(
            type_repr(nested), f"{__name__}.TestTypeRepr.test_type_repr.<locals>.nested"
        )
        self.assertEqual(type_repr(len), "len")
        self.assertEqual(type_repr(type_repr), "annotationlib.type_repr")
        self.assertEqual(type_repr(times_three), f"{__name__}.times_three")
        self.assertEqual(type_repr(...), "...")
        self.assertEqual(type_repr(None), "None")
        self.assertEqual(type_repr(1), "1")
        self.assertEqual(type_repr("1"), "'1'")
        self.assertEqual(type_repr(Format.VALUE), repr(Format.VALUE))
        self.assertEqual(type_repr(MyClass()), "my repr")
        # gh138558 tests
        self.assertEqual(type_repr(t'''{ 0
            & 1
            | 2
        }'''), 't"""{ 0\n            & 1\n            | 2}"""')
        self.assertEqual(
            type_repr(Template("hi", Interpolation(42, "42"))), "t'hi{42}'"
        )
        self.assertEqual(
            type_repr(Template("hi", Interpolation(42))),
            "Template('hi', Interpolation(42, '', None, ''))",
        )
        self.assertEqual(
            type_repr(Template("hi", Interpolation(42, "   "))),
            "Template('hi', Interpolation(42, '   ', None, ''))",
        )
        # gh138558: perhaps in the future, we can improve this behavior:
        self.assertEqual(type_repr(Template(Interpolation(42, "99"))), "t'{99}'")


class TestAnnotationsToString(unittest.TestCase):
    def test_annotations_to_string(self):
        self.assertEqual(annotations_to_string({}), {})
        self.assertEqual(annotations_to_string({"x": int}), {"x": "int"})
        self.assertEqual(annotations_to_string({"x": "int"}), {"x": "int"})
        self.assertEqual(
            annotations_to_string({"x": int, "y": str}), {"x": "int", "y": "str"}
        )


class A:
    pass

TypeParamsAlias1 = int

class TypeParamsSample[TypeParamsAlias1, TypeParamsAlias2]:
    TypeParamsAlias2 = str


class TestForwardRefClass(unittest.TestCase):
    def test_forwardref_instance_type_error(self):
        fr = ForwardRef("int")
        with self.assertRaises(TypeError):
            isinstance(42, fr)

    def test_forwardref_subclass_type_error(self):
        fr = ForwardRef("int")
        with self.assertRaises(TypeError):
            issubclass(int, fr)

    def test_forwardref_only_str_arg(self):
        with self.assertRaises(TypeError):
            ForwardRef(1)  # only `str` type is allowed

    def test_forward_equality(self):
        fr = ForwardRef("int")
        self.assertEqual(fr, ForwardRef("int"))
        self.assertNotEqual(List["int"], List[int])
        self.assertNotEqual(fr, ForwardRef("int", module=__name__))
        frm = ForwardRef("int", module=__name__)
        self.assertEqual(frm, ForwardRef("int", module=__name__))
        self.assertNotEqual(frm, ForwardRef("int", module="__other_name__"))

    def test_forward_equality_get_type_hints(self):
        c1 = ForwardRef("C")
        c1_gth = ForwardRef("C")
        c2 = ForwardRef("C")
        c2_gth = ForwardRef("C")

        class C:
            pass

        def foo(a: c1_gth, b: c2_gth):
            pass

        self.assertEqual(get_type_hints(foo, globals(), locals()), {"a": C, "b": C})
        self.assertEqual(c1, c2)
        self.assertEqual(c1, c1_gth)
        self.assertEqual(c1_gth, c2_gth)
        self.assertEqual(List[c1], List[c1_gth])
        self.assertNotEqual(List[c1], List[C])
        self.assertNotEqual(List[c1_gth], List[C])
        self.assertEqual(Union[c1, c1_gth], Union[c1])
        self.assertEqual(Union[c1, c1_gth, int], Union[c1, int])

    def test_forward_equality_hash(self):
        c1 = ForwardRef("int")
        c1_gth = ForwardRef("int")
        c2 = ForwardRef("int")
        c2_gth = ForwardRef("int")

        def foo(a: c1_gth, b: c2_gth):
            pass

        get_type_hints(foo, globals(), locals())

        self.assertEqual(hash(c1), hash(c2))
        self.assertEqual(hash(c1_gth), hash(c2_gth))
        self.assertEqual(hash(c1), hash(c1_gth))

        c3 = ForwardRef("int", module=__name__)
        c4 = ForwardRef("int", module="__other_name__")

        self.assertNotEqual(hash(c3), hash(c1))
        self.assertNotEqual(hash(c3), hash(c1_gth))
        self.assertNotEqual(hash(c3), hash(c4))
        self.assertEqual(hash(c3), hash(ForwardRef("int", module=__name__)))

    def test_forward_equality_namespace(self):
        def namespace1():
            a = ForwardRef("A")

            def fun(x: a):
                pass

            get_type_hints(fun, globals(), locals())
            return a

        def namespace2():
            a = ForwardRef("A")

            class A:
                pass

            def fun(x: a):
                pass

            get_type_hints(fun, globals(), locals())
            return a

        self.assertEqual(namespace1(), namespace1())
        self.assertEqual(namespace1(), namespace2())

    def test_forward_repr(self):
        self.assertEqual(repr(List["int"]), "typing.List[ForwardRef('int')]")
        self.assertEqual(
            repr(List[ForwardRef("int", module="mod")]),
            "typing.List[ForwardRef('int', module='mod')]",
        )
        self.assertEqual(
            repr(List[ForwardRef("int", module="mod", is_class=True)]),
            "typing.List[ForwardRef('int', module='mod', is_class=True)]",
        )
        self.assertEqual(
            repr(List[ForwardRef("int", owner="class")]),
            "typing.List[ForwardRef('int', owner='class')]",
        )

    def test_forward_recursion_actually(self):
        def namespace1():
            a = ForwardRef("A")
            A = a

            def fun(x: a):
                pass

            ret = get_type_hints(fun, globals(), locals())
            return a

        def namespace2():
            a = ForwardRef("A")
            A = a

            def fun(x: a):
                pass

            ret = get_type_hints(fun, globals(), locals())
            return a

        r1 = namespace1()
        r2 = namespace2()
        self.assertIsNot(r1, r2)
        self.assertEqual(r1, r2)

    def test_syntax_error(self):

        with self.assertRaises(SyntaxError):
            typing.Generic["/T"]

    def test_delayed_syntax_error(self):

        def foo(a: "Node[T"):
            pass

        with self.assertRaises(SyntaxError):
            get_type_hints(foo)

    def test_syntax_error_empty_string(self):
        for form in [typing.List, typing.Set, typing.Type, typing.Deque]:
            with self.subTest(form=form):
                with self.assertRaises(SyntaxError):
                    form[""]

    def test_or(self):
        X = ForwardRef("X")
        # __or__/__ror__ itself
        self.assertEqual(X | "x", Union[X, "x"])
        self.assertEqual("x" | X, Union["x", X])

    def test_multiple_ways_to_create(self):
        X1 = Union["X"]
        self.assertIsInstance(X1, ForwardRef)
        X2 = ForwardRef("X")
        self.assertIsInstance(X2, ForwardRef)
        self.assertEqual(X1, X2)

    def test_special_attrs(self):
        # Forward refs provide a different introspection API. __name__ and
        # __qualname__ make little sense for forward refs as they can store
        # complex typing expressions.
        fr = ForwardRef("set[Any]")
        self.assertNotHasAttr(fr, "__name__")
        self.assertNotHasAttr(fr, "__qualname__")
        self.assertEqual(fr.__module__, "annotationlib")
        # Forward refs are currently unpicklable once they contain a code object.
        fr.__forward_code__  # fill the cache
        for proto in range(pickle.HIGHEST_PROTOCOL + 1):
            with self.assertRaises(TypeError):
                pickle.dumps(fr, proto)

    def test_evaluate_string_format(self):
        fr = ForwardRef("set[Any]")
        self.assertEqual(fr.evaluate(format=Format.STRING), "set[Any]")

    def test_evaluate_forwardref_format(self):
        fr = ForwardRef("undef")
        evaluated = fr.evaluate(format=Format.FORWARDREF)
        self.assertIs(fr, evaluated)

        fr = ForwardRef("set[undefined]")
        evaluated = fr.evaluate(format=Format.FORWARDREF)
        self.assertEqual(
            evaluated,
            set[support.EqualToForwardRef("undefined")],
        )

        fr = ForwardRef("a + b")
        self.assertEqual(
            fr.evaluate(format=Format.FORWARDREF),
            support.EqualToForwardRef("a + b"),
        )
        self.assertEqual(
            fr.evaluate(format=Format.FORWARDREF, locals={"a": 1, "b": 2}),
            3,
        )

        fr = ForwardRef('"a" + 1')
        self.assertEqual(
            fr.evaluate(format=Format.FORWARDREF),
            support.EqualToForwardRef('"a" + 1'),
        )

    def test_evaluate_notimplemented_format(self):
        class C:
            x: alias

        fwdref = get_annotations(C, format=Format.FORWARDREF)["x"]

        with self.assertRaises(NotImplementedError):
            fwdref.evaluate(format=Format.VALUE_WITH_FAKE_GLOBALS)

        with self.assertRaises(NotImplementedError):
            # Some other unsupported value
            fwdref.evaluate(format=7)

    def test_evaluate_with_type_params(self):
        class Gen[T]:
            alias = int

        with self.assertRaises(NameError):
            ForwardRef("T").evaluate()
        with self.assertRaises(NameError):
            ForwardRef("T").evaluate(type_params=())
        with self.assertRaises(NameError):
            ForwardRef("T").evaluate(owner=int)

        (T,) = Gen.__type_params__
        self.assertIs(ForwardRef("T").evaluate(type_params=Gen.__type_params__), T)
        self.assertIs(ForwardRef("T").evaluate(owner=Gen), T)

        with self.assertRaises(NameError):
            ForwardRef("alias").evaluate(type_params=Gen.__type_params__)
        self.assertIs(ForwardRef("alias").evaluate(owner=Gen), int)
        # If you pass custom locals, we don't look at the owner's locals
        with self.assertRaises(NameError):
            ForwardRef("alias").evaluate(owner=Gen, locals={})
        # But if the name exists in the locals, it works
        self.assertIs(
            ForwardRef("alias").evaluate(owner=Gen, locals={"alias": str}), str
        )

    def test_evaluate_with_type_params_and_scope_conflict(self):
        for is_class in (False, True):
            with self.subTest(is_class=is_class):
                fwdref1 = ForwardRef("TypeParamsAlias1", owner=TypeParamsSample, is_class=is_class)
                fwdref2 = ForwardRef("TypeParamsAlias2", owner=TypeParamsSample, is_class=is_class)

                self.assertIs(
                    fwdref1.evaluate(),
                    TypeParamsSample.__type_params__[0],
                )
                self.assertIs(
                    fwdref2.evaluate(),
                    TypeParamsSample.TypeParamsAlias2,
                )

    def test_fwdref_with_module(self):
        self.assertIs(ForwardRef("Format", module="annotationlib").evaluate(), Format)
        self.assertIs(
            ForwardRef("Counter", module="collections").evaluate(), collections.Counter
        )
        self.assertEqual(
            ForwardRef("Counter[int]", module="collections").evaluate(),
            collections.Counter[int],
        )

        with self.assertRaises(NameError):
            # If globals are passed explicitly, we don't look at the module dict
            ForwardRef("Format", module="annotationlib").evaluate(globals={})

    def test_fwdref_to_builtin(self):
        self.assertIs(ForwardRef("int").evaluate(), int)
        self.assertIs(ForwardRef("int", module="collections").evaluate(), int)
        self.assertIs(ForwardRef("int", owner=str).evaluate(), int)

        # builtins are still searched with explicit globals
        self.assertIs(ForwardRef("int").evaluate(globals={}), int)

        # explicit values in globals have precedence
        obj = object()
        self.assertIs(ForwardRef("int").evaluate(globals={"int": obj}), obj)

    def test_fwdref_value_is_not_cached(self):
        fr = ForwardRef("hello")
        with self.assertRaises(NameError):
            fr.evaluate()
        self.assertIs(fr.evaluate(globals={"hello": str}), str)
        with self.assertRaises(NameError):
            fr.evaluate()

    def test_fwdref_with_owner(self):
        self.assertEqual(
            ForwardRef("Counter[int]", owner=collections).evaluate(),
            collections.Counter[int],
        )

    def test_name_lookup_without_eval(self):
        # test the codepath where we look up simple names directly in the
        # namespaces without going through eval()
        self.assertIs(ForwardRef("int").evaluate(), int)
        self.assertIs(ForwardRef("int").evaluate(locals={"int": str}), str)
        self.assertIs(
            ForwardRef("int").evaluate(locals={"int": float}, globals={"int": str}),
            float,
        )
        self.assertIs(ForwardRef("int").evaluate(globals={"int": str}), str)
        with support.swap_attr(builtins, "int", dict):
            self.assertIs(ForwardRef("int").evaluate(), dict)

        with self.assertRaises(NameError, msg="name 'doesntexist' is not defined") as exc:
            ForwardRef("doesntexist").evaluate()

        self.assertEqual(exc.exception.name, "doesntexist")

    def test_evaluate_undefined_generic(self):
        # Test the codepath where have to eval() with undefined variables.
        class C:
            x: alias[int, undef]

        generic = get_annotations(C, format=Format.FORWARDREF)["x"].evaluate(
            format=Format.FORWARDREF,
            globals={"alias": dict}
        )
        self.assertNotIsInstance(generic, ForwardRef)
        self.assertIs(generic.__origin__, dict)
        self.assertEqual(len(generic.__args__), 2)
        self.assertIs(generic.__args__[0], int)
        self.assertIsInstance(generic.__args__[1], ForwardRef)

        generic = get_annotations(C, format=Format.FORWARDREF)["x"].evaluate(
            format=Format.FORWARDREF,
            globals={"alias": Union},
            locals={"alias": dict}
        )
        self.assertNotIsInstance(generic, ForwardRef)
        self.assertIs(generic.__origin__, dict)
        self.assertEqual(len(generic.__args__), 2)
        self.assertIs(generic.__args__[0], int)
        self.assertIsInstance(generic.__args__[1], ForwardRef)

    def test_fwdref_invalid_syntax(self):
        fr = ForwardRef("if")
        with self.assertRaises(SyntaxError):
            fr.evaluate()
        fr = ForwardRef("1+")
        with self.assertRaises(SyntaxError):
            fr.evaluate()

<<<<<<< HEAD
    def test_re_evaluate_generics(self):
        global global_alias

        # If we've already run this test before,
        # ensure the variable is still undefined
        if "global_alias" in globals():
            del global_alias

        class C:
            x: global_alias[int]

        # Evaluate the ForwardRef once
        evaluated = get_annotations(C, format=Format.FORWARDREF)["x"].evaluate(
            format=Format.FORWARDREF
        )

        # Now define the global and ensure that the ForwardRef evaluates
        global_alias = list
        self.assertEqual(evaluated.evaluate(), list[int])

    def test_fwdref_evaluate_argument_mutation(self):
        class C[T]:
            nonlocal alias
            x: alias[T]

        # Mutable arguments
        globals_ = globals()
        globals_copy = globals_.copy()
        locals_ = locals()
        locals_copy = locals_.copy()

        # Evaluate the ForwardRef, ensuring we use __cell__ and type params
        get_annotations(C, format=Format.FORWARDREF)["x"].evaluate(
            globals=globals_,
            locals=locals_,
            type_params=C.__type_params__,
            format=Format.FORWARDREF,
        )

        # Check if the passed in mutable arguments equal the originals
        self.assertEqual(globals_, globals_copy)
        self.assertEqual(locals_, locals_copy)

        alias = list
=======
    def test_fwdref_final_class(self):
        with self.assertRaises(TypeError):
            class C(ForwardRef):
                pass
>>>>>>> b99db92d


class TestAnnotationLib(unittest.TestCase):
    def test__all__(self):
        support.check__all__(self, annotationlib)

    @support.cpython_only
    def test_lazy_imports(self):
        import_helper.ensure_lazy_imports(
            "annotationlib",
            {
                "typing",
                "warnings",
            },
        )<|MERGE_RESOLUTION|>--- conflicted
+++ resolved
@@ -2149,7 +2149,6 @@
         with self.assertRaises(SyntaxError):
             fr.evaluate()
 
-<<<<<<< HEAD
     def test_re_evaluate_generics(self):
         global global_alias
 
@@ -2194,12 +2193,11 @@
         self.assertEqual(locals_, locals_copy)
 
         alias = list
-=======
+
     def test_fwdref_final_class(self):
         with self.assertRaises(TypeError):
             class C(ForwardRef):
                 pass
->>>>>>> b99db92d
 
 
 class TestAnnotationLib(unittest.TestCase):
