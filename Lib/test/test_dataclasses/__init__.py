# Deliberately use "from dataclasses import *".  Every name in __all__
# is tested, so they all must be present.  This is a way to catch
# missing ones.

from dataclasses import *

import abc
import annotationlib
import io
import pickle
import inspect
import builtins
import types
import weakref
import traceback
<<<<<<< HEAD
import sys
=======
import textwrap
>>>>>>> c8f233c5
import unittest
from unittest.mock import Mock
from typing import ClassVar, Any, List, Union, Tuple, Dict, Generic, TypeVar, Optional, Protocol, DefaultDict
from typing import get_type_hints
from collections import deque, OrderedDict, namedtuple, defaultdict
from copy import deepcopy
from functools import total_ordering, wraps

import typing       # Needed for the string "typing.ClassVar[int]" to work as an annotation.
import dataclasses  # Needed for the string "dataclasses.InitVar[int]" to work as an annotation.

from test import support
from test.support import import_helper

# Just any custom exception we can catch.
class CustomError(Exception): pass

class TestCase(unittest.TestCase):
    def test_no_fields(self):
        @dataclass
        class C:
            pass

        o = C()
        self.assertEqual(len(fields(C)), 0)

    def test_no_fields_but_member_variable(self):
        @dataclass
        class C:
            i = 0

        o = C()
        self.assertEqual(len(fields(C)), 0)

    def test_one_field_no_default(self):
        @dataclass
        class C:
            x: int

        o = C(42)
        self.assertEqual(o.x, 42)

    def test_field_default_default_factory_error(self):
        msg = "cannot specify both default and default_factory"
        with self.assertRaisesRegex(ValueError, msg):
            @dataclass
            class C:
                x: int = field(default=1, default_factory=int)

    def test_field_repr(self):
        int_field = field(default=1, init=True, repr=False, doc='Docstring')
        int_field.name = "id"
        repr_output = repr(int_field)
        expected_output = "Field(name='id',type=None," \
                           f"default=1,default_factory={MISSING!r}," \
                           "init=True,repr=False,hash=None," \
                           "compare=True,metadata=mappingproxy({})," \
                           f"kw_only={MISSING!r}," \
                           "doc='Docstring'," \
                           "_field_type=None)"

        self.assertEqual(repr_output, expected_output)

    def test_field_recursive_repr(self):
        rec_field = field()
        rec_field.type = rec_field
        rec_field.name = "id"
        repr_output = repr(rec_field)

        self.assertIn(",type=...,", repr_output)

    def test_recursive_annotation(self):
        class C:
            pass

        @dataclass
        class D:
            C: C = field()

        self.assertIn(",type=...,", repr(D.__dataclass_fields__["C"]))

    def test_dataclass_params_repr(self):
        # Even though this is testing an internal implementation detail,
        # it's testing a feature we want to make sure is correctly implemented
        # for the sake of dataclasses itself
        @dataclass(slots=True, frozen=True)
        class Some: pass

        repr_output = repr(Some.__dataclass_params__)
        expected_output = "_DataclassParams(init=True,repr=True," \
                          "eq=True,order=False,unsafe_hash=False,frozen=True," \
                          "match_args=True,kw_only=False," \
                          "slots=True,weakref_slot=False)"
        self.assertEqual(repr_output, expected_output)

    def test_dataclass_params_signature(self):
        # Even though this is testing an internal implementation detail,
        # it's testing a feature we want to make sure is correctly implemented
        # for the sake of dataclasses itself
        @dataclass
        class Some: pass

        for param in inspect.signature(dataclass).parameters:
            if param == 'cls':
                continue
            self.assertTrue(hasattr(Some.__dataclass_params__, param), msg=param)

    def test_named_init_params(self):
        @dataclass
        class C:
            x: int

        o = C(x=32)
        self.assertEqual(o.x, 32)

    def test_two_fields_one_default(self):
        @dataclass
        class C:
            x: int
            y: int = 0

        o = C(3)
        self.assertEqual((o.x, o.y), (3, 0))

        # Non-defaults following defaults.
        with self.assertRaisesRegex(TypeError,
                                    "non-default argument 'y' follows "
                                    "default argument 'x'"):
            @dataclass
            class C:
                x: int = 0
                y: int

        # A derived class adds a non-default field after a default one.
        with self.assertRaisesRegex(TypeError,
                                    "non-default argument 'y' follows "
                                    "default argument 'x'"):
            @dataclass
            class B:
                x: int = 0

            @dataclass
            class C(B):
                y: int

        # Override a base class field and add a default to
        #  a field which didn't use to have a default.
        with self.assertRaisesRegex(TypeError,
                                    "non-default argument 'y' follows "
                                    "default argument 'x'"):
            @dataclass
            class B:
                x: int
                y: int

            @dataclass
            class C(B):
                x: int = 0

    def test_overwrite_hash(self):
        # Test that declaring this class isn't an error.  It should
        #  use the user-provided __hash__.
        @dataclass(frozen=True)
        class C:
            x: int
            def __hash__(self):
                return 301
        self.assertEqual(hash(C(100)), 301)

        # Test that declaring this class isn't an error.  It should
        #  use the generated __hash__.
        @dataclass(frozen=True)
        class C:
            x: int
            def __eq__(self, other):
                return False
        self.assertEqual(hash(C(100)), hash((100,)))

        # But this one should generate an exception, because with
        #  unsafe_hash=True, it's an error to have a __hash__ defined.
        with self.assertRaisesRegex(TypeError,
                                    'Cannot overwrite attribute __hash__'):
            @dataclass(unsafe_hash=True)
            class C:
                def __hash__(self):
                    pass

        # Creating this class should not generate an exception,
        #  because even though __hash__ exists before @dataclass is
        #  called, (due to __eq__ being defined), since it's None
        #  that's okay.
        @dataclass(unsafe_hash=True)
        class C:
            x: int
            def __eq__(self):
                pass
        # The generated hash function works as we'd expect.
        self.assertEqual(hash(C(10)), hash((10,)))

        # Creating this class should generate an exception, because
        #  __hash__ exists and is not None, which it would be if it
        #  had been auto-generated due to __eq__ being defined.
        with self.assertRaisesRegex(TypeError,
                                    'Cannot overwrite attribute __hash__'):
            @dataclass(unsafe_hash=True)
            class C:
                x: int
                def __eq__(self):
                    pass
                def __hash__(self):
                    pass

    def test_overwrite_fields_in_derived_class(self):
        # Note that x from C1 replaces x in Base, but the order remains
        #  the same as defined in Base.
        @dataclass
        class Base:
            x: Any = 15.0
            y: int = 0

        @dataclass
        class C1(Base):
            z: int = 10
            x: int = 15

        o = Base()
        self.assertEqual(repr(o), 'TestCase.test_overwrite_fields_in_derived_class.<locals>.Base(x=15.0, y=0)')

        o = C1()
        self.assertEqual(repr(o), 'TestCase.test_overwrite_fields_in_derived_class.<locals>.C1(x=15, y=0, z=10)')

        o = C1(x=5)
        self.assertEqual(repr(o), 'TestCase.test_overwrite_fields_in_derived_class.<locals>.C1(x=5, y=0, z=10)')

    def test_field_named_self(self):
        @dataclass
        class C:
            self: str
        c=C('foo')
        self.assertEqual(c.self, 'foo')

        # Make sure the first parameter is not named 'self'.
        sig = inspect.signature(C.__init__)
        first = next(iter(sig.parameters))
        self.assertNotEqual('self', first)

        # But we do use 'self' if no field named self.
        @dataclass
        class C:
            selfx: str

        # Make sure the first parameter is named 'self'.
        sig = inspect.signature(C.__init__)
        first = next(iter(sig.parameters))
        self.assertEqual('self', first)

    def test_field_named_object(self):
        @dataclass
        class C:
            object: str
        c = C('foo')
        self.assertEqual(c.object, 'foo')

    def test_field_named_object_frozen(self):
        @dataclass(frozen=True)
        class C:
            object: str
        c = C('foo')
        self.assertEqual(c.object, 'foo')

    def test_field_named_BUILTINS_frozen(self):
        # gh-96151
        @dataclass(frozen=True)
        class C:
            BUILTINS: int
        c = C(5)
        self.assertEqual(c.BUILTINS, 5)

    def test_field_with_special_single_underscore_names(self):
        # gh-98886

        @dataclass
        class X:
            x: int = field(default_factory=lambda: 111)
            _dflt_x: int = field(default_factory=lambda: 222)

        X()

        @dataclass
        class Y:
            y: int = field(default_factory=lambda: 111)
            _HAS_DEFAULT_FACTORY: int = 222

        assert Y(y=222).y == 222

    def test_field_named_like_builtin(self):
        # Attribute names can shadow built-in names
        # since code generation is used.
        # Ensure that this is not happening.
        exclusions = {'None', 'True', 'False'}
        builtins_names = sorted(
            b for b in builtins.__dict__.keys()
            if not b.startswith('__') and b not in exclusions
        )
        attributes = [(name, str) for name in builtins_names]
        C = make_dataclass('C', attributes)

        c = C(*[name for name in builtins_names])

        for name in builtins_names:
            self.assertEqual(getattr(c, name), name)

    def test_field_named_like_builtin_frozen(self):
        # Attribute names can shadow built-in names
        # since code generation is used.
        # Ensure that this is not happening
        # for frozen data classes.
        exclusions = {'None', 'True', 'False'}
        builtins_names = sorted(
            b for b in builtins.__dict__.keys()
            if not b.startswith('__') and b not in exclusions
        )
        attributes = [(name, str) for name in builtins_names]
        C = make_dataclass('C', attributes, frozen=True)

        c = C(*[name for name in builtins_names])

        for name in builtins_names:
            self.assertEqual(getattr(c, name), name)

    def test_0_field_compare(self):
        # Ensure that order=False is the default.
        @dataclass
        class C0:
            pass

        @dataclass(order=False)
        class C1:
            pass

        for cls in [C0, C1]:
            with self.subTest(cls=cls):
                self.assertEqual(cls(), cls())
                for idx, fn in enumerate([lambda a, b: a < b,
                                          lambda a, b: a <= b,
                                          lambda a, b: a > b,
                                          lambda a, b: a >= b]):
                    with self.subTest(idx=idx):
                        with self.assertRaisesRegex(TypeError,
                                                    f"not supported between instances of '{cls.__name__}' and '{cls.__name__}'"):
                            fn(cls(), cls())

        @dataclass(order=True)
        class C:
            pass
        self.assertLessEqual(C(), C())
        self.assertGreaterEqual(C(), C())

    def test_1_field_compare(self):
        # Ensure that order=False is the default.
        @dataclass
        class C0:
            x: int

        @dataclass(order=False)
        class C1:
            x: int

        for cls in [C0, C1]:
            with self.subTest(cls=cls):
                self.assertEqual(cls(1), cls(1))
                self.assertNotEqual(cls(0), cls(1))
                for idx, fn in enumerate([lambda a, b: a < b,
                                          lambda a, b: a <= b,
                                          lambda a, b: a > b,
                                          lambda a, b: a >= b]):
                    with self.subTest(idx=idx):
                        with self.assertRaisesRegex(TypeError,
                                                    f"not supported between instances of '{cls.__name__}' and '{cls.__name__}'"):
                            fn(cls(0), cls(0))

        @dataclass(order=True)
        class C:
            x: int
        self.assertLess(C(0), C(1))
        self.assertLessEqual(C(0), C(1))
        self.assertLessEqual(C(1), C(1))
        self.assertGreater(C(1), C(0))
        self.assertGreaterEqual(C(1), C(0))
        self.assertGreaterEqual(C(1), C(1))

    def test_simple_compare(self):
        # Ensure that order=False is the default.
        @dataclass
        class C0:
            x: int
            y: int

        @dataclass(order=False)
        class C1:
            x: int
            y: int

        for cls in [C0, C1]:
            with self.subTest(cls=cls):
                self.assertEqual(cls(0, 0), cls(0, 0))
                self.assertEqual(cls(1, 2), cls(1, 2))
                self.assertNotEqual(cls(1, 0), cls(0, 0))
                self.assertNotEqual(cls(1, 0), cls(1, 1))
                for idx, fn in enumerate([lambda a, b: a < b,
                                          lambda a, b: a <= b,
                                          lambda a, b: a > b,
                                          lambda a, b: a >= b]):
                    with self.subTest(idx=idx):
                        with self.assertRaisesRegex(TypeError,
                                                    f"not supported between instances of '{cls.__name__}' and '{cls.__name__}'"):
                            fn(cls(0, 0), cls(0, 0))

        @dataclass(order=True)
        class C:
            x: int
            y: int

        for idx, fn in enumerate([lambda a, b: a == b,
                                  lambda a, b: a <= b,
                                  lambda a, b: a >= b]):
            with self.subTest(idx=idx):
                self.assertTrue(fn(C(0, 0), C(0, 0)))

        for idx, fn in enumerate([lambda a, b: a < b,
                                  lambda a, b: a <= b,
                                  lambda a, b: a != b]):
            with self.subTest(idx=idx):
                self.assertTrue(fn(C(0, 0), C(0, 1)))
                self.assertTrue(fn(C(0, 1), C(1, 0)))
                self.assertTrue(fn(C(1, 0), C(1, 1)))

        for idx, fn in enumerate([lambda a, b: a > b,
                                  lambda a, b: a >= b,
                                  lambda a, b: a != b]):
            with self.subTest(idx=idx):
                self.assertTrue(fn(C(0, 1), C(0, 0)))
                self.assertTrue(fn(C(1, 0), C(0, 1)))
                self.assertTrue(fn(C(1, 1), C(1, 0)))

    def test_compare_subclasses(self):
        # Comparisons fail for subclasses, even if no fields
        #  are added.
        @dataclass
        class B:
            i: int

        @dataclass
        class C(B):
            pass

        for idx, (fn, expected) in enumerate([(lambda a, b: a == b, False),
                                              (lambda a, b: a != b, True)]):
            with self.subTest(idx=idx):
                self.assertEqual(fn(B(0), C(0)), expected)

        for idx, fn in enumerate([lambda a, b: a < b,
                                  lambda a, b: a <= b,
                                  lambda a, b: a > b,
                                  lambda a, b: a >= b]):
            with self.subTest(idx=idx):
                with self.assertRaisesRegex(TypeError,
                                            "not supported between instances of 'B' and 'C'"):
                    fn(B(0), C(0))

    def test_eq_order(self):
        # Test combining eq and order.
        for (eq,    order, result   ) in [
            (False, False, 'neither'),
            (False, True,  'exception'),
            (True,  False, 'eq_only'),
            (True,  True,  'both'),
        ]:
            with self.subTest(eq=eq, order=order):
                if result == 'exception':
                    with self.assertRaisesRegex(ValueError, 'eq must be true if order is true'):
                        @dataclass(eq=eq, order=order)
                        class C:
                            pass
                else:
                    @dataclass(eq=eq, order=order)
                    class C:
                        pass

                    if result == 'neither':
                        self.assertNotIn('__eq__', C.__dict__)
                        self.assertNotIn('__lt__', C.__dict__)
                        self.assertNotIn('__le__', C.__dict__)
                        self.assertNotIn('__gt__', C.__dict__)
                        self.assertNotIn('__ge__', C.__dict__)
                    elif result == 'both':
                        self.assertIn('__eq__', C.__dict__)
                        self.assertIn('__lt__', C.__dict__)
                        self.assertIn('__le__', C.__dict__)
                        self.assertIn('__gt__', C.__dict__)
                        self.assertIn('__ge__', C.__dict__)
                    elif result == 'eq_only':
                        self.assertIn('__eq__', C.__dict__)
                        self.assertNotIn('__lt__', C.__dict__)
                        self.assertNotIn('__le__', C.__dict__)
                        self.assertNotIn('__gt__', C.__dict__)
                        self.assertNotIn('__ge__', C.__dict__)
                    else:
                        assert False, f'unknown result {result!r}'

    def test_field_no_default(self):
        @dataclass
        class C:
            x: int = field()

        self.assertEqual(C(5).x, 5)

        with self.assertRaisesRegex(TypeError,
                                    r"__init__\(\) missing 1 required "
                                    "positional argument: 'x'"):
            C()

    def test_field_default(self):
        default = object()
        @dataclass
        class C:
            x: object = field(default=default)

        self.assertIs(C.x, default)
        c = C(10)
        self.assertEqual(c.x, 10)

        # If we delete the instance attribute, we should then see the
        #  class attribute.
        del c.x
        self.assertIs(c.x, default)

        self.assertIs(C().x, default)

    def test_not_in_repr(self):
        @dataclass
        class C:
            x: int = field(repr=False)
        with self.assertRaises(TypeError):
            C()
        c = C(10)
        self.assertEqual(repr(c), 'TestCase.test_not_in_repr.<locals>.C()')

        @dataclass
        class C:
            x: int = field(repr=False)
            y: int
        c = C(10, 20)
        self.assertEqual(repr(c), 'TestCase.test_not_in_repr.<locals>.C(y=20)')

    def test_not_in_compare(self):
        @dataclass
        class C:
            x: int = 0
            y: int = field(compare=False, default=4)

        self.assertEqual(C(), C(0, 20))
        self.assertEqual(C(1, 10), C(1, 20))
        self.assertNotEqual(C(3), C(4, 10))
        self.assertNotEqual(C(3, 10), C(4, 10))

    def test_no_unhashable_default(self):
        # See bpo-44674.
        class Unhashable:
            __hash__ = None

        unhashable_re = 'mutable default .* for field a is not allowed'
        with self.assertRaisesRegex(ValueError, unhashable_re):
            @dataclass
            class A:
                a: dict = {}

        with self.assertRaisesRegex(ValueError, unhashable_re):
            @dataclass
            class A:
                a: Any = Unhashable()

        # Make sure that the machinery looking for hashability is using the
        # class's __hash__, not the instance's __hash__.
        with self.assertRaisesRegex(ValueError, unhashable_re):
            unhashable = Unhashable()
            # This shouldn't make the variable hashable.
            unhashable.__hash__ = lambda: 0
            @dataclass
            class A:
                a: Any = unhashable

    def test_hash_field_rules(self):
        # Test all 6 cases of:
        #  hash=True/False/None
        #  compare=True/False
        for (hash_,    compare, result  ) in [
            (True,     False,   'field' ),
            (True,     True,    'field' ),
            (False,    False,   'absent'),
            (False,    True,    'absent'),
            (None,     False,   'absent'),
            (None,     True,    'field' ),
            ]:
            with self.subTest(hash=hash_, compare=compare):
                @dataclass(unsafe_hash=True)
                class C:
                    x: int = field(compare=compare, hash=hash_, default=5)

                if result == 'field':
                    # __hash__ contains the field.
                    self.assertEqual(hash(C(5)), hash((5,)))
                elif result == 'absent':
                    # The field is not present in the hash.
                    self.assertEqual(hash(C(5)), hash(()))
                else:
                    assert False, f'unknown result {result!r}'

    def test_init_false_no_default(self):
        # If init=False and no default value, then the field won't be
        #  present in the instance.
        @dataclass
        class C:
            x: int = field(init=False)

        self.assertNotIn('x', C().__dict__)

        @dataclass
        class C:
            x: int
            y: int = 0
            z: int = field(init=False)
            t: int = 10

        self.assertNotIn('z', C(0).__dict__)
        self.assertEqual(vars(C(5)), {'t': 10, 'x': 5, 'y': 0})

    def test_class_marker(self):
        @dataclass
        class C:
            x: int
            y: str = field(init=False, default=None)
            z: str = field(repr=False)

        the_fields = fields(C)
        # the_fields is a tuple of 3 items, each value
        #  is in __annotations__.
        self.assertIsInstance(the_fields, tuple)
        for f in the_fields:
            self.assertIs(type(f), Field)
            self.assertIn(f.name, C.__annotations__)

        self.assertEqual(len(the_fields), 3)

        self.assertEqual(the_fields[0].name, 'x')
        self.assertEqual(the_fields[0].type, int)
        self.assertFalse(hasattr(C, 'x'))
        self.assertTrue (the_fields[0].init)
        self.assertTrue (the_fields[0].repr)
        self.assertEqual(the_fields[1].name, 'y')
        self.assertEqual(the_fields[1].type, str)
        self.assertIsNone(getattr(C, 'y'))
        self.assertFalse(the_fields[1].init)
        self.assertTrue (the_fields[1].repr)
        self.assertEqual(the_fields[2].name, 'z')
        self.assertEqual(the_fields[2].type, str)
        self.assertFalse(hasattr(C, 'z'))
        self.assertTrue (the_fields[2].init)
        self.assertFalse(the_fields[2].repr)

    def test_field_order(self):
        @dataclass
        class B:
            a: str = 'B:a'
            b: str = 'B:b'
            c: str = 'B:c'

        @dataclass
        class C(B):
            b: str = 'C:b'

        self.assertEqual([(f.name, f.default) for f in fields(C)],
                         [('a', 'B:a'),
                          ('b', 'C:b'),
                          ('c', 'B:c')])

        @dataclass
        class D(B):
            c: str = 'D:c'

        self.assertEqual([(f.name, f.default) for f in fields(D)],
                         [('a', 'B:a'),
                          ('b', 'B:b'),
                          ('c', 'D:c')])

        @dataclass
        class E(D):
            a: str = 'E:a'
            d: str = 'E:d'

        self.assertEqual([(f.name, f.default) for f in fields(E)],
                         [('a', 'E:a'),
                          ('b', 'B:b'),
                          ('c', 'D:c'),
                          ('d', 'E:d')])

    def test_class_attrs(self):
        # We only have a class attribute if a default value is
        #  specified, either directly or via a field with a default.
        default = object()
        @dataclass
        class C:
            x: int
            y: int = field(repr=False)
            z: object = default
            t: int = field(default=100)

        self.assertFalse(hasattr(C, 'x'))
        self.assertFalse(hasattr(C, 'y'))
        self.assertIs   (C.z, default)
        self.assertEqual(C.t, 100)

    def test_disallowed_mutable_defaults(self):
        # For the known types, don't allow mutable default values.
        for typ, empty, non_empty in [(list, [], [1]),
                                      (dict, {}, {0:1}),
                                      (set, set(), set([1])),
                                      ]:
            with self.subTest(typ=typ):
                # Can't use a zero-length value.
                with self.assertRaisesRegex(ValueError,
                                            f'mutable default {typ} for field '
                                            'x is not allowed'):
                    @dataclass
                    class Point:
                        x: typ = empty


                # Nor a non-zero-length value
                with self.assertRaisesRegex(ValueError,
                                            f'mutable default {typ} for field '
                                            'y is not allowed'):
                    @dataclass
                    class Point:
                        y: typ = non_empty

                # Check subtypes also fail.
                class Subclass(typ): pass

                with self.assertRaisesRegex(ValueError,
                                            "mutable default .*Subclass'>"
                                            " for field z is not allowed"
                                            ):
                    @dataclass
                    class Point:
                        z: typ = Subclass()

                # Because this is a ClassVar, it can be mutable.
                @dataclass
                class UsesMutableClassVar:
                    z: ClassVar[typ] = typ()

                # Because this is a ClassVar, it can be mutable.
                @dataclass
                class UsesMutableClassVarWithSubType:
                    x: ClassVar[typ] = Subclass()

    def test_deliberately_mutable_defaults(self):
        # If a mutable default isn't in the known list of
        #  (list, dict, set), then it's okay.
        class Mutable:
            def __init__(self):
                self.l = []

        @dataclass
        class C:
            x: Mutable

        # These 2 instances will share this value of x.
        lst = Mutable()
        o1 = C(lst)
        o2 = C(lst)
        self.assertEqual(o1, o2)
        o1.x.l.extend([1, 2])
        self.assertEqual(o1, o2)
        self.assertEqual(o1.x.l, [1, 2])
        self.assertIs(o1.x, o2.x)

    def test_no_options(self):
        # Call with dataclass().
        @dataclass()
        class C:
            x: int

        self.assertEqual(C(42).x, 42)

    def test_not_tuple(self):
        # Make sure we can't be compared to a tuple.
        @dataclass
        class Point:
            x: int
            y: int
        self.assertNotEqual(Point(1, 2), (1, 2))

        # And that we can't compare to another unrelated dataclass.
        @dataclass
        class C:
            x: int
            y: int
        self.assertNotEqual(Point(1, 3), C(1, 3))

    def test_not_other_dataclass(self):
        # Test that some of the problems with namedtuple don't happen
        #  here.
        @dataclass
        class Point3D:
            x: int
            y: int
            z: int

        @dataclass
        class Date:
            year: int
            month: int
            day: int

        self.assertNotEqual(Point3D(2017, 6, 3), Date(2017, 6, 3))
        self.assertNotEqual(Point3D(1, 2, 3), (1, 2, 3))

        # Make sure we can't unpack.
        with self.assertRaisesRegex(TypeError, 'unpack'):
            x, y, z = Point3D(4, 5, 6)

        # Make sure another class with the same field names isn't
        #  equal.
        @dataclass
        class Point3Dv1:
            x: int = 0
            y: int = 0
            z: int = 0
        self.assertNotEqual(Point3D(0, 0, 0), Point3Dv1())

    def test_function_annotations(self):
        # Some dummy class and instance to use as a default.
        class F:
            pass
        f = F()

        def validate_class(cls):
            # First, check __annotations__, even though they're not
            #  function annotations.
            self.assertEqual(cls.__annotations__['i'], int)
            self.assertEqual(cls.__annotations__['j'], str)
            self.assertEqual(cls.__annotations__['k'], F)
            self.assertEqual(cls.__annotations__['l'], float)
            self.assertEqual(cls.__annotations__['z'], complex)

            # Verify __init__.

            signature = inspect.signature(cls.__init__)
            # Check the return type, should be None.
            self.assertIs(signature.return_annotation, None)

            # Check each parameter.
            params = iter(signature.parameters.values())
            param = next(params)
            # This is testing an internal name, and probably shouldn't be tested.
            self.assertEqual(param.name, 'self')
            param = next(params)
            self.assertEqual(param.name, 'i')
            self.assertIs   (param.annotation, int)
            self.assertEqual(param.default, inspect.Parameter.empty)
            self.assertEqual(param.kind, inspect.Parameter.POSITIONAL_OR_KEYWORD)
            param = next(params)
            self.assertEqual(param.name, 'j')
            self.assertIs   (param.annotation, str)
            self.assertEqual(param.default, inspect.Parameter.empty)
            self.assertEqual(param.kind, inspect.Parameter.POSITIONAL_OR_KEYWORD)
            param = next(params)
            self.assertEqual(param.name, 'k')
            self.assertIs   (param.annotation, F)
            # Don't test for the default, since it's set to MISSING.
            self.assertEqual(param.kind, inspect.Parameter.POSITIONAL_OR_KEYWORD)
            param = next(params)
            self.assertEqual(param.name, 'l')
            self.assertIs   (param.annotation, float)
            # Don't test for the default, since it's set to MISSING.
            self.assertEqual(param.kind, inspect.Parameter.POSITIONAL_OR_KEYWORD)
            self.assertRaises(StopIteration, next, params)


        @dataclass
        class C:
            i: int
            j: str
            k: F = f
            l: float=field(default=None)
            z: complex=field(default=3+4j, init=False)

        validate_class(C)

        # Now repeat with __hash__.
        @dataclass(frozen=True, unsafe_hash=True)
        class C:
            i: int
            j: str
            k: F = f
            l: float=field(default=None)
            z: complex=field(default=3+4j, init=False)

        validate_class(C)

    def test_missing_default(self):
        # Test that MISSING works the same as a default not being
        #  specified.
        @dataclass
        class C:
            x: int=field(default=MISSING)
        with self.assertRaisesRegex(TypeError,
                                    r'__init__\(\) missing 1 required '
                                    'positional argument'):
            C()
        self.assertNotIn('x', C.__dict__)

        @dataclass
        class D:
            x: int
        with self.assertRaisesRegex(TypeError,
                                    r'__init__\(\) missing 1 required '
                                    'positional argument'):
            D()
        self.assertNotIn('x', D.__dict__)

    def test_missing_default_factory(self):
        # Test that MISSING works the same as a default factory not
        #  being specified (which is really the same as a default not
        #  being specified, too).
        @dataclass
        class C:
            x: int=field(default_factory=MISSING)
        with self.assertRaisesRegex(TypeError,
                                    r'__init__\(\) missing 1 required '
                                    'positional argument'):
            C()
        self.assertNotIn('x', C.__dict__)

        @dataclass
        class D:
            x: int=field(default=MISSING, default_factory=MISSING)
        with self.assertRaisesRegex(TypeError,
                                    r'__init__\(\) missing 1 required '
                                    'positional argument'):
            D()
        self.assertNotIn('x', D.__dict__)

    def test_missing_repr(self):
        self.assertIn('MISSING_TYPE object', repr(MISSING))

    def test_dont_include_other_annotations(self):
        @dataclass
        class C:
            i: int
            def foo(self) -> int:
                return 4
            @property
            def bar(self) -> int:
                return 5
        self.assertEqual(list(C.__annotations__), ['i'])
        self.assertEqual(C(10).foo(), 4)
        self.assertEqual(C(10).bar, 5)
        self.assertEqual(C(10).i, 10)

    def test_post_init(self):
        # Just make sure it gets called
        @dataclass
        class C:
            def __post_init__(self):
                raise CustomError()
        with self.assertRaises(CustomError):
            C()

        @dataclass
        class C:
            i: int = 10
            def __post_init__(self):
                if self.i == 10:
                    raise CustomError()
        with self.assertRaises(CustomError):
            C()
        # post-init gets called, but doesn't raise. This is just
        #  checking that self is used correctly.
        C(5)

        # If there's not an __init__, then post-init won't get called.
        @dataclass(init=False)
        class C:
            def __post_init__(self):
                raise CustomError()
        # Creating the class won't raise
        C()

        @dataclass
        class C:
            x: int = 0
            def __post_init__(self):
                self.x *= 2
        self.assertEqual(C().x, 0)
        self.assertEqual(C(2).x, 4)

        # Make sure that if we're frozen, post-init can't set
        #  attributes.
        @dataclass(frozen=True)
        class C:
            x: int = 0
            def __post_init__(self):
                self.x *= 2
        with self.assertRaises(FrozenInstanceError):
            C()

    def test_post_init_super(self):
        # Make sure super() post-init isn't called by default.
        class B:
            def __post_init__(self):
                raise CustomError()

        @dataclass
        class C(B):
            def __post_init__(self):
                self.x = 5

        self.assertEqual(C().x, 5)

        # Now call super(), and it will raise.
        @dataclass
        class C(B):
            def __post_init__(self):
                super().__post_init__()

        with self.assertRaises(CustomError):
            C()

        # Make sure post-init is called, even if not defined in our
        #  class.
        @dataclass
        class C(B):
            pass

        with self.assertRaises(CustomError):
            C()

    def test_post_init_staticmethod(self):
        flag = False
        @dataclass
        class C:
            x: int
            y: int
            @staticmethod
            def __post_init__():
                nonlocal flag
                flag = True

        self.assertFalse(flag)
        c = C(3, 4)
        self.assertEqual((c.x, c.y), (3, 4))
        self.assertTrue(flag)

    def test_post_init_classmethod(self):
        @dataclass
        class C:
            flag = False
            x: int
            y: int
            @classmethod
            def __post_init__(cls):
                cls.flag = True

        self.assertFalse(C.flag)
        c = C(3, 4)
        self.assertEqual((c.x, c.y), (3, 4))
        self.assertTrue(C.flag)

    def test_post_init_not_auto_added(self):
        # See bpo-46757, which had proposed always adding __post_init__.  As
        # Raymond Hettinger pointed out, that would be a breaking change.  So,
        # add a test to make sure that the current behavior doesn't change.

        @dataclass
        class A0:
            pass

        @dataclass
        class B0:
            b_called: bool = False
            def __post_init__(self):
                self.b_called = True

        @dataclass
        class C0(A0, B0):
            c_called: bool = False
            def __post_init__(self):
                super().__post_init__()
                self.c_called = True

        # Since A0 has no __post_init__, and one wasn't automatically added
        # (because that's the rule: it's never added by @dataclass, it's only
        # the class author that can add it), then B0.__post_init__ is called.
        # Verify that.
        c = C0()
        self.assertTrue(c.b_called)
        self.assertTrue(c.c_called)

        ######################################
        # Now, the same thing, except A1 defines __post_init__.
        @dataclass
        class A1:
            def __post_init__(self):
                pass

        @dataclass
        class B1:
            b_called: bool = False
            def __post_init__(self):
                self.b_called = True

        @dataclass
        class C1(A1, B1):
            c_called: bool = False
            def __post_init__(self):
                super().__post_init__()
                self.c_called = True

        # This time, B1.__post_init__ isn't being called.  This mimics what
        # would happen if A1.__post_init__ had been automatically added,
        # instead of manually added as we see here.  This test isn't really
        # needed, but I'm including it just to demonstrate the changed
        # behavior when A1 does define __post_init__.
        c = C1()
        self.assertFalse(c.b_called)
        self.assertTrue(c.c_called)

    def test_class_var(self):
        # Make sure ClassVars are ignored in __init__, __repr__, etc.
        @dataclass
        class C:
            x: int
            y: int = 10
            z: ClassVar[int] = 1000
            w: ClassVar[int] = 2000
            t: ClassVar[int] = 3000
            s: ClassVar      = 4000

        c = C(5)
        self.assertEqual(repr(c), 'TestCase.test_class_var.<locals>.C(x=5, y=10)')
        self.assertEqual(len(fields(C)), 2)                 # We have 2 fields.
        self.assertEqual(len(C.__annotations__), 6)         # And 4 ClassVars.
        self.assertEqual(c.z, 1000)
        self.assertEqual(c.w, 2000)
        self.assertEqual(c.t, 3000)
        self.assertEqual(c.s, 4000)
        C.z += 1
        self.assertEqual(c.z, 1001)
        c = C(20)
        self.assertEqual((c.x, c.y), (20, 10))
        self.assertEqual(c.z, 1001)
        self.assertEqual(c.w, 2000)
        self.assertEqual(c.t, 3000)
        self.assertEqual(c.s, 4000)

    def test_class_var_no_default(self):
        # If a ClassVar has no default value, it should not be set on the class.
        @dataclass
        class C:
            x: ClassVar[int]

        self.assertNotIn('x', C.__dict__)

    def test_class_var_default_factory(self):
        # It makes no sense for a ClassVar to have a default factory. When
        #  would it be called? Call it yourself, since it's class-wide.
        with self.assertRaisesRegex(TypeError,
                                    'cannot have a default factory'):
            @dataclass
            class C:
                x: ClassVar[int] = field(default_factory=int)

            self.assertNotIn('x', C.__dict__)

    def test_class_var_with_default(self):
        # If a ClassVar has a default value, it should be set on the class.
        @dataclass
        class C:
            x: ClassVar[int] = 10
        self.assertEqual(C.x, 10)

        @dataclass
        class C:
            x: ClassVar[int] = field(default=10)
        self.assertEqual(C.x, 10)

    def test_class_var_frozen(self):
        # Make sure ClassVars work even if we're frozen.
        @dataclass(frozen=True)
        class C:
            x: int
            y: int = 10
            z: ClassVar[int] = 1000
            w: ClassVar[int] = 2000
            t: ClassVar[int] = 3000

        c = C(5)
        self.assertEqual(repr(C(5)), 'TestCase.test_class_var_frozen.<locals>.C(x=5, y=10)')
        self.assertEqual(len(fields(C)), 2)                 # We have 2 fields
        self.assertEqual(len(C.__annotations__), 5)         # And 3 ClassVars
        self.assertEqual(c.z, 1000)
        self.assertEqual(c.w, 2000)
        self.assertEqual(c.t, 3000)
        # We can still modify the ClassVar, it's only instances that are
        #  frozen.
        C.z += 1
        self.assertEqual(c.z, 1001)
        c = C(20)
        self.assertEqual((c.x, c.y), (20, 10))
        self.assertEqual(c.z, 1001)
        self.assertEqual(c.w, 2000)
        self.assertEqual(c.t, 3000)

    def test_init_var_no_default(self):
        # If an InitVar has no default value, it should not be set on the class.
        @dataclass
        class C:
            x: InitVar[int]

        self.assertNotIn('x', C.__dict__)

    def test_init_var_default_factory(self):
        # It makes no sense for an InitVar to have a default factory. When
        #  would it be called? Call it yourself, since it's class-wide.
        with self.assertRaisesRegex(TypeError,
                                    'cannot have a default factory'):
            @dataclass
            class C:
                x: InitVar[int] = field(default_factory=int)

            self.assertNotIn('x', C.__dict__)

    def test_init_var_with_default(self):
        # If an InitVar has a default value, it should be set on the class.
        @dataclass
        class C:
            x: InitVar[int] = 10
        self.assertEqual(C.x, 10)

        @dataclass
        class C:
            x: InitVar[int] = field(default=10)
        self.assertEqual(C.x, 10)

    def test_init_var(self):
        @dataclass
        class C:
            x: int = None
            init_param: InitVar[int] = None

            def __post_init__(self, init_param):
                if self.x is None:
                    self.x = init_param*2

        c = C(init_param=10)
        self.assertEqual(c.x, 20)

    def test_init_var_preserve_type(self):
        self.assertEqual(InitVar[int].type, int)

        # Make sure the repr is correct.
        self.assertEqual(repr(InitVar[int]), 'dataclasses.InitVar[int]')
        self.assertEqual(repr(InitVar[List[int]]),
                         'dataclasses.InitVar[typing.List[int]]')
        self.assertEqual(repr(InitVar[list[int]]),
                         'dataclasses.InitVar[list[int]]')
        self.assertEqual(repr(InitVar[int|str]),
                         'dataclasses.InitVar[int | str]')

    def test_init_var_inheritance(self):
        # Note that this deliberately tests that a dataclass need not
        #  have a __post_init__ function if it has an InitVar field.
        #  It could just be used in a derived class, as shown here.
        @dataclass
        class Base:
            x: int
            init_base: InitVar[int]

        # We can instantiate by passing the InitVar, even though
        #  it's not used.
        b = Base(0, 10)
        self.assertEqual(vars(b), {'x': 0})

        @dataclass
        class C(Base):
            y: int
            init_derived: InitVar[int]

            def __post_init__(self, init_base, init_derived):
                self.x = self.x + init_base
                self.y = self.y + init_derived

        c = C(10, 11, 50, 51)
        self.assertEqual(vars(c), {'x': 21, 'y': 101})

    def test_init_var_name_shadowing(self):
        # Because dataclasses rely exclusively on `__annotations__` for
        # handling InitVar and `__annotations__` preserves shadowed definitions,
        # you can actually shadow an InitVar with a method or property.
        #
        # This only works when there is no default value; `dataclasses` uses the
        # actual name (which will be bound to the shadowing method) for default
        # values.
        @dataclass
        class C:
            shadowed: InitVar[int]
            _shadowed: int = field(init=False)

            def __post_init__(self, shadowed):
                self._shadowed = shadowed * 2

            @property
            def shadowed(self):
                return self._shadowed * 3

        c = C(5)
        self.assertEqual(c.shadowed, 30)

    def test_default_factory(self):
        # Test a factory that returns a new list.
        @dataclass
        class C:
            x: int
            y: list = field(default_factory=list)

        c0 = C(3)
        c1 = C(3)
        self.assertEqual(c0.x, 3)
        self.assertEqual(c0.y, [])
        self.assertEqual(c0, c1)
        self.assertIsNot(c0.y, c1.y)
        self.assertEqual(astuple(C(5, [1])), (5, [1]))

        # Test a factory that returns a shared list.
        l = []
        @dataclass
        class C:
            x: int
            y: list = field(default_factory=lambda: l)

        c0 = C(3)
        c1 = C(3)
        self.assertEqual(c0.x, 3)
        self.assertEqual(c0.y, [])
        self.assertEqual(c0, c1)
        self.assertIs(c0.y, c1.y)
        self.assertEqual(astuple(C(5, [1])), (5, [1]))

        # Test various other field flags.
        # repr
        @dataclass
        class C:
            x: list = field(default_factory=list, repr=False)
        self.assertEqual(repr(C()), 'TestCase.test_default_factory.<locals>.C()')
        self.assertEqual(C().x, [])

        # hash
        @dataclass(unsafe_hash=True)
        class C:
            x: list = field(default_factory=list, hash=False)
        self.assertEqual(astuple(C()), ([],))
        self.assertEqual(hash(C()), hash(()))

        # init (see also test_default_factory_with_no_init)
        @dataclass
        class C:
            x: list = field(default_factory=list, init=False)
        self.assertEqual(astuple(C()), ([],))

        # compare
        @dataclass
        class C:
            x: list = field(default_factory=list, compare=False)
        self.assertEqual(C(), C([1]))

    def test_default_factory_with_no_init(self):
        # We need a factory with a side effect.
        factory = Mock()

        @dataclass
        class C:
            x: list = field(default_factory=factory, init=False)

        # Make sure the default factory is called for each new instance.
        C().x
        self.assertEqual(factory.call_count, 1)
        C().x
        self.assertEqual(factory.call_count, 2)

    def test_default_factory_not_called_if_value_given(self):
        # We need a factory that we can test if it's been called.
        factory = Mock()

        @dataclass
        class C:
            x: int = field(default_factory=factory)

        # Make sure that if a field has a default factory function,
        #  it's not called if a value is specified.
        C().x
        self.assertEqual(factory.call_count, 1)
        self.assertEqual(C(10).x, 10)
        self.assertEqual(factory.call_count, 1)
        C().x
        self.assertEqual(factory.call_count, 2)

    def test_default_factory_derived(self):
        # See bpo-32896.
        @dataclass
        class Foo:
            x: dict = field(default_factory=dict)

        @dataclass
        class Bar(Foo):
            y: int = 1

        self.assertEqual(Foo().x, {})
        self.assertEqual(Bar().x, {})
        self.assertEqual(Bar().y, 1)

        @dataclass
        class Baz(Foo):
            pass
        self.assertEqual(Baz().x, {})

    def test_intermediate_non_dataclass(self):
        # Test that an intermediate class that defines
        #  annotations does not define fields.

        @dataclass
        class A:
            x: int

        class B(A):
            y: int

        @dataclass
        class C(B):
            z: int

        c = C(1, 3)
        self.assertEqual((c.x, c.z), (1, 3))

        # .y was not initialized.
        with self.assertRaisesRegex(AttributeError,
                                    'object has no attribute'):
            c.y

        # And if we again derive a non-dataclass, no fields are added.
        class D(C):
            t: int
        d = D(4, 5)
        self.assertEqual((d.x, d.z), (4, 5))

    def test_classvar_default_factory(self):
        # It's an error for a ClassVar to have a factory function.
        with self.assertRaisesRegex(TypeError,
                                    'cannot have a default factory'):
            @dataclass
            class C:
                x: ClassVar[int] = field(default_factory=int)

    def test_is_dataclass(self):
        class NotDataClass:
            pass

        self.assertFalse(is_dataclass(0))
        self.assertFalse(is_dataclass(int))
        self.assertFalse(is_dataclass(NotDataClass))
        self.assertFalse(is_dataclass(NotDataClass()))

        @dataclass
        class C:
            x: int

        @dataclass
        class D:
            d: C
            e: int

        c = C(10)
        d = D(c, 4)

        self.assertTrue(is_dataclass(C))
        self.assertTrue(is_dataclass(c))
        self.assertFalse(is_dataclass(c.x))
        self.assertTrue(is_dataclass(d.d))
        self.assertFalse(is_dataclass(d.e))

    def test_is_dataclass_when_getattr_always_returns(self):
        # See bpo-37868.
        class A:
            def __getattr__(self, key):
                return 0
        self.assertFalse(is_dataclass(A))
        a = A()

        # Also test for an instance attribute.
        class B:
            pass
        b = B()
        b.__dataclass_fields__ = []

        for obj in a, b:
            with self.subTest(obj=obj):
                self.assertFalse(is_dataclass(obj))

                # Indirect tests for _is_dataclass_instance().
                with self.assertRaisesRegex(TypeError, 'should be called on dataclass instances'):
                    asdict(obj)
                with self.assertRaisesRegex(TypeError, 'should be called on dataclass instances'):
                    astuple(obj)
                with self.assertRaisesRegex(TypeError, 'should be called on dataclass instances'):
                    replace(obj, x=0)

    def test_is_dataclass_genericalias(self):
        @dataclass
        class A(types.GenericAlias):
            origin: type
            args: type
        self.assertTrue(is_dataclass(A))
        a = A(list, int)
        self.assertTrue(is_dataclass(type(a)))
        self.assertTrue(is_dataclass(a))

    def test_is_dataclass_inheritance(self):
        @dataclass
        class X:
            y: int

        class Z(X):
            pass

        self.assertTrue(is_dataclass(X), "X should be a dataclass")
        self.assertTrue(
            is_dataclass(Z),
            "Z should be a dataclass because it inherits from X",
        )
        z_instance = Z(y=5)
        self.assertTrue(
            is_dataclass(z_instance),
            "z_instance should be a dataclass because it is an instance of Z",
        )

    def test_helper_fields_with_class_instance(self):
        # Check that we can call fields() on either a class or instance,
        #  and get back the same thing.
        @dataclass
        class C:
            x: int
            y: float

        self.assertEqual(fields(C), fields(C(0, 0.0)))

    def test_helper_fields_exception(self):
        # Check that TypeError is raised if not passed a dataclass or
        #  instance.
        with self.assertRaisesRegex(TypeError, 'dataclass type or instance'):
            fields(0)

        class C: pass
        with self.assertRaisesRegex(TypeError, 'dataclass type or instance'):
            fields(C)
        with self.assertRaisesRegex(TypeError, 'dataclass type or instance'):
            fields(C())

    def test_clean_traceback_from_fields_exception(self):
        stdout = io.StringIO()
        try:
            fields(object)
        except TypeError as exc:
            traceback.print_exception(exc, file=stdout)
        printed_traceback = stdout.getvalue()
        self.assertNotIn("AttributeError", printed_traceback)
        self.assertNotIn("__dataclass_fields__", printed_traceback)

    def test_helper_asdict(self):
        # Basic tests for asdict(), it should return a new dictionary.
        @dataclass
        class C:
            x: int
            y: int
        c = C(1, 2)

        self.assertEqual(asdict(c), {'x': 1, 'y': 2})
        self.assertEqual(asdict(c), asdict(c))
        self.assertIsNot(asdict(c), asdict(c))
        c.x = 42
        self.assertEqual(asdict(c), {'x': 42, 'y': 2})
        self.assertIs(type(asdict(c)), dict)

    def test_helper_asdict_raises_on_classes(self):
        # asdict() should raise on a class object.
        @dataclass
        class C:
            x: int
            y: int
        with self.assertRaisesRegex(TypeError, 'dataclass instance'):
            asdict(C)
        with self.assertRaisesRegex(TypeError, 'dataclass instance'):
            asdict(int)

    def test_helper_asdict_copy_values(self):
        @dataclass
        class C:
            x: int
            y: List[int] = field(default_factory=list)
        initial = []
        c = C(1, initial)
        d = asdict(c)
        self.assertEqual(d['y'], initial)
        self.assertIsNot(d['y'], initial)
        c = C(1)
        d = asdict(c)
        d['y'].append(1)
        self.assertEqual(c.y, [])

    def test_helper_asdict_nested(self):
        @dataclass
        class UserId:
            token: int
            group: int
        @dataclass
        class User:
            name: str
            id: UserId
        u = User('Joe', UserId(123, 1))
        d = asdict(u)
        self.assertEqual(d, {'name': 'Joe', 'id': {'token': 123, 'group': 1}})
        self.assertIsNot(asdict(u), asdict(u))
        u.id.group = 2
        self.assertEqual(asdict(u), {'name': 'Joe',
                                     'id': {'token': 123, 'group': 2}})

    def test_helper_asdict_builtin_containers(self):
        @dataclass
        class User:
            name: str
            id: int
        @dataclass
        class GroupList:
            id: int
            users: List[User]
        @dataclass
        class GroupTuple:
            id: int
            users: Tuple[User, ...]
        @dataclass
        class GroupDict:
            id: int
            users: Dict[str, User]
        a = User('Alice', 1)
        b = User('Bob', 2)
        gl = GroupList(0, [a, b])
        gt = GroupTuple(0, (a, b))
        gd = GroupDict(0, {'first': a, 'second': b})
        self.assertEqual(asdict(gl), {'id': 0, 'users': [{'name': 'Alice', 'id': 1},
                                                         {'name': 'Bob', 'id': 2}]})
        self.assertEqual(asdict(gt), {'id': 0, 'users': ({'name': 'Alice', 'id': 1},
                                                         {'name': 'Bob', 'id': 2})})
        self.assertEqual(asdict(gd), {'id': 0, 'users': {'first': {'name': 'Alice', 'id': 1},
                                                         'second': {'name': 'Bob', 'id': 2}}})

    def test_helper_asdict_builtin_object_containers(self):
        @dataclass
        class Child:
            d: object

        @dataclass
        class Parent:
            child: Child

        self.assertEqual(asdict(Parent(Child([1]))), {'child': {'d': [1]}})
        self.assertEqual(asdict(Parent(Child({1: 2}))), {'child': {'d': {1: 2}}})

    def test_helper_asdict_factory(self):
        @dataclass
        class C:
            x: int
            y: int
        c = C(1, 2)
        d = asdict(c, dict_factory=OrderedDict)
        self.assertEqual(d, OrderedDict([('x', 1), ('y', 2)]))
        self.assertIsNot(d, asdict(c, dict_factory=OrderedDict))
        c.x = 42
        d = asdict(c, dict_factory=OrderedDict)
        self.assertEqual(d, OrderedDict([('x', 42), ('y', 2)]))
        self.assertIs(type(d), OrderedDict)

    def test_helper_asdict_namedtuple(self):
        T = namedtuple('T', 'a b c')
        @dataclass
        class C:
            x: str
            y: T
        c = C('outer', T(1, C('inner', T(11, 12, 13)), 2))

        d = asdict(c)
        self.assertEqual(d, {'x': 'outer',
                             'y': T(1,
                                    {'x': 'inner',
                                     'y': T(11, 12, 13)},
                                    2),
                             }
                         )

        # Now with a dict_factory.  OrderedDict is convenient, but
        # since it compares to dicts, we also need to have separate
        # assertIs tests.
        d = asdict(c, dict_factory=OrderedDict)
        self.assertEqual(d, {'x': 'outer',
                             'y': T(1,
                                    {'x': 'inner',
                                     'y': T(11, 12, 13)},
                                    2),
                             }
                         )

        # Make sure that the returned dicts are actually OrderedDicts.
        self.assertIs(type(d), OrderedDict)
        self.assertIs(type(d['y'][1]), OrderedDict)

    def test_helper_asdict_namedtuple_key(self):
        # Ensure that a field that contains a dict which has a
        # namedtuple as a key works with asdict().

        @dataclass
        class C:
            f: dict
        T = namedtuple('T', 'a')

        c = C({T('an a'): 0})

        self.assertEqual(asdict(c), {'f': {T(a='an a'): 0}})

    def test_helper_asdict_namedtuple_derived(self):
        class T(namedtuple('Tbase', 'a')):
            def my_a(self):
                return self.a

        @dataclass
        class C:
            f: T

        t = T(6)
        c = C(t)

        d = asdict(c)
        self.assertEqual(d, {'f': T(a=6)})
        # Make sure that t has been copied, not used directly.
        self.assertIsNot(d['f'], t)
        self.assertEqual(d['f'].my_a(), 6)

    def test_helper_asdict_defaultdict(self):
        # Ensure asdict() does not throw exceptions when a
        # defaultdict is a member of a dataclass
        @dataclass
        class C:
            mp: DefaultDict[str, List]

        dd = defaultdict(list)
        dd["x"].append(12)
        c = C(mp=dd)
        d = asdict(c)

        self.assertEqual(d, {"mp": {"x": [12]}})
        self.assertTrue(d["mp"] is not c.mp)  # make sure defaultdict is copied

    def test_helper_astuple(self):
        # Basic tests for astuple(), it should return a new tuple.
        @dataclass
        class C:
            x: int
            y: int = 0
        c = C(1)

        self.assertEqual(astuple(c), (1, 0))
        self.assertEqual(astuple(c), astuple(c))
        self.assertIsNot(astuple(c), astuple(c))
        c.y = 42
        self.assertEqual(astuple(c), (1, 42))
        self.assertIs(type(astuple(c)), tuple)

    def test_helper_astuple_raises_on_classes(self):
        # astuple() should raise on a class object.
        @dataclass
        class C:
            x: int
            y: int
        with self.assertRaisesRegex(TypeError, 'dataclass instance'):
            astuple(C)
        with self.assertRaisesRegex(TypeError, 'dataclass instance'):
            astuple(int)

    def test_helper_astuple_copy_values(self):
        @dataclass
        class C:
            x: int
            y: List[int] = field(default_factory=list)
        initial = []
        c = C(1, initial)
        t = astuple(c)
        self.assertEqual(t[1], initial)
        self.assertIsNot(t[1], initial)
        c = C(1)
        t = astuple(c)
        t[1].append(1)
        self.assertEqual(c.y, [])

    def test_helper_astuple_nested(self):
        @dataclass
        class UserId:
            token: int
            group: int
        @dataclass
        class User:
            name: str
            id: UserId
        u = User('Joe', UserId(123, 1))
        t = astuple(u)
        self.assertEqual(t, ('Joe', (123, 1)))
        self.assertIsNot(astuple(u), astuple(u))
        u.id.group = 2
        self.assertEqual(astuple(u), ('Joe', (123, 2)))

    def test_helper_astuple_builtin_containers(self):
        @dataclass
        class User:
            name: str
            id: int
        @dataclass
        class GroupList:
            id: int
            users: List[User]
        @dataclass
        class GroupTuple:
            id: int
            users: Tuple[User, ...]
        @dataclass
        class GroupDict:
            id: int
            users: Dict[str, User]
        a = User('Alice', 1)
        b = User('Bob', 2)
        gl = GroupList(0, [a, b])
        gt = GroupTuple(0, (a, b))
        gd = GroupDict(0, {'first': a, 'second': b})
        self.assertEqual(astuple(gl), (0, [('Alice', 1), ('Bob', 2)]))
        self.assertEqual(astuple(gt), (0, (('Alice', 1), ('Bob', 2))))
        self.assertEqual(astuple(gd), (0, {'first': ('Alice', 1), 'second': ('Bob', 2)}))

    def test_helper_astuple_builtin_object_containers(self):
        @dataclass
        class Child:
            d: object

        @dataclass
        class Parent:
            child: Child

        self.assertEqual(astuple(Parent(Child([1]))), (([1],),))
        self.assertEqual(astuple(Parent(Child({1: 2}))), (({1: 2},),))

    def test_helper_astuple_factory(self):
        @dataclass
        class C:
            x: int
            y: int
        NT = namedtuple('NT', 'x y')
        def nt(lst):
            return NT(*lst)
        c = C(1, 2)
        t = astuple(c, tuple_factory=nt)
        self.assertEqual(t, NT(1, 2))
        self.assertIsNot(t, astuple(c, tuple_factory=nt))
        c.x = 42
        t = astuple(c, tuple_factory=nt)
        self.assertEqual(t, NT(42, 2))
        self.assertIs(type(t), NT)

    def test_helper_astuple_namedtuple(self):
        T = namedtuple('T', 'a b c')
        @dataclass
        class C:
            x: str
            y: T
        c = C('outer', T(1, C('inner', T(11, 12, 13)), 2))

        t = astuple(c)
        self.assertEqual(t, ('outer', T(1, ('inner', (11, 12, 13)), 2)))

        # Now, using a tuple_factory.  list is convenient here.
        t = astuple(c, tuple_factory=list)
        self.assertEqual(t, ['outer', T(1, ['inner', T(11, 12, 13)], 2)])

    def test_helper_astuple_defaultdict(self):
        # Ensure astuple() does not throw exceptions when a
        # defaultdict is a member of a dataclass
        @dataclass
        class C:
            mp: DefaultDict[str, List]

        dd = defaultdict(list)
        dd["x"].append(12)
        c = C(mp=dd)
        t = astuple(c)

        self.assertEqual(t, ({"x": [12]},))
        self.assertTrue(t[0] is not dd) # make sure defaultdict is copied

    def test_dynamic_class_creation(self):
        cls_dict = {'__annotations__': {'x': int, 'y': int},
                    }

        # Create the class.
        cls = type('C', (), cls_dict)

        # Make it a dataclass.
        cls1 = dataclass(cls)

        self.assertEqual(cls1, cls)
        self.assertEqual(asdict(cls(1, 2)), {'x': 1, 'y': 2})

    def test_dynamic_class_creation_using_field(self):
        cls_dict = {'__annotations__': {'x': int, 'y': int},
                    'y': field(default=5),
                    }

        # Create the class.
        cls = type('C', (), cls_dict)

        # Make it a dataclass.
        cls1 = dataclass(cls)

        self.assertEqual(cls1, cls)
        self.assertEqual(asdict(cls1(1)), {'x': 1, 'y': 5})

    def test_init_in_order(self):
        @dataclass
        class C:
            a: int
            b: int = field()
            c: list = field(default_factory=list, init=False)
            d: list = field(default_factory=list)
            e: int = field(default=4, init=False)
            f: int = 4

        calls = []
        def setattr(self, name, value):
            calls.append((name, value))

        C.__setattr__ = setattr
        c = C(0, 1)
        self.assertEqual(('a', 0), calls[0])
        self.assertEqual(('b', 1), calls[1])
        self.assertEqual(('c', []), calls[2])
        self.assertEqual(('d', []), calls[3])
        self.assertNotIn(('e', 4), calls)
        self.assertEqual(('f', 4), calls[4])

    def test_items_in_dicts(self):
        @dataclass
        class C:
            a: int
            b: list = field(default_factory=list, init=False)
            c: list = field(default_factory=list)
            d: int = field(default=4, init=False)
            e: int = 0

        c = C(0)
        # Class dict
        self.assertNotIn('a', C.__dict__)
        self.assertNotIn('b', C.__dict__)
        self.assertNotIn('c', C.__dict__)
        self.assertIn('d', C.__dict__)
        self.assertEqual(C.d, 4)
        self.assertIn('e', C.__dict__)
        self.assertEqual(C.e, 0)
        # Instance dict
        self.assertIn('a', c.__dict__)
        self.assertEqual(c.a, 0)
        self.assertIn('b', c.__dict__)
        self.assertEqual(c.b, [])
        self.assertIn('c', c.__dict__)
        self.assertEqual(c.c, [])
        self.assertNotIn('d', c.__dict__)
        self.assertIn('e', c.__dict__)
        self.assertEqual(c.e, 0)

    def test_alternate_classmethod_constructor(self):
        # Since __post_init__ can't take params, use a classmethod
        #  alternate constructor.  This is mostly an example to show
        #  how to use this technique.
        @dataclass
        class C:
            x: int
            @classmethod
            def from_file(cls, filename):
                # In a real example, create a new instance
                #  and populate 'x' from contents of a file.
                value_in_file = 20
                return cls(value_in_file)

        self.assertEqual(C.from_file('filename').x, 20)

    def test_field_metadata_default(self):
        # Make sure the default metadata is read-only and of
        #  zero length.
        @dataclass
        class C:
            i: int

        self.assertFalse(fields(C)[0].metadata)
        self.assertEqual(len(fields(C)[0].metadata), 0)
        with self.assertRaisesRegex(TypeError,
                                    'does not support item assignment'):
            fields(C)[0].metadata['test'] = 3

    def test_field_metadata_mapping(self):
        # Make sure only a mapping can be passed as metadata
        #  zero length.
        with self.assertRaises(TypeError):
            @dataclass
            class C:
                i: int = field(metadata=0)

        # Make sure an empty dict works.
        d = {}
        @dataclass
        class C:
            i: int = field(metadata=d)
        self.assertFalse(fields(C)[0].metadata)
        self.assertEqual(len(fields(C)[0].metadata), 0)
        # Update should work (see bpo-35960).
        d['foo'] = 1
        self.assertEqual(len(fields(C)[0].metadata), 1)
        self.assertEqual(fields(C)[0].metadata['foo'], 1)
        with self.assertRaisesRegex(TypeError,
                                    'does not support item assignment'):
            fields(C)[0].metadata['test'] = 3

        # Make sure a non-empty dict works.
        d = {'test': 10, 'bar': '42', 3: 'three'}
        @dataclass
        class C:
            i: int = field(metadata=d)
        self.assertEqual(len(fields(C)[0].metadata), 3)
        self.assertEqual(fields(C)[0].metadata['test'], 10)
        self.assertEqual(fields(C)[0].metadata['bar'], '42')
        self.assertEqual(fields(C)[0].metadata[3], 'three')
        # Update should work.
        d['foo'] = 1
        self.assertEqual(len(fields(C)[0].metadata), 4)
        self.assertEqual(fields(C)[0].metadata['foo'], 1)
        with self.assertRaises(KeyError):
            # Non-existent key.
            fields(C)[0].metadata['baz']
        with self.assertRaisesRegex(TypeError,
                                    'does not support item assignment'):
            fields(C)[0].metadata['test'] = 3

    def test_field_metadata_custom_mapping(self):
        # Try a custom mapping.
        class SimpleNameSpace:
            def __init__(self, **kw):
                self.__dict__.update(kw)

            def __getitem__(self, item):
                if item == 'xyzzy':
                    return 'plugh'
                return getattr(self, item)

            def __len__(self):
                return self.__dict__.__len__()

        @dataclass
        class C:
            i: int = field(metadata=SimpleNameSpace(a=10))

        self.assertEqual(len(fields(C)[0].metadata), 1)
        self.assertEqual(fields(C)[0].metadata['a'], 10)
        with self.assertRaises(AttributeError):
            fields(C)[0].metadata['b']
        # Make sure we're still talking to our custom mapping.
        self.assertEqual(fields(C)[0].metadata['xyzzy'], 'plugh')

    def test_generic_dataclasses(self):
        T = TypeVar('T')

        @dataclass
        class LabeledBox(Generic[T]):
            content: T
            label: str = '<unknown>'

        box = LabeledBox(42)
        self.assertEqual(box.content, 42)
        self.assertEqual(box.label, '<unknown>')

        # Subscripting the resulting class should work, etc.
        Alias = List[LabeledBox[int]]

    def test_generic_extending(self):
        S = TypeVar('S')
        T = TypeVar('T')

        @dataclass
        class Base(Generic[T, S]):
            x: T
            y: S

        @dataclass
        class DataDerived(Base[int, T]):
            new_field: str
        Alias = DataDerived[str]
        c = Alias(0, 'test1', 'test2')
        self.assertEqual(astuple(c), (0, 'test1', 'test2'))

        class NonDataDerived(Base[int, T]):
            def new_method(self):
                return self.y
        Alias = NonDataDerived[float]
        c = Alias(10, 1.0)
        self.assertEqual(c.new_method(), 1.0)

    def test_generic_dynamic(self):
        T = TypeVar('T')

        @dataclass
        class Parent(Generic[T]):
            x: T
        Child = make_dataclass('Child', [('y', T), ('z', Optional[T], None)],
                               bases=(Parent[int], Generic[T]), namespace={'other': 42})
        self.assertIs(Child[int](1, 2).z, None)
        self.assertEqual(Child[int](1, 2, 3).z, 3)
        self.assertEqual(Child[int](1, 2, 3).other, 42)
        # Check that type aliases work correctly.
        Alias = Child[T]
        self.assertEqual(Alias[int](1, 2).x, 1)
        # Check MRO resolution.
        self.assertEqual(Child.__mro__, (Child, Parent, Generic, object))

    def test_dataclasses_pickleable(self):
        global P, Q, R
        @dataclass
        class P:
            x: int
            y: int = 0
        @dataclass
        class Q:
            x: int
            y: int = field(default=0, init=False)
        @dataclass
        class R:
            x: int
            y: List[int] = field(default_factory=list)
        q = Q(1)
        q.y = 2
        samples = [P(1), P(1, 2), Q(1), q, R(1), R(1, [2, 3, 4])]
        for sample in samples:
            for proto in range(pickle.HIGHEST_PROTOCOL + 1):
                with self.subTest(sample=sample, proto=proto):
                    new_sample = pickle.loads(pickle.dumps(sample, proto))
                    self.assertEqual(sample.x, new_sample.x)
                    self.assertEqual(sample.y, new_sample.y)
                    self.assertIsNot(sample, new_sample)
                    new_sample.x = 42
                    another_new_sample = pickle.loads(pickle.dumps(new_sample, proto))
                    self.assertEqual(new_sample.x, another_new_sample.x)
                    self.assertEqual(sample.y, another_new_sample.y)

    def test_dataclasses_qualnames(self):
        @dataclass(order=True, unsafe_hash=True, frozen=True)
        class A:
            x: int
            y: int

        self.assertEqual(A.__init__.__name__, "__init__")
        for function in (
            '__eq__',
            '__lt__',
            '__le__',
            '__gt__',
            '__ge__',
            '__hash__',
            '__init__',
            '__repr__',
            '__setattr__',
            '__delattr__',
        ):
            self.assertEqual(getattr(A, function).__qualname__, f"TestCase.test_dataclasses_qualnames.<locals>.A.{function}")

        with self.assertRaisesRegex(TypeError, r"A\.__init__\(\) missing"):
            A()


class TestFieldNoAnnotation(unittest.TestCase):
    def test_field_without_annotation(self):
        with self.assertRaisesRegex(TypeError,
                                    "'f' is a field but has no type annotation"):
            @dataclass
            class C:
                f = field()

    def test_field_without_annotation_but_annotation_in_base(self):
        @dataclass
        class B:
            f: int

        with self.assertRaisesRegex(TypeError,
                                    "'f' is a field but has no type annotation"):
            # This is still an error: make sure we don't pick up the
            #  type annotation in the base class.
            @dataclass
            class C(B):
                f = field()

    def test_field_without_annotation_but_annotation_in_base_not_dataclass(self):
        # Same test, but with the base class not a dataclass.
        class B:
            f: int

        with self.assertRaisesRegex(TypeError,
                                    "'f' is a field but has no type annotation"):
            # This is still an error: make sure we don't pick up the
            #  type annotation in the base class.
            @dataclass
            class C(B):
                f = field()


class TestDocString(unittest.TestCase):
    def assertDocStrEqual(self, a, b):
        # Because 3.6 and 3.7 differ in how inspect.signature work
        #  (see bpo #32108), for the time being just compare them with
        #  whitespace stripped.
        self.assertEqual(a.replace(' ', ''), b.replace(' ', ''))

    @support.requires_docstrings
    def test_existing_docstring_not_overridden(self):
        @dataclass
        class C:
            """Lorem ipsum"""
            x: int

        self.assertEqual(C.__doc__, "Lorem ipsum")

    def test_docstring_no_fields(self):
        @dataclass
        class C:
            pass

        self.assertDocStrEqual(C.__doc__, "C()")

    def test_docstring_one_field(self):
        @dataclass
        class C:
            x: int

        self.assertDocStrEqual(C.__doc__, "C(x:int)")

    def test_docstring_two_fields(self):
        @dataclass
        class C:
            x: int
            y: int

        self.assertDocStrEqual(C.__doc__, "C(x:int, y:int)")

    def test_docstring_three_fields(self):
        @dataclass
        class C:
            x: int
            y: int
            z: str

        self.assertDocStrEqual(C.__doc__, "C(x:int, y:int, z:str)")

    def test_docstring_one_field_with_default(self):
        @dataclass
        class C:
            x: int = 3

        self.assertDocStrEqual(C.__doc__, "C(x:int=3)")

    def test_docstring_one_field_with_default_none(self):
        @dataclass
        class C:
            x: Union[int, type(None)] = None

        self.assertDocStrEqual(C.__doc__, "C(x:int|None=None)")

    def test_docstring_list_field(self):
        @dataclass
        class C:
            x: List[int]

        self.assertDocStrEqual(C.__doc__, "C(x:List[int])")

    def test_docstring_list_field_with_default_factory(self):
        @dataclass
        class C:
            x: List[int] = field(default_factory=list)

        self.assertDocStrEqual(C.__doc__, "C(x:List[int]=<factory>)")

    def test_docstring_deque_field(self):
        @dataclass
        class C:
            x: deque

        self.assertDocStrEqual(C.__doc__, "C(x:collections.deque)")

    def test_docstring_deque_field_with_default_factory(self):
        @dataclass
        class C:
            x: deque = field(default_factory=deque)

        self.assertDocStrEqual(C.__doc__, "C(x:collections.deque=<factory>)")

    def test_docstring_undefined_name(self):
        @dataclass
        class C:
            x: undef

        self.assertDocStrEqual(C.__doc__, "C(x:undef)")

    def test_docstring_with_unsolvable_forward_ref_in_init(self):
        # See: https://github.com/python/cpython/issues/128184
        ns = {}
        exec(
            textwrap.dedent(
                """
                from dataclasses import dataclass

                @dataclass
                class C:
                    def __init__(self, x: X, num: int) -> None: ...
                """,
            ),
            ns,
        )

        self.assertDocStrEqual(ns['C'].__doc__, "C(x:X,num:int)")

    def test_docstring_with_no_signature(self):
        # See https://github.com/python/cpython/issues/103449
        class Meta(type):
            __call__ = dict
        class Base(metaclass=Meta):
            pass

        @dataclass
        class C(Base):
            pass

        self.assertDocStrEqual(C.__doc__, "C")


class TestInit(unittest.TestCase):
    def test_base_has_init(self):
        class B:
            def __init__(self):
                self.z = 100

        # Make sure that declaring this class doesn't raise an error.
        #  The issue is that we can't override __init__ in our class,
        #  but it should be okay to add __init__ to us if our base has
        #  an __init__.
        @dataclass
        class C(B):
            x: int = 0
        c = C(10)
        self.assertEqual(c.x, 10)
        self.assertNotIn('z', vars(c))

        # Make sure that if we don't add an init, the base __init__
        #  gets called.
        @dataclass(init=False)
        class C(B):
            x: int = 10
        c = C()
        self.assertEqual(c.x, 10)
        self.assertEqual(c.z, 100)

    def test_no_init(self):
        @dataclass(init=False)
        class C:
            i: int = 0
        self.assertEqual(C().i, 0)

        @dataclass(init=False)
        class C:
            i: int = 2
            def __init__(self):
                self.i = 3
        self.assertEqual(C().i, 3)

    def test_overwriting_init(self):
        # If the class has __init__, use it no matter the value of
        #  init=.

        @dataclass
        class C:
            x: int
            def __init__(self, x):
                self.x = 2 * x
        self.assertEqual(C(3).x, 6)

        @dataclass(init=True)
        class C:
            x: int
            def __init__(self, x):
                self.x = 2 * x
        self.assertEqual(C(4).x, 8)

        @dataclass(init=False)
        class C:
            x: int
            def __init__(self, x):
                self.x = 2 * x
        self.assertEqual(C(5).x, 10)

    def test_inherit_from_protocol(self):
        # Dataclasses inheriting from protocol should preserve their own `__init__`.
        # See bpo-45081.

        class P(Protocol):
            a: int

        @dataclass
        class C(P):
            a: int

        self.assertEqual(C(5).a, 5)

        @dataclass
        class D(P):
            def __init__(self, a):
                self.a = a * 2

        self.assertEqual(D(5).a, 10)


class TestRepr(unittest.TestCase):
    def test_repr(self):
        @dataclass
        class B:
            x: int

        @dataclass
        class C(B):
            y: int = 10

        o = C(4)
        self.assertEqual(repr(o), 'TestRepr.test_repr.<locals>.C(x=4, y=10)')

        @dataclass
        class D(C):
            x: int = 20
        self.assertEqual(repr(D()), 'TestRepr.test_repr.<locals>.D(x=20, y=10)')

        @dataclass
        class C:
            @dataclass
            class D:
                i: int
            @dataclass
            class E:
                pass
        self.assertEqual(repr(C.D(0)), 'TestRepr.test_repr.<locals>.C.D(i=0)')
        self.assertEqual(repr(C.E()), 'TestRepr.test_repr.<locals>.C.E()')

    def test_no_repr(self):
        # Test a class with no __repr__ and repr=False.
        @dataclass(repr=False)
        class C:
            x: int
        self.assertIn(f'{__name__}.TestRepr.test_no_repr.<locals>.C object at',
                      repr(C(3)))

        # Test a class with a __repr__ and repr=False.
        @dataclass(repr=False)
        class C:
            x: int
            def __repr__(self):
                return 'C-class'
        self.assertEqual(repr(C(3)), 'C-class')

    def test_overwriting_repr(self):
        # If the class has __repr__, use it no matter the value of
        #  repr=.

        @dataclass
        class C:
            x: int
            def __repr__(self):
                return 'x'
        self.assertEqual(repr(C(0)), 'x')

        @dataclass(repr=True)
        class C:
            x: int
            def __repr__(self):
                return 'x'
        self.assertEqual(repr(C(0)), 'x')

        @dataclass(repr=False)
        class C:
            x: int
            def __repr__(self):
                return 'x'
        self.assertEqual(repr(C(0)), 'x')


class TestEq(unittest.TestCase):
    def test_recursive_eq(self):
        # Test a class with recursive child
        @dataclass
        class C:
            recursive: object = ...
        c = C()
        c.recursive = c
        self.assertEqual(c, c)

    def test_no_eq(self):
        # Test a class with no __eq__ and eq=False.
        @dataclass(eq=False)
        class C:
            x: int
        self.assertNotEqual(C(0), C(0))
        c = C(3)
        self.assertEqual(c, c)

        # Test a class with an __eq__ and eq=False.
        @dataclass(eq=False)
        class C:
            x: int
            def __eq__(self, other):
                return other == 10
        self.assertEqual(C(3), 10)

    def test_overwriting_eq(self):
        # If the class has __eq__, use it no matter the value of
        #  eq=.

        @dataclass
        class C:
            x: int
            def __eq__(self, other):
                return other == 3
        self.assertEqual(C(1), 3)
        self.assertNotEqual(C(1), 1)

        @dataclass(eq=True)
        class C:
            x: int
            def __eq__(self, other):
                return other == 4
        self.assertEqual(C(1), 4)
        self.assertNotEqual(C(1), 1)

        @dataclass(eq=False)
        class C:
            x: int
            def __eq__(self, other):
                return other == 5
        self.assertEqual(C(1), 5)
        self.assertNotEqual(C(1), 1)


class TestOrdering(unittest.TestCase):
    def test_functools_total_ordering(self):
        # Test that functools.total_ordering works with this class.
        @total_ordering
        @dataclass
        class C:
            x: int
            def __lt__(self, other):
                # Perform the test "backward", just to make
                #  sure this is being called.
                return self.x >= other

        self.assertLess(C(0), -1)
        self.assertLessEqual(C(0), -1)
        self.assertGreater(C(0), 1)
        self.assertGreaterEqual(C(0), 1)

    def test_no_order(self):
        # Test that no ordering functions are added by default.
        @dataclass(order=False)
        class C:
            x: int
        # Make sure no order methods are added.
        self.assertNotIn('__le__', C.__dict__)
        self.assertNotIn('__lt__', C.__dict__)
        self.assertNotIn('__ge__', C.__dict__)
        self.assertNotIn('__gt__', C.__dict__)

        # Test that __lt__ is still called
        @dataclass(order=False)
        class C:
            x: int
            def __lt__(self, other):
                return False
        # Make sure other methods aren't added.
        self.assertNotIn('__le__', C.__dict__)
        self.assertNotIn('__ge__', C.__dict__)
        self.assertNotIn('__gt__', C.__dict__)

    def test_overwriting_order(self):
        with self.assertRaisesRegex(TypeError,
                                    'Cannot overwrite attribute __lt__'
                                    '.*using functools.total_ordering'):
            @dataclass(order=True)
            class C:
                x: int
                def __lt__(self):
                    pass

        with self.assertRaisesRegex(TypeError,
                                    'Cannot overwrite attribute __le__'
                                    '.*using functools.total_ordering'):
            @dataclass(order=True)
            class C:
                x: int
                def __le__(self):
                    pass

        with self.assertRaisesRegex(TypeError,
                                    'Cannot overwrite attribute __gt__'
                                    '.*using functools.total_ordering'):
            @dataclass(order=True)
            class C:
                x: int
                def __gt__(self):
                    pass

        with self.assertRaisesRegex(TypeError,
                                    'Cannot overwrite attribute __ge__'
                                    '.*using functools.total_ordering'):
            @dataclass(order=True)
            class C:
                x: int
                def __ge__(self):
                    pass

class TestHash(unittest.TestCase):
    def test_unsafe_hash(self):
        @dataclass(unsafe_hash=True)
        class C:
            x: int
            y: str
        self.assertEqual(hash(C(1, 'foo')), hash((1, 'foo')))

    def test_hash_rules(self):
        def non_bool(value):
            # Map to something else that's True, but not a bool.
            if value is None:
                return None
            if value:
                return (3,)
            return 0

        def test(case, unsafe_hash, eq, frozen, with_hash, result):
            with self.subTest(case=case, unsafe_hash=unsafe_hash, eq=eq,
                              frozen=frozen):
                if result != 'exception':
                    if with_hash:
                        @dataclass(unsafe_hash=unsafe_hash, eq=eq, frozen=frozen)
                        class C:
                            def __hash__(self):
                                return 0
                    else:
                        @dataclass(unsafe_hash=unsafe_hash, eq=eq, frozen=frozen)
                        class C:
                            pass

                # See if the result matches what's expected.
                if result == 'fn':
                    # __hash__ contains the function we generated.
                    self.assertIn('__hash__', C.__dict__)
                    self.assertIsNotNone(C.__dict__['__hash__'])

                elif result == '':
                    # __hash__ is not present in our class.
                    if not with_hash:
                        self.assertNotIn('__hash__', C.__dict__)

                elif result == 'none':
                    # __hash__ is set to None.
                    self.assertIn('__hash__', C.__dict__)
                    self.assertIsNone(C.__dict__['__hash__'])

                elif result == 'exception':
                    # Creating the class should cause an exception.
                    #  This only happens with with_hash==True.
                    assert(with_hash)
                    with self.assertRaisesRegex(TypeError, 'Cannot overwrite attribute __hash__'):
                        @dataclass(unsafe_hash=unsafe_hash, eq=eq, frozen=frozen)
                        class C:
                            def __hash__(self):
                                return 0

                else:
                    assert False, f'unknown result {result!r}'

        # There are 8 cases of:
        #  unsafe_hash=True/False
        #  eq=True/False
        #  frozen=True/False
        # And for each of these, a different result if
        #  __hash__ is defined or not.
        for case, (unsafe_hash,  eq,    frozen, res_no_defined_hash, res_defined_hash) in enumerate([
                  (False,        False, False,  '',                  ''),
                  (False,        False, True,   '',                  ''),
                  (False,        True,  False,  'none',              ''),
                  (False,        True,  True,   'fn',                ''),
                  (True,         False, False,  'fn',                'exception'),
                  (True,         False, True,   'fn',                'exception'),
                  (True,         True,  False,  'fn',                'exception'),
                  (True,         True,  True,   'fn',                'exception'),
                  ], 1):
            test(case, unsafe_hash, eq, frozen, False, res_no_defined_hash)
            test(case, unsafe_hash, eq, frozen, True,  res_defined_hash)

            # Test non-bool truth values, too.  This is just to
            #  make sure the data-driven table in the decorator
            #  handles non-bool values.
            test(case, non_bool(unsafe_hash), non_bool(eq), non_bool(frozen), False, res_no_defined_hash)
            test(case, non_bool(unsafe_hash), non_bool(eq), non_bool(frozen), True,  res_defined_hash)


    def test_eq_only(self):
        # If a class defines __eq__, __hash__ is automatically added
        #  and set to None.  This is normal Python behavior, not
        #  related to dataclasses.  Make sure we don't interfere with
        #  that (see bpo=32546).

        @dataclass
        class C:
            i: int
            def __eq__(self, other):
                return self.i == other.i
        self.assertEqual(C(1), C(1))
        self.assertNotEqual(C(1), C(4))

        # And make sure things work in this case if we specify
        #  unsafe_hash=True.
        @dataclass(unsafe_hash=True)
        class C:
            i: int
            def __eq__(self, other):
                return self.i == other.i
        self.assertEqual(C(1), C(1.0))
        self.assertEqual(hash(C(1)), hash(C(1.0)))

        # And check that the classes __eq__ is being used, despite
        #  specifying eq=True.
        @dataclass(unsafe_hash=True, eq=True)
        class C:
            i: int
            def __eq__(self, other):
                return self.i == 3 and self.i == other.i
        self.assertEqual(C(3), C(3))
        self.assertNotEqual(C(1), C(1))
        self.assertEqual(hash(C(1)), hash(C(1.0)))

    def test_0_field_hash(self):
        @dataclass(frozen=True)
        class C:
            pass
        self.assertEqual(hash(C()), hash(()))

        @dataclass(unsafe_hash=True)
        class C:
            pass
        self.assertEqual(hash(C()), hash(()))

    def test_1_field_hash(self):
        @dataclass(frozen=True)
        class C:
            x: int
        self.assertEqual(hash(C(4)), hash((4,)))
        self.assertEqual(hash(C(42)), hash((42,)))

        @dataclass(unsafe_hash=True)
        class C:
            x: int
        self.assertEqual(hash(C(4)), hash((4,)))
        self.assertEqual(hash(C(42)), hash((42,)))

    def test_hash_no_args(self):
        # Test dataclasses with no hash= argument.  This exists to
        #  make sure that if the @dataclass parameter name is changed
        #  or the non-default hashing behavior changes, the default
        #  hashability keeps working the same way.

        class Base:
            def __hash__(self):
                return 301

        # If frozen or eq is None, then use the default value (do not
        #  specify any value in the decorator).
        for frozen, eq,    base,   expected       in [
            (None,  None,  object, 'unhashable'),
            (None,  None,  Base,   'unhashable'),
            (None,  False, object, 'object'),
            (None,  False, Base,   'base'),
            (None,  True,  object, 'unhashable'),
            (None,  True,  Base,   'unhashable'),
            (False, None,  object, 'unhashable'),
            (False, None,  Base,   'unhashable'),
            (False, False, object, 'object'),
            (False, False, Base,   'base'),
            (False, True,  object, 'unhashable'),
            (False, True,  Base,   'unhashable'),
            (True,  None,  object, 'tuple'),
            (True,  None,  Base,   'tuple'),
            (True,  False, object, 'object'),
            (True,  False, Base,   'base'),
            (True,  True,  object, 'tuple'),
            (True,  True,  Base,   'tuple'),
            ]:

            with self.subTest(frozen=frozen, eq=eq, base=base, expected=expected):
                # First, create the class.
                if frozen is None and eq is None:
                    @dataclass
                    class C(base):
                        i: int
                elif frozen is None:
                    @dataclass(eq=eq)
                    class C(base):
                        i: int
                elif eq is None:
                    @dataclass(frozen=frozen)
                    class C(base):
                        i: int
                else:
                    @dataclass(frozen=frozen, eq=eq)
                    class C(base):
                        i: int

                # Now, make sure it hashes as expected.
                if expected == 'unhashable':
                    c = C(10)
                    with self.assertRaisesRegex(TypeError, 'unhashable type'):
                        hash(c)

                elif expected == 'base':
                    self.assertEqual(hash(C(10)), 301)

                elif expected == 'object':
                    # I'm not sure what test to use here.  object's
                    #  hash isn't based on id(), so calling hash()
                    #  won't tell us much.  So, just check the
                    #  function used is object's.
                    self.assertIs(C.__hash__, object.__hash__)

                elif expected == 'tuple':
                    self.assertEqual(hash(C(42)), hash((42,)))

                else:
                    assert False, f'unknown value for expected={expected!r}'


class TestFrozen(unittest.TestCase):
    def test_frozen(self):
        @dataclass(frozen=True)
        class C:
            i: int

        c = C(10)
        self.assertEqual(c.i, 10)
        with self.assertRaises(FrozenInstanceError):
            c.i = 5
        self.assertEqual(c.i, 10)

    def test_frozen_empty(self):
        @dataclass(frozen=True)
        class C:
            pass

        c = C()
        self.assertFalse(hasattr(c, 'i'))
        with self.assertRaises(FrozenInstanceError):
            c.i = 5
        self.assertFalse(hasattr(c, 'i'))
        with self.assertRaises(FrozenInstanceError):
            del c.i

    def test_inherit(self):
        @dataclass(frozen=True)
        class C:
            i: int

        @dataclass(frozen=True)
        class D(C):
            j: int

        d = D(0, 10)
        with self.assertRaises(FrozenInstanceError):
            d.i = 5
        with self.assertRaises(FrozenInstanceError):
            d.j = 6
        self.assertEqual(d.i, 0)
        self.assertEqual(d.j, 10)

    def test_inherit_nonfrozen_from_empty_frozen(self):
        @dataclass(frozen=True)
        class C:
            pass

        with self.assertRaisesRegex(TypeError,
                                    'cannot inherit non-frozen dataclass from a frozen one'):
            @dataclass
            class D(C):
                j: int

    def test_inherit_frozen_mutliple_inheritance(self):
        @dataclass
        class NotFrozen:
            pass

        @dataclass(frozen=True)
        class Frozen:
            pass

        class NotDataclass:
            pass

        for bases in (
            (NotFrozen, Frozen),
            (Frozen, NotFrozen),
            (Frozen, NotDataclass),
            (NotDataclass, Frozen),
        ):
            with self.subTest(bases=bases):
                with self.assertRaisesRegex(
                    TypeError,
                    'cannot inherit non-frozen dataclass from a frozen one',
                ):
                    @dataclass
                    class NotFrozenChild(*bases):
                        pass

        for bases in (
            (NotFrozen, Frozen),
            (Frozen, NotFrozen),
            (NotFrozen, NotDataclass),
            (NotDataclass, NotFrozen),
        ):
            with self.subTest(bases=bases):
                with self.assertRaisesRegex(
                    TypeError,
                    'cannot inherit frozen dataclass from a non-frozen one',
                ):
                    @dataclass(frozen=True)
                    class FrozenChild(*bases):
                        pass

    def test_inherit_frozen_mutliple_inheritance_regular_mixins(self):
        @dataclass(frozen=True)
        class Frozen:
            pass

        class NotDataclass:
            pass

        class C1(Frozen, NotDataclass):
            pass
        self.assertEqual(C1.__mro__, (C1, Frozen, NotDataclass, object))

        class C2(NotDataclass, Frozen):
            pass
        self.assertEqual(C2.__mro__, (C2, NotDataclass, Frozen, object))

        @dataclass(frozen=True)
        class C3(Frozen, NotDataclass):
            pass
        self.assertEqual(C3.__mro__, (C3, Frozen, NotDataclass, object))

        @dataclass(frozen=True)
        class C4(NotDataclass, Frozen):
            pass
        self.assertEqual(C4.__mro__, (C4, NotDataclass, Frozen, object))

    def test_multiple_frozen_dataclasses_inheritance(self):
        @dataclass(frozen=True)
        class FrozenA:
            pass

        @dataclass(frozen=True)
        class FrozenB:
            pass

        class C1(FrozenA, FrozenB):
            pass
        self.assertEqual(C1.__mro__, (C1, FrozenA, FrozenB, object))

        class C2(FrozenB, FrozenA):
            pass
        self.assertEqual(C2.__mro__, (C2, FrozenB, FrozenA, object))

        @dataclass(frozen=True)
        class C3(FrozenA, FrozenB):
            pass
        self.assertEqual(C3.__mro__, (C3, FrozenA, FrozenB, object))

        @dataclass(frozen=True)
        class C4(FrozenB, FrozenA):
            pass
        self.assertEqual(C4.__mro__, (C4, FrozenB, FrozenA, object))

    def test_inherit_nonfrozen_from_empty(self):
        @dataclass
        class C:
            pass

        @dataclass
        class D(C):
            j: int

        d = D(3)
        self.assertEqual(d.j, 3)
        self.assertIsInstance(d, C)

    # Test both ways: with an intermediate normal (non-dataclass)
    #  class and without an intermediate class.
    def test_inherit_nonfrozen_from_frozen(self):
        for intermediate_class in [True, False]:
            with self.subTest(intermediate_class=intermediate_class):
                @dataclass(frozen=True)
                class C:
                    i: int

                if intermediate_class:
                    class I(C): pass
                else:
                    I = C

                with self.assertRaisesRegex(TypeError,
                                            'cannot inherit non-frozen dataclass from a frozen one'):
                    @dataclass
                    class D(I):
                        pass

    def test_inherit_frozen_from_nonfrozen(self):
        for intermediate_class in [True, False]:
            with self.subTest(intermediate_class=intermediate_class):
                @dataclass
                class C:
                    i: int

                if intermediate_class:
                    class I(C): pass
                else:
                    I = C

                with self.assertRaisesRegex(TypeError,
                                            'cannot inherit frozen dataclass from a non-frozen one'):
                    @dataclass(frozen=True)
                    class D(I):
                        pass

    def test_inherit_from_normal_class(self):
        for intermediate_class in [True, False]:
            with self.subTest(intermediate_class=intermediate_class):
                class C:
                    pass

                if intermediate_class:
                    class I(C): pass
                else:
                    I = C

                @dataclass(frozen=True)
                class D(I):
                    i: int

            d = D(10)
            with self.assertRaises(FrozenInstanceError):
                d.i = 5

    def test_non_frozen_normal_derived(self):
        # See bpo-32953.

        @dataclass(frozen=True)
        class D:
            x: int
            y: int = 10

        class S(D):
            pass

        s = S(3)
        self.assertEqual(s.x, 3)
        self.assertEqual(s.y, 10)
        s.cached = True

        # But can't change the frozen attributes.
        with self.assertRaises(FrozenInstanceError):
            s.x = 5
        with self.assertRaises(FrozenInstanceError):
            s.y = 5
        self.assertEqual(s.x, 3)
        self.assertEqual(s.y, 10)
        self.assertEqual(s.cached, True)

        with self.assertRaises(FrozenInstanceError):
            del s.x
        self.assertEqual(s.x, 3)
        with self.assertRaises(FrozenInstanceError):
            del s.y
        self.assertEqual(s.y, 10)
        del s.cached
        self.assertFalse(hasattr(s, 'cached'))
        with self.assertRaises(AttributeError) as cm:
            del s.cached
        self.assertNotIsInstance(cm.exception, FrozenInstanceError)

    def test_non_frozen_normal_derived_from_empty_frozen(self):
        @dataclass(frozen=True)
        class D:
            pass

        class S(D):
            pass

        s = S()
        self.assertFalse(hasattr(s, 'x'))
        s.x = 5
        self.assertEqual(s.x, 5)

        del s.x
        self.assertFalse(hasattr(s, 'x'))
        with self.assertRaises(AttributeError) as cm:
            del s.x
        self.assertNotIsInstance(cm.exception, FrozenInstanceError)

    def test_overwriting_frozen(self):
        # frozen uses __setattr__ and __delattr__.
        with self.assertRaisesRegex(TypeError,
                                    'Cannot overwrite attribute __setattr__'):
            @dataclass(frozen=True)
            class C:
                x: int
                def __setattr__(self):
                    pass

        with self.assertRaisesRegex(TypeError,
                                    'Cannot overwrite attribute __delattr__'):
            @dataclass(frozen=True)
            class C:
                x: int
                def __delattr__(self):
                    pass

        @dataclass(frozen=False)
        class C:
            x: int
            def __setattr__(self, name, value):
                self.__dict__['x'] = value * 2
        self.assertEqual(C(10).x, 20)

    def test_frozen_hash(self):
        @dataclass(frozen=True)
        class C:
            x: Any

        # If x is immutable, we can compute the hash.  No exception is
        # raised.
        hash(C(3))

        # If x is mutable, computing the hash is an error.
        with self.assertRaisesRegex(TypeError, 'unhashable type'):
            hash(C({}))

    def test_frozen_deepcopy_without_slots(self):
        # see: https://github.com/python/cpython/issues/89683
        @dataclass(frozen=True, slots=False)
        class C:
            s: str

        c = C('hello')
        self.assertEqual(deepcopy(c), c)

    def test_frozen_deepcopy_with_slots(self):
        # see: https://github.com/python/cpython/issues/89683
        with self.subTest('generated __slots__'):
            @dataclass(frozen=True, slots=True)
            class C:
                s: str

            c = C('hello')
            self.assertEqual(deepcopy(c), c)

        with self.subTest('user-defined __slots__ and no __{get,set}state__'):
            @dataclass(frozen=True, slots=False)
            class C:
                __slots__ = ('s',)
                s: str

            # with user-defined slots, __getstate__ and __setstate__ are not
            # automatically added, hence the error
            err = r"^cannot\ assign\ to\ field\ 's'$"
            self.assertRaisesRegex(FrozenInstanceError, err, deepcopy, C(''))

        with self.subTest('user-defined __slots__ and __{get,set}state__'):
            @dataclass(frozen=True, slots=False)
            class C:
                __slots__ = ('s',)
                __getstate__ = dataclasses._dataclass_getstate
                __setstate__ = dataclasses._dataclass_setstate

                s: str

            c = C('hello')
            self.assertEqual(deepcopy(c), c)


class TestSlots(unittest.TestCase):
    def test_simple(self):
        @dataclass
        class C:
            __slots__ = ('x',)
            x: Any

        # There was a bug where a variable in a slot was assumed to
        #  also have a default value (of type
        #  types.MemberDescriptorType).
        with self.assertRaisesRegex(TypeError,
                                    r"__init__\(\) missing 1 required positional argument: 'x'"):
            C()

        # We can create an instance, and assign to x.
        c = C(10)
        self.assertEqual(c.x, 10)
        c.x = 5
        self.assertEqual(c.x, 5)

        # We can't assign to anything else.
        with self.assertRaisesRegex(AttributeError, "'C' object has no attribute 'y'"):
            c.y = 5

    def test_derived_added_field(self):
        # See bpo-33100.
        @dataclass
        class Base:
            __slots__ = ('x',)
            x: Any

        @dataclass
        class Derived(Base):
            x: int
            y: int

        d = Derived(1, 2)
        self.assertEqual((d.x, d.y), (1, 2))

        # We can add a new field to the derived instance.
        d.z = 10

    def test_generated_slots(self):
        @dataclass(slots=True)
        class C:
            x: int
            y: int

        c = C(1, 2)
        self.assertEqual((c.x, c.y), (1, 2))

        c.x = 3
        c.y = 4
        self.assertEqual((c.x, c.y), (3, 4))

        with self.assertRaisesRegex(AttributeError, "'C' object has no attribute 'z'"):
            c.z = 5

    def test_add_slots_when_slots_exists(self):
        with self.assertRaisesRegex(TypeError, '^C already specifies __slots__$'):
            @dataclass(slots=True)
            class C:
                __slots__ = ('x',)
                x: int

    def test_generated_slots_value(self):

        class Root:
            __slots__ = {'x'}

        class Root2(Root):
            __slots__ = {'k': '...', 'j': ''}

        class Root3(Root2):
            __slots__ = ['h']

        class Root4(Root3):
            __slots__ = 'aa'

        @dataclass(slots=True)
        class Base(Root4):
            y: int
            j: str
            h: str

        self.assertEqual(Base.__slots__, ('y',))

        @dataclass(slots=True)
        class Derived(Base):
            aa: float
            x: str
            z: int
            k: str
            h: str

        self.assertEqual(Derived.__slots__, ('z',))

        @dataclass
        class AnotherDerived(Base):
            z: int

        self.assertNotIn('__slots__', AnotherDerived.__dict__)

    def test_slots_with_docs(self):
        class Root:
            __slots__ = {'x': 'x'}

        @dataclass(slots=True)
        class Base(Root):
            y1: int = field(doc='y1')
            y2: int

        self.assertEqual(Base.__slots__, {'y1': 'y1', 'y2': None})

        @dataclass(slots=True)
        class Child(Base):
            z1: int = field(doc='z1')
            z2: int

        self.assertEqual(Child.__slots__, {'z1': 'z1', 'z2': None})

    def test_cant_inherit_from_iterator_slots(self):

        class Root:
            __slots__ = iter(['a'])

        class Root2(Root):
            __slots__ = ('b', )

        with self.assertRaisesRegex(
           TypeError,
            "^Slots of 'Root' cannot be determined"
        ):
            @dataclass(slots=True)
            class C(Root2):
                x: int

    def test_returns_new_class(self):
        class A:
            x: int

        B = dataclass(A, slots=True)
        self.assertIsNot(A, B)

        self.assertFalse(hasattr(A, "__slots__"))
        self.assertTrue(hasattr(B, "__slots__"))

    # Can't be local to test_frozen_pickle.
    @dataclass(frozen=True, slots=True)
    class FrozenSlotsClass:
        foo: str
        bar: int

    @dataclass(frozen=True)
    class FrozenWithoutSlotsClass:
        foo: str
        bar: int

    def test_frozen_pickle(self):
        # bpo-43999

        self.assertEqual(self.FrozenSlotsClass.__slots__, ("foo", "bar"))
        for proto in range(pickle.HIGHEST_PROTOCOL + 1):
            with self.subTest(proto=proto):
                obj = self.FrozenSlotsClass("a", 1)
                p = pickle.loads(pickle.dumps(obj, protocol=proto))
                self.assertIsNot(obj, p)
                self.assertEqual(obj, p)

                obj = self.FrozenWithoutSlotsClass("a", 1)
                p = pickle.loads(pickle.dumps(obj, protocol=proto))
                self.assertIsNot(obj, p)
                self.assertEqual(obj, p)

    @dataclass(frozen=True, slots=True)
    class FrozenSlotsGetStateClass:
        foo: str
        bar: int

        getstate_called: bool = field(default=False, compare=False)

        def __getstate__(self):
            object.__setattr__(self, 'getstate_called', True)
            return [self.foo, self.bar]

    @dataclass(frozen=True, slots=True)
    class FrozenSlotsSetStateClass:
        foo: str
        bar: int

        setstate_called: bool = field(default=False, compare=False)

        def __setstate__(self, state):
            object.__setattr__(self, 'setstate_called', True)
            object.__setattr__(self, 'foo', state[0])
            object.__setattr__(self, 'bar', state[1])

    @dataclass(frozen=True, slots=True)
    class FrozenSlotsAllStateClass:
        foo: str
        bar: int

        getstate_called: bool = field(default=False, compare=False)
        setstate_called: bool = field(default=False, compare=False)

        def __getstate__(self):
            object.__setattr__(self, 'getstate_called', True)
            return [self.foo, self.bar]

        def __setstate__(self, state):
            object.__setattr__(self, 'setstate_called', True)
            object.__setattr__(self, 'foo', state[0])
            object.__setattr__(self, 'bar', state[1])

    def test_frozen_slots_pickle_custom_state(self):
        for proto in range(pickle.HIGHEST_PROTOCOL + 1):
            with self.subTest(proto=proto):
                obj = self.FrozenSlotsGetStateClass('a', 1)
                dumped = pickle.dumps(obj, protocol=proto)

                self.assertTrue(obj.getstate_called)
                self.assertEqual(obj, pickle.loads(dumped))

        for proto in range(pickle.HIGHEST_PROTOCOL + 1):
            with self.subTest(proto=proto):
                obj = self.FrozenSlotsSetStateClass('a', 1)
                obj2 = pickle.loads(pickle.dumps(obj, protocol=proto))

                self.assertTrue(obj2.setstate_called)
                self.assertEqual(obj, obj2)

        for proto in range(pickle.HIGHEST_PROTOCOL + 1):
            with self.subTest(proto=proto):
                obj = self.FrozenSlotsAllStateClass('a', 1)
                dumped = pickle.dumps(obj, protocol=proto)

                self.assertTrue(obj.getstate_called)

                obj2 = pickle.loads(dumped)
                self.assertTrue(obj2.setstate_called)
                self.assertEqual(obj, obj2)

    def test_slots_with_default_no_init(self):
        # Originally reported in bpo-44649.
        @dataclass(slots=True)
        class A:
            a: str
            b: str = field(default='b', init=False)

        obj = A("a")
        self.assertEqual(obj.a, 'a')
        self.assertEqual(obj.b, 'b')

    def test_slots_with_default_factory_no_init(self):
        # Originally reported in bpo-44649.
        @dataclass(slots=True)
        class A:
            a: str
            b: str = field(default_factory=lambda:'b', init=False)

        obj = A("a")
        self.assertEqual(obj.a, 'a')
        self.assertEqual(obj.b, 'b')

    def test_slots_no_weakref(self):
        @dataclass(slots=True)
        class A:
            # No weakref.
            pass

        self.assertNotIn("__weakref__", A.__slots__)
        a = A()
        with self.assertRaisesRegex(TypeError,
                                    "cannot create weak reference"):
            weakref.ref(a)
        with self.assertRaises(AttributeError):
            a.__weakref__

    def test_slots_weakref(self):
        @dataclass(slots=True, weakref_slot=True)
        class A:
            a: int

        self.assertIn("__weakref__", A.__slots__)
        a = A(1)
        a_ref = weakref.ref(a)

        self.assertIs(a.__weakref__, a_ref)

    def test_slots_weakref_base_str(self):
        class Base:
            __slots__ = '__weakref__'

        @dataclass(slots=True)
        class A(Base):
            a: int

        # __weakref__ is in the base class, not A.  But an A is still weakref-able.
        self.assertIn("__weakref__", Base.__slots__)
        self.assertNotIn("__weakref__", A.__slots__)
        a = A(1)
        weakref.ref(a)

    def test_slots_weakref_base_tuple(self):
        # Same as test_slots_weakref_base, but use a tuple instead of a string
        # in the base class.
        class Base:
            __slots__ = ('__weakref__',)

        @dataclass(slots=True)
        class A(Base):
            a: int

        # __weakref__ is in the base class, not A.  But an A is still
        # weakref-able.
        self.assertIn("__weakref__", Base.__slots__)
        self.assertNotIn("__weakref__", A.__slots__)
        a = A(1)
        weakref.ref(a)

    def test_weakref_slot_without_slot(self):
        with self.assertRaisesRegex(TypeError,
                                    "weakref_slot is True but slots is False"):
            @dataclass(weakref_slot=True)
            class A:
                a: int

    def test_weakref_slot_make_dataclass(self):
        A = make_dataclass('A', [('a', int),], slots=True, weakref_slot=True)
        self.assertIn("__weakref__", A.__slots__)
        a = A(1)
        weakref.ref(a)

        # And make sure if raises if slots=True is not given.
        with self.assertRaisesRegex(TypeError,
                                    "weakref_slot is True but slots is False"):
            B = make_dataclass('B', [('a', int),], weakref_slot=True)

    def test_weakref_slot_subclass_weakref_slot(self):
        @dataclass(slots=True, weakref_slot=True)
        class Base:
            field: int

        # A *can* also specify weakref_slot=True if it wants to (gh-93521)
        @dataclass(slots=True, weakref_slot=True)
        class A(Base):
            ...

        # __weakref__ is in the base class, not A.  But an instance of A
        # is still weakref-able.
        self.assertIn("__weakref__", Base.__slots__)
        self.assertNotIn("__weakref__", A.__slots__)
        a = A(1)
        a_ref = weakref.ref(a)
        self.assertIs(a.__weakref__, a_ref)

    def test_weakref_slot_subclass_no_weakref_slot(self):
        @dataclass(slots=True, weakref_slot=True)
        class Base:
            field: int

        @dataclass(slots=True)
        class A(Base):
            ...

        # __weakref__ is in the base class, not A.  Even though A doesn't
        # specify weakref_slot, it should still be weakref-able.
        self.assertIn("__weakref__", Base.__slots__)
        self.assertNotIn("__weakref__", A.__slots__)
        a = A(1)
        a_ref = weakref.ref(a)
        self.assertIs(a.__weakref__, a_ref)

    def test_weakref_slot_normal_base_weakref_slot(self):
        class Base:
            __slots__ = ('__weakref__',)

        @dataclass(slots=True, weakref_slot=True)
        class A(Base):
            field: int

        # __weakref__ is in the base class, not A.  But an instance of
        # A is still weakref-able.
        self.assertIn("__weakref__", Base.__slots__)
        self.assertNotIn("__weakref__", A.__slots__)
        a = A(1)
        a_ref = weakref.ref(a)
        self.assertIs(a.__weakref__, a_ref)

    def test_dataclass_derived_weakref_slot(self):
        class A:
            pass

        @dataclass(slots=True, weakref_slot=True)
        class B(A):
            pass

        self.assertEqual(B.__slots__, ())
        B()

    def test_dataclass_derived_generic(self):
        T = typing.TypeVar('T')

        @dataclass(slots=True, weakref_slot=True)
        class A(typing.Generic[T]):
            pass
        self.assertEqual(A.__slots__, ('__weakref__',))
        self.assertTrue(A.__weakref__)
        A()

        @dataclass(slots=True, weakref_slot=True)
        class B[T2]:
            pass
        self.assertEqual(B.__slots__, ('__weakref__',))
        self.assertTrue(B.__weakref__)
        B()

    def test_dataclass_derived_generic_from_base(self):
        T = typing.TypeVar('T')

        class RawBase: ...

        @dataclass(slots=True, weakref_slot=True)
        class C1(typing.Generic[T], RawBase):
            pass
        self.assertEqual(C1.__slots__, ())
        self.assertTrue(C1.__weakref__)
        C1()
        @dataclass(slots=True, weakref_slot=True)
        class C2(RawBase, typing.Generic[T]):
            pass
        self.assertEqual(C2.__slots__, ())
        self.assertTrue(C2.__weakref__)
        C2()

        @dataclass(slots=True, weakref_slot=True)
        class D[T2](RawBase):
            pass
        self.assertEqual(D.__slots__, ())
        self.assertTrue(D.__weakref__)
        D()

    def test_dataclass_derived_generic_from_slotted_base(self):
        T = typing.TypeVar('T')

        class WithSlots:
            __slots__ = ('a', 'b')

        @dataclass(slots=True, weakref_slot=True)
        class E1(WithSlots, Generic[T]):
            pass
        self.assertEqual(E1.__slots__, ('__weakref__',))
        self.assertTrue(E1.__weakref__)
        E1()
        @dataclass(slots=True, weakref_slot=True)
        class E2(Generic[T], WithSlots):
            pass
        self.assertEqual(E2.__slots__, ('__weakref__',))
        self.assertTrue(E2.__weakref__)
        E2()

        @dataclass(slots=True, weakref_slot=True)
        class F[T2](WithSlots):
            pass
        self.assertEqual(F.__slots__, ('__weakref__',))
        self.assertTrue(F.__weakref__)
        F()

    def test_dataclass_derived_generic_from_slotted_base_with_weakref(self):
        T = typing.TypeVar('T')

        class WithWeakrefSlot:
            __slots__ = ('__weakref__',)

        @dataclass(slots=True, weakref_slot=True)
        class G1(WithWeakrefSlot, Generic[T]):
            pass
        self.assertEqual(G1.__slots__, ())
        self.assertTrue(G1.__weakref__)
        G1()
        @dataclass(slots=True, weakref_slot=True)
        class G2(Generic[T], WithWeakrefSlot):
            pass
        self.assertEqual(G2.__slots__, ())
        self.assertTrue(G2.__weakref__)
        G2()

        @dataclass(slots=True, weakref_slot=True)
        class H[T2](WithWeakrefSlot):
            pass
        self.assertEqual(H.__slots__, ())
        self.assertTrue(H.__weakref__)
        H()

    def test_dataclass_slot_dict(self):
        class WithDictSlot:
            __slots__ = ('__dict__',)

        @dataclass(slots=True)
        class A(WithDictSlot): ...

        self.assertEqual(A.__slots__, ())
        self.assertEqual(A().__dict__, {})
        A()

    @support.cpython_only
    def test_dataclass_slot_dict_ctype(self):
        # https://github.com/python/cpython/issues/123935
        # Skips test if `_testcapi` is not present:
        _testcapi = import_helper.import_module('_testcapi')

        @dataclass(slots=True)
        class HasDictOffset(_testcapi.HeapCTypeWithDict):
            __dict__: dict = {}
        self.assertNotEqual(_testcapi.HeapCTypeWithDict.__dictoffset__, 0)
        self.assertEqual(HasDictOffset.__slots__, ())

        @dataclass(slots=True)
        class DoesNotHaveDictOffset(_testcapi.HeapCTypeWithWeakref):
            __dict__: dict = {}
        self.assertEqual(_testcapi.HeapCTypeWithWeakref.__dictoffset__, 0)
        self.assertEqual(DoesNotHaveDictOffset.__slots__, ('__dict__',))

    @support.cpython_only
    def test_slots_with_wrong_init_subclass(self):
        # TODO: This test is for a kinda-buggy behavior.
        # Ideally, it should be fixed and `__init_subclass__`
        # should be fully supported in the future versions.
        # See https://github.com/python/cpython/issues/91126
        class WrongSuper:
            def __init_subclass__(cls, arg):
                pass

        with self.assertRaisesRegex(
            TypeError,
            "missing 1 required positional argument: 'arg'",
        ):
            @dataclass(slots=True)
            class WithWrongSuper(WrongSuper, arg=1):
                pass

        class CorrectSuper:
            args = []
            def __init_subclass__(cls, arg="default"):
                cls.args.append(arg)

        @dataclass(slots=True)
        class WithCorrectSuper(CorrectSuper):
            pass

        # __init_subclass__ is called twice: once for `WithCorrectSuper`
        # and once for `WithCorrectSuper__slots__` new class
        # that we create internally.
        self.assertEqual(CorrectSuper.args, ["default", "default"])


class TestDescriptors(unittest.TestCase):
    def test_set_name(self):
        # See bpo-33141.

        # Create a descriptor.
        class D:
            def __set_name__(self, owner, name):
                self.name = name + 'x'
            def __get__(self, instance, owner):
                if instance is not None:
                    return 1
                return self

        # This is the case of just normal descriptor behavior, no
        #  dataclass code is involved in initializing the descriptor.
        @dataclass
        class C:
            c: int=D()
        self.assertEqual(C.c.name, 'cx')

        # Now test with a default value and init=False, which is the
        #  only time this is really meaningful.  If not using
        #  init=False, then the descriptor will be overwritten, anyway.
        @dataclass
        class C:
            c: int=field(default=D(), init=False)
        self.assertEqual(C.c.name, 'cx')
        self.assertEqual(C().c, 1)

    def test_non_descriptor(self):
        # PEP 487 says __set_name__ should work on non-descriptors.
        # Create a descriptor.

        class D:
            def __set_name__(self, owner, name):
                self.name = name + 'x'

        @dataclass
        class C:
            c: int=field(default=D(), init=False)
        self.assertEqual(C.c.name, 'cx')

    def test_lookup_on_instance(self):
        # See bpo-33175.
        class D:
            pass

        d = D()
        # Create an attribute on the instance, not type.
        d.__set_name__ = Mock()

        # Make sure d.__set_name__ is not called.
        @dataclass
        class C:
            i: int=field(default=d, init=False)

        self.assertEqual(d.__set_name__.call_count, 0)

    def test_lookup_on_class(self):
        # See bpo-33175.
        class D:
            pass
        D.__set_name__ = Mock()

        # Make sure D.__set_name__ is called.
        @dataclass
        class C:
            i: int=field(default=D(), init=False)

        self.assertEqual(D.__set_name__.call_count, 1)

    def test_init_calls_set(self):
        class D:
            pass

        D.__set__ = Mock()

        @dataclass
        class C:
            i: D = D()

        # Make sure D.__set__ is called.
        D.__set__.reset_mock()
        c = C(5)
        self.assertEqual(D.__set__.call_count, 1)

    def test_getting_field_calls_get(self):
        class D:
            pass

        D.__set__ = Mock()
        D.__get__ = Mock()

        @dataclass
        class C:
            i: D = D()

        c = C(5)

        # Make sure D.__get__ is called.
        D.__get__.reset_mock()
        value = c.i
        self.assertEqual(D.__get__.call_count, 1)

    def test_setting_field_calls_set(self):
        class D:
            pass

        D.__set__ = Mock()

        @dataclass
        class C:
            i: D = D()

        c = C(5)

        # Make sure D.__set__ is called.
        D.__set__.reset_mock()
        c.i = 10
        self.assertEqual(D.__set__.call_count, 1)

    def test_setting_uninitialized_descriptor_field(self):
        class D:
            pass

        D.__set__ = Mock()

        @dataclass
        class C:
            i: D

        # D.__set__ is not called because there's no D instance to call it on
        D.__set__.reset_mock()
        c = C(5)
        self.assertEqual(D.__set__.call_count, 0)

        # D.__set__ still isn't called after setting i to an instance of D
        # because descriptors don't behave like that when stored as instance vars
        c.i = D()
        c.i = 5
        self.assertEqual(D.__set__.call_count, 0)

    def test_default_value(self):
        class D:
            def __get__(self, instance: Any, owner: object) -> int:
                if instance is None:
                    return 100

                return instance._x

            def __set__(self, instance: Any, value: int) -> None:
                instance._x = value

        @dataclass
        class C:
            i: D = D()

        c = C()
        self.assertEqual(c.i, 100)

        c = C(5)
        self.assertEqual(c.i, 5)

    def test_no_default_value(self):
        class D:
            def __get__(self, instance: Any, owner: object) -> int:
                if instance is None:
                    raise AttributeError()

                return instance._x

            def __set__(self, instance: Any, value: int) -> None:
                instance._x = value

        @dataclass
        class C:
            i: D = D()

        with self.assertRaisesRegex(TypeError, 'missing 1 required positional argument'):
            c = C()

class TestStringAnnotations(unittest.TestCase):
    def test_classvar(self):
        # Some expressions recognized as ClassVar really aren't.  But
        #  if you're using string annotations, it's not an exact
        #  science.
        # These tests assume that both "import typing" and "from
        # typing import *" have been run in this file.
        for typestr in ('ClassVar[int]',
                        'ClassVar [int]',
                        ' ClassVar [int]',
                        'ClassVar',
                        ' ClassVar ',
                        'typing.ClassVar[int]',
                        'typing.ClassVar[str]',
                        ' typing.ClassVar[str]',
                        'typing .ClassVar[str]',
                        'typing. ClassVar[str]',
                        'typing.ClassVar [str]',
                        'typing.ClassVar [ str]',

                        # Not syntactically valid, but these will
                        #  be treated as ClassVars.
                        'typing.ClassVar.[int]',
                        'typing.ClassVar+',
                        ):
            with self.subTest(typestr=typestr):
                @dataclass
                class C:
                    x: typestr

                # x is a ClassVar, so C() takes no args.
                C()

                # And it won't appear in the class's dict because it doesn't
                # have a default.
                self.assertNotIn('x', C.__dict__)

    def test_isnt_classvar(self):
        for typestr in ('CV',
                        't.ClassVar',
                        't.ClassVar[int]',
                        'typing..ClassVar[int]',
                        'Classvar',
                        'Classvar[int]',
                        'typing.ClassVarx[int]',
                        'typong.ClassVar[int]',
                        'dataclasses.ClassVar[int]',
                        'typingxClassVar[str]',
                        ):
            with self.subTest(typestr=typestr):
                @dataclass
                class C:
                    x: typestr

                # x is not a ClassVar, so C() takes one arg.
                self.assertEqual(C(10).x, 10)

    def test_initvar(self):
        # These tests assume that both "import dataclasses" and "from
        #  dataclasses import *" have been run in this file.
        for typestr in ('InitVar[int]',
                        'InitVar [int]'
                        ' InitVar [int]',
                        'InitVar',
                        ' InitVar ',
                        'dataclasses.InitVar[int]',
                        'dataclasses.InitVar[str]',
                        ' dataclasses.InitVar[str]',
                        'dataclasses .InitVar[str]',
                        'dataclasses. InitVar[str]',
                        'dataclasses.InitVar [str]',
                        'dataclasses.InitVar [ str]',

                        # Not syntactically valid, but these will
                        #  be treated as InitVars.
                        'dataclasses.InitVar.[int]',
                        'dataclasses.InitVar+',
                        ):
            with self.subTest(typestr=typestr):
                @dataclass
                class C:
                    x: typestr

                # x is an InitVar, so doesn't create a member.
                with self.assertRaisesRegex(AttributeError,
                                            "object has no attribute 'x'"):
                    C(1).x

    def test_isnt_initvar(self):
        for typestr in ('IV',
                        'dc.InitVar',
                        'xdataclasses.xInitVar',
                        'typing.xInitVar[int]',
                        ):
            with self.subTest(typestr=typestr):
                @dataclass
                class C:
                    x: typestr

                # x is not an InitVar, so there will be a member x.
                self.assertEqual(C(10).x, 10)

    def test_classvar_module_level_import(self):
        from test.test_dataclasses import dataclass_module_1
        from test.test_dataclasses import dataclass_module_1_str
        from test.test_dataclasses import dataclass_module_2
        from test.test_dataclasses import dataclass_module_2_str

        for m in (dataclass_module_1, dataclass_module_1_str,
                  dataclass_module_2, dataclass_module_2_str,
                  ):
            with self.subTest(m=m):
                # There's a difference in how the ClassVars are
                # interpreted when using string annotations or
                # not. See the imported modules for details.
                if m.USING_STRINGS:
                    c = m.CV(10)
                else:
                    c = m.CV()
                self.assertEqual(c.cv0, 20)


                # There's a difference in how the InitVars are
                # interpreted when using string annotations or
                # not. See the imported modules for details.
                c = m.IV(0, 1, 2, 3, 4)

                for field_name in ('iv0', 'iv1', 'iv2', 'iv3'):
                    with self.subTest(field_name=field_name):
                        with self.assertRaisesRegex(AttributeError, f"object has no attribute '{field_name}'"):
                            # Since field_name is an InitVar, it's
                            # not an instance field.
                            getattr(c, field_name)

                if m.USING_STRINGS:
                    # iv4 is interpreted as a normal field.
                    self.assertIn('not_iv4', c.__dict__)
                    self.assertEqual(c.not_iv4, 4)
                else:
                    # iv4 is interpreted as an InitVar, so it
                    # won't exist on the instance.
                    self.assertNotIn('not_iv4', c.__dict__)

    def test_text_annotations(self):
        from test.test_dataclasses import dataclass_textanno

        self.assertEqual(
            get_type_hints(dataclass_textanno.Bar),
            {'foo': dataclass_textanno.Foo})
        self.assertEqual(
            get_type_hints(dataclass_textanno.Bar.__init__),
            {'foo': dataclass_textanno.Foo,
             'return': type(None)})


ByMakeDataClass = make_dataclass('ByMakeDataClass', [('x', int)])
ManualModuleMakeDataClass = make_dataclass('ManualModuleMakeDataClass',
                                           [('x', int)],
                                           module=__name__)
WrongNameMakeDataclass = make_dataclass('Wrong', [('x', int)])
WrongModuleMakeDataclass = make_dataclass('WrongModuleMakeDataclass',
                                          [('x', int)],
                                          module='custom')

class TestMakeDataclass(unittest.TestCase):
    def test_simple(self):
        C = make_dataclass('C',
                           [('x', int),
                            ('y', int, field(default=5))],
                           namespace={'add_one': lambda self: self.x + 1})
        c = C(10)
        self.assertEqual((c.x, c.y), (10, 5))
        self.assertEqual(c.add_one(), 11)


    def test_no_mutate_namespace(self):
        # Make sure a provided namespace isn't mutated.
        ns = {}
        C = make_dataclass('C',
                           [('x', int),
                            ('y', int, field(default=5))],
                           namespace=ns)
        self.assertEqual(ns, {})

    def test_base(self):
        class Base1:
            pass
        class Base2:
            pass
        C = make_dataclass('C',
                           [('x', int)],
                           bases=(Base1, Base2))
        c = C(2)
        self.assertIsInstance(c, C)
        self.assertIsInstance(c, Base1)
        self.assertIsInstance(c, Base2)

    def test_base_dataclass(self):
        @dataclass
        class Base1:
            x: int
        class Base2:
            pass
        C = make_dataclass('C',
                           [('y', int)],
                           bases=(Base1, Base2))
        with self.assertRaisesRegex(TypeError, 'required positional'):
            c = C(2)
        c = C(1, 2)
        self.assertIsInstance(c, C)
        self.assertIsInstance(c, Base1)
        self.assertIsInstance(c, Base2)

        self.assertEqual((c.x, c.y), (1, 2))

    def test_init_var(self):
        def post_init(self, y):
            self.x *= y

        C = make_dataclass('C',
                           [('x', int),
                            ('y', InitVar[int]),
                            ],
                           namespace={'__post_init__': post_init},
                           )
        c = C(2, 3)
        self.assertEqual(vars(c), {'x': 6})
        self.assertEqual(len(fields(c)), 1)

    def test_class_var(self):
        C = make_dataclass('C',
                           [('x', int),
                            ('y', ClassVar[int], 10),
                            ('z', ClassVar[int], field(default=20)),
                            ])
        c = C(1)
        self.assertEqual(vars(c), {'x': 1})
        self.assertEqual(len(fields(c)), 1)
        self.assertEqual(C.y, 10)
        self.assertEqual(C.z, 20)

    def test_other_params(self):
        C = make_dataclass('C',
                           [('x', int),
                            ('y', ClassVar[int], 10),
                            ('z', ClassVar[int], field(default=20)),
                            ],
                           init=False)
        # Make sure we have a repr, but no init.
        self.assertNotIn('__init__', vars(C))
        self.assertIn('__repr__', vars(C))

        # Make sure random other params don't work.
        with self.assertRaisesRegex(TypeError, 'unexpected keyword argument'):
            C = make_dataclass('C',
                               [],
                               xxinit=False)

    def test_no_types(self):
        C = make_dataclass('Point', ['x', 'y', 'z'])
        c = C(1, 2, 3)
        self.assertEqual(vars(c), {'x': 1, 'y': 2, 'z': 3})
        self.assertEqual(C.__annotations__, {'x': typing.Any,
                                             'y': typing.Any,
                                             'z': typing.Any})

        C = make_dataclass('Point', ['x', ('y', int), 'z'])
        c = C(1, 2, 3)
        self.assertEqual(vars(c), {'x': 1, 'y': 2, 'z': 3})
        self.assertEqual(C.__annotations__, {'x': typing.Any,
                                             'y': int,
                                             'z': typing.Any})

    def test_no_types_get_annotations(self):
        C = make_dataclass('C', ['x', ('y', int), 'z'])

        self.assertEqual(
            annotationlib.get_annotations(C, format=annotationlib.Format.VALUE),
            {'x': typing.Any, 'y': int, 'z': typing.Any},
        )
        self.assertEqual(
            annotationlib.get_annotations(
                C, format=annotationlib.Format.FORWARDREF),
            {'x': typing.Any, 'y': int, 'z': typing.Any},
        )
        self.assertEqual(
            annotationlib.get_annotations(
                C, format=annotationlib.Format.STRING),
            {'x': 'typing.Any', 'y': 'int', 'z': 'typing.Any'},
        )

    def test_no_types_no_typing_import(self):
        with import_helper.CleanImport('typing'):
            self.assertNotIn('typing', sys.modules)
            C = make_dataclass('C', ['x', ('y', int)])

            self.assertNotIn('typing', sys.modules)
            self.assertEqual(
                annotationlib.get_annotations(
                    C, format=annotationlib.Format.FORWARDREF),
                {
                    'x': annotationlib.ForwardRef('Any', module='typing'),
                    'y': int,
                },
            )
            self.assertNotIn('typing', sys.modules)

    def test_module_attr(self):
        self.assertEqual(ByMakeDataClass.__module__, __name__)
        self.assertEqual(ByMakeDataClass(1).__module__, __name__)
        self.assertEqual(WrongModuleMakeDataclass.__module__, "custom")
        Nested = make_dataclass('Nested', [])
        self.assertEqual(Nested.__module__, __name__)
        self.assertEqual(Nested().__module__, __name__)

    def test_pickle_support(self):
        for klass in [ByMakeDataClass, ManualModuleMakeDataClass]:
            for proto in range(pickle.HIGHEST_PROTOCOL + 1):
                with self.subTest(proto=proto):
                    self.assertEqual(
                        pickle.loads(pickle.dumps(klass, proto)),
                        klass,
                    )
                    self.assertEqual(
                        pickle.loads(pickle.dumps(klass(1), proto)),
                        klass(1),
                    )

    def test_cannot_be_pickled(self):
        for klass in [WrongNameMakeDataclass, WrongModuleMakeDataclass]:
            for proto in range(pickle.HIGHEST_PROTOCOL + 1):
                with self.subTest(proto=proto):
                    with self.assertRaises(pickle.PickleError):
                        pickle.dumps(klass, proto)
                    with self.assertRaises(pickle.PickleError):
                        pickle.dumps(klass(1), proto)

    def test_invalid_type_specification(self):
        for bad_field in [(),
                          (1, 2, 3, 4),
                          ]:
            with self.subTest(bad_field=bad_field):
                with self.assertRaisesRegex(TypeError, r'Invalid field: '):
                    make_dataclass('C', ['a', bad_field])

        # And test for things with no len().
        for bad_field in [float,
                          lambda x:x,
                          ]:
            with self.subTest(bad_field=bad_field):
                with self.assertRaisesRegex(TypeError, r'has no len\(\)'):
                    make_dataclass('C', ['a', bad_field])

    def test_duplicate_field_names(self):
        for field in ['a', 'ab']:
            with self.subTest(field=field):
                with self.assertRaisesRegex(TypeError, 'Field name duplicated'):
                    make_dataclass('C', [field, 'a', field])

    def test_keyword_field_names(self):
        for field in ['for', 'async', 'await', 'as']:
            with self.subTest(field=field):
                with self.assertRaisesRegex(TypeError, 'must not be keywords'):
                    make_dataclass('C', ['a', field])
                with self.assertRaisesRegex(TypeError, 'must not be keywords'):
                    make_dataclass('C', [field])
                with self.assertRaisesRegex(TypeError, 'must not be keywords'):
                    make_dataclass('C', [field, 'a'])

    def test_non_identifier_field_names(self):
        for field in ['()', 'x,y', '*', '2@3', '', 'little johnny tables']:
            with self.subTest(field=field):
                with self.assertRaisesRegex(TypeError, 'must be valid identifiers'):
                    make_dataclass('C', ['a', field])
                with self.assertRaisesRegex(TypeError, 'must be valid identifiers'):
                    make_dataclass('C', [field])
                with self.assertRaisesRegex(TypeError, 'must be valid identifiers'):
                    make_dataclass('C', [field, 'a'])

    def test_underscore_field_names(self):
        # Unlike namedtuple, it's okay if dataclass field names have
        # an underscore.
        make_dataclass('C', ['_', '_a', 'a_a', 'a_'])

    def test_funny_class_names_names(self):
        # No reason to prevent weird class names, since
        # types.new_class allows them.
        for classname in ['()', 'x,y', '*', '2@3', '']:
            with self.subTest(classname=classname):
                C = make_dataclass(classname, ['a', 'b'])
                self.assertEqual(C.__name__, classname)

    def test_dataclass_decorator_default(self):
        C = make_dataclass('C', [('x', int)], decorator=dataclass)
        c = C(10)
        self.assertEqual(c.x, 10)

    def test_dataclass_custom_decorator(self):
        def custom_dataclass(cls, *args, **kwargs):
            dc = dataclass(cls, *args, **kwargs)
            dc.__custom__ = True
            return dc

        C = make_dataclass('C', [('x', int)], decorator=custom_dataclass)
        c = C(10)
        self.assertEqual(c.x, 10)
        self.assertEqual(c.__custom__, True)


class TestReplace(unittest.TestCase):
    def test(self):
        @dataclass(frozen=True)
        class C:
            x: int
            y: int

        c = C(1, 2)
        c1 = replace(c, x=3)
        self.assertEqual(c1.x, 3)
        self.assertEqual(c1.y, 2)

    def test_frozen(self):
        @dataclass(frozen=True)
        class C:
            x: int
            y: int
            z: int = field(init=False, default=10)
            t: int = field(init=False, default=100)

        c = C(1, 2)
        c1 = replace(c, x=3)
        self.assertEqual((c.x, c.y, c.z, c.t), (1, 2, 10, 100))
        self.assertEqual((c1.x, c1.y, c1.z, c1.t), (3, 2, 10, 100))


        with self.assertRaisesRegex(TypeError, 'init=False'):
            replace(c, x=3, z=20, t=50)
        with self.assertRaisesRegex(TypeError, 'init=False'):
            replace(c, z=20)
            replace(c, x=3, z=20, t=50)

        # Make sure the result is still frozen.
        with self.assertRaisesRegex(FrozenInstanceError, "cannot assign to field 'x'"):
            c1.x = 3

        # Make sure we can't replace an attribute that doesn't exist,
        #  if we're also replacing one that does exist.  Test this
        #  here, because setting attributes on frozen instances is
        #  handled slightly differently from non-frozen ones.
        with self.assertRaisesRegex(TypeError, r"__init__\(\) got an unexpected "
                                             "keyword argument 'a'"):
            c1 = replace(c, x=20, a=5)

    def test_invalid_field_name(self):
        @dataclass(frozen=True)
        class C:
            x: int
            y: int

        c = C(1, 2)
        with self.assertRaisesRegex(TypeError, r"__init__\(\) got an unexpected "
                                    "keyword argument 'z'"):
            c1 = replace(c, z=3)

    def test_invalid_object(self):
        @dataclass(frozen=True)
        class C:
            x: int
            y: int

        with self.assertRaisesRegex(TypeError, 'dataclass instance'):
            replace(C, x=3)

        with self.assertRaisesRegex(TypeError, 'dataclass instance'):
            replace(0, x=3)

    def test_no_init(self):
        @dataclass
        class C:
            x: int
            y: int = field(init=False, default=10)

        c = C(1)
        c.y = 20

        # Make sure y gets the default value.
        c1 = replace(c, x=5)
        self.assertEqual((c1.x, c1.y), (5, 10))

        # Trying to replace y is an error.
        with self.assertRaisesRegex(TypeError, 'init=False'):
            replace(c, x=2, y=30)

        with self.assertRaisesRegex(TypeError, 'init=False'):
            replace(c, y=30)

    def test_classvar(self):
        @dataclass
        class C:
            x: int
            y: ClassVar[int] = 1000

        c = C(1)
        d = C(2)

        self.assertIs(c.y, d.y)
        self.assertEqual(c.y, 1000)

        # Trying to replace y is an error: can't replace ClassVars.
        with self.assertRaisesRegex(TypeError, r"__init__\(\) got an "
                                    "unexpected keyword argument 'y'"):
            replace(c, y=30)

        replace(c, x=5)

    def test_initvar_is_specified(self):
        @dataclass
        class C:
            x: int
            y: InitVar[int]

            def __post_init__(self, y):
                self.x *= y

        c = C(1, 10)
        self.assertEqual(c.x, 10)
        with self.assertRaisesRegex(TypeError, r"InitVar 'y' must be "
                                    r"specified with replace\(\)"):
            replace(c, x=3)
        c = replace(c, x=3, y=5)
        self.assertEqual(c.x, 15)

    def test_initvar_with_default_value(self):
        @dataclass
        class C:
            x: int
            y: InitVar[int] = None
            z: InitVar[int] = 42

            def __post_init__(self, y, z):
                if y is not None:
                    self.x += y
                if z is not None:
                    self.x += z

        c = C(x=1, y=10, z=1)
        self.assertEqual(replace(c), C(x=12))
        self.assertEqual(replace(c, y=4), C(x=12, y=4, z=42))
        self.assertEqual(replace(c, y=4, z=1), C(x=12, y=4, z=1))

    def test_recursive_repr(self):
        @dataclass
        class C:
            f: "C"

        c = C(None)
        c.f = c
        self.assertEqual(repr(c), "TestReplace.test_recursive_repr.<locals>.C(f=...)")

    def test_recursive_repr_two_attrs(self):
        @dataclass
        class C:
            f: "C"
            g: "C"

        c = C(None, None)
        c.f = c
        c.g = c
        self.assertEqual(repr(c), "TestReplace.test_recursive_repr_two_attrs"
                                  ".<locals>.C(f=..., g=...)")

    def test_recursive_repr_indirection(self):
        @dataclass
        class C:
            f: "D"

        @dataclass
        class D:
            f: "C"

        c = C(None)
        d = D(None)
        c.f = d
        d.f = c
        self.assertEqual(repr(c), "TestReplace.test_recursive_repr_indirection"
                                  ".<locals>.C(f=TestReplace.test_recursive_repr_indirection"
                                  ".<locals>.D(f=...))")

    def test_recursive_repr_indirection_two(self):
        @dataclass
        class C:
            f: "D"

        @dataclass
        class D:
            f: "E"

        @dataclass
        class E:
            f: "C"

        c = C(None)
        d = D(None)
        e = E(None)
        c.f = d
        d.f = e
        e.f = c
        self.assertEqual(repr(c), "TestReplace.test_recursive_repr_indirection_two"
                                  ".<locals>.C(f=TestReplace.test_recursive_repr_indirection_two"
                                  ".<locals>.D(f=TestReplace.test_recursive_repr_indirection_two"
                                  ".<locals>.E(f=...)))")

    def test_recursive_repr_misc_attrs(self):
        @dataclass
        class C:
            f: "C"
            g: int

        c = C(None, 1)
        c.f = c
        self.assertEqual(repr(c), "TestReplace.test_recursive_repr_misc_attrs"
                                  ".<locals>.C(f=..., g=1)")

    ## def test_initvar(self):
    ##     @dataclass
    ##     class C:
    ##         x: int
    ##         y: InitVar[int]

    ##     c = C(1, 10)
    ##     d = C(2, 20)

    ##     # In our case, replacing an InitVar is a no-op
    ##     self.assertEqual(c, replace(c, y=5))

    ##     replace(c, x=5)

class TestAbstract(unittest.TestCase):
    def test_abc_implementation(self):
        class Ordered(abc.ABC):
            @abc.abstractmethod
            def __lt__(self, other):
                pass

            @abc.abstractmethod
            def __le__(self, other):
                pass

        @dataclass(order=True)
        class Date(Ordered):
            year: int
            month: 'Month'
            day: 'int'

        self.assertFalse(inspect.isabstract(Date))
        self.assertGreater(Date(2020,12,25), Date(2020,8,31))

    def test_maintain_abc(self):
        class A(abc.ABC):
            @abc.abstractmethod
            def foo(self):
                pass

        @dataclass
        class Date(A):
            year: int
            month: 'Month'
            day: 'int'

        self.assertTrue(inspect.isabstract(Date))
        msg = "class Date without an implementation for abstract method 'foo'"
        self.assertRaisesRegex(TypeError, msg, Date)


class TestMatchArgs(unittest.TestCase):
    def test_match_args(self):
        @dataclass
        class C:
            a: int
        self.assertEqual(C(42).__match_args__, ('a',))

    def test_explicit_match_args(self):
        ma = ()
        @dataclass
        class C:
            a: int
            __match_args__ = ma
        self.assertIs(C(42).__match_args__, ma)

    def test_bpo_43764(self):
        @dataclass(repr=False, eq=False, init=False)
        class X:
            a: int
            b: int
            c: int
        self.assertEqual(X.__match_args__, ("a", "b", "c"))

    def test_match_args_argument(self):
        @dataclass(match_args=False)
        class X:
            a: int
        self.assertNotIn('__match_args__', X.__dict__)

        @dataclass(match_args=False)
        class Y:
            a: int
            __match_args__ = ('b',)
        self.assertEqual(Y.__match_args__, ('b',))

        @dataclass(match_args=False)
        class Z(Y):
            z: int
        self.assertEqual(Z.__match_args__, ('b',))

        # Ensure parent dataclass __match_args__ is seen, if child class
        # specifies match_args=False.
        @dataclass
        class A:
            a: int
            z: int
        @dataclass(match_args=False)
        class B(A):
            b: int
        self.assertEqual(B.__match_args__, ('a', 'z'))

    def test_make_dataclasses(self):
        C = make_dataclass('C', [('x', int), ('y', int)])
        self.assertEqual(C.__match_args__, ('x', 'y'))

        C = make_dataclass('C', [('x', int), ('y', int)], match_args=True)
        self.assertEqual(C.__match_args__, ('x', 'y'))

        C = make_dataclass('C', [('x', int), ('y', int)], match_args=False)
        self.assertNotIn('__match__args__', C.__dict__)

        C = make_dataclass('C', [('x', int), ('y', int)], namespace={'__match_args__': ('z',)})
        self.assertEqual(C.__match_args__, ('z',))


class TestKeywordArgs(unittest.TestCase):
    def test_no_classvar_kwarg(self):
        msg = 'field a is a ClassVar but specifies kw_only'
        with self.assertRaisesRegex(TypeError, msg):
            @dataclass
            class A:
                a: ClassVar[int] = field(kw_only=True)

        with self.assertRaisesRegex(TypeError, msg):
            @dataclass
            class A:
                a: ClassVar[int] = field(kw_only=False)

        with self.assertRaisesRegex(TypeError, msg):
            @dataclass(kw_only=True)
            class A:
                a: ClassVar[int] = field(kw_only=False)

    def test_field_marked_as_kwonly(self):
        #######################
        # Using dataclass(kw_only=True)
        @dataclass(kw_only=True)
        class A:
            a: int
        self.assertTrue(fields(A)[0].kw_only)

        @dataclass(kw_only=True)
        class A:
            a: int = field(kw_only=True)
        self.assertTrue(fields(A)[0].kw_only)

        @dataclass(kw_only=True)
        class A:
            a: int = field(kw_only=False)
        self.assertFalse(fields(A)[0].kw_only)

        #######################
        # Using dataclass(kw_only=False)
        @dataclass(kw_only=False)
        class A:
            a: int
        self.assertFalse(fields(A)[0].kw_only)

        @dataclass(kw_only=False)
        class A:
            a: int = field(kw_only=True)
        self.assertTrue(fields(A)[0].kw_only)

        @dataclass(kw_only=False)
        class A:
            a: int = field(kw_only=False)
        self.assertFalse(fields(A)[0].kw_only)

        #######################
        # Not specifying dataclass(kw_only)
        @dataclass
        class A:
            a: int
        self.assertFalse(fields(A)[0].kw_only)

        @dataclass
        class A:
            a: int = field(kw_only=True)
        self.assertTrue(fields(A)[0].kw_only)

        @dataclass
        class A:
            a: int = field(kw_only=False)
        self.assertFalse(fields(A)[0].kw_only)

    def test_match_args(self):
        # kw fields don't show up in __match_args__.
        @dataclass(kw_only=True)
        class C:
            a: int
        self.assertEqual(C(a=42).__match_args__, ())

        @dataclass
        class C:
            a: int
            b: int = field(kw_only=True)
        self.assertEqual(C(42, b=10).__match_args__, ('a',))

    def test_KW_ONLY(self):
        @dataclass
        class A:
            a: int
            _: KW_ONLY
            b: int
            c: int
        A(3, c=5, b=4)
        msg = "takes 2 positional arguments but 4 were given"
        with self.assertRaisesRegex(TypeError, msg):
            A(3, 4, 5)


        @dataclass(kw_only=True)
        class B:
            a: int
            _: KW_ONLY
            b: int
            c: int
        B(a=3, b=4, c=5)
        msg = "takes 1 positional argument but 4 were given"
        with self.assertRaisesRegex(TypeError, msg):
            B(3, 4, 5)

        # Explicitly make a field that follows KW_ONLY be non-keyword-only.
        @dataclass
        class C:
            a: int
            _: KW_ONLY
            b: int
            c: int = field(kw_only=False)
        c = C(1, 2, b=3)
        self.assertEqual(c.a, 1)
        self.assertEqual(c.b, 3)
        self.assertEqual(c.c, 2)
        c = C(1, b=3, c=2)
        self.assertEqual(c.a, 1)
        self.assertEqual(c.b, 3)
        self.assertEqual(c.c, 2)
        c = C(1, b=3, c=2)
        self.assertEqual(c.a, 1)
        self.assertEqual(c.b, 3)
        self.assertEqual(c.c, 2)
        c = C(c=2, b=3, a=1)
        self.assertEqual(c.a, 1)
        self.assertEqual(c.b, 3)
        self.assertEqual(c.c, 2)

    def test_KW_ONLY_as_string(self):
        @dataclass
        class A:
            a: int
            _: 'dataclasses.KW_ONLY'
            b: int
            c: int
        A(3, c=5, b=4)
        msg = "takes 2 positional arguments but 4 were given"
        with self.assertRaisesRegex(TypeError, msg):
            A(3, 4, 5)

    def test_KW_ONLY_twice(self):
        msg = "'Y' is KW_ONLY, but KW_ONLY has already been specified"

        with self.assertRaisesRegex(TypeError, msg):
            @dataclass
            class A:
                a: int
                X: KW_ONLY
                Y: KW_ONLY
                b: int
                c: int

        with self.assertRaisesRegex(TypeError, msg):
            @dataclass
            class A:
                a: int
                X: KW_ONLY
                b: int
                Y: KW_ONLY
                c: int

        with self.assertRaisesRegex(TypeError, msg):
            @dataclass
            class A:
                a: int
                X: KW_ONLY
                b: int
                c: int
                Y: KW_ONLY

        # But this usage is okay, since it's not using KW_ONLY.
        @dataclass
        class NoDuplicateKwOnlyAnnotation:
            a: int
            _: KW_ONLY
            b: int
            c: int = field(kw_only=True)

        # And if inheriting, it's okay.
        @dataclass
        class BaseUsesKwOnly:
            a: int
            _: KW_ONLY
            b: int
            c: int
        @dataclass
        class SubclassUsesKwOnly(BaseUsesKwOnly):
            _: KW_ONLY
            d: int

        # Make sure the error is raised in a derived class.
        with self.assertRaisesRegex(TypeError, msg):
            @dataclass
            class A:
                a: int
                _: KW_ONLY
                b: int
                c: int
            @dataclass
            class B(A):
                X: KW_ONLY
                d: int
                Y: KW_ONLY


    def test_post_init(self):
        @dataclass
        class A:
            a: int
            _: KW_ONLY
            b: InitVar[int]
            c: int
            d: InitVar[int]
            def __post_init__(self, b, d):
                raise CustomError(f'{b=} {d=}')
        with self.assertRaisesRegex(CustomError, 'b=3 d=4'):
            A(1, c=2, b=3, d=4)

        @dataclass
        class B:
            a: int
            _: KW_ONLY
            b: InitVar[int]
            c: int
            d: InitVar[int]
            def __post_init__(self, b, d):
                self.a = b
                self.c = d
        b = B(1, c=2, b=3, d=4)
        self.assertEqual(asdict(b), {'a': 3, 'c': 4})

    def test_defaults(self):
        # For kwargs, make sure we can have defaults after non-defaults.
        @dataclass
        class A:
            a: int = 0
            _: KW_ONLY
            b: int
            c: int = 1
            d: int

        a = A(d=4, b=3)
        self.assertEqual(a.a, 0)
        self.assertEqual(a.b, 3)
        self.assertEqual(a.c, 1)
        self.assertEqual(a.d, 4)

        # Make sure we still check for non-kwarg non-defaults not following
        # defaults.
        err_regex = "non-default argument 'z' follows default argument 'a'"
        with self.assertRaisesRegex(TypeError, err_regex):
            @dataclass
            class A:
                a: int = 0
                z: int
                _: KW_ONLY
                b: int
                c: int = 1
                d: int

    def test_make_dataclass(self):
        A = make_dataclass("A", ['a'], kw_only=True)
        self.assertTrue(fields(A)[0].kw_only)

        B = make_dataclass("B",
                           ['a', ('b', int, field(kw_only=False))],
                           kw_only=True)
        self.assertTrue(fields(B)[0].kw_only)
        self.assertFalse(fields(B)[1].kw_only)

    def test_deferred_annotations(self):
        @dataclass
        class A:
            x: undefined
            y: ClassVar[undefined]

        fs = fields(A)
        self.assertEqual(len(fs), 1)
        self.assertEqual(fs[0].name, 'x')


class TestZeroArgumentSuperWithSlots(unittest.TestCase):
    def test_zero_argument_super(self):
        @dataclass(slots=True)
        class A:
            def foo(self):
                super()

        A().foo()

    def test_dunder_class_with_old_property(self):
        @dataclass(slots=True)
        class A:
            def _get_foo(slf):
                self.assertIs(__class__, type(slf))
                self.assertIs(__class__, slf.__class__)
                return __class__

            def _set_foo(slf, value):
                self.assertIs(__class__, type(slf))
                self.assertIs(__class__, slf.__class__)

            def _del_foo(slf):
                self.assertIs(__class__, type(slf))
                self.assertIs(__class__, slf.__class__)

            foo = property(_get_foo, _set_foo, _del_foo)

        a = A()
        self.assertIs(a.foo, A)
        a.foo = 4
        del a.foo

    def test_dunder_class_with_new_property(self):
        @dataclass(slots=True)
        class A:
            @property
            def foo(slf):
                return slf.__class__

            @foo.setter
            def foo(slf, value):
                self.assertIs(__class__, type(slf))

            @foo.deleter
            def foo(slf):
                self.assertIs(__class__, type(slf))

        a = A()
        self.assertIs(a.foo, A)
        a.foo = 4
        del a.foo

    # Test the parts of a property individually.
    def test_slots_dunder_class_property_getter(self):
        @dataclass(slots=True)
        class A:
            @property
            def foo(slf):
                return __class__

        a = A()
        self.assertIs(a.foo, A)

    def test_slots_dunder_class_property_setter(self):
        @dataclass(slots=True)
        class A:
            foo = property()
            @foo.setter
            def foo(slf, val):
                self.assertIs(__class__, type(slf))

        a = A()
        a.foo = 4

    def test_slots_dunder_class_property_deleter(self):
        @dataclass(slots=True)
        class A:
            foo = property()
            @foo.deleter
            def foo(slf):
                self.assertIs(__class__, type(slf))

        a = A()
        del a.foo

    def test_wrapped(self):
        def mydecorator(f):
            @wraps(f)
            def wrapper(*args, **kwargs):
                return f(*args, **kwargs)
            return wrapper

        @dataclass(slots=True)
        class A:
            @mydecorator
            def foo(self):
                super()

        A().foo()

    def test_remembered_class(self):
        # Apply the dataclass decorator manually (not when the class
        # is created), so that we can keep a reference to the
        # undecorated class.
        class A:
            def cls(self):
                return __class__

        self.assertIs(A().cls(), A)

        B = dataclass(slots=True)(A)
        self.assertIs(B().cls(), B)

        # This is undesirable behavior, but is a function of how
        # modifying __class__ in the closure works.  I'm not sure this
        # should be tested or not: I don't really want to guarantee
        # this behavior, but I don't want to lose the point that this
        # is how it works.

        # The underlying class is "broken" by changing its __class__
        # in A.foo() to B.  This normally isn't a problem, because no
        # one will be keeping a reference to the underlying class A.
        self.assertIs(A().cls(), B)

if __name__ == '__main__':
    unittest.main()<|MERGE_RESOLUTION|>--- conflicted
+++ resolved
@@ -13,11 +13,8 @@
 import types
 import weakref
 import traceback
-<<<<<<< HEAD
 import sys
-=======
 import textwrap
->>>>>>> c8f233c5
 import unittest
 from unittest.mock import Mock
 from typing import ClassVar, Any, List, Union, Tuple, Dict, Generic, TypeVar, Optional, Protocol, DefaultDict
