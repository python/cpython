--- conflicted
+++ resolved
@@ -409,12 +409,8 @@
         text_lines = [line.strip() for line in text_result.splitlines()]
         text_lines = [line for line in text_lines if line]
         del text_lines[1]
-<<<<<<< HEAD
-        expected_lines = [line.strip() for line in html2text_of_expected.splitlines() if line]
-=======
         expected_lines = html2text_of_expected.splitlines()
         expected_lines = [line.strip() for line in expected_lines if line]
->>>>>>> a0db11b1
         self.assertEqual(text_lines, expected_lines)
         mod_file = inspect.getabsfile(pydoc_mod)
         mod_url = urllib.parse.quote(mod_file)
