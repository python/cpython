--- conflicted
+++ resolved
@@ -373,17 +373,9 @@
             result = result % 1000000
     return result
 
-<<<<<<< HEAD
-def main_loop():
-    """Main test loop."""
-    max_iterations = 1000
-
-    for iteration in range(max_iterations):
-=======
 def do_work():
     iteration = 0
     while True:
->>>>>>> ef51a7c8
         if iteration % 2 == 0:
             slow_fibonacci(15)
         else:
