--- conflicted
+++ resolved
@@ -3132,7 +3132,6 @@
 
 @requires_subprocess()
 @skip_if_not_supported
-<<<<<<< HEAD
 class TestGCFrameTracking(unittest.TestCase):
     """Tests for GC frame tracking in the sampling profiler."""
 
@@ -3312,7 +3311,8 @@
             output = captured_output.getvalue()
         # Native frames should NOT be present:
         self.assertNotIn("<native>", output)
-=======
+
+
 class TestProcessPoolExecutorSupport(unittest.TestCase):
     """
     Test that ProcessPoolExecutor works correctly with profiling.sampling.
@@ -3353,8 +3353,5 @@
 
         self.assertIn("Results: [2, 4, 6]", stdout)
         self.assertNotIn("Can't pickle", stderr)
-
->>>>>>> 89a914c5
-
 if __name__ == "__main__":
     unittest.main()