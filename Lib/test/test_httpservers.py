--- conflicted
+++ resolved
@@ -322,6 +322,7 @@
         self.parent_dir = tempfile.mkdtemp()
         self.cgi_dir = os.path.join(self.parent_dir, 'cgi-bin')
         os.mkdir(self.cgi_dir)
+        self.nocgi_path = None
         self.file1_path = None
         self.file2_path = None
 
@@ -333,7 +334,6 @@
         else:
             self.pythonexe = sys.executable
 
-<<<<<<< HEAD
         try:
             # The python executable path is written as the first line of the
             # CGI Python script. The encoding cookie cannot be used, and so the
@@ -342,12 +342,11 @@
         except UnicodeEncodeError:
             self.tearDown()
             self.skipTest("Python executable path is not encodable to utf-8")
-=======
+
         self.nocgi_path = os.path.join(self.parent_dir, 'nocgi.py')
         with open(self.nocgi_path, 'w') as fp:
             fp.write(cgi_file1 % self.pythonexe)
         os.chmod(self.nocgi_path, 0o777)
->>>>>>> 8c1578cc
 
         self.file1_path = os.path.join(self.cgi_dir, 'file1.py')
         with open(self.file1_path, 'w', encoding='utf-8') as file1:
@@ -366,16 +365,12 @@
             os.chdir(self.cwd)
             if self.pythonexe != sys.executable:
                 os.remove(self.pythonexe)
-<<<<<<< HEAD
+            if self.nocgi_path:
+                os.remove(self.nocgi_path)
             if self.file1_path:
                 os.remove(self.file1_path)
             if self.file2_path:
                 os.remove(self.file2_path)
-=======
-            os.remove(self.nocgi_path)
-            os.remove(self.file1_path)
-            os.remove(self.file2_path)
->>>>>>> 8c1578cc
             os.rmdir(self.cgi_dir)
             os.rmdir(self.parent_dir)
         finally:
