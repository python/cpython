--- conflicted
+++ resolved
@@ -449,27 +449,7 @@
      ...
    SyntaxError: nonlocal declaration not allowed at module level
 
-<<<<<<< HEAD
-Non-local declaration after use is now a syntax error
-   >>> def f(x):
-   ...     def f():
-   ...         print(x)
-   ...         nonlocal x
-   Traceback (most recent call last):
-     ...
-   SyntaxError: name 'x' is used prior to nonlocal declaration
-
-   >>> def f():
-   ...     x = 1
-   ...     nonlocal x
-   Traceback (most recent call last):
-     ...
-   SyntaxError: name 'x' is assigned to before nonlocal declaration
-
- From https://bugs.python.org/issue25973
-=======
 From https://bugs.python.org/issue25973
->>>>>>> 3b66ebe7
    >>> class A:
    ...     def f(self):
    ...         nonlocal __x
