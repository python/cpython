import io
import os
import sys
import errno
import ntpath
import pathlib
import pickle
import posixpath
import socket
import stat
import tempfile
import unittest
from unittest import mock
from urllib.request import pathname2url

from test.support import import_helper
from test.support import is_emscripten, is_wasi
from test.support import infinite_recursion
from test.support import os_helper
from test.support.os_helper import TESTFN, FakePath
from test.test_pathlib import test_pathlib_abc
from test.test_pathlib.test_pathlib_abc import needs_posix, needs_windows, needs_symlinks

try:
    import grp, pwd
except ImportError:
    grp = pwd = None


root_in_posix = False
if hasattr(os, 'geteuid'):
    root_in_posix = (os.geteuid() == 0)

#
# Tests for the pure classes.
#

class PurePathTest(test_pathlib_abc.DummyPurePathTest):
    cls = pathlib.PurePath

    # Make sure any symbolic links in the base test path are resolved.
    base = os.path.realpath(TESTFN)

    # Keys are canonical paths, values are list of tuples of arguments
    # supposed to produce equal paths.
    equivalences = {
        'a/b': [
            ('a', 'b'), ('a/', 'b'), ('a', 'b/'), ('a/', 'b/'),
            ('a/b/',), ('a//b',), ('a//b//',),
            # Empty components get removed.
            ('', 'a', 'b'), ('a', '', 'b'), ('a', 'b', ''),
            ],
        '/b/c/d': [
            ('a', '/b/c', 'd'), ('/a', '/b/c', 'd'),
            # Empty components get removed.
            ('/', 'b', '', 'c/d'), ('/', '', 'b/c/d'), ('', '/b/c/d'),
            ],
    }

    def test_concrete_class(self):
        if self.cls is pathlib.PurePath:
            expected = pathlib.PureWindowsPath if os.name == 'nt' else pathlib.PurePosixPath
        else:
            expected = self.cls
        p = self.cls('a')
        self.assertIs(type(p), expected)

    def test_concrete_parser(self):
        if self.cls is pathlib.PurePosixPath:
            expected = posixpath
        elif self.cls is pathlib.PureWindowsPath:
            expected = ntpath
        else:
            expected = os.path
        p = self.cls('a')
        self.assertIs(p.parser, expected)

    def test_different_parsers_unequal(self):
        p = self.cls('a')
        if p.parser is posixpath:
            q = pathlib.PureWindowsPath('a')
        else:
            q = pathlib.PurePosixPath('a')
        self.assertNotEqual(p, q)

    def test_different_parsers_unordered(self):
        p = self.cls('a')
        if p.parser is posixpath:
            q = pathlib.PureWindowsPath('a')
        else:
            q = pathlib.PurePosixPath('a')
        with self.assertRaises(TypeError):
            p < q
        with self.assertRaises(TypeError):
            p <= q
        with self.assertRaises(TypeError):
            p > q
        with self.assertRaises(TypeError):
            p >= q

    def test_constructor_nested(self):
        P = self.cls
        P(FakePath("a/b/c"))
        self.assertEqual(P(P('a')), P('a'))
        self.assertEqual(P(P('a'), 'b'), P('a/b'))
        self.assertEqual(P(P('a'), P('b')), P('a/b'))
        self.assertEqual(P(P('a'), P('b'), P('c')), P(FakePath("a/b/c")))
        self.assertEqual(P(P('./a:b')), P('./a:b'))

    def _check_parse_path(self, raw_path, *expected):
        sep = self.parser.sep
        actual = self.cls._parse_path(raw_path.replace('/', sep))
        self.assertEqual(actual, expected)
        if altsep := self.parser.altsep:
            actual = self.cls._parse_path(raw_path.replace('/', altsep))
            self.assertEqual(actual, expected)

    def test_parse_path_common(self):
        check = self._check_parse_path
        sep = self.parser.sep
        check('',         '', '', [])
        check('a',        '', '', ['a'])
        check('a/',       '', '', ['a'])
        check('a/b',      '', '', ['a', 'b'])
        check('a/b/',     '', '', ['a', 'b'])
        check('a/b/c/d',  '', '', ['a', 'b', 'c', 'd'])
        check('a/b//c/d', '', '', ['a', 'b', 'c', 'd'])
        check('a/b/c/d',  '', '', ['a', 'b', 'c', 'd'])
        check('.',        '', '', [])
        check('././b',    '', '', ['b'])
        check('a/./b',    '', '', ['a', 'b'])
        check('a/./.',    '', '', ['a'])
        check('/a/b',     '', sep, ['a', 'b'])

    def test_empty_path(self):
        # The empty path points to '.'
        p = self.cls('')
        self.assertEqual(str(p), '.')
        # Special case for the empty path.
        self._check_str('.', ('',))

    def test_parts_interning(self):
        P = self.cls
        p = P('/usr/bin/foo')
        q = P('/usr/local/bin')
        # 'usr'
        self.assertIs(p.parts[1], q.parts[1])
        # 'bin'
        self.assertIs(p.parts[2], q.parts[3])

    def test_join_nested(self):
        P = self.cls
        p = P('a/b').joinpath(P('c'))
        self.assertEqual(p, P('a/b/c'))

    def test_div_nested(self):
        P = self.cls
        p = P('a/b') / P('c')
        self.assertEqual(p, P('a/b/c'))

    def test_pickling_common(self):
        P = self.cls
        for pathstr in ('a', 'a/', 'a/b', 'a/b/c', '/', '/a/b', '/a/b/c', 'a/b/c/'):
            with self.subTest(pathstr=pathstr):
                p = P(pathstr)
                for proto in range(0, pickle.HIGHEST_PROTOCOL + 1):
                    dumped = pickle.dumps(p, proto)
                    pp = pickle.loads(dumped)
                    self.assertIs(pp.__class__, p.__class__)
                    self.assertEqual(pp, p)
                    self.assertEqual(hash(pp), hash(p))
                    self.assertEqual(str(pp), str(p))

    def test_repr_common(self):
        for pathstr in ('a', 'a/b', 'a/b/c', '/', '/a/b', '/a/b/c'):
            with self.subTest(pathstr=pathstr):
                p = self.cls(pathstr)
                clsname = p.__class__.__name__
                r = repr(p)
                # The repr() is in the form ClassName("forward-slashes path").
                self.assertTrue(r.startswith(clsname + '('), r)
                self.assertTrue(r.endswith(')'), r)
                inner = r[len(clsname) + 1 : -1]
                self.assertEqual(eval(inner), p.as_posix())

    def test_fspath_common(self):
        P = self.cls
        p = P('a/b')
        self._check_str(p.__fspath__(), ('a/b',))
        self._check_str(os.fspath(p), ('a/b',))

    def test_bytes_exc_message(self):
        P = self.cls
        message = (r"argument should be a str or an os\.PathLike object "
                   r"where __fspath__ returns a str, not 'bytes'")
        with self.assertRaisesRegex(TypeError, message):
            P(b'a')
        with self.assertRaisesRegex(TypeError, message):
            P(b'a', 'b')
        with self.assertRaisesRegex(TypeError, message):
            P('a', b'b')

    def test_as_bytes_common(self):
        sep = os.fsencode(self.sep)
        P = self.cls
        self.assertEqual(bytes(P('a/b')), b'a' + sep + b'b')

    def test_eq_common(self):
        P = self.cls
        self.assertEqual(P('a/b'), P('a/b'))
        self.assertEqual(P('a/b'), P('a', 'b'))
        self.assertNotEqual(P('a/b'), P('a'))
        self.assertNotEqual(P('a/b'), P('/a/b'))
        self.assertNotEqual(P('a/b'), P())
        self.assertNotEqual(P('/a/b'), P('/'))
        self.assertNotEqual(P(), P('/'))
        self.assertNotEqual(P(), "")
        self.assertNotEqual(P(), {})
        self.assertNotEqual(P(), int)

    def test_equivalences(self, equivalences=None):
        if equivalences is None:
            equivalences = self.equivalences
        for k, tuples in equivalences.items():
            canon = k.replace('/', self.sep)
            posix = k.replace(self.sep, '/')
            if canon != posix:
                tuples = tuples + [
                    tuple(part.replace('/', self.sep) for part in t)
                    for t in tuples
                    ]
                tuples.append((posix, ))
            pcanon = self.cls(canon)
            for t in tuples:
                p = self.cls(*t)
                self.assertEqual(p, pcanon, "failed with args {}".format(t))
                self.assertEqual(hash(p), hash(pcanon))
                self.assertEqual(str(p), canon)
                self.assertEqual(p.as_posix(), posix)

    def test_ordering_common(self):
        # Ordering is tuple-alike.
        def assertLess(a, b):
            self.assertLess(a, b)
            self.assertGreater(b, a)
        P = self.cls
        a = P('a')
        b = P('a/b')
        c = P('abc')
        d = P('b')
        assertLess(a, b)
        assertLess(a, c)
        assertLess(a, d)
        assertLess(b, c)
        assertLess(c, d)
        P = self.cls
        a = P('/a')
        b = P('/a/b')
        c = P('/abc')
        d = P('/b')
        assertLess(a, b)
        assertLess(a, c)
        assertLess(a, d)
        assertLess(b, c)
        assertLess(c, d)
        with self.assertRaises(TypeError):
            P() < {}

    def test_as_uri_common(self):
        P = self.cls
        with self.assertRaises(ValueError):
            P('a').as_uri()
        with self.assertRaises(ValueError):
            P().as_uri()

    def test_repr_roundtrips(self):
        for pathstr in ('a', 'a/b', 'a/b/c', '/', '/a/b', '/a/b/c'):
            with self.subTest(pathstr=pathstr):
                p = self.cls(pathstr)
                r = repr(p)
                # The repr() roundtrips.
                q = eval(r, pathlib.__dict__)
                self.assertIs(q.__class__, p.__class__)
                self.assertEqual(q, p)
                self.assertEqual(repr(q), r)

    def test_name_empty(self):
        P = self.cls
        self.assertEqual(P('').name, '')
        self.assertEqual(P('.').name, '')
        self.assertEqual(P('/a/b/.').name, 'b')

    def test_stem_empty(self):
        P = self.cls
        self.assertEqual(P('').stem, '')
        self.assertEqual(P('.').stem, '')

    def test_with_name_empty(self):
        P = self.cls
        self.assertRaises(ValueError, P('').with_name, 'd.xml')
        self.assertRaises(ValueError, P('.').with_name, 'd.xml')
        self.assertRaises(ValueError, P('/').with_name, 'd.xml')
        self.assertRaises(ValueError, P('a/b').with_name, '')
        self.assertRaises(ValueError, P('a/b').with_name, '.')

    def test_with_stem_empty(self):
        P = self.cls
        self.assertRaises(ValueError, P('').with_stem, 'd')
        self.assertRaises(ValueError, P('.').with_stem, 'd')
        self.assertRaises(ValueError, P('/').with_stem, 'd')
        self.assertRaises(ValueError, P('a/b').with_stem, '')
        self.assertRaises(ValueError, P('a/b').with_stem, '.')

    def test_is_reserved_deprecated(self):
        P = self.cls
        p = P('a/b')
        with self.assertWarns(DeprecationWarning):
            p.is_reserved()

    def test_match_empty(self):
        P = self.cls
        self.assertRaises(ValueError, P('a').match, '')
        self.assertRaises(ValueError, P('a').match, '.')

    @needs_posix
    def test_parse_path_posix(self):
        check = self._check_parse_path
        # Collapsing of excess leading slashes, except for the double-slash
        # special case.
        check('//a/b',   '', '//', ['a', 'b'])
        check('///a/b',  '', '/', ['a', 'b'])
        check('////a/b', '', '/', ['a', 'b'])
        # Paths which look like NT paths aren't treated specially.
        check('c:a',     '', '', ['c:a',])
        check('c:\\a',   '', '', ['c:\\a',])
        check('\\a',     '', '', ['\\a',])

    @needs_posix
    def test_eq_posix(self):
        P = self.cls
        self.assertNotEqual(P('a/b'), P('A/b'))
        self.assertEqual(P('/a'), P('///a'))
        self.assertNotEqual(P('/a'), P('//a'))

    @needs_posix
    def test_as_uri_posix(self):
        P = self.cls
        self.assertEqual(P('/').as_uri(), 'file:///')
        self.assertEqual(P('/a/b.c').as_uri(), 'file:///a/b.c')
        self.assertEqual(P('/a/b%#c').as_uri(), 'file:///a/b%25%23c')

    @needs_posix
    def test_as_uri_non_ascii(self):
        from urllib.parse import quote_from_bytes
        P = self.cls
        try:
            os.fsencode('\xe9')
        except UnicodeEncodeError:
            self.skipTest("\\xe9 cannot be encoded to the filesystem encoding")
        self.assertEqual(P('/a/b\xe9').as_uri(),
                         'file:///a/b' + quote_from_bytes(os.fsencode('\xe9')))

    @needs_posix
    def test_parse_windows_path(self):
        P = self.cls
        p = P('c:', 'a', 'b')
        pp = P(pathlib.PureWindowsPath('c:\\a\\b'))
        self.assertEqual(p, pp)

    windows_equivalences = {
        './a:b': [ ('./a:b',) ],
        'c:a': [ ('c:', 'a'), ('c:', 'a/'), ('.', 'c:', 'a') ],
        'c:/a': [
            ('c:/', 'a'), ('c:', '/', 'a'), ('c:', '/a'),
            ('/z', 'c:/', 'a'), ('//x/y', 'c:/', 'a'),
            ],
        '//a/b/': [ ('//a/b',) ],
        '//a/b/c': [
            ('//a/b', 'c'), ('//a/b/', 'c'),
            ],
    }

    @needs_windows
    def test_equivalences_windows(self):
        self.test_equivalences(self.windows_equivalences)

    @needs_windows
    def test_parse_path_windows(self):
        check = self._check_parse_path
        # First part is anchored.
        check('c:',                  'c:', '', [])
        check('c:/',                 'c:', '\\', [])
        check('/',                   '', '\\', [])
        check('c:a',                 'c:', '', ['a'])
        check('c:/a',                'c:', '\\', ['a'])
        check('/a',                  '', '\\', ['a'])
        # UNC paths.
        check('//',                  '\\\\', '', [])
        check('//a',                 '\\\\a', '', [])
        check('//a/',                '\\\\a\\', '', [])
        check('//a/b',               '\\\\a\\b', '\\', [])
        check('//a/b/',              '\\\\a\\b', '\\', [])
        check('//a/b/c',             '\\\\a\\b', '\\', ['c'])
        # Collapsing and stripping excess slashes.
        check('Z://b//c/d/',         'Z:', '\\', ['b', 'c', 'd'])
        # UNC paths.
        check('//b/c//d',            '\\\\b\\c', '\\', ['d'])
        # Extended paths.
        check('//./c:',              '\\\\.\\c:', '', [])
        check('//?/c:/',             '\\\\?\\c:', '\\', [])
        check('//?/c:/a',            '\\\\?\\c:', '\\', ['a'])
        # Extended UNC paths (format is "\\?\UNC\server\share").
        check('//?',                 '\\\\?', '', [])
        check('//?/',                '\\\\?\\', '', [])
        check('//?/UNC',             '\\\\?\\UNC', '', [])
        check('//?/UNC/',            '\\\\?\\UNC\\', '', [])
        check('//?/UNC/b',           '\\\\?\\UNC\\b', '', [])
        check('//?/UNC/b/',          '\\\\?\\UNC\\b\\', '', [])
        check('//?/UNC/b/c',         '\\\\?\\UNC\\b\\c', '\\', [])
        check('//?/UNC/b/c/',        '\\\\?\\UNC\\b\\c', '\\', [])
        check('//?/UNC/b/c/d',       '\\\\?\\UNC\\b\\c', '\\', ['d'])
        # UNC device paths
        check('//./BootPartition/',  '\\\\.\\BootPartition', '\\', [])
        check('//?/BootPartition/',  '\\\\?\\BootPartition', '\\', [])
        check('//./PhysicalDrive0',  '\\\\.\\PhysicalDrive0', '', [])
        check('//?/Volume{}/',       '\\\\?\\Volume{}', '\\', [])
        check('//./nul',             '\\\\.\\nul', '', [])
        # Paths to files with NTFS alternate data streams
        check('./c:s',               '', '', ['c:s'])
        check('cc:s',                '', '', ['cc:s'])
        check('C:c:s',               'C:', '', ['c:s'])
        check('C:/c:s',              'C:', '\\', ['c:s'])
        check('D:a/c:b',             'D:', '', ['a', 'c:b'])
        check('D:/a/c:b',            'D:', '\\', ['a', 'c:b'])

    @needs_windows
    def test_eq_windows(self):
        P = self.cls
        self.assertEqual(P('c:a/b'), P('c:a/b'))
        self.assertEqual(P('c:a/b'), P('c:', 'a', 'b'))
        self.assertNotEqual(P('c:a/b'), P('d:a/b'))
        self.assertNotEqual(P('c:a/b'), P('c:/a/b'))
        self.assertNotEqual(P('/a/b'), P('c:/a/b'))
        # Case-insensitivity.
        self.assertEqual(P('a/B'), P('A/b'))
        self.assertEqual(P('C:a/B'), P('c:A/b'))
        self.assertEqual(P('//Some/SHARE/a/B'), P('//somE/share/A/b'))
        self.assertEqual(P('\u0130'), P('i\u0307'))

    @needs_windows
    def test_as_uri_windows(self):
        P = self.cls
        with self.assertRaises(ValueError):
            P('/a/b').as_uri()
        with self.assertRaises(ValueError):
            P('c:a/b').as_uri()
        self.assertEqual(P('c:/').as_uri(), 'file:///c:/')
        self.assertEqual(P('c:/a/b.c').as_uri(), 'file:///c:/a/b.c')
        self.assertEqual(P('c:/a/b%#c').as_uri(), 'file:///c:/a/b%25%23c')
        self.assertEqual(P('c:/a/b\xe9').as_uri(), 'file:///c:/a/b%C3%A9')
        self.assertEqual(P('//some/share/').as_uri(), 'file://some/share/')
        self.assertEqual(P('//some/share/a/b.c').as_uri(),
                         'file://some/share/a/b.c')
        self.assertEqual(P('//some/share/a/b%#c\xe9').as_uri(),
                         'file://some/share/a/b%25%23c%C3%A9')

    @needs_windows
    def test_ordering_windows(self):
        # Case-insensitivity.
        def assertOrderedEqual(a, b):
            self.assertLessEqual(a, b)
            self.assertGreaterEqual(b, a)
        P = self.cls
        p = P('c:A/b')
        q = P('C:a/B')
        assertOrderedEqual(p, q)
        self.assertFalse(p < q)
        self.assertFalse(p > q)
        p = P('//some/Share/A/b')
        q = P('//Some/SHARE/a/B')
        assertOrderedEqual(p, q)
        self.assertFalse(p < q)
        self.assertFalse(p > q)


class PurePosixPathTest(PurePathTest):
    cls = pathlib.PurePosixPath


class PureWindowsPathTest(PurePathTest):
    cls = pathlib.PureWindowsPath


class PurePathSubclassTest(PurePathTest):
    class cls(pathlib.PurePath):
        pass

    # repr() roundtripping is not supported in custom subclass.
    test_repr_roundtrips = None


#
# Tests for the concrete classes.
#

class PathTest(test_pathlib_abc.DummyPathTest, PurePathTest):
    """Tests for the FS-accessing functionalities of the Path classes."""
    cls = pathlib.Path
    can_symlink = os_helper.can_symlink()

    def setUp(self):
        super().setUp()
        os.chmod(self.parser.join(self.base, 'dirE'), 0)

    def tearDown(self):
        os.chmod(self.parser.join(self.base, 'dirE'), 0o777)
        os_helper.rmtree(self.base)

    def tempdir(self):
        d = os_helper._longpath(tempfile.mkdtemp(suffix='-dirD',
                                                 dir=os.getcwd()))
        self.addCleanup(os_helper.rmtree, d)
        return d

    def test_matches_pathbase_api(self):
        our_names = {name for name in dir(self.cls) if name[0] != '_'}
        our_names.remove('is_reserved')  # only present in PurePath
        path_names = {name for name in dir(pathlib._abc.PathBase) if name[0] != '_'}
        self.assertEqual(our_names, path_names)
        for attr_name in our_names:
            if attr_name == 'parser':
                # On Windows, Path.parser is ntpath, but PathBase.parser is
                # posixpath, and so their docstrings differ.
                continue
            our_attr = getattr(self.cls, attr_name)
            path_attr = getattr(pathlib._abc.PathBase, attr_name)
            self.assertEqual(our_attr.__doc__, path_attr.__doc__)

    def test_concrete_class(self):
        if self.cls is pathlib.Path:
            expected = pathlib.WindowsPath if os.name == 'nt' else pathlib.PosixPath
        else:
            expected = self.cls
        p = self.cls('a')
        self.assertIs(type(p), expected)

    def test_unsupported_parser(self):
        if self.cls.parser is os.path:
            self.skipTest("path parser is supported")
        else:
            self.assertRaises(pathlib.UnsupportedOperation, self.cls)

    def _test_cwd(self, p):
        q = self.cls(os.getcwd())
        self.assertEqual(p, q)
        self.assertEqualNormCase(str(p), str(q))
        self.assertIs(type(p), type(q))
        self.assertTrue(p.is_absolute())

    def test_cwd(self):
        p = self.cls.cwd()
        self._test_cwd(p)

    def test_absolute_common(self):
        P = self.cls

        with mock.patch("os.getcwd") as getcwd:
            getcwd.return_value = self.base

            # Simple relative paths.
            self.assertEqual(str(P().absolute()), self.base)
            self.assertEqual(str(P('.').absolute()), self.base)
            self.assertEqual(str(P('a').absolute()), os.path.join(self.base, 'a'))
            self.assertEqual(str(P('a', 'b', 'c').absolute()), os.path.join(self.base, 'a', 'b', 'c'))

            # Symlinks should not be resolved.
            self.assertEqual(str(P('linkB', 'fileB').absolute()), os.path.join(self.base, 'linkB', 'fileB'))
            self.assertEqual(str(P('brokenLink').absolute()), os.path.join(self.base, 'brokenLink'))
            self.assertEqual(str(P('brokenLinkLoop').absolute()), os.path.join(self.base, 'brokenLinkLoop'))

            # '..' entries should be preserved and not normalised.
            self.assertEqual(str(P('..').absolute()), os.path.join(self.base, '..'))
            self.assertEqual(str(P('a', '..').absolute()), os.path.join(self.base, 'a', '..'))
            self.assertEqual(str(P('..', 'b').absolute()), os.path.join(self.base, '..', 'b'))

    def _test_home(self, p):
        q = self.cls(os.path.expanduser('~'))
        self.assertEqual(p, q)
        self.assertEqualNormCase(str(p), str(q))
        self.assertIs(type(p), type(q))
        self.assertTrue(p.is_absolute())

    @unittest.skipIf(
        pwd is None, reason="Test requires pwd module to get homedir."
    )
    def test_home(self):
        with os_helper.EnvironmentVarGuard() as env:
            self._test_home(self.cls.home())

            env.clear()
            env['USERPROFILE'] = os.path.join(self.base, 'userprofile')
            self._test_home(self.cls.home())

            # bpo-38883: ignore `HOME` when set on windows
            env['HOME'] = os.path.join(self.base, 'home')
            self._test_home(self.cls.home())

    @unittest.skipIf(is_wasi, "WASI has no user accounts.")
    def test_expanduser_common(self):
        P = self.cls
        p = P('~')
        self.assertEqual(p.expanduser(), P(os.path.expanduser('~')))
        p = P('foo')
        self.assertEqual(p.expanduser(), p)
        p = P('/~')
        self.assertEqual(p.expanduser(), p)
        p = P('../~')
        self.assertEqual(p.expanduser(), p)
        p = P(P('').absolute().anchor) / '~'
        self.assertEqual(p.expanduser(), p)
        p = P('~/a:b')
        self.assertEqual(p.expanduser(), P(os.path.expanduser('~'), './a:b'))

    def test_with_segments(self):
        class P(self.cls):
            def __init__(self, *pathsegments, session_id):
                super().__init__(*pathsegments)
                self.session_id = session_id

            def with_segments(self, *pathsegments):
                return type(self)(*pathsegments, session_id=self.session_id)
        p = P(self.base, session_id=42)
        self.assertEqual(42, p.absolute().session_id)
        self.assertEqual(42, p.resolve().session_id)
        if not is_wasi:  # WASI has no user accounts.
            self.assertEqual(42, p.with_segments('~').expanduser().session_id)
        self.assertEqual(42, (p / 'fileA').rename(p / 'fileB').session_id)
        self.assertEqual(42, (p / 'fileB').replace(p / 'fileA').session_id)
        if self.can_symlink:
            self.assertEqual(42, (p / 'linkA').readlink().session_id)
        for path in p.iterdir():
            self.assertEqual(42, path.session_id)
        for path in p.glob('*'):
            self.assertEqual(42, path.session_id)
        for path in p.rglob('*'):
            self.assertEqual(42, path.session_id)
        for dirpath, dirnames, filenames in p.walk():
            self.assertEqual(42, dirpath.session_id)

    def test_open_unbuffered(self):
        p = self.cls(self.base)
        with (p / 'fileA').open('rb', buffering=0) as f:
            self.assertIsInstance(f, io.RawIOBase)
            self.assertEqual(f.read().strip(), b"this is file A")

<<<<<<< HEAD
    def test_copy_file_preserve_metadata(self):
        base = self.cls(self.base)
        source = base / 'fileA'
        if hasattr(os, 'setxattr'):
            os.setxattr(source, b'user.foo', b'42')
        if hasattr(os, 'chmod'):
            os.chmod(source, stat.S_IRWXU | stat.S_IRWXO)
        if hasattr(os, 'chflags') and hasattr(stat, 'UF_NODUMP'):
            os.chflags(source, stat.UF_NODUMP)
        source_st = source.stat()
        target = base / 'copyA'
        source.copy(target, preserve_metadata=True)
        self.assertTrue(target.exists())
        self.assertEqual(source.read_text(), target.read_text())
        target_st = target.stat()
        self.assertLessEqual(source_st.st_atime, target_st.st_atime)
        self.assertLessEqual(source_st.st_mtime, target_st.st_mtime)
        if hasattr(os, 'getxattr'):
            self.assertEqual(os.getxattr(target, b'user.foo'), b'42')
        self.assertEqual(source_st.st_mode, target_st.st_mode)
        if hasattr(source_st, 'st_flags'):
            self.assertEqual(source_st.st_flags, target_st.st_flags)

    @needs_symlinks
    def test_copy_link_preserve_metadata(self):
        base = self.cls(self.base)
        source = base / 'linkA'
        if hasattr(os, 'lchmod'):
            os.lchmod(source, stat.S_IRWXU | stat.S_IRWXO)
        if hasattr(os, 'lchflags') and hasattr(stat, 'UF_NODUMP'):
            os.lchflags(source, stat.UF_NODUMP)
        source_st = source.lstat()
        target = base / 'copyA'
        source.copy(target, follow_symlinks=False, preserve_metadata=True)
        self.assertTrue(target.exists())
        self.assertTrue(target.is_symlink())
        self.assertEqual(source.readlink(), target.readlink())
        target_st = target.lstat()
        self.assertLessEqual(source_st.st_atime, target_st.st_atime)
        self.assertLessEqual(source_st.st_mtime, target_st.st_mtime)
        self.assertEqual(source_st.st_mode, target_st.st_mode)
        if hasattr(source_st, 'st_flags'):
            self.assertEqual(source_st.st_flags, target_st.st_flags)
=======
    @unittest.skipIf(sys.platform == "win32" or sys.platform == "wasi", "directories are always readable on Windows and WASI")
    def test_copytree_no_read_permission(self):
        base = self.cls(self.base)
        source = base / 'dirE'
        target = base / 'copyE'
        self.assertRaises(PermissionError, source.copytree, target)
        self.assertFalse(target.exists())
        errors = []
        source.copytree(target, on_error=errors.append)
        self.assertEqual(len(errors), 1)
        self.assertIsInstance(errors[0], PermissionError)
        self.assertFalse(target.exists())
>>>>>>> 35e998f5

    def test_resolve_nonexist_relative_issue38671(self):
        p = self.cls('non', 'exist')

        old_cwd = os.getcwd()
        os.chdir(self.base)
        try:
            self.assertEqual(p.resolve(), self.cls(self.base, p))
        finally:
            os.chdir(old_cwd)

    @os_helper.skip_unless_working_chmod
    def test_chmod(self):
        p = self.cls(self.base) / 'fileA'
        mode = p.stat().st_mode
        # Clear writable bit.
        new_mode = mode & ~0o222
        p.chmod(new_mode)
        self.assertEqual(p.stat().st_mode, new_mode)
        # Set writable bit.
        new_mode = mode | 0o222
        p.chmod(new_mode)
        self.assertEqual(p.stat().st_mode, new_mode)

    # On Windows, os.chmod does not follow symlinks (issue #15411)
    @needs_posix
    @os_helper.skip_unless_working_chmod
    def test_chmod_follow_symlinks_true(self):
        p = self.cls(self.base) / 'linkA'
        q = p.resolve()
        mode = q.stat().st_mode
        # Clear writable bit.
        new_mode = mode & ~0o222
        p.chmod(new_mode, follow_symlinks=True)
        self.assertEqual(q.stat().st_mode, new_mode)
        # Set writable bit
        new_mode = mode | 0o222
        p.chmod(new_mode, follow_symlinks=True)
        self.assertEqual(q.stat().st_mode, new_mode)

    # XXX also need a test for lchmod.

    def _get_pw_name_or_skip_test(self, uid):
        try:
            return pwd.getpwuid(uid).pw_name
        except KeyError:
            self.skipTest(
                "user %d doesn't have an entry in the system database" % uid)

    @unittest.skipUnless(pwd, "the pwd module is needed for this test")
    def test_owner(self):
        p = self.cls(self.base) / 'fileA'
        expected_uid = p.stat().st_uid
        expected_name = self._get_pw_name_or_skip_test(expected_uid)

        self.assertEqual(expected_name, p.owner())

    @unittest.skipUnless(pwd, "the pwd module is needed for this test")
    @unittest.skipUnless(root_in_posix, "test needs root privilege")
    def test_owner_no_follow_symlinks(self):
        all_users = [u.pw_uid for u in pwd.getpwall()]
        if len(all_users) < 2:
            self.skipTest("test needs more than one user")

        target = self.cls(self.base) / 'fileA'
        link = self.cls(self.base) / 'linkA'

        uid_1, uid_2 = all_users[:2]
        os.chown(target, uid_1, -1)
        os.chown(link, uid_2, -1, follow_symlinks=False)

        expected_uid = link.stat(follow_symlinks=False).st_uid
        expected_name = self._get_pw_name_or_skip_test(expected_uid)

        self.assertEqual(expected_uid, uid_2)
        self.assertEqual(expected_name, link.owner(follow_symlinks=False))

    def _get_gr_name_or_skip_test(self, gid):
        try:
            return grp.getgrgid(gid).gr_name
        except KeyError:
            self.skipTest(
                "group %d doesn't have an entry in the system database" % gid)

    @unittest.skipUnless(grp, "the grp module is needed for this test")
    def test_group(self):
        p = self.cls(self.base) / 'fileA'
        expected_gid = p.stat().st_gid
        expected_name = self._get_gr_name_or_skip_test(expected_gid)

        self.assertEqual(expected_name, p.group())

    @unittest.skipUnless(grp, "the grp module is needed for this test")
    @unittest.skipUnless(root_in_posix, "test needs root privilege")
    def test_group_no_follow_symlinks(self):
        all_groups = [g.gr_gid for g in grp.getgrall()]
        if len(all_groups) < 2:
            self.skipTest("test needs more than one group")

        target = self.cls(self.base) / 'fileA'
        link = self.cls(self.base) / 'linkA'

        gid_1, gid_2 = all_groups[:2]
        os.chown(target, -1, gid_1)
        os.chown(link, -1, gid_2, follow_symlinks=False)

        expected_gid = link.stat(follow_symlinks=False).st_gid
        expected_name = self._get_pw_name_or_skip_test(expected_gid)

        self.assertEqual(expected_gid, gid_2)
        self.assertEqual(expected_name, link.group(follow_symlinks=False))

    @os_helper.skip_unless_hardlink
    def test_hardlink_to(self):
        P = self.cls(self.base)
        target = P / 'fileA'
        size = target.stat().st_size
        # linking to another path.
        link = P / 'dirA' / 'fileAA'
        link.hardlink_to(target)
        self.assertEqual(link.stat().st_size, size)
        self.assertTrue(os.path.samefile(target, link))
        self.assertTrue(target.exists())
        # Linking to a str of a relative path.
        link2 = P / 'dirA' / 'fileAAA'
        target2 = self.parser.join(TESTFN, 'fileA')
        link2.hardlink_to(target2)
        self.assertEqual(os.stat(target2).st_size, size)
        self.assertTrue(link2.exists())

    @unittest.skipIf(hasattr(os, "link"), "os.link() is present")
    def test_hardlink_to_unsupported(self):
        P = self.cls(self.base)
        p = P / 'fileA'
        # linking to another path.
        q = P / 'dirA' / 'fileAA'
        with self.assertRaises(pathlib.UnsupportedOperation):
            q.hardlink_to(p)

    def test_rename(self):
        P = self.cls(self.base)
        p = P / 'fileA'
        size = p.stat().st_size
        # Renaming to another path.
        q = P / 'dirA' / 'fileAA'
        renamed_p = p.rename(q)
        self.assertEqual(renamed_p, q)
        self.assertEqual(q.stat().st_size, size)
        self.assertFileNotFound(p.stat)
        # Renaming to a str of a relative path.
        r = self.parser.join(TESTFN, 'fileAAA')
        renamed_q = q.rename(r)
        self.assertEqual(renamed_q, self.cls(r))
        self.assertEqual(os.stat(r).st_size, size)
        self.assertFileNotFound(q.stat)

    def test_replace(self):
        P = self.cls(self.base)
        p = P / 'fileA'
        size = p.stat().st_size
        # Replacing a non-existing path.
        q = P / 'dirA' / 'fileAA'
        replaced_p = p.replace(q)
        self.assertEqual(replaced_p, q)
        self.assertEqual(q.stat().st_size, size)
        self.assertFileNotFound(p.stat)
        # Replacing another (existing) path.
        r = self.parser.join(TESTFN, 'dirB', 'fileB')
        replaced_q = q.replace(r)
        self.assertEqual(replaced_q, self.cls(r))
        self.assertEqual(os.stat(r).st_size, size)
        self.assertFileNotFound(q.stat)

    def test_touch_common(self):
        P = self.cls(self.base)
        p = P / 'newfileA'
        self.assertFalse(p.exists())
        p.touch()
        self.assertTrue(p.exists())
        st = p.stat()
        old_mtime = st.st_mtime
        old_mtime_ns = st.st_mtime_ns
        # Rewind the mtime sufficiently far in the past to work around
        # filesystem-specific timestamp granularity.
        os.utime(str(p), (old_mtime - 10, old_mtime - 10))
        # The file mtime should be refreshed by calling touch() again.
        p.touch()
        st = p.stat()
        self.assertGreaterEqual(st.st_mtime_ns, old_mtime_ns)
        self.assertGreaterEqual(st.st_mtime, old_mtime)
        # Now with exist_ok=False.
        p = P / 'newfileB'
        self.assertFalse(p.exists())
        p.touch(mode=0o700, exist_ok=False)
        self.assertTrue(p.exists())
        self.assertRaises(OSError, p.touch, exist_ok=False)

    def test_touch_nochange(self):
        P = self.cls(self.base)
        p = P / 'fileA'
        p.touch()
        with p.open('rb') as f:
            self.assertEqual(f.read().strip(), b"this is file A")

    def test_mkdir(self):
        P = self.cls(self.base)
        p = P / 'newdirA'
        self.assertFalse(p.exists())
        p.mkdir()
        self.assertTrue(p.exists())
        self.assertTrue(p.is_dir())
        with self.assertRaises(OSError) as cm:
            p.mkdir()
        self.assertEqual(cm.exception.errno, errno.EEXIST)

    def test_mkdir_parents(self):
        # Creating a chain of directories.
        p = self.cls(self.base, 'newdirB', 'newdirC')
        self.assertFalse(p.exists())
        with self.assertRaises(OSError) as cm:
            p.mkdir()
        self.assertEqual(cm.exception.errno, errno.ENOENT)
        p.mkdir(parents=True)
        self.assertTrue(p.exists())
        self.assertTrue(p.is_dir())
        with self.assertRaises(OSError) as cm:
            p.mkdir(parents=True)
        self.assertEqual(cm.exception.errno, errno.EEXIST)
        # Test `mode` arg.
        mode = stat.S_IMODE(p.stat().st_mode)  # Default mode.
        p = self.cls(self.base, 'newdirD', 'newdirE')
        p.mkdir(0o555, parents=True)
        self.assertTrue(p.exists())
        self.assertTrue(p.is_dir())
        if os.name != 'nt':
            # The directory's permissions follow the mode argument.
            self.assertEqual(stat.S_IMODE(p.stat().st_mode), 0o7555 & mode)
        # The parent's permissions follow the default process settings.
        self.assertEqual(stat.S_IMODE(p.parent.stat().st_mode), mode)

    def test_mkdir_exist_ok(self):
        p = self.cls(self.base, 'dirB')
        st_ctime_first = p.stat().st_ctime
        self.assertTrue(p.exists())
        self.assertTrue(p.is_dir())
        with self.assertRaises(FileExistsError) as cm:
            p.mkdir()
        self.assertEqual(cm.exception.errno, errno.EEXIST)
        p.mkdir(exist_ok=True)
        self.assertTrue(p.exists())
        self.assertEqual(p.stat().st_ctime, st_ctime_first)

    def test_mkdir_exist_ok_with_parent(self):
        p = self.cls(self.base, 'dirC')
        self.assertTrue(p.exists())
        with self.assertRaises(FileExistsError) as cm:
            p.mkdir()
        self.assertEqual(cm.exception.errno, errno.EEXIST)
        p = p / 'newdirC'
        p.mkdir(parents=True)
        st_ctime_first = p.stat().st_ctime
        self.assertTrue(p.exists())
        with self.assertRaises(FileExistsError) as cm:
            p.mkdir(parents=True)
        self.assertEqual(cm.exception.errno, errno.EEXIST)
        p.mkdir(parents=True, exist_ok=True)
        self.assertTrue(p.exists())
        self.assertEqual(p.stat().st_ctime, st_ctime_first)

    @unittest.skipIf(is_emscripten, "FS root cannot be modified on Emscripten.")
    def test_mkdir_exist_ok_root(self):
        # Issue #25803: A drive root could raise PermissionError on Windows.
        self.cls('/').resolve().mkdir(exist_ok=True)
        self.cls('/').resolve().mkdir(parents=True, exist_ok=True)

    @needs_windows  # XXX: not sure how to test this on POSIX.
    def test_mkdir_with_unknown_drive(self):
        for d in 'ZYXWVUTSRQPONMLKJIHGFEDCBA':
            p = self.cls(d + ':\\')
            if not p.is_dir():
                break
        else:
            self.skipTest("cannot find a drive that doesn't exist")
        with self.assertRaises(OSError):
            (p / 'child' / 'path').mkdir(parents=True)

    def test_mkdir_with_child_file(self):
        p = self.cls(self.base, 'dirB', 'fileB')
        self.assertTrue(p.exists())
        # An exception is raised when the last path component is an existing
        # regular file, regardless of whether exist_ok is true or not.
        with self.assertRaises(FileExistsError) as cm:
            p.mkdir(parents=True)
        self.assertEqual(cm.exception.errno, errno.EEXIST)
        with self.assertRaises(FileExistsError) as cm:
            p.mkdir(parents=True, exist_ok=True)
        self.assertEqual(cm.exception.errno, errno.EEXIST)

    def test_mkdir_no_parents_file(self):
        p = self.cls(self.base, 'fileA')
        self.assertTrue(p.exists())
        # An exception is raised when the last path component is an existing
        # regular file, regardless of whether exist_ok is true or not.
        with self.assertRaises(FileExistsError) as cm:
            p.mkdir()
        self.assertEqual(cm.exception.errno, errno.EEXIST)
        with self.assertRaises(FileExistsError) as cm:
            p.mkdir(exist_ok=True)
        self.assertEqual(cm.exception.errno, errno.EEXIST)

    def test_mkdir_concurrent_parent_creation(self):
        for pattern_num in range(32):
            p = self.cls(self.base, 'dirCPC%d' % pattern_num)
            self.assertFalse(p.exists())

            real_mkdir = os.mkdir
            def my_mkdir(path, mode=0o777):
                path = str(path)
                # Emulate another process that would create the directory
                # just before we try to create it ourselves.  We do it
                # in all possible pattern combinations, assuming that this
                # function is called at most 5 times (dirCPC/dir1/dir2,
                # dirCPC/dir1, dirCPC, dirCPC/dir1, dirCPC/dir1/dir2).
                if pattern.pop():
                    real_mkdir(path, mode)  # From another process.
                    concurrently_created.add(path)
                real_mkdir(path, mode)  # Our real call.

            pattern = [bool(pattern_num & (1 << n)) for n in range(5)]
            concurrently_created = set()
            p12 = p / 'dir1' / 'dir2'
            try:
                with mock.patch("os.mkdir", my_mkdir):
                    p12.mkdir(parents=True, exist_ok=False)
            except FileExistsError:
                self.assertIn(str(p12), concurrently_created)
            else:
                self.assertNotIn(str(p12), concurrently_created)
            self.assertTrue(p.exists())

    @needs_symlinks
    def test_symlink_to(self):
        P = self.cls(self.base)
        target = P / 'fileA'
        # Symlinking a path target.
        link = P / 'dirA' / 'linkAA'
        link.symlink_to(target)
        self.assertEqual(link.stat(), target.stat())
        self.assertNotEqual(link.lstat(), target.stat())
        # Symlinking a str target.
        link = P / 'dirA' / 'linkAAA'
        link.symlink_to(str(target))
        self.assertEqual(link.stat(), target.stat())
        self.assertNotEqual(link.lstat(), target.stat())
        self.assertFalse(link.is_dir())
        # Symlinking to a directory.
        target = P / 'dirB'
        link = P / 'dirA' / 'linkAAAA'
        link.symlink_to(target, target_is_directory=True)
        self.assertEqual(link.stat(), target.stat())
        self.assertNotEqual(link.lstat(), target.stat())
        self.assertTrue(link.is_dir())
        self.assertTrue(list(link.iterdir()))

    @unittest.skipIf(hasattr(os, "symlink"), "os.symlink() is present")
    def test_symlink_to_unsupported(self):
        P = self.cls(self.base)
        p = P / 'fileA'
        # linking to another path.
        q = P / 'dirA' / 'fileAA'
        with self.assertRaises(pathlib.UnsupportedOperation):
            q.symlink_to(p)

    def test_is_junction(self):
        P = self.cls(self.base)

        with mock.patch.object(P.parser, 'isjunction'):
            self.assertEqual(P.is_junction(), P.parser.isjunction.return_value)
            P.parser.isjunction.assert_called_once_with(P)

    @unittest.skipUnless(hasattr(os, "mkfifo"), "os.mkfifo() required")
    @unittest.skipIf(sys.platform == "vxworks",
                    "fifo requires special path on VxWorks")
    def test_is_fifo_true(self):
        P = self.cls(self.base, 'myfifo')
        try:
            os.mkfifo(str(P))
        except PermissionError as e:
            self.skipTest('os.mkfifo(): %s' % e)
        self.assertTrue(P.is_fifo())
        self.assertFalse(P.is_socket())
        self.assertFalse(P.is_file())
        self.assertIs(self.cls(self.base, 'myfifo\udfff').is_fifo(), False)
        self.assertIs(self.cls(self.base, 'myfifo\x00').is_fifo(), False)

    @unittest.skipUnless(hasattr(socket, "AF_UNIX"), "Unix sockets required")
    @unittest.skipIf(
        is_emscripten, "Unix sockets are not implemented on Emscripten."
    )
    @unittest.skipIf(
        is_wasi, "Cannot create socket on WASI."
    )
    def test_is_socket_true(self):
        P = self.cls(self.base, 'mysock')
        sock = socket.socket(socket.AF_UNIX, socket.SOCK_STREAM)
        self.addCleanup(sock.close)
        try:
            sock.bind(str(P))
        except OSError as e:
            if (isinstance(e, PermissionError) or
                    "AF_UNIX path too long" in str(e)):
                self.skipTest("cannot bind Unix socket: " + str(e))
        self.assertTrue(P.is_socket())
        self.assertFalse(P.is_fifo())
        self.assertFalse(P.is_file())
        self.assertIs(self.cls(self.base, 'mysock\udfff').is_socket(), False)
        self.assertIs(self.cls(self.base, 'mysock\x00').is_socket(), False)

    def test_is_char_device_true(self):
        # os.devnull should generally be a char device.
        P = self.cls(os.devnull)
        if not P.exists():
            self.skipTest("null device required")
        self.assertTrue(P.is_char_device())
        self.assertFalse(P.is_block_device())
        self.assertFalse(P.is_file())
        self.assertIs(self.cls(f'{os.devnull}\udfff').is_char_device(), False)
        self.assertIs(self.cls(f'{os.devnull}\x00').is_char_device(), False)

    def test_is_mount_root(self):
        if os.name == 'nt':
            R = self.cls('c:\\')
        else:
            R = self.cls('/')
        self.assertTrue(R.is_mount())
        self.assertFalse((R / '\udfff').is_mount())

    def test_passing_kwargs_errors(self):
        with self.assertRaises(TypeError):
            self.cls(foo="bar")

    def setUpWalk(self):
        super().setUpWalk()
        sub21_path= self.sub2_path / "SUB21"
        tmp5_path = sub21_path / "tmp3"
        broken_link3_path = self.sub2_path / "broken_link3"

        os.makedirs(sub21_path)
        tmp5_path.write_text("I am tmp5, blame test_pathlib.")
        if self.can_symlink:
            os.symlink(tmp5_path, broken_link3_path)
            self.sub2_tree[2].append('broken_link3')
            self.sub2_tree[2].sort()
        if not is_emscripten:
            # Emscripten fails with inaccessible directories.
            os.chmod(sub21_path, 0)
        try:
            os.listdir(sub21_path)
        except PermissionError:
            self.sub2_tree[1].append('SUB21')
        else:
            os.chmod(sub21_path, stat.S_IRWXU)
            os.unlink(tmp5_path)
            os.rmdir(sub21_path)

    def test_walk_bad_dir(self):
        self.setUpWalk()
        errors = []
        walk_it = self.walk_path.walk(on_error=errors.append)
        root, dirs, files = next(walk_it)
        self.assertEqual(errors, [])
        dir1 = 'SUB1'
        path1 = root / dir1
        path1new = (root / dir1).with_suffix(".new")
        path1.rename(path1new)
        try:
            roots = [r for r, _, _ in walk_it]
            self.assertTrue(errors)
            self.assertNotIn(path1, roots)
            self.assertNotIn(path1new, roots)
            for dir2 in dirs:
                if dir2 != dir1:
                    self.assertIn(root / dir2, roots)
        finally:
            path1new.rename(path1)

    def test_walk_many_open_files(self):
        depth = 30
        base = self.cls(self.base, 'deep')
        path = self.cls(base, *(['d']*depth))
        path.mkdir(parents=True)

        iters = [base.walk(top_down=False) for _ in range(100)]
        for i in range(depth + 1):
            expected = (path, ['d'] if i else [], [])
            for it in iters:
                self.assertEqual(next(it), expected)
            path = path.parent

        iters = [base.walk(top_down=True) for _ in range(100)]
        path = base
        for i in range(depth + 1):
            expected = (path, ['d'] if i < depth else [], [])
            for it in iters:
                self.assertEqual(next(it), expected)
            path = path / 'd'

    def test_walk_above_recursion_limit(self):
        recursion_limit = 40
        # directory_depth > recursion_limit
        directory_depth = recursion_limit + 10
        base = self.cls(self.base, 'deep')
        path = base.joinpath(*(['d'] * directory_depth))
        path.mkdir(parents=True)

        with infinite_recursion(recursion_limit):
            list(base.walk())
            list(base.walk(top_down=False))

    def test_glob_empty_pattern(self):
        p = self.cls('')
        with self.assertRaisesRegex(ValueError, 'Unacceptable pattern'):
            list(p.glob(''))
        with self.assertRaisesRegex(ValueError, 'Unacceptable pattern'):
            list(p.glob('.'))
        with self.assertRaisesRegex(ValueError, 'Unacceptable pattern'):
            list(p.glob('./'))

    def test_glob_many_open_files(self):
        depth = 30
        P = self.cls
        p = base = P(self.base) / 'deep'
        p.mkdir()
        for _ in range(depth):
            p /= 'd'
            p.mkdir()
        pattern = '/'.join(['*'] * depth)
        iters = [base.glob(pattern) for j in range(100)]
        for it in iters:
            self.assertEqual(next(it), p)
        iters = [base.rglob('d') for j in range(100)]
        p = base
        for i in range(depth):
            p = p / 'd'
            for it in iters:
                self.assertEqual(next(it), p)

    def test_glob_above_recursion_limit(self):
        recursion_limit = 50
        # directory_depth > recursion_limit
        directory_depth = recursion_limit + 10
        base = self.cls(self.base, 'deep')
        path = base.joinpath(*(['d'] * directory_depth))
        path.mkdir(parents=True)

        with infinite_recursion(recursion_limit):
            list(base.glob('**/'))

    def test_glob_pathlike(self):
        P = self.cls
        p = P(self.base)
        pattern = "dir*/file*"
        expect = {p / "dirB/fileB", p / "dirC/fileC"}
        self.assertEqual(expect, set(p.glob(P(pattern))))
        self.assertEqual(expect, set(p.glob(FakePath(pattern))))

    @needs_symlinks
    def test_glob_dot(self):
        P = self.cls
        with os_helper.change_cwd(P(self.base, "dirC")):
            self.assertEqual(
                set(P('.').glob('*')), {P("fileC"), P("novel.txt"), P("dirD")})
            self.assertEqual(
                set(P('.').glob('**')), {P("fileC"), P("novel.txt"), P("dirD"), P("dirD/fileD"), P(".")})
            self.assertEqual(
                set(P('.').glob('**/*')), {P("fileC"), P("novel.txt"), P("dirD"), P("dirD/fileD")})
            self.assertEqual(
                set(P('.').glob('**/*/*')), {P("dirD/fileD")})

    def test_glob_inaccessible(self):
        P = self.cls
        p = P(self.base, "mydir1", "mydir2")
        p.mkdir(parents=True)
        p.parent.chmod(0)
        self.assertEqual(set(p.glob('*')), set())

    def test_rglob_pathlike(self):
        P = self.cls
        p = P(self.base, "dirC")
        pattern = "**/file*"
        expect = {p / "fileC", p / "dirD/fileD"}
        self.assertEqual(expect, set(p.rglob(P(pattern))))
        self.assertEqual(expect, set(p.rglob(FakePath(pattern))))

    @needs_posix
    def test_absolute_posix(self):
        P = self.cls
        self.assertEqual(str(P('/').absolute()), '/')
        self.assertEqual(str(P('/a').absolute()), '/a')
        self.assertEqual(str(P('/a/b').absolute()), '/a/b')

        # '//'-prefixed absolute path (supported by POSIX).
        self.assertEqual(str(P('//').absolute()), '//')
        self.assertEqual(str(P('//a').absolute()), '//a')
        self.assertEqual(str(P('//a/b').absolute()), '//a/b')

    @unittest.skipIf(
        is_emscripten or is_wasi,
        "umask is not implemented on Emscripten/WASI."
    )
    @needs_posix
    def test_open_mode(self):
        old_mask = os.umask(0)
        self.addCleanup(os.umask, old_mask)
        p = self.cls(self.base)
        with (p / 'new_file').open('wb'):
            pass
        st = os.stat(self.parser.join(self.base, 'new_file'))
        self.assertEqual(stat.S_IMODE(st.st_mode), 0o666)
        os.umask(0o022)
        with (p / 'other_new_file').open('wb'):
            pass
        st = os.stat(self.parser.join(self.base, 'other_new_file'))
        self.assertEqual(stat.S_IMODE(st.st_mode), 0o644)

    @needs_posix
    def test_resolve_root(self):
        current_directory = os.getcwd()
        try:
            os.chdir('/')
            p = self.cls('spam')
            self.assertEqual(str(p.resolve()), '/spam')
        finally:
            os.chdir(current_directory)

    @unittest.skipIf(
        is_emscripten or is_wasi,
        "umask is not implemented on Emscripten/WASI."
    )
    @needs_posix
    def test_touch_mode(self):
        old_mask = os.umask(0)
        self.addCleanup(os.umask, old_mask)
        p = self.cls(self.base)
        (p / 'new_file').touch()
        st = os.stat(self.parser.join(self.base, 'new_file'))
        self.assertEqual(stat.S_IMODE(st.st_mode), 0o666)
        os.umask(0o022)
        (p / 'other_new_file').touch()
        st = os.stat(self.parser.join(self.base, 'other_new_file'))
        self.assertEqual(stat.S_IMODE(st.st_mode), 0o644)
        (p / 'masked_new_file').touch(mode=0o750)
        st = os.stat(self.parser.join(self.base, 'masked_new_file'))
        self.assertEqual(stat.S_IMODE(st.st_mode), 0o750)

    @unittest.skipUnless(hasattr(pwd, 'getpwall'),
                         'pwd module does not expose getpwall()')
    @unittest.skipIf(sys.platform == "vxworks",
                     "no home directory on VxWorks")
    @needs_posix
    def test_expanduser_posix(self):
        P = self.cls
        import_helper.import_module('pwd')
        import pwd
        pwdent = pwd.getpwuid(os.getuid())
        username = pwdent.pw_name
        userhome = pwdent.pw_dir.rstrip('/') or '/'
        # Find arbitrary different user (if exists).
        for pwdent in pwd.getpwall():
            othername = pwdent.pw_name
            otherhome = pwdent.pw_dir.rstrip('/')
            if othername != username and otherhome:
                break
        else:
            othername = username
            otherhome = userhome

        fakename = 'fakeuser'
        # This user can theoretically exist on a test runner. Create unique name:
        try:
            while pwd.getpwnam(fakename):
                fakename += '1'
        except KeyError:
            pass  # Non-existent name found

        p1 = P('~/Documents')
        p2 = P(f'~{username}/Documents')
        p3 = P(f'~{othername}/Documents')
        p4 = P(f'../~{username}/Documents')
        p5 = P(f'/~{username}/Documents')
        p6 = P('')
        p7 = P(f'~{fakename}/Documents')

        with os_helper.EnvironmentVarGuard() as env:
            env.pop('HOME', None)

            self.assertEqual(p1.expanduser(), P(userhome) / 'Documents')
            self.assertEqual(p2.expanduser(), P(userhome) / 'Documents')
            self.assertEqual(p3.expanduser(), P(otherhome) / 'Documents')
            self.assertEqual(p4.expanduser(), p4)
            self.assertEqual(p5.expanduser(), p5)
            self.assertEqual(p6.expanduser(), p6)
            self.assertRaises(RuntimeError, p7.expanduser)

            env['HOME'] = '/tmp'
            self.assertEqual(p1.expanduser(), P('/tmp/Documents'))
            self.assertEqual(p2.expanduser(), P(userhome) / 'Documents')
            self.assertEqual(p3.expanduser(), P(otherhome) / 'Documents')
            self.assertEqual(p4.expanduser(), p4)
            self.assertEqual(p5.expanduser(), p5)
            self.assertEqual(p6.expanduser(), p6)
            self.assertRaises(RuntimeError, p7.expanduser)

    @unittest.skipIf(sys.platform != "darwin",
                     "Bad file descriptor in /dev/fd affects only macOS")
    @needs_posix
    def test_handling_bad_descriptor(self):
        try:
            file_descriptors = list(pathlib.Path('/dev/fd').rglob("*"))[3:]
            if not file_descriptors:
                self.skipTest("no file descriptors - issue was not reproduced")
            # Checking all file descriptors because there is no guarantee
            # which one will fail.
            for f in file_descriptors:
                f.exists()
                f.is_dir()
                f.is_file()
                f.is_symlink()
                f.is_block_device()
                f.is_char_device()
                f.is_fifo()
                f.is_socket()
        except OSError as e:
            if e.errno == errno.EBADF:
                self.fail("Bad file descriptor not handled.")
            raise

    @needs_posix
    def test_from_uri_posix(self):
        P = self.cls
        self.assertEqual(P.from_uri('file:/foo/bar'), P('/foo/bar'))
        self.assertEqual(P.from_uri('file://foo/bar'), P('//foo/bar'))
        self.assertEqual(P.from_uri('file:///foo/bar'), P('/foo/bar'))
        self.assertEqual(P.from_uri('file:////foo/bar'), P('//foo/bar'))
        self.assertEqual(P.from_uri('file://localhost/foo/bar'), P('/foo/bar'))
        self.assertRaises(ValueError, P.from_uri, 'foo/bar')
        self.assertRaises(ValueError, P.from_uri, '/foo/bar')
        self.assertRaises(ValueError, P.from_uri, '//foo/bar')
        self.assertRaises(ValueError, P.from_uri, 'file:foo/bar')
        self.assertRaises(ValueError, P.from_uri, 'http://foo/bar')

    @needs_posix
    def test_from_uri_pathname2url_posix(self):
        P = self.cls
        self.assertEqual(P.from_uri('file:' + pathname2url('/foo/bar')), P('/foo/bar'))
        self.assertEqual(P.from_uri('file:' + pathname2url('//foo/bar')), P('//foo/bar'))

    @needs_windows
    def test_absolute_windows(self):
        P = self.cls

        # Simple absolute paths.
        self.assertEqual(str(P('c:\\').absolute()), 'c:\\')
        self.assertEqual(str(P('c:\\a').absolute()), 'c:\\a')
        self.assertEqual(str(P('c:\\a\\b').absolute()), 'c:\\a\\b')

        # UNC absolute paths.
        share = '\\\\server\\share\\'
        self.assertEqual(str(P(share).absolute()), share)
        self.assertEqual(str(P(share + 'a').absolute()), share + 'a')
        self.assertEqual(str(P(share + 'a\\b').absolute()), share + 'a\\b')

        # UNC relative paths.
        with mock.patch("os.getcwd") as getcwd:
            getcwd.return_value = share

            self.assertEqual(str(P().absolute()), share)
            self.assertEqual(str(P('.').absolute()), share)
            self.assertEqual(str(P('a').absolute()), os.path.join(share, 'a'))
            self.assertEqual(str(P('a', 'b', 'c').absolute()),
                             os.path.join(share, 'a', 'b', 'c'))

        drive = os.path.splitdrive(self.base)[0]
        with os_helper.change_cwd(self.base):
            # Relative path with root
            self.assertEqual(str(P('\\').absolute()), drive + '\\')
            self.assertEqual(str(P('\\foo').absolute()), drive + '\\foo')

            # Relative path on current drive
            self.assertEqual(str(P(drive).absolute()), self.base)
            self.assertEqual(str(P(drive + 'foo').absolute()), os.path.join(self.base, 'foo'))

        with os_helper.subst_drive(self.base) as other_drive:
            # Set the working directory on the substitute drive
            saved_cwd = os.getcwd()
            other_cwd = f'{other_drive}\\dirA'
            os.chdir(other_cwd)
            os.chdir(saved_cwd)

            # Relative path on another drive
            self.assertEqual(str(P(other_drive).absolute()), other_cwd)
            self.assertEqual(str(P(other_drive + 'foo').absolute()), other_cwd + '\\foo')

    @needs_windows
    def test_expanduser_windows(self):
        P = self.cls
        with os_helper.EnvironmentVarGuard() as env:
            env.pop('HOME', None)
            env.pop('USERPROFILE', None)
            env.pop('HOMEPATH', None)
            env.pop('HOMEDRIVE', None)
            env['USERNAME'] = 'alice'

            # test that the path returns unchanged
            p1 = P('~/My Documents')
            p2 = P('~alice/My Documents')
            p3 = P('~bob/My Documents')
            p4 = P('/~/My Documents')
            p5 = P('d:~/My Documents')
            p6 = P('')
            self.assertRaises(RuntimeError, p1.expanduser)
            self.assertRaises(RuntimeError, p2.expanduser)
            self.assertRaises(RuntimeError, p3.expanduser)
            self.assertEqual(p4.expanduser(), p4)
            self.assertEqual(p5.expanduser(), p5)
            self.assertEqual(p6.expanduser(), p6)

            def check():
                env.pop('USERNAME', None)
                self.assertEqual(p1.expanduser(),
                                 P('C:/Users/alice/My Documents'))
                self.assertRaises(RuntimeError, p2.expanduser)
                env['USERNAME'] = 'alice'
                self.assertEqual(p2.expanduser(),
                                 P('C:/Users/alice/My Documents'))
                self.assertEqual(p3.expanduser(),
                                 P('C:/Users/bob/My Documents'))
                self.assertEqual(p4.expanduser(), p4)
                self.assertEqual(p5.expanduser(), p5)
                self.assertEqual(p6.expanduser(), p6)

            env['HOMEPATH'] = 'C:\\Users\\alice'
            check()

            env['HOMEDRIVE'] = 'C:\\'
            env['HOMEPATH'] = 'Users\\alice'
            check()

            env.pop('HOMEDRIVE', None)
            env.pop('HOMEPATH', None)
            env['USERPROFILE'] = 'C:\\Users\\alice'
            check()

            # bpo-38883: ignore `HOME` when set on windows
            env['HOME'] = 'C:\\Users\\eve'
            check()

    @needs_windows
    def test_from_uri_windows(self):
        P = self.cls
        # DOS drive paths
        self.assertEqual(P.from_uri('file:c:/path/to/file'), P('c:/path/to/file'))
        self.assertEqual(P.from_uri('file:c|/path/to/file'), P('c:/path/to/file'))
        self.assertEqual(P.from_uri('file:/c|/path/to/file'), P('c:/path/to/file'))
        self.assertEqual(P.from_uri('file:///c|/path/to/file'), P('c:/path/to/file'))
        # UNC paths
        self.assertEqual(P.from_uri('file://server/path/to/file'), P('//server/path/to/file'))
        self.assertEqual(P.from_uri('file:////server/path/to/file'), P('//server/path/to/file'))
        self.assertEqual(P.from_uri('file://///server/path/to/file'), P('//server/path/to/file'))
        # Localhost paths
        self.assertEqual(P.from_uri('file://localhost/c:/path/to/file'), P('c:/path/to/file'))
        self.assertEqual(P.from_uri('file://localhost/c|/path/to/file'), P('c:/path/to/file'))
        # Invalid paths
        self.assertRaises(ValueError, P.from_uri, 'foo/bar')
        self.assertRaises(ValueError, P.from_uri, 'c:/foo/bar')
        self.assertRaises(ValueError, P.from_uri, '//foo/bar')
        self.assertRaises(ValueError, P.from_uri, 'file:foo/bar')
        self.assertRaises(ValueError, P.from_uri, 'http://foo/bar')

    @needs_windows
    def test_from_uri_pathname2url_windows(self):
        P = self.cls
        self.assertEqual(P.from_uri('file:' + pathname2url(r'c:\path\to\file')), P('c:/path/to/file'))
        self.assertEqual(P.from_uri('file:' + pathname2url(r'\\server\path\to\file')), P('//server/path/to/file'))

    @needs_windows
    def test_owner_windows(self):
        P = self.cls
        with self.assertRaises(pathlib.UnsupportedOperation):
            P('c:/').owner()

    @needs_windows
    def test_group_windows(self):
        P = self.cls
        with self.assertRaises(pathlib.UnsupportedOperation):
            P('c:/').group()


@unittest.skipIf(os.name == 'nt', 'test requires a POSIX-compatible system')
class PosixPathTest(PathTest, PurePosixPathTest):
    cls = pathlib.PosixPath


@unittest.skipIf(os.name != 'nt', 'test requires a Windows-compatible system')
class WindowsPathTest(PathTest, PureWindowsPathTest):
    cls = pathlib.WindowsPath


class PathSubclassTest(PathTest):
    class cls(pathlib.Path):
        pass

    # repr() roundtripping is not supported in custom subclass.
    test_repr_roundtrips = None


class CompatiblePathTest(unittest.TestCase):
    """
    Test that a type can be made compatible with PurePath
    derivatives by implementing division operator overloads.
    """

    class CompatPath:
        """
        Minimum viable class to test PurePath compatibility.
        Simply uses the division operator to join a given
        string and the string value of another object with
        a forward slash.
        """
        def __init__(self, string):
            self.string = string

        def __truediv__(self, other):
            return type(self)(f"{self.string}/{other}")

        def __rtruediv__(self, other):
            return type(self)(f"{other}/{self.string}")

    def test_truediv(self):
        result = pathlib.PurePath("test") / self.CompatPath("right")
        self.assertIsInstance(result, self.CompatPath)
        self.assertEqual(result.string, "test/right")

        with self.assertRaises(TypeError):
            # Verify improper operations still raise a TypeError
            pathlib.PurePath("test") / 10

    def test_rtruediv(self):
        result = self.CompatPath("left") / pathlib.PurePath("test")
        self.assertIsInstance(result, self.CompatPath)
        self.assertEqual(result.string, "left/test")

        with self.assertRaises(TypeError):
            # Verify improper operations still raise a TypeError
            10 / pathlib.PurePath("test")


if __name__ == "__main__":
    unittest.main()<|MERGE_RESOLUTION|>--- conflicted
+++ resolved
@@ -653,7 +653,6 @@
             self.assertIsInstance(f, io.RawIOBase)
             self.assertEqual(f.read().strip(), b"this is file A")
 
-<<<<<<< HEAD
     def test_copy_file_preserve_metadata(self):
         base = self.cls(self.base)
         source = base / 'fileA'
@@ -697,7 +696,7 @@
         self.assertEqual(source_st.st_mode, target_st.st_mode)
         if hasattr(source_st, 'st_flags'):
             self.assertEqual(source_st.st_flags, target_st.st_flags)
-=======
+
     @unittest.skipIf(sys.platform == "win32" or sys.platform == "wasi", "directories are always readable on Windows and WASI")
     def test_copytree_no_read_permission(self):
         base = self.cls(self.base)
@@ -710,7 +709,6 @@
         self.assertEqual(len(errors), 1)
         self.assertIsInstance(errors[0], PermissionError)
         self.assertFalse(target.exists())
->>>>>>> 35e998f5
 
     def test_resolve_nonexist_relative_issue38671(self):
         p = self.cls('non', 'exist')
