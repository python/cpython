import collections
import contextlib
import io
import os
import sys
import errno
import ntpath
import pathlib
import pickle
import posixpath
import socket
import stat
import tempfile
import unittest
from unittest import mock
from urllib.request import pathname2url

from test.support import import_helper
from test.support import is_emscripten, is_wasi
from test.support import infinite_recursion
from test.support import swap_attr
from test.support import os_helper
from test.support.os_helper import TESTFN, FakePath
from test.test_pathlib import test_pathlib_abc
from test.test_pathlib.test_pathlib_abc import needs_posix, needs_windows

try:
    import fcntl
except ImportError:
    fcntl = None
try:
    import grp, pwd
except ImportError:
    grp = pwd = None
try:
    import posix
except ImportError:
    posix = None


root_in_posix = False
if hasattr(os, 'geteuid'):
    root_in_posix = (os.geteuid() == 0)


def patch_replace(old_test):
    def new_replace(self, target):
        raise OSError(errno.EXDEV, "Cross-device link", self, target)

    def new_test(self):
        old_replace = self.cls.replace
        self.cls.replace = new_replace
        try:
            old_test(self)
        finally:
            self.cls.replace = old_replace
    return new_test


_tests_needing_symlinks = set()
def needs_symlinks(fn):
    """Decorator that marks a test as requiring a path class that supports symlinks."""
    _tests_needing_symlinks.add(fn.__name__)
    return fn



class UnsupportedOperationTest(unittest.TestCase):
    def test_is_notimplemented(self):
        self.assertTrue(issubclass(pathlib.UnsupportedOperation, NotImplementedError))
        self.assertTrue(isinstance(pathlib.UnsupportedOperation(), NotImplementedError))


#
# Tests for the pure classes.
#

class PurePathTest(test_pathlib_abc.DummyJoinablePathTest):
    cls = pathlib.PurePath

    # Make sure any symbolic links in the base test path are resolved.
    base = os.path.realpath(TESTFN)

    # Keys are canonical paths, values are list of tuples of arguments
    # supposed to produce equal paths.
    equivalences = {
        'a/b': [
            ('a', 'b'), ('a/', 'b'), ('a', 'b/'), ('a/', 'b/'),
            ('a/b/',), ('a//b',), ('a//b//',),
            # Empty components get removed.
            ('', 'a', 'b'), ('a', '', 'b'), ('a', 'b', ''),
            ],
        '/b/c/d': [
            ('a', '/b/c', 'd'), ('/a', '/b/c', 'd'),
            # Empty components get removed.
            ('/', 'b', '', 'c/d'), ('/', '', 'b/c/d'), ('', '/b/c/d'),
            ],
    }

    def test_concrete_class(self):
        if self.cls is pathlib.PurePath:
            expected = pathlib.PureWindowsPath if os.name == 'nt' else pathlib.PurePosixPath
        else:
            expected = self.cls
        p = self.cls('a')
        self.assertIs(type(p), expected)

    def test_concrete_parser(self):
        if self.cls is pathlib.PurePosixPath:
            expected = posixpath
        elif self.cls is pathlib.PureWindowsPath:
            expected = ntpath
        else:
            expected = os.path
        p = self.cls('a')
        self.assertIs(p.parser, expected)

    def test_different_parsers_unequal(self):
        p = self.cls('a')
        if p.parser is posixpath:
            q = pathlib.PureWindowsPath('a')
        else:
            q = pathlib.PurePosixPath('a')
        self.assertNotEqual(p, q)

    def test_different_parsers_unordered(self):
        p = self.cls('a')
        if p.parser is posixpath:
            q = pathlib.PureWindowsPath('a')
        else:
            q = pathlib.PurePosixPath('a')
        with self.assertRaises(TypeError):
            p < q
        with self.assertRaises(TypeError):
            p <= q
        with self.assertRaises(TypeError):
            p > q
        with self.assertRaises(TypeError):
            p >= q

    def test_constructor_nested(self):
        P = self.cls
        P(FakePath("a/b/c"))
        self.assertEqual(P(P('a')), P('a'))
        self.assertEqual(P(P('a'), 'b'), P('a/b'))
        self.assertEqual(P(P('a'), P('b')), P('a/b'))
        self.assertEqual(P(P('a'), P('b'), P('c')), P(FakePath("a/b/c")))
        self.assertEqual(P(P('./a:b')), P('./a:b'))

    @needs_windows
    def test_constructor_nested_foreign_flavour(self):
        # See GH-125069.
        p1 = pathlib.PurePosixPath('b/c:\\d')
        p2 = pathlib.PurePosixPath('b/', 'c:\\d')
        self.assertEqual(p1, p2)
        self.assertEqual(self.cls(p1), self.cls('b/c:/d'))
        self.assertEqual(self.cls(p2), self.cls('b/c:/d'))

    def _check_parse_path(self, raw_path, *expected):
        sep = self.parser.sep
        actual = self.cls._parse_path(raw_path.replace('/', sep))
        self.assertEqual(actual, expected)
        if altsep := self.parser.altsep:
            actual = self.cls._parse_path(raw_path.replace('/', altsep))
            self.assertEqual(actual, expected)

    def test_parse_path_common(self):
        check = self._check_parse_path
        sep = self.parser.sep
        check('',         '', '', [])
        check('a',        '', '', ['a'])
        check('a/',       '', '', ['a'])
        check('a/b',      '', '', ['a', 'b'])
        check('a/b/',     '', '', ['a', 'b'])
        check('a/b/c/d',  '', '', ['a', 'b', 'c', 'd'])
        check('a/b//c/d', '', '', ['a', 'b', 'c', 'd'])
        check('a/b/c/d',  '', '', ['a', 'b', 'c', 'd'])
        check('.',        '', '', [])
        check('././b',    '', '', ['b'])
        check('a/./b',    '', '', ['a', 'b'])
        check('a/./.',    '', '', ['a'])
        check('/a/b',     '', sep, ['a', 'b'])

    def test_empty_path(self):
        # The empty path points to '.'
        p = self.cls('')
        self.assertEqual(str(p), '.')
        # Special case for the empty path.
        self._check_str('.', ('',))

    def test_join_nested(self):
        P = self.cls
        p = P('a/b').joinpath(P('c'))
        self.assertEqual(p, P('a/b/c'))

    def test_div_nested(self):
        P = self.cls
        p = P('a/b') / P('c')
        self.assertEqual(p, P('a/b/c'))

    def test_pickling_common(self):
        P = self.cls
        for pathstr in ('a', 'a/', 'a/b', 'a/b/c', '/', '/a/b', '/a/b/c', 'a/b/c/'):
            with self.subTest(pathstr=pathstr):
                p = P(pathstr)
                for proto in range(0, pickle.HIGHEST_PROTOCOL + 1):
                    dumped = pickle.dumps(p, proto)
                    pp = pickle.loads(dumped)
                    self.assertIs(pp.__class__, p.__class__)
                    self.assertEqual(pp, p)
                    self.assertEqual(hash(pp), hash(p))
                    self.assertEqual(str(pp), str(p))

    def test_repr_common(self):
        for pathstr in ('a', 'a/b', 'a/b/c', '/', '/a/b', '/a/b/c'):
            with self.subTest(pathstr=pathstr):
                p = self.cls(pathstr)
                clsname = p.__class__.__name__
                r = repr(p)
                # The repr() is in the form ClassName("forward-slashes path").
                self.assertTrue(r.startswith(clsname + '('), r)
                self.assertTrue(r.endswith(')'), r)
                inner = r[len(clsname) + 1 : -1]
                self.assertEqual(eval(inner), p.as_posix())

    def test_fspath_common(self):
        P = self.cls
        p = P('a/b')
        self._check_str(p.__fspath__(), ('a/b',))
        self._check_str(os.fspath(p), ('a/b',))

    def test_bytes(self):
        P = self.cls
        with self.assertRaises(TypeError):
            P(b'a')
        with self.assertRaises(TypeError):
            P(b'a', 'b')
        with self.assertRaises(TypeError):
            P('a', b'b')
        with self.assertRaises(TypeError):
            P('a').joinpath(b'b')
        with self.assertRaises(TypeError):
            P('a') / b'b'
        with self.assertRaises(TypeError):
            b'a' / P('b')
        with self.assertRaises(TypeError):
            P('a').match(b'b')
        with self.assertRaises(TypeError):
            P('a').relative_to(b'b')
        with self.assertRaises(TypeError):
            P('a').with_name(b'b')
        with self.assertRaises(TypeError):
            P('a').with_stem(b'b')
        with self.assertRaises(TypeError):
            P('a').with_suffix(b'b')

    def test_bytes_exc_message(self):
        P = self.cls
        message = (r"argument should be a str or an os\.PathLike object "
                   r"where __fspath__ returns a str, not 'bytes'")
        with self.assertRaisesRegex(TypeError, message):
            P(b'a')
        with self.assertRaisesRegex(TypeError, message):
            P(b'a', 'b')
        with self.assertRaisesRegex(TypeError, message):
            P('a', b'b')

    def test_as_bytes_common(self):
        sep = os.fsencode(self.sep)
        P = self.cls
        self.assertEqual(bytes(P('a/b')), b'a' + sep + b'b')

    def test_as_posix_common(self):
        P = self.cls
        for pathstr in ('a', 'a/b', 'a/b/c', '/', '/a/b', '/a/b/c'):
            self.assertEqual(P(pathstr).as_posix(), pathstr)
        # Other tests for as_posix() are in test_equivalences().

    def test_eq_common(self):
        P = self.cls
        self.assertEqual(P('a/b'), P('a/b'))
        self.assertEqual(P('a/b'), P('a', 'b'))
        self.assertNotEqual(P('a/b'), P('a'))
        self.assertNotEqual(P('a/b'), P('/a/b'))
        self.assertNotEqual(P('a/b'), P())
        self.assertNotEqual(P('/a/b'), P('/'))
        self.assertNotEqual(P(), P('/'))
        self.assertNotEqual(P(), "")
        self.assertNotEqual(P(), {})
        self.assertNotEqual(P(), int)

    def test_equivalences(self, equivalences=None):
        if equivalences is None:
            equivalences = self.equivalences
        for k, tuples in equivalences.items():
            canon = k.replace('/', self.sep)
            posix = k.replace(self.sep, '/')
            if canon != posix:
                tuples = tuples + [
                    tuple(part.replace('/', self.sep) for part in t)
                    for t in tuples
                    ]
                tuples.append((posix, ))
            pcanon = self.cls(canon)
            for t in tuples:
                p = self.cls(*t)
                self.assertEqual(p, pcanon, "failed with args {}".format(t))
                self.assertEqual(hash(p), hash(pcanon))
                self.assertEqual(str(p), canon)
                self.assertEqual(p.as_posix(), posix)

    def test_ordering_common(self):
        # Ordering is tuple-alike.
        def assertLess(a, b):
            self.assertLess(a, b)
            self.assertGreater(b, a)
        P = self.cls
        a = P('a')
        b = P('a/b')
        c = P('abc')
        d = P('b')
        assertLess(a, b)
        assertLess(a, c)
        assertLess(a, d)
        assertLess(b, c)
        assertLess(c, d)
        P = self.cls
        a = P('/a')
        b = P('/a/b')
        c = P('/abc')
        d = P('/b')
        assertLess(a, b)
        assertLess(a, c)
        assertLess(a, d)
        assertLess(b, c)
        assertLess(c, d)
        with self.assertRaises(TypeError):
            P() < {}

    def test_as_uri_common(self):
        P = self.cls
        with self.assertRaises(ValueError):
            P('a').as_uri()
        with self.assertRaises(ValueError):
            P().as_uri()

    def test_repr_roundtrips(self):
        for pathstr in ('a', 'a/b', 'a/b/c', '/', '/a/b', '/a/b/c'):
            with self.subTest(pathstr=pathstr):
                p = self.cls(pathstr)
                r = repr(p)
                # The repr() roundtrips.
                q = eval(r, pathlib.__dict__)
                self.assertIs(q.__class__, p.__class__)
                self.assertEqual(q, p)
                self.assertEqual(repr(q), r)

    def test_drive_common(self):
        P = self.cls
        self.assertEqual(P('a/b').drive, '')
        self.assertEqual(P('/a/b').drive, '')
        self.assertEqual(P('').drive, '')

    @needs_windows
    def test_drive_windows(self):
        P = self.cls
        self.assertEqual(P('c:').drive, 'c:')
        self.assertEqual(P('c:a/b').drive, 'c:')
        self.assertEqual(P('c:/').drive, 'c:')
        self.assertEqual(P('c:/a/b/').drive, 'c:')
        self.assertEqual(P('//a/b').drive, '\\\\a\\b')
        self.assertEqual(P('//a/b/').drive, '\\\\a\\b')
        self.assertEqual(P('//a/b/c/d').drive, '\\\\a\\b')
        self.assertEqual(P('./c:a').drive, '')


    def test_root_common(self):
        P = self.cls
        sep = self.sep
        self.assertEqual(P('').root, '')
        self.assertEqual(P('a/b').root, '')
        self.assertEqual(P('/').root, sep)
        self.assertEqual(P('/a/b').root, sep)

    @needs_posix
    def test_root_posix(self):
        P = self.cls
        self.assertEqual(P('/a/b').root, '/')
        # POSIX special case for two leading slashes.
        self.assertEqual(P('//a/b').root, '//')

    @needs_windows
    def test_root_windows(self):
        P = self.cls
        self.assertEqual(P('c:').root, '')
        self.assertEqual(P('c:a/b').root, '')
        self.assertEqual(P('c:/').root, '\\')
        self.assertEqual(P('c:/a/b/').root, '\\')
        self.assertEqual(P('//a/b').root, '\\')
        self.assertEqual(P('//a/b/').root, '\\')
        self.assertEqual(P('//a/b/c/d').root, '\\')

    def test_name_empty(self):
        P = self.cls
        self.assertEqual(P('').name, '')
        self.assertEqual(P('.').name, '')
        self.assertEqual(P('/a/b/.').name, 'b')

    def test_stem_empty(self):
        P = self.cls
        self.assertEqual(P('').stem, '')
        self.assertEqual(P('.').stem, '')

    def test_with_name_empty(self):
        P = self.cls
        self.assertRaises(ValueError, P('').with_name, 'd.xml')
        self.assertRaises(ValueError, P('.').with_name, 'd.xml')
        self.assertRaises(ValueError, P('/').with_name, 'd.xml')
        self.assertRaises(ValueError, P('a/b').with_name, '')
        self.assertRaises(ValueError, P('a/b').with_name, '.')

    def test_with_stem_empty(self):
        P = self.cls
        self.assertRaises(ValueError, P('').with_stem, 'd')
        self.assertRaises(ValueError, P('.').with_stem, 'd')
        self.assertRaises(ValueError, P('/').with_stem, 'd')
        self.assertRaises(ValueError, P('a/b').with_stem, '')
        self.assertRaises(ValueError, P('a/b').with_stem, '.')

    def test_is_reserved_deprecated(self):
        P = self.cls
        p = P('a/b')
        with self.assertWarns(DeprecationWarning):
            p.is_reserved()

    def test_match_empty(self):
        P = self.cls
        self.assertRaises(ValueError, P('a').match, '')
        self.assertRaises(ValueError, P('a').match, '.')

    @needs_posix
    def test_parse_path_posix(self):
        check = self._check_parse_path
        # Collapsing of excess leading slashes, except for the double-slash
        # special case.
        check('//a/b',   '', '//', ['a', 'b'])
        check('///a/b',  '', '/', ['a', 'b'])
        check('////a/b', '', '/', ['a', 'b'])
        # Paths which look like NT paths aren't treated specially.
        check('c:a',     '', '', ['c:a',])
        check('c:\\a',   '', '', ['c:\\a',])
        check('\\a',     '', '', ['\\a',])

    @needs_posix
    def test_eq_posix(self):
        P = self.cls
        self.assertNotEqual(P('a/b'), P('A/b'))
        self.assertEqual(P('/a'), P('///a'))
        self.assertNotEqual(P('/a'), P('//a'))

    @needs_posix
    def test_as_uri_posix(self):
        P = self.cls
        self.assertEqual(P('/').as_uri(), 'file:///')
        self.assertEqual(P('/a/b.c').as_uri(), 'file:///a/b.c')
        self.assertEqual(P('/a/b%#c').as_uri(), 'file:///a/b%25%23c')

    @needs_posix
    def test_as_uri_non_ascii(self):
        from urllib.parse import quote_from_bytes
        P = self.cls
        try:
            os.fsencode('\xe9')
        except UnicodeEncodeError:
            self.skipTest("\\xe9 cannot be encoded to the filesystem encoding")
        self.assertEqual(P('/a/b\xe9').as_uri(),
                         'file:///a/b' + quote_from_bytes(os.fsencode('\xe9')))

    @needs_posix
    def test_parse_windows_path(self):
        P = self.cls
        p = P('c:', 'a', 'b')
        pp = P(pathlib.PureWindowsPath('c:\\a\\b'))
        self.assertEqual(p, pp)

    windows_equivalences = {
        './a:b': [ ('./a:b',) ],
        'c:a': [ ('c:', 'a'), ('c:', 'a/'), ('.', 'c:', 'a') ],
        'c:/a': [
            ('c:/', 'a'), ('c:', '/', 'a'), ('c:', '/a'),
            ('/z', 'c:/', 'a'), ('//x/y', 'c:/', 'a'),
            ],
        '//a/b/': [ ('//a/b',) ],
        '//a/b/c': [
            ('//a/b', 'c'), ('//a/b/', 'c'),
            ],
    }

    @needs_windows
    def test_equivalences_windows(self):
        self.test_equivalences(self.windows_equivalences)

    @needs_windows
    def test_parse_path_windows(self):
        check = self._check_parse_path
        # First part is anchored.
        check('c:',                  'c:', '', [])
        check('c:/',                 'c:', '\\', [])
        check('/',                   '', '\\', [])
        check('c:a',                 'c:', '', ['a'])
        check('c:/a',                'c:', '\\', ['a'])
        check('/a',                  '', '\\', ['a'])
        # UNC paths.
        check('//',                  '\\\\', '', [])
        check('//a',                 '\\\\a', '', [])
        check('//a/',                '\\\\a\\', '', [])
        check('//a/b',               '\\\\a\\b', '\\', [])
        check('//a/b/',              '\\\\a\\b', '\\', [])
        check('//a/b/c',             '\\\\a\\b', '\\', ['c'])
        # Collapsing and stripping excess slashes.
        check('Z://b//c/d/',         'Z:', '\\', ['b', 'c', 'd'])
        # UNC paths.
        check('//b/c//d',            '\\\\b\\c', '\\', ['d'])
        # Extended paths.
        check('//./c:',              '\\\\.\\c:', '', [])
        check('//?/c:/',             '\\\\?\\c:', '\\', [])
        check('//?/c:/a',            '\\\\?\\c:', '\\', ['a'])
        # Extended UNC paths (format is "\\?\UNC\server\share").
        check('//?',                 '\\\\?', '', [])
        check('//?/',                '\\\\?\\', '', [])
        check('//?/UNC',             '\\\\?\\UNC', '', [])
        check('//?/UNC/',            '\\\\?\\UNC\\', '', [])
        check('//?/UNC/b',           '\\\\?\\UNC\\b', '', [])
        check('//?/UNC/b/',          '\\\\?\\UNC\\b\\', '', [])
        check('//?/UNC/b/c',         '\\\\?\\UNC\\b\\c', '\\', [])
        check('//?/UNC/b/c/',        '\\\\?\\UNC\\b\\c', '\\', [])
        check('//?/UNC/b/c/d',       '\\\\?\\UNC\\b\\c', '\\', ['d'])
        # UNC device paths
        check('//./BootPartition/',  '\\\\.\\BootPartition', '\\', [])
        check('//?/BootPartition/',  '\\\\?\\BootPartition', '\\', [])
        check('//./PhysicalDrive0',  '\\\\.\\PhysicalDrive0', '', [])
        check('//?/Volume{}/',       '\\\\?\\Volume{}', '\\', [])
        check('//./nul',             '\\\\.\\nul', '', [])
        # Paths to files with NTFS alternate data streams
        check('./c:s',               '', '', ['c:s'])
        check('cc:s',                '', '', ['cc:s'])
        check('C:c:s',               'C:', '', ['c:s'])
        check('C:/c:s',              'C:', '\\', ['c:s'])
        check('D:a/c:b',             'D:', '', ['a', 'c:b'])
        check('D:/a/c:b',            'D:', '\\', ['a', 'c:b'])

    @needs_windows
    def test_eq_windows(self):
        P = self.cls
        self.assertEqual(P('c:a/b'), P('c:a/b'))
        self.assertEqual(P('c:a/b'), P('c:', 'a', 'b'))
        self.assertNotEqual(P('c:a/b'), P('d:a/b'))
        self.assertNotEqual(P('c:a/b'), P('c:/a/b'))
        self.assertNotEqual(P('/a/b'), P('c:/a/b'))
        # Case-insensitivity.
        self.assertEqual(P('a/B'), P('A/b'))
        self.assertEqual(P('C:a/B'), P('c:A/b'))
        self.assertEqual(P('//Some/SHARE/a/B'), P('//somE/share/A/b'))
        self.assertEqual(P('\u0130'), P('i\u0307'))

    @needs_windows
    def test_as_uri_windows(self):
        P = self.cls
        with self.assertRaises(ValueError):
            P('/a/b').as_uri()
        with self.assertRaises(ValueError):
            P('c:a/b').as_uri()
        self.assertEqual(P('c:/').as_uri(), 'file:///c:/')
        self.assertEqual(P('c:/a/b.c').as_uri(), 'file:///c:/a/b.c')
        self.assertEqual(P('c:/a/b%#c').as_uri(), 'file:///c:/a/b%25%23c')
        self.assertEqual(P('c:/a/b\xe9').as_uri(), 'file:///c:/a/b%C3%A9')
        self.assertEqual(P('//some/share/').as_uri(), 'file://some/share/')
        self.assertEqual(P('//some/share/a/b.c').as_uri(),
                         'file://some/share/a/b.c')
        self.assertEqual(P('//some/share/a/b%#c\xe9').as_uri(),
                         'file://some/share/a/b%25%23c%C3%A9')

    @needs_windows
    def test_ordering_windows(self):
        # Case-insensitivity.
        def assertOrderedEqual(a, b):
            self.assertLessEqual(a, b)
            self.assertGreaterEqual(b, a)
        P = self.cls
        p = P('c:A/b')
        q = P('C:a/B')
        assertOrderedEqual(p, q)
        self.assertFalse(p < q)
        self.assertFalse(p > q)
        p = P('//some/Share/A/b')
        q = P('//Some/SHARE/a/B')
        assertOrderedEqual(p, q)
        self.assertFalse(p < q)
        self.assertFalse(p > q)

    @needs_posix
    def test_is_absolute_posix(self):
        P = self.cls
        self.assertFalse(P('').is_absolute())
        self.assertFalse(P('a').is_absolute())
        self.assertFalse(P('a/b/').is_absolute())
        self.assertTrue(P('/').is_absolute())
        self.assertTrue(P('/a').is_absolute())
        self.assertTrue(P('/a/b/').is_absolute())
        self.assertTrue(P('//a').is_absolute())
        self.assertTrue(P('//a/b').is_absolute())

    @needs_windows
    def test_is_absolute_windows(self):
        P = self.cls
        # Under NT, only paths with both a drive and a root are absolute.
        self.assertFalse(P().is_absolute())
        self.assertFalse(P('a').is_absolute())
        self.assertFalse(P('a/b/').is_absolute())
        self.assertFalse(P('/').is_absolute())
        self.assertFalse(P('/a').is_absolute())
        self.assertFalse(P('/a/b/').is_absolute())
        self.assertFalse(P('c:').is_absolute())
        self.assertFalse(P('c:a').is_absolute())
        self.assertFalse(P('c:a/b/').is_absolute())
        self.assertTrue(P('c:/').is_absolute())
        self.assertTrue(P('c:/a').is_absolute())
        self.assertTrue(P('c:/a/b/').is_absolute())
        # UNC paths are absolute by definition.
        self.assertTrue(P('//').is_absolute())
        self.assertTrue(P('//a').is_absolute())
        self.assertTrue(P('//a/b').is_absolute())
        self.assertTrue(P('//a/b/').is_absolute())
        self.assertTrue(P('//a/b/c').is_absolute())
        self.assertTrue(P('//a/b/c/d').is_absolute())
        self.assertTrue(P('//?/UNC/').is_absolute())
        self.assertTrue(P('//?/UNC/spam').is_absolute())

    def test_relative_to_common(self):
        P = self.cls
        p = P('a/b')
        self.assertRaises(TypeError, p.relative_to)
        self.assertRaises(TypeError, p.relative_to, b'a')
        self.assertEqual(p.relative_to(P('')), P('a/b'))
        self.assertEqual(p.relative_to(''), P('a/b'))
        self.assertEqual(p.relative_to(P('a')), P('b'))
        self.assertEqual(p.relative_to('a'), P('b'))
        self.assertEqual(p.relative_to('a/'), P('b'))
        self.assertEqual(p.relative_to(P('a/b')), P(''))
        self.assertEqual(p.relative_to('a/b'), P(''))
        self.assertEqual(p.relative_to(P(''), walk_up=True), P('a/b'))
        self.assertEqual(p.relative_to('', walk_up=True), P('a/b'))
        self.assertEqual(p.relative_to(P('a'), walk_up=True), P('b'))
        self.assertEqual(p.relative_to('a', walk_up=True), P('b'))
        self.assertEqual(p.relative_to('a/', walk_up=True), P('b'))
        self.assertEqual(p.relative_to(P('a/b'), walk_up=True), P(''))
        self.assertEqual(p.relative_to('a/b', walk_up=True), P(''))
        self.assertEqual(p.relative_to(P('a/c'), walk_up=True), P('../b'))
        self.assertEqual(p.relative_to('a/c', walk_up=True), P('../b'))
        self.assertEqual(p.relative_to(P('a/b/c'), walk_up=True), P('..'))
        self.assertEqual(p.relative_to('a/b/c', walk_up=True), P('..'))
        self.assertEqual(p.relative_to(P('c'), walk_up=True), P('../a/b'))
        self.assertEqual(p.relative_to('c', walk_up=True), P('../a/b'))
        # Unrelated paths.
        self.assertRaises(ValueError, p.relative_to, P('c'))
        self.assertRaises(ValueError, p.relative_to, P('a/b/c'))
        self.assertRaises(ValueError, p.relative_to, P('a/c'))
        self.assertRaises(ValueError, p.relative_to, P('/a'))
        self.assertRaises(ValueError, p.relative_to, P("../a"))
        self.assertRaises(ValueError, p.relative_to, P("a/.."))
        self.assertRaises(ValueError, p.relative_to, P("/a/.."))
        self.assertRaises(ValueError, p.relative_to, P('/'), walk_up=True)
        self.assertRaises(ValueError, p.relative_to, P('/a'), walk_up=True)
        self.assertRaises(ValueError, p.relative_to, P("../a"), walk_up=True)
        self.assertRaises(ValueError, p.relative_to, P("a/.."), walk_up=True)
        self.assertRaises(ValueError, p.relative_to, P("/a/.."), walk_up=True)
        p = P('/a/b')
        self.assertEqual(p.relative_to(P('/')), P('a/b'))
        self.assertEqual(p.relative_to('/'), P('a/b'))
        self.assertEqual(p.relative_to(P('/a')), P('b'))
        self.assertEqual(p.relative_to('/a'), P('b'))
        self.assertEqual(p.relative_to('/a/'), P('b'))
        self.assertEqual(p.relative_to(P('/a/b')), P(''))
        self.assertEqual(p.relative_to('/a/b'), P(''))
        self.assertEqual(p.relative_to(P('/'), walk_up=True), P('a/b'))
        self.assertEqual(p.relative_to('/', walk_up=True), P('a/b'))
        self.assertEqual(p.relative_to(P('/a'), walk_up=True), P('b'))
        self.assertEqual(p.relative_to('/a', walk_up=True), P('b'))
        self.assertEqual(p.relative_to('/a/', walk_up=True), P('b'))
        self.assertEqual(p.relative_to(P('/a/b'), walk_up=True), P(''))
        self.assertEqual(p.relative_to('/a/b', walk_up=True), P(''))
        self.assertEqual(p.relative_to(P('/a/c'), walk_up=True), P('../b'))
        self.assertEqual(p.relative_to('/a/c', walk_up=True), P('../b'))
        self.assertEqual(p.relative_to(P('/a/b/c'), walk_up=True), P('..'))
        self.assertEqual(p.relative_to('/a/b/c', walk_up=True), P('..'))
        self.assertEqual(p.relative_to(P('/c'), walk_up=True), P('../a/b'))
        self.assertEqual(p.relative_to('/c', walk_up=True), P('../a/b'))
        # Unrelated paths.
        self.assertRaises(ValueError, p.relative_to, P('/c'))
        self.assertRaises(ValueError, p.relative_to, P('/a/b/c'))
        self.assertRaises(ValueError, p.relative_to, P('/a/c'))
        self.assertRaises(ValueError, p.relative_to, P(''))
        self.assertRaises(ValueError, p.relative_to, '')
        self.assertRaises(ValueError, p.relative_to, P('a'))
        self.assertRaises(ValueError, p.relative_to, P("../a"))
        self.assertRaises(ValueError, p.relative_to, P("a/.."))
        self.assertRaises(ValueError, p.relative_to, P("/a/.."))
        self.assertRaises(ValueError, p.relative_to, P(''), walk_up=True)
        self.assertRaises(ValueError, p.relative_to, P('a'), walk_up=True)
        self.assertRaises(ValueError, p.relative_to, P("../a"), walk_up=True)
        self.assertRaises(ValueError, p.relative_to, P("a/.."), walk_up=True)
        self.assertRaises(ValueError, p.relative_to, P("/a/.."), walk_up=True)

    @needs_windows
    def test_relative_to_windows(self):
        P = self.cls
        p = P('C:Foo/Bar')
        self.assertEqual(p.relative_to(P('c:')), P('Foo/Bar'))
        self.assertEqual(p.relative_to('c:'), P('Foo/Bar'))
        self.assertEqual(p.relative_to(P('c:foO')), P('Bar'))
        self.assertEqual(p.relative_to('c:foO'), P('Bar'))
        self.assertEqual(p.relative_to('c:foO/'), P('Bar'))
        self.assertEqual(p.relative_to(P('c:foO/baR')), P())
        self.assertEqual(p.relative_to('c:foO/baR'), P())
        self.assertEqual(p.relative_to(P('c:'), walk_up=True), P('Foo/Bar'))
        self.assertEqual(p.relative_to('c:', walk_up=True), P('Foo/Bar'))
        self.assertEqual(p.relative_to(P('c:foO'), walk_up=True), P('Bar'))
        self.assertEqual(p.relative_to('c:foO', walk_up=True), P('Bar'))
        self.assertEqual(p.relative_to('c:foO/', walk_up=True), P('Bar'))
        self.assertEqual(p.relative_to(P('c:foO/baR'), walk_up=True), P())
        self.assertEqual(p.relative_to('c:foO/baR', walk_up=True), P())
        self.assertEqual(p.relative_to(P('C:Foo/Bar/Baz'), walk_up=True), P('..'))
        self.assertEqual(p.relative_to(P('C:Foo/Baz'), walk_up=True), P('../Bar'))
        self.assertEqual(p.relative_to(P('C:Baz/Bar'), walk_up=True), P('../../Foo/Bar'))
        # Unrelated paths.
        self.assertRaises(ValueError, p.relative_to, P())
        self.assertRaises(ValueError, p.relative_to, '')
        self.assertRaises(ValueError, p.relative_to, P('d:'))
        self.assertRaises(ValueError, p.relative_to, P('/'))
        self.assertRaises(ValueError, p.relative_to, P('Foo'))
        self.assertRaises(ValueError, p.relative_to, P('/Foo'))
        self.assertRaises(ValueError, p.relative_to, P('C:/Foo'))
        self.assertRaises(ValueError, p.relative_to, P('C:Foo/Bar/Baz'))
        self.assertRaises(ValueError, p.relative_to, P('C:Foo/Baz'))
        self.assertRaises(ValueError, p.relative_to, P(), walk_up=True)
        self.assertRaises(ValueError, p.relative_to, '', walk_up=True)
        self.assertRaises(ValueError, p.relative_to, P('d:'), walk_up=True)
        self.assertRaises(ValueError, p.relative_to, P('/'), walk_up=True)
        self.assertRaises(ValueError, p.relative_to, P('Foo'), walk_up=True)
        self.assertRaises(ValueError, p.relative_to, P('/Foo'), walk_up=True)
        self.assertRaises(ValueError, p.relative_to, P('C:/Foo'), walk_up=True)
        p = P('C:/Foo/Bar')
        self.assertEqual(p.relative_to(P('c:/')), P('Foo/Bar'))
        self.assertEqual(p.relative_to('c:/'), P('Foo/Bar'))
        self.assertEqual(p.relative_to(P('c:/foO')), P('Bar'))
        self.assertEqual(p.relative_to('c:/foO'), P('Bar'))
        self.assertEqual(p.relative_to('c:/foO/'), P('Bar'))
        self.assertEqual(p.relative_to(P('c:/foO/baR')), P())
        self.assertEqual(p.relative_to('c:/foO/baR'), P())
        self.assertEqual(p.relative_to(P('c:/'), walk_up=True), P('Foo/Bar'))
        self.assertEqual(p.relative_to('c:/', walk_up=True), P('Foo/Bar'))
        self.assertEqual(p.relative_to(P('c:/foO'), walk_up=True), P('Bar'))
        self.assertEqual(p.relative_to('c:/foO', walk_up=True), P('Bar'))
        self.assertEqual(p.relative_to('c:/foO/', walk_up=True), P('Bar'))
        self.assertEqual(p.relative_to(P('c:/foO/baR'), walk_up=True), P())
        self.assertEqual(p.relative_to('c:/foO/baR', walk_up=True), P())
        self.assertEqual(p.relative_to('C:/Baz', walk_up=True), P('../Foo/Bar'))
        self.assertEqual(p.relative_to('C:/Foo/Bar/Baz', walk_up=True), P('..'))
        self.assertEqual(p.relative_to('C:/Foo/Baz', walk_up=True), P('../Bar'))
        # Unrelated paths.
        self.assertRaises(ValueError, p.relative_to, 'c:')
        self.assertRaises(ValueError, p.relative_to, P('c:'))
        self.assertRaises(ValueError, p.relative_to, P('C:/Baz'))
        self.assertRaises(ValueError, p.relative_to, P('C:/Foo/Bar/Baz'))
        self.assertRaises(ValueError, p.relative_to, P('C:/Foo/Baz'))
        self.assertRaises(ValueError, p.relative_to, P('C:Foo'))
        self.assertRaises(ValueError, p.relative_to, P('d:'))
        self.assertRaises(ValueError, p.relative_to, P('d:/'))
        self.assertRaises(ValueError, p.relative_to, P('/'))
        self.assertRaises(ValueError, p.relative_to, P('/Foo'))
        self.assertRaises(ValueError, p.relative_to, P('//C/Foo'))
        self.assertRaises(ValueError, p.relative_to, 'c:', walk_up=True)
        self.assertRaises(ValueError, p.relative_to, P('c:'), walk_up=True)
        self.assertRaises(ValueError, p.relative_to, P('C:Foo'), walk_up=True)
        self.assertRaises(ValueError, p.relative_to, P('d:'), walk_up=True)
        self.assertRaises(ValueError, p.relative_to, P('d:/'), walk_up=True)
        self.assertRaises(ValueError, p.relative_to, P('/'), walk_up=True)
        self.assertRaises(ValueError, p.relative_to, P('/Foo'), walk_up=True)
        self.assertRaises(ValueError, p.relative_to, P('//C/Foo'), walk_up=True)
        # UNC paths.
        p = P('//Server/Share/Foo/Bar')
        self.assertEqual(p.relative_to(P('//sErver/sHare')), P('Foo/Bar'))
        self.assertEqual(p.relative_to('//sErver/sHare'), P('Foo/Bar'))
        self.assertEqual(p.relative_to('//sErver/sHare/'), P('Foo/Bar'))
        self.assertEqual(p.relative_to(P('//sErver/sHare/Foo')), P('Bar'))
        self.assertEqual(p.relative_to('//sErver/sHare/Foo'), P('Bar'))
        self.assertEqual(p.relative_to('//sErver/sHare/Foo/'), P('Bar'))
        self.assertEqual(p.relative_to(P('//sErver/sHare/Foo/Bar')), P())
        self.assertEqual(p.relative_to('//sErver/sHare/Foo/Bar'), P())
        self.assertEqual(p.relative_to(P('//sErver/sHare'), walk_up=True), P('Foo/Bar'))
        self.assertEqual(p.relative_to('//sErver/sHare', walk_up=True), P('Foo/Bar'))
        self.assertEqual(p.relative_to('//sErver/sHare/', walk_up=True), P('Foo/Bar'))
        self.assertEqual(p.relative_to(P('//sErver/sHare/Foo'), walk_up=True), P('Bar'))
        self.assertEqual(p.relative_to('//sErver/sHare/Foo', walk_up=True), P('Bar'))
        self.assertEqual(p.relative_to('//sErver/sHare/Foo/', walk_up=True), P('Bar'))
        self.assertEqual(p.relative_to(P('//sErver/sHare/Foo/Bar'), walk_up=True), P())
        self.assertEqual(p.relative_to('//sErver/sHare/Foo/Bar', walk_up=True), P())
        self.assertEqual(p.relative_to(P('//sErver/sHare/bar'), walk_up=True), P('../Foo/Bar'))
        self.assertEqual(p.relative_to('//sErver/sHare/bar', walk_up=True), P('../Foo/Bar'))
        # Unrelated paths.
        self.assertRaises(ValueError, p.relative_to, P('/Server/Share/Foo'))
        self.assertRaises(ValueError, p.relative_to, P('c:/Server/Share/Foo'))
        self.assertRaises(ValueError, p.relative_to, P('//z/Share/Foo'))
        self.assertRaises(ValueError, p.relative_to, P('//Server/z/Foo'))
        self.assertRaises(ValueError, p.relative_to, P('/Server/Share/Foo'), walk_up=True)
        self.assertRaises(ValueError, p.relative_to, P('c:/Server/Share/Foo'), walk_up=True)
        self.assertRaises(ValueError, p.relative_to, P('//z/Share/Foo'), walk_up=True)
        self.assertRaises(ValueError, p.relative_to, P('//Server/z/Foo'), walk_up=True)

    def test_is_relative_to_common(self):
        P = self.cls
        p = P('a/b')
        self.assertRaises(TypeError, p.is_relative_to)
        self.assertRaises(TypeError, p.is_relative_to, b'a')
        self.assertTrue(p.is_relative_to(P('')))
        self.assertTrue(p.is_relative_to(''))
        self.assertTrue(p.is_relative_to(P('a')))
        self.assertTrue(p.is_relative_to('a/'))
        self.assertTrue(p.is_relative_to(P('a/b')))
        self.assertTrue(p.is_relative_to('a/b'))
        # Unrelated paths.
        self.assertFalse(p.is_relative_to(P('c')))
        self.assertFalse(p.is_relative_to(P('a/b/c')))
        self.assertFalse(p.is_relative_to(P('a/c')))
        self.assertFalse(p.is_relative_to(P('/a')))
        p = P('/a/b')
        self.assertTrue(p.is_relative_to(P('/')))
        self.assertTrue(p.is_relative_to('/'))
        self.assertTrue(p.is_relative_to(P('/a')))
        self.assertTrue(p.is_relative_to('/a'))
        self.assertTrue(p.is_relative_to('/a/'))
        self.assertTrue(p.is_relative_to(P('/a/b')))
        self.assertTrue(p.is_relative_to('/a/b'))
        # Unrelated paths.
        self.assertFalse(p.is_relative_to(P('/c')))
        self.assertFalse(p.is_relative_to(P('/a/b/c')))
        self.assertFalse(p.is_relative_to(P('/a/c')))
        self.assertFalse(p.is_relative_to(P('')))
        self.assertFalse(p.is_relative_to(''))
        self.assertFalse(p.is_relative_to(P('a')))

    @needs_windows
    def test_is_relative_to_windows(self):
        P = self.cls
        p = P('C:Foo/Bar')
        self.assertTrue(p.is_relative_to(P('c:')))
        self.assertTrue(p.is_relative_to('c:'))
        self.assertTrue(p.is_relative_to(P('c:foO')))
        self.assertTrue(p.is_relative_to('c:foO'))
        self.assertTrue(p.is_relative_to('c:foO/'))
        self.assertTrue(p.is_relative_to(P('c:foO/baR')))
        self.assertTrue(p.is_relative_to('c:foO/baR'))
        # Unrelated paths.
        self.assertFalse(p.is_relative_to(P()))
        self.assertFalse(p.is_relative_to(''))
        self.assertFalse(p.is_relative_to(P('d:')))
        self.assertFalse(p.is_relative_to(P('/')))
        self.assertFalse(p.is_relative_to(P('Foo')))
        self.assertFalse(p.is_relative_to(P('/Foo')))
        self.assertFalse(p.is_relative_to(P('C:/Foo')))
        self.assertFalse(p.is_relative_to(P('C:Foo/Bar/Baz')))
        self.assertFalse(p.is_relative_to(P('C:Foo/Baz')))
        p = P('C:/Foo/Bar')
        self.assertTrue(p.is_relative_to(P('c:/')))
        self.assertTrue(p.is_relative_to(P('c:/foO')))
        self.assertTrue(p.is_relative_to('c:/foO/'))
        self.assertTrue(p.is_relative_to(P('c:/foO/baR')))
        self.assertTrue(p.is_relative_to('c:/foO/baR'))
        # Unrelated paths.
        self.assertFalse(p.is_relative_to('c:'))
        self.assertFalse(p.is_relative_to(P('C:/Baz')))
        self.assertFalse(p.is_relative_to(P('C:/Foo/Bar/Baz')))
        self.assertFalse(p.is_relative_to(P('C:/Foo/Baz')))
        self.assertFalse(p.is_relative_to(P('C:Foo')))
        self.assertFalse(p.is_relative_to(P('d:')))
        self.assertFalse(p.is_relative_to(P('d:/')))
        self.assertFalse(p.is_relative_to(P('/')))
        self.assertFalse(p.is_relative_to(P('/Foo')))
        self.assertFalse(p.is_relative_to(P('//C/Foo')))
        # UNC paths.
        p = P('//Server/Share/Foo/Bar')
        self.assertTrue(p.is_relative_to(P('//sErver/sHare')))
        self.assertTrue(p.is_relative_to('//sErver/sHare'))
        self.assertTrue(p.is_relative_to('//sErver/sHare/'))
        self.assertTrue(p.is_relative_to(P('//sErver/sHare/Foo')))
        self.assertTrue(p.is_relative_to('//sErver/sHare/Foo'))
        self.assertTrue(p.is_relative_to('//sErver/sHare/Foo/'))
        self.assertTrue(p.is_relative_to(P('//sErver/sHare/Foo/Bar')))
        self.assertTrue(p.is_relative_to('//sErver/sHare/Foo/Bar'))
        # Unrelated paths.
        self.assertFalse(p.is_relative_to(P('/Server/Share/Foo')))
        self.assertFalse(p.is_relative_to(P('c:/Server/Share/Foo')))
        self.assertFalse(p.is_relative_to(P('//z/Share/Foo')))
        self.assertFalse(p.is_relative_to(P('//Server/z/Foo')))


class PurePosixPathTest(PurePathTest):
    cls = pathlib.PurePosixPath


class PureWindowsPathTest(PurePathTest):
    cls = pathlib.PureWindowsPath


class PurePathSubclassTest(PurePathTest):
    class cls(pathlib.PurePath):
        pass

    # repr() roundtripping is not supported in custom subclass.
    test_repr_roundtrips = None


#
# Tests for the concrete classes.
#

class PathTest(test_pathlib_abc.DummyRWPathTest, PurePathTest):
    """Tests for the FS-accessing functionalities of the Path classes."""
    cls = pathlib.Path
    can_symlink = os_helper.can_symlink()

    def setUp(self):
        name = self.id().split('.')[-1]
        if name in _tests_needing_symlinks and not self.can_symlink:
            self.skipTest('requires symlinks')
        super().setUp()

    def createTestHierarchy(self):
        os.mkdir(self.base)
        os.mkdir(os.path.join(self.base, 'dirA'))
        os.mkdir(os.path.join(self.base, 'dirB'))
        os.mkdir(os.path.join(self.base, 'dirC'))
        os.mkdir(os.path.join(self.base, 'dirC', 'dirD'))
        os.mkdir(os.path.join(self.base, 'dirE'))
        with open(os.path.join(self.base, 'fileA'), 'wb') as f:
            f.write(b"this is file A\n")
        with open(os.path.join(self.base, 'dirB', 'fileB'), 'wb') as f:
            f.write(b"this is file B\n")
        with open(os.path.join(self.base, 'dirC', 'fileC'), 'wb') as f:
            f.write(b"this is file C\n")
        with open(os.path.join(self.base, 'dirC', 'novel.txt'), 'wb') as f:
            f.write(b"this is a novel\n")
        with open(os.path.join(self.base, 'dirC', 'dirD', 'fileD'), 'wb') as f:
            f.write(b"this is file D\n")
        os.chmod(os.path.join(self.base, 'dirE'), 0)
        if self.can_symlink:
            # Relative symlinks.
            os.symlink('fileA', os.path.join(self.base, 'linkA'))
            os.symlink('non-existing', os.path.join(self.base, 'brokenLink'))
            os.symlink('dirB',
                       os.path.join(self.base, 'linkB'),
                       target_is_directory=True)
            os.symlink(os.path.join('..', 'dirB'),
                       os.path.join(self.base, 'dirA', 'linkC'),
                       target_is_directory=True)
            # This one goes upwards, creating a loop.
            os.symlink(os.path.join('..', 'dirB'),
                       os.path.join(self.base, 'dirB', 'linkD'),
                       target_is_directory=True)
            # Broken symlink (pointing to itself).
            os.symlink('brokenLinkLoop', os.path.join(self.base, 'brokenLinkLoop'))

    def tearDown(self):
        os.chmod(os.path.join(self.base, 'dirE'), 0o777)
        os_helper.rmtree(self.base)

    def tempdir(self):
        d = os_helper._longpath(tempfile.mkdtemp(suffix='-dirD',
                                                 dir=os.getcwd()))
        self.addCleanup(os_helper.rmtree, d)
        return d

    def test_matches_writablepath_docstrings(self):
        path_names = {name for name in dir(pathlib._abc.WritablePath) if name[0] != '_'}
        for attr_name in path_names:
            if attr_name == 'parser':
                # On Windows, Path.parser is ntpath, but WritablePath.parser is
                # posixpath, and so their docstrings differ.
                continue
            our_attr = getattr(self.cls, attr_name)
            path_attr = getattr(pathlib._abc.WritablePath, attr_name)
            self.assertEqual(our_attr.__doc__, path_attr.__doc__)

    def test_concrete_class(self):
        if self.cls is pathlib.Path:
            expected = pathlib.WindowsPath if os.name == 'nt' else pathlib.PosixPath
        else:
            expected = self.cls
        p = self.cls('a')
        self.assertIs(type(p), expected)

    def test_unsupported_parser(self):
        if self.cls.parser is os.path:
            self.skipTest("path parser is supported")
        else:
            self.assertRaises(pathlib.UnsupportedOperation, self.cls)

    def _test_cwd(self, p):
        q = self.cls(os.getcwd())
        self.assertEqual(p, q)
        self.assertEqualNormCase(str(p), str(q))
        self.assertIs(type(p), type(q))
        self.assertTrue(p.is_absolute())

    def test_cwd(self):
        p = self.cls.cwd()
        self._test_cwd(p)

    def test_absolute_common(self):
        P = self.cls

        with mock.patch("os.getcwd") as getcwd:
            getcwd.return_value = self.base

            # Simple relative paths.
            self.assertEqual(str(P().absolute()), self.base)
            self.assertEqual(str(P('.').absolute()), self.base)
            self.assertEqual(str(P('a').absolute()), os.path.join(self.base, 'a'))
            self.assertEqual(str(P('a', 'b', 'c').absolute()), os.path.join(self.base, 'a', 'b', 'c'))

            # Symlinks should not be resolved.
            self.assertEqual(str(P('linkB', 'fileB').absolute()), os.path.join(self.base, 'linkB', 'fileB'))
            self.assertEqual(str(P('brokenLink').absolute()), os.path.join(self.base, 'brokenLink'))
            self.assertEqual(str(P('brokenLinkLoop').absolute()), os.path.join(self.base, 'brokenLinkLoop'))

            # '..' entries should be preserved and not normalised.
            self.assertEqual(str(P('..').absolute()), os.path.join(self.base, '..'))
            self.assertEqual(str(P('a', '..').absolute()), os.path.join(self.base, 'a', '..'))
            self.assertEqual(str(P('..', 'b').absolute()), os.path.join(self.base, '..', 'b'))

    def _test_home(self, p):
        q = self.cls(os.path.expanduser('~'))
        self.assertEqual(p, q)
        self.assertEqualNormCase(str(p), str(q))
        self.assertIs(type(p), type(q))
        self.assertTrue(p.is_absolute())

    @unittest.skipIf(
        pwd is None, reason="Test requires pwd module to get homedir."
    )
    def test_home(self):
        with os_helper.EnvironmentVarGuard() as env:
            self._test_home(self.cls.home())

            env.clear()
            env['USERPROFILE'] = os.path.join(self.base, 'userprofile')
            self._test_home(self.cls.home())

            # bpo-38883: ignore `HOME` when set on windows
            env['HOME'] = os.path.join(self.base, 'home')
            self._test_home(self.cls.home())

    @unittest.skipIf(is_wasi, "WASI has no user accounts.")
    def test_expanduser_common(self):
        P = self.cls
        p = P('~')
        self.assertEqual(p.expanduser(), P(os.path.expanduser('~')))
        p = P('foo')
        self.assertEqual(p.expanduser(), p)
        p = P('/~')
        self.assertEqual(p.expanduser(), p)
        p = P('../~')
        self.assertEqual(p.expanduser(), p)
        p = P(P('').absolute().anchor) / '~'
        self.assertEqual(p.expanduser(), p)
        p = P('~/a:b')
        self.assertEqual(p.expanduser(), P(os.path.expanduser('~'), './a:b'))

    def test_with_segments(self):
        class P(self.cls):
            def __init__(self, *pathsegments, session_id):
                super().__init__(*pathsegments)
                self.session_id = session_id

            def with_segments(self, *pathsegments):
                return type(self)(*pathsegments, session_id=self.session_id)
        p = P(self.base, session_id=42)
        self.assertEqual(42, p.absolute().session_id)
        self.assertEqual(42, p.resolve().session_id)
        if not is_wasi:  # WASI has no user accounts.
            self.assertEqual(42, p.with_segments('~').expanduser().session_id)
        self.assertEqual(42, (p / 'fileA').rename(p / 'fileB').session_id)
        self.assertEqual(42, (p / 'fileB').replace(p / 'fileA').session_id)
        if self.can_symlink:
            self.assertEqual(42, (p / 'linkA').readlink().session_id)
        for path in p.iterdir():
            self.assertEqual(42, path.session_id)
        for path in p.glob('*'):
            self.assertEqual(42, path.session_id)
        for path in p.rglob('*'):
            self.assertEqual(42, path.session_id)
        for dirpath, dirnames, filenames in p.walk():
            self.assertEqual(42, dirpath.session_id)

    def test_open_common(self):
        p = self.cls(self.base)
        with (p / 'fileA').open('r') as f:
            self.assertIsInstance(f, io.TextIOBase)
            self.assertEqual(f.read(), "this is file A\n")
        with (p / 'fileA').open('rb') as f:
            self.assertIsInstance(f, io.BufferedIOBase)
            self.assertEqual(f.read().strip(), b"this is file A")

    def test_open_unbuffered(self):
        p = self.cls(self.base)
        with (p / 'fileA').open('rb', buffering=0) as f:
            self.assertIsInstance(f, io.RawIOBase)
            self.assertEqual(f.read().strip(), b"this is file A")

    def test_copy_file_preserve_metadata(self):
        base = self.cls(self.base)
        source = base / 'fileA'
        if hasattr(os, 'chmod'):
            os.chmod(source, stat.S_IRWXU | stat.S_IRWXO)
        if hasattr(os, 'chflags') and hasattr(stat, 'UF_NODUMP'):
            os.chflags(source, stat.UF_NODUMP)
        source_st = source.stat()
        target = base / 'copyA'
        source.copy(target, preserve_metadata=True)
        self.assertTrue(target.exists())
        self.assertEqual(source.read_text(), target.read_text())
        target_st = target.stat()
        self.assertLessEqual(source_st.st_atime, target_st.st_atime)
        self.assertLessEqual(source_st.st_mtime, target_st.st_mtime)
        self.assertEqual(source_st.st_mode, target_st.st_mode)
        if hasattr(source_st, 'st_flags'):
            self.assertEqual(source_st.st_flags, target_st.st_flags)

    @needs_symlinks
    def test_copy_file_to_existing_symlink(self):
        base = self.cls(self.base)
        source = base / 'dirB' / 'fileB'
        target = base / 'linkA'
        real_target = base / 'fileA'
        result = source.copy(target)
        self.assertEqual(result, target)
        self.assertTrue(target.exists())
        self.assertTrue(target.is_symlink())
        self.assertTrue(real_target.exists())
        self.assertFalse(real_target.is_symlink())
        self.assertEqual(source.read_text(), real_target.read_text())

    @needs_symlinks
    def test_copy_file_to_existing_symlink_follow_symlinks_false(self):
        base = self.cls(self.base)
        source = base / 'dirB' / 'fileB'
        target = base / 'linkA'
        real_target = base / 'fileA'
        result = source.copy(target, follow_symlinks=False)
        self.assertEqual(result, target)
        self.assertTrue(target.exists())
        self.assertTrue(target.is_symlink())
        self.assertTrue(real_target.exists())
        self.assertFalse(real_target.is_symlink())
        self.assertEqual(source.read_text(), real_target.read_text())

    @os_helper.skip_unless_xattr
    def test_copy_file_preserve_metadata_xattrs(self):
        base = self.cls(self.base)
        source = base / 'fileA'
        os.setxattr(source, b'user.foo', b'42')
        target = base / 'copyA'
        source.copy(target, preserve_metadata=True)
        self.assertEqual(os.getxattr(target, b'user.foo'), b'42')

    @needs_symlinks
    def test_copy_symlink_follow_symlinks_true(self):
        base = self.cls(self.base)
        source = base / 'linkA'
        target = base / 'copyA'
        result = source.copy(target)
        self.assertEqual(result, target)
        self.assertTrue(target.exists())
        self.assertFalse(target.is_symlink())
        self.assertEqual(source.read_text(), target.read_text())

    @needs_symlinks
    def test_copy_symlink_follow_symlinks_false(self):
        base = self.cls(self.base)
        source = base / 'linkA'
        target = base / 'copyA'
        result = source.copy(target, follow_symlinks=False)
        self.assertEqual(result, target)
        self.assertTrue(target.exists())
        self.assertTrue(target.is_symlink())
        self.assertEqual(source.readlink(), target.readlink())

    @needs_symlinks
    def test_copy_symlink_to_itself(self):
        base = self.cls(self.base)
        source = base / 'linkA'
        self.assertRaises(OSError, source.copy, source)

    @needs_symlinks
    def test_copy_symlink_to_existing_symlink(self):
        base = self.cls(self.base)
        source = base / 'copySource'
        target = base / 'copyTarget'
        source.symlink_to(base / 'fileA')
        target.symlink_to(base / 'dirC')
        self.assertRaises(OSError, source.copy, target)
        self.assertRaises(OSError, source.copy, target, follow_symlinks=False)

    @needs_symlinks
    def test_copy_symlink_to_existing_directory_symlink(self):
        base = self.cls(self.base)
        source = base / 'copySource'
        target = base / 'copyTarget'
        source.symlink_to(base / 'fileA')
        target.symlink_to(base / 'dirC')
        self.assertRaises(OSError, source.copy, target)
        self.assertRaises(OSError, source.copy, target, follow_symlinks=False)

    @needs_symlinks
    def test_copy_directory_symlink_follow_symlinks_false(self):
        base = self.cls(self.base)
        source = base / 'linkB'
        target = base / 'copyA'
        result = source.copy(target, follow_symlinks=False)
        self.assertEqual(result, target)
        self.assertTrue(target.exists())
        self.assertTrue(target.is_symlink())
        self.assertEqual(source.readlink(), target.readlink())

    @needs_symlinks
    def test_copy_directory_symlink_to_itself(self):
        base = self.cls(self.base)
        source = base / 'linkB'
        self.assertRaises(OSError, source.copy, source)
        self.assertRaises(OSError, source.copy, source, follow_symlinks=False)

    @needs_symlinks
    def test_copy_directory_symlink_into_itself(self):
        base = self.cls(self.base)
        source = base / 'linkB'
        target = base / 'linkB' / 'copyB'
        self.assertRaises(OSError, source.copy, target)
        self.assertRaises(OSError, source.copy, target, follow_symlinks=False)
        self.assertFalse(target.exists())

    @needs_symlinks
    def test_copy_directory_symlink_to_existing_symlink(self):
        base = self.cls(self.base)
        source = base / 'copySource'
        target = base / 'copyTarget'
        source.symlink_to(base / 'dirC')
        target.symlink_to(base / 'fileA')
        self.assertRaises(FileExistsError, source.copy, target)
        self.assertRaises(FileExistsError, source.copy, target, follow_symlinks=False)

    @needs_symlinks
    def test_copy_directory_symlink_to_existing_directory_symlink(self):
        base = self.cls(self.base)
        source = base / 'copySource'
        target = base / 'copyTarget'
        source.symlink_to(base / 'dirC' / 'dirD')
        target.symlink_to(base / 'dirC')
        self.assertRaises(FileExistsError, source.copy, target)
        self.assertRaises(FileExistsError, source.copy, target, follow_symlinks=False)

    @needs_symlinks
    def test_copy_dangling_symlink(self):
        base = self.cls(self.base)
        source = base / 'source'
        target = base / 'target'

        source.mkdir()
        source.joinpath('link').symlink_to('nonexistent')

        self.assertRaises(FileNotFoundError, source.copy, target)

        target2 = base / 'target2'
        result = source.copy(target2, follow_symlinks=False)
        self.assertEqual(result, target2)
        self.assertTrue(target2.joinpath('link').is_symlink())
        self.assertEqual(target2.joinpath('link').readlink(), self.cls('nonexistent'))

    @needs_symlinks
    def test_copy_link_preserve_metadata(self):
        base = self.cls(self.base)
        source = base / 'linkA'
        if hasattr(os, 'lchmod'):
            os.lchmod(source, stat.S_IRWXU | stat.S_IRWXO)
        if hasattr(os, 'lchflags') and hasattr(stat, 'UF_NODUMP'):
            os.lchflags(source, stat.UF_NODUMP)
        source_st = source.lstat()
        target = base / 'copyA'
        source.copy(target, follow_symlinks=False, preserve_metadata=True)
        self.assertTrue(target.exists())
        self.assertTrue(target.is_symlink())
        self.assertEqual(source.readlink(), target.readlink())
        target_st = target.lstat()
        self.assertLessEqual(source_st.st_atime, target_st.st_atime)
        self.assertLessEqual(source_st.st_mtime, target_st.st_mtime)
        self.assertEqual(source_st.st_mode, target_st.st_mode)
        if hasattr(source_st, 'st_flags'):
            self.assertEqual(source_st.st_flags, target_st.st_flags)

    def test_copy_error_handling(self):
        def make_raiser(err):
            def raiser(*args, **kwargs):
                raise OSError(err, os.strerror(err))
            return raiser

        base = self.cls(self.base)
        source = base / 'fileA'
        target = base / 'copyA'

        # Raise non-fatal OSError from all available fast copy functions.
        with contextlib.ExitStack() as ctx:
            if fcntl and hasattr(fcntl, 'FICLONE'):
                ctx.enter_context(mock.patch('fcntl.ioctl', make_raiser(errno.EXDEV)))
            if posix and hasattr(posix, '_fcopyfile'):
                ctx.enter_context(mock.patch('posix._fcopyfile', make_raiser(errno.ENOTSUP)))
            if hasattr(os, 'copy_file_range'):
                ctx.enter_context(mock.patch('os.copy_file_range', make_raiser(errno.EXDEV)))
            if hasattr(os, 'sendfile'):
                ctx.enter_context(mock.patch('os.sendfile', make_raiser(errno.ENOTSOCK)))

            source.copy(target)
            self.assertTrue(target.exists())
            self.assertEqual(source.read_text(), target.read_text())

        # Raise fatal OSError from first available fast copy function.
        if fcntl and hasattr(fcntl, 'FICLONE'):
            patchpoint = 'fcntl.ioctl'
        elif posix and hasattr(posix, '_fcopyfile'):
            patchpoint = 'posix._fcopyfile'
        elif hasattr(os, 'copy_file_range'):
            patchpoint = 'os.copy_file_range'
        elif hasattr(os, 'sendfile'):
            patchpoint = 'os.sendfile'
        else:
            return
        with mock.patch(patchpoint, make_raiser(errno.ENOENT)):
            self.assertRaises(FileNotFoundError, source.copy, target)

    @unittest.skipIf(sys.platform == "win32" or sys.platform == "wasi", "directories are always readable on Windows and WASI")
    @unittest.skipIf(root_in_posix, "test fails with root privilege")
    def test_copy_dir_no_read_permission(self):
        base = self.cls(self.base)
        source = base / 'dirE'
        target = base / 'copyE'
        self.assertRaises(PermissionError, source.copy, target)
        self.assertFalse(target.exists())

    def test_copy_dir_preserve_metadata(self):
        base = self.cls(self.base)
        source = base / 'dirC'
        if hasattr(os, 'chmod'):
            os.chmod(source / 'dirD', stat.S_IRWXU | stat.S_IRWXO)
        if hasattr(os, 'chflags') and hasattr(stat, 'UF_NODUMP'):
            os.chflags(source / 'fileC', stat.UF_NODUMP)
        target = base / 'copyA'
        source.copy(target, preserve_metadata=True)

        for subpath in ['.', 'fileC', 'dirD', 'dirD/fileD']:
            source_st = source.joinpath(subpath).stat()
            target_st = target.joinpath(subpath).stat()
            self.assertLessEqual(source_st.st_atime, target_st.st_atime)
            self.assertLessEqual(source_st.st_mtime, target_st.st_mtime)
            self.assertEqual(source_st.st_mode, target_st.st_mode)
            if hasattr(source_st, 'st_flags'):
                self.assertEqual(source_st.st_flags, target_st.st_flags)

    @os_helper.skip_unless_xattr
    def test_copy_dir_preserve_metadata_xattrs(self):
        base = self.cls(self.base)
        source = base / 'dirC'
        source_file = source.joinpath('dirD', 'fileD')
        os.setxattr(source_file, b'user.foo', b'42')
        target = base / 'copyA'
        source.copy(target, preserve_metadata=True)
        target_file = target.joinpath('dirD', 'fileD')
        self.assertEqual(os.getxattr(target_file, b'user.foo'), b'42')

    @needs_symlinks
    def test_move_file_symlink(self):
        base = self.cls(self.base)
        source = base / 'linkA'
        source_readlink = source.readlink()
        target = base / 'linkA_moved'
        result = source.move(target)
        self.assertEqual(result, target)
        self.assertFalse(source.exists())
        self.assertTrue(target.is_symlink())
        self.assertEqual(source_readlink, target.readlink())

    @needs_symlinks
    def test_move_file_symlink_to_itself(self):
        base = self.cls(self.base)
        source = base / 'linkA'
        self.assertRaises(OSError, source.move, source)

    @needs_symlinks
    def test_move_dir_symlink(self):
        base = self.cls(self.base)
        source = base / 'linkB'
        source_readlink = source.readlink()
        target = base / 'linkB_moved'
        result = source.move(target)
        self.assertEqual(result, target)
        self.assertFalse(source.exists())
        self.assertTrue(target.is_symlink())
        self.assertEqual(source_readlink, target.readlink())

    @needs_symlinks
    def test_move_dir_symlink_to_itself(self):
        base = self.cls(self.base)
        source = base / 'linkB'
        self.assertRaises(OSError, source.move, source)

    @needs_symlinks
    def test_move_dangling_symlink(self):
        base = self.cls(self.base)
        source = base / 'brokenLink'
        source_readlink = source.readlink()
        target = base / 'brokenLink_moved'
        result = source.move(target)
        self.assertEqual(result, target)
        self.assertFalse(source.exists())
        self.assertTrue(target.is_symlink())
        self.assertEqual(source_readlink, target.readlink())

    def test_move_file(self):
        base = self.cls(self.base)
        source = base / 'fileA'
        source_text = source.read_text()
        target = base / 'fileA_moved'
        result = source.move(target)
        self.assertEqual(result, target)
        self.assertFalse(source.exists())
        self.assertTrue(target.exists())
        self.assertEqual(source_text, target.read_text())

    @patch_replace
    def test_move_file_other_fs(self):
        self.test_move_file()

    def test_move_file_to_file(self):
        base = self.cls(self.base)
        source = base / 'fileA'
        source_text = source.read_text()
        target = base / 'dirB' / 'fileB'
        result = source.move(target)
        self.assertEqual(result, target)
        self.assertFalse(source.exists())
        self.assertTrue(target.exists())
        self.assertEqual(source_text, target.read_text())

    @patch_replace
    def test_move_file_to_file_other_fs(self):
        self.test_move_file_to_file()

    def test_move_file_to_dir(self):
        base = self.cls(self.base)
        source = base / 'fileA'
        target = base / 'dirB'
        self.assertRaises(OSError, source.move, target)

    @patch_replace
    def test_move_file_to_dir_other_fs(self):
        self.test_move_file_to_dir()

    def test_move_file_to_itself(self):
        base = self.cls(self.base)
        source = base / 'fileA'
        self.assertRaises(OSError, source.move, source)

    def test_move_dir(self):
        base = self.cls(self.base)
        source = base / 'dirC'
        target = base / 'dirC_moved'
        result = source.move(target)
        self.assertEqual(result, target)
        self.assertFalse(source.exists())
        self.assertTrue(target.is_dir())
        self.assertTrue(target.joinpath('dirD').is_dir())
        self.assertTrue(target.joinpath('dirD', 'fileD').is_file())
        self.assertEqual(target.joinpath('dirD', 'fileD').read_text(),
                         "this is file D\n")
        self.assertTrue(target.joinpath('fileC').is_file())
        self.assertTrue(target.joinpath('fileC').read_text(),
                        "this is file C\n")

    @patch_replace
    def test_move_dir_other_fs(self):
        self.test_move_dir()

    def test_move_dir_to_dir(self):
        base = self.cls(self.base)
        source = base / 'dirC'
        target = base / 'dirB'
        self.assertRaises(OSError, source.move, target)
        self.assertTrue(source.exists())
        self.assertTrue(target.exists())

    @patch_replace
    def test_move_dir_to_dir_other_fs(self):
        self.test_move_dir_to_dir()

    def test_move_dir_to_itself(self):
        base = self.cls(self.base)
        source = base / 'dirC'
        self.assertRaises(OSError, source.move, source)
        self.assertTrue(source.exists())

    def test_move_dir_into_itself(self):
        base = self.cls(self.base)
        source = base / 'dirC'
        target = base / 'dirC' / 'bar'
        self.assertRaises(OSError, source.move, target)
        self.assertTrue(source.exists())
        self.assertFalse(target.exists())

    @patch_replace
    def test_move_dir_into_itself_other_fs(self):
        self.test_move_dir_into_itself()

    @patch_replace
    @needs_symlinks
    def test_move_file_symlink_other_fs(self):
        self.test_move_file_symlink()

    @patch_replace
    @needs_symlinks
    def test_move_file_symlink_to_itself_other_fs(self):
        self.test_move_file_symlink_to_itself()

    @patch_replace
    @needs_symlinks
    def test_move_dir_symlink_other_fs(self):
        self.test_move_dir_symlink()

    @patch_replace
    @needs_symlinks
    def test_move_dir_symlink_to_itself_other_fs(self):
        self.test_move_dir_symlink_to_itself()

    @patch_replace
    @needs_symlinks
    def test_move_dangling_symlink_other_fs(self):
        self.test_move_dangling_symlink()

    def test_move_into(self):
        base = self.cls(self.base)
        source = base / 'fileA'
        source_text = source.read_text()
        target_dir = base / 'dirA'
        result = source.move_into(target_dir)
        self.assertEqual(result, target_dir / 'fileA')
        self.assertFalse(source.exists())
        self.assertTrue(result.exists())
        self.assertEqual(source_text, result.read_text())

    @patch_replace
    def test_move_into_other_os(self):
        self.test_move_into()

    def test_move_into_empty_name(self):
        source = self.cls('')
        target_dir = self.base
        self.assertRaises(ValueError, source.move_into, target_dir)

    @patch_replace
    def test_move_into_empty_name_other_os(self):
        self.test_move_into_empty_name()

    @needs_symlinks
    def test_complex_symlinks_absolute(self):
        self._check_complex_symlinks(self.base)

    @needs_symlinks
    def test_complex_symlinks_relative(self):
        self._check_complex_symlinks('.')

    @needs_symlinks
    def test_complex_symlinks_relative_dot_dot(self):
        self._check_complex_symlinks(self.parser.join('dirA', '..'))

    def _check_complex_symlinks(self, link0_target):
        # Test solving a non-looping chain of symlinks (issue #19887).
        parser = self.parser
        P = self.cls(self.base)
        P.joinpath('link1').symlink_to(parser.join('link0', 'link0'), target_is_directory=True)
        P.joinpath('link2').symlink_to(parser.join('link1', 'link1'), target_is_directory=True)
        P.joinpath('link3').symlink_to(parser.join('link2', 'link2'), target_is_directory=True)
        P.joinpath('link0').symlink_to(link0_target, target_is_directory=True)

        # Resolve absolute paths.
        p = (P / 'link0').resolve()
        self.assertEqual(p, P)
        self.assertEqualNormCase(str(p), self.base)
        p = (P / 'link1').resolve()
        self.assertEqual(p, P)
        self.assertEqualNormCase(str(p), self.base)
        p = (P / 'link2').resolve()
        self.assertEqual(p, P)
        self.assertEqualNormCase(str(p), self.base)
        p = (P / 'link3').resolve()
        self.assertEqual(p, P)
        self.assertEqualNormCase(str(p), self.base)

        # Resolve relative paths.
        old_path = os.getcwd()
        os.chdir(self.base)
        try:
            p = self.cls('link0').resolve()
            self.assertEqual(p, P)
            self.assertEqualNormCase(str(p), self.base)
            p = self.cls('link1').resolve()
            self.assertEqual(p, P)
            self.assertEqualNormCase(str(p), self.base)
            p = self.cls('link2').resolve()
            self.assertEqual(p, P)
            self.assertEqualNormCase(str(p), self.base)
            p = self.cls('link3').resolve()
            self.assertEqual(p, P)
            self.assertEqualNormCase(str(p), self.base)
        finally:
            os.chdir(old_path)

    def _check_resolve(self, p, expected, strict=True):
        q = p.resolve(strict)
        self.assertEqual(q, expected)

    # This can be used to check both relative and absolute resolutions.
    _check_resolve_relative = _check_resolve_absolute = _check_resolve

    @needs_symlinks
    def test_resolve_common(self):
        P = self.cls
        p = P(self.base, 'foo')
        with self.assertRaises(OSError) as cm:
            p.resolve(strict=True)
        self.assertEqual(cm.exception.errno, errno.ENOENT)
        # Non-strict
        parser = self.parser
        self.assertEqualNormCase(str(p.resolve(strict=False)),
                                 parser.join(self.base, 'foo'))
        p = P(self.base, 'foo', 'in', 'spam')
        self.assertEqualNormCase(str(p.resolve(strict=False)),
                                 parser.join(self.base, 'foo', 'in', 'spam'))
        p = P(self.base, '..', 'foo', 'in', 'spam')
        self.assertEqualNormCase(str(p.resolve(strict=False)),
                                 parser.join(parser.dirname(self.base), 'foo', 'in', 'spam'))
        # These are all relative symlinks.
        p = P(self.base, 'dirB', 'fileB')
        self._check_resolve_relative(p, p)
        p = P(self.base, 'linkA')
        self._check_resolve_relative(p, P(self.base, 'fileA'))
        p = P(self.base, 'dirA', 'linkC', 'fileB')
        self._check_resolve_relative(p, P(self.base, 'dirB', 'fileB'))
        p = P(self.base, 'dirB', 'linkD', 'fileB')
        self._check_resolve_relative(p, P(self.base, 'dirB', 'fileB'))
        # Non-strict
        p = P(self.base, 'dirA', 'linkC', 'fileB', 'foo', 'in', 'spam')
        self._check_resolve_relative(p, P(self.base, 'dirB', 'fileB', 'foo', 'in',
                                          'spam'), False)
        p = P(self.base, 'dirA', 'linkC', '..', 'foo', 'in', 'spam')
        if self.cls.parser is not posixpath:
            # In Windows, if linkY points to dirB, 'dirA\linkY\..'
            # resolves to 'dirA' without resolving linkY first.
            self._check_resolve_relative(p, P(self.base, 'dirA', 'foo', 'in',
                                              'spam'), False)
        else:
            # In Posix, if linkY points to dirB, 'dirA/linkY/..'
            # resolves to 'dirB/..' first before resolving to parent of dirB.
            self._check_resolve_relative(p, P(self.base, 'foo', 'in', 'spam'), False)
        # Now create absolute symlinks.
        d = self.tempdir()
        P(self.base, 'dirA', 'linkX').symlink_to(d)
        P(self.base, str(d), 'linkY').symlink_to(self.parser.join(self.base, 'dirB'))
        p = P(self.base, 'dirA', 'linkX', 'linkY', 'fileB')
        self._check_resolve_absolute(p, P(self.base, 'dirB', 'fileB'))
        # Non-strict
        p = P(self.base, 'dirA', 'linkX', 'linkY', 'foo', 'in', 'spam')
        self._check_resolve_relative(p, P(self.base, 'dirB', 'foo', 'in', 'spam'),
                                     False)
        p = P(self.base, 'dirA', 'linkX', 'linkY', '..', 'foo', 'in', 'spam')
        if self.cls.parser is not posixpath:
            # In Windows, if linkY points to dirB, 'dirA\linkY\..'
            # resolves to 'dirA' without resolving linkY first.
            self._check_resolve_relative(p, P(d, 'foo', 'in', 'spam'), False)
        else:
            # In Posix, if linkY points to dirB, 'dirA/linkY/..'
            # resolves to 'dirB/..' first before resolving to parent of dirB.
            self._check_resolve_relative(p, P(self.base, 'foo', 'in', 'spam'), False)

    @needs_symlinks
    def test_resolve_dot(self):
        # See http://web.archive.org/web/20200623062557/https://bitbucket.org/pitrou/pathlib/issues/9/
        parser = self.parser
        p = self.cls(self.base)
        p.joinpath('0').symlink_to('.', target_is_directory=True)
        p.joinpath('1').symlink_to(parser.join('0', '0'), target_is_directory=True)
        p.joinpath('2').symlink_to(parser.join('1', '1'), target_is_directory=True)
        q = p / '2'
        self.assertEqual(q.resolve(strict=True), p)
        r = q / '3' / '4'
        self.assertRaises(FileNotFoundError, r.resolve, strict=True)
        # Non-strict
        self.assertEqual(r.resolve(strict=False), p / '3' / '4')

    def _check_symlink_loop(self, *args):
        path = self.cls(*args)
        with self.assertRaises(OSError) as cm:
            path.resolve(strict=True)
        self.assertEqual(cm.exception.errno, errno.ELOOP)

    @needs_posix
    @needs_symlinks
    def test_resolve_loop(self):
        # Loops with relative symlinks.
        self.cls(self.base, 'linkX').symlink_to('linkX/inside')
        self._check_symlink_loop(self.base, 'linkX')
        self.cls(self.base, 'linkY').symlink_to('linkY')
        self._check_symlink_loop(self.base, 'linkY')
        self.cls(self.base, 'linkZ').symlink_to('linkZ/../linkZ')
        self._check_symlink_loop(self.base, 'linkZ')
        # Non-strict
        p = self.cls(self.base, 'linkZ', 'foo')
        self.assertEqual(p.resolve(strict=False), p)
        # Loops with absolute symlinks.
        self.cls(self.base, 'linkU').symlink_to(self.parser.join(self.base, 'linkU/inside'))
        self._check_symlink_loop(self.base, 'linkU')
        self.cls(self.base, 'linkV').symlink_to(self.parser.join(self.base, 'linkV'))
        self._check_symlink_loop(self.base, 'linkV')
        self.cls(self.base, 'linkW').symlink_to(self.parser.join(self.base, 'linkW/../linkW'))
        self._check_symlink_loop(self.base, 'linkW')
        # Non-strict
        q = self.cls(self.base, 'linkW', 'foo')
        self.assertEqual(q.resolve(strict=False), q)

    def test_resolve_nonexist_relative_issue38671(self):
        p = self.cls('non', 'exist')

        old_cwd = os.getcwd()
        os.chdir(self.base)
        try:
            self.assertEqual(p.resolve(), self.cls(self.base, p))
        finally:
            os.chdir(old_cwd)

    @needs_symlinks
    def test_readlink(self):
        P = self.cls(self.base)
        self.assertEqual((P / 'linkA').readlink(), self.cls('fileA'))
        self.assertEqual((P / 'brokenLink').readlink(),
                         self.cls('non-existing'))
        self.assertEqual((P / 'linkB').readlink(), self.cls('dirB'))
        self.assertEqual((P / 'linkB' / 'linkD').readlink(), self.cls('../dirB'))
        with self.assertRaises(OSError):
            (P / 'fileA').readlink()

    @unittest.skipIf(hasattr(os, "readlink"), "os.readlink() is present")
    def test_readlink_unsupported(self):
        P = self.cls(self.base)
        p = P / 'fileA'
        with self.assertRaises(pathlib.UnsupportedOperation):
            q.readlink(p)

    @os_helper.skip_unless_working_chmod
    def test_chmod(self):
        p = self.cls(self.base) / 'fileA'
        mode = p.stat().st_mode
        # Clear writable bit.
        new_mode = mode & ~0o222
        p.chmod(new_mode)
        self.assertEqual(p.stat().st_mode, new_mode)
        # Set writable bit.
        new_mode = mode | 0o222
        p.chmod(new_mode)
        self.assertEqual(p.stat().st_mode, new_mode)

    # On Windows, os.chmod does not follow symlinks (issue #15411)
    @needs_posix
    @os_helper.skip_unless_working_chmod
    def test_chmod_follow_symlinks_true(self):
        p = self.cls(self.base) / 'linkA'
        q = p.resolve()
        mode = q.stat().st_mode
        # Clear writable bit.
        new_mode = mode & ~0o222
        p.chmod(new_mode, follow_symlinks=True)
        self.assertEqual(q.stat().st_mode, new_mode)
        # Set writable bit
        new_mode = mode | 0o222
        p.chmod(new_mode, follow_symlinks=True)
        self.assertEqual(q.stat().st_mode, new_mode)

    # XXX also need a test for lchmod.

    def _get_pw_name_or_skip_test(self, uid):
        try:
            return pwd.getpwuid(uid).pw_name
        except KeyError:
            self.skipTest(
                "user %d doesn't have an entry in the system database" % uid)

    @unittest.skipUnless(pwd, "the pwd module is needed for this test")
    def test_owner(self):
        p = self.cls(self.base) / 'fileA'
        expected_uid = p.stat().st_uid
        expected_name = self._get_pw_name_or_skip_test(expected_uid)

        self.assertEqual(expected_name, p.owner())

    @unittest.skipUnless(pwd, "the pwd module is needed for this test")
    @unittest.skipUnless(root_in_posix, "test needs root privilege")
    def test_owner_no_follow_symlinks(self):
        all_users = [u.pw_uid for u in pwd.getpwall()]
        if len(all_users) < 2:
            self.skipTest("test needs more than one user")

        target = self.cls(self.base) / 'fileA'
        link = self.cls(self.base) / 'linkA'

        uid_1, uid_2 = all_users[:2]
        os.chown(target, uid_1, -1)
        os.chown(link, uid_2, -1, follow_symlinks=False)

        expected_uid = link.stat(follow_symlinks=False).st_uid
        expected_name = self._get_pw_name_or_skip_test(expected_uid)

        self.assertEqual(expected_uid, uid_2)
        self.assertEqual(expected_name, link.owner(follow_symlinks=False))

    def _get_gr_name_or_skip_test(self, gid):
        try:
            return grp.getgrgid(gid).gr_name
        except KeyError:
            self.skipTest(
                "group %d doesn't have an entry in the system database" % gid)

    @unittest.skipUnless(grp, "the grp module is needed for this test")
    def test_group(self):
        p = self.cls(self.base) / 'fileA'
        expected_gid = p.stat().st_gid
        expected_name = self._get_gr_name_or_skip_test(expected_gid)

        self.assertEqual(expected_name, p.group())

    @unittest.skipUnless(grp, "the grp module is needed for this test")
    @unittest.skipUnless(root_in_posix, "test needs root privilege")
    def test_group_no_follow_symlinks(self):
        all_groups = [g.gr_gid for g in grp.getgrall()]
        if len(all_groups) < 2:
            self.skipTest("test needs more than one group")

        target = self.cls(self.base) / 'fileA'
        link = self.cls(self.base) / 'linkA'

        gid_1, gid_2 = all_groups[:2]
        os.chown(target, -1, gid_1)
        os.chown(link, -1, gid_2, follow_symlinks=False)

        expected_gid = link.stat(follow_symlinks=False).st_gid
        expected_name = self._get_pw_name_or_skip_test(expected_gid)

        self.assertEqual(expected_gid, gid_2)
        self.assertEqual(expected_name, link.group(follow_symlinks=False))

    def test_unlink(self):
        p = self.cls(self.base) / 'fileA'
        p.unlink()
        self.assertFileNotFound(p.stat)
        self.assertFileNotFound(p.unlink)

    def test_unlink_missing_ok(self):
        p = self.cls(self.base) / 'fileAAA'
        self.assertFileNotFound(p.unlink)
        p.unlink(missing_ok=True)

<<<<<<< HEAD
    #Windows will raise FileNotFoundError - handling already tested above.
    @needs_posix
    def test_unlink_missing_ok_intermediate_file(self):
        p = self.cls(self.base) / 'fileAAA'
        p.touch()
        p = p / 'fileBBB'
        self.assertNotADirectory(p.unlink)
        p.unlink(missing_ok=True)

=======
>>>>>>> 732670d9
    def test_rmdir(self):
        p = self.cls(self.base) / 'dirA'
        for q in p.iterdir():
            q.unlink()
        p.rmdir()
        self.assertFileNotFound(p.stat)
        self.assertFileNotFound(p.unlink)

<<<<<<< HEAD
=======
    def test_delete_file(self):
        p = self.cls(self.base) / 'fileA'
        p._delete()
        self.assertFalse(p.exists())
        self.assertFileNotFound(p._delete)

    def test_delete_dir(self):
        base = self.cls(self.base)
        base.joinpath('dirA')._delete()
        self.assertFalse(base.joinpath('dirA').exists())
        self.assertFalse(base.joinpath('dirA', 'linkC').exists(
            follow_symlinks=False))
        base.joinpath('dirB')._delete()
        self.assertFalse(base.joinpath('dirB').exists())
        self.assertFalse(base.joinpath('dirB', 'fileB').exists())
        self.assertFalse(base.joinpath('dirB', 'linkD').exists(
            follow_symlinks=False))
        base.joinpath('dirC')._delete()
        self.assertFalse(base.joinpath('dirC').exists())
        self.assertFalse(base.joinpath('dirC', 'dirD').exists())
        self.assertFalse(base.joinpath('dirC', 'dirD', 'fileD').exists())
        self.assertFalse(base.joinpath('dirC', 'fileC').exists())
        self.assertFalse(base.joinpath('dirC', 'novel.txt').exists())

    def test_delete_missing(self):
        tmp = self.cls(self.base, 'delete')
        tmp.mkdir()
        # filename is guaranteed not to exist
        filename = tmp / 'foo'
        self.assertRaises(FileNotFoundError, filename._delete)

    @needs_symlinks
    def test_delete_symlink(self):
        tmp = self.cls(self.base, 'delete')
        tmp.mkdir()
        dir_ = tmp / 'dir'
        dir_.mkdir()
        link = tmp / 'link'
        link.symlink_to(dir_)
        link._delete()
        self.assertTrue(dir_.exists())
        self.assertFalse(link.exists(follow_symlinks=False))

    @needs_symlinks
    def test_delete_inner_symlink(self):
        tmp = self.cls(self.base, 'delete')
        tmp.mkdir()
        dir1 = tmp / 'dir1'
        dir2 = dir1 / 'dir2'
        dir3 = tmp / 'dir3'
        for d in dir1, dir2, dir3:
            d.mkdir()
        file1 = tmp / 'file1'
        file1.write_text('foo')
        link1 = dir1 / 'link1'
        link1.symlink_to(dir2)
        link2 = dir1 / 'link2'
        link2.symlink_to(dir3)
        link3 = dir1 / 'link3'
        link3.symlink_to(file1)
        # make sure symlinks are removed but not followed
        dir1._delete()
        self.assertFalse(dir1.exists())
        self.assertTrue(dir3.exists())
        self.assertTrue(file1.exists())

    @unittest.skipIf(sys.platform[:6] == 'cygwin',
                     "This test can't be run on Cygwin (issue #1071513).")
    @os_helper.skip_if_dac_override
    @os_helper.skip_unless_working_chmod
    def test_delete_unwritable(self):
        tmp = self.cls(self.base, 'delete')
        tmp.mkdir()
        child_file_path = tmp / 'a'
        child_dir_path = tmp / 'b'
        child_file_path.write_text("")
        child_dir_path.mkdir()
        old_dir_mode = tmp.stat().st_mode
        old_child_file_mode = child_file_path.stat().st_mode
        old_child_dir_mode = child_dir_path.stat().st_mode
        # Make unwritable.
        new_mode = stat.S_IREAD | stat.S_IEXEC
        try:
            child_file_path.chmod(new_mode)
            child_dir_path.chmod(new_mode)
            tmp.chmod(new_mode)

            self.assertRaises(PermissionError, tmp._delete)
        finally:
            tmp.chmod(old_dir_mode)
            child_file_path.chmod(old_child_file_mode)
            child_dir_path.chmod(old_child_dir_mode)

    @needs_windows
    def test_delete_inner_junction(self):
        import _winapi
        tmp = self.cls(self.base, 'delete')
        tmp.mkdir()
        dir1 = tmp / 'dir1'
        dir2 = dir1 / 'dir2'
        dir3 = tmp / 'dir3'
        for d in dir1, dir2, dir3:
            d.mkdir()
        file1 = tmp / 'file1'
        file1.write_text('foo')
        link1 = dir1 / 'link1'
        _winapi.CreateJunction(str(dir2), str(link1))
        link2 = dir1 / 'link2'
        _winapi.CreateJunction(str(dir3), str(link2))
        link3 = dir1 / 'link3'
        _winapi.CreateJunction(str(file1), str(link3))
        # make sure junctions are removed but not followed
        dir1._delete()
        self.assertFalse(dir1.exists())
        self.assertTrue(dir3.exists())
        self.assertTrue(file1.exists())

    @needs_windows
    def test_delete_outer_junction(self):
        import _winapi
        tmp = self.cls(self.base, 'delete')
        tmp.mkdir()
        src = tmp / 'cheese'
        dst = tmp / 'shop'
        src.mkdir()
        spam = src / 'spam'
        spam.write_text('')
        _winapi.CreateJunction(str(src), str(dst))
        dst._delete()
        self.assertFalse(dst.exists())
        self.assertTrue(spam.exists())
        self.assertTrue(src.exists())

    @unittest.skipUnless(hasattr(os, "mkfifo"), 'requires os.mkfifo()')
    @unittest.skipIf(sys.platform == "vxworks",
                     "fifo requires special path on VxWorks")
    def test_delete_on_named_pipe(self):
        p = self.cls(self.base, 'pipe')
        os.mkfifo(p)
        p._delete()
        self.assertFalse(p.exists())

        p = self.cls(self.base, 'dir')
        p.mkdir()
        os.mkfifo(p / 'mypipe')
        p._delete()
        self.assertFalse(p.exists())

    def test_delete_does_not_choke_on_failing_lstat(self):
        try:
            orig_lstat = os.lstat
            tmp = self.cls(self.base, 'delete')

            def raiser(fn, *args, **kwargs):
                if fn != tmp:
                    raise OSError()
                else:
                    return orig_lstat(fn)

            os.lstat = raiser

            tmp.mkdir()
            foo = tmp / 'foo'
            foo.write_text('')
            tmp._delete()
        finally:
            os.lstat = orig_lstat

>>>>>>> 732670d9
    @os_helper.skip_unless_hardlink
    def test_hardlink_to(self):
        P = self.cls(self.base)
        target = P / 'fileA'
        size = target.stat().st_size
        # linking to another path.
        link = P / 'dirA' / 'fileAA'
        link.hardlink_to(target)
        self.assertEqual(link.stat().st_size, size)
        self.assertTrue(os.path.samefile(target, link))
        self.assertTrue(target.exists())
        # Linking to a str of a relative path.
        link2 = P / 'dirA' / 'fileAAA'
        target2 = self.parser.join(TESTFN, 'fileA')
        link2.hardlink_to(target2)
        self.assertEqual(os.stat(target2).st_size, size)
        self.assertTrue(link2.exists())

    @unittest.skipIf(hasattr(os, "link"), "os.link() is present")
    def test_hardlink_to_unsupported(self):
        P = self.cls(self.base)
        p = P / 'fileA'
        # linking to another path.
        q = P / 'dirA' / 'fileAA'
        with self.assertRaises(pathlib.UnsupportedOperation):
            q.hardlink_to(p)

    def test_rename(self):
        P = self.cls(self.base)
        p = P / 'fileA'
        size = p.stat().st_size
        # Renaming to another path.
        q = P / 'dirA' / 'fileAA'
        renamed_p = p.rename(q)
        self.assertEqual(renamed_p, q)
        self.assertEqual(q.stat().st_size, size)
        self.assertFileNotFound(p.stat)
        # Renaming to a str of a relative path.
        r = self.parser.join(TESTFN, 'fileAAA')
        renamed_q = q.rename(r)
        self.assertEqual(renamed_q, self.cls(r))
        self.assertEqual(os.stat(r).st_size, size)
        self.assertFileNotFound(q.stat)

    def test_replace(self):
        P = self.cls(self.base)
        p = P / 'fileA'
        size = p.stat().st_size
        # Replacing a non-existing path.
        q = P / 'dirA' / 'fileAA'
        replaced_p = p.replace(q)
        self.assertEqual(replaced_p, q)
        self.assertEqual(q.stat().st_size, size)
        self.assertFileNotFound(p.stat)
        # Replacing another (existing) path.
        r = self.parser.join(TESTFN, 'dirB', 'fileB')
        replaced_q = q.replace(r)
        self.assertEqual(replaced_q, self.cls(r))
        self.assertEqual(os.stat(r).st_size, size)
        self.assertFileNotFound(q.stat)

    def test_touch_common(self):
        P = self.cls(self.base)
        p = P / 'newfileA'
        self.assertFalse(p.exists())
        p.touch()
        self.assertTrue(p.exists())
        st = p.stat()
        old_mtime = st.st_mtime
        old_mtime_ns = st.st_mtime_ns
        # Rewind the mtime sufficiently far in the past to work around
        # filesystem-specific timestamp granularity.
        os.utime(str(p), (old_mtime - 10, old_mtime - 10))
        # The file mtime should be refreshed by calling touch() again.
        p.touch()
        st = p.stat()
        self.assertGreaterEqual(st.st_mtime_ns, old_mtime_ns)
        self.assertGreaterEqual(st.st_mtime, old_mtime)
        # Now with exist_ok=False.
        p = P / 'newfileB'
        self.assertFalse(p.exists())
        p.touch(mode=0o700, exist_ok=False)
        self.assertTrue(p.exists())
        self.assertRaises(OSError, p.touch, exist_ok=False)

    def test_touch_nochange(self):
        P = self.cls(self.base)
        p = P / 'fileA'
        p.touch()
        with p.open('rb') as f:
            self.assertEqual(f.read().strip(), b"this is file A")

    def test_mkdir(self):
        P = self.cls(self.base)
        p = P / 'newdirA'
        self.assertFalse(p.exists())
        p.mkdir()
        self.assertTrue(p.exists())
        self.assertTrue(p.is_dir())
        with self.assertRaises(OSError) as cm:
            p.mkdir()
        self.assertEqual(cm.exception.errno, errno.EEXIST)

    def test_mkdir_parents(self):
        # Creating a chain of directories.
        p = self.cls(self.base, 'newdirB', 'newdirC')
        self.assertFalse(p.exists())
        with self.assertRaises(OSError) as cm:
            p.mkdir()
        self.assertEqual(cm.exception.errno, errno.ENOENT)
        p.mkdir(parents=True)
        self.assertTrue(p.exists())
        self.assertTrue(p.is_dir())
        with self.assertRaises(OSError) as cm:
            p.mkdir(parents=True)
        self.assertEqual(cm.exception.errno, errno.EEXIST)
        # Test `mode` arg.
        mode = stat.S_IMODE(p.stat().st_mode)  # Default mode.
        p = self.cls(self.base, 'newdirD', 'newdirE')
        p.mkdir(0o555, parents=True)
        self.assertTrue(p.exists())
        self.assertTrue(p.is_dir())
        if os.name != 'nt':
            # The directory's permissions follow the mode argument.
            self.assertEqual(stat.S_IMODE(p.stat().st_mode), 0o7555 & mode)
        # The parent's permissions follow the default process settings.
        self.assertEqual(stat.S_IMODE(p.parent.stat().st_mode), mode)

    def test_mkdir_exist_ok(self):
        p = self.cls(self.base, 'dirB')
        st_ctime_first = p.stat().st_ctime
        self.assertTrue(p.exists())
        self.assertTrue(p.is_dir())
        with self.assertRaises(FileExistsError) as cm:
            p.mkdir()
        self.assertEqual(cm.exception.errno, errno.EEXIST)
        p.mkdir(exist_ok=True)
        self.assertTrue(p.exists())
        self.assertEqual(p.stat().st_ctime, st_ctime_first)

    def test_mkdir_exist_ok_with_parent(self):
        p = self.cls(self.base, 'dirC')
        self.assertTrue(p.exists())
        with self.assertRaises(FileExistsError) as cm:
            p.mkdir()
        self.assertEqual(cm.exception.errno, errno.EEXIST)
        p = p / 'newdirC'
        p.mkdir(parents=True)
        st_ctime_first = p.stat().st_ctime
        self.assertTrue(p.exists())
        with self.assertRaises(FileExistsError) as cm:
            p.mkdir(parents=True)
        self.assertEqual(cm.exception.errno, errno.EEXIST)
        p.mkdir(parents=True, exist_ok=True)
        self.assertTrue(p.exists())
        self.assertEqual(p.stat().st_ctime, st_ctime_first)

    def test_mkdir_exist_ok_root(self):
        # Issue #25803: A drive root could raise PermissionError on Windows.
        self.cls('/').resolve().mkdir(exist_ok=True)
        self.cls('/').resolve().mkdir(parents=True, exist_ok=True)

    @needs_windows  # XXX: not sure how to test this on POSIX.
    def test_mkdir_with_unknown_drive(self):
        for d in 'ZYXWVUTSRQPONMLKJIHGFEDCBA':
            p = self.cls(d + ':\\')
            if not p.is_dir():
                break
        else:
            self.skipTest("cannot find a drive that doesn't exist")
        with self.assertRaises(OSError):
            (p / 'child' / 'path').mkdir(parents=True)

    def test_mkdir_with_child_file(self):
        p = self.cls(self.base, 'dirB', 'fileB')
        self.assertTrue(p.exists())
        # An exception is raised when the last path component is an existing
        # regular file, regardless of whether exist_ok is true or not.
        with self.assertRaises(FileExistsError) as cm:
            p.mkdir(parents=True)
        self.assertEqual(cm.exception.errno, errno.EEXIST)
        with self.assertRaises(FileExistsError) as cm:
            p.mkdir(parents=True, exist_ok=True)
        self.assertEqual(cm.exception.errno, errno.EEXIST)

    def test_mkdir_no_parents_file(self):
        p = self.cls(self.base, 'fileA')
        self.assertTrue(p.exists())
        # An exception is raised when the last path component is an existing
        # regular file, regardless of whether exist_ok is true or not.
        with self.assertRaises(FileExistsError) as cm:
            p.mkdir()
        self.assertEqual(cm.exception.errno, errno.EEXIST)
        with self.assertRaises(FileExistsError) as cm:
            p.mkdir(exist_ok=True)
        self.assertEqual(cm.exception.errno, errno.EEXIST)

    def test_mkdir_concurrent_parent_creation(self):
        for pattern_num in range(32):
            p = self.cls(self.base, 'dirCPC%d' % pattern_num)
            self.assertFalse(p.exists())

            real_mkdir = os.mkdir
            def my_mkdir(path, mode=0o777):
                path = str(path)
                # Emulate another process that would create the directory
                # just before we try to create it ourselves.  We do it
                # in all possible pattern combinations, assuming that this
                # function is called at most 5 times (dirCPC/dir1/dir2,
                # dirCPC/dir1, dirCPC, dirCPC/dir1, dirCPC/dir1/dir2).
                if pattern.pop():
                    real_mkdir(path, mode)  # From another process.
                    concurrently_created.add(path)
                real_mkdir(path, mode)  # Our real call.

            pattern = [bool(pattern_num & (1 << n)) for n in range(5)]
            concurrently_created = set()
            p12 = p / 'dir1' / 'dir2'
            try:
                with mock.patch("os.mkdir", my_mkdir):
                    p12.mkdir(parents=True, exist_ok=False)
            except FileExistsError:
                self.assertIn(str(p12), concurrently_created)
            else:
                self.assertNotIn(str(p12), concurrently_created)
            self.assertTrue(p.exists())

    @needs_symlinks
    def test_symlink_to(self):
        P = self.cls(self.base)
        target = P / 'fileA'
        # Symlinking a path target.
        link = P / 'dirA' / 'linkAA'
        link.symlink_to(target)
        self.assertEqual(link.stat(), target.stat())
        self.assertNotEqual(link.lstat(), target.stat())
        # Symlinking a str target.
        link = P / 'dirA' / 'linkAAA'
        link.symlink_to(str(target))
        self.assertEqual(link.stat(), target.stat())
        self.assertNotEqual(link.lstat(), target.stat())
        self.assertFalse(link.is_dir())
        # Symlinking to a directory.
        target = P / 'dirB'
        link = P / 'dirA' / 'linkAAAA'
        link.symlink_to(target, target_is_directory=True)
        self.assertEqual(link.stat(), target.stat())
        self.assertNotEqual(link.lstat(), target.stat())
        self.assertTrue(link.is_dir())
        self.assertTrue(list(link.iterdir()))

    @unittest.skipIf(hasattr(os, "symlink"), "os.symlink() is present")
    def test_symlink_to_unsupported(self):
        P = self.cls(self.base)
        p = P / 'fileA'
        # linking to another path.
        q = P / 'dirA' / 'fileAA'
        with self.assertRaises(pathlib.UnsupportedOperation):
            q.symlink_to(p)

    def test_stat(self):
        statA = self.cls(self.base).joinpath('fileA').stat()
        statB = self.cls(self.base).joinpath('dirB', 'fileB').stat()
        statC = self.cls(self.base).joinpath('dirC').stat()
        # st_mode: files are the same, directory differs.
        self.assertIsInstance(statA.st_mode, int)
        self.assertEqual(statA.st_mode, statB.st_mode)
        self.assertNotEqual(statA.st_mode, statC.st_mode)
        self.assertNotEqual(statB.st_mode, statC.st_mode)
        # st_ino: all different,
        self.assertIsInstance(statA.st_ino, int)
        self.assertNotEqual(statA.st_ino, statB.st_ino)
        self.assertNotEqual(statA.st_ino, statC.st_ino)
        self.assertNotEqual(statB.st_ino, statC.st_ino)
        # st_dev: all the same.
        self.assertIsInstance(statA.st_dev, int)
        self.assertEqual(statA.st_dev, statB.st_dev)
        self.assertEqual(statA.st_dev, statC.st_dev)
        # other attributes not used by pathlib.

    def test_stat_no_follow_symlinks_nosymlink(self):
        p = self.cls(self.base) / 'fileA'
        st = p.stat()
        self.assertEqual(st, p.stat(follow_symlinks=False))

    @needs_symlinks
    def test_stat_no_follow_symlinks(self):
        p = self.cls(self.base) / 'linkA'
        st = p.stat()
        self.assertNotEqual(st, p.stat(follow_symlinks=False))

    @needs_symlinks
    def test_lstat(self):
        p = self.cls(self.base)/ 'linkA'
        st = p.stat()
        self.assertNotEqual(st, p.lstat())

    def test_lstat_nosymlink(self):
        p = self.cls(self.base) / 'fileA'
        st = p.stat()
        self.assertEqual(st, p.lstat())

    def test_is_junction_false(self):
        P = self.cls(self.base)
        self.assertFalse((P / 'fileA').is_junction())
        self.assertFalse((P / 'dirA').is_junction())
        self.assertFalse((P / 'non-existing').is_junction())
        self.assertFalse((P / 'fileA' / 'bah').is_junction())
        self.assertFalse((P / 'fileA\udfff').is_junction())
        self.assertFalse((P / 'fileA\x00').is_junction())

    def test_is_junction_true(self):
        P = self.cls(self.base)

        with mock.patch.object(P.parser, 'isjunction'):
            self.assertEqual(P.is_junction(), P.parser.isjunction.return_value)
            P.parser.isjunction.assert_called_once_with(P)

    def test_is_fifo_false(self):
        P = self.cls(self.base)
        self.assertFalse((P / 'fileA').is_fifo())
        self.assertFalse((P / 'dirA').is_fifo())
        self.assertFalse((P / 'non-existing').is_fifo())
        self.assertFalse((P / 'fileA' / 'bah').is_fifo())
        self.assertIs((P / 'fileA\udfff').is_fifo(), False)
        self.assertIs((P / 'fileA\x00').is_fifo(), False)

    @unittest.skipUnless(hasattr(os, "mkfifo"), "os.mkfifo() required")
    @unittest.skipIf(sys.platform == "vxworks",
                    "fifo requires special path on VxWorks")
    def test_is_fifo_true(self):
        P = self.cls(self.base, 'myfifo')
        try:
            os.mkfifo(str(P))
        except PermissionError as e:
            self.skipTest('os.mkfifo(): %s' % e)
        self.assertTrue(P.is_fifo())
        self.assertFalse(P.is_socket())
        self.assertFalse(P.is_file())
        self.assertIs(self.cls(self.base, 'myfifo\udfff').is_fifo(), False)
        self.assertIs(self.cls(self.base, 'myfifo\x00').is_fifo(), False)

    def test_is_socket_false(self):
        P = self.cls(self.base)
        self.assertFalse((P / 'fileA').is_socket())
        self.assertFalse((P / 'dirA').is_socket())
        self.assertFalse((P / 'non-existing').is_socket())
        self.assertFalse((P / 'fileA' / 'bah').is_socket())
        self.assertIs((P / 'fileA\udfff').is_socket(), False)
        self.assertIs((P / 'fileA\x00').is_socket(), False)

    @unittest.skipUnless(hasattr(socket, "AF_UNIX"), "Unix sockets required")
    @unittest.skipIf(
        is_emscripten, "Unix sockets are not implemented on Emscripten."
    )
    @unittest.skipIf(
        is_wasi, "Cannot create socket on WASI."
    )
    def test_is_socket_true(self):
        P = self.cls(self.base, 'mysock')
        sock = socket.socket(socket.AF_UNIX, socket.SOCK_STREAM)
        self.addCleanup(sock.close)
        try:
            sock.bind(str(P))
        except OSError as e:
            if (isinstance(e, PermissionError) or
                    "AF_UNIX path too long" in str(e)):
                self.skipTest("cannot bind Unix socket: " + str(e))
        self.assertTrue(P.is_socket())
        self.assertFalse(P.is_fifo())
        self.assertFalse(P.is_file())
        self.assertIs(self.cls(self.base, 'mysock\udfff').is_socket(), False)
        self.assertIs(self.cls(self.base, 'mysock\x00').is_socket(), False)

    def test_is_block_device_false(self):
        P = self.cls(self.base)
        self.assertFalse((P / 'fileA').is_block_device())
        self.assertFalse((P / 'dirA').is_block_device())
        self.assertFalse((P / 'non-existing').is_block_device())
        self.assertFalse((P / 'fileA' / 'bah').is_block_device())
        self.assertIs((P / 'fileA\udfff').is_block_device(), False)
        self.assertIs((P / 'fileA\x00').is_block_device(), False)

    def test_is_char_device_false(self):
        P = self.cls(self.base)
        self.assertFalse((P / 'fileA').is_char_device())
        self.assertFalse((P / 'dirA').is_char_device())
        self.assertFalse((P / 'non-existing').is_char_device())
        self.assertFalse((P / 'fileA' / 'bah').is_char_device())
        self.assertIs((P / 'fileA\udfff').is_char_device(), False)
        self.assertIs((P / 'fileA\x00').is_char_device(), False)

    def test_is_char_device_true(self):
        # os.devnull should generally be a char device.
        P = self.cls(os.devnull)
        if not P.exists():
            self.skipTest("null device required")
        self.assertTrue(P.is_char_device())
        self.assertFalse(P.is_block_device())
        self.assertFalse(P.is_file())
        self.assertIs(self.cls(f'{os.devnull}\udfff').is_char_device(), False)
        self.assertIs(self.cls(f'{os.devnull}\x00').is_char_device(), False)

    def test_is_mount(self):
        P = self.cls(self.base)
        self.assertFalse((P / 'fileA').is_mount())
        self.assertFalse((P / 'dirA').is_mount())
        self.assertFalse((P / 'non-existing').is_mount())
        self.assertFalse((P / 'fileA' / 'bah').is_mount())
        if self.can_symlink:
            self.assertFalse((P / 'linkA').is_mount())
        if os.name == 'nt':
            R = self.cls('c:\\')
        else:
            R = self.cls('/')
        self.assertTrue(R.is_mount())
        self.assertFalse((R / '\udfff').is_mount())

    def test_samefile(self):
        parser = self.parser
        fileA_path = parser.join(self.base, 'fileA')
        fileB_path = parser.join(self.base, 'dirB', 'fileB')
        p = self.cls(fileA_path)
        pp = self.cls(fileA_path)
        q = self.cls(fileB_path)
        self.assertTrue(p.samefile(fileA_path))
        self.assertTrue(p.samefile(pp))
        self.assertFalse(p.samefile(fileB_path))
        self.assertFalse(p.samefile(q))
        # Test the non-existent file case
        non_existent = parser.join(self.base, 'foo')
        r = self.cls(non_existent)
        self.assertRaises(FileNotFoundError, p.samefile, r)
        self.assertRaises(FileNotFoundError, p.samefile, non_existent)
        self.assertRaises(FileNotFoundError, r.samefile, p)
        self.assertRaises(FileNotFoundError, r.samefile, non_existent)
        self.assertRaises(FileNotFoundError, r.samefile, r)
        self.assertRaises(FileNotFoundError, r.samefile, non_existent)

    def test_passing_kwargs_errors(self):
        with self.assertRaises(TypeError):
            self.cls(foo="bar")

    @needs_symlinks
    def test_iterdir_symlink(self):
        # __iter__ on a symlink to a directory.
        P = self.cls
        p = P(self.base, 'linkB')
        paths = set(p.iterdir())
        expected = { P(self.base, 'linkB', q) for q in ['fileB', 'linkD'] }
        self.assertEqual(paths, expected)

    def test_glob_empty_pattern(self):
        p = self.cls('')
        with self.assertRaisesRegex(ValueError, 'Unacceptable pattern'):
            list(p.glob(''))
        with self.assertRaisesRegex(ValueError, 'Unacceptable pattern'):
            list(p.glob('.'))
        with self.assertRaisesRegex(ValueError, 'Unacceptable pattern'):
            list(p.glob('./'))

    def test_glob_many_open_files(self):
        depth = 30
        P = self.cls
        p = base = P(self.base) / 'deep'
        p.mkdir()
        for _ in range(depth):
            p /= 'd'
            p.mkdir()
        pattern = '/'.join(['*'] * depth)
        iters = [base.glob(pattern) for j in range(100)]
        for it in iters:
            self.assertEqual(next(it), p)
        iters = [base.rglob('d') for j in range(100)]
        p = base
        for i in range(depth):
            p = p / 'd'
            for it in iters:
                self.assertEqual(next(it), p)

    def test_glob_above_recursion_limit(self):
        recursion_limit = 50
        # directory_depth > recursion_limit
        directory_depth = recursion_limit + 10
        base = self.cls(self.base, 'deep')
        path = base.joinpath(*(['d'] * directory_depth))
        path.mkdir(parents=True)

        with infinite_recursion(recursion_limit):
            list(base.glob('**/'))

    def test_glob_pathlike(self):
        P = self.cls
        p = P(self.base)
        pattern = "dir*/file*"
        expect = {p / "dirB/fileB", p / "dirC/fileC"}
        self.assertEqual(expect, set(p.glob(P(pattern))))
        self.assertEqual(expect, set(p.glob(FakePath(pattern))))

    @needs_symlinks
    def test_glob_dot(self):
        P = self.cls
        with os_helper.change_cwd(P(self.base, "dirC")):
            self.assertEqual(
                set(P('.').glob('*')), {P("fileC"), P("novel.txt"), P("dirD")})
            self.assertEqual(
                set(P('.').glob('**')), {P("fileC"), P("novel.txt"), P("dirD"), P("dirD/fileD"), P(".")})
            self.assertEqual(
                set(P('.').glob('**/*')), {P("fileC"), P("novel.txt"), P("dirD"), P("dirD/fileD")})
            self.assertEqual(
                set(P('.').glob('**/*/*')), {P("dirD/fileD")})

    # See https://github.com/WebAssembly/wasi-filesystem/issues/26
    @unittest.skipIf(is_wasi, "WASI resolution of '..' parts doesn't match POSIX")
    def test_glob_dotdot(self):
        # ".." is not special in globs.
        P = self.cls
        p = P(self.base)
        self.assertEqual(set(p.glob("..")), { P(self.base, "..") })
        self.assertEqual(set(p.glob("../..")), { P(self.base, "..", "..") })
        self.assertEqual(set(p.glob("dirA/..")), { P(self.base, "dirA", "..") })
        self.assertEqual(set(p.glob("dirA/../file*")), { P(self.base, "dirA/../fileA") })
        self.assertEqual(set(p.glob("dirA/../file*/..")), set())
        self.assertEqual(set(p.glob("../xyzzy")), set())
        if self.cls.parser is posixpath:
            self.assertEqual(set(p.glob("xyzzy/..")), set())
        else:
            # ".." segments are normalized first on Windows, so this path is stat()able.
            self.assertEqual(set(p.glob("xyzzy/..")), { P(self.base, "xyzzy", "..") })
        self.assertEqual(set(p.glob("/".join([".."] * 50))), { P(self.base, *[".."] * 50)})

    def test_glob_inaccessible(self):
        P = self.cls
        p = P(self.base, "mydir1", "mydir2")
        p.mkdir(parents=True)
        p.parent.chmod(0)
        self.assertEqual(set(p.glob('*')), set())

    def test_rglob_pathlike(self):
        P = self.cls
        p = P(self.base, "dirC")
        pattern = "**/file*"
        expect = {p / "fileC", p / "dirD/fileD"}
        self.assertEqual(expect, set(p.rglob(P(pattern))))
        self.assertEqual(expect, set(p.rglob(FakePath(pattern))))

    @needs_symlinks
    def test_glob_recurse_symlinks_common(self):
        def _check(path, glob, expected):
            actual = {path for path in path.glob(glob, recurse_symlinks=True)
                      if path.parts.count("linkD") <= 1}  # exclude symlink loop.
            self.assertEqual(actual, { P(self.base, q) for q in expected })
        P = self.cls
        p = P(self.base)
        _check(p, "fileB", [])
        _check(p, "dir*/file*", ["dirB/fileB", "dirC/fileC"])
        _check(p, "*A", ["dirA", "fileA", "linkA"])
        _check(p, "*B/*", ["dirB/fileB", "dirB/linkD", "linkB/fileB", "linkB/linkD"])
        _check(p, "*/fileB", ["dirB/fileB", "linkB/fileB"])
        _check(p, "*/", ["dirA/", "dirB/", "dirC/", "dirE/", "linkB/"])
        _check(p, "dir*/*/..", ["dirC/dirD/..", "dirA/linkC/..", "dirB/linkD/.."])
        _check(p, "dir*/**", [
            "dirA/", "dirA/linkC", "dirA/linkC/fileB", "dirA/linkC/linkD", "dirA/linkC/linkD/fileB",
            "dirB/", "dirB/fileB", "dirB/linkD", "dirB/linkD/fileB",
            "dirC/", "dirC/fileC", "dirC/dirD",  "dirC/dirD/fileD", "dirC/novel.txt",
            "dirE/"])
        _check(p, "dir*/**/", ["dirA/", "dirA/linkC/", "dirA/linkC/linkD/", "dirB/", "dirB/linkD/",
                               "dirC/", "dirC/dirD/", "dirE/"])
        _check(p, "dir*/**/..", ["dirA/..", "dirA/linkC/..", "dirB/..",
                                 "dirB/linkD/..", "dirA/linkC/linkD/..",
                                 "dirC/..", "dirC/dirD/..", "dirE/.."])
        _check(p, "dir*/*/**", [
            "dirA/linkC/", "dirA/linkC/linkD", "dirA/linkC/fileB", "dirA/linkC/linkD/fileB",
            "dirB/linkD/", "dirB/linkD/fileB",
            "dirC/dirD/", "dirC/dirD/fileD"])
        _check(p, "dir*/*/**/", ["dirA/linkC/", "dirA/linkC/linkD/", "dirB/linkD/", "dirC/dirD/"])
        _check(p, "dir*/*/**/..", ["dirA/linkC/..", "dirA/linkC/linkD/..",
                                   "dirB/linkD/..", "dirC/dirD/.."])
        _check(p, "dir*/**/fileC", ["dirC/fileC"])
        _check(p, "dir*/*/../dirD/**/", ["dirC/dirD/../dirD/"])
        _check(p, "*/dirD/**", ["dirC/dirD/", "dirC/dirD/fileD"])
        _check(p, "*/dirD/**/", ["dirC/dirD/"])

    @needs_symlinks
    def test_rglob_recurse_symlinks_common(self):
        def _check(path, glob, expected):
            actual = {path for path in path.rglob(glob, recurse_symlinks=True)
                      if path.parts.count("linkD") <= 1}  # exclude symlink loop.
            self.assertEqual(actual, { P(self.base, q) for q in expected })
        P = self.cls
        p = P(self.base)
        _check(p, "fileB", ["dirB/fileB", "dirA/linkC/fileB", "linkB/fileB",
                            "dirA/linkC/linkD/fileB", "dirB/linkD/fileB", "linkB/linkD/fileB"])
        _check(p, "*/fileA", [])
        _check(p, "*/fileB", ["dirB/fileB", "dirA/linkC/fileB", "linkB/fileB",
                              "dirA/linkC/linkD/fileB", "dirB/linkD/fileB", "linkB/linkD/fileB"])
        _check(p, "file*", ["fileA", "dirA/linkC/fileB", "dirB/fileB",
                            "dirA/linkC/linkD/fileB", "dirB/linkD/fileB", "linkB/linkD/fileB",
                            "dirC/fileC", "dirC/dirD/fileD", "linkB/fileB"])
        _check(p, "*/", ["dirA/", "dirA/linkC/", "dirA/linkC/linkD/", "dirB/", "dirB/linkD/",
                         "dirC/", "dirC/dirD/", "dirE/", "linkB/", "linkB/linkD/"])
        _check(p, "", ["", "dirA/", "dirA/linkC/", "dirA/linkC/linkD/", "dirB/", "dirB/linkD/",
                       "dirC/", "dirE/", "dirC/dirD/", "linkB/", "linkB/linkD/"])

        p = P(self.base, "dirC")
        _check(p, "*", ["dirC/fileC", "dirC/novel.txt",
                        "dirC/dirD", "dirC/dirD/fileD"])
        _check(p, "file*", ["dirC/fileC", "dirC/dirD/fileD"])
        _check(p, "*/*", ["dirC/dirD/fileD"])
        _check(p, "*/", ["dirC/dirD/"])
        _check(p, "", ["dirC/", "dirC/dirD/"])
        # gh-91616, a re module regression
        _check(p, "*.txt", ["dirC/novel.txt"])
        _check(p, "*.*", ["dirC/novel.txt"])

    @needs_symlinks
    def test_rglob_symlink_loop(self):
        # Don't get fooled by symlink loops (Issue #26012).
        P = self.cls
        p = P(self.base)
        given = set(p.rglob('*', recurse_symlinks=False))
        expect = {'brokenLink',
                  'dirA', 'dirA/linkC',
                  'dirB', 'dirB/fileB', 'dirB/linkD',
                  'dirC', 'dirC/dirD', 'dirC/dirD/fileD',
                  'dirC/fileC', 'dirC/novel.txt',
                  'dirE',
                  'fileA',
                  'linkA',
                  'linkB',
                  'brokenLinkLoop',
                  }
        self.assertEqual(given, {p / x for x in expect})

    @needs_symlinks
    def test_glob_permissions(self):
        # See bpo-38894
        P = self.cls
        base = P(self.base) / 'permissions'
        base.mkdir()

        for i in range(100):
            link = base / f"link{i}"
            if i % 2:
                link.symlink_to(P(self.base, "dirE", "nonexistent"))
            else:
                link.symlink_to(P(self.base, "dirC"), target_is_directory=True)

        self.assertEqual(len(set(base.glob("*"))), 100)
        self.assertEqual(len(set(base.glob("*/"))), 50)
        self.assertEqual(len(set(base.glob("*/fileC"))), 50)
        self.assertEqual(len(set(base.glob("*/file*"))), 50)

    @needs_symlinks
    def test_glob_long_symlink(self):
        # See gh-87695
        base = self.cls(self.base) / 'long_symlink'
        base.mkdir()
        bad_link = base / 'bad_link'
        bad_link.symlink_to("bad" * 200)
        self.assertEqual(sorted(base.glob('**/*')), [bad_link])

    @needs_posix
    def test_absolute_posix(self):
        P = self.cls
        self.assertEqual(str(P('/').absolute()), '/')
        self.assertEqual(str(P('/a').absolute()), '/a')
        self.assertEqual(str(P('/a/b').absolute()), '/a/b')

        # '//'-prefixed absolute path (supported by POSIX).
        self.assertEqual(str(P('//').absolute()), '//')
        self.assertEqual(str(P('//a').absolute()), '//a')
        self.assertEqual(str(P('//a/b').absolute()), '//a/b')

    @unittest.skipIf(
        is_emscripten or is_wasi,
        "umask is not implemented on Emscripten/WASI."
    )
    @needs_posix
    def test_open_mode(self):
        # Unmask all permissions except world-write, which may
        # not be supported on some filesystems (see GH-85633.)
        old_mask = os.umask(0o002)
        self.addCleanup(os.umask, old_mask)
        p = self.cls(self.base)
        with (p / 'new_file').open('wb'):
            pass
        st = os.stat(self.parser.join(self.base, 'new_file'))
        self.assertEqual(stat.S_IMODE(st.st_mode), 0o664)
        os.umask(0o026)
        with (p / 'other_new_file').open('wb'):
            pass
        st = os.stat(self.parser.join(self.base, 'other_new_file'))
        self.assertEqual(stat.S_IMODE(st.st_mode), 0o640)

    @needs_posix
    def test_resolve_root(self):
        current_directory = os.getcwd()
        try:
            os.chdir('/')
            p = self.cls('spam')
            self.assertEqual(str(p.resolve()), '/spam')
        finally:
            os.chdir(current_directory)

    @unittest.skipIf(
        is_emscripten or is_wasi,
        "umask is not implemented on Emscripten/WASI."
    )
    @needs_posix
    def test_touch_mode(self):
        # Unmask all permissions except world-write, which may
        # not be supported on some filesystems (see GH-85633.)
        old_mask = os.umask(0o002)
        self.addCleanup(os.umask, old_mask)
        p = self.cls(self.base)
        (p / 'new_file').touch()
        st = os.stat(self.parser.join(self.base, 'new_file'))
        self.assertEqual(stat.S_IMODE(st.st_mode), 0o664)
        os.umask(0o026)
        (p / 'other_new_file').touch()
        st = os.stat(self.parser.join(self.base, 'other_new_file'))
        self.assertEqual(stat.S_IMODE(st.st_mode), 0o640)
        (p / 'masked_new_file').touch(mode=0o750)
        st = os.stat(self.parser.join(self.base, 'masked_new_file'))
        self.assertEqual(stat.S_IMODE(st.st_mode), 0o750)

    @unittest.skipUnless(hasattr(pwd, 'getpwall'),
                         'pwd module does not expose getpwall()')
    @unittest.skipIf(sys.platform == "vxworks",
                     "no home directory on VxWorks")
    @needs_posix
    def test_expanduser_posix(self):
        P = self.cls
        import_helper.import_module('pwd')
        import pwd
        pwdent = pwd.getpwuid(os.getuid())
        username = pwdent.pw_name
        userhome = pwdent.pw_dir.rstrip('/') or '/'
        # Find arbitrary different user (if exists).
        for pwdent in pwd.getpwall():
            othername = pwdent.pw_name
            otherhome = pwdent.pw_dir.rstrip('/')
            if othername != username and otherhome:
                break
        else:
            othername = username
            otherhome = userhome

        fakename = 'fakeuser'
        # This user can theoretically exist on a test runner. Create unique name:
        try:
            while pwd.getpwnam(fakename):
                fakename += '1'
        except KeyError:
            pass  # Non-existent name found

        p1 = P('~/Documents')
        p2 = P(f'~{username}/Documents')
        p3 = P(f'~{othername}/Documents')
        p4 = P(f'../~{username}/Documents')
        p5 = P(f'/~{username}/Documents')
        p6 = P('')
        p7 = P(f'~{fakename}/Documents')

        with os_helper.EnvironmentVarGuard() as env:
            env.pop('HOME', None)

            self.assertEqual(p1.expanduser(), P(userhome) / 'Documents')
            self.assertEqual(p2.expanduser(), P(userhome) / 'Documents')
            self.assertEqual(p3.expanduser(), P(otherhome) / 'Documents')
            self.assertEqual(p4.expanduser(), p4)
            self.assertEqual(p5.expanduser(), p5)
            self.assertEqual(p6.expanduser(), p6)
            self.assertRaises(RuntimeError, p7.expanduser)

            env['HOME'] = '/tmp'
            self.assertEqual(p1.expanduser(), P('/tmp/Documents'))
            self.assertEqual(p2.expanduser(), P(userhome) / 'Documents')
            self.assertEqual(p3.expanduser(), P(otherhome) / 'Documents')
            self.assertEqual(p4.expanduser(), p4)
            self.assertEqual(p5.expanduser(), p5)
            self.assertEqual(p6.expanduser(), p6)
            self.assertRaises(RuntimeError, p7.expanduser)

    @unittest.skipIf(sys.platform != "darwin",
                     "Bad file descriptor in /dev/fd affects only macOS")
    @needs_posix
    def test_handling_bad_descriptor(self):
        try:
            file_descriptors = list(pathlib.Path('/dev/fd').rglob("*"))[3:]
            if not file_descriptors:
                self.skipTest("no file descriptors - issue was not reproduced")
            # Checking all file descriptors because there is no guarantee
            # which one will fail.
            for f in file_descriptors:
                f.exists()
                f.is_dir()
                f.is_file()
                f.is_symlink()
                f.is_block_device()
                f.is_char_device()
                f.is_fifo()
                f.is_socket()
        except OSError as e:
            if e.errno == errno.EBADF:
                self.fail("Bad file descriptor not handled.")
            raise

    @needs_posix
    def test_from_uri_posix(self):
        P = self.cls
        self.assertEqual(P.from_uri('file:/foo/bar'), P('/foo/bar'))
        self.assertEqual(P.from_uri('file://foo/bar'), P('//foo/bar'))
        self.assertEqual(P.from_uri('file:///foo/bar'), P('/foo/bar'))
        self.assertEqual(P.from_uri('file:////foo/bar'), P('//foo/bar'))
        self.assertEqual(P.from_uri('file://localhost/foo/bar'), P('/foo/bar'))
        self.assertRaises(ValueError, P.from_uri, 'foo/bar')
        self.assertRaises(ValueError, P.from_uri, '/foo/bar')
        self.assertRaises(ValueError, P.from_uri, '//foo/bar')
        self.assertRaises(ValueError, P.from_uri, 'file:foo/bar')
        self.assertRaises(ValueError, P.from_uri, 'http://foo/bar')

    @needs_posix
    def test_from_uri_pathname2url_posix(self):
        P = self.cls
        self.assertEqual(P.from_uri('file:' + pathname2url('/foo/bar')), P('/foo/bar'))
        self.assertEqual(P.from_uri('file:' + pathname2url('//foo/bar')), P('//foo/bar'))

    @needs_windows
    def test_absolute_windows(self):
        P = self.cls

        # Simple absolute paths.
        self.assertEqual(str(P('c:\\').absolute()), 'c:\\')
        self.assertEqual(str(P('c:\\a').absolute()), 'c:\\a')
        self.assertEqual(str(P('c:\\a\\b').absolute()), 'c:\\a\\b')

        # UNC absolute paths.
        share = '\\\\server\\share\\'
        self.assertEqual(str(P(share).absolute()), share)
        self.assertEqual(str(P(share + 'a').absolute()), share + 'a')
        self.assertEqual(str(P(share + 'a\\b').absolute()), share + 'a\\b')

        # UNC relative paths.
        with mock.patch("os.getcwd") as getcwd:
            getcwd.return_value = share

            self.assertEqual(str(P().absolute()), share)
            self.assertEqual(str(P('.').absolute()), share)
            self.assertEqual(str(P('a').absolute()), os.path.join(share, 'a'))
            self.assertEqual(str(P('a', 'b', 'c').absolute()),
                             os.path.join(share, 'a', 'b', 'c'))

        drive = os.path.splitdrive(self.base)[0]
        with os_helper.change_cwd(self.base):
            # Relative path with root
            self.assertEqual(str(P('\\').absolute()), drive + '\\')
            self.assertEqual(str(P('\\foo').absolute()), drive + '\\foo')

            # Relative path on current drive
            self.assertEqual(str(P(drive).absolute()), self.base)
            self.assertEqual(str(P(drive + 'foo').absolute()), os.path.join(self.base, 'foo'))

        with os_helper.subst_drive(self.base) as other_drive:
            # Set the working directory on the substitute drive
            saved_cwd = os.getcwd()
            other_cwd = f'{other_drive}\\dirA'
            os.chdir(other_cwd)
            os.chdir(saved_cwd)

            # Relative path on another drive
            self.assertEqual(str(P(other_drive).absolute()), other_cwd)
            self.assertEqual(str(P(other_drive + 'foo').absolute()), other_cwd + '\\foo')

    @needs_windows
    def test_expanduser_windows(self):
        P = self.cls
        with os_helper.EnvironmentVarGuard() as env:
            env.pop('HOME', None)
            env.pop('USERPROFILE', None)
            env.pop('HOMEPATH', None)
            env.pop('HOMEDRIVE', None)
            env['USERNAME'] = 'alice'

            # test that the path returns unchanged
            p1 = P('~/My Documents')
            p2 = P('~alice/My Documents')
            p3 = P('~bob/My Documents')
            p4 = P('/~/My Documents')
            p5 = P('d:~/My Documents')
            p6 = P('')
            self.assertRaises(RuntimeError, p1.expanduser)
            self.assertRaises(RuntimeError, p2.expanduser)
            self.assertRaises(RuntimeError, p3.expanduser)
            self.assertEqual(p4.expanduser(), p4)
            self.assertEqual(p5.expanduser(), p5)
            self.assertEqual(p6.expanduser(), p6)

            def check():
                env.pop('USERNAME', None)
                self.assertEqual(p1.expanduser(),
                                 P('C:/Users/alice/My Documents'))
                self.assertRaises(RuntimeError, p2.expanduser)
                env['USERNAME'] = 'alice'
                self.assertEqual(p2.expanduser(),
                                 P('C:/Users/alice/My Documents'))
                self.assertEqual(p3.expanduser(),
                                 P('C:/Users/bob/My Documents'))
                self.assertEqual(p4.expanduser(), p4)
                self.assertEqual(p5.expanduser(), p5)
                self.assertEqual(p6.expanduser(), p6)

            env['HOMEPATH'] = 'C:\\Users\\alice'
            check()

            env['HOMEDRIVE'] = 'C:\\'
            env['HOMEPATH'] = 'Users\\alice'
            check()

            env.pop('HOMEDRIVE', None)
            env.pop('HOMEPATH', None)
            env['USERPROFILE'] = 'C:\\Users\\alice'
            check()

            # bpo-38883: ignore `HOME` when set on windows
            env['HOME'] = 'C:\\Users\\eve'
            check()

    @needs_windows
    def test_from_uri_windows(self):
        P = self.cls
        # DOS drive paths
        self.assertEqual(P.from_uri('file:c:/path/to/file'), P('c:/path/to/file'))
        self.assertEqual(P.from_uri('file:c|/path/to/file'), P('c:/path/to/file'))
        self.assertEqual(P.from_uri('file:/c|/path/to/file'), P('c:/path/to/file'))
        self.assertEqual(P.from_uri('file:///c|/path/to/file'), P('c:/path/to/file'))
        # UNC paths
        self.assertEqual(P.from_uri('file://server/path/to/file'), P('//server/path/to/file'))
        self.assertEqual(P.from_uri('file:////server/path/to/file'), P('//server/path/to/file'))
        self.assertEqual(P.from_uri('file://///server/path/to/file'), P('//server/path/to/file'))
        # Localhost paths
        self.assertEqual(P.from_uri('file://localhost/c:/path/to/file'), P('c:/path/to/file'))
        self.assertEqual(P.from_uri('file://localhost/c|/path/to/file'), P('c:/path/to/file'))
        # Invalid paths
        self.assertRaises(ValueError, P.from_uri, 'foo/bar')
        self.assertRaises(ValueError, P.from_uri, 'c:/foo/bar')
        self.assertRaises(ValueError, P.from_uri, '//foo/bar')
        self.assertRaises(ValueError, P.from_uri, 'file:foo/bar')
        self.assertRaises(ValueError, P.from_uri, 'http://foo/bar')

    @needs_windows
    def test_from_uri_pathname2url_windows(self):
        P = self.cls
        self.assertEqual(P.from_uri('file:' + pathname2url(r'c:\path\to\file')), P('c:/path/to/file'))
        self.assertEqual(P.from_uri('file:' + pathname2url(r'\\server\path\to\file')), P('//server/path/to/file'))

    @needs_windows
    def test_owner_windows(self):
        P = self.cls
        with self.assertRaises(pathlib.UnsupportedOperation):
            P('c:/').owner()

    @needs_windows
    def test_group_windows(self):
        P = self.cls
        with self.assertRaises(pathlib.UnsupportedOperation):
            P('c:/').group()


class PathWalkTest(test_pathlib_abc.DummyReadablePathWalkTest):
    cls = pathlib.Path
    base = PathTest.base
    can_symlink = PathTest.can_symlink

    def setUp(self):
        name = self.id().split('.')[-1]
        if name in _tests_needing_symlinks and not self.can_symlink:
            self.skipTest('requires symlinks')
        super().setUp()

    def createTestHierarchy(self):
        # Build:
        #     TESTFN/
        #       TEST1/              a file kid and two directory kids
        #         tmp1
        #         SUB1/             a file kid and a directory kid
        #           tmp2
        #           SUB11/          no kids
        #         SUB2/             a file kid and a dirsymlink kid
        #           tmp3
        #           link/           a symlink to TEST2
        #           broken_link
        #           broken_link2
        #       TEST2/
        #         tmp4              a lone file
        t2_path = self.cls(self.base, "TEST2")
        os.makedirs(self.sub11_path)
        os.makedirs(self.sub2_path)
        os.makedirs(t2_path)

        tmp1_path = self.walk_path / "tmp1"
        tmp2_path = self.sub1_path / "tmp2"
        tmp3_path = self.sub2_path / "tmp3"
        tmp4_path = self.cls(self.base, "TEST2", "tmp4")
        for path in tmp1_path, tmp2_path, tmp3_path, tmp4_path:
            with open(path, "w", encoding='utf-8') as f:
                f.write(f"I'm {path} and proud of it.  Blame test_pathlib.\n")

        if self.can_symlink:
            broken_link_path = self.sub2_path / "broken_link"
            broken_link2_path = self.sub2_path / "broken_link2"
            os.symlink(t2_path, self.link_path, target_is_directory=True)
            os.symlink('broken', broken_link_path)
            os.symlink(os.path.join('tmp3', 'broken'), broken_link2_path)
            self.sub2_tree = (self.sub2_path, [], ["broken_link", "broken_link2", "link", "tmp3"])
        sub21_path= self.sub2_path / "SUB21"
        tmp5_path = sub21_path / "tmp3"
        broken_link3_path = self.sub2_path / "broken_link3"

        os.makedirs(sub21_path)
        tmp5_path.write_text("I am tmp5, blame test_pathlib.")
        if self.can_symlink:
            os.symlink(tmp5_path, broken_link3_path)
            self.sub2_tree[2].append('broken_link3')
            self.sub2_tree[2].sort()
        os.chmod(sub21_path, 0)
        try:
            os.listdir(sub21_path)
        except PermissionError:
            self.sub2_tree[1].append('SUB21')
        else:
            os.chmod(sub21_path, stat.S_IRWXU)
            os.unlink(tmp5_path)
            os.rmdir(sub21_path)

    def tearDown(self):
        if 'SUB21' in self.sub2_tree[1]:
            os.chmod(self.sub2_path / "SUB21", stat.S_IRWXU)
        os_helper.rmtree(self.base)

    def test_walk_bad_dir(self):
        errors = []
        walk_it = self.walk_path.walk(on_error=errors.append)
        root, dirs, files = next(walk_it)
        self.assertEqual(errors, [])
        dir1 = 'SUB1'
        path1 = root / dir1
        path1new = (root / dir1).with_suffix(".new")
        path1.rename(path1new)
        try:
            roots = [r for r, _, _ in walk_it]
            self.assertTrue(errors)
            self.assertNotIn(path1, roots)
            self.assertNotIn(path1new, roots)
            for dir2 in dirs:
                if dir2 != dir1:
                    self.assertIn(root / dir2, roots)
        finally:
            path1new.rename(path1)

    def test_walk_many_open_files(self):
        depth = 30
        base = self.cls(self.base, 'deep')
        path = self.cls(base, *(['d']*depth))
        path.mkdir(parents=True)

        iters = [base.walk(top_down=False) for _ in range(100)]
        for i in range(depth + 1):
            expected = (path, ['d'] if i else [], [])
            for it in iters:
                self.assertEqual(next(it), expected)
            path = path.parent

        iters = [base.walk(top_down=True) for _ in range(100)]
        path = base
        for i in range(depth + 1):
            expected = (path, ['d'] if i < depth else [], [])
            for it in iters:
                self.assertEqual(next(it), expected)
            path = path / 'd'

    def test_walk_above_recursion_limit(self):
        recursion_limit = 40
        # directory_depth > recursion_limit
        directory_depth = recursion_limit + 10
        base = self.cls(self.base, 'deep')
        path = base.joinpath(*(['d'] * directory_depth))
        path.mkdir(parents=True)

        with infinite_recursion(recursion_limit):
            list(base.walk())
            list(base.walk(top_down=False))

    @needs_symlinks
    def test_walk_follow_symlinks(self):
        walk_it = self.walk_path.walk(follow_symlinks=True)
        for root, dirs, files in walk_it:
            if root == self.link_path:
                self.assertEqual(dirs, [])
                self.assertEqual(files, ["tmp4"])
                break
        else:
            self.fail("Didn't follow symlink with follow_symlinks=True")

    @needs_symlinks
    def test_walk_symlink_location(self):
        # Tests whether symlinks end up in filenames or dirnames depending
        # on the `follow_symlinks` argument.
        walk_it = self.walk_path.walk(follow_symlinks=False)
        for root, dirs, files in walk_it:
            if root == self.sub2_path:
                self.assertIn("link", files)
                break
        else:
            self.fail("symlink not found")

        walk_it = self.walk_path.walk(follow_symlinks=True)
        for root, dirs, files in walk_it:
            if root == self.sub2_path:
                self.assertIn("link", dirs)
                break
        else:
            self.fail("symlink not found")


@unittest.skipIf(os.name == 'nt', 'test requires a POSIX-compatible system')
class PosixPathTest(PathTest, PurePosixPathTest):
    cls = pathlib.PosixPath


@unittest.skipIf(os.name != 'nt', 'test requires a Windows-compatible system')
class WindowsPathTest(PathTest, PureWindowsPathTest):
    cls = pathlib.WindowsPath


class PathSubclassTest(PathTest):
    class cls(pathlib.Path):
        pass

    # repr() roundtripping is not supported in custom subclass.
    test_repr_roundtrips = None


class CompatiblePathTest(unittest.TestCase):
    """
    Test that a type can be made compatible with PurePath
    derivatives by implementing division operator overloads.
    """

    class CompatPath:
        """
        Minimum viable class to test PurePath compatibility.
        Simply uses the division operator to join a given
        string and the string value of another object with
        a forward slash.
        """
        def __init__(self, string):
            self.string = string

        def __truediv__(self, other):
            return type(self)(f"{self.string}/{other}")

        def __rtruediv__(self, other):
            return type(self)(f"{other}/{self.string}")

    def test_truediv(self):
        result = pathlib.PurePath("test") / self.CompatPath("right")
        self.assertIsInstance(result, self.CompatPath)
        self.assertEqual(result.string, "test/right")

        with self.assertRaises(TypeError):
            # Verify improper operations still raise a TypeError
            pathlib.PurePath("test") / 10

    def test_rtruediv(self):
        result = self.CompatPath("left") / pathlib.PurePath("test")
        self.assertIsInstance(result, self.CompatPath)
        self.assertEqual(result.string, "left/test")

        with self.assertRaises(TypeError):
            # Verify improper operations still raise a TypeError
            10 / pathlib.PurePath("test")


if __name__ == "__main__":
    unittest.main()<|MERGE_RESOLUTION|>--- conflicted
+++ resolved
@@ -1882,7 +1882,6 @@
         self.assertFileNotFound(p.unlink)
         p.unlink(missing_ok=True)
 
-<<<<<<< HEAD
     #Windows will raise FileNotFoundError - handling already tested above.
     @needs_posix
     def test_unlink_missing_ok_intermediate_file(self):
@@ -1892,8 +1891,6 @@
         self.assertNotADirectory(p.unlink)
         p.unlink(missing_ok=True)
 
-=======
->>>>>>> 732670d9
     def test_rmdir(self):
         p = self.cls(self.base) / 'dirA'
         for q in p.iterdir():
@@ -1902,8 +1899,6 @@
         self.assertFileNotFound(p.stat)
         self.assertFileNotFound(p.unlink)
 
-<<<<<<< HEAD
-=======
     def test_delete_file(self):
         p = self.cls(self.base) / 'fileA'
         p._delete()
@@ -2072,7 +2067,6 @@
         finally:
             os.lstat = orig_lstat
 
->>>>>>> 732670d9
     @os_helper.skip_unless_hardlink
     def test_hardlink_to(self):
         P = self.cls(self.base)
