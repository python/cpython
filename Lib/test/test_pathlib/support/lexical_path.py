--- conflicted
+++ resolved
@@ -35,12 +35,11 @@
         return type(self)(*pathsegments)
 
 
-<<<<<<< HEAD
-class LexicalWindowsPath(LexicalPath):
-    __slots__ = ()
-    parser = ntpath
-=======
 class LexicalPosixPath(LexicalPath):
     __slots__ = ()
     parser = posixpath
->>>>>>> 36ef3bfe
+
+
+class LexicalWindowsPath(LexicalPath):
+    __slots__ = ()
+    parser = ntpath