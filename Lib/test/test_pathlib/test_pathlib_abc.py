import collections.abc
import io
import os
import errno
import pathlib
import pickle
import posixpath
import stat
import unittest

from test.support import set_recursion_limit
from test.support.os_helper import TESTFN


class UnsupportedOperationTest(unittest.TestCase):
    def test_is_notimplemented(self):
        self.assertTrue(issubclass(pathlib.UnsupportedOperation, NotImplementedError))
        self.assertTrue(isinstance(pathlib.UnsupportedOperation(), NotImplementedError))


#
# Tests for the pure classes.
#


class PurePathBaseTest(unittest.TestCase):
    cls = pathlib._abc.PurePathBase

    def test_magic_methods(self):
        P = self.cls
        self.assertFalse(hasattr(P, '__fspath__'))
        self.assertFalse(hasattr(P, '__bytes__'))
        self.assertIs(P.__reduce__, object.__reduce__)
        self.assertIs(P.__hash__, object.__hash__)
        self.assertIs(P.__eq__, object.__eq__)
        self.assertIs(P.__lt__, object.__lt__)
        self.assertIs(P.__le__, object.__le__)
        self.assertIs(P.__gt__, object.__gt__)
        self.assertIs(P.__ge__, object.__ge__)

    def test_pathmod(self):
        self.assertIs(self.cls.pathmod, posixpath)


class DummyPurePath(pathlib._abc.PurePathBase):
    def __eq__(self, other):
        if not isinstance(other, DummyPurePath):
            return NotImplemented
        return str(self) == str(other)

    def __hash__(self):
        return hash(str(self))


class DummyPurePathTest(unittest.TestCase):
    cls = DummyPurePath
    base = f'/BASE/{TESTFN}'

    # Make sure any symbolic links in the base test path are resolved.
    base = os.path.realpath(TESTFN)

    # Keys are canonical paths, values are list of tuples of arguments
    # supposed to produce equal paths.
    equivalences = {
        'a/b': [
            ('a', 'b'), ('a/', 'b'), ('a', 'b/'), ('a/', 'b/'),
            ('a/b/',), ('a//b',), ('a//b//',),
            # Empty components get removed.
            ('', 'a', 'b'), ('a', '', 'b'), ('a', 'b', ''),
            ],
        '/b/c/d': [
            ('a', '/b/c', 'd'), ('/a', '/b/c', 'd'),
            # Empty components get removed.
            ('/', 'b', '', 'c/d'), ('/', '', 'b/c/d'), ('', '/b/c/d'),
            ],
    }

    def setUp(self):
        p = self.cls('a')
        self.pathmod = p.pathmod
        self.sep = self.pathmod.sep
        self.altsep = self.pathmod.altsep

    def test_constructor_common(self):
        P = self.cls
        p = P('a')
        self.assertIsInstance(p, P)
        P('a', 'b', 'c')
        P('/a', 'b', 'c')
        P('a/b/c')
        P('/a/b/c')

    def _check_str_subclass(self, *args):
        # Issue #21127: it should be possible to construct a PurePath object
        # from a str subclass instance, and it then gets converted to
        # a pure str object.
        class StrSubclass(str):
            pass
        P = self.cls
        p = P(*(StrSubclass(x) for x in args))
        self.assertEqual(p, P(*args))
        for part in p.parts:
            self.assertIs(type(part), str)

    def test_str_subclass_common(self):
        self._check_str_subclass('')
        self._check_str_subclass('.')
        self._check_str_subclass('a')
        self._check_str_subclass('a/b.txt')
        self._check_str_subclass('/a/b.txt')

    def test_with_segments_common(self):
        class P(self.cls):
            def __init__(self, *pathsegments, session_id):
                super().__init__(*pathsegments)
                self.session_id = session_id

            def with_segments(self, *pathsegments):
                return type(self)(*pathsegments, session_id=self.session_id)
        p = P('foo', 'bar', session_id=42)
        self.assertEqual(42, (p / 'foo').session_id)
        self.assertEqual(42, ('foo' / p).session_id)
        self.assertEqual(42, p.joinpath('foo').session_id)
        self.assertEqual(42, p.with_name('foo').session_id)
        self.assertEqual(42, p.with_stem('foo').session_id)
        self.assertEqual(42, p.with_suffix('.foo').session_id)
        self.assertEqual(42, p.with_segments('foo').session_id)
        self.assertEqual(42, p.relative_to('foo').session_id)
        self.assertEqual(42, p.parent.session_id)
        for parent in p.parents:
            self.assertEqual(42, parent.session_id)

    def _check_parse_path(self, raw_path, *expected):
        sep = self.pathmod.sep
        actual = self.cls._parse_path(raw_path.replace('/', sep))
        self.assertEqual(actual, expected)
        if altsep := self.pathmod.altsep:
            actual = self.cls._parse_path(raw_path.replace('/', altsep))
            self.assertEqual(actual, expected)

    def test_parse_path_common(self):
        check = self._check_parse_path
        sep = self.pathmod.sep
        check('',         '', '', [])
        check('a',        '', '', ['a'])
        check('a/',       '', '', ['a'])
        check('a/b',      '', '', ['a', 'b'])
        check('a/b/',     '', '', ['a', 'b'])
        check('a/b/c/d',  '', '', ['a', 'b', 'c', 'd'])
        check('a/b//c/d', '', '', ['a', 'b', 'c', 'd'])
        check('a/b/c/d',  '', '', ['a', 'b', 'c', 'd'])
        check('.',        '', '', [])
        check('././b',    '', '', ['b'])
        check('a/./b',    '', '', ['a', 'b'])
        check('a/./.',    '', '', ['a'])
        check('/a/b',     '', sep, ['a', 'b'])

    def test_join_common(self):
        P = self.cls
        p = P('a/b')
        pp = p.joinpath('c')
        self.assertEqual(pp, P('a/b/c'))
        self.assertIs(type(pp), type(p))
        pp = p.joinpath('c', 'd')
        self.assertEqual(pp, P('a/b/c/d'))
        pp = p.joinpath('/c')
        self.assertEqual(pp, P('/c'))

    def test_div_common(self):
        # Basically the same as joinpath().
        P = self.cls
        p = P('a/b')
        pp = p / 'c'
        self.assertEqual(pp, P('a/b/c'))
        self.assertIs(type(pp), type(p))
        pp = p / 'c/d'
        self.assertEqual(pp, P('a/b/c/d'))
        pp = p / 'c' / 'd'
        self.assertEqual(pp, P('a/b/c/d'))
        pp = 'c' / p / 'd'
        self.assertEqual(pp, P('c/a/b/d'))
        pp = p/ '/c'
        self.assertEqual(pp, P('/c'))

    def _check_str(self, expected, args):
        p = self.cls(*args)
        self.assertEqual(str(p), expected.replace('/', self.sep))

    def test_str_common(self):
        # Canonicalized paths roundtrip.
        for pathstr in ('a', 'a/b', 'a/b/c', '/', '/a/b', '/a/b/c'):
            self._check_str(pathstr, (pathstr,))
        # Special case for the empty path.
        self._check_str('.', ('',))
        # Other tests for str() are in test_equivalences().

    def test_as_posix_common(self):
        P = self.cls
        for pathstr in ('a', 'a/b', 'a/b/c', '/', '/a/b', '/a/b/c'):
            self.assertEqual(P(pathstr).as_posix(), pathstr)
        # Other tests for as_posix() are in test_equivalences().

    def test_repr_common(self):
        for pathstr in ('a', 'a/b', 'a/b/c', '/', '/a/b', '/a/b/c'):
            with self.subTest(pathstr=pathstr):
                p = self.cls(pathstr)
                clsname = p.__class__.__name__
                r = repr(p)
                # The repr() is in the form ClassName("forward-slashes path").
                self.assertTrue(r.startswith(clsname + '('), r)
                self.assertTrue(r.endswith(')'), r)
                inner = r[len(clsname) + 1 : -1]
                self.assertEqual(eval(inner), p.as_posix())

    def test_eq_common(self):
        P = self.cls
        self.assertEqual(P('a/b'), P('a/b'))
        self.assertEqual(P('a/b'), P('a', 'b'))
        self.assertNotEqual(P('a/b'), P('a'))
        self.assertNotEqual(P('a/b'), P('/a/b'))
        self.assertNotEqual(P('a/b'), P())
        self.assertNotEqual(P('/a/b'), P('/'))
        self.assertNotEqual(P(), P('/'))
        self.assertNotEqual(P(), "")
        self.assertNotEqual(P(), {})
        self.assertNotEqual(P(), int)

    def test_match_common(self):
        P = self.cls
        self.assertRaises(ValueError, P('a').match, '')
        self.assertRaises(ValueError, P('a').match, '.')
        # Simple relative pattern.
        self.assertTrue(P('b.py').match('b.py'))
        self.assertTrue(P('a/b.py').match('b.py'))
        self.assertTrue(P('/a/b.py').match('b.py'))
        self.assertFalse(P('a.py').match('b.py'))
        self.assertFalse(P('b/py').match('b.py'))
        self.assertFalse(P('/a.py').match('b.py'))
        self.assertFalse(P('b.py/c').match('b.py'))
        # Wildcard relative pattern.
        self.assertTrue(P('b.py').match('*.py'))
        self.assertTrue(P('a/b.py').match('*.py'))
        self.assertTrue(P('/a/b.py').match('*.py'))
        self.assertFalse(P('b.pyc').match('*.py'))
        self.assertFalse(P('b./py').match('*.py'))
        self.assertFalse(P('b.py/c').match('*.py'))
        # Multi-part relative pattern.
        self.assertTrue(P('ab/c.py').match('a*/*.py'))
        self.assertTrue(P('/d/ab/c.py').match('a*/*.py'))
        self.assertFalse(P('a.py').match('a*/*.py'))
        self.assertFalse(P('/dab/c.py').match('a*/*.py'))
        self.assertFalse(P('ab/c.py/d').match('a*/*.py'))
        # Absolute pattern.
        self.assertTrue(P('/b.py').match('/*.py'))
        self.assertFalse(P('b.py').match('/*.py'))
        self.assertFalse(P('a/b.py').match('/*.py'))
        self.assertFalse(P('/a/b.py').match('/*.py'))
        # Multi-part absolute pattern.
        self.assertTrue(P('/a/b.py').match('/a/*.py'))
        self.assertFalse(P('/ab.py').match('/a/*.py'))
        self.assertFalse(P('/a/b/c.py').match('/a/*.py'))
        # Multi-part glob-style pattern.
        self.assertTrue(P('a').match('**'))
        self.assertTrue(P('c.py').match('**'))
        self.assertTrue(P('a/b/c.py').match('**'))
        self.assertTrue(P('/a/b/c.py').match('**'))
        self.assertTrue(P('/a/b/c.py').match('/**'))
        self.assertTrue(P('/a/b/c.py').match('**/'))
        self.assertTrue(P('/a/b/c.py').match('/a/**'))
        self.assertTrue(P('/a/b/c.py').match('**/*.py'))
        self.assertTrue(P('/a/b/c.py').match('/**/*.py'))
        self.assertTrue(P('/a/b/c.py').match('/a/**/*.py'))
        self.assertTrue(P('/a/b/c.py').match('/a/b/**/*.py'))
        self.assertTrue(P('/a/b/c.py').match('/**/**/**/**/*.py'))
        self.assertFalse(P('c.py').match('**/a.py'))
        self.assertFalse(P('c.py').match('c/**'))
        self.assertFalse(P('a/b/c.py').match('**/a'))
        self.assertFalse(P('a/b/c.py').match('**/a/b'))
        self.assertFalse(P('a/b/c.py').match('**/a/b/c'))
        self.assertFalse(P('a/b/c.py').match('**/a/b/c.'))
        self.assertFalse(P('a/b/c.py').match('**/a/b/c./**'))
        self.assertFalse(P('a/b/c.py').match('**/a/b/c./**'))
        self.assertFalse(P('a/b/c.py').match('/a/b/c.py/**'))
        self.assertFalse(P('a/b/c.py').match('/**/a/b/c.py'))
        self.assertRaises(ValueError, P('a').match, '**a/b/c')
        self.assertRaises(ValueError, P('a').match, 'a/b/c**')
        # Case-sensitive flag
        self.assertFalse(P('A.py').match('a.PY', case_sensitive=True))
        self.assertTrue(P('A.py').match('a.PY', case_sensitive=False))
        self.assertFalse(P('c:/a/B.Py').match('C:/A/*.pY', case_sensitive=True))
        self.assertTrue(P('/a/b/c.py').match('/A/*/*.Py', case_sensitive=False))
        # Matching against empty path
        self.assertFalse(P().match('*'))
        self.assertTrue(P().match('**'))
        self.assertFalse(P().match('**/*'))

    def test_parts_common(self):
        # `parts` returns a tuple.
        sep = self.sep
        P = self.cls
        p = P('a/b')
        parts = p.parts
        self.assertEqual(parts, ('a', 'b'))
        # When the path is absolute, the anchor is a separate part.
        p = P('/a/b')
        parts = p.parts
        self.assertEqual(parts, (sep, 'a', 'b'))

    def test_equivalences(self):
        for k, tuples in self.equivalences.items():
            canon = k.replace('/', self.sep)
            posix = k.replace(self.sep, '/')
            if canon != posix:
                tuples = tuples + [
                    tuple(part.replace('/', self.sep) for part in t)
                    for t in tuples
                    ]
                tuples.append((posix, ))
            pcanon = self.cls(canon)
            for t in tuples:
                p = self.cls(*t)
                self.assertEqual(p, pcanon, "failed with args {}".format(t))
                self.assertEqual(hash(p), hash(pcanon))
                self.assertEqual(str(p), canon)
                self.assertEqual(p.as_posix(), posix)

    def test_parent_common(self):
        # Relative
        P = self.cls
        p = P('a/b/c')
        self.assertEqual(p.parent, P('a/b'))
        self.assertEqual(p.parent.parent, P('a'))
        self.assertEqual(p.parent.parent.parent, P())
        self.assertEqual(p.parent.parent.parent.parent, P())
        # Anchored
        p = P('/a/b/c')
        self.assertEqual(p.parent, P('/a/b'))
        self.assertEqual(p.parent.parent, P('/a'))
        self.assertEqual(p.parent.parent.parent, P('/'))
        self.assertEqual(p.parent.parent.parent.parent, P('/'))

    def test_parents_common(self):
        # Relative
        P = self.cls
        p = P('a/b/c')
        par = p.parents
        self.assertEqual(len(par), 3)
        self.assertEqual(par[0], P('a/b'))
        self.assertEqual(par[1], P('a'))
        self.assertEqual(par[2], P('.'))
        self.assertEqual(par[-1], P('.'))
        self.assertEqual(par[-2], P('a'))
        self.assertEqual(par[-3], P('a/b'))
        self.assertEqual(par[0:1], (P('a/b'),))
        self.assertEqual(par[:2], (P('a/b'), P('a')))
        self.assertEqual(par[:-1], (P('a/b'), P('a')))
        self.assertEqual(par[1:], (P('a'), P('.')))
        self.assertEqual(par[::2], (P('a/b'), P('.')))
        self.assertEqual(par[::-1], (P('.'), P('a'), P('a/b')))
        self.assertEqual(list(par), [P('a/b'), P('a'), P('.')])
        with self.assertRaises(IndexError):
            par[-4]
        with self.assertRaises(IndexError):
            par[3]
        with self.assertRaises(TypeError):
            par[0] = p
        # Anchored
        p = P('/a/b/c')
        par = p.parents
        self.assertEqual(len(par), 3)
        self.assertEqual(par[0], P('/a/b'))
        self.assertEqual(par[1], P('/a'))
        self.assertEqual(par[2], P('/'))
        self.assertEqual(par[-1], P('/'))
        self.assertEqual(par[-2], P('/a'))
        self.assertEqual(par[-3], P('/a/b'))
        self.assertEqual(par[0:1], (P('/a/b'),))
        self.assertEqual(par[:2], (P('/a/b'), P('/a')))
        self.assertEqual(par[:-1], (P('/a/b'), P('/a')))
        self.assertEqual(par[1:], (P('/a'), P('/')))
        self.assertEqual(par[::2], (P('/a/b'), P('/')))
        self.assertEqual(par[::-1], (P('/'), P('/a'), P('/a/b')))
        self.assertEqual(list(par), [P('/a/b'), P('/a'), P('/')])
        with self.assertRaises(IndexError):
            par[-4]
        with self.assertRaises(IndexError):
            par[3]

    def test_drive_common(self):
        P = self.cls
        self.assertEqual(P('a/b').drive, '')
        self.assertEqual(P('/a/b').drive, '')
        self.assertEqual(P('').drive, '')

    def test_root_common(self):
        P = self.cls
        sep = self.sep
        self.assertEqual(P('').root, '')
        self.assertEqual(P('a/b').root, '')
        self.assertEqual(P('/').root, sep)
        self.assertEqual(P('/a/b').root, sep)

    def test_anchor_common(self):
        P = self.cls
        sep = self.sep
        self.assertEqual(P('').anchor, '')
        self.assertEqual(P('a/b').anchor, '')
        self.assertEqual(P('/').anchor, sep)
        self.assertEqual(P('/a/b').anchor, sep)

    def test_name_common(self):
        P = self.cls
        self.assertEqual(P('').name, '')
        self.assertEqual(P('.').name, '')
        self.assertEqual(P('/').name, '')
        self.assertEqual(P('a/b').name, 'b')
        self.assertEqual(P('/a/b').name, 'b')
        self.assertEqual(P('/a/b/.').name, 'b')
        self.assertEqual(P('a/b.py').name, 'b.py')
        self.assertEqual(P('/a/b.py').name, 'b.py')

    def test_suffix_common(self):
        P = self.cls
        self.assertEqual(P('').suffix, '')
        self.assertEqual(P('.').suffix, '')
        self.assertEqual(P('..').suffix, '')
        self.assertEqual(P('/').suffix, '')
        self.assertEqual(P('a/b').suffix, '')
        self.assertEqual(P('/a/b').suffix, '')
        self.assertEqual(P('/a/b/.').suffix, '')
        self.assertEqual(P('a/b.py').suffix, '.py')
        self.assertEqual(P('/a/b.py').suffix, '.py')
        self.assertEqual(P('a/.hgrc').suffix, '')
        self.assertEqual(P('/a/.hgrc').suffix, '')
        self.assertEqual(P('a/.hg.rc').suffix, '.rc')
        self.assertEqual(P('/a/.hg.rc').suffix, '.rc')
        self.assertEqual(P('a/b.tar.gz').suffix, '.gz')
        self.assertEqual(P('/a/b.tar.gz').suffix, '.gz')
        self.assertEqual(P('a/Some name. Ending with a dot.').suffix, '')
        self.assertEqual(P('/a/Some name. Ending with a dot.').suffix, '')

    def test_suffixes_common(self):
        P = self.cls
        self.assertEqual(P('').suffixes, [])
        self.assertEqual(P('.').suffixes, [])
        self.assertEqual(P('/').suffixes, [])
        self.assertEqual(P('a/b').suffixes, [])
        self.assertEqual(P('/a/b').suffixes, [])
        self.assertEqual(P('/a/b/.').suffixes, [])
        self.assertEqual(P('a/b.py').suffixes, ['.py'])
        self.assertEqual(P('/a/b.py').suffixes, ['.py'])
        self.assertEqual(P('a/.hgrc').suffixes, [])
        self.assertEqual(P('/a/.hgrc').suffixes, [])
        self.assertEqual(P('a/.hg.rc').suffixes, ['.rc'])
        self.assertEqual(P('/a/.hg.rc').suffixes, ['.rc'])
        self.assertEqual(P('a/b.tar.gz').suffixes, ['.tar', '.gz'])
        self.assertEqual(P('/a/b.tar.gz').suffixes, ['.tar', '.gz'])
        self.assertEqual(P('a/Some name. Ending with a dot.').suffixes, [])
        self.assertEqual(P('/a/Some name. Ending with a dot.').suffixes, [])

    def test_stem_common(self):
        P = self.cls
        self.assertEqual(P('').stem, '')
        self.assertEqual(P('.').stem, '')
        self.assertEqual(P('..').stem, '..')
        self.assertEqual(P('/').stem, '')
        self.assertEqual(P('a/b').stem, 'b')
        self.assertEqual(P('a/b.py').stem, 'b')
        self.assertEqual(P('a/.hgrc').stem, '.hgrc')
        self.assertEqual(P('a/.hg.rc').stem, '.hg')
        self.assertEqual(P('a/b.tar.gz').stem, 'b.tar')
        self.assertEqual(P('a/Some name. Ending with a dot.').stem,
                         'Some name. Ending with a dot.')

    def test_with_name_common(self):
        P = self.cls
        self.assertEqual(P('a/b').with_name('d.xml'), P('a/d.xml'))
        self.assertEqual(P('/a/b').with_name('d.xml'), P('/a/d.xml'))
        self.assertEqual(P('a/b.py').with_name('d.xml'), P('a/d.xml'))
        self.assertEqual(P('/a/b.py').with_name('d.xml'), P('/a/d.xml'))
        self.assertEqual(P('a/Dot ending.').with_name('d.xml'), P('a/d.xml'))
        self.assertEqual(P('/a/Dot ending.').with_name('d.xml'), P('/a/d.xml'))
        self.assertRaises(ValueError, P('').with_name, 'd.xml')
        self.assertRaises(ValueError, P('.').with_name, 'd.xml')
        self.assertRaises(ValueError, P('/').with_name, 'd.xml')
        self.assertRaises(ValueError, P('a/b').with_name, '')
        self.assertRaises(ValueError, P('a/b').with_name, '.')
        self.assertRaises(ValueError, P('a/b').with_name, '/c')
        self.assertRaises(ValueError, P('a/b').with_name, 'c/')
        self.assertRaises(ValueError, P('a/b').with_name, 'c/d')

    def test_with_stem_common(self):
        P = self.cls
        self.assertEqual(P('a/b').with_stem('d'), P('a/d'))
        self.assertEqual(P('/a/b').with_stem('d'), P('/a/d'))
        self.assertEqual(P('a/b.py').with_stem('d'), P('a/d.py'))
        self.assertEqual(P('/a/b.py').with_stem('d'), P('/a/d.py'))
        self.assertEqual(P('/a/b.tar.gz').with_stem('d'), P('/a/d.gz'))
        self.assertEqual(P('a/Dot ending.').with_stem('d'), P('a/d'))
        self.assertEqual(P('/a/Dot ending.').with_stem('d'), P('/a/d'))
        self.assertRaises(ValueError, P('').with_stem, 'd')
        self.assertRaises(ValueError, P('.').with_stem, 'd')
        self.assertRaises(ValueError, P('/').with_stem, 'd')
        self.assertRaises(ValueError, P('a/b').with_stem, '')
        self.assertRaises(ValueError, P('a/b').with_stem, '.')
        self.assertRaises(ValueError, P('a/b').with_stem, '/c')
        self.assertRaises(ValueError, P('a/b').with_stem, 'c/')
        self.assertRaises(ValueError, P('a/b').with_stem, 'c/d')

    def test_with_suffix_common(self):
        P = self.cls
        self.assertEqual(P('a/b').with_suffix('.gz'), P('a/b.gz'))
        self.assertEqual(P('/a/b').with_suffix('.gz'), P('/a/b.gz'))
        self.assertEqual(P('a/b.py').with_suffix('.gz'), P('a/b.gz'))
        self.assertEqual(P('/a/b.py').with_suffix('.gz'), P('/a/b.gz'))
        # Stripping suffix.
        self.assertEqual(P('a/b.py').with_suffix(''), P('a/b'))
        self.assertEqual(P('/a/b').with_suffix(''), P('/a/b'))
        # Path doesn't have a "filename" component.
        self.assertRaises(ValueError, P('').with_suffix, '.gz')
        self.assertRaises(ValueError, P('.').with_suffix, '.gz')
        self.assertRaises(ValueError, P('/').with_suffix, '.gz')
        # Invalid suffix.
        self.assertRaises(ValueError, P('a/b').with_suffix, 'gz')
        self.assertRaises(ValueError, P('a/b').with_suffix, '/')
        self.assertRaises(ValueError, P('a/b').with_suffix, '.')
        self.assertRaises(ValueError, P('a/b').with_suffix, '/.gz')
        self.assertRaises(ValueError, P('a/b').with_suffix, 'c/d')
        self.assertRaises(ValueError, P('a/b').with_suffix, '.c/.d')
        self.assertRaises(ValueError, P('a/b').with_suffix, './.d')
        self.assertRaises(ValueError, P('a/b').with_suffix, '.d/.')

    def test_relative_to_common(self):
        P = self.cls
        p = P('a/b')
        self.assertRaises(TypeError, p.relative_to)
        self.assertRaises(TypeError, p.relative_to, b'a')
        self.assertEqual(p.relative_to(P()), P('a/b'))
        self.assertEqual(p.relative_to(''), P('a/b'))
        self.assertEqual(p.relative_to(P('a')), P('b'))
        self.assertEqual(p.relative_to('a'), P('b'))
        self.assertEqual(p.relative_to('a/'), P('b'))
        self.assertEqual(p.relative_to(P('a/b')), P())
        self.assertEqual(p.relative_to('a/b'), P())
        self.assertEqual(p.relative_to(P(), walk_up=True), P('a/b'))
        self.assertEqual(p.relative_to('', walk_up=True), P('a/b'))
        self.assertEqual(p.relative_to(P('a'), walk_up=True), P('b'))
        self.assertEqual(p.relative_to('a', walk_up=True), P('b'))
        self.assertEqual(p.relative_to('a/', walk_up=True), P('b'))
        self.assertEqual(p.relative_to(P('a/b'), walk_up=True), P())
        self.assertEqual(p.relative_to('a/b', walk_up=True), P())
        self.assertEqual(p.relative_to(P('a/c'), walk_up=True), P('../b'))
        self.assertEqual(p.relative_to('a/c', walk_up=True), P('../b'))
        self.assertEqual(p.relative_to(P('a/b/c'), walk_up=True), P('..'))
        self.assertEqual(p.relative_to('a/b/c', walk_up=True), P('..'))
        self.assertEqual(p.relative_to(P('c'), walk_up=True), P('../a/b'))
        self.assertEqual(p.relative_to('c', walk_up=True), P('../a/b'))
        # With several args.
        with self.assertWarns(DeprecationWarning):
            p.relative_to('a', 'b')
            p.relative_to('a', 'b', walk_up=True)
        # Unrelated paths.
        self.assertRaises(ValueError, p.relative_to, P('c'))
        self.assertRaises(ValueError, p.relative_to, P('a/b/c'))
        self.assertRaises(ValueError, p.relative_to, P('a/c'))
        self.assertRaises(ValueError, p.relative_to, P('/a'))
        self.assertRaises(ValueError, p.relative_to, P("../a"))
        self.assertRaises(ValueError, p.relative_to, P("a/.."))
        self.assertRaises(ValueError, p.relative_to, P("/a/.."))
        self.assertRaises(ValueError, p.relative_to, P('/'), walk_up=True)
        self.assertRaises(ValueError, p.relative_to, P('/a'), walk_up=True)
        self.assertRaises(ValueError, p.relative_to, P("../a"), walk_up=True)
        self.assertRaises(ValueError, p.relative_to, P("a/.."), walk_up=True)
        self.assertRaises(ValueError, p.relative_to, P("/a/.."), walk_up=True)
        p = P('/a/b')
        self.assertEqual(p.relative_to(P('/')), P('a/b'))
        self.assertEqual(p.relative_to('/'), P('a/b'))
        self.assertEqual(p.relative_to(P('/a')), P('b'))
        self.assertEqual(p.relative_to('/a'), P('b'))
        self.assertEqual(p.relative_to('/a/'), P('b'))
        self.assertEqual(p.relative_to(P('/a/b')), P())
        self.assertEqual(p.relative_to('/a/b'), P())
        self.assertEqual(p.relative_to(P('/'), walk_up=True), P('a/b'))
        self.assertEqual(p.relative_to('/', walk_up=True), P('a/b'))
        self.assertEqual(p.relative_to(P('/a'), walk_up=True), P('b'))
        self.assertEqual(p.relative_to('/a', walk_up=True), P('b'))
        self.assertEqual(p.relative_to('/a/', walk_up=True), P('b'))
        self.assertEqual(p.relative_to(P('/a/b'), walk_up=True), P())
        self.assertEqual(p.relative_to('/a/b', walk_up=True), P())
        self.assertEqual(p.relative_to(P('/a/c'), walk_up=True), P('../b'))
        self.assertEqual(p.relative_to('/a/c', walk_up=True), P('../b'))
        self.assertEqual(p.relative_to(P('/a/b/c'), walk_up=True), P('..'))
        self.assertEqual(p.relative_to('/a/b/c', walk_up=True), P('..'))
        self.assertEqual(p.relative_to(P('/c'), walk_up=True), P('../a/b'))
        self.assertEqual(p.relative_to('/c', walk_up=True), P('../a/b'))
        # Unrelated paths.
        self.assertRaises(ValueError, p.relative_to, P('/c'))
        self.assertRaises(ValueError, p.relative_to, P('/a/b/c'))
        self.assertRaises(ValueError, p.relative_to, P('/a/c'))
        self.assertRaises(ValueError, p.relative_to, P())
        self.assertRaises(ValueError, p.relative_to, '')
        self.assertRaises(ValueError, p.relative_to, P('a'))
        self.assertRaises(ValueError, p.relative_to, P("../a"))
        self.assertRaises(ValueError, p.relative_to, P("a/.."))
        self.assertRaises(ValueError, p.relative_to, P("/a/.."))
        self.assertRaises(ValueError, p.relative_to, P(''), walk_up=True)
        self.assertRaises(ValueError, p.relative_to, P('a'), walk_up=True)
        self.assertRaises(ValueError, p.relative_to, P("../a"), walk_up=True)
        self.assertRaises(ValueError, p.relative_to, P("a/.."), walk_up=True)
        self.assertRaises(ValueError, p.relative_to, P("/a/.."), walk_up=True)

    def test_is_relative_to_common(self):
        P = self.cls
        p = P('a/b')
        self.assertRaises(TypeError, p.is_relative_to)
        self.assertRaises(TypeError, p.is_relative_to, b'a')
        self.assertTrue(p.is_relative_to(P()))
        self.assertTrue(p.is_relative_to(''))
        self.assertTrue(p.is_relative_to(P('a')))
        self.assertTrue(p.is_relative_to('a/'))
        self.assertTrue(p.is_relative_to(P('a/b')))
        self.assertTrue(p.is_relative_to('a/b'))
        # With several args.
        with self.assertWarns(DeprecationWarning):
            p.is_relative_to('a', 'b')
        # Unrelated paths.
        self.assertFalse(p.is_relative_to(P('c')))
        self.assertFalse(p.is_relative_to(P('a/b/c')))
        self.assertFalse(p.is_relative_to(P('a/c')))
        self.assertFalse(p.is_relative_to(P('/a')))
        p = P('/a/b')
        self.assertTrue(p.is_relative_to(P('/')))
        self.assertTrue(p.is_relative_to('/'))
        self.assertTrue(p.is_relative_to(P('/a')))
        self.assertTrue(p.is_relative_to('/a'))
        self.assertTrue(p.is_relative_to('/a/'))
        self.assertTrue(p.is_relative_to(P('/a/b')))
        self.assertTrue(p.is_relative_to('/a/b'))
        # Unrelated paths.
        self.assertFalse(p.is_relative_to(P('/c')))
        self.assertFalse(p.is_relative_to(P('/a/b/c')))
        self.assertFalse(p.is_relative_to(P('/a/c')))
        self.assertFalse(p.is_relative_to(P()))
        self.assertFalse(p.is_relative_to(''))
        self.assertFalse(p.is_relative_to(P('a')))


#
# Tests for the virtual classes.
#

class PathBaseTest(PurePathBaseTest):
    cls = pathlib._abc.PathBase

    def test_unsupported_operation(self):
        P = self.cls
        p = self.cls()
        e = pathlib.UnsupportedOperation
        self.assertRaises(e, p.stat)
        self.assertRaises(e, p.lstat)
        self.assertRaises(e, p.exists)
        self.assertRaises(e, p.samefile, 'foo')
        self.assertRaises(e, p.is_dir)
        self.assertRaises(e, p.is_file)
        self.assertRaises(e, p.is_mount)
        self.assertRaises(e, p.is_symlink)
        self.assertRaises(e, p.is_block_device)
        self.assertRaises(e, p.is_char_device)
        self.assertRaises(e, p.is_fifo)
        self.assertRaises(e, p.is_socket)
        self.assertRaises(e, p.open)
        self.assertRaises(e, p.read_bytes)
        self.assertRaises(e, p.read_text)
        self.assertRaises(e, p.write_bytes, b'foo')
        self.assertRaises(e, p.write_text, 'foo')
        self.assertRaises(e, p.iterdir)
        self.assertRaises(e, p.glob, '*')
        self.assertRaises(e, p.rglob, '*')
        self.assertRaises(e, lambda: list(p.walk()))
        self.assertRaises(e, p.absolute)
        self.assertRaises(e, P.cwd)
        self.assertRaises(e, p.expanduser)
        self.assertRaises(e, p.home)
        self.assertRaises(e, p.readlink)
        self.assertRaises(e, p.symlink_to, 'foo')
        self.assertRaises(e, p.hardlink_to, 'foo')
        self.assertRaises(e, p.mkdir)
        self.assertRaises(e, p.touch)
        self.assertRaises(e, p.rename, 'foo')
        self.assertRaises(e, p.replace, 'foo')
        self.assertRaises(e, p.chmod, 0o755)
        self.assertRaises(e, p.lchmod, 0o755)
        self.assertRaises(e, p.unlink)
        self.assertRaises(e, p.rmdir)
        self.assertRaises(e, p.owner)
        self.assertRaises(e, p.group)
        self.assertRaises(e, p.as_uri)

    def test_as_uri_common(self):
        e = pathlib.UnsupportedOperation
        self.assertRaises(e, self.cls().as_uri)

    def test_fspath_common(self):
        self.assertRaises(TypeError, os.fspath, self.cls())

    def test_as_bytes_common(self):
        self.assertRaises(TypeError, bytes, self.cls())


class DummyPathIO(io.BytesIO):
    """
    Used by DummyPath to implement `open('w')`
    """

    def __init__(self, files, path):
        super().__init__()
        self.files = files
        self.path = path

    def close(self):
        self.files[self.path] = self.getvalue()
        super().close()


class DummyPath(pathlib._abc.PathBase):
    """
    Simple implementation of PathBase that keeps files and directories in
    memory.
    """
    _files = {}
    _directories = {}
    _symlinks = {}

    def __eq__(self, other):
        if not isinstance(other, DummyPath):
            return NotImplemented
        return str(self) == str(other)

    def __hash__(self):
        return hash(str(self))

    def stat(self, *, follow_symlinks=True):
        if follow_symlinks:
            path = str(self.resolve())
        else:
            path = str(self.parent.resolve() / self.name)
        if path in self._files:
            st_mode = stat.S_IFREG
        elif path in self._directories:
            st_mode = stat.S_IFDIR
        elif path in self._symlinks:
            st_mode = stat.S_IFLNK
        else:
            raise FileNotFoundError(errno.ENOENT, "Not found", str(self))
        return os.stat_result((st_mode, hash(str(self)), 0, 0, 0, 0, 0, 0, 0, 0))

    def open(self, mode='r', buffering=-1, encoding=None,
             errors=None, newline=None):
        if buffering != -1:
            raise NotImplementedError
        path_obj = self.resolve()
        path = str(path_obj)
        name = path_obj.name
        parent = str(path_obj.parent)
        if path in self._directories:
            raise IsADirectoryError(errno.EISDIR, "Is a directory", path)

        text = 'b' not in mode
        mode = ''.join(c for c in mode if c not in 'btU')
        if mode == 'r':
            if path not in self._files:
                raise FileNotFoundError(errno.ENOENT, "File not found", path)
            stream = io.BytesIO(self._files[path])
        elif mode == 'w':
            if parent not in self._directories:
                raise FileNotFoundError(errno.ENOENT, "File not found", parent)
            stream = DummyPathIO(self._files, path)
            self._files[path] = b''
            self._directories[parent].add(name)
        else:
            raise NotImplementedError
        if text:
            stream = io.TextIOWrapper(stream, encoding=encoding, errors=errors, newline=newline)
        return stream

    def iterdir(self):
        path = str(self.resolve())
        if path in self._files:
            raise NotADirectoryError(errno.ENOTDIR, "Not a directory", path)
        elif path in self._directories:
            return (self / name for name in self._directories[path])
        else:
            raise FileNotFoundError(errno.ENOENT, "File not found", path)

    def mkdir(self, mode=0o777, parents=False, exist_ok=False):
        path = str(self.resolve())
        if path in self._directories:
            if exist_ok:
                return
            else:
                raise FileExistsError(errno.EEXIST, "File exists", path)
        try:
            if self.name:
                self._directories[str(self.parent)].add(self.name)
            self._directories[path] = set()
        except KeyError:
            if not parents:
                raise FileNotFoundError(errno.ENOENT, "File not found", str(self.parent)) from None
            self.parent.mkdir(parents=True, exist_ok=True)
            self.mkdir(mode, parents=False, exist_ok=exist_ok)


class DummyPathTest(DummyPurePathTest):
    """Tests for PathBase methods that use stat(), open() and iterdir()."""

    cls = DummyPath
    can_symlink = False

    # (self.base)
    #  |
    #  |-- brokenLink -> non-existing
    #  |-- dirA
    #  |   `-- linkC -> ../dirB
    #  |-- dirB
    #  |   |-- fileB
    #  |   `-- linkD -> ../dirB
    #  |-- dirC
    #  |   |-- dirD
    #  |   |   `-- fileD
    #  |   `-- fileC
    #  |   `-- novel.txt
    #  |-- dirE  # No permissions
    #  |-- fileA
    #  |-- linkA -> fileA
    #  |-- linkB -> dirB
    #  `-- brokenLinkLoop -> brokenLinkLoop
    #

    def setUp(self):
        super().setUp()
        pathmod = self.cls.pathmod
        p = self.cls(self.base)
        p.mkdir(parents=True)
        p.joinpath('dirA').mkdir()
        p.joinpath('dirB').mkdir()
        p.joinpath('dirC').mkdir()
        p.joinpath('dirC', 'dirD').mkdir()
        p.joinpath('dirE').mkdir()
        with p.joinpath('fileA').open('wb') as f:
            f.write(b"this is file A\n")
        with p.joinpath('dirB', 'fileB').open('wb') as f:
            f.write(b"this is file B\n")
        with p.joinpath('dirC', 'fileC').open('wb') as f:
            f.write(b"this is file C\n")
        with p.joinpath('dirC', 'novel.txt').open('wb') as f:
            f.write(b"this is a novel\n")
        with p.joinpath('dirC', 'dirD', 'fileD').open('wb') as f:
            f.write(b"this is file D\n")
        if self.can_symlink:
            p.joinpath('linkA').symlink_to('fileA')
            p.joinpath('brokenLink').symlink_to('non-existing')
            p.joinpath('linkB').symlink_to('dirB')
            p.joinpath('dirA', 'linkC').symlink_to(pathmod.join('..', 'dirB'))
            p.joinpath('dirB', 'linkD').symlink_to(pathmod.join('..', 'dirB'))
            p.joinpath('brokenLinkLoop').symlink_to('brokenLinkLoop')

    def tearDown(self):
        cls = self.cls
        cls._files.clear()
        cls._directories.clear()
        cls._symlinks.clear()

    def tempdir(self):
        path = self.cls(self.base).with_name('tmp-dirD')
        path.mkdir()
        return path

    def assertFileNotFound(self, func, *args, **kwargs):
        with self.assertRaises(FileNotFoundError) as cm:
            func(*args, **kwargs)
        self.assertEqual(cm.exception.errno, errno.ENOENT)

    def assertEqualNormCase(self, path_a, path_b):
        normcase = self.pathmod.normcase
        self.assertEqual(normcase(path_a), normcase(path_b))

    def test_samefile(self):
<<<<<<< HEAD
        pathmod = self.pathmod
        fileA_path = pathmod.join(self.base, 'fileA')
        fileB_path = pathmod.join(self.base, 'dirB', 'fileB')
=======
        fileA_path = os.path.join(self.base, 'fileA')
        fileB_path = os.path.join(self.base, 'dirB', 'fileB')
>>>>>>> 2f0ec7fa
        p = self.cls(fileA_path)
        pp = self.cls(fileA_path)
        q = self.cls(fileB_path)
        self.assertTrue(p.samefile(fileA_path))
        self.assertTrue(p.samefile(pp))
        self.assertFalse(p.samefile(fileB_path))
        self.assertFalse(p.samefile(q))
        # Test the non-existent file case
<<<<<<< HEAD
        non_existent = pathmod.join(self.base, 'foo')
=======
        non_existent = os.path.join(self.base, 'foo')
>>>>>>> 2f0ec7fa
        r = self.cls(non_existent)
        self.assertRaises(FileNotFoundError, p.samefile, r)
        self.assertRaises(FileNotFoundError, p.samefile, non_existent)
        self.assertRaises(FileNotFoundError, r.samefile, p)
        self.assertRaises(FileNotFoundError, r.samefile, non_existent)
        self.assertRaises(FileNotFoundError, r.samefile, r)
        self.assertRaises(FileNotFoundError, r.samefile, non_existent)

    def test_empty_path(self):
        # The empty path points to '.'
        p = self.cls('')
        self.assertEqual(str(p), '.')

    def test_exists(self):
        P = self.cls
        p = P(self.base)
        self.assertIs(True, p.exists())
        self.assertIs(True, (p / 'dirA').exists())
        self.assertIs(True, (p / 'fileA').exists())
        self.assertIs(False, (p / 'fileA' / 'bah').exists())
        if self.can_symlink:
            self.assertIs(True, (p / 'linkA').exists())
            self.assertIs(True, (p / 'linkB').exists())
            self.assertIs(True, (p / 'linkB' / 'fileB').exists())
            self.assertIs(False, (p / 'linkA' / 'bah').exists())
            self.assertIs(False, (p / 'brokenLink').exists())
            self.assertIs(True, (p / 'brokenLink').exists(follow_symlinks=False))
        self.assertIs(False, (p / 'foo').exists())
        self.assertIs(False, P('/xyzzy').exists())
        self.assertIs(False, P(self.base + '\udfff').exists())
        self.assertIs(False, P(self.base + '\x00').exists())

    def test_open_common(self):
        p = self.cls(self.base)
        with (p / 'fileA').open('r') as f:
            self.assertIsInstance(f, io.TextIOBase)
            self.assertEqual(f.read(), "this is file A\n")
        with (p / 'fileA').open('rb') as f:
            self.assertIsInstance(f, io.BufferedIOBase)
            self.assertEqual(f.read().strip(), b"this is file A")

    def test_read_write_bytes(self):
        p = self.cls(self.base)
        (p / 'fileA').write_bytes(b'abcdefg')
        self.assertEqual((p / 'fileA').read_bytes(), b'abcdefg')
        # Check that trying to write str does not truncate the file.
        self.assertRaises(TypeError, (p / 'fileA').write_bytes, 'somestr')
        self.assertEqual((p / 'fileA').read_bytes(), b'abcdefg')

    def test_read_write_text(self):
        p = self.cls(self.base)
        (p / 'fileA').write_text('äbcdefg', encoding='latin-1')
        self.assertEqual((p / 'fileA').read_text(
            encoding='utf-8', errors='ignore'), 'bcdefg')
        # Check that trying to write bytes does not truncate the file.
        self.assertRaises(TypeError, (p / 'fileA').write_text, b'somebytes')
        self.assertEqual((p / 'fileA').read_text(encoding='latin-1'), 'äbcdefg')

    def test_read_text_with_newlines(self):
        p = self.cls(self.base)
        # Check that `\n` character change nothing
        (p / 'fileA').write_bytes(b'abcde\r\nfghlk\n\rmnopq')
        self.assertEqual((p / 'fileA').read_text(newline='\n'),
                         'abcde\r\nfghlk\n\rmnopq')
        # Check that `\r` character replaces `\n`
        (p / 'fileA').write_bytes(b'abcde\r\nfghlk\n\rmnopq')
        self.assertEqual((p / 'fileA').read_text(newline='\r'),
                         'abcde\r\nfghlk\n\rmnopq')
        # Check that `\r\n` character replaces `\n`
        (p / 'fileA').write_bytes(b'abcde\r\nfghlk\n\rmnopq')
        self.assertEqual((p / 'fileA').read_text(newline='\r\n'),
                             'abcde\r\nfghlk\n\rmnopq')

    def test_write_text_with_newlines(self):
        p = self.cls(self.base)
        # Check that `\n` character change nothing
        (p / 'fileA').write_text('abcde\r\nfghlk\n\rmnopq', newline='\n')
        self.assertEqual((p / 'fileA').read_bytes(),
                         b'abcde\r\nfghlk\n\rmnopq')
        # Check that `\r` character replaces `\n`
        (p / 'fileA').write_text('abcde\r\nfghlk\n\rmnopq', newline='\r')
        self.assertEqual((p / 'fileA').read_bytes(),
                         b'abcde\r\rfghlk\r\rmnopq')
        # Check that `\r\n` character replaces `\n`
        (p / 'fileA').write_text('abcde\r\nfghlk\n\rmnopq', newline='\r\n')
        self.assertEqual((p / 'fileA').read_bytes(),
                         b'abcde\r\r\nfghlk\r\n\rmnopq')
        # Check that no argument passed will change `\n` to `os.linesep`
        os_linesep_byte = bytes(os.linesep, encoding='ascii')
        (p / 'fileA').write_text('abcde\nfghlk\n\rmnopq')
        self.assertEqual((p / 'fileA').read_bytes(),
                          b'abcde' + os_linesep_byte + b'fghlk' + os_linesep_byte + b'\rmnopq')

    def test_iterdir(self):
        P = self.cls
        p = P(self.base)
        it = p.iterdir()
        paths = set(it)
        expected = ['dirA', 'dirB', 'dirC', 'dirE', 'fileA']
        if self.can_symlink:
            expected += ['linkA', 'linkB', 'brokenLink', 'brokenLinkLoop']
        self.assertEqual(paths, { P(self.base, q) for q in expected })

    def test_iterdir_symlink(self):
        if not self.can_symlink:
            self.skipTest("symlinks required")
        # __iter__ on a symlink to a directory.
        P = self.cls
        p = P(self.base, 'linkB')
        paths = set(p.iterdir())
        expected = { P(self.base, 'linkB', q) for q in ['fileB', 'linkD'] }
        self.assertEqual(paths, expected)

    def test_iterdir_nodir(self):
        # __iter__ on something that is not a directory.
        p = self.cls(self.base, 'fileA')
        with self.assertRaises(OSError) as cm:
            p.iterdir()
        # ENOENT or EINVAL under Windows, ENOTDIR otherwise
        # (see issue #12802).
        self.assertIn(cm.exception.errno, (errno.ENOTDIR,
                                           errno.ENOENT, errno.EINVAL))

    def test_glob_common(self):
        def _check(glob, expected):
            self.assertEqual(set(glob), { P(self.base, q) for q in expected })
        P = self.cls
        p = P(self.base)
        it = p.glob("fileA")
        self.assertIsInstance(it, collections.abc.Iterator)
        _check(it, ["fileA"])
        _check(p.glob("fileB"), [])
        _check(p.glob("dir*/file*"), ["dirB/fileB", "dirC/fileC"])
        if not self.can_symlink:
            _check(p.glob("*A"), ['dirA', 'fileA'])
        else:
            _check(p.glob("*A"), ['dirA', 'fileA', 'linkA'])
        if not self.can_symlink:
            _check(p.glob("*B/*"), ['dirB/fileB'])
        else:
            _check(p.glob("*B/*"), ['dirB/fileB', 'dirB/linkD',
                                    'linkB/fileB', 'linkB/linkD'])
        if not self.can_symlink:
            _check(p.glob("*/fileB"), ['dirB/fileB'])
        else:
            _check(p.glob("*/fileB"), ['dirB/fileB', 'linkB/fileB'])
        if self.can_symlink:
            _check(p.glob("brokenLink"), ['brokenLink'])

        if not self.can_symlink:
            _check(p.glob("*/"), ["dirA/", "dirB/", "dirC/", "dirE/"])
        else:
            _check(p.glob("*/"), ["dirA/", "dirB/", "dirC/", "dirE/", "linkB/"])

    def test_glob_empty_pattern(self):
        p = self.cls()
        with self.assertRaisesRegex(ValueError, 'Unacceptable pattern'):
            list(p.glob(''))

    def test_glob_case_sensitive(self):
        P = self.cls
        def _check(path, pattern, case_sensitive, expected):
            actual = {str(q) for q in path.glob(pattern, case_sensitive=case_sensitive)}
            expected = {str(P(self.base, q)) for q in expected}
            self.assertEqual(actual, expected)
        path = P(self.base)
        _check(path, "DIRB/FILE*", True, [])
        _check(path, "DIRB/FILE*", False, ["dirB/fileB"])
        _check(path, "dirb/file*", True, [])
        _check(path, "dirb/file*", False, ["dirB/fileB"])

    def test_glob_follow_symlinks_common(self):
        if not self.can_symlink:
            self.skipTest("symlinks required")
        def _check(path, glob, expected):
            actual = {path for path in path.glob(glob, follow_symlinks=True)
                      if "linkD" not in path.parent.parts}  # exclude symlink loop.
            self.assertEqual(actual, { P(self.base, q) for q in expected })
        P = self.cls
        p = P(self.base)
        _check(p, "fileB", [])
        _check(p, "dir*/file*", ["dirB/fileB", "dirC/fileC"])
        _check(p, "*A", ["dirA", "fileA", "linkA"])
        _check(p, "*B/*", ["dirB/fileB", "dirB/linkD", "linkB/fileB", "linkB/linkD"])
        _check(p, "*/fileB", ["dirB/fileB", "linkB/fileB"])
        _check(p, "*/", ["dirA/", "dirB/", "dirC/", "dirE/", "linkB/"])
        _check(p, "dir*/*/..", ["dirC/dirD/..", "dirA/linkC/.."])
        _check(p, "dir*/**/", ["dirA/", "dirA/linkC/", "dirA/linkC/linkD/", "dirB/", "dirB/linkD/",
                               "dirC/", "dirC/dirD/", "dirE/"])
        _check(p, "dir*/**/..", ["dirA/..", "dirA/linkC/..", "dirB/..",
                                 "dirC/..", "dirC/dirD/..", "dirE/.."])
        _check(p, "dir*/*/**/", ["dirA/linkC/", "dirA/linkC/linkD/", "dirB/linkD/", "dirC/dirD/"])
        _check(p, "dir*/*/**/..", ["dirA/linkC/..", "dirC/dirD/.."])
        _check(p, "dir*/**/fileC", ["dirC/fileC"])
        _check(p, "dir*/*/../dirD/**/", ["dirC/dirD/../dirD/"])
        _check(p, "*/dirD/**/", ["dirC/dirD/"])

    def test_glob_no_follow_symlinks_common(self):
        if not self.can_symlink:
            self.skipTest("symlinks required")
        def _check(path, glob, expected):
            actual = {path for path in path.glob(glob, follow_symlinks=False)}
            self.assertEqual(actual, { P(self.base, q) for q in expected })
        P = self.cls
        p = P(self.base)
        _check(p, "fileB", [])
        _check(p, "dir*/file*", ["dirB/fileB", "dirC/fileC"])
        _check(p, "*A", ["dirA", "fileA", "linkA"])
        _check(p, "*B/*", ["dirB/fileB", "dirB/linkD"])
        _check(p, "*/fileB", ["dirB/fileB"])
        _check(p, "*/", ["dirA/", "dirB/", "dirC/", "dirE/"])
        _check(p, "dir*/*/..", ["dirC/dirD/.."])
        _check(p, "dir*/**/", ["dirA/", "dirB/", "dirC/", "dirC/dirD/", "dirE/"])
        _check(p, "dir*/**/..", ["dirA/..", "dirB/..", "dirC/..", "dirC/dirD/..", "dirE/.."])
        _check(p, "dir*/*/**/", ["dirC/dirD/"])
        _check(p, "dir*/*/**/..", ["dirC/dirD/.."])
        _check(p, "dir*/**/fileC", ["dirC/fileC"])
        _check(p, "dir*/*/../dirD/**/", ["dirC/dirD/../dirD/"])
        _check(p, "*/dirD/**/", ["dirC/dirD/"])

    def test_rglob_common(self):
        def _check(glob, expected):
            self.assertEqual(set(glob), {P(self.base, q) for q in expected})
        P = self.cls
        p = P(self.base)
        it = p.rglob("fileA")
        self.assertIsInstance(it, collections.abc.Iterator)
        _check(it, ["fileA"])
        _check(p.rglob("fileB"), ["dirB/fileB"])
        _check(p.rglob("**/fileB"), ["dirB/fileB"])
        _check(p.rglob("*/fileA"), [])
        if not self.can_symlink:
            _check(p.rglob("*/fileB"), ["dirB/fileB"])
        else:
            _check(p.rglob("*/fileB"), ["dirB/fileB", "dirB/linkD/fileB",
                                        "linkB/fileB", "dirA/linkC/fileB"])
        _check(p.rglob("file*"), ["fileA", "dirB/fileB",
                                  "dirC/fileC", "dirC/dirD/fileD"])
        if not self.can_symlink:
            _check(p.rglob("*/"), [
                "dirA/", "dirB/", "dirC/", "dirC/dirD/", "dirE/",
            ])
        else:
            _check(p.rglob("*/"), [
                "dirA/", "dirA/linkC/", "dirB/", "dirB/linkD/", "dirC/",
                "dirC/dirD/", "dirE/", "linkB/",
            ])
        _check(p.rglob(""), ["./", "dirA/", "dirB/", "dirC/", "dirE/", "dirC/dirD/"])

        p = P(self.base, "dirC")
        _check(p.rglob("*"), ["dirC/fileC", "dirC/novel.txt",
                              "dirC/dirD", "dirC/dirD/fileD"])
        _check(p.rglob("file*"), ["dirC/fileC", "dirC/dirD/fileD"])
        _check(p.rglob("**/file*"), ["dirC/fileC", "dirC/dirD/fileD"])
        _check(p.rglob("dir*/**/"), ["dirC/dirD/"])
        _check(p.rglob("*/*"), ["dirC/dirD/fileD"])
        _check(p.rglob("*/"), ["dirC/dirD/"])
        _check(p.rglob(""), ["dirC/", "dirC/dirD/"])
        _check(p.rglob("**/"), ["dirC/", "dirC/dirD/"])
        # gh-91616, a re module regression
        _check(p.rglob("*.txt"), ["dirC/novel.txt"])
        _check(p.rglob("*.*"), ["dirC/novel.txt"])

    def test_rglob_follow_symlinks_common(self):
        if not self.can_symlink:
            self.skipTest("symlinks required")
        def _check(path, glob, expected):
            actual = {path for path in path.rglob(glob, follow_symlinks=True)
                      if 'linkD' not in path.parent.parts}  # exclude symlink loop.
            self.assertEqual(actual, { P(self.base, q) for q in expected })
        P = self.cls
        p = P(self.base)
        _check(p, "fileB", ["dirB/fileB", "dirA/linkC/fileB", "linkB/fileB"])
        _check(p, "*/fileA", [])
        _check(p, "*/fileB", ["dirB/fileB", "dirA/linkC/fileB", "linkB/fileB"])
        _check(p, "file*", ["fileA", "dirA/linkC/fileB", "dirB/fileB",
                            "dirC/fileC", "dirC/dirD/fileD", "linkB/fileB"])
        _check(p, "*/", ["dirA/", "dirA/linkC/", "dirA/linkC/linkD/", "dirB/", "dirB/linkD/",
                         "dirC/", "dirC/dirD/", "dirE/", "linkB/", "linkB/linkD/"])
        _check(p, "", ["./", "dirA/", "dirA/linkC/", "dirA/linkC/linkD/", "dirB/", "dirB/linkD/",
                       "dirC/", "dirE/", "dirC/dirD/", "linkB/", "linkB/linkD/"])

        p = P(self.base, "dirC")
        _check(p, "*", ["dirC/fileC", "dirC/novel.txt",
                        "dirC/dirD", "dirC/dirD/fileD"])
        _check(p, "file*", ["dirC/fileC", "dirC/dirD/fileD"])
        _check(p, "*/*", ["dirC/dirD/fileD"])
        _check(p, "*/", ["dirC/dirD/"])
        _check(p, "", ["dirC/", "dirC/dirD/"])
        # gh-91616, a re module regression
        _check(p, "*.txt", ["dirC/novel.txt"])
        _check(p, "*.*", ["dirC/novel.txt"])

    def test_rglob_no_follow_symlinks_common(self):
        if not self.can_symlink:
            self.skipTest("symlinks required")
        def _check(path, glob, expected):
            actual = {path for path in path.rglob(glob, follow_symlinks=False)}
            self.assertEqual(actual, { P(self.base, q) for q in expected })
        P = self.cls
        p = P(self.base)
        _check(p, "fileB", ["dirB/fileB"])
        _check(p, "*/fileA", [])
        _check(p, "*/fileB", ["dirB/fileB"])
        _check(p, "file*", ["fileA", "dirB/fileB", "dirC/fileC", "dirC/dirD/fileD", ])
        _check(p, "*/", ["dirA/", "dirB/", "dirC/", "dirC/dirD/", "dirE/"])
        _check(p, "", ["./", "dirA/", "dirB/", "dirC/", "dirE/", "dirC/dirD/"])

        p = P(self.base, "dirC")
        _check(p, "*", ["dirC/fileC", "dirC/novel.txt",
                        "dirC/dirD", "dirC/dirD/fileD"])
        _check(p, "file*", ["dirC/fileC", "dirC/dirD/fileD"])
        _check(p, "*/*", ["dirC/dirD/fileD"])
        _check(p, "*/", ["dirC/dirD/"])
        _check(p, "", ["dirC/", "dirC/dirD/"])
        # gh-91616, a re module regression
        _check(p, "*.txt", ["dirC/novel.txt"])
        _check(p, "*.*", ["dirC/novel.txt"])

    def test_rglob_symlink_loop(self):
        # Don't get fooled by symlink loops (Issue #26012).
        if not self.can_symlink:
            self.skipTest("symlinks required")
        P = self.cls
        p = P(self.base)
        given = set(p.rglob('*'))
        expect = {'brokenLink',
                  'dirA', 'dirA/linkC',
                  'dirB', 'dirB/fileB', 'dirB/linkD',
                  'dirC', 'dirC/dirD', 'dirC/dirD/fileD',
                  'dirC/fileC', 'dirC/novel.txt',
                  'dirE',
                  'fileA',
                  'linkA',
                  'linkB',
                  'brokenLinkLoop',
                  }
        self.assertEqual(given, {p / x for x in expect})

    def test_glob_many_open_files(self):
        depth = 30
        P = self.cls
        p = base = P(self.base) / 'deep'
        p.mkdir()
        for _ in range(depth):
            p /= 'd'
            p.mkdir()
        pattern = '/'.join(['*'] * depth)
        iters = [base.glob(pattern) for j in range(100)]
        for it in iters:
            self.assertEqual(next(it), p)
        iters = [base.rglob('d') for j in range(100)]
        p = base
        for i in range(depth):
            p = p / 'd'
            for it in iters:
                self.assertEqual(next(it), p)

    def test_glob_dotdot(self):
        # ".." is not special in globs.
        P = self.cls
        p = P(self.base)
        self.assertEqual(set(p.glob("..")), { P(self.base, "..") })
        self.assertEqual(set(p.glob("../..")), { P(self.base, "..", "..") })
        self.assertEqual(set(p.glob("dirA/..")), { P(self.base, "dirA", "..") })
        self.assertEqual(set(p.glob("dirA/../file*")), { P(self.base, "dirA/../fileA") })
        self.assertEqual(set(p.glob("dirA/../file*/..")), set())
        self.assertEqual(set(p.glob("../xyzzy")), set())
        self.assertEqual(set(p.glob("xyzzy/..")), set())
        self.assertEqual(set(p.glob("/".join([".."] * 50))), { P(self.base, *[".."] * 50)})

    def test_glob_permissions(self):
        # See bpo-38894
        if not self.can_symlink:
            self.skipTest("symlinks required")
        P = self.cls
        base = P(self.base) / 'permissions'
        base.mkdir()

        for i in range(100):
            link = base / f"link{i}"
            if i % 2:
                link.symlink_to(P(self.base, "dirE", "nonexistent"))
            else:
                link.symlink_to(P(self.base, "dirC"))

        self.assertEqual(len(set(base.glob("*"))), 100)
        self.assertEqual(len(set(base.glob("*/"))), 50)
        self.assertEqual(len(set(base.glob("*/fileC"))), 50)
        self.assertEqual(len(set(base.glob("*/file*"))), 50)

    def test_glob_long_symlink(self):
        # See gh-87695
        if not self.can_symlink:
            self.skipTest("symlinks required")
        base = self.cls(self.base) / 'long_symlink'
        base.mkdir()
        bad_link = base / 'bad_link'
        bad_link.symlink_to("bad" * 200)
        self.assertEqual(sorted(base.glob('**/*')), [bad_link])

    def test_glob_above_recursion_limit(self):
        recursion_limit = 50
        # directory_depth > recursion_limit
        directory_depth = recursion_limit + 10
        base = self.cls(self.base, 'deep')
        path = base.joinpath(*(['d'] * directory_depth))
        path.mkdir(parents=True)

        with set_recursion_limit(recursion_limit):
            list(base.glob('**/'))

    def test_glob_recursive_no_trailing_slash(self):
        P = self.cls
        p = P(self.base)
        with self.assertWarns(FutureWarning):
            p.glob('**')
        with self.assertWarns(FutureWarning):
            p.glob('*/**')
        with self.assertWarns(FutureWarning):
            p.rglob('**')
        with self.assertWarns(FutureWarning):
            p.rglob('*/**')


    def test_readlink(self):
        if not self.can_symlink:
            self.skipTest("symlinks required")
        P = self.cls(self.base)
        self.assertEqual((P / 'linkA').readlink(), self.cls('fileA'))
        self.assertEqual((P / 'brokenLink').readlink(),
                         self.cls('non-existing'))
        self.assertEqual((P / 'linkB').readlink(), self.cls('dirB'))
        self.assertEqual((P / 'linkB' / 'linkD').readlink(), self.cls('../dirB'))
        with self.assertRaises(OSError):
            (P / 'fileA').readlink()

    @unittest.skipIf(hasattr(os, "readlink"), "os.readlink() is present")
    def test_readlink_unsupported(self):
        P = self.cls(self.base)
        p = P / 'fileA'
        with self.assertRaises(pathlib.UnsupportedOperation):
            q.readlink(p)

    def _check_resolve(self, p, expected, strict=True):
        q = p.resolve(strict)
        self.assertEqual(q, expected)

    # This can be used to check both relative and absolute resolutions.
    _check_resolve_relative = _check_resolve_absolute = _check_resolve

    def test_resolve_common(self):
        if not self.can_symlink:
            self.skipTest("symlinks required")
        P = self.cls
        p = P(self.base, 'foo')
        with self.assertRaises(OSError) as cm:
            p.resolve(strict=True)
        self.assertEqual(cm.exception.errno, errno.ENOENT)
        # Non-strict
        pathmod = self.pathmod
        self.assertEqualNormCase(str(p.resolve(strict=False)),
<<<<<<< HEAD
                                 pathmod.join(self.base, 'foo'))
        p = P(self.base, 'foo', 'in', 'spam')
        self.assertEqualNormCase(str(p.resolve(strict=False)),
                                 pathmod.join(self.base, 'foo', 'in', 'spam'))
=======
                                 os.path.join(self.base, 'foo'))
        p = P(self.base, 'foo', 'in', 'spam')
        self.assertEqualNormCase(str(p.resolve(strict=False)),
                                 os.path.join(self.base, 'foo', 'in', 'spam'))
>>>>>>> 2f0ec7fa
        p = P(self.base, '..', 'foo', 'in', 'spam')
        self.assertEqualNormCase(str(p.resolve(strict=False)),
                                 pathmod.join(pathmod.dirname(self.base), 'foo', 'in', 'spam'))
        # These are all relative symlinks.
        p = P(self.base, 'dirB', 'fileB')
        self._check_resolve_relative(p, p)
        p = P(self.base, 'linkA')
        self._check_resolve_relative(p, P(self.base, 'fileA'))
        p = P(self.base, 'dirA', 'linkC', 'fileB')
        self._check_resolve_relative(p, P(self.base, 'dirB', 'fileB'))
        p = P(self.base, 'dirB', 'linkD', 'fileB')
        self._check_resolve_relative(p, P(self.base, 'dirB', 'fileB'))
        # Non-strict
        p = P(self.base, 'dirA', 'linkC', 'fileB', 'foo', 'in', 'spam')
        self._check_resolve_relative(p, P(self.base, 'dirB', 'fileB', 'foo', 'in',
                                          'spam'), False)
        p = P(self.base, 'dirA', 'linkC', '..', 'foo', 'in', 'spam')
<<<<<<< HEAD
        if self.cls.pathmod is not posixpath:
=======
        if os.name == 'nt' and isinstance(p, pathlib.Path):
>>>>>>> 2f0ec7fa
            # In Windows, if linkY points to dirB, 'dirA\linkY\..'
            # resolves to 'dirA' without resolving linkY first.
            self._check_resolve_relative(p, P(self.base, 'dirA', 'foo', 'in',
                                              'spam'), False)
        else:
            # In Posix, if linkY points to dirB, 'dirA/linkY/..'
            # resolves to 'dirB/..' first before resolving to parent of dirB.
            self._check_resolve_relative(p, P(self.base, 'foo', 'in', 'spam'), False)
        # Now create absolute symlinks.
        pathmod = self.pathmod
        d = self.tempdir()
        P(self.base, 'dirA', 'linkX').symlink_to(d)
<<<<<<< HEAD
        P(self.base, str(d), 'linkY').symlink_to(pathmod.join(self.base, 'dirB'))
=======
        P(self.base, str(d), 'linkY').symlink_to(self.pathmod.join(self.base, 'dirB'))
>>>>>>> 2f0ec7fa
        p = P(self.base, 'dirA', 'linkX', 'linkY', 'fileB')
        self._check_resolve_absolute(p, P(self.base, 'dirB', 'fileB'))
        # Non-strict
        p = P(self.base, 'dirA', 'linkX', 'linkY', 'foo', 'in', 'spam')
        self._check_resolve_relative(p, P(self.base, 'dirB', 'foo', 'in', 'spam'),
                                     False)
        p = P(self.base, 'dirA', 'linkX', 'linkY', '..', 'foo', 'in', 'spam')
<<<<<<< HEAD
        if self.cls.pathmod is not posixpath:
=======
        if os.name == 'nt' and isinstance(p, pathlib.Path):
>>>>>>> 2f0ec7fa
            # In Windows, if linkY points to dirB, 'dirA\linkY\..'
            # resolves to 'dirA' without resolving linkY first.
            self._check_resolve_relative(p, P(d, 'foo', 'in', 'spam'), False)
        else:
            # In Posix, if linkY points to dirB, 'dirA/linkY/..'
            # resolves to 'dirB/..' first before resolving to parent of dirB.
            self._check_resolve_relative(p, P(self.base, 'foo', 'in', 'spam'), False)

    def test_resolve_dot(self):
        # See http://web.archive.org/web/20200623062557/https://bitbucket.org/pitrou/pathlib/issues/9/
        if not self.can_symlink:
            self.skipTest("symlinks required")
<<<<<<< HEAD
        pathmod = self.pathmod
=======
>>>>>>> 2f0ec7fa
        p = self.cls(self.base)
        p.joinpath('0').symlink_to('.', target_is_directory=True)
        p.joinpath('1').symlink_to(pathmod.join('0', '0'), target_is_directory=True)
        p.joinpath('2').symlink_to(pathmod.join('1', '1'), target_is_directory=True)
        q = p / '2'
        self.assertEqual(q.resolve(strict=True), p)
        r = q / '3' / '4'
        self.assertRaises(FileNotFoundError, r.resolve, strict=True)
        # Non-strict
        self.assertEqual(r.resolve(strict=False), p / '3' / '4')

    def _check_symlink_loop(self, *args):
        path = self.cls(*args)
        with self.assertRaises(OSError) as cm:
            path.resolve(strict=True)
        self.assertEqual(cm.exception.errno, errno.ELOOP)

    def test_resolve_loop(self):
        if not self.can_symlink:
            self.skipTest("symlinks required")
        if self.cls.pathmod is not posixpath:
            self.skipTest("symlink loops work differently with concrete Windows paths")
        # Loops with relative symlinks.
        self.cls(self.base, 'linkX').symlink_to('linkX/inside')
        self._check_symlink_loop(self.base, 'linkX')
        self.cls(self.base, 'linkY').symlink_to('linkY')
        self._check_symlink_loop(self.base, 'linkY')
        self.cls(self.base, 'linkZ').symlink_to('linkZ/../linkZ')
        self._check_symlink_loop(self.base, 'linkZ')
        # Non-strict
        p = self.cls(self.base, 'linkZ', 'foo')
        self.assertEqual(p.resolve(strict=False), p)
        # Loops with absolute symlinks.
<<<<<<< HEAD
        pathmod = self.pathmod
        self.cls(self.base, 'linkU').symlink_to(pathmod.join(self.base, 'linkU/inside'))
        self._check_symlink_loop(self.base, 'linkU')
        self.cls(self.base, 'linkV').symlink_to(pathmod.join(self.base, 'linkV'))
        self._check_symlink_loop(self.base, 'linkV')
        self.cls(self.base, 'linkW').symlink_to(pathmod.join(self.base, 'linkW/../linkW'))
=======
        self.cls(self.base, 'linkU').symlink_to(self.pathmod.join(self.base, 'linkU/inside'))
        self._check_symlink_loop(self.base, 'linkU')
        self.cls(self.base, 'linkV').symlink_to(self.pathmod.join(self.base, 'linkV'))
        self._check_symlink_loop(self.base, 'linkV')
        self.cls(self.base, 'linkW').symlink_to(self.pathmod.join(self.base, 'linkW/../linkW'))
>>>>>>> 2f0ec7fa
        self._check_symlink_loop(self.base, 'linkW')
        # Non-strict
        q = self.cls(self.base, 'linkW', 'foo')
        self.assertEqual(q.resolve(strict=False), q)

    def test_stat(self):
        statA = self.cls(self.base).joinpath('fileA').stat()
        statB = self.cls(self.base).joinpath('dirB', 'fileB').stat()
        statC = self.cls(self.base).joinpath('dirC').stat()
        # st_mode: files are the same, directory differs.
        self.assertIsInstance(statA.st_mode, int)
        self.assertEqual(statA.st_mode, statB.st_mode)
        self.assertNotEqual(statA.st_mode, statC.st_mode)
        self.assertNotEqual(statB.st_mode, statC.st_mode)
        # st_ino: all different,
        self.assertIsInstance(statA.st_ino, int)
        self.assertNotEqual(statA.st_ino, statB.st_ino)
        self.assertNotEqual(statA.st_ino, statC.st_ino)
        self.assertNotEqual(statB.st_ino, statC.st_ino)
        # st_dev: all the same.
        self.assertIsInstance(statA.st_dev, int)
        self.assertEqual(statA.st_dev, statB.st_dev)
        self.assertEqual(statA.st_dev, statC.st_dev)
        # other attributes not used by pathlib.

    def test_stat_no_follow_symlinks(self):
        if not self.can_symlink:
            self.skipTest("symlinks required")
        p = self.cls(self.base) / 'linkA'
        st = p.stat()
        self.assertNotEqual(st, p.stat(follow_symlinks=False))

    def test_stat_no_follow_symlinks_nosymlink(self):
        p = self.cls(self.base) / 'fileA'
        st = p.stat()
        self.assertEqual(st, p.stat(follow_symlinks=False))

    def test_lstat(self):
        if not self.can_symlink:
            self.skipTest("symlinks required")
        p = self.cls(self.base)/ 'linkA'
        st = p.stat()
        self.assertNotEqual(st, p.lstat())

    def test_lstat_nosymlink(self):
        p = self.cls(self.base) / 'fileA'
        st = p.stat()
        self.assertEqual(st, p.lstat())

    def test_is_dir(self):
        P = self.cls(self.base)
        self.assertTrue((P / 'dirA').is_dir())
        self.assertFalse((P / 'fileA').is_dir())
        self.assertFalse((P / 'non-existing').is_dir())
        self.assertFalse((P / 'fileA' / 'bah').is_dir())
        if self.can_symlink:
            self.assertFalse((P / 'linkA').is_dir())
            self.assertTrue((P / 'linkB').is_dir())
            self.assertFalse((P/ 'brokenLink').is_dir())
        self.assertFalse((P / 'dirA\udfff').is_dir())
        self.assertFalse((P / 'dirA\x00').is_dir())

    def test_is_dir_no_follow_symlinks(self):
        P = self.cls(self.base)
        self.assertTrue((P / 'dirA').is_dir(follow_symlinks=False))
        self.assertFalse((P / 'fileA').is_dir(follow_symlinks=False))
        self.assertFalse((P / 'non-existing').is_dir(follow_symlinks=False))
        self.assertFalse((P / 'fileA' / 'bah').is_dir(follow_symlinks=False))
        if self.can_symlink:
            self.assertFalse((P / 'linkA').is_dir(follow_symlinks=False))
            self.assertFalse((P / 'linkB').is_dir(follow_symlinks=False))
            self.assertFalse((P/ 'brokenLink').is_dir(follow_symlinks=False))
        self.assertFalse((P / 'dirA\udfff').is_dir(follow_symlinks=False))
        self.assertFalse((P / 'dirA\x00').is_dir(follow_symlinks=False))

    def test_is_file(self):
        P = self.cls(self.base)
        self.assertTrue((P / 'fileA').is_file())
        self.assertFalse((P / 'dirA').is_file())
        self.assertFalse((P / 'non-existing').is_file())
        self.assertFalse((P / 'fileA' / 'bah').is_file())
        if self.can_symlink:
            self.assertTrue((P / 'linkA').is_file())
            self.assertFalse((P / 'linkB').is_file())
            self.assertFalse((P/ 'brokenLink').is_file())
        self.assertFalse((P / 'fileA\udfff').is_file())
        self.assertFalse((P / 'fileA\x00').is_file())

    def test_is_file_no_follow_symlinks(self):
        P = self.cls(self.base)
        self.assertTrue((P / 'fileA').is_file(follow_symlinks=False))
        self.assertFalse((P / 'dirA').is_file(follow_symlinks=False))
        self.assertFalse((P / 'non-existing').is_file(follow_symlinks=False))
        self.assertFalse((P / 'fileA' / 'bah').is_file(follow_symlinks=False))
        if self.can_symlink:
            self.assertFalse((P / 'linkA').is_file(follow_symlinks=False))
            self.assertFalse((P / 'linkB').is_file(follow_symlinks=False))
            self.assertFalse((P/ 'brokenLink').is_file(follow_symlinks=False))
        self.assertFalse((P / 'fileA\udfff').is_file(follow_symlinks=False))
        self.assertFalse((P / 'fileA\x00').is_file(follow_symlinks=False))

    def test_is_mount(self):
        P = self.cls(self.base)
        self.assertFalse((P / 'fileA').is_mount())
        self.assertFalse((P / 'dirA').is_mount())
        self.assertFalse((P / 'non-existing').is_mount())
        self.assertFalse((P / 'fileA' / 'bah').is_mount())
        if self.can_symlink:
            self.assertFalse((P / 'linkA').is_mount())

    def test_is_symlink(self):
        P = self.cls(self.base)
        self.assertFalse((P / 'fileA').is_symlink())
        self.assertFalse((P / 'dirA').is_symlink())
        self.assertFalse((P / 'non-existing').is_symlink())
        self.assertFalse((P / 'fileA' / 'bah').is_symlink())
        if self.can_symlink:
            self.assertTrue((P / 'linkA').is_symlink())
            self.assertTrue((P / 'linkB').is_symlink())
            self.assertTrue((P/ 'brokenLink').is_symlink())
        self.assertIs((P / 'fileA\udfff').is_file(), False)
        self.assertIs((P / 'fileA\x00').is_file(), False)
        if self.can_symlink:
            self.assertIs((P / 'linkA\udfff').is_file(), False)
            self.assertIs((P / 'linkA\x00').is_file(), False)

    def test_is_junction_false(self):
        P = self.cls(self.base)
        self.assertFalse((P / 'fileA').is_junction())
        self.assertFalse((P / 'dirA').is_junction())
        self.assertFalse((P / 'non-existing').is_junction())
        self.assertFalse((P / 'fileA' / 'bah').is_junction())
        self.assertFalse((P / 'fileA\udfff').is_junction())
        self.assertFalse((P / 'fileA\x00').is_junction())

    def test_is_fifo_false(self):
        P = self.cls(self.base)
        self.assertFalse((P / 'fileA').is_fifo())
        self.assertFalse((P / 'dirA').is_fifo())
        self.assertFalse((P / 'non-existing').is_fifo())
        self.assertFalse((P / 'fileA' / 'bah').is_fifo())
        self.assertIs((P / 'fileA\udfff').is_fifo(), False)
        self.assertIs((P / 'fileA\x00').is_fifo(), False)

    def test_is_socket_false(self):
        P = self.cls(self.base)
        self.assertFalse((P / 'fileA').is_socket())
        self.assertFalse((P / 'dirA').is_socket())
        self.assertFalse((P / 'non-existing').is_socket())
        self.assertFalse((P / 'fileA' / 'bah').is_socket())
        self.assertIs((P / 'fileA\udfff').is_socket(), False)
        self.assertIs((P / 'fileA\x00').is_socket(), False)

    def test_is_block_device_false(self):
        P = self.cls(self.base)
        self.assertFalse((P / 'fileA').is_block_device())
        self.assertFalse((P / 'dirA').is_block_device())
        self.assertFalse((P / 'non-existing').is_block_device())
        self.assertFalse((P / 'fileA' / 'bah').is_block_device())
        self.assertIs((P / 'fileA\udfff').is_block_device(), False)
        self.assertIs((P / 'fileA\x00').is_block_device(), False)

    def test_is_char_device_false(self):
        P = self.cls(self.base)
        self.assertFalse((P / 'fileA').is_char_device())
        self.assertFalse((P / 'dirA').is_char_device())
        self.assertFalse((P / 'non-existing').is_char_device())
        self.assertFalse((P / 'fileA' / 'bah').is_char_device())
        self.assertIs((P / 'fileA\udfff').is_char_device(), False)
        self.assertIs((P / 'fileA\x00').is_char_device(), False)

    def test_pickling_common(self):
        p = self.cls(self.base, 'fileA')
        for proto in range(0, pickle.HIGHEST_PROTOCOL + 1):
            dumped = pickle.dumps(p, proto)
            pp = pickle.loads(dumped)
            self.assertEqual(pp.stat(), p.stat())

    def test_parts_interning(self):
        P = self.cls
        p = P('/usr/bin/foo')
        q = P('/usr/local/bin')
        # 'usr'
        self.assertIs(p.parts[1], q.parts[1])
        # 'bin'
        self.assertIs(p.parts[2], q.parts[3])

    def _check_complex_symlinks(self, link0_target):
        if not self.can_symlink:
            self.skipTest("symlinks required")

        # Test solving a non-looping chain of symlinks (issue #19887).
<<<<<<< HEAD
        pathmod = self.pathmod
        P = self.cls(self.base)
        P.joinpath('link1').symlink_to(pathmod.join('link0', 'link0'), target_is_directory=True)
        P.joinpath('link2').symlink_to(pathmod.join('link1', 'link1'), target_is_directory=True)
        P.joinpath('link3').symlink_to(pathmod.join('link2', 'link2'), target_is_directory=True)
=======
        P = self.cls(self.base)
        P.joinpath('link1').symlink_to(os.path.join('link0', 'link0'), target_is_directory=True)
        P.joinpath('link2').symlink_to(os.path.join('link1', 'link1'), target_is_directory=True)
        P.joinpath('link3').symlink_to(os.path.join('link2', 'link2'), target_is_directory=True)
>>>>>>> 2f0ec7fa
        P.joinpath('link0').symlink_to(link0_target, target_is_directory=True)

        # Resolve absolute paths.
        p = (P / 'link0').resolve()
        self.assertEqual(p, P)
        self.assertEqualNormCase(str(p), self.base)
        p = (P / 'link1').resolve()
        self.assertEqual(p, P)
        self.assertEqualNormCase(str(p), self.base)
        p = (P / 'link2').resolve()
        self.assertEqual(p, P)
        self.assertEqualNormCase(str(p), self.base)
        p = (P / 'link3').resolve()
        self.assertEqual(p, P)
        self.assertEqualNormCase(str(p), self.base)

        # Resolve relative paths.
        try:
            self.cls().absolute()
        except pathlib.UnsupportedOperation:
            return
        old_path = os.getcwd()
        os.chdir(self.base)
        try:
            p = self.cls('link0').resolve()
            self.assertEqual(p, P)
            self.assertEqualNormCase(str(p), self.base)
            p = self.cls('link1').resolve()
            self.assertEqual(p, P)
            self.assertEqualNormCase(str(p), self.base)
            p = self.cls('link2').resolve()
            self.assertEqual(p, P)
            self.assertEqualNormCase(str(p), self.base)
            p = self.cls('link3').resolve()
            self.assertEqual(p, P)
            self.assertEqualNormCase(str(p), self.base)
        finally:
            os.chdir(old_path)

    def test_complex_symlinks_absolute(self):
        self._check_complex_symlinks(self.base)

    def test_complex_symlinks_relative(self):
        self._check_complex_symlinks('.')

    def test_complex_symlinks_relative_dot_dot(self):
        self._check_complex_symlinks(self.pathmod.join('dirA', '..'))

    def setUpWalk(self):
        # Build:
        #     TESTFN/
        #       TEST1/              a file kid and two directory kids
        #         tmp1
        #         SUB1/             a file kid and a directory kid
        #           tmp2
        #           SUB11/          no kids
        #         SUB2/             a file kid and a dirsymlink kid
        #           tmp3
        #           link/           a symlink to TEST2
        #           broken_link
        #           broken_link2
        #       TEST2/
        #         tmp4              a lone file
        self.walk_path = self.cls(self.base, "TEST1")
        self.sub1_path = self.walk_path / "SUB1"
        self.sub11_path = self.sub1_path / "SUB11"
        self.sub2_path = self.walk_path / "SUB2"
        tmp1_path = self.walk_path / "tmp1"
        tmp2_path = self.sub1_path / "tmp2"
        tmp3_path = self.sub2_path / "tmp3"
        self.link_path = self.sub2_path / "link"
        t2_path = self.cls(self.base, "TEST2")
        tmp4_path = self.cls(self.base, "TEST2", "tmp4")
        broken_link_path = self.sub2_path / "broken_link"
        broken_link2_path = self.sub2_path / "broken_link2"

        self.sub11_path.mkdir(parents=True)
        self.sub2_path.mkdir(parents=True)
        t2_path.mkdir(parents=True)

        for path in tmp1_path, tmp2_path, tmp3_path, tmp4_path:
            with path.open("w", encoding='utf-8') as f:
                f.write(f"I'm {path} and proud of it.  Blame test_pathlib.\n")

        if self.can_symlink:
            self.link_path.symlink_to(t2_path)
            broken_link_path.symlink_to('broken')
            broken_link2_path.symlink_to(self.cls('tmp3', 'broken'))
            self.sub2_tree = (self.sub2_path, [], ["broken_link", "broken_link2", "link", "tmp3"])
        else:
            self.sub2_tree = (self.sub2_path, [], ["tmp3"])

    def test_walk_topdown(self):
        self.setUpWalk()
        walker = self.walk_path.walk()
        entry = next(walker)
        entry[1].sort()  # Ensure we visit SUB1 before SUB2
        self.assertEqual(entry, (self.walk_path, ["SUB1", "SUB2"], ["tmp1"]))
        entry = next(walker)
        self.assertEqual(entry, (self.sub1_path, ["SUB11"], ["tmp2"]))
        entry = next(walker)
        self.assertEqual(entry, (self.sub11_path, [], []))
        entry = next(walker)
        entry[1].sort()
        entry[2].sort()
        self.assertEqual(entry, self.sub2_tree)
        with self.assertRaises(StopIteration):
            next(walker)

    def test_walk_prune(self):
        self.setUpWalk()
        # Prune the search.
        all = []
        for root, dirs, files in self.walk_path.walk():
            all.append((root, dirs, files))
            if 'SUB1' in dirs:
                # Note that this also mutates the dirs we appended to all!
                dirs.remove('SUB1')

        self.assertEqual(len(all), 2)
        self.assertEqual(all[0], (self.walk_path, ["SUB2"], ["tmp1"]))

        all[1][-1].sort()
        all[1][1].sort()
        self.assertEqual(all[1], self.sub2_tree)

    def test_walk_bottom_up(self):
        self.setUpWalk()
        seen_testfn = seen_sub1 = seen_sub11 = seen_sub2 = False
        for path, dirnames, filenames in self.walk_path.walk(top_down=False):
            if path == self.walk_path:
                self.assertFalse(seen_testfn)
                self.assertTrue(seen_sub1)
                self.assertTrue(seen_sub2)
                self.assertEqual(sorted(dirnames), ["SUB1", "SUB2"])
                self.assertEqual(filenames, ["tmp1"])
                seen_testfn = True
            elif path == self.sub1_path:
                self.assertFalse(seen_testfn)
                self.assertFalse(seen_sub1)
                self.assertTrue(seen_sub11)
                self.assertEqual(dirnames, ["SUB11"])
                self.assertEqual(filenames, ["tmp2"])
                seen_sub1 = True
            elif path == self.sub11_path:
                self.assertFalse(seen_sub1)
                self.assertFalse(seen_sub11)
                self.assertEqual(dirnames, [])
                self.assertEqual(filenames, [])
                seen_sub11 = True
            elif path == self.sub2_path:
                self.assertFalse(seen_testfn)
                self.assertFalse(seen_sub2)
                self.assertEqual(sorted(dirnames), sorted(self.sub2_tree[1]))
                self.assertEqual(sorted(filenames), sorted(self.sub2_tree[2]))
                seen_sub2 = True
            else:
                raise AssertionError(f"Unexpected path: {path}")
        self.assertTrue(seen_testfn)

    def test_walk_follow_symlinks(self):
        if not self.can_symlink:
            self.skipTest("symlinks required")
        self.setUpWalk()
        walk_it = self.walk_path.walk(follow_symlinks=True)
        for root, dirs, files in walk_it:
            if root == self.link_path:
                self.assertEqual(dirs, [])
                self.assertEqual(files, ["tmp4"])
                break
        else:
            self.fail("Didn't follow symlink with follow_symlinks=True")

    def test_walk_symlink_location(self):
        if not self.can_symlink:
            self.skipTest("symlinks required")
        self.setUpWalk()
        # Tests whether symlinks end up in filenames or dirnames depending
        # on the `follow_symlinks` argument.
        walk_it = self.walk_path.walk(follow_symlinks=False)
        for root, dirs, files in walk_it:
            if root == self.sub2_path:
                self.assertIn("link", files)
                break
        else:
            self.fail("symlink not found")

        walk_it = self.walk_path.walk(follow_symlinks=True)
        for root, dirs, files in walk_it:
            if root == self.sub2_path:
                self.assertIn("link", dirs)
                break
        else:
            self.fail("symlink not found")

    def test_walk_above_recursion_limit(self):
        recursion_limit = 40
        # directory_depth > recursion_limit
        directory_depth = recursion_limit + 10
        base = self.cls(self.base, 'deep')
        path = base.joinpath(*(['d'] * directory_depth))
        path.mkdir(parents=True)

        with set_recursion_limit(recursion_limit):
            list(base.walk())
            list(base.walk(top_down=False))

class DummyPathWithSymlinks(DummyPath):
    def readlink(self):
        path = str(self.parent.resolve() / self.name)
        if path in self._symlinks:
            return self.with_segments(self._symlinks[path])
        elif path in self._files or path in self._directories:
            raise OSError(errno.EINVAL, "Not a symlink", path)
        else:
            raise FileNotFoundError(errno.ENOENT, "File not found", path)

    def symlink_to(self, target, target_is_directory=False):
        self._directories[str(self.parent)].add(self.name)
        self._symlinks[str(self)] = str(target)


class DummyPathWithSymlinksTest(DummyPathTest):
    cls = DummyPathWithSymlinks
    can_symlink = True


if __name__ == "__main__":
    unittest.main()<|MERGE_RESOLUTION|>--- conflicted
+++ resolved
@@ -885,14 +885,9 @@
         self.assertEqual(normcase(path_a), normcase(path_b))
 
     def test_samefile(self):
-<<<<<<< HEAD
         pathmod = self.pathmod
         fileA_path = pathmod.join(self.base, 'fileA')
         fileB_path = pathmod.join(self.base, 'dirB', 'fileB')
-=======
-        fileA_path = os.path.join(self.base, 'fileA')
-        fileB_path = os.path.join(self.base, 'dirB', 'fileB')
->>>>>>> 2f0ec7fa
         p = self.cls(fileA_path)
         pp = self.cls(fileA_path)
         q = self.cls(fileB_path)
@@ -901,11 +896,7 @@
         self.assertFalse(p.samefile(fileB_path))
         self.assertFalse(p.samefile(q))
         # Test the non-existent file case
-<<<<<<< HEAD
         non_existent = pathmod.join(self.base, 'foo')
-=======
-        non_existent = os.path.join(self.base, 'foo')
->>>>>>> 2f0ec7fa
         r = self.cls(non_existent)
         self.assertRaises(FileNotFoundError, p.samefile, r)
         self.assertRaises(FileNotFoundError, p.samefile, non_existent)
@@ -1368,17 +1359,10 @@
         # Non-strict
         pathmod = self.pathmod
         self.assertEqualNormCase(str(p.resolve(strict=False)),
-<<<<<<< HEAD
                                  pathmod.join(self.base, 'foo'))
         p = P(self.base, 'foo', 'in', 'spam')
         self.assertEqualNormCase(str(p.resolve(strict=False)),
                                  pathmod.join(self.base, 'foo', 'in', 'spam'))
-=======
-                                 os.path.join(self.base, 'foo'))
-        p = P(self.base, 'foo', 'in', 'spam')
-        self.assertEqualNormCase(str(p.resolve(strict=False)),
-                                 os.path.join(self.base, 'foo', 'in', 'spam'))
->>>>>>> 2f0ec7fa
         p = P(self.base, '..', 'foo', 'in', 'spam')
         self.assertEqualNormCase(str(p.resolve(strict=False)),
                                  pathmod.join(pathmod.dirname(self.base), 'foo', 'in', 'spam'))
@@ -1396,11 +1380,7 @@
         self._check_resolve_relative(p, P(self.base, 'dirB', 'fileB', 'foo', 'in',
                                           'spam'), False)
         p = P(self.base, 'dirA', 'linkC', '..', 'foo', 'in', 'spam')
-<<<<<<< HEAD
         if self.cls.pathmod is not posixpath:
-=======
-        if os.name == 'nt' and isinstance(p, pathlib.Path):
->>>>>>> 2f0ec7fa
             # In Windows, if linkY points to dirB, 'dirA\linkY\..'
             # resolves to 'dirA' without resolving linkY first.
             self._check_resolve_relative(p, P(self.base, 'dirA', 'foo', 'in',
@@ -1410,14 +1390,9 @@
             # resolves to 'dirB/..' first before resolving to parent of dirB.
             self._check_resolve_relative(p, P(self.base, 'foo', 'in', 'spam'), False)
         # Now create absolute symlinks.
-        pathmod = self.pathmod
         d = self.tempdir()
         P(self.base, 'dirA', 'linkX').symlink_to(d)
-<<<<<<< HEAD
-        P(self.base, str(d), 'linkY').symlink_to(pathmod.join(self.base, 'dirB'))
-=======
         P(self.base, str(d), 'linkY').symlink_to(self.pathmod.join(self.base, 'dirB'))
->>>>>>> 2f0ec7fa
         p = P(self.base, 'dirA', 'linkX', 'linkY', 'fileB')
         self._check_resolve_absolute(p, P(self.base, 'dirB', 'fileB'))
         # Non-strict
@@ -1425,11 +1400,7 @@
         self._check_resolve_relative(p, P(self.base, 'dirB', 'foo', 'in', 'spam'),
                                      False)
         p = P(self.base, 'dirA', 'linkX', 'linkY', '..', 'foo', 'in', 'spam')
-<<<<<<< HEAD
         if self.cls.pathmod is not posixpath:
-=======
-        if os.name == 'nt' and isinstance(p, pathlib.Path):
->>>>>>> 2f0ec7fa
             # In Windows, if linkY points to dirB, 'dirA\linkY\..'
             # resolves to 'dirA' without resolving linkY first.
             self._check_resolve_relative(p, P(d, 'foo', 'in', 'spam'), False)
@@ -1442,10 +1413,7 @@
         # See http://web.archive.org/web/20200623062557/https://bitbucket.org/pitrou/pathlib/issues/9/
         if not self.can_symlink:
             self.skipTest("symlinks required")
-<<<<<<< HEAD
         pathmod = self.pathmod
-=======
->>>>>>> 2f0ec7fa
         p = self.cls(self.base)
         p.joinpath('0').symlink_to('.', target_is_directory=True)
         p.joinpath('1').symlink_to(pathmod.join('0', '0'), target_is_directory=True)
@@ -1479,20 +1447,11 @@
         p = self.cls(self.base, 'linkZ', 'foo')
         self.assertEqual(p.resolve(strict=False), p)
         # Loops with absolute symlinks.
-<<<<<<< HEAD
-        pathmod = self.pathmod
-        self.cls(self.base, 'linkU').symlink_to(pathmod.join(self.base, 'linkU/inside'))
-        self._check_symlink_loop(self.base, 'linkU')
-        self.cls(self.base, 'linkV').symlink_to(pathmod.join(self.base, 'linkV'))
-        self._check_symlink_loop(self.base, 'linkV')
-        self.cls(self.base, 'linkW').symlink_to(pathmod.join(self.base, 'linkW/../linkW'))
-=======
         self.cls(self.base, 'linkU').symlink_to(self.pathmod.join(self.base, 'linkU/inside'))
         self._check_symlink_loop(self.base, 'linkU')
         self.cls(self.base, 'linkV').symlink_to(self.pathmod.join(self.base, 'linkV'))
         self._check_symlink_loop(self.base, 'linkV')
         self.cls(self.base, 'linkW').symlink_to(self.pathmod.join(self.base, 'linkW/../linkW'))
->>>>>>> 2f0ec7fa
         self._check_symlink_loop(self.base, 'linkW')
         # Non-strict
         q = self.cls(self.base, 'linkW', 'foo')
@@ -1685,18 +1644,11 @@
             self.skipTest("symlinks required")
 
         # Test solving a non-looping chain of symlinks (issue #19887).
-<<<<<<< HEAD
         pathmod = self.pathmod
         P = self.cls(self.base)
         P.joinpath('link1').symlink_to(pathmod.join('link0', 'link0'), target_is_directory=True)
         P.joinpath('link2').symlink_to(pathmod.join('link1', 'link1'), target_is_directory=True)
         P.joinpath('link3').symlink_to(pathmod.join('link2', 'link2'), target_is_directory=True)
-=======
-        P = self.cls(self.base)
-        P.joinpath('link1').symlink_to(os.path.join('link0', 'link0'), target_is_directory=True)
-        P.joinpath('link2').symlink_to(os.path.join('link1', 'link1'), target_is_directory=True)
-        P.joinpath('link3').symlink_to(os.path.join('link2', 'link2'), target_is_directory=True)
->>>>>>> 2f0ec7fa
         P.joinpath('link0').symlink_to(link0_target, target_is_directory=True)
 
         # Resolve absolute paths.
