--- conflicted
+++ resolved
@@ -2,11 +2,6 @@
 import io
 import os
 import errno
-<<<<<<< HEAD
-import stat
-import sys
-=======
->>>>>>> 732670d9
 import unittest
 
 from pathlib._abc import JoinablePath, ReadablePath, WritablePath, magic_open
@@ -966,10 +961,6 @@
             raise FileNotFoundError(errno.ENOENT, "File not found", path)
         return io.BytesIO(self._files[path])
 
-    def touch(self):
-        with self.open('w'):
-            pass
-
     def iterdir(self):
         path = str(self).rstrip('/')
         if path in self._files:
@@ -1012,44 +1003,6 @@
             self.parent.mkdir(parents=True, exist_ok=True)
             self.mkdir(mode, parents=False, exist_ok=exist_ok)
 
-<<<<<<< HEAD
-    def unlink(self, missing_ok=False):
-        path_obj = self.parent.resolve(strict=True) / self.name
-        path = str(path_obj)
-        name = path_obj.name
-        parent = str(path_obj.parent)
-        for interim_path in self.parents:
-            if str(interim_path) in self._files and not missing_ok:
-                raise NotADirectoryError(errno.ENOTDIR, "Not a directory", path)
-        if path in self._directories:
-            raise IsADirectoryError(errno.EISDIR, "Is a directory", path)
-        elif path in self._files:
-            self._directories[parent].remove(name)
-            del self._files[path]
-        elif path in self._symlinks:
-            self._directories[parent].remove(name)
-            del self._symlinks[path]
-        elif not missing_ok:
-            raise FileNotFoundError(errno.ENOENT, "File not found", path)
-
-
-    def rmdir(self):
-        path_obj = self.parent.resolve(strict=True) / self.name
-        path = str(path_obj)
-        if path in self._files or path in self._symlinks:
-            raise NotADirectoryError(errno.ENOTDIR, "Not a directory", path)
-        elif path not in self._directories:
-            raise FileNotFoundError(errno.ENOENT, "File not found", path)
-        elif self._directories[path]:
-            raise OSError(errno.ENOTEMPTY, "Directory not empty", path)
-        else:
-            name = path_obj.name
-            parent = str(path_obj.parent)
-            self._directories[parent].remove(name)
-            del self._directories[path]
-
-=======
->>>>>>> 732670d9
 
 class DummyReadablePathTest(DummyJoinablePathTest):
     """Tests for ReadablePathTest methods that use stat(), open() and iterdir()."""
@@ -1379,155 +1332,6 @@
             self.assertIs((P / 'linkA\udfff').is_file(), False)
             self.assertIs((P / 'linkA\x00').is_file(), False)
 
-<<<<<<< HEAD
-    def test_is_junction_false(self):
-        P = self.cls(self.base)
-        self.assertFalse((P / 'fileA').is_junction())
-        self.assertFalse((P / 'dirA').is_junction())
-        self.assertFalse((P / 'non-existing').is_junction())
-        self.assertFalse((P / 'fileA' / 'bah').is_junction())
-        self.assertFalse((P / 'fileA\udfff').is_junction())
-        self.assertFalse((P / 'fileA\x00').is_junction())
-
-    def test_is_fifo_false(self):
-        P = self.cls(self.base)
-        self.assertFalse((P / 'fileA').is_fifo())
-        self.assertFalse((P / 'dirA').is_fifo())
-        self.assertFalse((P / 'non-existing').is_fifo())
-        self.assertFalse((P / 'fileA' / 'bah').is_fifo())
-        self.assertIs((P / 'fileA\udfff').is_fifo(), False)
-        self.assertIs((P / 'fileA\x00').is_fifo(), False)
-
-    def test_is_socket_false(self):
-        P = self.cls(self.base)
-        self.assertFalse((P / 'fileA').is_socket())
-        self.assertFalse((P / 'dirA').is_socket())
-        self.assertFalse((P / 'non-existing').is_socket())
-        self.assertFalse((P / 'fileA' / 'bah').is_socket())
-        self.assertIs((P / 'fileA\udfff').is_socket(), False)
-        self.assertIs((P / 'fileA\x00').is_socket(), False)
-
-    def test_is_block_device_false(self):
-        P = self.cls(self.base)
-        self.assertFalse((P / 'fileA').is_block_device())
-        self.assertFalse((P / 'dirA').is_block_device())
-        self.assertFalse((P / 'non-existing').is_block_device())
-        self.assertFalse((P / 'fileA' / 'bah').is_block_device())
-        self.assertIs((P / 'fileA\udfff').is_block_device(), False)
-        self.assertIs((P / 'fileA\x00').is_block_device(), False)
-
-    def test_is_char_device_false(self):
-        P = self.cls(self.base)
-        self.assertFalse((P / 'fileA').is_char_device())
-        self.assertFalse((P / 'dirA').is_char_device())
-        self.assertFalse((P / 'non-existing').is_char_device())
-        self.assertFalse((P / 'fileA' / 'bah').is_char_device())
-        self.assertIs((P / 'fileA\udfff').is_char_device(), False)
-        self.assertIs((P / 'fileA\x00').is_char_device(), False)
-
-    def _check_complex_symlinks(self, link0_target):
-        # Test solving a non-looping chain of symlinks (issue #19887).
-        parser = self.parser
-        P = self.cls(self.base)
-        P.joinpath('link1').symlink_to(parser.join('link0', 'link0'), target_is_directory=True)
-        P.joinpath('link2').symlink_to(parser.join('link1', 'link1'), target_is_directory=True)
-        P.joinpath('link3').symlink_to(parser.join('link2', 'link2'), target_is_directory=True)
-        P.joinpath('link0').symlink_to(link0_target, target_is_directory=True)
-
-        # Resolve absolute paths.
-        p = (P / 'link0').resolve()
-        self.assertEqual(p, P)
-        self.assertEqualNormCase(str(p), self.base)
-        p = (P / 'link1').resolve()
-        self.assertEqual(p, P)
-        self.assertEqualNormCase(str(p), self.base)
-        p = (P / 'link2').resolve()
-        self.assertEqual(p, P)
-        self.assertEqualNormCase(str(p), self.base)
-        p = (P / 'link3').resolve()
-        self.assertEqual(p, P)
-        self.assertEqualNormCase(str(p), self.base)
-
-        # Resolve relative paths.
-        try:
-            self.cls('').absolute()
-        except UnsupportedOperation:
-            return
-        old_path = os.getcwd()
-        os.chdir(self.base)
-        try:
-            p = self.cls('link0').resolve()
-            self.assertEqual(p, P)
-            self.assertEqualNormCase(str(p), self.base)
-            p = self.cls('link1').resolve()
-            self.assertEqual(p, P)
-            self.assertEqualNormCase(str(p), self.base)
-            p = self.cls('link2').resolve()
-            self.assertEqual(p, P)
-            self.assertEqualNormCase(str(p), self.base)
-            p = self.cls('link3').resolve()
-            self.assertEqual(p, P)
-            self.assertEqualNormCase(str(p), self.base)
-        finally:
-            os.chdir(old_path)
-
-    @needs_symlinks
-    def test_complex_symlinks_absolute(self):
-        self._check_complex_symlinks(self.base)
-
-    @needs_symlinks
-    def test_complex_symlinks_relative(self):
-        self._check_complex_symlinks('.')
-
-    @needs_symlinks
-    def test_complex_symlinks_relative_dot_dot(self):
-        self._check_complex_symlinks(self.parser.join('dirA', '..'))
-
-    def test_unlink(self):
-        p = self.cls(self.base) / 'fileA'
-        p.unlink()
-        self.assertFileNotFound(p.stat)
-        self.assertFileNotFound(p.unlink)
-
-    def test_unlink_missing_ok(self):
-        p = self.cls(self.base) / 'fileAAA'
-        self.assertFileNotFound(p.unlink)
-        p.unlink(missing_ok=True)
-
-    def test_unlink_missing_ok_intermediate_file(self):
-        p = self.cls(self.base) / 'fileAAA'
-        p.touch()
-        p = p / 'fileBBB'
-        if sys.platform.startswith("win"):
-            self.assertFileNotFound(p.unlink)
-        else:
-            self.assertNotADirectory(p.unlink)
-        p.unlink(missing_ok=True)
-
-    def test_rmdir(self):
-        p = self.cls(self.base) / 'dirA'
-        for q in p.iterdir():
-            q.unlink()
-        p.rmdir()
-        self.assertFileNotFound(p.stat)
-        self.assertFileNotFound(p.unlink)
-
-    def setUpWalk(self):
-        # Build:
-        #     TESTFN/
-        #       TEST1/              a file kid and two directory kids
-        #         tmp1
-        #         SUB1/             a file kid and a directory kid
-        #           tmp2
-        #           SUB11/          no kids
-        #         SUB2/             a file kid and a dirsymlink kid
-        #           tmp3
-        #           link/           a symlink to TEST2
-        #           broken_link
-        #           broken_link2
-        #       TEST2/
-        #         tmp4              a lone file
-=======
 
 class DummyWritablePathTest(DummyJoinablePathTest):
     cls = DummyWritablePath
@@ -1755,7 +1559,6 @@
     can_symlink = False
 
     def setUp(self):
->>>>>>> 732670d9
         self.walk_path = self.cls(self.base, "TEST1")
         self.sub1_path = self.walk_path / "SUB1"
         self.sub11_path = self.sub1_path / "SUB11"
