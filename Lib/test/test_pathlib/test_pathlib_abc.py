--- conflicted
+++ resolved
@@ -107,37 +107,6 @@
         P('/a', 'b', 'c')
         P('a/b/c')
         P('/a/b/c')
-
-<<<<<<< HEAD
-    def test_bytes(self):
-        P = self.cls
-        with self.assertRaises(TypeError):
-            P(b'a')
-        with self.assertRaises(TypeError):
-            P(b'a', 'b')
-        with self.assertRaises(TypeError):
-            P('a', b'b')
-        with self.assertRaises(TypeError):
-            P('a').joinpath(b'b')
-        with self.assertRaises(TypeError):
-            P('a') / b'b'
-        with self.assertRaises(TypeError):
-            b'a' / P('b')
-        with self.assertRaises(TypeError):
-            P('a').match(b'b')
-        with self.assertRaises(TypeError):
-            P('a').with_name(b'b')
-        with self.assertRaises(TypeError):
-            P('a').with_stem(b'b')
-        with self.assertRaises(TypeError):
-            P('a').with_suffix(b'b')
-=======
-    def test_fspath_common(self):
-        self.assertRaises(TypeError, os.fspath, self.cls(''))
-
-    def test_as_bytes_common(self):
-        self.assertRaises(TypeError, bytes, self.cls(''))
->>>>>>> 8d9f52a7
 
     def _check_str_subclass(self, *args):
         # Issue #21127: it should be possible to construct a PurePath object
