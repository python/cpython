--- conflicted
+++ resolved
@@ -5894,17 +5894,9 @@
             'object': {'__class__'},
         }
         methods_unsupported_signature = {
-<<<<<<< HEAD
             'bytearray': {'count', 'endswith', 'find', 'index', 'rfind', 'rindex', 'startswith'},
             'bytes': {'count', 'endswith', 'find', 'index', 'rfind', 'rindex', 'startswith'},
             'str': {'count', 'endswith', 'find', 'index', 'rfind', 'rindex', 'startswith'},
-=======
-            'bytearray': {'count', 'endswith', 'find', 'hex', 'index', 'rfind', 'rindex', 'startswith'},
-            'bytes': {'count', 'endswith', 'find', 'hex', 'index', 'rfind', 'rindex', 'startswith'},
-            'dict': {'pop'},
-            'memoryview': {'cast', 'hex'},
-            'str': {'count', 'endswith', 'find', 'index', 'maketrans', 'rfind', 'rindex', 'startswith'},
->>>>>>> 90b75405
         }
         self._test_module_has_signatures(builtins,
                 no_signature, (),
@@ -5914,14 +5906,7 @@
         self._test_module_has_signatures(types)
 
     def test_sys_module_has_signatures(self):
-<<<<<<< HEAD
         self._test_module_has_signatures(sys)
-=======
-        no_signature = {'getsizeof', 'set_asyncgen_hooks'}
-        no_signature |= {name for name in ['getobjects']
-                         if hasattr(sys, name)}
-        self._test_module_has_signatures(sys, no_signature)
->>>>>>> 90b75405
 
     def test_abc_module_has_signatures(self):
         import abc
