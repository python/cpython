"""
Test equality and order comparisons.
"""


import unittest
from test.support import ALWAYS_EQ
<<<<<<< HEAD
from fractions import Fraction
from decimal import Decimal


class ComparisonSimpleTest(unittest.TestCase):
    """
    A testcase that verifies the behavior of equality and order comparisons for
    some simple cases.
    """
=======
>>>>>>> 072f4a47

    class Empty:
        def __repr__(self):
            return '<Empty>'

    class Cmp:
        def __init__(self, arg):
            self.arg = arg

        def __repr__(self):
            return '<Cmp %s>' % self.arg

        def __eq__(self, other):
            return self.arg == other

<<<<<<< HEAD


=======
class ComparisonTest(unittest.TestCase):
>>>>>>> 072f4a47
    set1 = [2, 2.0, 2, 2+0j, Cmp(2.0)]
    set2 = [[1], (3,), None, Empty()]
    candidates = set1 + set2

    def test_comparisons(self):
        for a in self.candidates:
            for b in self.candidates:
                if ((a in self.set1) and (b in self.set1)) or a is b:
                    self.assertEqual(a, b)
                else:
                    self.assertNotEqual(a, b)

    def test_id_comparisons(self):
        # Ensure default comparison compares id() of args
        L = []
        for i in range(10):
            L.insert(len(L)//2, self.Empty())
        for a in L:
            for b in L:
                self.assertEqual(a == b, a is b, 'a=%r, b=%r' % (a, b))

    def test_ne_defaults_to_not_eq(self):
        a = self.Cmp(1)
        b = self.Cmp(1)
        c = self.Cmp(2)
        self.assertIs(a == b, True)
        self.assertIs(a != b, False)
        self.assertIs(a != c, True)

    def test_ne_high_priority(self):
        """object.__ne__() should allow reflected __ne__() to be tried"""
        calls = []
        class Left:
            # Inherits object.__ne__()
            def __eq__(*args):
                calls.append('Left.__eq__')
                return NotImplemented
        class Right:
            def __eq__(*args):
                calls.append('Right.__eq__')
                return NotImplemented
            def __ne__(*args):
                calls.append('Right.__ne__')
                return NotImplemented
        Left() != Right()
        self.assertSequenceEqual(calls, ['Left.__eq__', 'Right.__ne__'])

    def test_ne_low_priority(self):
        """object.__ne__() should not invoke reflected __eq__()"""
        calls = []
        class Base:
            # Inherits object.__ne__()
            def __eq__(*args):
                calls.append('Base.__eq__')
                return NotImplemented
        class Derived(Base):  # Subclassing forces higher priority
            def __eq__(*args):
                calls.append('Derived.__eq__')
                return NotImplemented
            def __ne__(*args):
                calls.append('Derived.__ne__')
                return NotImplemented
        Base() != Derived()
        self.assertSequenceEqual(calls, ['Derived.__ne__', 'Base.__eq__'])

    def test_other_delegation(self):
        """No default delegation between operations except __ne__()"""
        ops = (
            ('__eq__', lambda a, b: a == b),
            ('__lt__', lambda a, b: a < b),
            ('__le__', lambda a, b: a <= b),
            ('__gt__', lambda a, b: a > b),
            ('__ge__', lambda a, b: a >= b),
        )
        for name, func in ops:
            with self.subTest(name):
                def unexpected(*args):
                    self.fail('Unexpected operator method called')
                class C:
                    __ne__ = unexpected
                for other, _ in ops:
                    if other != name:
                        setattr(C, other, unexpected)
                if name == '__eq__':
                    self.assertIs(func(C(), object()), False)
                else:
                    self.assertRaises(TypeError, func, C(), object())

    def test_issue_1393(self):
        x = lambda: None
        self.assertEqual(x, ALWAYS_EQ)
        self.assertEqual(ALWAYS_EQ, x)
        y = object()
        self.assertEqual(y, ALWAYS_EQ)
        self.assertEqual(ALWAYS_EQ, y)
<<<<<<< HEAD


class ComparisonFullTest(unittest.TestCase):
    """
    A testcase that verifies the behavior of equality and ordering
    comparisons for built-in types and user-defined classes that implement
    relevant combinations of rich comparison methods.
    """

    class CompBase:
        """ Base class for classes with rich comparison methods.

        The "x" attribute should be set to an underlying value to compare.

        Derived classes have a "meth" tuple attribute listing names of
        comparison methods implemented. See assert_total_order().
        """

    # Class without any rich comparison methods.
    class CompNone(CompBase):
        meth = ()

    # Classes with all combinations of value-based equality comparison methods.
    class CompEq(CompBase):
        meth = ("eq",)
        def __eq__(self, other):
            return self.x == other.x

    class CompNe(CompBase):
        meth = ("ne",)
        def __ne__(self, other):
            return self.x != other.x

    class CompEqNe(CompBase):
        meth = ("eq", "ne")
        def __eq__(self, other):
            return self.x == other.x
        def __ne__(self, other):
            return self.x != other.x

    # Classes with all combinations of value-based less/greater-than order
    # comparison methods.
    class CompLt(CompBase):
        meth = ("lt",)
        def __lt__(self, other):
            return self.x < other.x

    class CompGt(CompBase):
        meth = ("gt",)
        def __gt__(self, other):
            return self.x > other.x

    class CompLtGt(CompBase):
        meth = ("lt", "gt")
        def __lt__(self, other):
            return self.x < other.x
        def __gt__(self, other):
            return self.x > other.x

    # Classes with all combinations of value-based less/greater-or-equal-than
    # order comparison methods
    class CompLe(CompBase):
        meth = ("le",)
        def __le__(self, other):
            return self.x <= other.x

    class CompGe(CompBase):
        meth = ("ge",)
        def __ge__(self, other):
            return self.x >= other.x

    class CompLeGe(CompBase):
        meth = ("le", "ge")
        def __le__(self, other):
            return self.x <= other.x
        def __ge__(self, other):
            return self.x >= other.x

    # It should be sufficient to combine the comparison methods only within
    # each group:
    all_comp_classes = (CompNone,
                        CompEq, CompNe, CompEqNe,  # equal group
                        CompLt, CompGt, CompLtGt,  # less/greater-than group
                        CompLe, CompGe, CompLeGe)  # less/greater-or-equal group

    def create_sorted_insts(self, class_, values):
        """
        Create a number of objects of type `class_` and return them in a list.

        `values` is a list of values that determines the value of data
        attribute `x` of each object.

        The main feature of this function is that the objects in the result
        list are sorted by their identity, and afterwards the values of the
        `values` list are assigned to these objects. Testcases can utilize this
        to assign decreasing values to objects with increasing identities,
        which in turn allows asserting that order comparison is performed by
        value and not by identity.
        """

        # Create a list of instances with the default constructor.
        insts = [class_() for __ in range(len(values))]

        # Sort the instance list by identity.
        insts.sort(key=id)

        # Assign the provided values to the instances.
        for i, inst in enumerate(insts):
            inst.x = values[i]

        return insts

    def assert_equality_only(self, a, b, equal):
        """ Assert equality result and that ordering is not implemented.

        a, b: Instances to be tested (of same or different type).

        equal: Boolean indicating the expected equality comparison result:
                 True means: a == b
                 False means: a != b
        """
        self.assertEqual(a == b, equal)
        self.assertEqual(b == a, equal)
        self.assertEqual(a != b, not equal)
        self.assertEqual(b != a, not equal)
        with self.assertRaisesRegex(TypeError, "not supported"):
            a < b
        with self.assertRaisesRegex(TypeError, "not supported"):
            a <= b
        with self.assertRaisesRegex(TypeError, "not supported"):
            a > b
        with self.assertRaisesRegex(TypeError, "not supported"):
            a >= b
        with self.assertRaisesRegex(TypeError, "not supported"):
            b < a
        with self.assertRaisesRegex(TypeError, "not supported"):
            b <= a
        with self.assertRaisesRegex(TypeError, "not supported"):
            b > a
        with self.assertRaisesRegex(TypeError, "not supported"):
            b >= a

    def assert_total_order(self, a, b, comp, a_meth=None, b_meth=None):
        """
        Perform assertions on total ordering comparison of two instances.

        This function implements the knowledge about how equality and ordering
        comparisons are supposed to work.

        a, b: Instances to be tested (of same or different type).

        comp: Integer indicating the expected order comparison result,
              for operations that are supported by the classes:
                       <0 means: a < b
                       0 means: a == b
                       >0 means: a > b

        a_meth, b_meth:  Tuple of rich comparison method names (without
                    leading and trailing underscores) that are expected to be
                    available for the corresponding instance. This information
                    is only needed for instances of user-defined classes,
                    when some operations are not implemented.
                    Possible values for the tuple items are:
                    "eq", "ne", "lt", "le", "gt", "ge".
        """

        args = dict(a=a, b=b, comp=comp, a_meth=a_meth, b_meth=b_meth)
        self.assert_eq_comparison_subtest(**args)
        self.assert_ne_comparison_subtest(**args)
        self.assert_lt_comparison_subtest(**args)
        self.assert_le_comparison_subtest(**args)
        self.assert_gt_comparison_subtest(**args)
        self.assert_ge_comparison_subtest(**args)

    def assert_eq_comparison_subtest(self, *, a, b, comp, a_meth, b_meth):
        """ Test "==" comparison.
        The comparison is performed in both directions of the operands.
        """

        if a_meth is None or "eq" in a_meth or "eq" in b_meth:
            # There are value-based comparison methods;
            # we expect what the testcase defined.
            self.assertEqual(a == b, comp == 0)
            self.assertEqual(b == a, comp == 0)
        else:
            # There are no value-based comparison methods;
            # we expect the default behavior of object.
            self.assertEqual(a == b, a is b)
            self.assertEqual(b == a, a is b)

    def assert_ne_comparison_subtest(self, *, a, b, comp, a_meth, b_meth):
        """ Test "!=" comparison.
        The comparison is performed in both directions of the operands.
        """

        if a_meth is None or not {"ne", "eq"}.isdisjoint(a_meth + b_meth):
            # There are value-based comparison methods;
            # we expect what the testcase defined.
            self.assertEqual(a != b, comp != 0)
            self.assertEqual(b != a, comp != 0)
        else:
            # There are no value-based comparison methods;
            # we expect the default behavior of object.
            self.assertEqual(a != b, a is not b)
            self.assertEqual(b != a, a is not b)

    def assert_lt_comparison_subtest(self, *, a, b, comp, a_meth, b_meth):
        """ Test "<" comparison.
        The comparison is performed in both directions of the operands.
        """

        if a_meth is None or "lt" in a_meth or "gt" in b_meth:
            # There are value-based comparison methods;
            # we expect what the testcase defined.
            self.assertEqual(a < b, comp < 0)
            self.assertEqual(b > a, comp < 0)
        else:
            # There are no value-based comparison methods;
            # we expect the default behavior of object.
            with self.assertRaisesRegex(TypeError, "not supported"):
                a < b
            with self.assertRaisesRegex(TypeError, "not supported"):
                b > a

    def assert_le_comparison_subtest(self, *, a, b, comp, a_meth, b_meth):
        """ Test "<=" comparison.
        The comparison is performed in both directions of the operands.
        """

        if a_meth is None or "le" in a_meth or "ge" in b_meth:
            # There are value-based comparison methods;
            # we expect what the testcase defined.
            self.assertEqual(a <= b, comp <= 0)
            self.assertEqual(b >= a, comp <= 0)
        else:
            # There are no value-based comparison methods;
            # we expect the default behavior of object.
            with self.assertRaisesRegex(TypeError, "not supported"):
                a <= b
            with self.assertRaisesRegex(TypeError, "not supported"):
                b >= a

    def assert_gt_comparison_subtest(self, *, a, b, comp, a_meth, b_meth):
        """ Test ">" comparison.
        The comparison is performed in both directions of the operands.
        """

        if a_meth is None or "gt" in a_meth or "lt" in b_meth:
            # There are value-based comparison methods;
            # we expect what the testcase defined.
            self.assertEqual(a > b, comp > 0)
            self.assertEqual(b < a, comp > 0)
        else:
            # There are no value-based comparison methods;
            # we expect the default behavior of object.
            with self.assertRaisesRegex(TypeError, "not supported"):
                a > b
            with self.assertRaisesRegex(TypeError, "not supported"):
                b < a

    def assert_ge_comparison_subtest(self, *, a, b, comp, a_meth, b_meth):
        """ Test ">=" comparison.
        The comparison is performed in both directions of the operands.
        """

        if a_meth is None or "ge" in a_meth or "le" in b_meth:
            # There are value-based comparison methods;
            # we expect what the testcase defined.
            self.assertEqual(a >= b, comp >= 0)
            self.assertEqual(b <= a, comp >= 0)
        else:
            # There are no value-based comparison methods;
            # we expect the default behavior of object.
            with self.assertRaisesRegex(TypeError, "not supported"):
                a >= b
            with self.assertRaisesRegex(TypeError, "not supported"):
                b <= a

    def test_objects(self):
        """ Test comparison for two instances of type 'object'.
        """
        a = object()
        b = object()

        self.assert_equality_only(a, a, True)
        self.assert_equality_only(a, b, False)

    def test_comp_classes(self):
        """
        Test comparison for instances that have different combinations of
        comparison methods implemented.

        This test function tests all combinations of a set of classes, so that
        instances are sometimes of different classes and sometimes of the same
        class.
        """

        # Comparisons of objects of the same class.
        for cls in self.all_comp_classes:
            with self.subTest(cls):
                insts = self.create_sorted_insts(cls, (1, 2, 1))

                # same object
                self.assert_total_order(insts[0], insts[0], 0,
                                        cls.meth, cls.meth)

                # different objects, same value
                self.assert_total_order(insts[0], insts[2], 0,
                                        cls.meth, cls.meth)

                # different objects, value ascending for ascending identities
                self.assert_total_order(insts[0], insts[1], -1,
                                        cls.meth, cls.meth)

                # different objects, value descending for ascending identities.
                # This is the interesting case to assert that order comparison
                # is performed based on the value and not based on the identity.
                self.assert_total_order(insts[1], insts[2], +1,
                                        cls.meth, cls.meth)

        # Comparisons of objects of the combination of all classes.
        for cls_a in self.all_comp_classes:
            for cls_b in self.all_comp_classes:
                with self.subTest(a=cls_a, b=cls_b):
                    a1 = cls_a()
                    a1.x = 1
                    b1 = cls_b()
                    b1.x = 1
                    b2 = cls_b()
                    b2.x = 2

                    # Different objects, same value.
                    self.assert_total_order(
                        a1, b1, 0, cls_a.meth, cls_b.meth)

                    self.assert_total_order(
                        a1, b2, -1, cls_a.meth, cls_b.meth)

    def test_str_subclass(self):
        """  Test comparison for type ``str`` and its subclass ``StrSubclass``.
        """
        class StrSubclass(str):
            pass

        c1 = StrSubclass("a")
        c2 = StrSubclass("b")
        c3 = StrSubclass("b")  # Different instance than c2.
        self.assertIsNot(c2, c3, "Testcase error: c2 is c3")

        s1 = str("a")
        s2 = str("b")
        s3 = str("b")  # Same instance as s2.
        self.assertIs(s2, s3, "Testcase error: s2 is not s3")

        self.assert_total_order(c1, c1,   0)
        self.assert_total_order(c1, c2, -1)
        self.assert_total_order(c2, c3,   0)

        self.assert_total_order(s1, s1,   0)
        self.assert_total_order(s1, s2, -1)
        self.assert_total_order(s2, s3,   0)

        self.assert_total_order(c1, s2, -1)
        self.assert_total_order(c2, s3,   0)

        self.assert_total_order(s1, c2, -1)
        self.assert_total_order(s2, c3,   0)

    def test_numbers(self):
        """ Test comparison for number types.
        """
        i1 = int(10001)
        i2 = int(10002)
        i3 = i1 + 1  # Same value, different instance than i2.
        i4 = i2 - 1  # Same value, different instance than i1.
        i5 = 42
        self.assertIsNot(i2, i3, "Testcase error: i2 is i3")
        self.assertIsNot(i1, i4, "Testcase error: i1 is i4")

        f1 = 1.1
        f2 = 2.1
        f3 = f1 + 1  # Same value, different instance than f2.
        f4 = f2 - 1  # Same value, different instance than f1.
        f5 = 42.0
        self.assertIsNot(f2, f3, "Testcase error: f2 is f3")
        self.assertIsNot(f1, f4, "Testcase error: f1 is f4")

        c1 = 1+1j
        c2 = 2+2j
        c3 = 2+2j  # Same value, different instance than c2.
        c4 = 1+1j  # Same value, different instance than c1.
        c5 = 42+0j
        self.assertIsNot(c2, c3, "Testcase error: c2 is c3")
        self.assertIsNot(c1, c4, "Testcase error: c1 is c4")

        q1 = Fraction(1, 2)
        q2 = Fraction(2, 3)
        q3 = Fraction(2, 3)  # Same value, different instance than q2.
        q4 = Fraction(1, 2)  # Same value, different instance than q1.
        q5 = Fraction(84, 2)
        self.assertIsNot(q2, q3, "Testcase error: q2 is q3")
        self.assertIsNot(q1, q4, "Testcase error: q1 is q4")

        d1 = Decimal('1.2')
        d2 = Decimal('2.3')
        d3 = Decimal('2.3')  # Same value, different instance than d2.
        d4 = Decimal('1.2')  # Same value, different instance than d1.
        d5 = Decimal('42.0')
        self.assertIsNot(d2, d3, "Testcase error: d2 is d3")
        self.assertIsNot(d1, d4, "Testcase error: d1 is d4")

        # Same types.
        self.assert_total_order(i1, i1, 0)
        self.assert_total_order(i1, i2, -1)
        self.assert_total_order(i2, i3, 0)
        self.assert_total_order(i3, i4, +1)

        self.assert_total_order(f1, f1, 0)
        self.assert_total_order(f1, f2, -1)
        self.assert_total_order(f2, f3, 0)
        self.assert_total_order(f3, f4, +1)

        self.assert_equality_only(c1, c1, True)
        self.assert_equality_only(c1, c2, False)
        self.assert_equality_only(c2, c3, True)
        self.assert_equality_only(c3, c4, False)

        self.assert_total_order(q1, q1, 0)
        self.assert_total_order(q1, q2, -1)
        self.assert_total_order(q2, q3, 0)
        self.assert_total_order(q3, q4, +1)

        self.assert_total_order(d1, d1, 0)
        self.assert_total_order(d1, d2, -1)
        self.assert_total_order(d2, d3, 0)
        self.assert_total_order(d3, d4, +1)

        # Mixing types.
        self.assert_total_order(i5, f5, 0)
        self.assert_equality_only(i5, c5, True)
        self.assert_total_order(i5, q5, 0)
        self.assert_total_order(i5, d5, 0)

        self.assert_equality_only(f5, c5, True)
        self.assert_total_order(f5, q5, 0)
        self.assert_total_order(f5, d5, 0)

        self.assert_equality_only(c5, q5, True)
        self.assert_equality_only(c5, d5, True)

        self.assert_total_order(q5, d5, 0)

        self.assert_total_order(i1, f1, +1)
        self.assert_equality_only(i1, c1, False)
        self.assert_total_order(i1, q1, +1)
        self.assert_total_order(i1, d1, +1)

        self.assert_equality_only(f1, c1, False)
        self.assert_total_order(f1, q1, +1)
        self.assert_total_order(f1, d1, -1)

        self.assert_equality_only(c1, q1, False)
        self.assert_equality_only(c1, d1, False)

        self.assert_total_order(q1, d1, -1)

    def test_sequences(self):
        """ Test comparison for sequences (list, tuple, range).
        """
        l1 = [1, 2]
        l2 = [2, 3]
        l3 = [2, 3]  # Same value, different instance than l2.
        l4 = [1, 2]  # Same value, different instance than l1.
        self.assertIsNot(l2, l3, "Testcase error: l2 is l3")
        self.assertIsNot(l1, l4, "Testcase error: l1 is l4")

        t1 = (1, 2)
        t2 = (2, 3)
        t3 = (2, 3)  # Same value, different instance than t2.
        t4 = (1, 2)  # Same value, different instance than t1.
        self.assertIsNot(t2, t3, "Testcase error: t2 is t3")
        self.assertIsNot(t1, t4, "Testcase error: t1 is t4")

        r1 = range(1, 2)
        r2 = range(2, 2)
        r3 = range(2, 2)  # Same value, different instance than r2.
        r4 = range(1, 2)  # Same value, different instance than r1.
        self.assertIsNot(r2, r3, "Testcase error: r2 is r3")
        self.assertIsNot(r1, r4, "Testcase error: r1 is r4")

        # Same types.
        self.assert_total_order(t1, t1, 0)
        self.assert_total_order(t1, t2, -1)
        self.assert_total_order(t2, t3, 0)
        self.assert_total_order(t3, t4, +1)

        self.assert_total_order(l1, l1, 0)
        self.assert_total_order(l1, l2, -1)
        self.assert_total_order(l2, l3, 0)
        self.assert_total_order(l3, l4, +1)

        self.assert_equality_only(r1, r1, True)
        self.assert_equality_only(r1, r2, False)
        self.assert_equality_only(r2, r3, True)
        self.assert_equality_only(r3, r4, False)

        # Mixing types.
        self.assert_equality_only(t1, l1, False)
        self.assert_equality_only(l1, r1, False)
        self.assert_equality_only(r1, t1, False)

    def test_binary_sequences(self):
        """ Test comparison for binary sequences (bytes, bytearray).
        """
        bs1 = b'a1'
        bs2 = b'b2'
        bs3 = b'b' + b'2'  # Same value, different instance than bs2.
        bs4 = b'a' + b'1'  # Same value, different instance than bs1.
        self.assertIsNot(bs2, bs3, "Testcase error: bs2 is bs3")
        self.assertIsNot(bs1, bs4, "Testcase error: bs1 is bs4")

        ba1 = bytearray(b'a1')
        ba2 = bytearray(b'b2')
        ba3 = bytearray(b'b2')  # Same value, different instance than ba2.
        ba4 = bytearray(b'a1')  # Same value, different instance than ba1.
        self.assertIsNot(ba2, ba3, "Testcase error: ba2 is ba3")
        self.assertIsNot(ba1, ba4, "Testcase error: ba1 is ba4")

        # Same types.
        self.assert_total_order(bs1, bs1, 0)
        self.assert_total_order(bs1, bs2, -1)
        self.assert_total_order(bs2, bs3, 0)
        self.assert_total_order(bs3, bs4, +1)

        self.assert_total_order(ba1, ba1,  0)
        self.assert_total_order(ba1, ba2, -1)
        self.assert_total_order(ba2, ba3, 0)
        self.assert_total_order(ba3, ba4, +1)

        # Mixing types.
        self.assert_total_order(bs1, ba1, 0)
        self.assert_total_order(bs1, ba2, -1)
        self.assert_total_order(bs2, ba3, 0)
        self.assert_total_order(bs3, ba4, +1)

        self.assert_total_order(ba1, bs1, 0)
        self.assert_total_order(ba1, bs2, -1)
        self.assert_total_order(ba2, bs3, 0)
        self.assert_total_order(ba3, bs4, +1)

    def test_sets(self):
        """ Test comparison for sets (set, frozenset).
        """
        s1 = {1, 2}
        s2 = {1, 2, 3}
        s3 = {1, 2, 3}  # Same value, different instance than s2.
        s4 = {1, 2}     # Same value, different instance than s1.
        self.assertIsNot(s2, s3, "Testcase error: s2 is s3")
        self.assertIsNot(s1, s4, "Testcase error: s1 is s4")

        f1 = frozenset({1, 2})
        f2 = frozenset({1, 2, 3})
        f3 = frozenset({1, 2, 3})  # Same value, different instance than f2.
        f4 = frozenset({1, 2})     # Same value, different instance than f1.
        self.assertIsNot(f2, f3, "Testcase error: f2 is f3")
        self.assertIsNot(f1, f4, "Testcase error: f1 is f4")

        # Same types.
        self.assert_total_order(s1, s1, 0)
        self.assert_total_order(s1, s2, -1)
        self.assert_total_order(s2, s3, 0)
        self.assert_total_order(s3, s4, +1)

        self.assert_total_order(f1, f1,  0)
        self.assert_total_order(f1, f2, -1)
        self.assert_total_order(f2, f3, 0)
        self.assert_total_order(f3, f4, +1)

        # Mixing types.
        self.assert_total_order(s1, f1, 0)
        self.assert_total_order(s1, f2, -1)
        self.assert_total_order(s2, f3, 0)
        self.assert_total_order(s3, f4, +1)

        self.assert_total_order(f1, s1, 0)
        self.assert_total_order(f1, s2, -1)
        self.assert_total_order(f2, s3, 0)
        self.assert_total_order(f3, s4, +1)

    def test_mappings(self):
        """ Test comparison for mappings (dict).
        """
        d1 = {1: "a", 2: "b"}
        d2 = {2: "b", 3: "c"}
        d3 = {3: "c", 2: "b"}  # Same value, different instance than d2.
        d4 = {1: "a", 2: "b"}  # Same value, different instance than d1.
        self.assertIsNot(d2, d3, "Testcase error: d2 is d3")
        self.assertIsNot(d1, d4, "Testcase error: d1 is d4")

        self.assert_equality_only(d1, d1, True)
        self.assert_equality_only(d1, d2, False)
        self.assert_equality_only(d2, d3, True)
        self.assert_equality_only(d3, d4, False)
=======
>>>>>>> 072f4a47


if __name__ == '__main__':
    unittest.main()<|MERGE_RESOLUTION|>--- conflicted
+++ resolved
@@ -1,11 +1,8 @@
 """
 Test equality and order comparisons.
 """
-
-
 import unittest
 from test.support import ALWAYS_EQ
-<<<<<<< HEAD
 from fractions import Fraction
 from decimal import Decimal
 
@@ -15,9 +12,6 @@
     A testcase that verifies the behavior of equality and order comparisons for
     some simple cases.
     """
-=======
->>>>>>> 072f4a47
-
     class Empty:
         def __repr__(self):
             return '<Empty>'
@@ -32,12 +26,6 @@
         def __eq__(self, other):
             return self.arg == other
 
-<<<<<<< HEAD
-
-
-=======
-class ComparisonTest(unittest.TestCase):
->>>>>>> 072f4a47
     set1 = [2, 2.0, 2, 2+0j, Cmp(2.0)]
     set2 = [[1], (3,), None, Empty()]
     candidates = set1 + set2
@@ -133,7 +121,6 @@
         y = object()
         self.assertEqual(y, ALWAYS_EQ)
         self.assertEqual(ALWAYS_EQ, y)
-<<<<<<< HEAD
 
 
 class ComparisonFullTest(unittest.TestCase):
@@ -737,8 +724,6 @@
         self.assert_equality_only(d1, d2, False)
         self.assert_equality_only(d2, d3, True)
         self.assert_equality_only(d3, d4, False)
-=======
->>>>>>> 072f4a47
 
 
 if __name__ == '__main__':
