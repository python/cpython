import unittest
import sys
from test import support
from test.support.testcase import ComplexesAreIdenticalMixin
from test.test_grammar import (VALID_UNDERSCORE_LITERALS,
                               INVALID_UNDERSCORE_LITERALS)

from random import random
from math import isnan, copysign
import operator

INF = float("inf")
NAN = float("nan")
DBL_MAX = sys.float_info.max
# These tests ensure that complex math does the right thing

ZERO_DIVISION = (
    (1+1j, 0+0j),
    (1+1j, 0.0),
    (1+1j, 0),
    (1.0, 0+0j),
    (1, 0+0j),
)

class WithIndex:
    def __init__(self, value):
        self.value = value
    def __index__(self):
        return self.value

class WithFloat:
    def __init__(self, value):
        self.value = value
    def __float__(self):
        return self.value

class ComplexSubclass(complex):
    pass

class OtherComplexSubclass(complex):
    pass

class MyInt:
    def __init__(self, value):
        self.value = value

    def __int__(self):
        return self.value

class WithComplex:
    def __init__(self, value):
        self.value = value
    def __complex__(self):
        return self.value

class ComplexTest(ComplexesAreIdenticalMixin, unittest.TestCase):

    def assertAlmostEqual(self, a, b):
        if isinstance(a, complex):
            if isinstance(b, complex):
                unittest.TestCase.assertAlmostEqual(self, a.real, b.real)
                unittest.TestCase.assertAlmostEqual(self, a.imag, b.imag)
            else:
                unittest.TestCase.assertAlmostEqual(self, a.real, b)
                unittest.TestCase.assertAlmostEqual(self, a.imag, 0.)
        else:
            if isinstance(b, complex):
                unittest.TestCase.assertAlmostEqual(self, a, b.real)
                unittest.TestCase.assertAlmostEqual(self, 0., b.imag)
            else:
                unittest.TestCase.assertAlmostEqual(self, a, b)

    def assertCloseAbs(self, x, y, eps=1e-9):
        """Return true iff floats x and y "are close"."""
        # put the one with larger magnitude second
        if abs(x) > abs(y):
            x, y = y, x
        if y == 0:
            return abs(x) < eps
        if x == 0:
            return abs(y) < eps
        # check that relative difference < eps
        self.assertTrue(abs((x-y)/y) < eps)

    def assertClose(self, x, y, eps=1e-9):
        """Return true iff complexes x and y "are close"."""
        self.assertCloseAbs(x.real, y.real, eps)
        self.assertCloseAbs(x.imag, y.imag, eps)

    def check_div(self, x, y):
        """Compute complex z=x*y, and check that z/x==y and z/y==x."""
        z = x * y
        if x != 0:
            q = z / x
            self.assertClose(q, y)
            q = z.__truediv__(x)
            self.assertClose(q, y)
        if y != 0:
            q = z / y
            self.assertClose(q, x)
            q = z.__truediv__(y)
            self.assertClose(q, x)

    def test_truediv(self):
        simple_real = [float(i) for i in range(-5, 6)]
        simple_complex = [complex(x, y) for x in simple_real for y in simple_real]
        for x in simple_complex:
            for y in simple_complex:
                self.check_div(x, y)

        # A naive complex division algorithm (such as in 2.0) is very prone to
        # nonsense errors for these (overflows and underflows).
        self.check_div(complex(1e200, 1e200), 1+0j)
        self.check_div(complex(1e-200, 1e-200), 1+0j)

        # Just for fun.
        for i in range(100):
            self.check_div(complex(random(), random()),
                           complex(random(), random()))

        self.assertAlmostEqual(complex.__truediv__(2+0j, 1+1j), 1-1j)
        self.assertRaises(TypeError, operator.truediv, 1j, None)
        self.assertRaises(TypeError, operator.truediv, None, 1j)

        for denom_real, denom_imag in [(0, NAN), (NAN, 0), (NAN, NAN)]:
            z = complex(0, 0) / complex(denom_real, denom_imag)
            self.assertTrue(isnan(z.real))
            self.assertTrue(isnan(z.imag))
            z = float(0) / complex(denom_real, denom_imag)
            self.assertTrue(isnan(z.real))
            self.assertTrue(isnan(z.imag))

        self.assertComplexesAreIdentical(complex(INF, NAN) / 2,
                                         complex(INF, NAN))

        self.assertComplexesAreIdentical(complex(INF, 1)/(0.0+1j),
                                         complex(NAN, -INF))

        # test recover of infs if numerator has infs and denominator is finite
        self.assertComplexesAreIdentical(complex(INF, -INF)/(1+0j),
                                         complex(INF, -INF))
        self.assertComplexesAreIdentical(complex(INF, INF)/(0.0+1j),
                                         complex(INF, -INF))
        self.assertComplexesAreIdentical(complex(NAN, INF)/complex(2**1000, 2**-1000),
                                         complex(INF, INF))
        self.assertComplexesAreIdentical(complex(INF, NAN)/complex(2**1000, 2**-1000),
                                         complex(INF, -INF))

        # test recover of zeros if denominator is infinite
        self.assertComplexesAreIdentical((1+1j)/complex(INF, INF), (0.0+0j))
        self.assertComplexesAreIdentical((1+1j)/complex(INF, -INF), (0.0+0j))
        self.assertComplexesAreIdentical((1+1j)/complex(-INF, INF),
                                         complex(0.0, -0.0))
        self.assertComplexesAreIdentical((1+1j)/complex(-INF, -INF),
                                         complex(-0.0, 0))
        self.assertComplexesAreIdentical((INF+1j)/complex(INF, INF),
                                         complex(NAN, NAN))
        self.assertComplexesAreIdentical(complex(1, INF)/complex(INF, INF),
                                         complex(NAN, NAN))
        self.assertComplexesAreIdentical(complex(INF, 1)/complex(1, INF),
                                         complex(NAN, NAN))

        # mixed types
        self.assertEqual((1+1j)/float(2), 0.5+0.5j)
        self.assertEqual(float(1)/(1+2j), 0.2-0.4j)
        self.assertEqual(float(1)/(-1+2j), -0.2-0.4j)
        self.assertEqual(float(1)/(1-2j), 0.2+0.4j)
        self.assertEqual(float(1)/(2+1j), 0.4-0.2j)
        self.assertEqual(float(1)/(-2+1j), -0.4-0.2j)
        self.assertEqual(float(1)/(2-1j), 0.4+0.2j)

        self.assertComplexesAreIdentical(INF/(1+0j),
                                         complex(INF, NAN))
        self.assertComplexesAreIdentical(INF/(0.0+1j),
                                         complex(NAN, -INF))
        self.assertComplexesAreIdentical(INF/complex(2**1000, 2**-1000),
                                         complex(INF, NAN))
        self.assertComplexesAreIdentical(INF/complex(NAN, NAN),
                                         complex(NAN, NAN))

        self.assertComplexesAreIdentical(float(1)/complex(INF, INF), (0.0-0j))
        self.assertComplexesAreIdentical(float(1)/complex(INF, -INF), (0.0+0j))
        self.assertComplexesAreIdentical(float(1)/complex(-INF, INF),
                                         complex(-0.0, -0.0))
        self.assertComplexesAreIdentical(float(1)/complex(-INF, -INF),
                                         complex(-0.0, 0))
        self.assertComplexesAreIdentical(float(1)/complex(INF, NAN),
                                         complex(0.0, -0.0))
        self.assertComplexesAreIdentical(float(1)/complex(-INF, NAN),
                                         complex(-0.0, -0.0))
        self.assertComplexesAreIdentical(float(1)/complex(NAN, INF),
                                         complex(0.0, -0.0))
        self.assertComplexesAreIdentical(float(INF)/complex(NAN, INF),
                                         complex(NAN, NAN))

    def test_truediv_zero_division(self):
        for a, b in ZERO_DIVISION:
            with self.assertRaises(ZeroDivisionError):
                a / b

    def test_floordiv(self):
        with self.assertRaises(TypeError):
            (1+1j) // (1+0j)
        with self.assertRaises(TypeError):
            (1+1j) // 1.0
        with self.assertRaises(TypeError):
            (1+1j) // 1
        with self.assertRaises(TypeError):
            1.0 // (1+0j)
        with self.assertRaises(TypeError):
            1 // (1+0j)

    def test_floordiv_zero_division(self):
        for a, b in ZERO_DIVISION:
            with self.assertRaises(TypeError):
                a // b

    def test_richcompare(self):
        self.assertIs(complex.__eq__(1+1j, 1<<10000), False)
        self.assertIs(complex.__lt__(1+1j, None), NotImplemented)
        self.assertIs(complex.__eq__(1+1j, None), NotImplemented)
        self.assertIs(complex.__eq__(1+1j, 1+1j), True)
        self.assertIs(complex.__eq__(1+1j, 2+2j), False)
        self.assertIs(complex.__ne__(1+1j, 1+1j), False)
        self.assertIs(complex.__ne__(1+1j, 2+2j), True)
        for i in range(1, 100):
            f = i / 100.0
            self.assertIs(complex.__eq__(f+0j, f), True)
            self.assertIs(complex.__ne__(f+0j, f), False)
            self.assertIs(complex.__eq__(complex(f, f), f), False)
            self.assertIs(complex.__ne__(complex(f, f), f), True)
        self.assertIs(complex.__lt__(1+1j, 2+2j), NotImplemented)
        self.assertIs(complex.__le__(1+1j, 2+2j), NotImplemented)
        self.assertIs(complex.__gt__(1+1j, 2+2j), NotImplemented)
        self.assertIs(complex.__ge__(1+1j, 2+2j), NotImplemented)
        self.assertRaises(TypeError, operator.lt, 1+1j, 2+2j)
        self.assertRaises(TypeError, operator.le, 1+1j, 2+2j)
        self.assertRaises(TypeError, operator.gt, 1+1j, 2+2j)
        self.assertRaises(TypeError, operator.ge, 1+1j, 2+2j)
        self.assertIs(operator.eq(1+1j, 1+1j), True)
        self.assertIs(operator.eq(1+1j, 2+2j), False)
        self.assertIs(operator.ne(1+1j, 1+1j), False)
        self.assertIs(operator.ne(1+1j, 2+2j), True)
        self.assertIs(operator.eq(1+1j, 2.0), False)

    def test_richcompare_boundaries(self):
        def check(n, deltas, is_equal, imag = 0.0):
            for delta in deltas:
                i = n + delta
                z = complex(i, imag)
                self.assertIs(complex.__eq__(z, i), is_equal(delta))
                self.assertIs(complex.__ne__(z, i), not is_equal(delta))
        # For IEEE-754 doubles the following should hold:
        #    x in [2 ** (52 + i), 2 ** (53 + i + 1)] -> x mod 2 ** i == 0
        # where the interval is representable, of course.
        for i in range(1, 10):
            pow = 52 + i
            mult = 2 ** i
            check(2 ** pow, range(1, 101), lambda delta: delta % mult == 0)
            check(2 ** pow, range(1, 101), lambda delta: False, float(i))
        check(2 ** 53, range(-100, 0), lambda delta: True)

    def test_add(self):
        self.assertEqual(1j + int(+1), complex(+1, 1))
        self.assertEqual(1j + int(-1), complex(-1, 1))
        self.assertComplexesAreIdentical(complex(-0.0, -0.0) + (-0.0),
                                         complex(-0.0, -0.0))
        self.assertComplexesAreIdentical((-0.0) + complex(-0.0, -0.0),
                                         complex(-0.0, -0.0))
        self.assertRaises(OverflowError, operator.add, 1j, 10**1000)
        self.assertRaises(TypeError, operator.add, 1j, None)
        self.assertRaises(TypeError, operator.add, None, 1j)

    def test_sub(self):
        self.assertEqual(1j - int(+1), complex(-1, 1))
        self.assertEqual(1j - int(-1), complex(1, 1))
        self.assertComplexesAreIdentical(complex(-0.0, -0.0) - 0.0,
                                         complex(-0.0, -0.0))
        self.assertComplexesAreIdentical(-0.0 - complex(0.0, 0.0),
                                         complex(-0.0, -0.0))
        self.assertComplexesAreIdentical(complex(1, 2) - complex(2, 1),
                                         complex(-1, 1))
        self.assertComplexesAreIdentical(complex(2, 1) - complex(1, 2),
                                         complex(1, -1))
        self.assertRaises(OverflowError, operator.sub, 1j, 10**1000)
        self.assertRaises(TypeError, operator.sub, 1j, None)
        self.assertRaises(TypeError, operator.sub, None, 1j)

    def test_mul(self):
        self.assertEqual(1j * int(20), complex(0, 20))
        self.assertEqual(1j * int(-1), complex(0, -1))
        for c, r in [(2, complex(INF, 2)), (INF, complex(INF, INF)),
                     (0, complex(NAN, 0)), (-0.0, complex(NAN, -0.0)),
                     (NAN, complex(NAN, NAN))]:
            with self.subTest(c=c, r=r):
                self.assertComplexesAreIdentical(complex(INF, 1) * c, r)
                self.assertComplexesAreIdentical(c * complex(INF, 1), r)
        self.assertRaises(OverflowError, operator.mul, 1j, 10**1000)
        self.assertRaises(TypeError, operator.mul, 1j, None)
        self.assertRaises(TypeError, operator.mul, None, 1j)

        for z, w, r in [(1e300+1j, complex(INF, INF), complex(NAN, INF)),
                        (1e300+1j, complex(NAN, INF), complex(-INF, INF)),
                        (1e300+1j, complex(INF, NAN), complex(INF, INF)),
                        (complex(INF, 1), complex(NAN, INF), complex(NAN, INF)),
                        (complex(INF, 1), complex(INF, NAN), complex(INF, NAN)),
                        (complex(NAN, 1), complex(1, INF), complex(-INF, NAN)),
                        (complex(1, NAN), complex(1, INF), complex(NAN, INF)),
                        (complex(1e200, NAN), complex(1e200, NAN), complex(INF, NAN)),
                        (complex(1e200, NAN), complex(NAN, 1e200), complex(NAN, INF)),
                        (complex(NAN, 1e200), complex(1e200, NAN), complex(NAN, INF)),
                        (complex(NAN, 1e200), complex(NAN, 1e200), complex(-INF, NAN)),
                        (complex(NAN, NAN), complex(NAN, NAN), complex(NAN, NAN))]:
            with self.subTest(z=z, w=w, r=r):
                self.assertComplexesAreIdentical(z * w, r)
                self.assertComplexesAreIdentical(w * z, r)

    def test_mod(self):
        # % is no longer supported on complex numbers
        with self.assertRaises(TypeError):
            (1+1j) % (1+0j)
        with self.assertRaises(TypeError):
            (1+1j) % 1.0
        with self.assertRaises(TypeError):
            (1+1j) % 1
        with self.assertRaises(TypeError):
            1.0 % (1+0j)
        with self.assertRaises(TypeError):
            1 % (1+0j)

    def test_mod_zero_division(self):
        for a, b in ZERO_DIVISION:
            with self.assertRaises(TypeError):
                a % b

    def test_divmod(self):
        self.assertRaises(TypeError, divmod, 1+1j, 1+0j)
        self.assertRaises(TypeError, divmod, 1+1j, 1.0)
        self.assertRaises(TypeError, divmod, 1+1j, 1)
        self.assertRaises(TypeError, divmod, 1.0, 1+0j)
        self.assertRaises(TypeError, divmod, 1, 1+0j)

    def test_divmod_zero_division(self):
        for a, b in ZERO_DIVISION:
            self.assertRaises(TypeError, divmod, a, b)

    def test_pow(self):
        self.assertAlmostEqual(pow(1+1j, 0+0j), 1.0)
        self.assertAlmostEqual(pow(0+0j, 2+0j), 0.0)
        self.assertEqual(pow(0+0j, 2000+0j), 0.0)
        self.assertEqual(pow(0, 0+0j), 1.0)
        self.assertEqual(pow(-1, 0+0j), 1.0)
        self.assertRaises(ZeroDivisionError, pow, 0+0j, 1j)
        self.assertRaises(ZeroDivisionError, pow, 0+0j, -1000)
        self.assertAlmostEqual(pow(1j, -1), 1/1j)
        self.assertAlmostEqual(pow(1j, 200), 1)
        self.assertRaises(ValueError, pow, 1+1j, 1+1j, 1+1j)
        self.assertRaises(OverflowError, pow, 1e200+1j, 1e200+1j)
        self.assertRaises(OverflowError, pow, 1e200+1j, 5)
        self.assertRaises(TypeError, pow, 1j, None)
        self.assertRaises(TypeError, pow, None, 1j)
        self.assertAlmostEqual(pow(1j, 0.5), 0.7071067811865476+0.7071067811865475j)

        a = 3.33+4.43j
        self.assertEqual(a ** 0j, 1)
        self.assertEqual(a ** 0.+0.j, 1)

        self.assertEqual(3j ** 0j, 1)
        self.assertEqual(3j ** 0, 1)

        try:
            0j ** a
        except ZeroDivisionError:
            pass
        else:
            self.fail("should fail 0.0 to negative or complex power")

        try:
            0j ** (3-2j)
        except ZeroDivisionError:
            pass
        else:
            self.fail("should fail 0.0 to negative or complex power")

        # The following is used to exercise certain code paths
        self.assertEqual(a ** 105, a ** 105)
        self.assertEqual(a ** -105, a ** -105)
        self.assertEqual(a ** -30, a ** -30)

        self.assertEqual(0.0j ** 0, 1)

        b = 5.1+2.3j
        self.assertRaises(ValueError, pow, a, b, 0)

        # Check some boundary conditions; some of these used to invoke
        # undefined behaviour (https://bugs.python.org/issue44698). We're
        # not actually checking the results of these operations, just making
        # sure they don't crash (for example when using clang's
        # UndefinedBehaviourSanitizer).
        values = (sys.maxsize, sys.maxsize+1, sys.maxsize-1,
                  -sys.maxsize, -sys.maxsize+1, -sys.maxsize+1)
        for real in values:
            for imag in values:
                with self.subTest(real=real, imag=imag):
                    c = complex(real, imag)
                    try:
                        c ** real
                    except OverflowError:
                        pass
                    try:
                        c ** c
                    except OverflowError:
                        pass

<<<<<<< HEAD
        # Check that complex numbers with special components
        # are correctly handled.
        self.assertComplexesAreIdentical(complex(1, +0.0)**2, complex(1, +0.0))
        self.assertComplexesAreIdentical(complex(1, -0.0)**2, complex(1, -0.0))
=======
        # gh-113841: possible undefined division by 0 in _Py_c_pow()
        x, y = 9j, 33j**3
        with self.assertRaises(OverflowError):
            x**y
>>>>>>> 292afd1d

    def test_pow_with_small_integer_exponents(self):
        # Check that small integer exponents are handled identically
        # regardless of their type.
        values = [
            complex(5.0, 12.0),
            complex(5.0e100, 12.0e100),
            complex(-4.0, INF),
            complex(INF, 0.0),
        ]
        exponents = [-19, -5, -3, -2, -1, 0, 1, 2, 3, 5, 19]
        for value in values:
            for exponent in exponents:
                with self.subTest(value=value, exponent=exponent):
                    try:
                        int_pow = value**exponent
                    except OverflowError:
                        int_pow = "overflow"
                    try:
                        float_pow = value**float(exponent)
                    except OverflowError:
                        float_pow = "overflow"
                    try:
                        complex_pow = value**complex(exponent)
                    except OverflowError:
                        complex_pow = "overflow"
                    self.assertEqual(str(float_pow), str(int_pow))
                    self.assertEqual(str(complex_pow), str(int_pow))

    def test_boolcontext(self):
        for i in range(100):
            self.assertTrue(complex(random() + 1e-6, random() + 1e-6))
        self.assertTrue(not complex(0.0, 0.0))
        self.assertTrue(1j)

    def test_conjugate(self):
        self.assertClose(complex(5.3, 9.8).conjugate(), 5.3-9.8j)

    def test_constructor(self):
        def check(z, x, y):
            self.assertIs(type(z), complex)
            self.assertFloatsAreIdentical(z.real, x)
            self.assertFloatsAreIdentical(z.imag, y)

        check(complex(),  0.0, 0.0)
        check(complex(10), 10.0, 0.0)
        check(complex(4.25), 4.25, 0.0)
        check(complex(4.25+0j), 4.25, 0.0)
        check(complex(4.25+0.5j), 4.25, 0.5)
        check(complex(ComplexSubclass(4.25+0.5j)), 4.25, 0.5)
        check(complex(WithComplex(4.25+0.5j)), 4.25, 0.5)

        check(complex(1, 10), 1.0, 10.0)
        check(complex(1, 10.0), 1.0, 10.0)
        check(complex(1, 4.25), 1.0, 4.25)
        check(complex(1.0, 10), 1.0, 10.0)
        check(complex(4.25, 10), 4.25, 10.0)
        check(complex(1.0, 10.0), 1.0, 10.0)
        check(complex(4.25, 0.5), 4.25, 0.5)

        with self.assertWarnsRegex(DeprecationWarning,
                "argument 'real' must be a real number, not complex"):
            check(complex(4.25+0j, 0), 4.25, 0.0)
        with self.assertWarnsRegex(DeprecationWarning,
                "argument 'real' must be a real number, not .*ComplexSubclass"):
            check(complex(ComplexSubclass(4.25+0j), 0), 4.25, 0.0)
        with self.assertWarnsRegex(DeprecationWarning,
                "argument 'real' must be a real number, not .*WithComplex"):
            check(complex(WithComplex(4.25+0j), 0), 4.25, 0.0)
        with self.assertWarnsRegex(DeprecationWarning,
                "argument 'real' must be a real number, not complex"):
            check(complex(4.25j, 0), 0.0, 4.25)
        with self.assertWarnsRegex(DeprecationWarning,
                "argument 'real' must be a real number, not complex"):
            check(complex(0j, 4.25), 0.0, 4.25)
        with self.assertWarnsRegex(DeprecationWarning,
                "argument 'imag' must be a real number, not complex"):
            check(complex(0, 4.25+0j), 0.0, 4.25)
        with self.assertWarnsRegex(DeprecationWarning,
                "argument 'imag' must be a real number, not .*ComplexSubclass"):
            check(complex(0, ComplexSubclass(4.25+0j)), 0.0, 4.25)
        with self.assertRaisesRegex(TypeError,
                "argument 'imag' must be a real number, not .*WithComplex"):
            complex(0, WithComplex(4.25+0j))
        with self.assertWarnsRegex(DeprecationWarning,
                "argument 'imag' must be a real number, not complex"):
            check(complex(0.0, 4.25j), -4.25, 0.0)
        with self.assertWarnsRegex(DeprecationWarning,
                "argument 'real' must be a real number, not complex"):
            check(complex(4.25+0j, 0j), 4.25, 0.0)
        with self.assertWarnsRegex(DeprecationWarning,
                "argument 'real' must be a real number, not complex"):
            check(complex(4.25j, 0j), 0.0, 4.25)
        with self.assertWarnsRegex(DeprecationWarning,
                "argument 'real' must be a real number, not complex"):
            check(complex(0j, 4.25+0j), 0.0, 4.25)
        with self.assertWarnsRegex(DeprecationWarning,
                "argument 'real' must be a real number, not complex"):
            check(complex(0j, 4.25j), -4.25, 0.0)

        check(complex(real=4.25), 4.25, 0.0)
        with self.assertWarnsRegex(DeprecationWarning,
                "argument 'real' must be a real number, not complex"):
            check(complex(real=4.25+0j), 4.25, 0.0)
        with self.assertWarnsRegex(DeprecationWarning,
                "argument 'real' must be a real number, not complex"):
            check(complex(real=4.25+1.5j), 4.25, 1.5)
        check(complex(imag=1.5), 0.0, 1.5)
        check(complex(real=4.25, imag=1.5), 4.25, 1.5)
        check(complex(4.25, imag=1.5), 4.25, 1.5)

        # check that the sign of a zero in the real or imaginary part
        # is preserved when constructing from two floats.
        for x in 1.0, -1.0:
            for y in 0.0, -0.0:
                check(complex(x, y), x, y)
                check(complex(y, x), y, x)

        c = complex(4.25, 1.5)
        self.assertIs(complex(c), c)
        c2 = ComplexSubclass(c)
        self.assertEqual(c2, c)
        self.assertIs(type(c2), ComplexSubclass)
        del c, c2

        self.assertRaisesRegex(TypeError,
            "argument must be a string or a number, not dict",
            complex, {})
        self.assertRaisesRegex(TypeError,
            "argument must be a string or a number, not NoneType",
            complex, None)
        self.assertRaisesRegex(TypeError,
            "argument 'real' must be a real number, not dict",
            complex, {1:2}, 0)
        self.assertRaisesRegex(TypeError,
            "argument 'real' must be a real number, not str",
            complex, '1', 0)
        self.assertRaisesRegex(TypeError,
            "argument 'imag' must be a real number, not dict",
            complex, 0, {1:2})
        self.assertRaisesRegex(TypeError,
            "argument 'imag' must be a real number, not str",
            complex, 0, '1')

        self.assertRaises(TypeError, complex, WithComplex(1.5))
        self.assertRaises(TypeError, complex, WithComplex(1))
        self.assertRaises(TypeError, complex, WithComplex(None))
        self.assertRaises(TypeError, complex, WithComplex(4.25+0j), object())
        self.assertRaises(TypeError, complex, WithComplex(1.5), object())
        self.assertRaises(TypeError, complex, WithComplex(1), object())
        self.assertRaises(TypeError, complex, WithComplex(None), object())

        class EvilExc(Exception):
            pass

        class evilcomplex:
            def __complex__(self):
                raise EvilExc

        self.assertRaises(EvilExc, complex, evilcomplex())

        check(complex(WithFloat(4.25)), 4.25, 0.0)
        check(complex(WithFloat(4.25), 1.5), 4.25, 1.5)
        check(complex(1.5, WithFloat(4.25)), 1.5, 4.25)
        self.assertRaises(TypeError, complex, WithFloat(42))
        self.assertRaises(TypeError, complex, WithFloat(42), 1.5)
        self.assertRaises(TypeError, complex, 1.5, WithFloat(42))
        self.assertRaises(TypeError, complex, WithFloat(None))
        self.assertRaises(TypeError, complex, WithFloat(None), 1.5)
        self.assertRaises(TypeError, complex, 1.5, WithFloat(None))

        check(complex(WithIndex(42)), 42.0, 0.0)
        check(complex(WithIndex(42), 1.5), 42.0, 1.5)
        check(complex(1.5, WithIndex(42)), 1.5, 42.0)
        self.assertRaises(OverflowError, complex, WithIndex(2**2000))
        self.assertRaises(OverflowError, complex, WithIndex(2**2000), 1.5)
        self.assertRaises(OverflowError, complex, 1.5, WithIndex(2**2000))
        self.assertRaises(TypeError, complex, WithIndex(None))
        self.assertRaises(TypeError, complex, WithIndex(None), 1.5)
        self.assertRaises(TypeError, complex, 1.5, WithIndex(None))

        class MyInt:
            def __int__(self):
                return 42

        self.assertRaises(TypeError, complex, MyInt())
        self.assertRaises(TypeError, complex, MyInt(), 1.5)
        self.assertRaises(TypeError, complex, 1.5, MyInt())

        class complex0(complex):
            """Test usage of __complex__() when inheriting from 'complex'"""
            def __complex__(self):
                return 42j

        class complex1(complex):
            """Test usage of __complex__() with a __new__() method"""
            def __new__(self, value=0j):
                return complex.__new__(self, 2*value)
            def __complex__(self):
                return self

        class complex2(complex):
            """Make sure that __complex__() calls fail if anything other than a
            complex is returned"""
            def __complex__(self):
                return None

        check(complex(complex0(1j)), 0.0, 42.0)
        with self.assertWarns(DeprecationWarning):
            check(complex(complex1(1j)), 0.0, 2.0)
        self.assertRaises(TypeError, complex, complex2(1j))

    def test___complex__(self):
        z = 3 + 4j
        self.assertEqual(z.__complex__(), z)
        self.assertEqual(type(z.__complex__()), complex)

        z = ComplexSubclass(3 + 4j)
        self.assertEqual(z.__complex__(), 3 + 4j)
        self.assertEqual(type(z.__complex__()), complex)

    @support.requires_IEEE_754
    def test_constructor_special_numbers(self):
        for x in 0.0, -0.0, INF, -INF, NAN:
            for y in 0.0, -0.0, INF, -INF, NAN:
                with self.subTest(x=x, y=y):
                    z = complex(x, y)
                    self.assertFloatsAreIdentical(z.real, x)
                    self.assertFloatsAreIdentical(z.imag, y)
                    z = ComplexSubclass(x, y)
                    self.assertIs(type(z), ComplexSubclass)
                    self.assertFloatsAreIdentical(z.real, x)
                    self.assertFloatsAreIdentical(z.imag, y)
                    z = complex(ComplexSubclass(x, y))
                    self.assertIs(type(z), complex)
                    self.assertFloatsAreIdentical(z.real, x)
                    self.assertFloatsAreIdentical(z.imag, y)
                    z = ComplexSubclass(complex(x, y))
                    self.assertIs(type(z), ComplexSubclass)
                    self.assertFloatsAreIdentical(z.real, x)
                    self.assertFloatsAreIdentical(z.imag, y)

    def test_constructor_from_string(self):
        def check(z, x, y):
            self.assertIs(type(z), complex)
            self.assertFloatsAreIdentical(z.real, x)
            self.assertFloatsAreIdentical(z.imag, y)

        check(complex("1"), 1.0, 0.0)
        check(complex("1j"), 0.0, 1.0)
        check(complex("-1"), -1.0, 0.0)
        check(complex("+1"), 1.0, 0.0)
        check(complex("1+2j"), 1.0, 2.0)
        check(complex("(1+2j)"), 1.0, 2.0)
        check(complex("(1.5+4.25j)"), 1.5, 4.25)
        check(complex("4.25+1J"), 4.25, 1.0)
        check(complex(" ( +4.25-6J )"), 4.25, -6.0)
        check(complex(" ( +4.25-J )"), 4.25, -1.0)
        check(complex(" ( +4.25+j )"), 4.25, 1.0)
        check(complex("J"), 0.0, 1.0)
        check(complex("( j )"), 0.0, 1.0)
        check(complex("+J"), 0.0, 1.0)
        check(complex("( -j)"), 0.0, -1.0)
        check(complex('1-1j'), 1.0, -1.0)
        check(complex('1J'), 0.0, 1.0)

        check(complex('1e-500'), 0.0, 0.0)
        check(complex('-1e-500j'), 0.0, -0.0)
        check(complex('1e-500+1e-500j'), 0.0, 0.0)
        check(complex('-1e-500+1e-500j'), -0.0, 0.0)
        check(complex('1e-500-1e-500j'), 0.0, -0.0)
        check(complex('-1e-500-1e-500j'), -0.0, -0.0)

        # SF bug 543840:  complex(string) accepts strings with \0
        # Fixed in 2.3.
        self.assertRaises(ValueError, complex, '1+1j\0j')
        self.assertRaises(ValueError, complex, "")
        self.assertRaises(ValueError, complex, "\0")
        self.assertRaises(ValueError, complex, "3\09")
        self.assertRaises(ValueError, complex, "1+")
        self.assertRaises(ValueError, complex, "1+1j+1j")
        self.assertRaises(ValueError, complex, "--")
        self.assertRaises(ValueError, complex, "(1+2j")
        self.assertRaises(ValueError, complex, "1+2j)")
        self.assertRaises(ValueError, complex, "1+(2j)")
        self.assertRaises(ValueError, complex, "(1+2j)123")
        self.assertRaises(ValueError, complex, "x")
        self.assertRaises(ValueError, complex, "1j+2")
        self.assertRaises(ValueError, complex, "1e1ej")
        self.assertRaises(ValueError, complex, "1e++1ej")
        self.assertRaises(ValueError, complex, ")1+2j(")
        # the following three are accepted by Python 2.6
        self.assertRaises(ValueError, complex, "1..1j")
        self.assertRaises(ValueError, complex, "1.11.1j")
        self.assertRaises(ValueError, complex, "1e1.1j")

        # check that complex accepts long unicode strings
        self.assertIs(type(complex("1"*500)), complex)
        # check whitespace processing
        self.assertEqual(complex('\N{EM SPACE}(\N{EN SPACE}1+1j ) '), 1+1j)
        # Invalid unicode string
        # See bpo-34087
        self.assertRaises(ValueError, complex, '\u3053\u3093\u306b\u3061\u306f')

    def test_constructor_negative_nans_from_string(self):
        self.assertEqual(copysign(1., complex("-nan").real), -1.)
        self.assertEqual(copysign(1., complex("-nanj").imag), -1.)
        self.assertEqual(copysign(1., complex("-nan-nanj").real), -1.)
        self.assertEqual(copysign(1., complex("-nan-nanj").imag), -1.)

    def test_underscores(self):
        # check underscores
        for lit in VALID_UNDERSCORE_LITERALS:
            if not any(ch in lit for ch in 'xXoObB'):
                self.assertEqual(complex(lit), eval(lit))
                self.assertEqual(complex(lit), complex(lit.replace('_', '')))
        for lit in INVALID_UNDERSCORE_LITERALS:
            if lit in ('0_7', '09_99'):  # octals are not recognized here
                continue
            if not any(ch in lit for ch in 'xXoObB'):
                self.assertRaises(ValueError, complex, lit)

    def test_from_number(self, cls=complex):
        def eq(actual, expected):
            self.assertEqual(actual, expected)
            self.assertIs(type(actual), cls)

        eq(cls.from_number(3.14), 3.14+0j)
        eq(cls.from_number(3.14j), 3.14j)
        eq(cls.from_number(314), 314.0+0j)
        eq(cls.from_number(OtherComplexSubclass(3.14, 2.72)), 3.14+2.72j)
        eq(cls.from_number(WithComplex(3.14+2.72j)), 3.14+2.72j)
        eq(cls.from_number(WithFloat(3.14)), 3.14+0j)
        eq(cls.from_number(WithIndex(314)), 314.0+0j)

        cNAN = complex(NAN, NAN)
        x = cls.from_number(cNAN)
        self.assertTrue(x != x)
        self.assertIs(type(x), cls)
        if cls is complex:
            self.assertIs(cls.from_number(cNAN), cNAN)

        self.assertRaises(TypeError, cls.from_number, '3.14')
        self.assertRaises(TypeError, cls.from_number, b'3.14')
        self.assertRaises(TypeError, cls.from_number, MyInt(314))
        self.assertRaises(TypeError, cls.from_number, {})
        self.assertRaises(TypeError, cls.from_number)

    def test_from_number_subclass(self):
        self.test_from_number(ComplexSubclass)

    def test_hash(self):
        for x in range(-30, 30):
            self.assertEqual(hash(x), hash(complex(x, 0)))
            x /= 3.0    # now check against floating-point
            self.assertEqual(hash(x), hash(complex(x, 0.)))

        self.assertNotEqual(hash(2000005 - 1j), -1)

    def test_abs(self):
        nums = [complex(x/3., y/7.) for x in range(-9,9) for y in range(-9,9)]
        for num in nums:
            self.assertAlmostEqual((num.real**2 + num.imag**2)  ** 0.5, abs(num))

        self.assertRaises(OverflowError, abs, complex(DBL_MAX, DBL_MAX))

    def test_repr_str(self):
        def test(v, expected, test_fn=self.assertEqual):
            test_fn(repr(v), expected)
            test_fn(str(v), expected)

        test(1+6j, '(1+6j)')
        test(1-6j, '(1-6j)')

        test(-(1+0j), '(-1+-0j)', test_fn=self.assertNotEqual)

        test(complex(1., INF), "(1+infj)")
        test(complex(1., -INF), "(1-infj)")
        test(complex(INF, 1), "(inf+1j)")
        test(complex(-INF, INF), "(-inf+infj)")
        test(complex(NAN, 1), "(nan+1j)")
        test(complex(1, NAN), "(1+nanj)")
        test(complex(NAN, NAN), "(nan+nanj)")
        test(complex(-NAN, -NAN), "(nan+nanj)")

        test(complex(0, INF), "infj")
        test(complex(0, -INF), "-infj")
        test(complex(0, NAN), "nanj")

        self.assertEqual(1-6j,complex(repr(1-6j)))
        self.assertEqual(1+6j,complex(repr(1+6j)))
        self.assertEqual(-6j,complex(repr(-6j)))
        self.assertEqual(6j,complex(repr(6j)))

    @support.requires_IEEE_754
    def test_negative_zero_repr_str(self):
        def test(v, expected, test_fn=self.assertEqual):
            test_fn(repr(v), expected)
            test_fn(str(v), expected)

        test(complex(0., 1.),   "1j")
        test(complex(-0., 1.),  "(-0+1j)")
        test(complex(0., -1.),  "-1j")
        test(complex(-0., -1.), "(-0-1j)")

        test(complex(0., 0.),   "0j")
        test(complex(0., -0.),  "-0j")
        test(complex(-0., 0.),  "(-0+0j)")
        test(complex(-0., -0.), "(-0-0j)")

    def test_pos(self):
        self.assertEqual(+(1+6j), 1+6j)
        self.assertEqual(+ComplexSubclass(1, 6), 1+6j)
        self.assertIs(type(+ComplexSubclass(1, 6)), complex)

    def test_neg(self):
        self.assertEqual(-(1+6j), -1-6j)

    def test_getnewargs(self):
        self.assertEqual((1+2j).__getnewargs__(), (1.0, 2.0))
        self.assertEqual((1-2j).__getnewargs__(), (1.0, -2.0))
        self.assertEqual((2j).__getnewargs__(), (0.0, 2.0))
        self.assertEqual((-0j).__getnewargs__(), (0.0, -0.0))
        self.assertEqual(complex(0, INF).__getnewargs__(), (0.0, INF))
        self.assertEqual(complex(INF, 0).__getnewargs__(), (INF, 0.0))

    @support.requires_IEEE_754
    def test_plus_minus_0j(self):
        # test that -0j and 0j literals are not identified
        z1, z2 = 0j, -0j
        self.assertFloatsAreIdentical(z1.imag, 0.0)
        self.assertFloatsAreIdentical(z2.imag, -0.0)

    @support.requires_IEEE_754
    def test_negated_imaginary_literal(self):
        z0 = -0j
        z1 = -7j
        z2 = -1e1000j
        # Note: In versions of Python < 3.2, a negated imaginary literal
        # accidentally ended up with real part 0.0 instead of -0.0, thanks to a
        # modification during CST -> AST translation (see issue #9011).  That's
        # fixed in Python 3.2.
        self.assertFloatsAreIdentical(z0.real, -0.0)
        self.assertFloatsAreIdentical(z0.imag, -0.0)
        self.assertFloatsAreIdentical(z1.real, -0.0)
        self.assertFloatsAreIdentical(z1.imag, -7.0)
        self.assertFloatsAreIdentical(z2.real, -0.0)
        self.assertFloatsAreIdentical(z2.imag, -INF)

    @support.requires_IEEE_754
    def test_overflow(self):
        self.assertEqual(complex("1e500"), complex(INF, 0.0))
        self.assertEqual(complex("-1e500j"), complex(0.0, -INF))
        self.assertEqual(complex("-1e500+1.8e308j"), complex(-INF, INF))

    @support.requires_IEEE_754
    def test_repr_roundtrip(self):
        vals = [0.0, 1e-500, 1e-315, 1e-200, 0.0123, 3.1415, 1e50, INF, NAN]
        vals += [-v for v in vals]

        # complex(repr(z)) should recover z exactly, even for complex
        # numbers involving an infinity, nan, or negative zero
        for x in vals:
            for y in vals:
                z = complex(x, y)
                roundtrip = complex(repr(z))
                self.assertComplexesAreIdentical(z, roundtrip)

        # if we predefine some constants, then eval(repr(z)) should
        # also work, except that it might change the sign of zeros
        inf, nan = float('inf'), float('nan')
        infj, nanj = complex(0.0, inf), complex(0.0, nan)
        for x in vals:
            for y in vals:
                z = complex(x, y)
                roundtrip = eval(repr(z))
                # adding 0.0 has no effect beside changing -0.0 to 0.0
                self.assertFloatsAreIdentical(0.0 + z.real,
                                              0.0 + roundtrip.real)
                self.assertFloatsAreIdentical(0.0 + z.imag,
                                              0.0 + roundtrip.imag)

    def test_format(self):
        # empty format string is same as str()
        self.assertEqual(format(1+3j, ''), str(1+3j))
        self.assertEqual(format(1.5+3.5j, ''), str(1.5+3.5j))
        self.assertEqual(format(3j, ''), str(3j))
        self.assertEqual(format(3.2j, ''), str(3.2j))
        self.assertEqual(format(3+0j, ''), str(3+0j))
        self.assertEqual(format(3.2+0j, ''), str(3.2+0j))

        # empty presentation type should still be analogous to str,
        # even when format string is nonempty (issue #5920).
        self.assertEqual(format(3.2+0j, '-'), str(3.2+0j))
        self.assertEqual(format(3.2+0j, '<'), str(3.2+0j))
        z = 4/7. - 100j/7.
        self.assertEqual(format(z, ''), str(z))
        self.assertEqual(format(z, '-'), str(z))
        self.assertEqual(format(z, '<'), str(z))
        self.assertEqual(format(z, '10'), str(z))
        z = complex(0.0, 3.0)
        self.assertEqual(format(z, ''), str(z))
        self.assertEqual(format(z, '-'), str(z))
        self.assertEqual(format(z, '<'), str(z))
        self.assertEqual(format(z, '2'), str(z))
        z = complex(-0.0, 2.0)
        self.assertEqual(format(z, ''), str(z))
        self.assertEqual(format(z, '-'), str(z))
        self.assertEqual(format(z, '<'), str(z))
        self.assertEqual(format(z, '3'), str(z))

        self.assertEqual(format(1+3j, 'g'), '1+3j')
        self.assertEqual(format(3j, 'g'), '0+3j')
        self.assertEqual(format(1.5+3.5j, 'g'), '1.5+3.5j')

        self.assertEqual(format(1.5+3.5j, '+g'), '+1.5+3.5j')
        self.assertEqual(format(1.5-3.5j, '+g'), '+1.5-3.5j')
        self.assertEqual(format(1.5-3.5j, '-g'), '1.5-3.5j')
        self.assertEqual(format(1.5+3.5j, ' g'), ' 1.5+3.5j')
        self.assertEqual(format(1.5-3.5j, ' g'), ' 1.5-3.5j')
        self.assertEqual(format(-1.5+3.5j, ' g'), '-1.5+3.5j')
        self.assertEqual(format(-1.5-3.5j, ' g'), '-1.5-3.5j')

        self.assertEqual(format(-1.5-3.5e-20j, 'g'), '-1.5-3.5e-20j')
        self.assertEqual(format(-1.5-3.5j, 'f'), '-1.500000-3.500000j')
        self.assertEqual(format(-1.5-3.5j, 'F'), '-1.500000-3.500000j')
        self.assertEqual(format(-1.5-3.5j, 'e'), '-1.500000e+00-3.500000e+00j')
        self.assertEqual(format(-1.5-3.5j, '.2e'), '-1.50e+00-3.50e+00j')
        self.assertEqual(format(-1.5-3.5j, '.2E'), '-1.50E+00-3.50E+00j')
        self.assertEqual(format(-1.5e10-3.5e5j, '.2G'), '-1.5E+10-3.5E+05j')

        self.assertEqual(format(1.5+3j, '<20g'),  '1.5+3j              ')
        self.assertEqual(format(1.5+3j, '*<20g'), '1.5+3j**************')
        self.assertEqual(format(1.5+3j, '>20g'),  '              1.5+3j')
        self.assertEqual(format(1.5+3j, '^20g'),  '       1.5+3j       ')
        self.assertEqual(format(1.5+3j, '<20'),   '(1.5+3j)            ')
        self.assertEqual(format(1.5+3j, '>20'),   '            (1.5+3j)')
        self.assertEqual(format(1.5+3j, '^20'),   '      (1.5+3j)      ')
        self.assertEqual(format(1.123-3.123j, '^20.2'), '     (1.1-3.1j)     ')

        self.assertEqual(format(1.5+3j, '20.2f'), '          1.50+3.00j')
        self.assertEqual(format(1.5+3j, '>20.2f'), '          1.50+3.00j')
        self.assertEqual(format(1.5+3j, '<20.2f'), '1.50+3.00j          ')
        self.assertEqual(format(1.5e20+3j, '<20.2f'), '150000000000000000000.00+3.00j')
        self.assertEqual(format(1.5e20+3j, '>40.2f'), '          150000000000000000000.00+3.00j')
        self.assertEqual(format(1.5e20+3j, '^40,.2f'), '  150,000,000,000,000,000,000.00+3.00j  ')
        self.assertEqual(format(1.5e21+3j, '^40,.2f'), ' 1,500,000,000,000,000,000,000.00+3.00j ')
        self.assertEqual(format(1.5e21+3000j, ',.2f'), '1,500,000,000,000,000,000,000.00+3,000.00j')

        # Issue 7094: Alternate formatting (specified by #)
        self.assertEqual(format(1+1j, '.0e'), '1e+00+1e+00j')
        self.assertEqual(format(1+1j, '#.0e'), '1.e+00+1.e+00j')
        self.assertEqual(format(1+1j, '.0f'), '1+1j')
        self.assertEqual(format(1+1j, '#.0f'), '1.+1.j')
        self.assertEqual(format(1.1+1.1j, 'g'), '1.1+1.1j')
        self.assertEqual(format(1.1+1.1j, '#g'), '1.10000+1.10000j')

        # Alternate doesn't make a difference for these, they format the same with or without it
        self.assertEqual(format(1+1j, '.1e'),  '1.0e+00+1.0e+00j')
        self.assertEqual(format(1+1j, '#.1e'), '1.0e+00+1.0e+00j')
        self.assertEqual(format(1+1j, '.1f'),  '1.0+1.0j')
        self.assertEqual(format(1+1j, '#.1f'), '1.0+1.0j')

        # Misc. other alternate tests
        self.assertEqual(format((-1.5+0.5j), '#f'), '-1.500000+0.500000j')
        self.assertEqual(format((-1.5+0.5j), '#.0f'), '-2.+0.j')
        self.assertEqual(format((-1.5+0.5j), '#e'), '-1.500000e+00+5.000000e-01j')
        self.assertEqual(format((-1.5+0.5j), '#.0e'), '-2.e+00+5.e-01j')
        self.assertEqual(format((-1.5+0.5j), '#g'), '-1.50000+0.500000j')
        self.assertEqual(format((-1.5+0.5j), '.0g'), '-2+0.5j')
        self.assertEqual(format((-1.5+0.5j), '#.0g'), '-2.+0.5j')

        # zero padding is invalid
        self.assertRaises(ValueError, (1.5+0.5j).__format__, '010f')

        # '=' alignment is invalid
        self.assertRaises(ValueError, (1.5+3j).__format__, '=20')

        # integer presentation types are an error
        for t in 'bcdoxX':
            self.assertRaises(ValueError, (1.5+0.5j).__format__, t)

        # make sure everything works in ''.format()
        self.assertEqual('*{0:.3f}*'.format(3.14159+2.71828j), '*3.142+2.718j*')

        # issue 3382
        self.assertEqual(format(complex(NAN, NAN), 'f'), 'nan+nanj')
        self.assertEqual(format(complex(1, NAN), 'f'), '1.000000+nanj')
        self.assertEqual(format(complex(NAN, 1), 'f'), 'nan+1.000000j')
        self.assertEqual(format(complex(NAN, -1), 'f'), 'nan-1.000000j')
        self.assertEqual(format(complex(NAN, NAN), 'F'), 'NAN+NANj')
        self.assertEqual(format(complex(1, NAN), 'F'), '1.000000+NANj')
        self.assertEqual(format(complex(NAN, 1), 'F'), 'NAN+1.000000j')
        self.assertEqual(format(complex(NAN, -1), 'F'), 'NAN-1.000000j')
        self.assertEqual(format(complex(INF, INF), 'f'), 'inf+infj')
        self.assertEqual(format(complex(1, INF), 'f'), '1.000000+infj')
        self.assertEqual(format(complex(INF, 1), 'f'), 'inf+1.000000j')
        self.assertEqual(format(complex(INF, -1), 'f'), 'inf-1.000000j')
        self.assertEqual(format(complex(INF, INF), 'F'), 'INF+INFj')
        self.assertEqual(format(complex(1, INF), 'F'), '1.000000+INFj')
        self.assertEqual(format(complex(INF, 1), 'F'), 'INF+1.000000j')
        self.assertEqual(format(complex(INF, -1), 'F'), 'INF-1.000000j')


if __name__ == "__main__":
    unittest.main()<|MERGE_RESOLUTION|>--- conflicted
+++ resolved
@@ -412,17 +412,15 @@
                     except OverflowError:
                         pass
 
-<<<<<<< HEAD
         # Check that complex numbers with special components
         # are correctly handled.
         self.assertComplexesAreIdentical(complex(1, +0.0)**2, complex(1, +0.0))
         self.assertComplexesAreIdentical(complex(1, -0.0)**2, complex(1, -0.0))
-=======
+
         # gh-113841: possible undefined division by 0 in _Py_c_pow()
         x, y = 9j, 33j**3
         with self.assertRaises(OverflowError):
             x**y
->>>>>>> 292afd1d
 
     def test_pow_with_small_integer_exponents(self):
         # Check that small integer exponents are handled identically
