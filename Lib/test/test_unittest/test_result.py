--- conflicted
+++ resolved
@@ -3,22 +3,10 @@
 import textwrap
 import traceback
 import unittest
-<<<<<<< HEAD
-from test.support import (
-    captured_stdout,
-    force_not_colorized_test_class,
-    warnings_helper,
-=======
 from unittest.util import strclass
 from test.support import warnings_helper
-from test.support import (
-    captured_stdout,
-    force_not_colorized,
-    force_not_colorized_test_class,
->>>>>>> 6ff8f82f
-)
+from test.support import captured_stdout, force_not_colorized_test_class
 from test.test_unittest.support import BufferedWriter
-from unittest.util import strclass
 
 
 class MockTraceback(object):
