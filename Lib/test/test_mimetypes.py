import io
import mimetypes
import os
import shlex
import sys
import unittest.mock
from platform import win32_edition
from test import support
<<<<<<< HEAD
from test.support import cpython_only, os_helper
from test.support.import_helper import ensure_lazy_imports
=======
from test.support import force_not_colorized, os_helper
>>>>>>> 893034cf

try:
    import _winapi
except ImportError:
    _winapi = None


def setUpModule():
    global knownfiles
    knownfiles = mimetypes.knownfiles

    # Tell it we don't know about external files:
    mimetypes.knownfiles = []
    mimetypes.inited = False
    mimetypes._default_mime_types()


def tearDownModule():
    # Restore knownfiles to its initial state
    mimetypes.knownfiles = knownfiles


class MimeTypesTestCase(unittest.TestCase):
    def setUp(self):
        self.db = mimetypes.MimeTypes()

    def test_case_sensitivity(self):
        eq = self.assertEqual
        eq(self.db.guess_file_type("foobar.html"), ("text/html", None))
        eq(self.db.guess_type("scheme:foobar.html"), ("text/html", None))
        eq(self.db.guess_file_type("foobar.HTML"), ("text/html", None))
        eq(self.db.guess_type("scheme:foobar.HTML"), ("text/html", None))
        eq(self.db.guess_file_type("foobar.tgz"), ("application/x-tar", "gzip"))
        eq(self.db.guess_type("scheme:foobar.tgz"), ("application/x-tar", "gzip"))
        eq(self.db.guess_file_type("foobar.TGZ"), ("application/x-tar", "gzip"))
        eq(self.db.guess_type("scheme:foobar.TGZ"), ("application/x-tar", "gzip"))
        eq(self.db.guess_file_type("foobar.tar.Z"), ("application/x-tar", "compress"))
        eq(self.db.guess_type("scheme:foobar.tar.Z"), ("application/x-tar", "compress"))
        eq(self.db.guess_file_type("foobar.tar.z"), (None, None))
        eq(self.db.guess_type("scheme:foobar.tar.z"), (None, None))

    def test_default_data(self):
        eq = self.assertEqual
        eq(self.db.guess_file_type("foo.html"), ("text/html", None))
        eq(self.db.guess_file_type("foo.HTML"), ("text/html", None))
        eq(self.db.guess_file_type("foo.tgz"), ("application/x-tar", "gzip"))
        eq(self.db.guess_file_type("foo.tar.gz"), ("application/x-tar", "gzip"))
        eq(self.db.guess_file_type("foo.tar.Z"), ("application/x-tar", "compress"))
        eq(self.db.guess_file_type("foo.tar.bz2"), ("application/x-tar", "bzip2"))
        eq(self.db.guess_file_type("foo.tar.xz"), ("application/x-tar", "xz"))

    def test_data_urls(self):
        eq = self.assertEqual
        guess_type = self.db.guess_type
        eq(guess_type("data:invalidDataWithoutComma"), (None, None))
        eq(guess_type("data:,thisIsTextPlain"), ("text/plain", None))
        eq(guess_type("data:;base64,thisIsTextPlain"), ("text/plain", None))
        eq(guess_type("data:text/x-foo,thisIsTextXFoo"), ("text/x-foo", None))

    def test_file_parsing(self):
        eq = self.assertEqual
        sio = io.StringIO("x-application/x-unittest pyunit\n")
        self.db.readfp(sio)
        eq(self.db.guess_file_type("foo.pyunit"),
           ("x-application/x-unittest", None))
        eq(self.db.guess_extension("x-application/x-unittest"), ".pyunit")

    def test_read_mime_types(self):
        eq = self.assertEqual

        # Unreadable file returns None
        self.assertIsNone(mimetypes.read_mime_types("non-existent"))

        with os_helper.temp_dir() as directory:
            data = "x-application/x-unittest pyunit\n"
            file = os.path.join(directory, "sample.mimetype")
            with open(file, 'w', encoding="utf-8") as f:
                f.write(data)
            mime_dict = mimetypes.read_mime_types(file)
            eq(mime_dict[".pyunit"], "x-application/x-unittest")

            data = "x-application/x-unittest2 pyunit2\n"
            file = os.path.join(directory, "sample2.mimetype")
            with open(file, 'w', encoding="utf-8") as f:
                f.write(data)
            mime_dict = mimetypes.read_mime_types(os_helper.FakePath(file))
            eq(mime_dict[".pyunit2"], "x-application/x-unittest2")

        # bpo-41048: read_mime_types should read the rule file with 'utf-8' encoding.
        # Not with locale encoding. _bootlocale has been imported because io.open(...)
        # uses it.
        data = "application/no-mans-land  Fran\u00E7ais"
        filename = "filename"
        fp = io.StringIO(data)
        with unittest.mock.patch.object(mimetypes, 'open',
                                        return_value=fp) as mock_open:
            mime_dict = mimetypes.read_mime_types(filename)
            mock_open.assert_called_with(filename, encoding='utf-8')
        eq(mime_dict[".Français"], "application/no-mans-land")

    def test_non_standard_types(self):
        eq = self.assertEqual
        # First try strict
        eq(self.db.guess_file_type('foo.xul', strict=True), (None, None))
        eq(self.db.guess_extension('image/jpg', strict=True), None)
        # And then non-strict
        eq(self.db.guess_file_type('foo.xul', strict=False), ('text/xul', None))
        eq(self.db.guess_file_type('foo.XUL', strict=False), ('text/xul', None))
        eq(self.db.guess_file_type('foo.invalid', strict=False), (None, None))
        eq(self.db.guess_extension('image/jpg', strict=False), '.jpg')
        eq(self.db.guess_extension('image/JPG', strict=False), '.jpg')

    def test_filename_with_url_delimiters(self):
        # bpo-38449: URL delimiters cases should be handled also.
        # They would have different mime types if interpreted as URL as
        # compared to when interpreted as filename because of the semicolon.
        eq = self.assertEqual
        gzip_expected = ('application/x-tar', 'gzip')
        for name in (
                ';1.tar.gz',
                '?1.tar.gz',
                '#1.tar.gz',
                '#1#.tar.gz',
                ';1#.tar.gz',
                ';&1=123;?.tar.gz',
                '?k1=v1&k2=v2.tar.gz',
            ):
            for prefix in ('', '/', '\\',
                           'c:', 'c:/', 'c:\\', 'c:/d/', 'c:\\d\\',
                           '//share/server/', '\\\\share\\server\\'):
                path = prefix + name
                with self.subTest(path=path):
                    eq(self.db.guess_file_type(path), gzip_expected)
                    eq(self.db.guess_type(path), gzip_expected)
            expected = (None, None) if os.name == 'nt' else gzip_expected
            for prefix in ('//', '\\\\', '//share/', '\\\\share\\'):
                path = prefix + name
                with self.subTest(path=path):
                    eq(self.db.guess_file_type(path), expected)
                    eq(self.db.guess_type(path), expected)
        eq(self.db.guess_file_type(r" \"\`;b&b&c |.tar.gz"), gzip_expected)
        eq(self.db.guess_type(r" \"\`;b&b&c |.tar.gz"), gzip_expected)

        eq(self.db.guess_file_type(r'foo/.tar.gz'), (None, 'gzip'))
        eq(self.db.guess_type(r'foo/.tar.gz'), (None, 'gzip'))
        expected = (None, 'gzip') if os.name == 'nt' else gzip_expected
        eq(self.db.guess_file_type(r'foo\.tar.gz'), expected)
        eq(self.db.guess_type(r'foo\.tar.gz'), expected)
        eq(self.db.guess_type(r'scheme:foo\.tar.gz'), gzip_expected)

    def test_url(self):
        result = self.db.guess_type('http://example.com/host.html')
        result = self.db.guess_type('http://host.html')
        msg = 'URL only has a host name, not a file'
        self.assertSequenceEqual(result, (None, None), msg)
        result = self.db.guess_type('http://example.com/host.html')
        msg = 'Should be text/html'
        self.assertSequenceEqual(result, ('text/html', None), msg)
        result = self.db.guess_type('http://example.com/host.html#x.tar')
        self.assertSequenceEqual(result, ('text/html', None))
        result = self.db.guess_type('http://example.com/host.html?q=x.tar')
        self.assertSequenceEqual(result, ('text/html', None))

    def test_guess_all_types(self):
        # First try strict.  Use a set here for testing the results because if
        # test_urllib2 is run before test_mimetypes, global state is modified
        # such that the 'all' set will have more items in it.
        all = self.db.guess_all_extensions('text/plain', strict=True)
        self.assertTrue(set(all) >= {'.bat', '.c', '.h', '.ksh', '.pl', '.txt'})
        self.assertEqual(len(set(all)), len(all))  # no duplicates
        # And now non-strict
        all = self.db.guess_all_extensions('image/jpg', strict=False)
        self.assertEqual(all, ['.jpg'])
        # And now for no hits
        all = self.db.guess_all_extensions('image/jpg', strict=True)
        self.assertEqual(all, [])
        # And now for type existing in both strict and non-strict mappings.
        self.db.add_type('test-type', '.strict-ext')
        self.db.add_type('test-type', '.non-strict-ext', strict=False)
        all = self.db.guess_all_extensions('test-type', strict=False)
        self.assertEqual(all, ['.strict-ext', '.non-strict-ext'])
        all = self.db.guess_all_extensions('test-type')
        self.assertEqual(all, ['.strict-ext'])
        # Test that changing the result list does not affect the global state
        all.append('.no-such-ext')
        all = self.db.guess_all_extensions('test-type')
        self.assertNotIn('.no-such-ext', all)

    def test_encoding(self):
        filename = support.findfile("mime.types")
        mimes = mimetypes.MimeTypes([filename])
        exts = mimes.guess_all_extensions('application/vnd.geocube+xml',
                                          strict=True)
        self.assertEqual(exts, ['.g3', '.g\xb3'])

    def test_init_reinitializes(self):
        # Issue 4936: make sure an init starts clean
        # First, put some poison into the types table
        mimetypes.add_type('foo/bar', '.foobar')
        self.assertEqual(mimetypes.guess_extension('foo/bar'), '.foobar')
        # Reinitialize
        mimetypes.init()
        # Poison should be gone.
        self.assertEqual(mimetypes.guess_extension('foo/bar'), None)

    @unittest.skipIf(sys.platform.startswith("win"), "Non-Windows only")
    def test_guess_known_extensions(self):
        # Issue 37529
        # The test fails on Windows because Windows adds mime types from the Registry
        # and that creates some duplicates.
        from mimetypes import types_map
        for v in types_map.values():
            self.assertIsNotNone(mimetypes.guess_extension(v))

    def test_preferred_extension(self):
        def check_extensions():
            for mime_type, ext in (
                ("application/epub+zip", ".epub"),
                ("application/octet-stream", ".bin"),
                ("application/gzip", ".gz"),
                ("application/ogg", ".ogx"),
                ("application/postscript", ".ps"),
                ("application/vnd.apple.mpegurl", ".m3u"),
                ("application/vnd.ms-excel", ".xls"),
                ("application/vnd.ms-fontobject", ".eot"),
                ("application/vnd.ms-powerpoint", ".ppt"),
                ("application/vnd.oasis.opendocument.graphics", ".odg"),
                ("application/vnd.oasis.opendocument.presentation", ".odp"),
                ("application/vnd.oasis.opendocument.spreadsheet", ".ods"),
                ("application/vnd.oasis.opendocument.text", ".odt"),
                ("application/vnd.openxmlformats-officedocument.presentationml.presentation", ".pptx"),
                ("application/vnd.openxmlformats-officedocument.spreadsheetml.sheet", ".xlsx"),
                ("application/vnd.openxmlformats-officedocument.wordprocessingml.document", ".docx"),
                ("application/vnd.rar", ".rar"),
                ("application/x-7z-compressed", ".7z"),
                ("application/x-debian-package", ".deb"),
                ("application/x-httpd-php", ".php"),
                ("application/x-rpm", ".rpm"),
                ("application/x-texinfo", ".texi"),
                ("application/x-troff", ".roff"),
                ("application/xml", ".xsl"),
                ("application/yaml", ".yaml"),
                ("audio/flac", ".flac"),
                ("audio/matroska", ".mka"),
                ("audio/mp4", ".m4a"),
                ("audio/mpeg", ".mp3"),
                ("audio/ogg", ".ogg"),
                ("audio/vnd.wave", ".wav"),
                ("audio/webm", ".weba"),
                ("font/otf", ".otf"),
                ("font/ttf", ".ttf"),
                ("font/woff", ".woff"),
                ("font/woff2", ".woff2"),
                ("image/avif", ".avif"),
                ("image/emf", ".emf"),
                ("image/fits", ".fits"),
                ("image/g3fax", ".g3"),
                ("image/jp2", ".jp2"),
                ("image/jpeg", ".jpg"),
                ("image/jpm", ".jpm"),
                ("image/t38", ".t38"),
                ("image/tiff", ".tiff"),
                ("image/tiff-fx", ".tfx"),
                ("image/webp", ".webp"),
                ("image/wmf", ".wmf"),
                ("message/rfc822", ".eml"),
                ("model/gltf+json", ".gltf"),
                ("model/gltf-binary", ".glb"),
                ("model/stl", ".stl"),
                ("text/html", ".html"),
                ("text/plain", ".txt"),
                ("text/rtf", ".rtf"),
                ("text/x-rst", ".rst"),
                ("video/matroska", ".mkv"),
                ("video/matroska-3d", ".mk3d"),
                ("video/mpeg", ".mpeg"),
                ("video/ogg", ".ogv"),
                ("video/quicktime", ".mov"),
                ("video/vnd.avi", ".avi"),
                ("video/x-m4v", ".m4v"),
                ("video/x-ms-wmv", ".wmv"),
            ):
                with self.subTest(mime_type=mime_type, ext=ext):
                    self.assertEqual(mimetypes.guess_extension(mime_type), ext)

        check_extensions()
        mimetypes.init()
        check_extensions()

    def test_guess_file_type(self):
        def check_file_type():
            for mime_type, ext in (
                ("application/yaml", ".yaml"),
                ("application/yaml", ".yml"),
                ("audio/mpeg", ".mp2"),
                ("audio/mpeg", ".mp3"),
                ("video/mpeg", ".m1v"),
                ("video/mpeg", ".mpe"),
                ("video/mpeg", ".mpeg"),
                ("video/mpeg", ".mpg"),
            ):
                with self.subTest(mime_type=mime_type, ext=ext):
                    result, _ = mimetypes.guess_file_type(f"filename{ext}")
                    self.assertEqual(result, mime_type)

        check_file_type()
        mimetypes.init()
        check_file_type()

    def test_init_stability(self):
        mimetypes.init()

        suffix_map = mimetypes.suffix_map
        encodings_map = mimetypes.encodings_map
        types_map = mimetypes.types_map
        common_types = mimetypes.common_types

        mimetypes.init()
        self.assertIsNot(suffix_map, mimetypes.suffix_map)
        self.assertIsNot(encodings_map, mimetypes.encodings_map)
        self.assertIsNot(types_map, mimetypes.types_map)
        self.assertIsNot(common_types, mimetypes.common_types)
        self.assertEqual(suffix_map, mimetypes.suffix_map)
        self.assertEqual(encodings_map, mimetypes.encodings_map)
        self.assertEqual(types_map, mimetypes.types_map)
        self.assertEqual(common_types, mimetypes.common_types)

    def test_path_like_ob(self):
        filename = "LICENSE.txt"
        filepath = os_helper.FakePath(filename)
        filepath_with_abs_dir = os_helper.FakePath('/dir/'+filename)
        filepath_relative = os_helper.FakePath('../dir/'+filename)
        path_dir = os_helper.FakePath('./')

        expected = self.db.guess_file_type(filename)

        self.assertEqual(self.db.guess_file_type(filepath), expected)
        self.assertEqual(self.db.guess_type(filepath), expected)
        self.assertEqual(self.db.guess_file_type(
            filepath_with_abs_dir), expected)
        self.assertEqual(self.db.guess_type(
            filepath_with_abs_dir), expected)
        self.assertEqual(self.db.guess_file_type(filepath_relative), expected)
        self.assertEqual(self.db.guess_type(filepath_relative), expected)

        self.assertEqual(self.db.guess_file_type(path_dir), (None, None))
        self.assertEqual(self.db.guess_type(path_dir), (None, None))

    def test_bytes_path(self):
        self.assertEqual(self.db.guess_file_type(b'foo.html'),
                         self.db.guess_file_type('foo.html'))
        self.assertEqual(self.db.guess_file_type(b'foo.tar.gz'),
                         self.db.guess_file_type('foo.tar.gz'))
        self.assertEqual(self.db.guess_file_type(b'foo.tgz'),
                         self.db.guess_file_type('foo.tgz'))

    def test_keywords_args_api(self):
        self.assertEqual(self.db.guess_file_type(
            path="foo.html", strict=True), ("text/html", None))
        self.assertEqual(self.db.guess_type(
            url="scheme:foo.html", strict=True), ("text/html", None))
        self.assertEqual(self.db.guess_all_extensions(
            type='image/jpg', strict=True), [])
        self.assertEqual(self.db.guess_extension(
            type='image/jpg', strict=False), '.jpg')

    def test_added_types_are_used(self):
        mimetypes.add_type('testing/default-type', '')
        mime_type, _ = mimetypes.guess_type('')
        self.assertEqual(mime_type, 'testing/default-type')

        mime_type, _ = mimetypes.guess_type('test.myext')
        self.assertEqual(mime_type, None)

        mimetypes.add_type('testing/type', '.myext')
        mime_type, _ = mimetypes.guess_type('test.myext')
        self.assertEqual(mime_type, 'testing/type')

    def test_add_type_with_undotted_extension_deprecated(self):
        with self.assertWarns(DeprecationWarning):
            mimetypes.add_type("testing/type", "undotted")


@unittest.skipUnless(sys.platform.startswith("win"), "Windows only")
class Win32MimeTypesTestCase(unittest.TestCase):
    def setUp(self):
        # ensure all entries actually come from the Windows registry
        self.original_types_map = mimetypes.types_map.copy()
        mimetypes.types_map.clear()
        mimetypes.init()
        self.db = mimetypes.MimeTypes()

    def tearDown(self):
        # restore default settings
        mimetypes.types_map.clear()
        mimetypes.types_map.update(self.original_types_map)

    @unittest.skipIf(win32_edition() in ('NanoServer', 'WindowsCoreHeadless', 'IoTEdgeOS'),
                                         "MIME types registry keys unavailable")
    def test_registry_parsing(self):
        # the original, minimum contents of the MIME database in the
        # Windows registry is undocumented AFAIK.
        # Use file types that should *always* exist:
        eq = self.assertEqual
        eq(self.db.guess_type("foo.txt"), ("text/plain", None))
        eq(self.db.guess_type("image.jpg"), ("image/jpeg", None))
        eq(self.db.guess_type("image.png"), ("image/png", None))

    @unittest.skipIf(not hasattr(_winapi, "_mimetypes_read_windows_registry"),
                     "read_windows_registry accelerator unavailable")
    def test_registry_accelerator(self):
        from_accel = {}
        from_reg = {}
        _winapi._mimetypes_read_windows_registry(
            lambda v, k: from_accel.setdefault(k, set()).add(v)
        )
        mimetypes.MimeTypes._read_windows_registry(
            lambda v, k: from_reg.setdefault(k, set()).add(v)
        )
        self.assertEqual(list(from_reg), list(from_accel))
        for k in from_reg:
            self.assertEqual(from_reg[k], from_accel[k])


class MiscTestCase(unittest.TestCase):
    def test__all__(self):
        support.check__all__(self, mimetypes)

    @cpython_only
    def test_lazy_import(self):
        ensure_lazy_imports("mimetypes", {"os", "posixpath", "urllib.parse", "argparse"})


class CommandLineTest(unittest.TestCase):
    @force_not_colorized
    def test_parse_args(self):
        args, help_text = mimetypes._parse_args("-h")
        self.assertTrue(help_text.startswith("usage: "))

        args, help_text = mimetypes._parse_args("--invalid")
        self.assertTrue(help_text.startswith("usage: "))

        args, _ = mimetypes._parse_args(shlex.split("-l -e image/jpg"))
        self.assertTrue(args.extension)
        self.assertTrue(args.lenient)
        self.assertEqual(args.type, ["image/jpg"])

        args, _ = mimetypes._parse_args(shlex.split("-e image/jpg"))
        self.assertTrue(args.extension)
        self.assertFalse(args.lenient)
        self.assertEqual(args.type, ["image/jpg"])

        args, _ = mimetypes._parse_args(shlex.split("-l foo.webp"))
        self.assertFalse(args.extension)
        self.assertTrue(args.lenient)
        self.assertEqual(args.type, ["foo.webp"])

        args, _ = mimetypes._parse_args(shlex.split("foo.pic"))
        self.assertFalse(args.extension)
        self.assertFalse(args.lenient)
        self.assertEqual(args.type, ["foo.pic"])

    def test_invocation(self):
        for command, expected in [
            ("-l -e image/jpg", ".jpg"),
            ("-e image/jpeg", ".jpg"),
            ("-l foo.webp", "type: image/webp encoding: None"),
        ]:
            self.assertEqual(mimetypes._main(shlex.split(command)), expected)

    def test_invocation_error(self):
        for command, expected in [
            ("-e image/jpg", "error: unknown type image/jpg"),
            ("foo.bar_ext", "error: media type unknown for foo.bar_ext"),
        ]:
            with self.subTest(command=command):
                with self.assertRaisesRegex(SystemExit, expected):
                    mimetypes._main(shlex.split(command))


if __name__ == "__main__":
    unittest.main()<|MERGE_RESOLUTION|>--- conflicted
+++ resolved
@@ -6,12 +6,8 @@
 import unittest.mock
 from platform import win32_edition
 from test import support
-<<<<<<< HEAD
-from test.support import cpython_only, os_helper
+from test.support import cpython_only, force_not_colorized, os_helper
 from test.support.import_helper import ensure_lazy_imports
-=======
-from test.support import force_not_colorized, os_helper
->>>>>>> 893034cf
 
 try:
     import _winapi
