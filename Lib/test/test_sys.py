--- conflicted
+++ resolved
@@ -1178,20 +1178,12 @@
         for moduleName in 'builtins', '__main__', 'some_module':
             with self.subTest(moduleName=moduleName):
                 A.B.X.__module__ = moduleName
-<<<<<<< HEAD
-                with test.support.captured_stderr() as stderr, \
-                     test.support.swap_attr(sys, 'unraisablehook',
-                                            sys.__unraisablehook__):
-                    expected = self.write_unraisable_exc(
-                        A.B.X(), "msg", "obj");
-=======
                 with test.support.captured_stderr() as stderr, test.support.swap_attr(
                     sys, 'unraisablehook', sys.__unraisablehook__
                 ):
                     expected = self.write_unraisable_exc(
                         A.B.X(), "msg", "obj"
                     )
->>>>>>> ef6a482b
                 report = stderr.getvalue()
                 self.assertIn(A.B.X.__qualname__, report)
                 if moduleName in ['builtins', '__main__']:
