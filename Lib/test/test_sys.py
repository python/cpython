import builtins
import codecs
import gc
import locale
import operator
import os
import struct
import subprocess
import sys
import sysconfig
import test.support
from test import support
from test.support import os_helper
from test.support.script_helper import assert_python_ok, assert_python_failure
from test.support import threading_helper
from test.support import import_helper
import textwrap
import unittest
import warnings


# count the number of test runs, used to create unique
# strings to intern in test_intern()
INTERN_NUMRUNS = 0

DICT_KEY_STRUCT_FORMAT = 'n2BI2n'

class DisplayHookTest(unittest.TestCase):

    def test_original_displayhook(self):
        dh = sys.__displayhook__

        with support.captured_stdout() as out:
            dh(42)

        self.assertEqual(out.getvalue(), "42\n")
        self.assertEqual(builtins._, 42)

        del builtins._

        with support.captured_stdout() as out:
            dh(None)

        self.assertEqual(out.getvalue(), "")
        self.assertTrue(not hasattr(builtins, "_"))

        # sys.displayhook() requires arguments
        self.assertRaises(TypeError, dh)

        stdout = sys.stdout
        try:
            del sys.stdout
            self.assertRaises(RuntimeError, dh, 42)
        finally:
            sys.stdout = stdout

    def test_lost_displayhook(self):
        displayhook = sys.displayhook
        try:
            del sys.displayhook
            code = compile("42", "<string>", "single")
            self.assertRaises(RuntimeError, eval, code)
        finally:
            sys.displayhook = displayhook

    def test_custom_displayhook(self):
        def baddisplayhook(obj):
            raise ValueError

        with support.swap_attr(sys, 'displayhook', baddisplayhook):
            code = compile("42", "<string>", "single")
            self.assertRaises(ValueError, eval, code)

class ActiveExceptionTests(unittest.TestCase):
    def test_exc_info_no_exception(self):
        self.assertEqual(sys.exc_info(), (None, None, None))

    def test_sys_exception_no_exception(self):
        self.assertEqual(sys.exception(), None)

    def test_exc_info_with_exception_instance(self):
        def f():
            raise ValueError(42)

        try:
            f()
        except Exception as e_:
            e = e_
            exc_info = sys.exc_info()

        self.assertIsInstance(e, ValueError)
        self.assertIs(exc_info[0], ValueError)
        self.assertIs(exc_info[1], e)
        self.assertIs(exc_info[2], e.__traceback__)

    def test_exc_info_with_exception_type(self):
        def f():
            raise ValueError

        try:
            f()
        except Exception as e_:
            e = e_
            exc_info = sys.exc_info()

        self.assertIsInstance(e, ValueError)
        self.assertIs(exc_info[0], ValueError)
        self.assertIs(exc_info[1], e)
        self.assertIs(exc_info[2], e.__traceback__)

    def test_sys_exception_with_exception_instance(self):
        def f():
            raise ValueError(42)

        try:
            f()
        except Exception as e_:
            e = e_
            exc = sys.exception()

        self.assertIsInstance(e, ValueError)
        self.assertIs(exc, e)

    def test_sys_exception_with_exception_type(self):
        def f():
            raise ValueError

        try:
            f()
        except Exception as e_:
            e = e_
            exc = sys.exception()

        self.assertIsInstance(e, ValueError)
        self.assertIs(exc, e)


class ExceptHookTest(unittest.TestCase):

    def test_original_excepthook(self):
        try:
            raise ValueError(42)
        except ValueError as exc:
            with support.captured_stderr() as err:
                sys.__excepthook__(*sys.exc_info())

        self.assertTrue(err.getvalue().endswith("ValueError: 42\n"))

        self.assertRaises(TypeError, sys.__excepthook__)

    def test_excepthook_bytes_filename(self):
        # bpo-37467: sys.excepthook() must not crash if a filename
        # is a bytes string
        with warnings.catch_warnings():
            warnings.simplefilter('ignore', BytesWarning)

            try:
                raise SyntaxError("msg", (b"bytes_filename", 123, 0, "text"))
            except SyntaxError as exc:
                with support.captured_stderr() as err:
                    sys.__excepthook__(*sys.exc_info())

        err = err.getvalue()
        self.assertIn("""  File "b'bytes_filename'", line 123\n""", err)
        self.assertIn("""    text\n""", err)
        self.assertTrue(err.endswith("SyntaxError: msg\n"))

    def test_excepthook(self):
        with test.support.captured_output("stderr") as stderr:
            sys.excepthook(1, '1', 1)
        self.assertTrue("TypeError: print_exception(): Exception expected for " \
                         "value, str found" in stderr.getvalue())

    # FIXME: testing the code for a lost or replaced excepthook in
    # Python/pythonrun.c::PyErr_PrintEx() is tricky.


class SysModuleTest(unittest.TestCase):

    def tearDown(self):
        test.support.reap_children()

    def test_exit(self):
        # call with two arguments
        self.assertRaises(TypeError, sys.exit, 42, 42)

        # call without argument
        with self.assertRaises(SystemExit) as cm:
            sys.exit()
        self.assertIsNone(cm.exception.code)

        rc, out, err = assert_python_ok('-c', 'import sys; sys.exit()')
        self.assertEqual(rc, 0)
        self.assertEqual(out, b'')
        self.assertEqual(err, b'')

        # call with integer argument
        with self.assertRaises(SystemExit) as cm:
            sys.exit(42)
        self.assertEqual(cm.exception.code, 42)

        # call with tuple argument with one entry
        # entry will be unpacked
        with self.assertRaises(SystemExit) as cm:
            sys.exit((42,))
        self.assertEqual(cm.exception.code, 42)

        # call with string argument
        with self.assertRaises(SystemExit) as cm:
            sys.exit("exit")
        self.assertEqual(cm.exception.code, "exit")

        # call with tuple argument with two entries
        with self.assertRaises(SystemExit) as cm:
            sys.exit((17, 23))
        self.assertEqual(cm.exception.code, (17, 23))

        # test that the exit machinery handles SystemExits properly
        rc, out, err = assert_python_failure('-c', 'raise SystemExit(47)')
        self.assertEqual(rc, 47)
        self.assertEqual(out, b'')
        self.assertEqual(err, b'')

        def check_exit_message(code, expected, **env_vars):
            rc, out, err = assert_python_failure('-c', code, **env_vars)
            self.assertEqual(rc, 1)
            self.assertEqual(out, b'')
            self.assertTrue(err.startswith(expected),
                "%s doesn't start with %s" % (ascii(err), ascii(expected)))

        # test that stderr buffer is flushed before the exit message is written
        # into stderr
        check_exit_message(
            r'import sys; sys.stderr.write("unflushed,"); sys.exit("message")',
            b"unflushed,message")

        # test that the exit message is written with backslashreplace error
        # handler to stderr
        check_exit_message(
            r'import sys; sys.exit("surrogates:\uDCFF")',
            b"surrogates:\\udcff")

        # test that the unicode message is encoded to the stderr encoding
        # instead of the default encoding (utf8)
        check_exit_message(
            r'import sys; sys.exit("h\xe9")',
            b"h\xe9", PYTHONIOENCODING='latin-1')

    def test_getdefaultencoding(self):
        self.assertRaises(TypeError, sys.getdefaultencoding, 42)
        # can't check more than the type, as the user might have changed it
        self.assertIsInstance(sys.getdefaultencoding(), str)

    # testing sys.settrace() is done in test_sys_settrace.py
    # testing sys.setprofile() is done in test_sys_setprofile.py

    def test_switchinterval(self):
        self.assertRaises(TypeError, sys.setswitchinterval)
        self.assertRaises(TypeError, sys.setswitchinterval, "a")
        self.assertRaises(ValueError, sys.setswitchinterval, -1.0)
        self.assertRaises(ValueError, sys.setswitchinterval, 0.0)
        orig = sys.getswitchinterval()
        # sanity check
        self.assertTrue(orig < 0.5, orig)
        try:
            for n in 0.00001, 0.05, 3.0, orig:
                sys.setswitchinterval(n)
                self.assertAlmostEqual(sys.getswitchinterval(), n)
        finally:
            sys.setswitchinterval(orig)

    def test_recursionlimit(self):
        self.assertRaises(TypeError, sys.getrecursionlimit, 42)
        oldlimit = sys.getrecursionlimit()
        self.assertRaises(TypeError, sys.setrecursionlimit)
        self.assertRaises(ValueError, sys.setrecursionlimit, -42)
        sys.setrecursionlimit(10000)
        self.assertEqual(sys.getrecursionlimit(), 10000)
        sys.setrecursionlimit(oldlimit)

    def test_recursionlimit_recovery(self):
        if hasattr(sys, 'gettrace') and sys.gettrace():
            self.skipTest('fatal error if run with a trace function')

        oldlimit = sys.getrecursionlimit()
        def f():
            f()
        try:
            for depth in (50, 75, 100, 250, 1000):
                try:
                    sys.setrecursionlimit(depth)
                except RecursionError:
                    # Issue #25274: The recursion limit is too low at the
                    # current recursion depth
                    continue

                # Issue #5392: test stack overflow after hitting recursion
                # limit twice
                with self.assertRaises(RecursionError):
                    f()
                with self.assertRaises(RecursionError):
                    f()
        finally:
            sys.setrecursionlimit(oldlimit)

    @test.support.cpython_only
    def test_setrecursionlimit_recursion_depth(self):
        # Issue #25274: Setting a low recursion limit must be blocked if the
        # current recursion depth is already higher than limit.

        from _testinternalcapi import get_recursion_depth

        def set_recursion_limit_at_depth(depth, limit):
            recursion_depth = get_recursion_depth()
            if recursion_depth >= depth:
                with self.assertRaises(RecursionError) as cm:
                    sys.setrecursionlimit(limit)
                self.assertRegex(str(cm.exception),
                                 "cannot set the recursion limit to [0-9]+ "
                                 "at the recursion depth [0-9]+: "
                                 "the limit is too low")
            else:
                set_recursion_limit_at_depth(depth, limit)

        oldlimit = sys.getrecursionlimit()
        try:
            sys.setrecursionlimit(1000)

            for limit in (10, 25, 50, 75, 100, 150, 200):
                set_recursion_limit_at_depth(limit, limit)
        finally:
            sys.setrecursionlimit(oldlimit)

    def test_getwindowsversion(self):
        # Raise SkipTest if sys doesn't have getwindowsversion attribute
        test.support.get_attribute(sys, "getwindowsversion")
        v = sys.getwindowsversion()
        self.assertEqual(len(v), 5)
        self.assertIsInstance(v[0], int)
        self.assertIsInstance(v[1], int)
        self.assertIsInstance(v[2], int)
        self.assertIsInstance(v[3], int)
        self.assertIsInstance(v[4], str)
        self.assertRaises(IndexError, operator.getitem, v, 5)
        self.assertIsInstance(v.major, int)
        self.assertIsInstance(v.minor, int)
        self.assertIsInstance(v.build, int)
        self.assertIsInstance(v.platform, int)
        self.assertIsInstance(v.service_pack, str)
        self.assertIsInstance(v.service_pack_minor, int)
        self.assertIsInstance(v.service_pack_major, int)
        self.assertIsInstance(v.suite_mask, int)
        self.assertIsInstance(v.product_type, int)
        self.assertEqual(v[0], v.major)
        self.assertEqual(v[1], v.minor)
        self.assertEqual(v[2], v.build)
        self.assertEqual(v[3], v.platform)
        self.assertEqual(v[4], v.service_pack)

        # This is how platform.py calls it. Make sure tuple
        #  still has 5 elements
        maj, min, buildno, plat, csd = sys.getwindowsversion()

    def test_call_tracing(self):
        self.assertRaises(TypeError, sys.call_tracing, type, 2)

    @unittest.skipUnless(hasattr(sys, "setdlopenflags"),
                         'test needs sys.setdlopenflags()')
    def test_dlopenflags(self):
        self.assertTrue(hasattr(sys, "getdlopenflags"))
        self.assertRaises(TypeError, sys.getdlopenflags, 42)
        oldflags = sys.getdlopenflags()
        self.assertRaises(TypeError, sys.setdlopenflags)
        sys.setdlopenflags(oldflags+1)
        self.assertEqual(sys.getdlopenflags(), oldflags+1)
        sys.setdlopenflags(oldflags)

    @test.support.refcount_test
    def test_refcount(self):
        # n here must be a global in order for this test to pass while
        # tracing with a python function.  Tracing calls PyFrame_FastToLocals
        # which will add a copy of any locals to the frame object, causing
        # the reference count to increase by 2 instead of 1.
        global n
        self.assertRaises(TypeError, sys.getrefcount)
        c = sys.getrefcount(None)
        n = None
        # Singleton refcnts don't change
        self.assertEqual(sys.getrefcount(None), c)
        del n
        self.assertEqual(sys.getrefcount(None), c)
        if hasattr(sys, "gettotalrefcount"):
            self.assertIsInstance(sys.gettotalrefcount(), int)

    def test_getframe(self):
        self.assertRaises(TypeError, sys._getframe, 42, 42)
        self.assertRaises(ValueError, sys._getframe, 2000000000)
        self.assertTrue(
            SysModuleTest.test_getframe.__code__ \
            is sys._getframe().f_code
        )

    def test_getframemodulename(self):
        # Default depth gets ourselves
        self.assertEqual(__name__, sys._getframemodulename())
        self.assertEqual("unittest.case", sys._getframemodulename(1))
        i = 0
        f = sys._getframe(i)
        while f:
            self.assertEqual(
                f.f_globals['__name__'],
                sys._getframemodulename(i) or '__main__'
            )
            i += 1
            f2 = f.f_back
            try:
                f = sys._getframe(i)
            except ValueError:
                break
            self.assertIs(f, f2)
        self.assertIsNone(sys._getframemodulename(i))

    # sys._current_frames() is a CPython-only gimmick.
    @threading_helper.reap_threads
    @threading_helper.requires_working_threading()
    def test_current_frames(self):
        import threading
        import traceback

        # Spawn a thread that blocks at a known place.  Then the main
        # thread does sys._current_frames(), and verifies that the frames
        # returned make sense.
        entered_g = threading.Event()
        leave_g = threading.Event()
        thread_info = []  # the thread's id

        def f123():
            g456()

        def g456():
            thread_info.append(threading.get_ident())
            entered_g.set()
            leave_g.wait()

        t = threading.Thread(target=f123)
        t.start()
        entered_g.wait()

        try:
            # At this point, t has finished its entered_g.set(), although it's
            # impossible to guess whether it's still on that line or has moved on
            # to its leave_g.wait().
            self.assertEqual(len(thread_info), 1)
            thread_id = thread_info[0]

            d = sys._current_frames()
            for tid in d:
                self.assertIsInstance(tid, int)
                self.assertGreater(tid, 0)

            main_id = threading.get_ident()
            self.assertIn(main_id, d)
            self.assertIn(thread_id, d)

            # Verify that the captured main-thread frame is _this_ frame.
            frame = d.pop(main_id)
            self.assertTrue(frame is sys._getframe())

            # Verify that the captured thread frame is blocked in g456, called
            # from f123.  This is a little tricky, since various bits of
            # threading.py are also in the thread's call stack.
            frame = d.pop(thread_id)
            stack = traceback.extract_stack(frame)
            for i, (filename, lineno, funcname, sourceline) in enumerate(stack):
                if funcname == "f123":
                    break
            else:
                self.fail("didn't find f123() on thread's call stack")

            self.assertEqual(sourceline, "g456()")

            # And the next record must be for g456().
            filename, lineno, funcname, sourceline = stack[i+1]
            self.assertEqual(funcname, "g456")
            self.assertIn(sourceline, ["leave_g.wait()", "entered_g.set()"])
        finally:
            # Reap the spawned thread.
            leave_g.set()
            t.join()

    @threading_helper.reap_threads
    @threading_helper.requires_working_threading()
    def test_current_exceptions(self):
        import threading
        import traceback

        # Spawn a thread that blocks at a known place.  Then the main
        # thread does sys._current_frames(), and verifies that the frames
        # returned make sense.
        entered_g = threading.Event()
        leave_g = threading.Event()
        thread_info = []  # the thread's id

        def f123():
            g456()

        def g456():
            thread_info.append(threading.get_ident())
            entered_g.set()
            while True:
                try:
                    raise ValueError("oops")
                except ValueError:
                    if leave_g.wait(timeout=support.LONG_TIMEOUT):
                        break

        t = threading.Thread(target=f123)
        t.start()
        entered_g.wait()

        try:
            # At this point, t has finished its entered_g.set(), although it's
            # impossible to guess whether it's still on that line or has moved on
            # to its leave_g.wait().
            self.assertEqual(len(thread_info), 1)
            thread_id = thread_info[0]

            d = sys._current_exceptions()
            for tid in d:
                self.assertIsInstance(tid, int)
                self.assertGreater(tid, 0)

            main_id = threading.get_ident()
            self.assertIn(main_id, d)
            self.assertIn(thread_id, d)
            self.assertEqual(None, d.pop(main_id))

            # Verify that the captured thread frame is blocked in g456, called
            # from f123.  This is a little tricky, since various bits of
            # threading.py are also in the thread's call stack.
            exc_value = d.pop(thread_id)
            stack = traceback.extract_stack(exc_value.__traceback__.tb_frame)
            for i, (filename, lineno, funcname, sourceline) in enumerate(stack):
                if funcname == "f123":
                    break
            else:
                self.fail("didn't find f123() on thread's call stack")

            self.assertEqual(sourceline, "g456()")

            # And the next record must be for g456().
            filename, lineno, funcname, sourceline = stack[i+1]
            self.assertEqual(funcname, "g456")
            self.assertTrue(sourceline.startswith("if leave_g.wait("))
        finally:
            # Reap the spawned thread.
            leave_g.set()
            t.join()

    def test_attributes(self):
        self.assertIsInstance(sys.api_version, int)
        self.assertIsInstance(sys.argv, list)
        for arg in sys.argv:
            self.assertIsInstance(arg, str)
        self.assertIsInstance(sys.orig_argv, list)
        for arg in sys.orig_argv:
            self.assertIsInstance(arg, str)
        self.assertIn(sys.byteorder, ("little", "big"))
        self.assertIsInstance(sys.builtin_module_names, tuple)
        self.assertIsInstance(sys.copyright, str)
        self.assertIsInstance(sys.exec_prefix, str)
        self.assertIsInstance(sys.base_exec_prefix, str)
        self.assertIsInstance(sys.executable, str)
        self.assertEqual(len(sys.float_info), 11)
        self.assertEqual(sys.float_info.radix, 2)
        self.assertEqual(len(sys.int_info), 4)
        self.assertTrue(sys.int_info.bits_per_digit % 5 == 0)
        self.assertTrue(sys.int_info.sizeof_digit >= 1)
        self.assertGreaterEqual(sys.int_info.default_max_str_digits, 500)
        self.assertGreaterEqual(sys.int_info.str_digits_check_threshold, 100)
        self.assertGreater(sys.int_info.default_max_str_digits,
                           sys.int_info.str_digits_check_threshold)
        self.assertEqual(type(sys.int_info.bits_per_digit), int)
        self.assertEqual(type(sys.int_info.sizeof_digit), int)
        self.assertIsInstance(sys.int_info.default_max_str_digits, int)
        self.assertIsInstance(sys.int_info.str_digits_check_threshold, int)
        self.assertIsInstance(sys.hexversion, int)

        self.assertEqual(len(sys.hash_info), 9)
        self.assertLess(sys.hash_info.modulus, 2**sys.hash_info.width)
        # sys.hash_info.modulus should be a prime; we do a quick
        # probable primality test (doesn't exclude the possibility of
        # a Carmichael number)
        for x in range(1, 100):
            self.assertEqual(
                pow(x, sys.hash_info.modulus-1, sys.hash_info.modulus),
                1,
                "sys.hash_info.modulus {} is a non-prime".format(
                    sys.hash_info.modulus)
                )
        self.assertIsInstance(sys.hash_info.inf, int)
        self.assertIsInstance(sys.hash_info.nan, int)
        self.assertIsInstance(sys.hash_info.imag, int)
        algo = sysconfig.get_config_var("Py_HASH_ALGORITHM")
        if sys.hash_info.algorithm in {"fnv", "siphash13", "siphash24"}:
            self.assertIn(sys.hash_info.hash_bits, {32, 64})
            self.assertIn(sys.hash_info.seed_bits, {32, 64, 128})

            if algo == 1:
                self.assertEqual(sys.hash_info.algorithm, "siphash24")
            elif algo == 2:
                self.assertEqual(sys.hash_info.algorithm, "fnv")
            elif algo == 3:
                self.assertEqual(sys.hash_info.algorithm, "siphash13")
            else:
                self.assertIn(sys.hash_info.algorithm, {"fnv", "siphash13", "siphash24"})
        else:
            # PY_HASH_EXTERNAL
            self.assertEqual(algo, 0)
        self.assertGreaterEqual(sys.hash_info.cutoff, 0)
        self.assertLess(sys.hash_info.cutoff, 8)

        self.assertIsInstance(sys.maxsize, int)
        self.assertIsInstance(sys.maxunicode, int)
        self.assertEqual(sys.maxunicode, 0x10FFFF)
        self.assertIsInstance(sys.platform, str)
        self.assertIsInstance(sys.prefix, str)
        self.assertIsInstance(sys.base_prefix, str)
        self.assertIsInstance(sys.platlibdir, str)
        self.assertIsInstance(sys.version, str)
        vi = sys.version_info
        self.assertIsInstance(vi[:], tuple)
        self.assertEqual(len(vi), 5)
        self.assertIsInstance(vi[0], int)
        self.assertIsInstance(vi[1], int)
        self.assertIsInstance(vi[2], int)
        self.assertIn(vi[3], ("alpha", "beta", "candidate", "final"))
        self.assertIsInstance(vi[4], int)
        self.assertIsInstance(vi.major, int)
        self.assertIsInstance(vi.minor, int)
        self.assertIsInstance(vi.micro, int)
        self.assertIn(vi.releaselevel, ("alpha", "beta", "candidate", "final"))
        self.assertIsInstance(vi.serial, int)
        self.assertEqual(vi[0], vi.major)
        self.assertEqual(vi[1], vi.minor)
        self.assertEqual(vi[2], vi.micro)
        self.assertEqual(vi[3], vi.releaselevel)
        self.assertEqual(vi[4], vi.serial)
        self.assertTrue(vi > (1,0,0))
        self.assertIsInstance(sys.float_repr_style, str)
        self.assertIn(sys.float_repr_style, ('short', 'legacy'))
        if not sys.platform.startswith('win'):
            self.assertIsInstance(sys.abiflags, str)

    def test_thread_info(self):
        info = sys.thread_info
        self.assertEqual(len(info), 3)
        self.assertIn(info.name, ('nt', 'pthread', 'pthread-stubs', 'solaris', None))
        self.assertIn(info.lock, ('semaphore', 'mutex+cond', None))
        if sys.platform.startswith(("linux", "freebsd")):
            self.assertEqual(info.name, "pthread")
        elif sys.platform == "win32":
            self.assertEqual(info.name, "nt")
        elif sys.platform == "emscripten":
            self.assertIn(info.name, {"pthread", "pthread-stubs"})
        elif sys.platform == "wasi":
            self.assertEqual(info.name, "pthread-stubs")

    @unittest.skipUnless(support.is_emscripten, "only available on Emscripten")
    def test_emscripten_info(self):
        self.assertEqual(len(sys._emscripten_info), 4)
        self.assertIsInstance(sys._emscripten_info.emscripten_version, tuple)
        self.assertIsInstance(sys._emscripten_info.runtime, (str, type(None)))
        self.assertIsInstance(sys._emscripten_info.pthreads, bool)
        self.assertIsInstance(sys._emscripten_info.shared_memory, bool)

    def test_43581(self):
        # Can't use sys.stdout, as this is a StringIO object when
        # the test runs under regrtest.
        self.assertEqual(sys.__stdout__.encoding, sys.__stderr__.encoding)

    def test_intern(self):
        global INTERN_NUMRUNS
        INTERN_NUMRUNS += 1
        self.assertRaises(TypeError, sys.intern)
        s = "never interned before" + str(INTERN_NUMRUNS)
        self.assertTrue(sys.intern(s) is s)
        s2 = s.swapcase().swapcase()
        self.assertTrue(sys.intern(s2) is s)

        # Subclasses of string can't be interned, because they
        # provide too much opportunity for insane things to happen.
        # We don't want them in the interned dict and if they aren't
        # actually interned, we don't want to create the appearance
        # that they are by allowing intern() to succeed.
        class S(str):
            def __hash__(self):
                return 123

        self.assertRaises(TypeError, sys.intern, S("abc"))

    def test_sys_flags(self):
        self.assertTrue(sys.flags)
        attrs = ("debug",
                 "inspect", "interactive", "optimize",
                 "dont_write_bytecode", "no_user_site", "no_site",
                 "ignore_environment", "verbose", "bytes_warning", "quiet",
                 "hash_randomization", "isolated", "dev_mode", "utf8_mode",
                 "warn_default_encoding", "safe_path", "int_max_str_digits")
        for attr in attrs:
            self.assertTrue(hasattr(sys.flags, attr), attr)
            attr_type = bool if attr in ("dev_mode", "safe_path") else int
            self.assertEqual(type(getattr(sys.flags, attr)), attr_type, attr)
        self.assertTrue(repr(sys.flags))
        self.assertEqual(len(sys.flags), len(attrs))

        self.assertIn(sys.flags.utf8_mode, {0, 1, 2})

    def assert_raise_on_new_sys_type(self, sys_attr):
        # Users are intentionally prevented from creating new instances of
        # sys.flags, sys.version_info, and sys.getwindowsversion.
        arg = sys_attr
        attr_type = type(sys_attr)
        with self.assertRaises(TypeError):
            attr_type(arg)
        with self.assertRaises(TypeError):
            attr_type.__new__(attr_type, arg)

    def test_sys_flags_no_instantiation(self):
        self.assert_raise_on_new_sys_type(sys.flags)

    def test_sys_version_info_no_instantiation(self):
        self.assert_raise_on_new_sys_type(sys.version_info)

    def test_sys_getwindowsversion_no_instantiation(self):
        # Skip if not being run on Windows.
        test.support.get_attribute(sys, "getwindowsversion")
        self.assert_raise_on_new_sys_type(sys.getwindowsversion())

    @test.support.cpython_only
    def test_clear_type_cache(self):
        sys._clear_type_cache()

    @support.requires_subprocess()
    def test_ioencoding(self):
        env = dict(os.environ)

        # Test character: cent sign, encoded as 0x4A (ASCII J) in CP424,
        # not representable in ASCII.

        env["PYTHONIOENCODING"] = "cp424"
        p = subprocess.Popen([sys.executable, "-c", 'print(chr(0xa2))'],
                             stdout = subprocess.PIPE, env=env)
        out = p.communicate()[0].strip()
        expected = ("\xa2" + os.linesep).encode("cp424")
        self.assertEqual(out, expected)

        env["PYTHONIOENCODING"] = "ascii:replace"
        p = subprocess.Popen([sys.executable, "-c", 'print(chr(0xa2))'],
                             stdout = subprocess.PIPE, env=env)
        out = p.communicate()[0].strip()
        self.assertEqual(out, b'?')

        env["PYTHONIOENCODING"] = "ascii"
        p = subprocess.Popen([sys.executable, "-c", 'print(chr(0xa2))'],
                             stdout=subprocess.PIPE, stderr=subprocess.PIPE,
                             env=env)
        out, err = p.communicate()
        self.assertEqual(out, b'')
        self.assertIn(b'UnicodeEncodeError:', err)
        self.assertIn(rb"'\xa2'", err)

        env["PYTHONIOENCODING"] = "ascii:"
        p = subprocess.Popen([sys.executable, "-c", 'print(chr(0xa2))'],
                             stdout=subprocess.PIPE, stderr=subprocess.PIPE,
                             env=env)
        out, err = p.communicate()
        self.assertEqual(out, b'')
        self.assertIn(b'UnicodeEncodeError:', err)
        self.assertIn(rb"'\xa2'", err)

        env["PYTHONIOENCODING"] = ":surrogateescape"
        p = subprocess.Popen([sys.executable, "-c", 'print(chr(0xdcbd))'],
                             stdout=subprocess.PIPE, env=env)
        out = p.communicate()[0].strip()
        self.assertEqual(out, b'\xbd')

    @unittest.skipUnless(os_helper.FS_NONASCII,
                         'requires OS support of non-ASCII encodings')
    @unittest.skipUnless(sys.getfilesystemencoding() == locale.getpreferredencoding(False),
                         'requires FS encoding to match locale')
    @support.requires_subprocess()
    def test_ioencoding_nonascii(self):
        env = dict(os.environ)

        env["PYTHONIOENCODING"] = ""
        p = subprocess.Popen([sys.executable, "-c",
                                'print(%a)' % os_helper.FS_NONASCII],
                                stdout=subprocess.PIPE, env=env)
        out = p.communicate()[0].strip()
        self.assertEqual(out, os.fsencode(os_helper.FS_NONASCII))

    @unittest.skipIf(sys.base_prefix != sys.prefix,
                     'Test is not venv-compatible')
    @support.requires_subprocess()
    def test_executable(self):
        # sys.executable should be absolute
        self.assertEqual(os.path.abspath(sys.executable), sys.executable)

        # Issue #7774: Ensure that sys.executable is an empty string if argv[0]
        # has been set to a non existent program name and Python is unable to
        # retrieve the real program name

        # For a normal installation, it should work without 'cwd'
        # argument. For test runs in the build directory, see #7774.
        python_dir = os.path.dirname(os.path.realpath(sys.executable))
        p = subprocess.Popen(
            ["nonexistent", "-c",
             'import sys; print(sys.executable.encode("ascii", "backslashreplace"))'],
            executable=sys.executable, stdout=subprocess.PIPE, cwd=python_dir)
        stdout = p.communicate()[0]
        executable = stdout.strip().decode("ASCII")
        p.wait()
        self.assertIn(executable, ["b''", repr(sys.executable.encode("ascii", "backslashreplace"))])

    def check_fsencoding(self, fs_encoding, expected=None):
        self.assertIsNotNone(fs_encoding)
        codecs.lookup(fs_encoding)
        if expected:
            self.assertEqual(fs_encoding, expected)

    def test_getfilesystemencoding(self):
        fs_encoding = sys.getfilesystemencoding()
        if sys.platform == 'darwin':
            expected = 'utf-8'
        else:
            expected = None
        self.check_fsencoding(fs_encoding, expected)

    def c_locale_get_error_handler(self, locale, isolated=False, encoding=None):
        # Force the POSIX locale
        env = os.environ.copy()
        env["LC_ALL"] = locale
        env["PYTHONCOERCECLOCALE"] = "0"
        code = '\n'.join((
            'import sys',
            'def dump(name):',
            '    std = getattr(sys, name)',
            '    print("%s: %s" % (name, std.errors))',
            'dump("stdin")',
            'dump("stdout")',
            'dump("stderr")',
        ))
        args = [sys.executable, "-X", "utf8=0", "-c", code]
        if isolated:
            args.append("-I")
        if encoding is not None:
            env['PYTHONIOENCODING'] = encoding
        else:
            env.pop('PYTHONIOENCODING', None)
        p = subprocess.Popen(args,
                              stdout=subprocess.PIPE,
                              stderr=subprocess.STDOUT,
                              env=env,
                              universal_newlines=True)
        stdout, stderr = p.communicate()
        return stdout

    def check_locale_surrogateescape(self, locale):
        out = self.c_locale_get_error_handler(locale, isolated=True)
        self.assertEqual(out,
                         'stdin: surrogateescape\n'
                         'stdout: surrogateescape\n'
                         'stderr: backslashreplace\n')

        # replace the default error handler
        out = self.c_locale_get_error_handler(locale, encoding=':ignore')
        self.assertEqual(out,
                         'stdin: ignore\n'
                         'stdout: ignore\n'
                         'stderr: backslashreplace\n')

        # force the encoding
        out = self.c_locale_get_error_handler(locale, encoding='iso8859-1')
        self.assertEqual(out,
                         'stdin: strict\n'
                         'stdout: strict\n'
                         'stderr: backslashreplace\n')
        out = self.c_locale_get_error_handler(locale, encoding='iso8859-1:')
        self.assertEqual(out,
                         'stdin: strict\n'
                         'stdout: strict\n'
                         'stderr: backslashreplace\n')

        # have no any effect
        out = self.c_locale_get_error_handler(locale, encoding=':')
        self.assertEqual(out,
                         'stdin: surrogateescape\n'
                         'stdout: surrogateescape\n'
                         'stderr: backslashreplace\n')
        out = self.c_locale_get_error_handler(locale, encoding='')
        self.assertEqual(out,
                         'stdin: surrogateescape\n'
                         'stdout: surrogateescape\n'
                         'stderr: backslashreplace\n')

    @support.requires_subprocess()
    def test_c_locale_surrogateescape(self):
        self.check_locale_surrogateescape('C')

    @support.requires_subprocess()
    def test_posix_locale_surrogateescape(self):
        self.check_locale_surrogateescape('POSIX')

    def test_implementation(self):
        # This test applies to all implementations equally.

        levels = {'alpha': 0xA, 'beta': 0xB, 'candidate': 0xC, 'final': 0xF}

        self.assertTrue(hasattr(sys.implementation, 'name'))
        self.assertTrue(hasattr(sys.implementation, 'version'))
        self.assertTrue(hasattr(sys.implementation, 'hexversion'))
        self.assertTrue(hasattr(sys.implementation, 'cache_tag'))

        version = sys.implementation.version
        self.assertEqual(version[:2], (version.major, version.minor))

        hexversion = (version.major << 24 | version.minor << 16 |
                      version.micro << 8 | levels[version.releaselevel] << 4 |
                      version.serial << 0)
        self.assertEqual(sys.implementation.hexversion, hexversion)

        # PEP 421 requires that .name be lower case.
        self.assertEqual(sys.implementation.name,
                         sys.implementation.name.lower())

    @test.support.cpython_only
    def test_debugmallocstats(self):
        # Test sys._debugmallocstats()
        from test.support.script_helper import assert_python_ok
        args = ['-c', 'import sys; sys._debugmallocstats()']
        ret, out, err = assert_python_ok(*args)

        # Output of sys._debugmallocstats() depends on configure flags.
        # The sysconfig vars are not available on Windows.
        if sys.platform != "win32":
            with_freelists = sysconfig.get_config_var("WITH_FREELISTS")
            with_pymalloc = sysconfig.get_config_var("WITH_PYMALLOC")
            if with_freelists:
                self.assertIn(b"free PyDictObjects", err)
            if with_pymalloc:
                self.assertIn(b'Small block threshold', err)
            if not with_freelists and not with_pymalloc:
                self.assertFalse(err)

        # The function has no parameter
        self.assertRaises(TypeError, sys._debugmallocstats, True)

    @unittest.skipUnless(hasattr(sys, "getallocatedblocks"),
                         "sys.getallocatedblocks unavailable on this build")
    def test_getallocatedblocks(self):
        try:
            import _testcapi
        except ImportError:
            with_pymalloc = support.with_pymalloc()
        else:
            try:
                alloc_name = _testcapi.pymem_getallocatorsname()
            except RuntimeError as exc:
                # "cannot get allocators name" (ex: tracemalloc is used)
                with_pymalloc = True
            else:
                with_pymalloc = (alloc_name in ('pymalloc', 'pymalloc_debug'))

        # Some sanity checks
        a = sys.getallocatedblocks()
        self.assertIs(type(a), int)
        if with_pymalloc:
            self.assertGreater(a, 0)
        else:
            # When WITH_PYMALLOC isn't available, we don't know anything
            # about the underlying implementation: the function might
            # return 0 or something greater.
            self.assertGreaterEqual(a, 0)
        try:
            # While we could imagine a Python session where the number of
            # multiple buffer objects would exceed the sharing of references,
            # it is unlikely to happen in a normal test run.
            self.assertLess(a, sys.gettotalrefcount())
        except AttributeError:
            # gettotalrefcount() not available
            pass
        gc.collect()
        b = sys.getallocatedblocks()
        self.assertLessEqual(b, a)
        gc.collect()
        c = sys.getallocatedblocks()
        self.assertIn(c, range(b - 50, b + 50))

    def test_is_finalizing(self):
        self.assertIs(sys.is_finalizing(), False)
        # Don't use the atexit module because _Py_Finalizing is only set
        # after calling atexit callbacks
        code = """if 1:
            import sys

            class AtExit:
                is_finalizing = sys.is_finalizing
                print = print

                def __del__(self):
                    self.print(self.is_finalizing(), flush=True)

            # Keep a reference in the __main__ module namespace, so the
            # AtExit destructor will be called at Python exit
            ref = AtExit()
        """
        rc, stdout, stderr = assert_python_ok('-c', code)
        self.assertEqual(stdout.rstrip(), b'True')

    def test_issue20602(self):
        # sys.flags and sys.float_info were wiped during shutdown.
        code = """if 1:
            import sys
            class A:
                def __del__(self, sys=sys):
                    print(sys.flags)
                    print(sys.float_info)
            a = A()
            """
        rc, out, err = assert_python_ok('-c', code)
        out = out.splitlines()
        self.assertIn(b'sys.flags', out[0])
        self.assertIn(b'sys.float_info', out[1])

    def test_sys_ignores_cleaning_up_user_data(self):
        code = """if 1:
            import struct, sys

            class C:
                def __init__(self):
                    self.pack = struct.pack
                def __del__(self):
                    self.pack('I', -42)

            sys.x = C()
            """
        rc, stdout, stderr = assert_python_ok('-c', code)
        self.assertEqual(rc, 0)
        self.assertEqual(stdout.rstrip(), b"")
        self.assertEqual(stderr.rstrip(), b"")

    @unittest.skipUnless(hasattr(sys, 'getandroidapilevel'),
                         'need sys.getandroidapilevel()')
    def test_getandroidapilevel(self):
        level = sys.getandroidapilevel()
        self.assertIsInstance(level, int)
        self.assertGreater(level, 0)

    @support.requires_subprocess()
    def test_sys_tracebacklimit(self):
        code = """if 1:
            import sys
            def f1():
                1 / 0
            def f2():
                f1()
            sys.tracebacklimit = %r
            f2()
        """
        def check(tracebacklimit, expected):
            p = subprocess.Popen([sys.executable, '-c', code % tracebacklimit],
                                 stderr=subprocess.PIPE)
            out = p.communicate()[1]
            self.assertEqual(out.splitlines(), expected)

        traceback = [
            b'Traceback (most recent call last):',
            b'  File "<string>", line 8, in <module>',
            b'  File "<string>", line 6, in f2',
            b'  File "<string>", line 4, in f1',
            b'ZeroDivisionError: division by zero'
        ]
        check(10, traceback)
        check(3, traceback)
        check(2, traceback[:1] + traceback[2:])
        check(1, traceback[:1] + traceback[3:])
        check(0, [traceback[-1]])
        check(-1, [traceback[-1]])
        check(1<<1000, traceback)
        check(-1<<1000, [traceback[-1]])
        check(None, traceback)

    def test_no_duplicates_in_meta_path(self):
        self.assertEqual(len(sys.meta_path), len(set(sys.meta_path)))

    @unittest.skipUnless(hasattr(sys, "_enablelegacywindowsfsencoding"),
                         'needs sys._enablelegacywindowsfsencoding()')
    def test__enablelegacywindowsfsencoding(self):
        code = ('import sys',
                'sys._enablelegacywindowsfsencoding()',
                'print(sys.getfilesystemencoding(), sys.getfilesystemencodeerrors())')
        rc, out, err = assert_python_ok('-c', '; '.join(code))
        out = out.decode('ascii', 'replace').rstrip()
        self.assertEqual(out, 'mbcs replace')

    @support.requires_subprocess()
    def test_orig_argv(self):
        code = textwrap.dedent('''
            import sys
            print(sys.argv)
            print(sys.orig_argv)
        ''')
        args = [sys.executable, '-I', '-X', 'utf8', '-c', code, 'arg']
        proc = subprocess.run(args, check=True, capture_output=True, text=True)
        expected = [
            repr(['-c', 'arg']),  # sys.argv
            repr(args),  # sys.orig_argv
        ]
        self.assertEqual(proc.stdout.rstrip().splitlines(), expected,
                         proc)

    def test_module_names(self):
        self.assertIsInstance(sys.stdlib_module_names, frozenset)
        for name in sys.stdlib_module_names:
            self.assertIsInstance(name, str)

    def test_stdlib_dir(self):
        os = import_helper.import_fresh_module('os')
        marker = getattr(os, '__file__', None)
        if marker and not os.path.exists(marker):
            marker = None
        expected = os.path.dirname(marker) if marker else None
        self.assertEqual(os.path.normpath(sys._stdlib_dir),
                         os.path.normpath(expected))


@test.support.cpython_only
class UnraisableHookTest(unittest.TestCase):
    def write_unraisable_exc(self, exc, err_msg, obj):
        import _testcapi
        import types
        err_msg2 = f"Exception ignored {err_msg}"
        try:
            _testcapi.write_unraisable_exc(exc, err_msg, obj)
            return types.SimpleNamespace(exc_type=type(exc),
                                         exc_value=exc,
                                         exc_traceback=exc.__traceback__,
                                         err_msg=err_msg2,
                                         object=obj)
        finally:
            # Explicitly break any reference cycle
            exc = None

    def test_original_unraisablehook(self):
        for err_msg in (None, "original hook"):
            with self.subTest(err_msg=err_msg):
                obj = "an object"

                with test.support.captured_output("stderr") as stderr:
                    with test.support.swap_attr(sys, 'unraisablehook',
                                                sys.__unraisablehook__):
                        self.write_unraisable_exc(ValueError(42), err_msg, obj)

                err = stderr.getvalue()
                if err_msg is not None:
                    self.assertIn(f'Exception ignored {err_msg}: {obj!r}\n', err)
                else:
                    self.assertIn(f'Exception ignored in: {obj!r}\n', err)
                self.assertIn('Traceback (most recent call last):\n', err)
                self.assertIn('ValueError: 42\n', err)

    def test_original_unraisablehook_err(self):
        # bpo-22836: PyErr_WriteUnraisable() should give sensible reports
        class BrokenDel:
            def __del__(self):
                exc = ValueError("del is broken")
                # The following line is included in the traceback report:
                raise exc

        class BrokenStrException(Exception):
            def __str__(self):
                raise Exception("str() is broken")

        class BrokenExceptionDel:
            def __del__(self):
                exc = BrokenStrException()
                # The following line is included in the traceback report:
                raise exc

        for test_class in (BrokenDel, BrokenExceptionDel):
            with self.subTest(test_class):
                obj = test_class()
                with test.support.captured_stderr() as stderr, \
                     test.support.swap_attr(sys, 'unraisablehook',
                                            sys.__unraisablehook__):
                    # Trigger obj.__del__()
                    del obj

                report = stderr.getvalue()
                self.assertIn("Exception ignored", report)
                self.assertIn(test_class.__del__.__qualname__, report)
                self.assertIn("test_sys.py", report)
                self.assertIn("raise exc", report)
                if test_class is BrokenExceptionDel:
                    self.assertIn("BrokenStrException", report)
                    self.assertIn("<exception str() failed>", report)
                else:
                    self.assertIn("ValueError", report)
                    self.assertIn("del is broken", report)
                self.assertTrue(report.endswith("\n"))

    def test_original_unraisablehook_exception_qualname(self):
        # See bpo-41031, bpo-45083.
        # Check that the exception is printed with its qualified name
        # rather than just classname, and the module names appears
        # unless it is one of the hard-coded exclusions.
        class A:
            class B:
                class X(Exception):
                    pass

        for moduleName in 'builtins', '__main__', 'some_module':
            with self.subTest(moduleName=moduleName):
                A.B.X.__module__ = moduleName
                with test.support.captured_stderr() as stderr, test.support.swap_attr(
                    sys, 'unraisablehook', sys.__unraisablehook__
                ):
                    expected = self.write_unraisable_exc(
                        A.B.X(), "msg", "obj"
                    )
                report = stderr.getvalue()
                self.assertIn(A.B.X.__qualname__, report)
                if moduleName in ['builtins', '__main__']:
                    self.assertNotIn(moduleName + '.', report)
                else:
                    self.assertIn(moduleName + '.', report)

    def test_original_unraisablehook_wrong_type(self):
        exc = ValueError(42)
        with test.support.swap_attr(sys, 'unraisablehook',
                                    sys.__unraisablehook__):
            with self.assertRaises(TypeError):
                sys.unraisablehook(exc)

    def test_custom_unraisablehook(self):
        hook_args = None

        def hook_func(args):
            nonlocal hook_args
            hook_args = args

        obj = object()
        try:
            with test.support.swap_attr(sys, 'unraisablehook', hook_func):
                expected = self.write_unraisable_exc(ValueError(42),
                                                     "custom hook", obj)
                for attr in "exc_type exc_value exc_traceback err_msg object".split():
                    self.assertEqual(getattr(hook_args, attr),
                                     getattr(expected, attr),
                                     (hook_args, expected))
        finally:
            # expected and hook_args contain an exception: break reference cycle
            expected = None
            hook_args = None

    def test_custom_unraisablehook_fail(self):
        def hook_func(*args):
            raise Exception("hook_func failed")

        with test.support.captured_output("stderr") as stderr:
            with test.support.swap_attr(sys, 'unraisablehook', hook_func):
                self.write_unraisable_exc(ValueError(42),
                                          "custom hook fail", None)

        err = stderr.getvalue()
        self.assertIn(f'Exception ignored in sys.unraisablehook: '
                      f'{hook_func!r}\n',
                      err)
        self.assertIn('Traceback (most recent call last):\n', err)
        self.assertIn('Exception: hook_func failed\n', err)


@test.support.cpython_only
class SizeofTest(unittest.TestCase):

    def setUp(self):
        self.P = struct.calcsize('P')
        self.longdigit = sys.int_info.sizeof_digit
        import _testinternalcapi
        self.gc_headsize = _testinternalcapi.SIZEOF_PYGC_HEAD

    check_sizeof = test.support.check_sizeof

    def test_gc_head_size(self):
        # Check that the gc header size is added to objects tracked by the gc.
        vsize = test.support.calcvobjsize
        gc_header_size = self.gc_headsize
        # bool objects are not gc tracked
        self.assertEqual(sys.getsizeof(True), vsize('') + self.longdigit)
        # but lists are
        self.assertEqual(sys.getsizeof([]), vsize('Pn') + gc_header_size)

    def test_errors(self):
        class BadSizeof:
            def __sizeof__(self):
                raise ValueError
        self.assertRaises(ValueError, sys.getsizeof, BadSizeof())

        class InvalidSizeof:
            def __sizeof__(self):
                return None
        self.assertRaises(TypeError, sys.getsizeof, InvalidSizeof())
        sentinel = ["sentinel"]
        self.assertIs(sys.getsizeof(InvalidSizeof(), sentinel), sentinel)

        class FloatSizeof:
            def __sizeof__(self):
                return 4.5
        self.assertRaises(TypeError, sys.getsizeof, FloatSizeof())
        self.assertIs(sys.getsizeof(FloatSizeof(), sentinel), sentinel)

        class OverflowSizeof(int):
            def __sizeof__(self):
                return int(self)
        self.assertEqual(sys.getsizeof(OverflowSizeof(sys.maxsize)),
                         sys.maxsize + self.gc_headsize*2)
        with self.assertRaises(OverflowError):
            sys.getsizeof(OverflowSizeof(sys.maxsize + 1))
        with self.assertRaises(ValueError):
            sys.getsizeof(OverflowSizeof(-1))
        with self.assertRaises((ValueError, OverflowError)):
            sys.getsizeof(OverflowSizeof(-sys.maxsize - 1))

    def test_default(self):
        size = test.support.calcvobjsize
        self.assertEqual(sys.getsizeof(True), size('') + self.longdigit)
        self.assertEqual(sys.getsizeof(True, -1), size('') + self.longdigit)

    def test_objecttypes(self):
        # check all types defined in Objects/
        calcsize = struct.calcsize
        size = test.support.calcobjsize
        vsize = test.support.calcvobjsize
        check = self.check_sizeof
        # bool
        check(True, vsize('') + self.longdigit)
        check(False, vsize('') + self.longdigit)
        # buffer
        # XXX
        # builtin_function_or_method
        check(len, size('5P'))
        # bytearray
        samples = [b'', b'u'*100000]
        for sample in samples:
            x = bytearray(sample)
            check(x, vsize('n2Pi') + x.__alloc__())
        # bytearray_iterator
        check(iter(bytearray()), size('nP'))
        # bytes
        check(b'', vsize('n') + 1)
        check(b'x' * 10, vsize('n') + 11)
        # cell
        def get_cell():
            x = 42
            def inner():
                return x
            return inner
        check(get_cell().__closure__[0], size('P'))
        # code
        def check_code_size(a, expected_size):
            self.assertGreaterEqual(sys.getsizeof(a), expected_size)
        check_code_size(get_cell().__code__, size('6i13P'))
        check_code_size(get_cell.__code__, size('6i13P'))
        def get_cell2(x):
            def inner():
                return x
            return inner
        check_code_size(get_cell2.__code__, size('6i13P') + calcsize('n'))
        # complex
        check(complex(0,1), size('2d'))
        # method_descriptor (descriptor object)
        check(str.lower, size('3PPP'))
        # classmethod_descriptor (descriptor object)
        # XXX
        # member_descriptor (descriptor object)
        import datetime
        check(datetime.timedelta.days, size('3PP'))
        # getset_descriptor (descriptor object)
        import collections
        check(collections.defaultdict.default_factory, size('3PP'))
        # wrapper_descriptor (descriptor object)
        check(int.__add__, size('3P2P'))
        # method-wrapper (descriptor object)
        check({}.__iter__, size('2P'))
        # empty dict
        check({}, size('nQ2P'))
        # dict (string key)
        check({"a": 1}, size('nQ2P') + calcsize(DICT_KEY_STRUCT_FORMAT) + 8 + (8*2//3)*calcsize('2P'))
        longdict = {str(i): i for i in range(8)}
        check(longdict, size('nQ2P') + calcsize(DICT_KEY_STRUCT_FORMAT) + 16 + (16*2//3)*calcsize('2P'))
        # dict (non-string key)
        check({1: 1}, size('nQ2P') + calcsize(DICT_KEY_STRUCT_FORMAT) + 8 + (8*2//3)*calcsize('n2P'))
        longdict = {1:1, 2:2, 3:3, 4:4, 5:5, 6:6, 7:7, 8:8}
        check(longdict, size('nQ2P') + calcsize(DICT_KEY_STRUCT_FORMAT) + 16 + (16*2//3)*calcsize('n2P'))
        # dictionary-keyview
        check({}.keys(), size('P'))
        # dictionary-valueview
        check({}.values(), size('P'))
        # dictionary-itemview
        check({}.items(), size('P'))
        # dictionary iterator
        check(iter({}), size('P2nPn'))
        # dictionary-keyiterator
        check(iter({}.keys()), size('P2nPn'))
        # dictionary-valueiterator
        check(iter({}.values()), size('P2nPn'))
        # dictionary-itemiterator
        check(iter({}.items()), size('P2nPn'))
        # dictproxy
        class C(object): pass
        check(C.__dict__, size('P'))
        # BaseException
        check(BaseException(), size('6Pb'))
        # UnicodeEncodeError
        check(UnicodeEncodeError("", "", 0, 0, ""), size('6Pb 2P2nP'))
        # UnicodeDecodeError
        check(UnicodeDecodeError("", b"", 0, 0, ""), size('6Pb 2P2nP'))
        # UnicodeTranslateError
        check(UnicodeTranslateError("", 0, 1, ""), size('6Pb 2P2nP'))
        # ellipses
        check(Ellipsis, size(''))
        # EncodingMap
        import codecs, encodings.iso8859_3
        x = codecs.charmap_build(encodings.iso8859_3.decoding_table)
        check(x, size('32B2iB'))
        # enumerate
        check(enumerate([]), size('n4P'))
        # reverse
        check(reversed(''), size('nP'))
        # float
        check(float(0), size('d'))
        # sys.floatinfo
        check(sys.float_info, vsize('') + self.P * len(sys.float_info))
        # frame
        def func():
            return sys._getframe()
        x = func()
        check(x, size('3Pi3c7P2ic??2P'))
        # function
        def func(): pass
        check(func, size('15Pi'))
        class c():
            @staticmethod
            def foo():
                pass
            @classmethod
            def bar(cls):
                pass
            # staticmethod
            check(foo, size('PP'))
            # classmethod
            check(bar, size('PP'))
        # generator
        def get_gen(): yield 1
        check(get_gen(), size('PP4P4c7P2ic??2P'))
        # iterator
        check(iter('abc'), size('lP'))
        # callable-iterator
        import re
        check(re.finditer('',''), size('2P'))
        # list
        check(list([]), vsize('Pn'))
        check(list([1]), vsize('Pn') + 2*self.P)
        check(list([1, 2]), vsize('Pn') + 2*self.P)
        check(list([1, 2, 3]), vsize('Pn') + 4*self.P)
        # sortwrapper (list)
        # XXX
        # cmpwrapper (list)
        # XXX
        # listiterator (list)
        check(iter([]), size('lP'))
        # listreverseiterator (list)
        check(reversed([]), size('nP'))
        # int
        check(0, vsize('') + self.longdigit)
        check(1, vsize('') + self.longdigit)
        check(-1, vsize('') + self.longdigit)
        PyLong_BASE = 2**sys.int_info.bits_per_digit
        check(int(PyLong_BASE), vsize('') + 2*self.longdigit)
        check(int(PyLong_BASE**2-1), vsize('') + 2*self.longdigit)
        check(int(PyLong_BASE**2), vsize('') + 3*self.longdigit)
        # module
        check(unittest, size('PnPPP'))
        # None
        check(None, size(''))
        # NotImplementedType
        check(NotImplemented, size(''))
        # object
        check(object(), size(''))
        # property (descriptor object)
        class C(object):
            def getx(self): return self.__x
            def setx(self, value): self.__x = value
            def delx(self): del self.__x
            x = property(getx, setx, delx, "")
            check(x, size('5Pi'))
        # PyCapsule
        # XXX
        # rangeiterator
        check(iter(range(1)), size('3l'))
        check(iter(range(2**65)), size('3P'))
        # reverse
        check(reversed(''), size('nP'))
        # range
        check(range(1), size('4P'))
        check(range(66000), size('4P'))
        # set
        # frozenset
        PySet_MINSIZE = 8
        samples = [[], range(10), range(50)]
        s = size('3nP' + PySet_MINSIZE*'nP' + '2nP')
        for sample in samples:
            minused = len(sample)
            if minused == 0: tmp = 1
            # the computation of minused is actually a bit more complicated
            # but this suffices for the sizeof test
            minused = minused*2
            newsize = PySet_MINSIZE
            while newsize <= minused:
                newsize = newsize << 1
            if newsize <= 8:
                check(set(sample), s)
                check(frozenset(sample), s)
            else:
                check(set(sample), s + newsize*calcsize('nP'))
                check(frozenset(sample), s + newsize*calcsize('nP'))
        # setiterator
        check(iter(set()), size('P3n'))
        # slice
        check(slice(0), size('3P'))
        # super
        check(super(int), size('3P'))
        # tuple
        check((), vsize(''))
        check((1,2,3), vsize('') + 3*self.P)
        # type
        # static type: PyTypeObject
        fmt = 'P2nPI13Pl4Pn9Pn12PIPc'
        s = vsize('2P' + fmt)
        check(int, s)
        # class
        s = vsize(fmt +                 # PyTypeObject
                  '4P'                  # PyAsyncMethods
                  '36P'                 # PyNumberMethods
                  '3P'                  # PyMappingMethods
                  '10P'                 # PySequenceMethods
                  '2P'                  # PyBufferProcs
                  '6P'
<<<<<<< HEAD
                  '2P'                  # Specializer cache
=======
                  '1PI'                 # Specializer cache
>>>>>>> 155577de
                  )
        class newstyleclass(object): pass
        # Separate block for PyDictKeysObject with 8 keys and 5 entries
        check(newstyleclass, s + calcsize(DICT_KEY_STRUCT_FORMAT) + 64 + 42*calcsize("2P"))
        # dict with shared keys
        [newstyleclass() for _ in range(100)]
        check(newstyleclass().__dict__, size('nQ2P') + self.P)
        o = newstyleclass()
        o.a = o.b = o.c = o.d = o.e = o.f = o.g = o.h = 1
        # Separate block for PyDictKeysObject with 16 keys and 10 entries
        check(newstyleclass, s + calcsize(DICT_KEY_STRUCT_FORMAT) + 64 + 42*calcsize("2P"))
        # dict with shared keys
        check(newstyleclass().__dict__, size('nQ2P') + self.P)
        # unicode
        # each tuple contains a string and its expected character size
        # don't put any static strings here, as they may contain
        # wchar_t or UTF-8 representations
        samples = ['1'*100, '\xff'*50,
                   '\u0100'*40, '\uffff'*100,
                   '\U00010000'*30, '\U0010ffff'*100]
        # also update field definitions in test_unicode.test_raiseMemError
        asciifields = "nnb"
        compactfields = asciifields + "nP"
        unicodefields = compactfields + "P"
        for s in samples:
            maxchar = ord(max(s))
            if maxchar < 128:
                L = size(asciifields) + len(s) + 1
            elif maxchar < 256:
                L = size(compactfields) + len(s) + 1
            elif maxchar < 65536:
                L = size(compactfields) + 2*(len(s) + 1)
            else:
                L = size(compactfields) + 4*(len(s) + 1)
            check(s, L)
        # verify that the UTF-8 size is accounted for
        s = chr(0x4000)   # 4 bytes canonical representation
        check(s, size(compactfields) + 4)
        # compile() will trigger the generation of the UTF-8
        # representation as a side effect
        compile(s, "<stdin>", "eval")
        check(s, size(compactfields) + 4 + 4)
        # TODO: add check that forces the presence of wchar_t representation
        # TODO: add check that forces layout of unicodefields
        # weakref
        import weakref
        check(weakref.ref(int), size('2Pn3P'))
        # weakproxy
        # XXX
        # weakcallableproxy
        check(weakref.proxy(int), size('2Pn3P'))

    def check_slots(self, obj, base, extra):
        expected = sys.getsizeof(base) + struct.calcsize(extra)
        if gc.is_tracked(obj) and not gc.is_tracked(base):
            expected += self.gc_headsize
        self.assertEqual(sys.getsizeof(obj), expected)

    def test_slots(self):
        # check all subclassable types defined in Objects/ that allow
        # non-empty __slots__
        check = self.check_slots
        class BA(bytearray):
            __slots__ = 'a', 'b', 'c'
        check(BA(), bytearray(), '3P')
        class D(dict):
            __slots__ = 'a', 'b', 'c'
        check(D(x=[]), {'x': []}, '3P')
        class L(list):
            __slots__ = 'a', 'b', 'c'
        check(L(), [], '3P')
        class S(set):
            __slots__ = 'a', 'b', 'c'
        check(S(), set(), '3P')
        class FS(frozenset):
            __slots__ = 'a', 'b', 'c'
        check(FS(), frozenset(), '3P')
        from collections import OrderedDict
        class OD(OrderedDict):
            __slots__ = 'a', 'b', 'c'
        check(OD(x=[]), OrderedDict(x=[]), '3P')

    def test_pythontypes(self):
        # check all types defined in Python/
        size = test.support.calcobjsize
        vsize = test.support.calcvobjsize
        check = self.check_sizeof
        # _ast.AST
        import _ast
        check(_ast.AST(), size('P'))
        try:
            raise TypeError
        except TypeError as e:
            tb = e.__traceback__
            # traceback
            if tb is not None:
                check(tb, size('2P2i'))
        # symtable entry
        # XXX
        # sys.flags
        check(sys.flags, vsize('') + self.P * len(sys.flags))

    def test_asyncgen_hooks(self):
        old = sys.get_asyncgen_hooks()
        self.assertIsNone(old.firstiter)
        self.assertIsNone(old.finalizer)

        firstiter = lambda *a: None
        sys.set_asyncgen_hooks(firstiter=firstiter)
        hooks = sys.get_asyncgen_hooks()
        self.assertIs(hooks.firstiter, firstiter)
        self.assertIs(hooks[0], firstiter)
        self.assertIs(hooks.finalizer, None)
        self.assertIs(hooks[1], None)

        finalizer = lambda *a: None
        sys.set_asyncgen_hooks(finalizer=finalizer)
        hooks = sys.get_asyncgen_hooks()
        self.assertIs(hooks.firstiter, firstiter)
        self.assertIs(hooks[0], firstiter)
        self.assertIs(hooks.finalizer, finalizer)
        self.assertIs(hooks[1], finalizer)

        sys.set_asyncgen_hooks(*old)
        cur = sys.get_asyncgen_hooks()
        self.assertIsNone(cur.firstiter)
        self.assertIsNone(cur.finalizer)

    def test_changing_sys_stderr_and_removing_reference(self):
        # If the default displayhook doesn't take a strong reference
        # to sys.stderr the following code can crash. See bpo-43660
        # for more details.
        code = textwrap.dedent('''
            import sys
            class MyStderr:
                def write(self, s):
                    sys.stderr = None
            sys.stderr = MyStderr()
            1/0
        ''')
        rc, out, err = assert_python_failure('-c', code)
        self.assertEqual(out, b"")
        self.assertEqual(err, b"")

if __name__ == "__main__":
    unittest.main()<|MERGE_RESOLUTION|>--- conflicted
+++ resolved
@@ -1557,11 +1557,7 @@
                   '10P'                 # PySequenceMethods
                   '2P'                  # PyBufferProcs
                   '6P'
-<<<<<<< HEAD
-                  '2P'                  # Specializer cache
-=======
-                  '1PI'                 # Specializer cache
->>>>>>> 155577de
+                  '1PIP'                 # Specializer cache
                   )
         class newstyleclass(object): pass
         # Separate block for PyDictKeysObject with 8 keys and 5 entries
