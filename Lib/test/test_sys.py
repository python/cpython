--- conflicted
+++ resolved
@@ -1103,10 +1103,6 @@
             # code objects is a large fraction of the total number of
             # references, this can cause the total number of allocated
             # blocks to exceed the total number of references.
-<<<<<<< HEAD
-            if not support.Py_GIL_DISABLED:
-                self.assertLess(b, sys.gettotalrefcount())
-=======
             #
             # For some reason, iOS seems to trigger the "unlikely to happen"
             # case reliably under CI conditions. It's not clear why; but as
@@ -1115,7 +1111,6 @@
             # for now. See GH-130384.
             if not support.Py_GIL_DISABLED and not support.is_apple_mobile:
                 self.assertLess(a, sys.gettotalrefcount())
->>>>>>> 8a76eb84
         except AttributeError:
             # gettotalrefcount() not available
             pass
