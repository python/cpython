--- conflicted
+++ resolved
@@ -30,13 +30,9 @@
 import unittest.mock
 import sqlite3 as sqlite
 
-<<<<<<< HEAD
 from test.support import bigmemtest, catch_unraisable_exception, gc_collect
-from .test_dbapi import cx_limit
-=======
-from test.support import bigmemtest, catch_unraisable_exception
+
 from test.test_sqlite3.test_dbapi import cx_limit
->>>>>>> 1f8014c5
 
 
 def with_tracebacks(exc, regex="", name=""):
