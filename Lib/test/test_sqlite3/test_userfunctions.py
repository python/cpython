# pysqlite2/test/userfunctions.py: tests for user-defined functions and
#                                  aggregates.
#
# Copyright (C) 2005-2007 Gerhard Häring <gh@ghaering.de>
#
# This file is part of pysqlite.
#
# This software is provided 'as-is', without any express or implied
# warranty.  In no event will the authors be held liable for any damages
# arising from the use of this software.
#
# Permission is granted to anyone to use this software for any purpose,
# including commercial applications, and to alter it and redistribute it
# freely, subject to the following restrictions:
#
# 1. The origin of this software must not be misrepresented; you must not
#    claim that you wrote the original software. If you use this software
#    in a product, an acknowledgment in the product documentation would be
#    appreciated but is not required.
# 2. Altered source versions must be plainly marked as such, and must not be
#    misrepresented as being the original software.
# 3. This notice may not be removed or altered from any source distribution.

import contextlib
import functools
import io
import sys
import unittest
import unittest.mock
import sqlite3 as sqlite

<<<<<<< HEAD
from test.support import bigmemtest, gc_collect
=======
from test.support import bigmemtest
from .test_dbapi import cx_limit
>>>>>>> c1323d4b


def with_tracebacks(strings, traceback=True):
    """Convenience decorator for testing callback tracebacks."""
    if traceback:
        strings.append('Traceback')

    def decorator(func):
        @functools.wraps(func)
        def wrapper(self, *args, **kwargs):
            # First, run the test with traceback enabled.
            with check_tracebacks(self, strings):
                func(self, *args, **kwargs)

            # Then run the test with traceback disabled.
            func(self, *args, **kwargs)
        return wrapper
    return decorator

@contextlib.contextmanager
def check_tracebacks(self, strings):
    """Convenience context manager for testing callback tracebacks."""
    sqlite.enable_callback_tracebacks(True)
    try:
        buf = io.StringIO()
        with contextlib.redirect_stderr(buf):
            yield
        tb = buf.getvalue()
        for s in strings:
            self.assertIn(s, tb)
    finally:
        sqlite.enable_callback_tracebacks(False)

def func_returntext():
    return "foo"
def func_returntextwithnull():
    return "1\x002"
def func_returnunicode():
    return "bar"
def func_returnint():
    return 42
def func_returnfloat():
    return 3.14
def func_returnnull():
    return None
def func_returnblob():
    return b"blob"
def func_returnlonglong():
    return 1<<31
def func_raiseexception():
    5/0
def func_memoryerror():
    raise MemoryError
def func_overflowerror():
    raise OverflowError

class AggrNoStep:
    def __init__(self):
        pass

    def finalize(self):
        return 1

class AggrNoFinalize:
    def __init__(self):
        pass

    def step(self, x):
        pass

class AggrExceptionInInit:
    def __init__(self):
        5/0

    def step(self, x):
        pass

    def finalize(self):
        pass

class AggrExceptionInStep:
    def __init__(self):
        pass

    def step(self, x):
        5/0

    def finalize(self):
        return 42

class AggrExceptionInFinalize:
    def __init__(self):
        pass

    def step(self, x):
        pass

    def finalize(self):
        5/0

class AggrCheckType:
    def __init__(self):
        self.val = None

    def step(self, whichType, val):
        theType = {"str": str, "int": int, "float": float, "None": type(None),
                   "blob": bytes}
        self.val = int(theType[whichType] is type(val))

    def finalize(self):
        return self.val

class AggrCheckTypes:
    def __init__(self):
        self.val = 0

    def step(self, whichType, *vals):
        theType = {"str": str, "int": int, "float": float, "None": type(None),
                   "blob": bytes}
        for val in vals:
            self.val += int(theType[whichType] is type(val))

    def finalize(self):
        return self.val

class AggrSum:
    def __init__(self):
        self.val = 0.0

    def step(self, val):
        self.val += val

    def finalize(self):
        return self.val

class AggrText:
    def __init__(self):
        self.txt = ""
    def step(self, txt):
        self.txt = self.txt + txt
    def finalize(self):
        return self.txt


class FunctionTests(unittest.TestCase):
    def setUp(self):
        self.con = sqlite.connect(":memory:")

        self.con.create_function("returntext", 0, func_returntext)
        self.con.create_function("returntextwithnull", 0, func_returntextwithnull)
        self.con.create_function("returnunicode", 0, func_returnunicode)
        self.con.create_function("returnint", 0, func_returnint)
        self.con.create_function("returnfloat", 0, func_returnfloat)
        self.con.create_function("returnnull", 0, func_returnnull)
        self.con.create_function("returnblob", 0, func_returnblob)
        self.con.create_function("returnlonglong", 0, func_returnlonglong)
        self.con.create_function("returnnan", 0, lambda: float("nan"))
        self.con.create_function("returntoolargeint", 0, lambda: 1 << 65)
        self.con.create_function("raiseexception", 0, func_raiseexception)
        self.con.create_function("memoryerror", 0, func_memoryerror)
        self.con.create_function("overflowerror", 0, func_overflowerror)

        self.con.create_function("isblob", 1, lambda x: isinstance(x, bytes))
        self.con.create_function("isnone", 1, lambda x: x is None)
        self.con.create_function("spam", -1, lambda *x: len(x))
        self.con.execute("create table test(t text)")

    def tearDown(self):
        self.con.close()

    def test_func_error_on_create(self):
        with self.assertRaises(sqlite.OperationalError):
            self.con.create_function("bla", -100, lambda x: 2*x)

    def test_func_too_many_args(self):
        category = sqlite.SQLITE_LIMIT_FUNCTION_ARG
        msg = "too many arguments on function"
        with cx_limit(self.con, category=category, limit=1):
            self.con.execute("select abs(-1)");
            with self.assertRaisesRegex(sqlite.OperationalError, msg):
                self.con.execute("select max(1, 2)");

    def test_func_ref_count(self):
        def getfunc():
            def f():
                return 1
            return f
        f = getfunc()
        globals()["foo"] = f
        # self.con.create_function("reftest", 0, getfunc())
        self.con.create_function("reftest", 0, f)
        cur = self.con.cursor()
        cur.execute("select reftest()")

    def test_func_return_text(self):
        cur = self.con.cursor()
        cur.execute("select returntext()")
        val = cur.fetchone()[0]
        self.assertEqual(type(val), str)
        self.assertEqual(val, "foo")

    def test_func_return_text_with_null_char(self):
        cur = self.con.cursor()
        res = cur.execute("select returntextwithnull()").fetchone()[0]
        self.assertEqual(type(res), str)
        self.assertEqual(res, "1\x002")

    def test_func_return_unicode(self):
        cur = self.con.cursor()
        cur.execute("select returnunicode()")
        val = cur.fetchone()[0]
        self.assertEqual(type(val), str)
        self.assertEqual(val, "bar")

    def test_func_return_int(self):
        cur = self.con.cursor()
        cur.execute("select returnint()")
        val = cur.fetchone()[0]
        self.assertEqual(type(val), int)
        self.assertEqual(val, 42)

    def test_func_return_float(self):
        cur = self.con.cursor()
        cur.execute("select returnfloat()")
        val = cur.fetchone()[0]
        self.assertEqual(type(val), float)
        if val < 3.139 or val > 3.141:
            self.fail("wrong value")

    def test_func_return_null(self):
        cur = self.con.cursor()
        cur.execute("select returnnull()")
        val = cur.fetchone()[0]
        self.assertEqual(type(val), type(None))
        self.assertEqual(val, None)

    def test_func_return_blob(self):
        cur = self.con.cursor()
        cur.execute("select returnblob()")
        val = cur.fetchone()[0]
        self.assertEqual(type(val), bytes)
        self.assertEqual(val, b"blob")

    def test_func_return_long_long(self):
        cur = self.con.cursor()
        cur.execute("select returnlonglong()")
        val = cur.fetchone()[0]
        self.assertEqual(val, 1<<31)

    def test_func_return_nan(self):
        cur = self.con.cursor()
        cur.execute("select returnnan()")
        self.assertIsNone(cur.fetchone()[0])

    def test_func_return_too_large_int(self):
        cur = self.con.cursor()
        self.assertRaisesRegex(sqlite.DataError, "string or blob too big",
                               self.con.execute, "select returntoolargeint()")

    @with_tracebacks(['func_raiseexception', '5/0', 'ZeroDivisionError'])
    def test_func_exception(self):
        cur = self.con.cursor()
        with self.assertRaises(sqlite.OperationalError) as cm:
            cur.execute("select raiseexception()")
            cur.fetchone()
        self.assertEqual(str(cm.exception), 'user-defined function raised exception')

    @with_tracebacks(['func_memoryerror', 'MemoryError'])
    def test_func_memory_error(self):
        cur = self.con.cursor()
        with self.assertRaises(MemoryError):
            cur.execute("select memoryerror()")
            cur.fetchone()

    @with_tracebacks(['func_overflowerror', 'OverflowError'])
    def test_func_overflow_error(self):
        cur = self.con.cursor()
        with self.assertRaises(sqlite.DataError):
            cur.execute("select overflowerror()")
            cur.fetchone()

    def test_any_arguments(self):
        cur = self.con.cursor()
        cur.execute("select spam(?, ?)", (1, 2))
        val = cur.fetchone()[0]
        self.assertEqual(val, 2)

    def test_empty_blob(self):
        cur = self.con.execute("select isblob(x'')")
        self.assertTrue(cur.fetchone()[0])

    def test_nan_float(self):
        cur = self.con.execute("select isnone(?)", (float("nan"),))
        # SQLite has no concept of nan; it is converted to NULL
        self.assertTrue(cur.fetchone()[0])

    def test_too_large_int(self):
        err = "Python int too large to convert to SQLite INTEGER"
        self.assertRaisesRegex(OverflowError, err, self.con.execute,
                               "select spam(?)", (1 << 65,))

    def test_non_contiguous_blob(self):
        self.assertRaisesRegex(ValueError, "could not convert BLOB to buffer",
                               self.con.execute, "select spam(?)",
                               (memoryview(b"blob")[::2],))

    def test_param_surrogates(self):
        self.assertRaisesRegex(UnicodeEncodeError, "surrogates not allowed",
                               self.con.execute, "select spam(?)",
                               ("\ud803\ude6d",))

    def test_func_params(self):
        results = []
        def append_result(arg):
            results.append((arg, type(arg)))
        self.con.create_function("test_params", 1, append_result)

        dataset = [
            (42, int),
            (-1, int),
            (1234567890123456789, int),
            (4611686018427387905, int),  # 63-bit int with non-zero low bits
            (3.14, float),
            (float('inf'), float),
            ("text", str),
            ("1\x002", str),
            ("\u02e2q\u02e1\u2071\u1d57\u1d49", str),
            (b"blob", bytes),
            (bytearray(range(2)), bytes),
            (memoryview(b"blob"), bytes),
            (None, type(None)),
        ]
        for val, _ in dataset:
            cur = self.con.execute("select test_params(?)", (val,))
            cur.fetchone()
        self.assertEqual(dataset, results)

    # Regarding deterministic functions:
    #
    # Between 3.8.3 and 3.15.0, deterministic functions were only used to
    # optimize inner loops, so for those versions we can only test if the
    # sqlite machinery has factored out a call or not. From 3.15.0 and onward,
    # deterministic functions were permitted in WHERE clauses of partial
    # indices, which allows testing based on syntax, iso. the query optimizer.
    @unittest.skipIf(sqlite.sqlite_version_info < (3, 8, 3), "Requires SQLite 3.8.3 or higher")
    def test_func_non_deterministic(self):
        mock = unittest.mock.Mock(return_value=None)
        self.con.create_function("nondeterministic", 0, mock, deterministic=False)
        if sqlite.sqlite_version_info < (3, 15, 0):
            self.con.execute("select nondeterministic() = nondeterministic()")
            self.assertEqual(mock.call_count, 2)
        else:
            with self.assertRaises(sqlite.OperationalError):
                self.con.execute("create index t on test(t) where nondeterministic() is not null")

    @unittest.skipIf(sqlite.sqlite_version_info < (3, 8, 3), "Requires SQLite 3.8.3 or higher")
    def test_func_deterministic(self):
        mock = unittest.mock.Mock(return_value=None)
        self.con.create_function("deterministic", 0, mock, deterministic=True)
        if sqlite.sqlite_version_info < (3, 15, 0):
            self.con.execute("select deterministic() = deterministic()")
            self.assertEqual(mock.call_count, 1)
        else:
            try:
                self.con.execute("create index t on test(t) where deterministic() is not null")
            except sqlite.OperationalError:
                self.fail("Unexpected failure while creating partial index")

    @unittest.skipIf(sqlite.sqlite_version_info >= (3, 8, 3), "SQLite < 3.8.3 needed")
    def test_func_deterministic_not_supported(self):
        with self.assertRaises(sqlite.NotSupportedError):
            self.con.create_function("deterministic", 0, int, deterministic=True)

    def test_func_deterministic_keyword_only(self):
        with self.assertRaises(TypeError):
            self.con.create_function("deterministic", 0, int, True)

    def test_function_destructor_via_gc(self):
        # See bpo-44304: The destructor of the user function can
        # crash if is called without the GIL from the gc functions
        dest = sqlite.connect(':memory:')
        def md5sum(t):
            return

        dest.create_function("md5", 1, md5sum)
        x = dest("create table lang (name, first_appeared)")
        del md5sum, dest

        y = [x]
        y.append(y)

        del x,y
        gc_collect()

    def test_func_return_too_large_int(self):
        cur = self.con.cursor()
        for value in 2**63, -2**63-1, 2**64:
            self.con.create_function("largeint", 0, lambda value=value: value)
            with check_tracebacks(self, ['OverflowError']):
                with self.assertRaises(sqlite.DataError):
                    cur.execute("select largeint()")

    def test_func_return_text_with_surrogates(self):
        cur = self.con.cursor()
        self.con.create_function("pychr", 1, chr)
        for value in 0xd8ff, 0xdcff:
            with check_tracebacks(self,
                    ['UnicodeEncodeError', 'surrogates not allowed']):
                with self.assertRaises(sqlite.OperationalError):
                    cur.execute("select pychr(?)", (value,))

    @unittest.skipUnless(sys.maxsize > 2**32, 'requires 64bit platform')
    @bigmemtest(size=2**31, memuse=3, dry_run=False)
    def test_func_return_too_large_text(self, size):
        cur = self.con.cursor()
        for size in 2**31-1, 2**31:
            self.con.create_function("largetext", 0, lambda size=size: "b" * size)
            with self.assertRaises(sqlite.DataError):
                cur.execute("select largetext()")

    @unittest.skipUnless(sys.maxsize > 2**32, 'requires 64bit platform')
    @bigmemtest(size=2**31, memuse=2, dry_run=False)
    def test_func_return_too_large_blob(self, size):
        cur = self.con.cursor()
        for size in 2**31-1, 2**31:
            self.con.create_function("largeblob", 0, lambda size=size: b"b" * size)
            with self.assertRaises(sqlite.DataError):
                cur.execute("select largeblob()")


class AggregateTests(unittest.TestCase):
    def setUp(self):
        self.con = sqlite.connect(":memory:")
        cur = self.con.cursor()
        cur.execute("""
            create table test(
                t text,
                i integer,
                f float,
                n,
                b blob
                )
            """)
        cur.execute("insert into test(t, i, f, n, b) values (?, ?, ?, ?, ?)",
            ("foo", 5, 3.14, None, memoryview(b"blob"),))

        self.con.create_aggregate("nostep", 1, AggrNoStep)
        self.con.create_aggregate("nofinalize", 1, AggrNoFinalize)
        self.con.create_aggregate("excInit", 1, AggrExceptionInInit)
        self.con.create_aggregate("excStep", 1, AggrExceptionInStep)
        self.con.create_aggregate("excFinalize", 1, AggrExceptionInFinalize)
        self.con.create_aggregate("checkType", 2, AggrCheckType)
        self.con.create_aggregate("checkTypes", -1, AggrCheckTypes)
        self.con.create_aggregate("mysum", 1, AggrSum)
        self.con.create_aggregate("aggtxt", 1, AggrText)

    def tearDown(self):
        #self.cur.close()
        #self.con.close()
        pass

    def test_aggr_error_on_create(self):
        with self.assertRaises(sqlite.OperationalError):
            self.con.create_function("bla", -100, AggrSum)

    def test_aggr_no_step(self):
        cur = self.con.cursor()
        with self.assertRaises(AttributeError) as cm:
            cur.execute("select nostep(t) from test")
        self.assertEqual(str(cm.exception), "'AggrNoStep' object has no attribute 'step'")

    def test_aggr_no_finalize(self):
        cur = self.con.cursor()
        with self.assertRaises(sqlite.OperationalError) as cm:
            cur.execute("select nofinalize(t) from test")
            val = cur.fetchone()[0]
        self.assertEqual(str(cm.exception), "user-defined aggregate's 'finalize' method raised error")

    @with_tracebacks(['__init__', '5/0', 'ZeroDivisionError'])
    def test_aggr_exception_in_init(self):
        cur = self.con.cursor()
        with self.assertRaises(sqlite.OperationalError) as cm:
            cur.execute("select excInit(t) from test")
            val = cur.fetchone()[0]
        self.assertEqual(str(cm.exception), "user-defined aggregate's '__init__' method raised error")

    @with_tracebacks(['step', '5/0', 'ZeroDivisionError'])
    def test_aggr_exception_in_step(self):
        cur = self.con.cursor()
        with self.assertRaises(sqlite.OperationalError) as cm:
            cur.execute("select excStep(t) from test")
            val = cur.fetchone()[0]
        self.assertEqual(str(cm.exception), "user-defined aggregate's 'step' method raised error")

    @with_tracebacks(['finalize', '5/0', 'ZeroDivisionError'])
    def test_aggr_exception_in_finalize(self):
        cur = self.con.cursor()
        with self.assertRaises(sqlite.OperationalError) as cm:
            cur.execute("select excFinalize(t) from test")
            val = cur.fetchone()[0]
        self.assertEqual(str(cm.exception), "user-defined aggregate's 'finalize' method raised error")

    def test_aggr_check_param_str(self):
        cur = self.con.cursor()
        cur.execute("select checkTypes('str', ?, ?)", ("foo", str()))
        val = cur.fetchone()[0]
        self.assertEqual(val, 2)

    def test_aggr_check_param_int(self):
        cur = self.con.cursor()
        cur.execute("select checkType('int', ?)", (42,))
        val = cur.fetchone()[0]
        self.assertEqual(val, 1)

    def test_aggr_check_params_int(self):
        cur = self.con.cursor()
        cur.execute("select checkTypes('int', ?, ?)", (42, 24))
        val = cur.fetchone()[0]
        self.assertEqual(val, 2)

    def test_aggr_check_param_float(self):
        cur = self.con.cursor()
        cur.execute("select checkType('float', ?)", (3.14,))
        val = cur.fetchone()[0]
        self.assertEqual(val, 1)

    def test_aggr_check_param_none(self):
        cur = self.con.cursor()
        cur.execute("select checkType('None', ?)", (None,))
        val = cur.fetchone()[0]
        self.assertEqual(val, 1)

    def test_aggr_check_param_blob(self):
        cur = self.con.cursor()
        cur.execute("select checkType('blob', ?)", (memoryview(b"blob"),))
        val = cur.fetchone()[0]
        self.assertEqual(val, 1)

    def test_aggr_check_aggr_sum(self):
        cur = self.con.cursor()
        cur.execute("delete from test")
        cur.executemany("insert into test(i) values (?)", [(10,), (20,), (30,)])
        cur.execute("select mysum(i) from test")
        val = cur.fetchone()[0]
        self.assertEqual(val, 60)

    def test_aggr_no_match(self):
        cur = self.con.execute("select mysum(i) from (select 1 as i) where i == 0")
        val = cur.fetchone()[0]
        self.assertIsNone(val)

    def test_aggr_text(self):
        cur = self.con.cursor()
        for txt in ["foo", "1\x002"]:
            with self.subTest(txt=txt):
                cur.execute("select aggtxt(?) from test", (txt,))
                val = cur.fetchone()[0]
                self.assertEqual(val, txt)


class AuthorizerTests(unittest.TestCase):
    @staticmethod
    def authorizer_cb(action, arg1, arg2, dbname, source):
        if action != sqlite.SQLITE_SELECT:
            return sqlite.SQLITE_DENY
        if arg2 == 'c2' or arg1 == 't2':
            return sqlite.SQLITE_DENY
        return sqlite.SQLITE_OK

    def setUp(self):
        self.con = sqlite.connect(":memory:")
        self.con.executescript("""
            create table t1 (c1, c2);
            create table t2 (c1, c2);
            insert into t1 (c1, c2) values (1, 2);
            insert into t2 (c1, c2) values (4, 5);
            """)

        # For our security test:
        self.con.execute("select c2 from t2")

        self.con.set_authorizer(self.authorizer_cb)

    def tearDown(self):
        pass

    def test_table_access(self):
        with self.assertRaises(sqlite.DatabaseError) as cm:
            self.con.execute("select * from t2")
        self.assertIn('prohibited', str(cm.exception))

    def test_column_access(self):
        with self.assertRaises(sqlite.DatabaseError) as cm:
            self.con.execute("select c2 from t1")
        self.assertIn('prohibited', str(cm.exception))

    def test_clear_authorizer(self):
        self.con.set_authorizer(None)
        self.con.execute("select * from t2")
        self.con.execute("select c2 from t1")


class AuthorizerRaiseExceptionTests(AuthorizerTests):
    @staticmethod
    def authorizer_cb(action, arg1, arg2, dbname, source):
        if action != sqlite.SQLITE_SELECT:
            raise ValueError
        if arg2 == 'c2' or arg1 == 't2':
            raise ValueError
        return sqlite.SQLITE_OK

    @with_tracebacks(['authorizer_cb', 'ValueError'])
    def test_table_access(self):
        super().test_table_access()

    @with_tracebacks(['authorizer_cb', 'ValueError'])
    def test_column_access(self):
        super().test_table_access()

class AuthorizerIllegalTypeTests(AuthorizerTests):
    @staticmethod
    def authorizer_cb(action, arg1, arg2, dbname, source):
        if action != sqlite.SQLITE_SELECT:
            return 0.0
        if arg2 == 'c2' or arg1 == 't2':
            return 0.0
        return sqlite.SQLITE_OK

class AuthorizerLargeIntegerTests(AuthorizerTests):
    @staticmethod
    def authorizer_cb(action, arg1, arg2, dbname, source):
        if action != sqlite.SQLITE_SELECT:
            return 2**32
        if arg2 == 'c2' or arg1 == 't2':
            return 2**32
        return sqlite.SQLITE_OK


if __name__ == "__main__":
    unittest.main()<|MERGE_RESOLUTION|>--- conflicted
+++ resolved
@@ -29,12 +29,8 @@
 import unittest.mock
 import sqlite3 as sqlite
 
-<<<<<<< HEAD
 from test.support import bigmemtest, gc_collect
-=======
-from test.support import bigmemtest
 from .test_dbapi import cx_limit
->>>>>>> c1323d4b
 
 
 def with_tracebacks(strings, traceback=True):
