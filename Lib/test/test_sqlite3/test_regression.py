--- conflicted
+++ resolved
@@ -27,14 +27,10 @@
 import weakref
 import functools
 
-<<<<<<< HEAD
-from .test_dbapi import managed_connect
 from test import support
 from unittest.mock import patch
-=======
 from .test_dbapi import memory_database, managed_connect, cx_limit
 
->>>>>>> 9d6215a5
 
 class RegressionTests(unittest.TestCase):
     def setUp(self):
