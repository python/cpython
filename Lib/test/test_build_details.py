import importlib
import json
import os
import os.path
import sys
import sysconfig
import string
import unittest
from pathlib import Path

from test.support import is_android, is_apple_mobile, is_wasm32

BASE_PATH = Path(
    __file__,  # Lib/test/test_build_details.py
    '..',  # Lib/test
    '..',  # Lib
    '..',  # <src/install dir>
).resolve()
MODULE_PATH = BASE_PATH / 'Tools' / 'build' / 'generate-build-details.py'

try:
    # Import "generate-build-details.py" as "generate_build_details"
    spec = importlib.util.spec_from_file_location(
        "generate_build_details", MODULE_PATH
    )
    generate_build_details = importlib.util.module_from_spec(spec)
    sys.modules["generate_build_details"] = generate_build_details
    spec.loader.exec_module(generate_build_details)
except (FileNotFoundError, ImportError):
    generate_build_details = None


class FormatTestsBase:
    @property
    def contents(self):
        """Install details file contents. Should be overriden by subclasses."""
        raise NotImplementedError

    @property
    def data(self):
        """Parsed install details file data, as a Python object."""
        return json.loads(self.contents)

    def key(self, name):
        """Helper to fetch subsection entries.

        It takes the entry name, allowing the usage of a dot to separate the
        different subsection names (eg. specifying 'a.b.c' as the key will
        return the value of self.data['a']['b']['c']).
        """
        value = self.data
        for part in name.split('.'):
            value = value[part]
        return value

    def test_top_level_container(self):
        self.assertIsInstance(self.data, dict)
        for key, value in self.data.items():
            with self.subTest(key=key):
                if key in ('schema_version', 'base_prefix', 'base_interpreter',
                           'platform'):
                    self.assertIsInstance(value, str)
                elif key in ('language', 'implementation', 'abi', 'suffixes',
                             'libpython', 'c_api', 'arbitrary_data'):
                    self.assertIsInstance(value, dict)

    def test_base_prefix(self):
        self.assertIsInstance(self.key('base_prefix'), str)

    def test_base_interpreter(self):
        """Test the base_interpreter entry.

        The generic test wants the key to be missing. If your implementation
        provides a value for it, you should override this test.
        """
        with self.assertRaises(KeyError):
            self.key('base_interpreter')

    def test_platform(self):
        self.assertEqual(self.key('platform'), sysconfig.get_platform())

    def test_language_version(self):
        allowed_characters = string.digits + string.ascii_letters + '.'
        value = self.key('language.version')

        self.assertLessEqual(set(value), set(allowed_characters))
        self.assertTrue(sys.version.startswith(value))

    def test_language_version_info(self):
        value = self.key('language.version_info')

        self.assertEqual(len(value), sys.version_info.n_fields)
        for part_name, part_value in value.items():
            with self.subTest(part=part_name):
                sys_version_value = getattr(sys.version_info, part_name)
                self.assertEqual(part_value, sys_version_value)

    def test_implementation(self):
        impl_ver = sys.implementation.version
        for key, value in self.key('implementation').items():
            with self.subTest(part=key):
                if key == 'version':
                    self.assertEqual(len(value), len(impl_ver))
                    for part_name, part_value in value.items():
                        self.assertFalse(isinstance(sys.implementation.version, dict))
                        getattr(sys.implementation.version, part_name)
                        sys_implementation_value = getattr(impl_ver, part_name)
                        self.assertEqual(sys_implementation_value, part_value)
                else:
                    self.assertEqual(getattr(sys.implementation, key), value)


needs_installed_python = unittest.skipIf(
    sysconfig.is_python_build(),
    'This test can only run in an installed Python',
)


@unittest.skipIf(is_wasm32, 'Feature not available on WebAssembly builds')
class CPythonBuildDetailsTests(unittest.TestCase, FormatTestsBase):
    """Test CPython's install details file implementation."""

    @property
    def location(self):
        if sysconfig.is_python_build():
<<<<<<< HEAD
            if sys.platform == 'win32':
                dirname = sysconfig.get_config_var('BINDIR')
            else:
                projectdir = sysconfig.get_config_var('projectbase')
                pybuilddir = os.path.join(projectdir, 'pybuilddir.txt')
                with open(pybuilddir, encoding='utf-8') as f:
                    dirname = os.path.join(projectdir, f.read())
=======
            projectdir = sysconfig.get_config_var('projectbase')
            pybuilddir = os.path.join(projectdir, 'pybuilddir.txt')
            with open(pybuilddir, encoding='utf-8') as f:
                dirname = os.path.join(projectdir, f.read())
>>>>>>> 5c4bb9b7
        else:
            dirname = sysconfig.get_path('stdlib')
        return os.path.join(dirname, 'build-details.json')

    @property
    def contents(self):
        with open(self.location, 'r', encoding='utf-8') as f:
            return f.read()

    @needs_installed_python
    def test_location(self):
        self.assertTrue(os.path.isfile(self.location))

    # Override generic format tests with tests for our specific implemenation.

    @needs_installed_python
    @unittest.skipIf(
        is_android or is_apple_mobile,
        'Android and iOS run tests via a custom testbed method that changes sys.executable'
    )
    def test_base_interpreter(self):
        value = self.key('base_interpreter')

        # Skip check if installation is relocated
        if sysconfig._installation_is_relocated():
            self.skipTest("Installation is relocated")

        self.assertEqual(os.path.realpath(value), os.path.realpath(sys.executable))

    @needs_installed_python
    @unittest.skipIf(
        is_android or is_apple_mobile,
        "Android and iOS run tests via a custom testbed method that doesn't ship headers"
    )
    def test_c_api(self):
        value = self.key('c_api')

        # Skip check if installation is relocated
        if sysconfig._installation_is_relocated():
            self.skipTest("Installation is relocated")

        self.assertTrue(os.path.exists(os.path.join(value['headers'], 'Python.h')))
        version = sysconfig.get_config_var('VERSION')
        self.assertTrue(os.path.exists(os.path.join(value['pkgconfig_path'], f'python-{version}.pc')))


@unittest.skipIf(
    generate_build_details is None,
    "Failed to import generate-build-details"
)
@unittest.skipIf(os.name != 'posix', 'Feature only implemented on POSIX right now')
@unittest.skipIf(is_wasm32, 'Feature not available on WebAssembly builds')
class BuildDetailsRelativePathsTests(unittest.TestCase):
    @property
    def build_details_absolute_paths(self):
        data = generate_build_details.generate_data(schema_version='1.0')
        return json.loads(json.dumps(data))

    @property
    def build_details_relative_paths(self):
        data = self.build_details_absolute_paths
        generate_build_details.make_paths_relative(data, config_path=None)
        return data

    def test_round_trip(self):
        data_abs_path = self.build_details_absolute_paths
        data_rel_path = self.build_details_relative_paths

        self.assertEqual(data_abs_path['base_prefix'],
                         data_rel_path['base_prefix'])

        base_prefix = data_abs_path['base_prefix']

        top_level_keys = ('base_interpreter',)
        for key in top_level_keys:
            self.assertEqual(key in data_abs_path, key in data_rel_path)
            if key not in data_abs_path:
                continue

            abs_rel_path = os.path.join(base_prefix, data_rel_path[key])
            abs_rel_path = os.path.normpath(abs_rel_path)
            self.assertEqual(data_abs_path[key], abs_rel_path)

        second_level_keys = (
            ('libpython', 'dynamic'),
            ('libpython', 'dynamic_stableabi'),
            ('libpython', 'static'),
            ('c_api', 'headers'),
            ('c_api', 'pkgconfig_path'),

        )
        for part, key in second_level_keys:
            self.assertEqual(part in data_abs_path, part in data_rel_path)
            if part not in data_abs_path:
                continue
            self.assertEqual(key in data_abs_path[part],
                             key in data_rel_path[part])
            if key not in data_abs_path[part]:
                continue

            abs_rel_path = os.path.join(base_prefix, data_rel_path[part][key])
            abs_rel_path = os.path.normpath(abs_rel_path)
            self.assertEqual(data_abs_path[part][key], abs_rel_path)


if __name__ == '__main__':
    unittest.main()<|MERGE_RESOLUTION|>--- conflicted
+++ resolved
@@ -123,7 +123,6 @@
     @property
     def location(self):
         if sysconfig.is_python_build():
-<<<<<<< HEAD
             if sys.platform == 'win32':
                 dirname = sysconfig.get_config_var('BINDIR')
             else:
@@ -131,12 +130,6 @@
                 pybuilddir = os.path.join(projectdir, 'pybuilddir.txt')
                 with open(pybuilddir, encoding='utf-8') as f:
                     dirname = os.path.join(projectdir, f.read())
-=======
-            projectdir = sysconfig.get_config_var('projectbase')
-            pybuilddir = os.path.join(projectdir, 'pybuilddir.txt')
-            with open(pybuilddir, encoding='utf-8') as f:
-                dirname = os.path.join(projectdir, f.read())
->>>>>>> 5c4bb9b7
         else:
             dirname = sysconfig.get_path('stdlib')
         return os.path.join(dirname, 'build-details.json')
