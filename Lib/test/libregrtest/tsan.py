# Set of tests run by default if --tsan is specified.  The tests below were
# chosen because they use threads and run in a reasonable amount of time.

TSAN_TESTS = [
<<<<<<< HEAD
    'test_array',
    'test_asyncio.test_free_threading',
=======
    'test_asyncio',
>>>>>>> bab1398a
    # TODO: enable more of test_capi once bugs are fixed (GH-116908, GH-116909).
    'test_capi.test_mem',
    'test_capi.test_pyatomic',
    'test_code',
    # 'test_concurrent_futures',  # gh-130605: too many data races
    'test_enum',
    'test_functools',
    'test_httpservers',
    'test_imaplib',
    'test_importlib',
    'test_io',
    'test_logging',
    'test_opcache',
    'test_queue',
    'test_signal',
    'test_socket',
    'test_sqlite3',
    'test_ssl',
    'test_syslog',
    'test_thread',
    'test_thread_local_bytecode',
    'test_threadedtempfile',
    'test_threading',
    'test_threading_local',
    'test_threadsignals',
    'test_weakref',
    'test_free_threading',
]

# Tests that should be run with `--parallel-threads=N` under TSAN. These tests
# typically do not use threads, but are run multiple times in parallel by
# the regression test runner with the `--parallel-threads` option enabled.
TSAN_PARALLEL_TESTS = [
    'test_abc',
    'test_hashlib',
]


def setup_tsan_tests(cmdline_args) -> None:
    if not cmdline_args:
        cmdline_args[:] = TSAN_TESTS[:]

def setup_tsan_parallel_tests(cmdline_args) -> None:
    if not cmdline_args:
        cmdline_args[:] = TSAN_PARALLEL_TESTS[:]<|MERGE_RESOLUTION|>--- conflicted
+++ resolved
@@ -2,12 +2,8 @@
 # chosen because they use threads and run in a reasonable amount of time.
 
 TSAN_TESTS = [
-<<<<<<< HEAD
     'test_array',
-    'test_asyncio.test_free_threading',
-=======
     'test_asyncio',
->>>>>>> bab1398a
     # TODO: enable more of test_capi once bugs are fixed (GH-116908, GH-116909).
     'test_capi.test_mem',
     'test_capi.test_pyatomic',
