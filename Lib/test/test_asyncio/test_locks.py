--- conflicted
+++ resolved
@@ -1017,47 +1017,12 @@
         sem.release()
         self.assertFalse(sem.locked())
 
-<<<<<<< HEAD
-    def test_context_manager(self):
-        with self.assertWarns(DeprecationWarning):
-            sem = asyncio.Semaphore(2, loop=self.loop)
-
-            @asyncio.coroutine
-            def acquire_lock():
-                with self.assertWarns(DeprecationWarning):
-                    return (yield from sem)
-
-        with self.loop.run_until_complete(acquire_lock()):
-            self.assertFalse(sem.locked())
-            self.assertEqual(1, sem._value)
-
-            with self.loop.run_until_complete(acquire_lock()):
-                self.assertTrue(sem.locked())
-
-        self.assertEqual(2, sem._value)
-
-    def test_context_manager_no_yield(self):
-        with self.assertWarns(DeprecationWarning):
-            sem = asyncio.Semaphore(2, loop=self.loop)
-
-        try:
-            with sem:
-                self.fail('RuntimeError is not raised in with expression')
-        except RuntimeError as err:
-            self.assertEqual(
-                str(err),
-                '"yield from" should be used as context manager expression')
-
-        self.assertEqual(2, sem._value)
-
     def test_semaphore_loop_not_running(self):
         loop = asyncio.new_event_loop()
         loop.stop()
         with self.assertWarns(DeprecationWarning):
             q = asyncio.Semaphore(loop=loop)
 
-=======
->>>>>>> 96ce2270
 
 if __name__ == '__main__':
     unittest.main()