import os
import signal
import sys
<<<<<<< HEAD
import threading
import time
=======
import textwrap
>>>>>>> 03f9264e
import unittest
import warnings
from unittest import mock

import asyncio
from asyncio import base_subprocess
from asyncio import subprocess
from test.test_asyncio import utils as test_utils
from test import support
from test.support import os_helper

if not support.has_subprocess_support:
    raise unittest.SkipTest("test module requires subprocess")

if support.MS_WINDOWS:
    import msvcrt
else:
    from asyncio import unix_events


if support.check_sanitizer(address=True):
    raise unittest.SkipTest("Exposes ASAN flakiness in GitHub CI")

# Program blocking
PROGRAM_BLOCKED = [sys.executable, '-c', 'import time; time.sleep(3600)']

# Program copying input to output
PROGRAM_CAT = [
    sys.executable, '-c',
    ';'.join(('import sys',
              'data = sys.stdin.buffer.read()',
              'sys.stdout.buffer.write(data)'))]


def tearDownModule():
    asyncio.set_event_loop_policy(None)


class TestSubprocessTransport(base_subprocess.BaseSubprocessTransport):
    def _start(self, *args, **kwargs):
        self._proc = mock.Mock()
        self._proc.stdin = None
        self._proc.stdout = None
        self._proc.stderr = None
        self._proc.pid = -1


class SubprocessTransportTests(test_utils.TestCase):
    def setUp(self):
        super().setUp()
        self.loop = self.new_test_loop()
        self.set_event_loop(self.loop)

    def create_transport(self, waiter=None):
        protocol = mock.Mock()
        transport = TestSubprocessTransport(
                        self.loop, protocol, ['test'], False,
                        None, None, None, 0, waiter=waiter)
        return (transport, protocol)

    def test_proc_exited(self):
        waiter = self.loop.create_future()
        transport, protocol = self.create_transport(waiter)
        transport._process_exited(6)
        self.loop.run_until_complete(waiter)

        self.assertEqual(transport.get_returncode(), 6)

        self.assertTrue(protocol.connection_made.called)
        self.assertTrue(protocol.process_exited.called)
        self.assertTrue(protocol.connection_lost.called)
        self.assertEqual(protocol.connection_lost.call_args[0], (None,))

        self.assertFalse(transport.is_closing())
        self.assertIsNone(transport._loop)
        self.assertIsNone(transport._proc)
        self.assertIsNone(transport._protocol)

        # methods must raise ProcessLookupError if the process exited
        self.assertRaises(ProcessLookupError,
                          transport.send_signal, signal.SIGTERM)
        self.assertRaises(ProcessLookupError, transport.terminate)
        self.assertRaises(ProcessLookupError, transport.kill)

        transport.close()

    def test_subprocess_repr(self):
        waiter = self.loop.create_future()
        transport, protocol = self.create_transport(waiter)
        transport._process_exited(6)
        self.loop.run_until_complete(waiter)

        self.assertEqual(
            repr(transport),
            "<TestSubprocessTransport pid=-1 returncode=6>"
        )
        transport._returncode = None
        self.assertEqual(
            repr(transport),
            "<TestSubprocessTransport pid=-1 running>"
        )
        transport._pid = None
        transport._returncode = None
        self.assertEqual(
            repr(transport),
            "<TestSubprocessTransport not started>"
        )
        transport.close()


class SubprocessMixin:

    def test_stdin_stdout(self):
        args = PROGRAM_CAT

        async def run(data):
            proc = await asyncio.create_subprocess_exec(
                *args,
                stdin=subprocess.PIPE,
                stdout=subprocess.PIPE,
            )

            # feed data
            proc.stdin.write(data)
            await proc.stdin.drain()
            proc.stdin.close()

            # get output and exitcode
            data = await proc.stdout.read()
            exitcode = await proc.wait()
            return (exitcode, data)

        task = run(b'some data')
        task = asyncio.wait_for(task, 60.0)
        exitcode, stdout = self.loop.run_until_complete(task)
        self.assertEqual(exitcode, 0)
        self.assertEqual(stdout, b'some data')

    def test_communicate(self):
        args = PROGRAM_CAT

        async def run(data):
            proc = await asyncio.create_subprocess_exec(
                *args,
                stdin=subprocess.PIPE,
                stdout=subprocess.PIPE,
            )
            stdout, stderr = await proc.communicate(data)
            return proc.returncode, stdout

        task = run(b'some data')
        task = asyncio.wait_for(task, support.LONG_TIMEOUT)
        exitcode, stdout = self.loop.run_until_complete(task)
        self.assertEqual(exitcode, 0)
        self.assertEqual(stdout, b'some data')

    def test_communicate_none_input(self):
        args = PROGRAM_CAT

        async def run():
            proc = await asyncio.create_subprocess_exec(
                *args,
                stdin=subprocess.PIPE,
                stdout=subprocess.PIPE,
            )
            stdout, stderr = await proc.communicate()
            return proc.returncode, stdout

        task = run()
        task = asyncio.wait_for(task, support.LONG_TIMEOUT)
        exitcode, stdout = self.loop.run_until_complete(task)
        self.assertEqual(exitcode, 0)
        self.assertEqual(stdout, b'')

    def test_shell(self):
        proc = self.loop.run_until_complete(
            asyncio.create_subprocess_shell('exit 7')
        )
        exitcode = self.loop.run_until_complete(proc.wait())
        self.assertEqual(exitcode, 7)

    def test_start_new_session(self):
        # start the new process in a new session
        proc = self.loop.run_until_complete(
            asyncio.create_subprocess_shell(
                'exit 8',
                start_new_session=True,
            )
        )
        exitcode = self.loop.run_until_complete(proc.wait())
        self.assertEqual(exitcode, 8)

    def test_kill(self):
        args = PROGRAM_BLOCKED
        proc = self.loop.run_until_complete(
            asyncio.create_subprocess_exec(*args)
        )
        proc.kill()
        returncode = self.loop.run_until_complete(proc.wait())
        if sys.platform == 'win32':
            self.assertIsInstance(returncode, int)
            # expect 1 but sometimes get 0
        else:
            self.assertEqual(-signal.SIGKILL, returncode)

    def test_kill_issue43884(self):
        if sys.platform == 'win32':
            blocking_shell_command = f'"{sys.executable}" -c "import time; time.sleep(2)"'
        else:
            blocking_shell_command = 'sleep 1; sleep 1'
        creationflags = 0
        if sys.platform == 'win32':
            from subprocess import CREATE_NEW_PROCESS_GROUP
            # On windows create a new process group so that killing process
            # kills the process and all its children.
            creationflags = CREATE_NEW_PROCESS_GROUP
        proc = self.loop.run_until_complete(
            asyncio.create_subprocess_shell(blocking_shell_command, stdout=asyncio.subprocess.PIPE,
            creationflags=creationflags)
        )
        self.loop.run_until_complete(asyncio.sleep(1))
        if sys.platform == 'win32':
            proc.send_signal(signal.CTRL_BREAK_EVENT)
        # On windows it is an alias of terminate which sets the return code
        proc.kill()
        returncode = self.loop.run_until_complete(proc.wait())
        if sys.platform == 'win32':
            self.assertIsInstance(returncode, int)
            # expect 1 but sometimes get 0
        else:
            self.assertEqual(-signal.SIGKILL, returncode)

    def test_terminate(self):
        args = PROGRAM_BLOCKED
        proc = self.loop.run_until_complete(
            asyncio.create_subprocess_exec(*args)
        )
        proc.terminate()
        returncode = self.loop.run_until_complete(proc.wait())
        if sys.platform == 'win32':
            self.assertIsInstance(returncode, int)
            # expect 1 but sometimes get 0
        else:
            self.assertEqual(-signal.SIGTERM, returncode)

    @unittest.skipIf(sys.platform == 'win32', "Don't have SIGHUP")
    def test_send_signal(self):
        # bpo-31034: Make sure that we get the default signal handler (killing
        # the process). The parent process may have decided to ignore SIGHUP,
        # and signal handlers are inherited.
        old_handler = signal.signal(signal.SIGHUP, signal.SIG_DFL)
        try:
            code = 'import time; print("sleeping", flush=True); time.sleep(3600)'
            args = [sys.executable, '-c', code]
            proc = self.loop.run_until_complete(
                asyncio.create_subprocess_exec(
                    *args,
                    stdout=subprocess.PIPE,
                )
            )

            async def send_signal(proc):
                # basic synchronization to wait until the program is sleeping
                line = await proc.stdout.readline()
                self.assertEqual(line, b'sleeping\n')

                proc.send_signal(signal.SIGHUP)
                returncode = await proc.wait()
                return returncode

            returncode = self.loop.run_until_complete(send_signal(proc))
            self.assertEqual(-signal.SIGHUP, returncode)
        finally:
            signal.signal(signal.SIGHUP, old_handler)

    def test_stdin_broken_pipe(self):
        # buffer large enough to feed the whole pipe buffer
        large_data = b'x' * support.PIPE_MAX_SIZE

        rfd, wfd = os.pipe()
        self.addCleanup(os.close, rfd)
        self.addCleanup(os.close, wfd)
        if support.MS_WINDOWS:
            handle = msvcrt.get_osfhandle(rfd)
            os.set_handle_inheritable(handle, True)
            code = textwrap.dedent(f'''
                import os, msvcrt
                handle = {handle}
                fd = msvcrt.open_osfhandle(handle, os.O_RDONLY)
                os.read(fd, 1)
            ''')
            from subprocess import STARTUPINFO
            startupinfo = STARTUPINFO()
            startupinfo.lpAttributeList = {"handle_list": [handle]}
            kwargs = dict(startupinfo=startupinfo)
        else:
            code = f'import os; fd = {rfd}; os.read(fd, 1)'
            kwargs = dict(pass_fds=(rfd,))

        # the program ends before the stdin can be fed
        proc = self.loop.run_until_complete(
            asyncio.create_subprocess_exec(
                sys.executable, '-c', code,
                stdin=subprocess.PIPE,
                **kwargs
            )
        )

        async def write_stdin(proc, data):
            proc.stdin.write(data)
            # Only exit the child process once the write buffer is filled
            os.write(wfd, b'go')
            await proc.stdin.drain()

        coro = write_stdin(proc, large_data)
        # drain() must raise BrokenPipeError or ConnectionResetError
        with test_utils.disable_logger():
            self.assertRaises((BrokenPipeError, ConnectionResetError),
                              self.loop.run_until_complete, coro)
        self.loop.run_until_complete(proc.wait())

    def test_communicate_ignore_broken_pipe(self):
        # buffer large enough to feed the whole pipe buffer
        large_data = b'x' * support.PIPE_MAX_SIZE

        # the program ends before the stdin can be fed
        proc = self.loop.run_until_complete(
            asyncio.create_subprocess_exec(
                sys.executable, '-c', 'pass',
                stdin=subprocess.PIPE,
            )
        )

        # communicate() must ignore BrokenPipeError when feeding stdin
        self.loop.set_exception_handler(lambda loop, msg: None)
        self.loop.run_until_complete(proc.communicate(large_data))
        self.loop.run_until_complete(proc.wait())

    def test_pause_reading(self):
        limit = 10
        size = (limit * 2 + 1)

        async def test_pause_reading():
            code = '\n'.join((
                'import sys',
                'sys.stdout.write("x" * %s)' % size,
                'sys.stdout.flush()',
            ))

            connect_read_pipe = self.loop.connect_read_pipe

            async def connect_read_pipe_mock(*args, **kw):
                transport, protocol = await connect_read_pipe(*args, **kw)
                transport.pause_reading = mock.Mock()
                transport.resume_reading = mock.Mock()
                return (transport, protocol)

            self.loop.connect_read_pipe = connect_read_pipe_mock

            proc = await asyncio.create_subprocess_exec(
                sys.executable, '-c', code,
                stdin=asyncio.subprocess.PIPE,
                stdout=asyncio.subprocess.PIPE,
                limit=limit,
            )
            stdout_transport = proc._transport.get_pipe_transport(1)

            stdout, stderr = await proc.communicate()

            # The child process produced more than limit bytes of output,
            # the stream reader transport should pause the protocol to not
            # allocate too much memory.
            return (stdout, stdout_transport)

        # Issue #22685: Ensure that the stream reader pauses the protocol
        # when the child process produces too much data
        stdout, transport = self.loop.run_until_complete(test_pause_reading())

        self.assertEqual(stdout, b'x' * size)
        self.assertTrue(transport.pause_reading.called)
        self.assertTrue(transport.resume_reading.called)

    def test_stdin_not_inheritable(self):
        # asyncio issue #209: stdin must not be inheritable, otherwise
        # the Process.communicate() hangs
        async def len_message(message):
            code = 'import sys; data = sys.stdin.read(); print(len(data))'
            proc = await asyncio.create_subprocess_exec(
                sys.executable, '-c', code,
                stdin=asyncio.subprocess.PIPE,
                stdout=asyncio.subprocess.PIPE,
                stderr=asyncio.subprocess.PIPE,
                close_fds=False,
            )
            stdout, stderr = await proc.communicate(message)
            exitcode = await proc.wait()
            return (stdout, exitcode)

        output, exitcode = self.loop.run_until_complete(len_message(b'abc'))
        self.assertEqual(output.rstrip(), b'3')
        self.assertEqual(exitcode, 0)

    def test_empty_input(self):

        async def empty_input():
            code = 'import sys; data = sys.stdin.read(); print(len(data))'
            proc = await asyncio.create_subprocess_exec(
                sys.executable, '-c', code,
                stdin=asyncio.subprocess.PIPE,
                stdout=asyncio.subprocess.PIPE,
                stderr=asyncio.subprocess.PIPE,
                close_fds=False,
            )
            stdout, stderr = await proc.communicate(b'')
            exitcode = await proc.wait()
            return (stdout, exitcode)

        output, exitcode = self.loop.run_until_complete(empty_input())
        self.assertEqual(output.rstrip(), b'0')
        self.assertEqual(exitcode, 0)

    def test_devnull_input(self):

        async def empty_input():
            code = 'import sys; data = sys.stdin.read(); print(len(data))'
            proc = await asyncio.create_subprocess_exec(
                sys.executable, '-c', code,
                stdin=asyncio.subprocess.DEVNULL,
                stdout=asyncio.subprocess.PIPE,
                stderr=asyncio.subprocess.PIPE,
                close_fds=False,
            )
            stdout, stderr = await proc.communicate()
            exitcode = await proc.wait()
            return (stdout, exitcode)

        output, exitcode = self.loop.run_until_complete(empty_input())
        self.assertEqual(output.rstrip(), b'0')
        self.assertEqual(exitcode, 0)

    def test_devnull_output(self):

        async def empty_output():
            code = 'import sys; data = sys.stdin.read(); print(len(data))'
            proc = await asyncio.create_subprocess_exec(
                sys.executable, '-c', code,
                stdin=asyncio.subprocess.PIPE,
                stdout=asyncio.subprocess.DEVNULL,
                stderr=asyncio.subprocess.PIPE,
                close_fds=False,
            )
            stdout, stderr = await proc.communicate(b"abc")
            exitcode = await proc.wait()
            return (stdout, exitcode)

        output, exitcode = self.loop.run_until_complete(empty_output())
        self.assertEqual(output, None)
        self.assertEqual(exitcode, 0)

    def test_devnull_error(self):

        async def empty_error():
            code = 'import sys; data = sys.stdin.read(); print(len(data))'
            proc = await asyncio.create_subprocess_exec(
                sys.executable, '-c', code,
                stdin=asyncio.subprocess.PIPE,
                stdout=asyncio.subprocess.PIPE,
                stderr=asyncio.subprocess.DEVNULL,
                close_fds=False,
            )
            stdout, stderr = await proc.communicate(b"abc")
            exitcode = await proc.wait()
            return (stderr, exitcode)

        output, exitcode = self.loop.run_until_complete(empty_error())
        self.assertEqual(output, None)
        self.assertEqual(exitcode, 0)

    @unittest.skipIf(sys.platform not in ('linux', 'android'),
                     "Don't have /dev/stdin")
    def test_devstdin_input(self):

        async def devstdin_input(message):
            code = 'file = open("/dev/stdin"); data = file.read(); print(len(data))'
            proc = await asyncio.create_subprocess_exec(
                sys.executable, '-c', code,
                stdin=asyncio.subprocess.PIPE,
                stdout=asyncio.subprocess.PIPE,
                stderr=asyncio.subprocess.PIPE,
                close_fds=False,
            )
            stdout, stderr = await proc.communicate(message)
            exitcode = await proc.wait()
            return (stdout, exitcode)

        output, exitcode = self.loop.run_until_complete(devstdin_input(b'abc'))
        self.assertEqual(output.rstrip(), b'3')
        self.assertEqual(exitcode, 0)

    def test_cancel_process_wait(self):
        # Issue #23140: cancel Process.wait()

        async def cancel_wait():
            proc = await asyncio.create_subprocess_exec(*PROGRAM_BLOCKED)

            # Create an internal future waiting on the process exit
            task = self.loop.create_task(proc.wait())
            self.loop.call_soon(task.cancel)
            try:
                await task
            except asyncio.CancelledError:
                pass

            # Cancel the future
            task.cancel()

            # Kill the process and wait until it is done
            proc.kill()
            await proc.wait()

        self.loop.run_until_complete(cancel_wait())

    def test_cancel_make_subprocess_transport_exec(self):

        async def cancel_make_transport():
            coro = asyncio.create_subprocess_exec(*PROGRAM_BLOCKED)
            task = self.loop.create_task(coro)

            self.loop.call_soon(task.cancel)
            try:
                await task
            except asyncio.CancelledError:
                pass

        # ignore the log:
        # "Exception during subprocess creation, kill the subprocess"
        with test_utils.disable_logger():
            self.loop.run_until_complete(cancel_make_transport())

    def test_cancel_post_init(self):

        async def cancel_make_transport():
            coro = self.loop.subprocess_exec(asyncio.SubprocessProtocol,
                                             *PROGRAM_BLOCKED)
            task = self.loop.create_task(coro)

            self.loop.call_soon(task.cancel)
            try:
                await task
            except asyncio.CancelledError:
                pass

        # ignore the log:
        # "Exception during subprocess creation, kill the subprocess"
        with test_utils.disable_logger():
            self.loop.run_until_complete(cancel_make_transport())
            test_utils.run_briefly(self.loop)

    def test_close_kill_running(self):

        async def kill_running():
            create = self.loop.subprocess_exec(asyncio.SubprocessProtocol,
                                               *PROGRAM_BLOCKED)
            transport, protocol = await create

            kill_called = False
            def kill():
                nonlocal kill_called
                kill_called = True
                orig_kill()

            proc = transport.get_extra_info('subprocess')
            orig_kill = proc.kill
            proc.kill = kill
            returncode = transport.get_returncode()
            transport.close()
            await asyncio.wait_for(transport._wait(), 5)
            return (returncode, kill_called)

        # Ignore "Close running child process: kill ..." log
        with test_utils.disable_logger():
            try:
                returncode, killed = self.loop.run_until_complete(
                    kill_running()
                )
            except asyncio.TimeoutError:
                self.skipTest(
                    "Timeout failure on waiting for subprocess stopping"
                )
        self.assertIsNone(returncode)

        # transport.close() must kill the process if it is still running
        self.assertTrue(killed)
        test_utils.run_briefly(self.loop)

    def test_close_dont_kill_finished(self):

        async def kill_running():
            create = self.loop.subprocess_exec(asyncio.SubprocessProtocol,
                                               *PROGRAM_BLOCKED)
            transport, protocol = await create
            proc = transport.get_extra_info('subprocess')

            # kill the process (but asyncio is not notified immediately)
            proc.kill()
            proc.wait()

            proc.kill = mock.Mock()
            proc_returncode = proc.poll()
            transport_returncode = transport.get_returncode()
            transport.close()
            return (proc_returncode, transport_returncode, proc.kill.called)

        # Ignore "Unknown child process pid ..." log of SafeChildWatcher,
        # emitted because the test already consumes the exit status:
        # proc.wait()
        with test_utils.disable_logger():
            result = self.loop.run_until_complete(kill_running())
            test_utils.run_briefly(self.loop)

        proc_returncode, transport_return_code, killed = result

        self.assertIsNotNone(proc_returncode)
        self.assertIsNone(transport_return_code)

        # transport.close() must not kill the process if it finished, even if
        # the transport was not notified yet
        self.assertFalse(killed)

    async def _test_popen_error(self, stdin):
        if sys.platform == 'win32':
            target = 'asyncio.windows_utils.Popen'
        else:
            target = 'subprocess.Popen'
        with mock.patch(target) as popen:
            exc = ZeroDivisionError
            popen.side_effect = exc

            with warnings.catch_warnings(record=True) as warns:
                with self.assertRaises(exc):
                    await asyncio.create_subprocess_exec(
                        sys.executable,
                        '-c',
                        'pass',
                        stdin=stdin
                    )
                self.assertEqual(warns, [])

    def test_popen_error(self):
        # Issue #24763: check that the subprocess transport is closed
        # when BaseSubprocessTransport fails
        self.loop.run_until_complete(self._test_popen_error(stdin=None))

    def test_popen_error_with_stdin_pipe(self):
        # Issue #35721: check that newly created socket pair is closed when
        # Popen fails
        self.loop.run_until_complete(
            self._test_popen_error(stdin=subprocess.PIPE))

    def test_read_stdout_after_process_exit(self):

        async def execute():
            code = '\n'.join(['import sys',
                              'for _ in range(64):',
                              '    sys.stdout.write("x" * 4096)',
                              'sys.stdout.flush()',
                              'sys.exit(1)'])

            process = await asyncio.create_subprocess_exec(
                sys.executable, '-c', code,
                stdout=asyncio.subprocess.PIPE,
            )

            while True:
                data = await process.stdout.read(65536)
                if data:
                    await asyncio.sleep(0.3)
                else:
                    break

        self.loop.run_until_complete(execute())

    def test_create_subprocess_exec_text_mode_fails(self):
        async def execute():
            with self.assertRaises(ValueError):
                await subprocess.create_subprocess_exec(sys.executable,
                                                        text=True)

            with self.assertRaises(ValueError):
                await subprocess.create_subprocess_exec(sys.executable,
                                                        encoding="utf-8")

            with self.assertRaises(ValueError):
                await subprocess.create_subprocess_exec(sys.executable,
                                                        errors="strict")

        self.loop.run_until_complete(execute())

    def test_create_subprocess_shell_text_mode_fails(self):

        async def execute():
            with self.assertRaises(ValueError):
                await subprocess.create_subprocess_shell(sys.executable,
                                                         text=True)

            with self.assertRaises(ValueError):
                await subprocess.create_subprocess_shell(sys.executable,
                                                         encoding="utf-8")

            with self.assertRaises(ValueError):
                await subprocess.create_subprocess_shell(sys.executable,
                                                         errors="strict")

        self.loop.run_until_complete(execute())

    def test_create_subprocess_exec_with_path(self):
        async def execute():
            p = await subprocess.create_subprocess_exec(
                os_helper.FakePath(sys.executable), '-c', 'pass')
            await p.wait()
            p = await subprocess.create_subprocess_exec(
                sys.executable, '-c', 'pass', os_helper.FakePath('.'))
            await p.wait()

        self.assertIsNone(self.loop.run_until_complete(execute()))

    async def check_stdout_output(self, coro, output):
        proc = await coro
        stdout, _ = await proc.communicate()
        self.assertEqual(stdout, output)
        self.assertEqual(proc.returncode, 0)
        task = asyncio.create_task(proc.wait())
        await asyncio.sleep(0)
        self.assertEqual(task.result(), proc.returncode)

    def test_create_subprocess_env_shell(self) -> None:
        async def main() -> None:
            executable = sys.executable
            if sys.platform == "win32":
                executable = f'"{executable}"'
            cmd = f'''{executable} -c "import os, sys; sys.stdout.write(os.getenv('FOO'))"'''
            env = os.environ.copy()
            env["FOO"] = "bar"
            proc = await asyncio.create_subprocess_shell(
                cmd, env=env, stdout=subprocess.PIPE
            )
            return proc

        self.loop.run_until_complete(self.check_stdout_output(main(), b'bar'))

    def test_create_subprocess_env_exec(self) -> None:
        async def main() -> None:
            cmd = [sys.executable, "-c",
                   "import os, sys; sys.stdout.write(os.getenv('FOO'))"]
            env = os.environ.copy()
            env["FOO"] = "baz"
            proc = await asyncio.create_subprocess_exec(
                *cmd, env=env, stdout=subprocess.PIPE
            )
            return proc

        self.loop.run_until_complete(self.check_stdout_output(main(), b'baz'))


    def test_subprocess_concurrent_wait(self) -> None:
        async def main() -> None:
            proc = await asyncio.create_subprocess_exec(
                *PROGRAM_CAT,
                stdin=subprocess.PIPE,
                stdout=subprocess.PIPE,
            )
            stdout, _ = await proc.communicate(b'some data')
            self.assertEqual(stdout, b"some data")
            self.assertEqual(proc.returncode, 0)
            self.assertEqual(await asyncio.gather(*[proc.wait() for _ in range(10)]),
                             [proc.returncode] * 10)

        self.loop.run_until_complete(main())

    def test_subprocess_protocol_events(self):
        # gh-108973: Test that all subprocess protocol methods are called.
        # The protocol methods are not called in a deterministic order.
        # The order depends on the event loop and the operating system.
        events = []
        fds = [1, 2]
        expected = [
            ('pipe_data_received', 1, b'stdout'),
            ('pipe_data_received', 2, b'stderr'),
            ('pipe_connection_lost', 1),
            ('pipe_connection_lost', 2),
            'process_exited',
        ]
        per_fd_expected = [
            'pipe_data_received',
            'pipe_connection_lost',
        ]

        class MyProtocol(asyncio.SubprocessProtocol):
            def __init__(self, exit_future: asyncio.Future) -> None:
                self.exit_future = exit_future

            def pipe_data_received(self, fd, data) -> None:
                events.append(('pipe_data_received', fd, data))
                self.exit_maybe()

            def pipe_connection_lost(self, fd, exc) -> None:
                events.append(('pipe_connection_lost', fd))
                self.exit_maybe()

            def process_exited(self) -> None:
                events.append('process_exited')
                self.exit_maybe()

            def exit_maybe(self):
                # Only exit when we got all expected events
                if len(events) >= len(expected):
                    self.exit_future.set_result(True)

        async def main() -> None:
            loop = asyncio.get_running_loop()
            exit_future = asyncio.Future()
            code = 'import sys; sys.stdout.write("stdout"); sys.stderr.write("stderr")'
            transport, _ = await loop.subprocess_exec(lambda: MyProtocol(exit_future),
                                                      sys.executable, '-c', code, stdin=None)
            await exit_future
            transport.close()

            return events

        events = self.loop.run_until_complete(main())

        # First, make sure that we received all events
        self.assertSetEqual(set(events), set(expected))

        # Second, check order of pipe events per file descriptor
        per_fd_events = {fd: [] for fd in fds}
        for event in events:
            if event == 'process_exited':
                continue
            name, fd = event[:2]
            per_fd_events[fd].append(name)

        for fd in fds:
            self.assertEqual(per_fd_events[fd], per_fd_expected, (fd, events))

    def test_subprocess_wait_not_hang_gh105288(self):
        # See https://github.com/python/cpython/issues/105288
        TIMEOUT = 5
        finished = False

        async def whoami():
            proc = await subprocess.create_subprocess_exec('whoami')
            await proc.communicate()

        async def main():
            t = asyncio.create_task(whoami())
            await asyncio.wait([0, t])

        def _main():
            nonlocal finished
            try:
                # We have to run the event loop in a separate thread,
                # to make sure we can fail in the main thread
                # and successfully notify the test driver.
                self.loop.run_until_complete(main())
            finally:
                finished = True


        threading.Thread(target=_main).start()
        time.sleep(TIMEOUT)
        if not finished:
            self.fail('watchdog timeout, event loop is probably sleeping infinitely')

    def test_subprocess_communicate_stdout(self):
        # See https://github.com/python/cpython/issues/100133
        async def get_command_stdout(cmd, *args):
            proc = await asyncio.create_subprocess_exec(
                cmd, *args, stdout=asyncio.subprocess.PIPE,
            )
            stdout, _ = await proc.communicate()
            return stdout.decode().strip()

        async def main():
            outputs = [f'foo{i}' for i in range(10)]
            res = await asyncio.gather(*[get_command_stdout(sys.executable, '-c',
                                        f'print({out!r})') for out in outputs])
            self.assertEqual(res, outputs)

        self.loop.run_until_complete(main())

    @unittest.skipIf(sys.platform != 'linux', "Linux only")
    def test_subprocess_send_signal_race(self):
        # See https://github.com/python/cpython/issues/87744
        async def main():
            for _ in range(10):
                proc = await asyncio.create_subprocess_exec('sleep', '0.1')
                await asyncio.sleep(0.1)
                try:
                    proc.send_signal(signal.SIGUSR1)
                except ProcessLookupError:
                    pass
                self.assertNotEqual(await proc.wait(), 255)

        self.loop.run_until_complete(main())


if sys.platform != 'win32':
    # Unix
    class SubprocessWatcherMixin(SubprocessMixin):

        def setUp(self):
            super().setUp()
            policy = asyncio.get_event_loop_policy()
            self.loop = policy.new_event_loop()
            self.set_event_loop(self.loop)

        def test_watcher_implementation(self):
            loop = self.loop
            watcher = loop._watcher
            if unix_events.can_use_pidfd():
                self.assertIsInstance(watcher, unix_events._PidfdChildWatcher)
            else:
                self.assertIsInstance(watcher, unix_events._ThreadedChildWatcher)


    class SubprocessThreadedWatcherTests(SubprocessWatcherMixin,
                                         test_utils.TestCase):
        def setUp(self):
            # Force the use of the threaded child watcher
            unix_events.can_use_pidfd = mock.Mock(return_value=False)
            super().setUp()

    @unittest.skipUnless(
        unix_events.can_use_pidfd(),
        "operating system does not support pidfds",
    )
    class SubprocessPidfdWatcherTests(SubprocessWatcherMixin,
                                      test_utils.TestCase):

        pass

else:
    # Windows
    class SubprocessProactorTests(SubprocessMixin, test_utils.TestCase):

        def setUp(self):
            super().setUp()
            self.loop = asyncio.ProactorEventLoop()
            self.set_event_loop(self.loop)


if __name__ == '__main__':
    unittest.main()<|MERGE_RESOLUTION|>--- conflicted
+++ resolved
@@ -1,12 +1,9 @@
 import os
 import signal
 import sys
-<<<<<<< HEAD
 import threading
 import time
-=======
 import textwrap
->>>>>>> 03f9264e
 import unittest
 import warnings
 from unittest import mock
