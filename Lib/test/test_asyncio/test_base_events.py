"""Tests for base_events.py"""

import concurrent.futures
import errno
import math
import os
import socket
import sys
import threading
import time
import unittest
from unittest import mock

import asyncio
from asyncio import base_events
from asyncio import constants
from test.test_asyncio import utils as test_utils
from test import support
from test.support.script_helper import assert_python_ok


MOCK_ANY = mock.ANY
PY34 = sys.version_info >= (3, 4)


def tearDownModule():
    asyncio.set_event_loop_policy(None)


def mock_socket_module():
    m_socket = mock.MagicMock(spec=socket)
    for name in (
        'AF_INET', 'AF_INET6', 'AF_UNSPEC', 'IPPROTO_TCP', 'IPPROTO_UDP',
        'SOCK_STREAM', 'SOCK_DGRAM', 'SOL_SOCKET', 'SO_REUSEADDR', 'inet_pton'
    ):
        if hasattr(socket, name):
            setattr(m_socket, name, getattr(socket, name))
        else:
            delattr(m_socket, name)

    m_socket.socket = mock.MagicMock()
    m_socket.socket.return_value = test_utils.mock_nonblocking_socket()
    m_socket.getaddrinfo._is_coroutine = False

    return m_socket


def patch_socket(f):
    return mock.patch('asyncio.base_events.socket',
                      new_callable=mock_socket_module)(f)


class BaseEventTests(test_utils.TestCase):

    def test_ipaddr_info(self):
        UNSPEC = socket.AF_UNSPEC
        INET = socket.AF_INET
        INET6 = socket.AF_INET6
        STREAM = socket.SOCK_STREAM
        DGRAM = socket.SOCK_DGRAM
        TCP = socket.IPPROTO_TCP
        UDP = socket.IPPROTO_UDP

        self.assertEqual(
            (INET, STREAM, TCP, '', ('1.2.3.4', 1)),
            base_events._ipaddr_info('1.2.3.4', 1, INET, STREAM, TCP))

        self.assertEqual(
            (INET, STREAM, TCP, '', ('1.2.3.4', 1)),
            base_events._ipaddr_info(b'1.2.3.4', 1, INET, STREAM, TCP))

        self.assertEqual(
            (INET, STREAM, TCP, '', ('1.2.3.4', 1)),
            base_events._ipaddr_info('1.2.3.4', 1, UNSPEC, STREAM, TCP))

        self.assertEqual(
            (INET, DGRAM, UDP, '', ('1.2.3.4', 1)),
            base_events._ipaddr_info('1.2.3.4', 1, UNSPEC, DGRAM, UDP))

        # Socket type STREAM implies TCP protocol.
        self.assertEqual(
            (INET, STREAM, TCP, '', ('1.2.3.4', 1)),
            base_events._ipaddr_info('1.2.3.4', 1, UNSPEC, STREAM, 0))

        # Socket type DGRAM implies UDP protocol.
        self.assertEqual(
            (INET, DGRAM, UDP, '', ('1.2.3.4', 1)),
            base_events._ipaddr_info('1.2.3.4', 1, UNSPEC, DGRAM, 0))

        # No socket type.
        self.assertIsNone(
            base_events._ipaddr_info('1.2.3.4', 1, UNSPEC, 0, 0))

        if not support.IPV6_ENABLED:
            return

        # IPv4 address with family IPv6.
        self.assertIsNone(
            base_events._ipaddr_info('1.2.3.4', 1, INET6, STREAM, TCP))

        self.assertEqual(
            (INET6, STREAM, TCP, '', ('::3', 1, 0, 0)),
            base_events._ipaddr_info('::3', 1, INET6, STREAM, TCP))

        self.assertEqual(
            (INET6, STREAM, TCP, '', ('::3', 1, 0, 0)),
            base_events._ipaddr_info('::3', 1, UNSPEC, STREAM, TCP))

        # IPv6 address with family IPv4.
        self.assertIsNone(
            base_events._ipaddr_info('::3', 1, INET, STREAM, TCP))

        # IPv6 address with zone index.
        self.assertIsNone(
            base_events._ipaddr_info('::3%lo0', 1, INET6, STREAM, TCP))

    def test_port_parameter_types(self):
        # Test obscure kinds of arguments for "port".
        INET = socket.AF_INET
        STREAM = socket.SOCK_STREAM
        TCP = socket.IPPROTO_TCP

        self.assertEqual(
            (INET, STREAM, TCP, '', ('1.2.3.4', 0)),
            base_events._ipaddr_info('1.2.3.4', None, INET, STREAM, TCP))

        self.assertEqual(
            (INET, STREAM, TCP, '', ('1.2.3.4', 0)),
            base_events._ipaddr_info('1.2.3.4', b'', INET, STREAM, TCP))

        self.assertEqual(
            (INET, STREAM, TCP, '', ('1.2.3.4', 0)),
            base_events._ipaddr_info('1.2.3.4', '', INET, STREAM, TCP))

        self.assertEqual(
            (INET, STREAM, TCP, '', ('1.2.3.4', 1)),
            base_events._ipaddr_info('1.2.3.4', '1', INET, STREAM, TCP))

        self.assertEqual(
            (INET, STREAM, TCP, '', ('1.2.3.4', 1)),
            base_events._ipaddr_info('1.2.3.4', b'1', INET, STREAM, TCP))

    @patch_socket
    def test_ipaddr_info_no_inet_pton(self, m_socket):
        del m_socket.inet_pton
        self.assertIsNone(base_events._ipaddr_info('1.2.3.4', 1,
                                                   socket.AF_INET,
                                                   socket.SOCK_STREAM,
                                                   socket.IPPROTO_TCP))


class BaseEventLoopTests(test_utils.TestCase):

    def setUp(self):
        super().setUp()
        self.loop = base_events.BaseEventLoop()
        self.loop._selector = mock.Mock()
        self.loop._selector.select.return_value = ()
        self.set_event_loop(self.loop)

    def test_not_implemented(self):
        m = mock.Mock()
        self.assertRaises(
            NotImplementedError,
            self.loop._make_socket_transport, m, m)
        self.assertRaises(
            NotImplementedError,
            self.loop._make_ssl_transport, m, m, m, m)
        self.assertRaises(
            NotImplementedError,
            self.loop._make_datagram_transport, m, m)
        self.assertRaises(
            NotImplementedError, self.loop._process_events, [])
        self.assertRaises(
            NotImplementedError, self.loop._write_to_self)
        self.assertRaises(
            NotImplementedError,
            self.loop._make_read_pipe_transport, m, m)
        self.assertRaises(
            NotImplementedError,
            self.loop._make_write_pipe_transport, m, m)
        gen = self.loop._make_subprocess_transport(m, m, m, m, m, m, m)
        with self.assertRaises(NotImplementedError):
            gen.send(None)

    def test_close(self):
        self.assertFalse(self.loop.is_closed())
        self.loop.close()
        self.assertTrue(self.loop.is_closed())

        # it should be possible to call close() more than once
        self.loop.close()
        self.loop.close()

        # operation blocked when the loop is closed
        f = self.loop.create_future()
        self.assertRaises(RuntimeError, self.loop.run_forever)
        self.assertRaises(RuntimeError, self.loop.run_until_complete, f)

    def test__add_callback_handle(self):
        h = asyncio.Handle(lambda: False, (), self.loop, None)

        self.loop._add_callback(h)
        self.assertFalse(self.loop._scheduled)
        self.assertIn(h, self.loop._ready)

    def test__add_callback_cancelled_handle(self):
        h = asyncio.Handle(lambda: False, (), self.loop, None)
        h.cancel()

        self.loop._add_callback(h)
        self.assertFalse(self.loop._scheduled)
        self.assertFalse(self.loop._ready)

    def test_set_default_executor(self):
        class DummyExecutor(concurrent.futures.ThreadPoolExecutor):
            def submit(self, fn, *args, **kwargs):
                raise NotImplementedError(
                    'cannot submit into a dummy executor')

        executor = DummyExecutor()
        self.loop.set_default_executor(executor)
        self.assertIs(executor, self.loop._default_executor)

    def test_set_default_executor_deprecation_warnings(self):
        executor = mock.Mock()

        with self.assertWarns(DeprecationWarning):
            self.loop.set_default_executor(executor)

    def test_call_soon(self):
        def cb():
            pass

        h = self.loop.call_soon(cb)
        self.assertEqual(h._callback, cb)
        self.assertIsInstance(h, asyncio.Handle)
        self.assertIn(h, self.loop._ready)

    def test_call_soon_non_callable(self):
        self.loop.set_debug(True)
        with self.assertRaisesRegex(TypeError, 'a callable object'):
            self.loop.call_soon(1)

    def test_call_later(self):
        def cb():
            pass

        h = self.loop.call_later(10.0, cb)
        self.assertIsInstance(h, asyncio.TimerHandle)
        self.assertIn(h, self.loop._scheduled)
        self.assertNotIn(h, self.loop._ready)

    def test_call_later_negative_delays(self):
        calls = []

        def cb(arg):
            calls.append(arg)

        with self.assertWarns(DeprecationWarning):
            self.loop._process_events = mock.Mock()
            self.loop.call_later(-1, cb, 'a')
            self.loop.call_later(-2, cb, 'b')
            test_utils.run_briefly(self.loop)
            self.assertEqual(calls, ['b', 'a'])

    def test_time_and_call_at(self):
        def cb():
            self.loop.stop()

        self.loop._process_events = mock.Mock()
        delay = 0.1

        when = self.loop.time() + delay
        self.loop.call_at(when, cb)
        t0 = self.loop.time()
        self.loop.run_forever()
        dt = self.loop.time() - t0

        # 50 ms: maximum granularity of the event loop
        self.assertGreaterEqual(dt, delay - 0.050, dt)
        # tolerate a difference of +800 ms because some Python buildbots
        # are really slow
        self.assertLessEqual(dt, 0.9, dt)

    def check_thread(self, loop, debug):
        def cb():
            pass

        loop.set_debug(debug)
        if debug:
            msg = ("Non-thread-safe operation invoked on an event loop other "
                   "than the current one")
            with self.assertRaisesRegex(RuntimeError, msg):
                loop.call_soon(cb)
            with self.assertRaisesRegex(RuntimeError, msg):
                loop.call_later(60, cb)
            with self.assertRaisesRegex(RuntimeError, msg):
                loop.call_at(loop.time() + 60, cb)
        else:
            loop.call_soon(cb)
            loop.call_later(60, cb)
            loop.call_at(loop.time() + 60, cb)

    def test_check_thread(self):
        def check_in_thread(loop, event, debug, create_loop, fut):
            # wait until the event loop is running
            event.wait()
            try:
                if create_loop:
                    loop2 = base_events.BaseEventLoop()
                    try:
                        asyncio.set_event_loop(loop2)
                        self.check_thread(loop, debug)
                    finally:
                        asyncio.set_event_loop(None)
                        loop2.close()
                else:
                    self.check_thread(loop, debug)
            except Exception as exc:
                loop.call_soon_threadsafe(fut.set_exception, exc)
            else:
                loop.call_soon_threadsafe(fut.set_result, None)

        def test_thread(loop, debug, create_loop=False):
            event = threading.Event()
            fut = loop.create_future()
            loop.call_soon(event.set)
            args = (loop, event, debug, create_loop, fut)
            thread = threading.Thread(target=check_in_thread, args=args)
            thread.start()
            loop.run_until_complete(fut)
            thread.join()

        self.loop._process_events = mock.Mock()
        self.loop._write_to_self = mock.Mock()

        # raise RuntimeError if the thread has no event loop
        test_thread(self.loop, True)

        # check disabled if debug mode is disabled
        test_thread(self.loop, False)

        # raise RuntimeError if the event loop of the thread is not the called
        # event loop
        test_thread(self.loop, True, create_loop=True)

        # check disabled if debug mode is disabled
        test_thread(self.loop, False, create_loop=True)

    def test__run_once(self):
        h1 = asyncio.TimerHandle(time.monotonic() + 5.0, lambda: True, (),
                                 self.loop, None)
        h2 = asyncio.TimerHandle(time.monotonic() + 10.0, lambda: True, (),
                                 self.loop, None)

        h1.cancel()

        self.loop._process_events = mock.Mock()
        self.loop._scheduled.append(h1)
        self.loop._scheduled.append(h2)
        self.loop._run_once()

        t = self.loop._selector.select.call_args[0][0]
        self.assertTrue(9.5 < t < 10.5, t)
        self.assertEqual([h2], self.loop._scheduled)
        self.assertTrue(self.loop._process_events.called)

    def test_set_debug(self):
        self.loop.set_debug(True)
        self.assertTrue(self.loop.get_debug())
        self.loop.set_debug(False)
        self.assertFalse(self.loop.get_debug())

    def test__run_once_schedule_handle(self):
        handle = None
        processed = False

        def cb(loop):
            nonlocal processed, handle
            processed = True
            handle = loop.call_soon(lambda: True)

        h = asyncio.TimerHandle(time.monotonic() - 1, cb, (self.loop,),
                                self.loop, None)

        self.loop._process_events = mock.Mock()
        self.loop._scheduled.append(h)
        self.loop._run_once()

        self.assertTrue(processed)
        self.assertEqual([handle], list(self.loop._ready))

    def test__run_once_cancelled_event_cleanup(self):
        self.loop._process_events = mock.Mock()

        self.assertTrue(
            0 < base_events._MIN_CANCELLED_TIMER_HANDLES_FRACTION < 1.0)

        def cb():
            pass

        # Set up one "blocking" event that will not be cancelled to
        # ensure later cancelled events do not make it to the head
        # of the queue and get cleaned.
        not_cancelled_count = 1
        self.loop.call_later(3000, cb)

        # Add less than threshold (base_events._MIN_SCHEDULED_TIMER_HANDLES)
        # cancelled handles, ensure they aren't removed

        cancelled_count = 2
        for x in range(2):
            h = self.loop.call_later(3600, cb)
            h.cancel()

        # Add some cancelled events that will be at head and removed
        cancelled_count += 2
        for x in range(2):
            h = self.loop.call_later(100, cb)
            h.cancel()

        # This test is invalid if _MIN_SCHEDULED_TIMER_HANDLES is too low
        self.assertLessEqual(cancelled_count + not_cancelled_count,
            base_events._MIN_SCHEDULED_TIMER_HANDLES)

        self.assertEqual(self.loop._timer_cancelled_count, cancelled_count)

        self.loop._run_once()

        cancelled_count -= 2

        self.assertEqual(self.loop._timer_cancelled_count, cancelled_count)

        self.assertEqual(len(self.loop._scheduled),
            cancelled_count + not_cancelled_count)

        # Need enough events to pass _MIN_CANCELLED_TIMER_HANDLES_FRACTION
        # so that deletion of cancelled events will occur on next _run_once
        add_cancel_count = int(math.ceil(
            base_events._MIN_SCHEDULED_TIMER_HANDLES *
            base_events._MIN_CANCELLED_TIMER_HANDLES_FRACTION)) + 1

        add_not_cancel_count = max(base_events._MIN_SCHEDULED_TIMER_HANDLES -
            add_cancel_count, 0)

        # Add some events that will not be cancelled
        not_cancelled_count += add_not_cancel_count
        for x in range(add_not_cancel_count):
            self.loop.call_later(3600, cb)

        # Add enough cancelled events
        cancelled_count += add_cancel_count
        for x in range(add_cancel_count):
            h = self.loop.call_later(3600, cb)
            h.cancel()

        # Ensure all handles are still scheduled
        self.assertEqual(len(self.loop._scheduled),
            cancelled_count + not_cancelled_count)

        self.loop._run_once()

        # Ensure cancelled events were removed
        self.assertEqual(len(self.loop._scheduled), not_cancelled_count)

        # Ensure only uncancelled events remain scheduled
        self.assertTrue(all([not x._cancelled for x in self.loop._scheduled]))

    def test_run_until_complete_type_error(self):
        with self.assertWarns(DeprecationWarning):
            self.assertRaises(TypeError,
                self.loop.run_until_complete, 'blah')

    def test_run_until_complete_loop(self):
<<<<<<< HEAD
        with self.assertWarns(DeprecationWarning):
            task = asyncio.Future(loop=self.loop)
            other_loop = self.new_test_loop()
            self.addCleanup(other_loop.close)
            self.assertRaises(ValueError,
                other_loop.run_until_complete, task)
=======
        task = self.loop.create_future()
        other_loop = self.new_test_loop()
        self.addCleanup(other_loop.close)
        self.assertRaises(ValueError,
            other_loop.run_until_complete, task)
>>>>>>> 9aee9001

    def test_run_until_complete_loop_orphan_future_close_loop(self):
        class ShowStopper(SystemExit):
            pass

        async def foo(delay):
            await asyncio.sleep(delay)

        def throw():
            raise ShowStopper
        with self.assertWarns(DeprecationWarning): 
            self.loop._process_events = mock.Mock()
            self.loop.call_soon(throw)
            with self.assertRaises(ShowStopper):
                self.loop.run_until_complete(foo(0.1))

            # This call fails if run_until_complete does not clean up
            # done-callback for the previous future.
            self.loop.run_until_complete(foo(0.2))

    def test_subprocess_exec_invalid_args(self):
        args = [sys.executable, '-c', 'pass']

        # missing program parameter (empty args)
        self.assertRaises(TypeError,
            self.loop.run_until_complete, self.loop.subprocess_exec,
            asyncio.SubprocessProtocol)

        # expected multiple arguments, not a list
        self.assertRaises(TypeError,
            self.loop.run_until_complete, self.loop.subprocess_exec,
            asyncio.SubprocessProtocol, args)

        # program arguments must be strings, not int
        self.assertRaises(TypeError,
            self.loop.run_until_complete, self.loop.subprocess_exec,
            asyncio.SubprocessProtocol, sys.executable, 123)

        # universal_newlines, shell, bufsize must not be set
        self.assertRaises(TypeError,
        self.loop.run_until_complete, self.loop.subprocess_exec,
            asyncio.SubprocessProtocol, *args, universal_newlines=True)
        self.assertRaises(TypeError,
            self.loop.run_until_complete, self.loop.subprocess_exec,
            asyncio.SubprocessProtocol, *args, shell=True)
        self.assertRaises(TypeError,
            self.loop.run_until_complete, self.loop.subprocess_exec,
            asyncio.SubprocessProtocol, *args, bufsize=4096)

    def test_subprocess_shell_invalid_args(self):
        # expected a string, not an int or a list
        self.assertRaises(TypeError,
            self.loop.run_until_complete, self.loop.subprocess_shell,
            asyncio.SubprocessProtocol, 123)
        self.assertRaises(TypeError,
            self.loop.run_until_complete, self.loop.subprocess_shell,
            asyncio.SubprocessProtocol, [sys.executable, '-c', 'pass'])

        # universal_newlines, shell, bufsize must not be set
        self.assertRaises(TypeError,
            self.loop.run_until_complete, self.loop.subprocess_shell,
            asyncio.SubprocessProtocol, 'exit 0', universal_newlines=True)
        self.assertRaises(TypeError,
            self.loop.run_until_complete, self.loop.subprocess_shell,
            asyncio.SubprocessProtocol, 'exit 0', shell=True)
        self.assertRaises(TypeError,
            self.loop.run_until_complete, self.loop.subprocess_shell,
            asyncio.SubprocessProtocol, 'exit 0', bufsize=4096)

    def test_default_exc_handler_callback(self):
        self.loop._process_events = mock.Mock()

        def zero_error(fut):
            fut.set_result(True)
            1/0

        # Test call_soon (events.Handle)
        with mock.patch('asyncio.base_events.logger') as log:
            fut = self.loop.create_future()
            self.loop.call_soon(zero_error, fut)
            fut.add_done_callback(lambda fut: self.loop.stop())
            self.loop.run_forever()
            log.error.assert_called_with(
                test_utils.MockPattern('Exception in callback.*zero'),
                exc_info=(ZeroDivisionError, MOCK_ANY, MOCK_ANY))

        # Test call_later (events.TimerHandle)
        with mock.patch('asyncio.base_events.logger') as log:
            fut = self.loop.create_future()
            self.loop.call_later(0.01, zero_error, fut)
            fut.add_done_callback(lambda fut: self.loop.stop())
            self.loop.run_forever()
            log.error.assert_called_with(
                test_utils.MockPattern('Exception in callback.*zero'),
                exc_info=(ZeroDivisionError, MOCK_ANY, MOCK_ANY))

    def test_default_exc_handler_coro(self):
        self.loop._process_events = mock.Mock()

        async def zero_error_coro():
            await asyncio.sleep(0.01)
            1/0
        with self.assertWarns(DeprecationWarning):
            # Test Future.__del__
            with mock.patch('asyncio.base_events.logger') as log:
                fut = asyncio.ensure_future(zero_error_coro(), loop=self.loop)
                fut.add_done_callback(lambda *args: self.loop.stop())
                self.loop.run_forever()
                fut = None # Trigger Future.__del__ or futures._TracebackLogger
                support.gc_collect()
                if PY34:
                    # Future.__del__ in Python 3.4 logs error with
                    # an actual exception context
                    log.error.assert_called_with(
                        test_utils.MockPattern('.*exception was never retrieved'),
                        exc_info=(ZeroDivisionError, MOCK_ANY, MOCK_ANY))
                else:
                    # futures._TracebackLogger logs only textual traceback
                    log.error.assert_called_with(
                        test_utils.MockPattern(
                            '.*exception was never retrieved.*ZeroDiv'),
                        exc_info=False)

    def test_set_exc_handler_invalid(self):
        with self.assertRaisesRegex(TypeError, 'A callable object or None'):
            self.loop.set_exception_handler('spam')

    def test_set_exc_handler_custom(self):
        def zero_error():
            1/0

        def run_loop():
            handle = self.loop.call_soon(zero_error)
            self.loop._run_once()
            return handle

        self.loop.set_debug(True)
        self.loop._process_events = mock.Mock()

        self.assertIsNone(self.loop.get_exception_handler())
        mock_handler = mock.Mock()
        self.loop.set_exception_handler(mock_handler)
        self.assertIs(self.loop.get_exception_handler(), mock_handler)
        handle = run_loop()
        mock_handler.assert_called_with(self.loop, {
            'exception': MOCK_ANY,
            'message': test_utils.MockPattern(
                                'Exception in callback.*zero_error'),
            'handle': handle,
            'source_traceback': handle._source_traceback,
        })
        mock_handler.reset_mock()

        self.loop.set_exception_handler(None)
        with mock.patch('asyncio.base_events.logger') as log:
            run_loop()
            log.error.assert_called_with(
                        test_utils.MockPattern(
                                'Exception in callback.*zero'),
                        exc_info=(ZeroDivisionError, MOCK_ANY, MOCK_ANY))

        assert not mock_handler.called

    def test_set_exc_handler_broken(self):
        def run_loop():
            def zero_error():
                1/0
            self.loop.call_soon(zero_error)
            self.loop._run_once()

        def handler(loop, context):
            raise AttributeError('spam')

        self.loop._process_events = mock.Mock()

        self.loop.set_exception_handler(handler)

        with mock.patch('asyncio.base_events.logger') as log:
            run_loop()
            log.error.assert_called_with(
                test_utils.MockPattern(
                    'Unhandled error in exception handler'),
                exc_info=(AttributeError, MOCK_ANY, MOCK_ANY))

    def test_default_exc_handler_broken(self):
        _context = None

        class Loop(base_events.BaseEventLoop):

            _selector = mock.Mock()
            _process_events = mock.Mock()

            def default_exception_handler(self, context):
                nonlocal _context
                _context = context
                # Simulates custom buggy "default_exception_handler"
                raise ValueError('spam')

        loop = Loop()
        self.addCleanup(loop.close)
        asyncio.set_event_loop(loop)

        def run_loop():
            def zero_error():
                1/0
            loop.call_soon(zero_error)
            loop._run_once()

        with mock.patch('asyncio.base_events.logger') as log:
            run_loop()
            log.error.assert_called_with(
                'Exception in default exception handler',
                exc_info=True)

        def custom_handler(loop, context):
            raise ValueError('ham')

        _context = None
        loop.set_exception_handler(custom_handler)
        with mock.patch('asyncio.base_events.logger') as log:
            run_loop()
            log.error.assert_called_with(
                test_utils.MockPattern('Exception in default exception.*'
                                       'while handling.*in custom'),
                exc_info=True)

            # Check that original context was passed to default
            # exception handler.
            self.assertIn('context', _context)
            self.assertIs(type(_context['context']['exception']),
                          ZeroDivisionError)

    def test_set_task_factory_invalid(self):
        with self.assertRaisesRegex(
            TypeError, 'task factory must be a callable or None'):

            self.loop.set_task_factory(1)

        self.assertIsNone(self.loop.get_task_factory())

    def test_set_task_factory(self):
        self.loop._process_events = mock.Mock()

        class MyTask(asyncio.Task):
            pass

        async def coro():
            pass
        with self.assertWarns(DeprecationWarning):
            factory = lambda loop, coro: MyTask(coro, loop=loop)

            self.assertIsNone(self.loop.get_task_factory())
            self.loop.set_task_factory(factory)
            self.assertIs(self.loop.get_task_factory(), factory)

            task = self.loop.create_task(coro())
            self.assertTrue(isinstance(task, MyTask))
            self.loop.run_until_complete(task)

            self.loop.set_task_factory(None)
            self.assertIsNone(self.loop.get_task_factory())

            task = self.loop.create_task(coro())
            self.assertTrue(isinstance(task, asyncio.Task))
            self.assertFalse(isinstance(task, MyTask))
            self.loop.run_until_complete(task)

    def test_env_var_debug(self):
        code = '\n'.join((
            'import asyncio',
            'loop = asyncio.get_event_loop()',
            'print(loop.get_debug())'))

        # Test with -E to not fail if the unit test was run with
        # PYTHONASYNCIODEBUG set to a non-empty string
        sts, stdout, stderr = assert_python_ok('-E', '-c', code)
        self.assertEqual(stdout.rstrip(), b'False')

        sts, stdout, stderr = assert_python_ok('-c', code,
                                               PYTHONASYNCIODEBUG='',
                                               PYTHONDEVMODE='')
        self.assertEqual(stdout.rstrip(), b'False')

        sts, stdout, stderr = assert_python_ok('-c', code,
                                               PYTHONASYNCIODEBUG='1',
                                               PYTHONDEVMODE='')
        self.assertEqual(stdout.rstrip(), b'True')

        sts, stdout, stderr = assert_python_ok('-E', '-c', code,
                                               PYTHONASYNCIODEBUG='1')
        self.assertEqual(stdout.rstrip(), b'False')

        # -X dev
        sts, stdout, stderr = assert_python_ok('-E', '-X', 'dev',
                                               '-c', code)
        self.assertEqual(stdout.rstrip(), b'True')

    def test_create_task(self):
        class MyTask(asyncio.Task):
            pass

        async def test():
            pass

        class EventLoop(base_events.BaseEventLoop):
            def create_task(self, coro):
                return MyTask(coro, loop=loop)

        with self.assertWarns(DeprecationWarning):
            loop = EventLoop()
            self.set_event_loop(loop)

            coro = test()
            task = asyncio.ensure_future(coro, loop=loop)
            self.assertIsInstance(task, MyTask)

            # make warnings quiet
            task._log_destroy_pending = False
            coro.close()

    def test_create_named_task_with_default_factory(self):
        async def test():
            pass

        with self.assertWarns(DeprecationWarning):
            loop = asyncio.new_event_loop()
            task = loop.create_task(test(), name='test_task')
            try:
                self.assertEqual(task.get_name(), 'test_task')
            finally:
                loop.run_until_complete(task)
                loop.close()

    def test_create_named_task_with_custom_factory(self):
        def task_factory(loop, coro):
            return asyncio.Task(coro, loop=loop)

        async def test():
            pass
        with self.assertWarns(DeprecationWarning):
            loop = asyncio.new_event_loop()
            loop.set_task_factory(task_factory)
            task = loop.create_task(test(), name='test_task')
            try:
                self.assertEqual(task.get_name(), 'test_task')
            finally:
                loop.run_until_complete(task)
                loop.close()

    def test_run_forever_keyboard_interrupt(self):
        # Python issue #22601: ensure that the temporary task created by
        # run_forever() consumes the KeyboardInterrupt and so don't log
        # a warning
        async def raise_keyboard_interrupt():
            raise KeyboardInterrupt
        
        with self.assertWarns(DeprecationWarning):
            self.loop._process_events = mock.Mock()
            self.loop.call_exception_handler = mock.Mock()

            try:
                self.loop.run_until_complete(raise_keyboard_interrupt())
            except KeyboardInterrupt:
                pass
            self.loop.close()
            support.gc_collect()

            self.assertFalse(self.loop.call_exception_handler.called)

    def test_run_until_complete_baseexception(self):
        # Python issue #22429: run_until_complete() must not schedule a pending
        # call to stop() if the future raised a BaseException
        async def raise_keyboard_interrupt():
            raise KeyboardInterrupt

        with self.assertWarns(DeprecationWarning):
            self.loop._process_events = mock.Mock()

            try:
                self.loop.run_until_complete(raise_keyboard_interrupt())
            except KeyboardInterrupt:
                pass

            def func():
                self.loop.stop()
                func.called = True
            func.called = False
            try:
                self.loop.call_soon(func)
                self.loop.run_forever()
            except KeyboardInterrupt:
                pass
            self.assertTrue(func.called)

    def test_single_selecter_event_callback_after_stopping(self):
        # Python issue #25593: A stopped event loop may cause event callbacks
        # to run more than once.
        event_sentinel = object()
        callcount = 0
        doer = None

        def proc_events(event_list):
            nonlocal doer
            if event_sentinel in event_list:
                doer = self.loop.call_soon(do_event)

        def do_event():
            nonlocal callcount
            callcount += 1
            self.loop.call_soon(clear_selector)

        def clear_selector():
            doer.cancel()
            self.loop._selector.select.return_value = ()

        self.loop._process_events = proc_events
        self.loop._selector.select.return_value = (event_sentinel,)

        for i in range(1, 3):
            with self.subTest('Loop %d/2' % i):
                self.loop.call_soon(self.loop.stop)
                self.loop.run_forever()
                self.assertEqual(callcount, 1)

    def test_run_once(self):
        # Simple test for test_utils.run_once().  It may seem strange
        # to have a test for this (the function isn't even used!) but
        # it's a de-factor standard API for library tests.  This tests
        # the idiom: loop.call_soon(loop.stop); loop.run_forever().
        count = 0

        def callback():
            nonlocal count
            count += 1

        self.loop._process_events = mock.Mock()
        self.loop.call_soon(callback)
        test_utils.run_once(self.loop)
        self.assertEqual(count, 1)

    def test_run_forever_pre_stopped(self):
        # Test that the old idiom for pre-stopping the loop works.
        self.loop._process_events = mock.Mock()
        self.loop.stop()
        self.loop.run_forever()
        self.loop._selector.select.assert_called_once_with(0)

    async def leave_unfinalized_asyncgen(self):
        # Create an async generator, iterate it partially, and leave it
        # to be garbage collected.
        # Used in async generator finalization tests.
        # Depends on implementation details of garbage collector. Changes
        # in gc may break this function.
        status = {'started': False,
                  'stopped': False,
                  'finalized': False}

        async def agen():
            status['started'] = True
            try:
                for item in ['ZERO', 'ONE', 'TWO', 'THREE', 'FOUR']:
                    yield item
            finally:
                status['finalized'] = True

        ag = agen()
        ai = ag.__aiter__()

        async def iter_one():
            try:
                item = await ai.__anext__()
            except StopAsyncIteration:
                return
            if item == 'THREE':
                status['stopped'] = True
                return
            asyncio.create_task(iter_one())

        asyncio.create_task(iter_one())
        return status

    def test_asyncgen_finalization_by_gc(self):
        # Async generators should be finalized when garbage collected.
        with self.assertWarns(DeprecationWarning):
            self.loop._process_events = mock.Mock()
            self.loop._write_to_self = mock.Mock()
            with support.disable_gc():
                status = self.loop.run_until_complete(self.leave_unfinalized_asyncgen())
                while not status['stopped']:
                    test_utils.run_briefly(self.loop)
                self.assertTrue(status['started'])
                self.assertTrue(status['stopped'])
                self.assertFalse(status['finalized'])
                support.gc_collect()
                test_utils.run_briefly(self.loop)
                self.assertTrue(status['finalized'])

    def test_asyncgen_finalization_by_gc_in_other_thread(self):
        # Python issue 34769: If garbage collector runs in another
        # thread, async generators will not finalize in debug
        # mode.
        with self.assertWarns(DeprecationWarning):
            self.loop._process_events = mock.Mock()
            self.loop._write_to_self = mock.Mock()
            self.loop.set_debug(True)
            with support.disable_gc():
                status = self.loop.run_until_complete(self.leave_unfinalized_asyncgen())
                while not status['stopped']:
                    test_utils.run_briefly(self.loop)
                self.assertTrue(status['started'])
                self.assertTrue(status['stopped'])
                self.assertFalse(status['finalized'])
                self.loop.run_until_complete(
                    self.loop.run_in_executor(None, support.gc_collect))
                test_utils.run_briefly(self.loop)
                self.assertTrue(status['finalized'])


class MyProto(asyncio.Protocol):
    done = None

    def __init__(self, create_future=False):
        self.state = 'INITIAL'
        self.nbytes = 0
        if create_future:
            self.done = asyncio.get_running_loop().create_future()

    def connection_made(self, transport):
        self.transport = transport
        assert self.state == 'INITIAL', self.state
        self.state = 'CONNECTED'
        transport.write(b'GET / HTTP/1.0\r\nHost: example.com\r\n\r\n')

    def data_received(self, data):
        assert self.state == 'CONNECTED', self.state
        self.nbytes += len(data)

    def eof_received(self):
        assert self.state == 'CONNECTED', self.state
        self.state = 'EOF'

    def connection_lost(self, exc):
        assert self.state in ('CONNECTED', 'EOF'), self.state
        self.state = 'CLOSED'
        if self.done:
            self.done.set_result(None)


class MyDatagramProto(asyncio.DatagramProtocol):
    done = None

    def __init__(self, create_future=False, loop=None):
        self.state = 'INITIAL'
        self.nbytes = 0
        if create_future:
            self.done = loop.create_future()

    def connection_made(self, transport):
        self.transport = transport
        assert self.state == 'INITIAL', self.state
        self.state = 'INITIALIZED'

    def datagram_received(self, data, addr):
        assert self.state == 'INITIALIZED', self.state
        self.nbytes += len(data)

    def error_received(self, exc):
        assert self.state == 'INITIALIZED', self.state

    def connection_lost(self, exc):
        assert self.state == 'INITIALIZED', self.state
        self.state = 'CLOSED'
        if self.done:
            self.done.set_result(None)


class BaseEventLoopWithSelectorTests(test_utils.TestCase):

    def setUp(self):
        super().setUp()
        self.loop = asyncio.SelectorEventLoop()
        self.set_event_loop(self.loop)

    @mock.patch('socket.getnameinfo')
    def test_getnameinfo(self, m_gai):
        m_gai.side_effect = lambda *args: 42
        r = self.loop.run_until_complete(self.loop.getnameinfo(('abc', 123)))
        self.assertEqual(r, 42)

    @patch_socket
    def test_create_connection_multiple_errors(self, m_socket):
        with self.assertWarns(DeprecationWarning):
            class MyProto(asyncio.Protocol):
                pass

            async def getaddrinfo(*args, **kw):
                return [(2, 1, 6, '', ('107.6.106.82', 80)),
                        (2, 1, 6, '', ('107.6.106.82', 80))]

            def getaddrinfo_task(*args, **kwds):
                return asyncio.Task(getaddrinfo(*args, **kwds), loop=self.loop)

<<<<<<< HEAD
            idx = -1
            errors = ['err1', 'err2']
=======
        def getaddrinfo_task(*args, **kwds):
            return self.loop.create_task(getaddrinfo(*args, **kwds))
>>>>>>> 9aee9001

            def _socket(*args, **kw):
                nonlocal idx, errors
                idx += 1
                raise OSError(errors[idx])

            m_socket.socket = _socket


            self.loop.getaddrinfo = getaddrinfo_task

            coro = self.loop.create_connection(MyProto, 'example.com', 80)
            with self.assertRaises(OSError) as cm:
                self.loop.run_until_complete(coro)

            self.assertEqual(str(cm.exception), 'Multiple exceptions: err1, err2')

    @patch_socket
    def test_create_connection_timeout(self, m_socket):
        # Ensure that the socket is closed on timeout
        sock = mock.Mock()
        m_socket.socket.return_value = sock

        def getaddrinfo(*args, **kw):
            fut = self.loop.create_future()
            addr = (socket.AF_INET, socket.SOCK_STREAM, 0, '',
                    ('127.0.0.1', 80))
            fut.set_result([addr])
            return fut
        
        with self.assertWarns(DeprecationWarning):
            self.loop.getaddrinfo = getaddrinfo

            with mock.patch.object(self.loop, 'sock_connect',
                                   side_effect=asyncio.TimeoutError):
                coro = self.loop.create_connection(MyProto, '127.0.0.1', 80)
                with self.assertRaises(asyncio.TimeoutError):
                    self.loop.run_until_complete(coro)
                self.assertTrue(sock.close.called)

    def test_create_connection_host_port_sock(self):
        with self.assertWarns(DeprecationWarning):
            coro = self.loop.create_connection(
                MyProto, 'example.com', 80, sock=object())
            self.assertRaises(ValueError, self.loop.run_until_complete, coro)

    def test_create_connection_wrong_sock(self):
        sock = socket.socket(socket.AF_INET, socket.SOCK_DGRAM)

        with self.assertWarns(DeprecationWarning):
            with sock:
                coro = self.loop.create_connection(MyProto, sock=sock)
                with self.assertRaisesRegex(ValueError,
                                            'A Stream Socket was expected'):
                    self.loop.run_until_complete(coro)

    def test_create_server_wrong_sock(self):
        sock = socket.socket(socket.AF_INET, socket.SOCK_DGRAM)
        with sock:
            coro = self.loop.create_server(MyProto, sock=sock)
            with self.assertRaisesRegex(ValueError,
                                        'A Stream Socket was expected'):
                self.loop.run_until_complete(coro)

    def test_create_server_ssl_timeout_for_plain_socket(self):
        coro = self.loop.create_server(
            MyProto, 'example.com', 80, ssl_handshake_timeout=1)
        with self.assertRaisesRegex(
                ValueError,
                'ssl_handshake_timeout is only meaningful with ssl'):
            self.loop.run_until_complete(coro)

    @unittest.skipUnless(hasattr(socket, 'SOCK_NONBLOCK'),
                         'no socket.SOCK_NONBLOCK (linux only)')
    def test_create_server_stream_bittype(self):
        sock = socket.socket(
            socket.AF_INET, socket.SOCK_STREAM | socket.SOCK_NONBLOCK)
        with sock:
            coro = self.loop.create_server(lambda: None, sock=sock)
            srv = self.loop.run_until_complete(coro)
            srv.close()
            self.loop.run_until_complete(srv.wait_closed())

    @unittest.skipUnless(support.IPV6_ENABLED, 'no IPv6 support')
    def test_create_server_ipv6(self):
        async def main():
            with self.assertWarns(DeprecationWarning):
                srv = await asyncio.start_server(
                    lambda: None, '::1', 0, loop=self.loop)
            try:
                self.assertGreater(len(srv.sockets), 0)
            finally:
                srv.close()
                await srv.wait_closed()

        try:
            self.loop.run_until_complete(main())
        except OSError as ex:
            if (hasattr(errno, 'EADDRNOTAVAIL') and
                    ex.errno == errno.EADDRNOTAVAIL):
                self.skipTest('failed to bind to ::1')
            else:
                raise

    def test_create_datagram_endpoint_wrong_sock(self):
        sock = socket.socket(socket.AF_INET)
        with sock:
            coro = self.loop.create_datagram_endpoint(MyProto, sock=sock)
            with self.assertRaisesRegex(ValueError,
                                        'A UDP Socket was expected'):
                self.loop.run_until_complete(coro)

    def test_create_connection_no_host_port_sock(self):
        with self.assertWarns(DeprecationWarning):
            coro = self.loop.create_connection(MyProto)
            self.assertRaises(ValueError, self.loop.run_until_complete, coro)

    def test_create_connection_no_getaddrinfo(self):
        async def getaddrinfo(*args, **kw):
            return []

        def getaddrinfo_task(*args, **kwds):
            return self.loop.create_task(getaddrinfo(*args, **kwds))

        self.loop.getaddrinfo = getaddrinfo_task
        with self.assertWarns(DeprecationWarning):
            coro = self.loop.create_connection(MyProto, 'example.com', 80)
            self.assertRaises(
                OSError, self.loop.run_until_complete, coro)

    def test_create_connection_connect_err(self):
        async def getaddrinfo(*args, **kw):
            return [(2, 1, 6, '', ('107.6.106.82', 80))]

        def getaddrinfo_task(*args, **kwds):
            return self.loop.create_task(getaddrinfo(*args, **kwds))

        
        with self.assertWarns(DeprecationWarning):
            self.loop.getaddrinfo = getaddrinfo_task
            self.loop.sock_connect = mock.Mock()
            self.loop.sock_connect.side_effect = OSError

            coro = self.loop.create_connection(MyProto, 'example.com', 80)
            self.assertRaises(
                OSError, self.loop.run_until_complete, coro)

    def test_create_connection_multiple(self):
        async def getaddrinfo(*args, **kw):
            return [(2, 1, 6, '', ('0.0.0.1', 80)),
                    (2, 1, 6, '', ('0.0.0.2', 80))]

        def getaddrinfo_task(*args, **kwds):
            return self.loop.create_task(getaddrinfo(*args, **kwds))

        with self.assertWarns(DeprecationWarning):
            self.loop.getaddrinfo = getaddrinfo_task
            self.loop.sock_connect = mock.Mock()
            self.loop.sock_connect.side_effect = OSError

            coro = self.loop.create_connection(
                MyProto, 'example.com', 80, family=socket.AF_INET)
            with self.assertRaises(OSError):
                self.loop.run_until_complete(coro)

    @patch_socket
    def test_create_connection_multiple_errors_local_addr(self, m_socket):

        def bind(addr):
            if addr[0] == '0.0.0.1':
                err = OSError('Err')
                err.strerror = 'Err'
                raise err

        m_socket.socket.return_value.bind = bind

        async def getaddrinfo(*args, **kw):
            return [(2, 1, 6, '', ('0.0.0.1', 80)),
                    (2, 1, 6, '', ('0.0.0.2', 80))]

        def getaddrinfo_task(*args, **kwds):
            return self.loop.create_task(getaddrinfo(*args, **kwds))

        with self.assertWarns(DeprecationWarning):
            self.loop.getaddrinfo = getaddrinfo_task
            self.loop.sock_connect = mock.Mock()
            self.loop.sock_connect.side_effect = OSError('Err2')

            coro = self.loop.create_connection(
                MyProto, 'example.com', 80, family=socket.AF_INET,
                local_addr=(None, 8080))
            with self.assertRaises(OSError) as cm:
                self.loop.run_until_complete(coro)

            self.assertTrue(str(cm.exception).startswith('Multiple exceptions: '))
            self.assertTrue(m_socket.socket.return_value.close.called)

    def _test_create_connection_ip_addr(self, m_socket, allow_inet_pton):
        # Test the fallback code, even if this system has inet_pton.
        if not allow_inet_pton:
            del m_socket.inet_pton

        m_socket.getaddrinfo = socket.getaddrinfo
        sock = m_socket.socket.return_value

        with self.assertWarns(DeprecationWarning):
            self.loop._add_reader = mock.Mock()
            self.loop._add_reader._is_coroutine = False
            self.loop._add_writer = mock.Mock()
            self.loop._add_writer._is_coroutine = False

            coro = self.loop.create_connection(asyncio.Protocol, '1.2.3.4', 80)
            t, p = self.loop.run_until_complete(coro)
            try:
                sock.connect.assert_called_with(('1.2.3.4', 80))
                _, kwargs = m_socket.socket.call_args
                self.assertEqual(kwargs['family'], m_socket.AF_INET)
                self.assertEqual(kwargs['type'], m_socket.SOCK_STREAM)
            finally:
                t.close()
                test_utils.run_briefly(self.loop)  # allow transport to close

        if not support.IPV6_ENABLED:
            return

        sock.family = socket.AF_INET6
        coro = self.loop.create_connection(asyncio.Protocol, '::1', 80)
        t, p = self.loop.run_until_complete(coro)
        try:
            # Without inet_pton we use getaddrinfo, which transforms ('::1', 80)
            # to ('::1', 80, 0, 0). The last 0s are flow info, scope id.
            [address] = sock.connect.call_args[0]
            host, port = address[:2]
            self.assertRegex(host, r'::(0\.)*1')
            self.assertEqual(port, 80)
            _, kwargs = m_socket.socket.call_args
            self.assertEqual(kwargs['family'], m_socket.AF_INET6)
            self.assertEqual(kwargs['type'], m_socket.SOCK_STREAM)
        finally:
            t.close()
            test_utils.run_briefly(self.loop)  # allow transport to close

    @unittest.skipUnless(support.IPV6_ENABLED, 'no IPv6 support')
    @unittest.skipIf(sys.platform.startswith('aix'),
                    "bpo-25545: IPv6 scope id and getaddrinfo() behave differently on AIX")
    @patch_socket
    def test_create_connection_ipv6_scope(self, m_socket):
        m_socket.getaddrinfo = socket.getaddrinfo
        sock = m_socket.socket.return_value
        sock.family = socket.AF_INET6

        self.loop._add_reader = mock.Mock()
        self.loop._add_reader._is_coroutine = False
        self.loop._add_writer = mock.Mock()
        self.loop._add_writer._is_coroutine = False

        
        with self.assertWarns(DeprecationWarning):
            coro = self.loop.create_connection(asyncio.Protocol, 'fe80::1%1', 80)
            t, p = self.loop.run_until_complete(coro)
            try:
                sock.connect.assert_called_with(('fe80::1', 80, 0, 1))
                _, kwargs = m_socket.socket.call_args
                self.assertEqual(kwargs['family'], m_socket.AF_INET6)
                self.assertEqual(kwargs['type'], m_socket.SOCK_STREAM)
            finally:
                t.close()
                test_utils.run_briefly(self.loop)  # allow transport to close

    @patch_socket
    def test_create_connection_ip_addr(self, m_socket):
        self._test_create_connection_ip_addr(m_socket, True)

    @patch_socket
    def test_create_connection_no_inet_pton(self, m_socket):
        self._test_create_connection_ip_addr(m_socket, False)

    @patch_socket
    def test_create_connection_service_name(self, m_socket):
        m_socket.getaddrinfo = socket.getaddrinfo
        sock = m_socket.socket.return_value

        self.loop._add_reader = mock.Mock()
        self.loop._add_reader._is_coroutine = False
        self.loop._add_writer = mock.Mock()
        self.loop._add_writer._is_coroutine = False
        
        with self.assertWarns(DeprecationWarning):
            for service, port in ('http', 80), (b'http', 80):
                coro = self.loop.create_connection(asyncio.Protocol,
                                                   '127.0.0.1', service)

                t, p = self.loop.run_until_complete(coro)
                try:
                    sock.connect.assert_called_with(('127.0.0.1', port))
                    _, kwargs = m_socket.socket.call_args
                    self.assertEqual(kwargs['family'], m_socket.AF_INET)
                    self.assertEqual(kwargs['type'], m_socket.SOCK_STREAM)
                finally:
                    t.close()
                    test_utils.run_briefly(self.loop)  # allow transport to close

            for service in 'nonsense', b'nonsense':
                coro = self.loop.create_connection(asyncio.Protocol,
                                                   '127.0.0.1', service)

                with self.assertRaises(OSError):
                    self.loop.run_until_complete(coro)

    def test_create_connection_no_local_addr(self):
        async def getaddrinfo(host, *args, **kw):
            if host == 'example.com':
                return [(2, 1, 6, '', ('107.6.106.82', 80)),
                        (2, 1, 6, '', ('107.6.106.82', 80))]
            else:
                return []

        def getaddrinfo_task(*args, **kwds):
            return self.loop.create_task(getaddrinfo(*args, **kwds))
        self.loop.getaddrinfo = getaddrinfo_task

        with self.assertWarns(DeprecationWarning):
            coro = self.loop.create_connection(
                MyProto, 'example.com', 80, family=socket.AF_INET,
                local_addr=(None, 8080))
            self.assertRaises(
                OSError, self.loop.run_until_complete, coro)

    @patch_socket
    def test_create_connection_bluetooth(self, m_socket):
        # See http://bugs.python.org/issue27136, fallback to getaddrinfo when
        # we can't recognize an address is resolved, e.g. a Bluetooth address.
        addr = ('00:01:02:03:04:05', 1)

        def getaddrinfo(host, port, *args, **kw):
            assert (host, port) == addr
            return [(999, 1, 999, '', (addr, 1))]

        m_socket.getaddrinfo = getaddrinfo
        sock = m_socket.socket()
        with self.assertWarns(DeprecationWarning):
            coro = self.loop.sock_connect(sock, addr)
            self.loop.run_until_complete(coro)

    def test_create_connection_ssl_server_hostname_default(self):
        self.loop.getaddrinfo = mock.Mock()

        def mock_getaddrinfo(*args, **kwds):
            f = self.loop.create_future()
            f.set_result([(socket.AF_INET, socket.SOCK_STREAM,
                           socket.SOL_TCP, '', ('1.2.3.4', 80))])
            return f

        self.loop.getaddrinfo.side_effect = mock_getaddrinfo
        self.loop.sock_connect = mock.Mock()
        self.loop.sock_connect.return_value = self.loop.create_future()
        self.loop.sock_connect.return_value.set_result(None)
        self.loop._make_ssl_transport = mock.Mock()

        class _SelectorTransportMock:
            _sock = None

            def get_extra_info(self, key):
                return mock.Mock()

            def close(self):
                self._sock.close()

        def mock_make_ssl_transport(sock, protocol, sslcontext, waiter,
                                    **kwds):
            waiter.set_result(None)
            transport = _SelectorTransportMock()
            transport._sock = sock
            return transport

        self.loop._make_ssl_transport.side_effect = mock_make_ssl_transport
        ANY = mock.ANY
        handshake_timeout = object()
        # First try the default server_hostname.
        self.loop._make_ssl_transport.reset_mock()
        with self.assertWarns(DeprecationWarning):
            coro = self.loop.create_connection(
                    MyProto, 'python.org', 80, ssl=True,
                    ssl_handshake_timeout=handshake_timeout)
            transport, _ = self.loop.run_until_complete(coro)
            transport.close()
            self.loop._make_ssl_transport.assert_called_with(
                ANY, ANY, ANY, ANY,
                server_side=False,
                server_hostname='python.org',
                ssl_handshake_timeout=handshake_timeout)
            # Next try an explicit server_hostname.
            self.loop._make_ssl_transport.reset_mock()
            coro = self.loop.create_connection(
                    MyProto, 'python.org', 80, ssl=True,
                    server_hostname='perl.com',
                    ssl_handshake_timeout=handshake_timeout)
            transport, _ = self.loop.run_until_complete(coro)
            transport.close()
            self.loop._make_ssl_transport.assert_called_with(
                ANY, ANY, ANY, ANY,
                server_side=False,
                server_hostname='perl.com',
                ssl_handshake_timeout=handshake_timeout)
            # Finally try an explicit empty server_hostname.
            self.loop._make_ssl_transport.reset_mock()
            coro = self.loop.create_connection(
                    MyProto, 'python.org', 80, ssl=True,
                    server_hostname='',
                    ssl_handshake_timeout=handshake_timeout)
            transport, _ = self.loop.run_until_complete(coro)
            transport.close()
            self.loop._make_ssl_transport.assert_called_with(
                    ANY, ANY, ANY, ANY,
                    server_side=False,
                    server_hostname='',
                    ssl_handshake_timeout=handshake_timeout)

    def test_create_connection_no_ssl_server_hostname_errors(self):
        # When not using ssl, server_hostname must be None.
        with self.assertWarns(DeprecationWarning):
            coro = self.loop.create_connection(MyProto, 'python.org', 80,
                                               server_hostname='')
            self.assertRaises(ValueError, self.loop.run_until_complete, coro)
            coro = self.loop.create_connection(MyProto, 'python.org', 80,
                                               server_hostname='python.org')
            self.assertRaises(ValueError, self.loop.run_until_complete, coro)

    def test_create_connection_ssl_server_hostname_errors(self):
        # When using ssl, server_hostname may be None if host is non-empty.
        with self.assertWarns(DeprecationWarning):
            coro = self.loop.create_connection(MyProto, '', 80, ssl=True)
            self.assertRaises(ValueError, self.loop.run_until_complete, coro)
            coro = self.loop.create_connection(MyProto, None, 80, ssl=True)
            self.assertRaises(ValueError, self.loop.run_until_complete, coro)
            sock = socket.socket()
            coro = self.loop.create_connection(MyProto, None, None,
                                               ssl=True, sock=sock)
            self.addCleanup(sock.close)
            self.assertRaises(ValueError, self.loop.run_until_complete, coro)

    def test_create_connection_ssl_timeout_for_plain_socket(self):
        with self.assertWarns(DeprecationWarning):
            coro = self.loop.create_connection(
                MyProto, 'example.com', 80, ssl_handshake_timeout=1)
            with self.assertRaisesRegex(
                    ValueError,
                    'ssl_handshake_timeout is only meaningful with ssl'):
                self.loop.run_until_complete(coro)

    def test_create_server_empty_host(self):
        # if host is empty string use None instead
        host = object()

        async def getaddrinfo(*args, **kw):
            nonlocal host
            host = args[0]
            return []

        def getaddrinfo_task(*args, **kwds):
            return self.loop.create_task(getaddrinfo(*args, **kwds))

        self.loop.getaddrinfo = getaddrinfo_task
        fut = self.loop.create_server(MyProto, '', 0)
        self.assertRaises(OSError, self.loop.run_until_complete, fut)
        self.assertIsNone(host)

    def test_create_server_host_port_sock(self):
        fut = self.loop.create_server(
            MyProto, '0.0.0.0', 0, sock=object())
        self.assertRaises(ValueError, self.loop.run_until_complete, fut)

    def test_create_server_no_host_port_sock(self):
        fut = self.loop.create_server(MyProto)
        self.assertRaises(ValueError, self.loop.run_until_complete, fut)

    def test_create_server_no_getaddrinfo(self):
        getaddrinfo = self.loop.getaddrinfo = mock.Mock()
        getaddrinfo.return_value = self.loop.create_future()
        getaddrinfo.return_value.set_result(None)

        f = self.loop.create_server(MyProto, 'python.org', 0)
        self.assertRaises(OSError, self.loop.run_until_complete, f)

    @patch_socket
    def test_create_server_nosoreuseport(self, m_socket):
        m_socket.getaddrinfo = socket.getaddrinfo
        del m_socket.SO_REUSEPORT
        m_socket.socket.return_value = mock.Mock()

        f = self.loop.create_server(
            MyProto, '0.0.0.0', 0, reuse_port=True)

        self.assertRaises(ValueError, self.loop.run_until_complete, f)

    @patch_socket
    def test_create_server_soreuseport_only_defined(self, m_socket):
        m_socket.getaddrinfo = socket.getaddrinfo
        m_socket.socket.return_value = mock.Mock()
        m_socket.SO_REUSEPORT = -1

        f = self.loop.create_server(
            MyProto, '0.0.0.0', 0, reuse_port=True)

        self.assertRaises(ValueError, self.loop.run_until_complete, f)

    @patch_socket
    def test_create_server_cant_bind(self, m_socket):

        class Err(OSError):
            strerror = 'error'

        m_socket.getaddrinfo.return_value = [
            (2, 1, 6, '', ('127.0.0.1', 10100))]
        m_socket.getaddrinfo._is_coroutine = False
        m_sock = m_socket.socket.return_value = mock.Mock()
        m_sock.bind.side_effect = Err

        fut = self.loop.create_server(MyProto, '0.0.0.0', 0)
        self.assertRaises(OSError, self.loop.run_until_complete, fut)
        self.assertTrue(m_sock.close.called)

    @patch_socket
    def test_create_datagram_endpoint_no_addrinfo(self, m_socket):
        m_socket.getaddrinfo.return_value = []
        m_socket.getaddrinfo._is_coroutine = False

        with self.assertWarns(DeprecationWarning):
            coro = self.loop.create_datagram_endpoint(
                MyDatagramProto, local_addr=('localhost', 0))
            self.assertRaises(
                OSError, self.loop.run_until_complete, coro)

    def test_create_datagram_endpoint_addr_error(self):
        with self.assertWarns(DeprecationWarning):
            coro = self.loop.create_datagram_endpoint(
                MyDatagramProto, local_addr='localhost')
            self.assertRaises(
                AssertionError, self.loop.run_until_complete, coro)
            coro = self.loop.create_datagram_endpoint(
                MyDatagramProto, local_addr=('localhost', 1, 2, 3))
            self.assertRaises(
                AssertionError, self.loop.run_until_complete, coro)

    def test_create_datagram_endpoint_connect_err(self):
        with self.assertWarns(DeprecationWarning):
            self.loop.sock_connect = mock.Mock()
            self.loop.sock_connect.side_effect = OSError

            coro = self.loop.create_datagram_endpoint(
                asyncio.DatagramProtocol, remote_addr=('127.0.0.1', 0))
            self.assertRaises(
                OSError, self.loop.run_until_complete, coro)

    def test_create_datagram_endpoint_allow_broadcast(self):
        with self.assertWarns(DeprecationWarning):
            protocol = MyDatagramProto(create_future=True, loop=self.loop)
            self.loop.sock_connect = sock_connect = mock.Mock()
            sock_connect.return_value = []

            coro = self.loop.create_datagram_endpoint(
                lambda: protocol,
                remote_addr=('127.0.0.1', 0),
                allow_broadcast=True)

            transport, _ = self.loop.run_until_complete(coro)
            self.assertFalse(sock_connect.called)

            transport.close()
            self.loop.run_until_complete(protocol.done)
            self.assertEqual('CLOSED', protocol.state)

    @patch_socket
    def test_create_datagram_endpoint_socket_err(self, m_socket):
        m_socket.getaddrinfo = socket.getaddrinfo
        m_socket.socket.side_effect = OSError

        coro = self.loop.create_datagram_endpoint(
            asyncio.DatagramProtocol, family=socket.AF_INET)
        self.assertRaises(
            OSError, self.loop.run_until_complete, coro)

        coro = self.loop.create_datagram_endpoint(
            asyncio.DatagramProtocol, local_addr=('127.0.0.1', 0))
        self.assertRaises(
            OSError, self.loop.run_until_complete, coro)

    @unittest.skipUnless(support.IPV6_ENABLED, 'IPv6 not supported or enabled')
    def test_create_datagram_endpoint_no_matching_family(self):
        with self.assertWarns(DeprecationWarning):
            coro = self.loop.create_datagram_endpoint(
                asyncio.DatagramProtocol,
                remote_addr=('127.0.0.1', 0), local_addr=('::1', 0))
            self.assertRaises(
                ValueError, self.loop.run_until_complete, coro)

    @patch_socket
    def test_create_datagram_endpoint_setblk_err(self, m_socket):
        m_socket.socket.return_value.setblocking.side_effect = OSError

        with self.assertWarns(DeprecationWarning):
            coro = self.loop.create_datagram_endpoint(
                asyncio.DatagramProtocol, family=socket.AF_INET)
            self.assertRaises(
                OSError, self.loop.run_until_complete, coro)
            self.assertTrue(
                m_socket.socket.return_value.close.called)

    def test_create_datagram_endpoint_noaddr_nofamily(self):
        with self.assertWarns(DeprecationWarning):
            coro = self.loop.create_datagram_endpoint(
                asyncio.DatagramProtocol)
            self.assertRaises(ValueError, self.loop.run_until_complete, coro)

    @patch_socket
    def test_create_datagram_endpoint_cant_bind(self, m_socket):
        class Err(OSError):
            pass

        m_socket.getaddrinfo = socket.getaddrinfo
        m_sock = m_socket.socket.return_value = mock.Mock()
        m_sock.bind.side_effect = Err

        with self.assertWarns(DeprecationWarning):
            fut = self.loop.create_datagram_endpoint(
                MyDatagramProto,
                local_addr=('127.0.0.1', 0), family=socket.AF_INET)
            self.assertRaises(Err, self.loop.run_until_complete, fut)
            self.assertTrue(m_sock.close.called)

    def test_create_datagram_endpoint_sock(self):
        sock = socket.socket(socket.AF_INET, socket.SOCK_DGRAM)
        sock.bind(('127.0.0.1', 0))
        with self.assertWarns(DeprecationWarning):
            fut = self.loop.create_datagram_endpoint(
                lambda: MyDatagramProto(create_future=True, loop=self.loop),
                sock=sock)
            transport, protocol = self.loop.run_until_complete(fut)
            transport.close()
            self.loop.run_until_complete(protocol.done)
            self.assertEqual('CLOSED', protocol.state)

    @unittest.skipUnless(hasattr(socket, 'AF_UNIX'), 'No UNIX Sockets')
    def test_create_datagram_endpoint_sock_unix(self):
        with self.assertWarns(DeprecationWarning):
            fut = self.loop.create_datagram_endpoint(
                lambda: MyDatagramProto(create_future=True, loop=self.loop),
                family=socket.AF_UNIX)
            transport, protocol = self.loop.run_until_complete(fut)
            assert transport._sock.family == socket.AF_UNIX
            transport.close()
            self.loop.run_until_complete(protocol.done)
            self.assertEqual('CLOSED', protocol.state)

    @unittest.skipUnless(hasattr(socket, 'AF_UNIX'), 'No UNIX Sockets')
    def test_create_datagram_endpoint_existing_sock_unix(self):
        with self.assertWarns(DeprecationWarning):
            with test_utils.unix_socket_path() as path:
                sock = socket.socket(socket.AF_UNIX, type=socket.SOCK_DGRAM)
                sock.bind(path)
                sock.close()

                coro = self.loop.create_datagram_endpoint(
                    lambda: MyDatagramProto(create_future=True, loop=self.loop),
                    path, family=socket.AF_UNIX)
                transport, protocol = self.loop.run_until_complete(coro)
                transport.close()
                self.loop.run_until_complete(protocol.done)

    def test_create_datagram_endpoint_sock_sockopts(self):
        class FakeSock:
            type = socket.SOCK_DGRAM

        with self.assertWarns(DeprecationWarning):
            fut = self.loop.create_datagram_endpoint(
                MyDatagramProto, local_addr=('127.0.0.1', 0), sock=FakeSock())
            self.assertRaises(ValueError, self.loop.run_until_complete, fut)

            fut = self.loop.create_datagram_endpoint(
                MyDatagramProto, remote_addr=('127.0.0.1', 0), sock=FakeSock())
            self.assertRaises(ValueError, self.loop.run_until_complete, fut)

            fut = self.loop.create_datagram_endpoint(
                MyDatagramProto, family=1, sock=FakeSock())
            self.assertRaises(ValueError, self.loop.run_until_complete, fut)

            fut = self.loop.create_datagram_endpoint(
                MyDatagramProto, proto=1, sock=FakeSock())
            self.assertRaises(ValueError, self.loop.run_until_complete, fut)

            fut = self.loop.create_datagram_endpoint(
                MyDatagramProto, flags=1, sock=FakeSock())
            self.assertRaises(ValueError, self.loop.run_until_complete, fut)

            fut = self.loop.create_datagram_endpoint(
                MyDatagramProto, reuse_address=True, sock=FakeSock())
            self.assertRaises(ValueError, self.loop.run_until_complete, fut)

            fut = self.loop.create_datagram_endpoint(
                MyDatagramProto, reuse_port=True, sock=FakeSock())
            self.assertRaises(ValueError, self.loop.run_until_complete, fut)

            fut = self.loop.create_datagram_endpoint(
                MyDatagramProto, allow_broadcast=True, sock=FakeSock())
            self.assertRaises(ValueError, self.loop.run_until_complete, fut)

    def test_create_datagram_endpoint_sockopts(self):
        # Socket options should not be applied unless asked for.
        # SO_REUSEADDR defaults to on for UNIX.
        # SO_REUSEPORT is not available on all platforms.

        coro = self.loop.create_datagram_endpoint(
            lambda: MyDatagramProto(create_future=True, loop=self.loop),
            local_addr=('127.0.0.1', 0))
        transport, protocol = self.loop.run_until_complete(coro)
        sock = transport.get_extra_info('socket')

        reuse_address_default_on = (
            os.name == 'posix' and sys.platform != 'cygwin')
        reuseport_supported = hasattr(socket, 'SO_REUSEPORT')

        if reuse_address_default_on:
            self.assertTrue(
                sock.getsockopt(
                    socket.SOL_SOCKET, socket.SO_REUSEADDR))
        else:
            self.assertFalse(
                sock.getsockopt(
                    socket.SOL_SOCKET, socket.SO_REUSEADDR))
        if reuseport_supported:
            self.assertFalse(
                sock.getsockopt(
                    socket.SOL_SOCKET, socket.SO_REUSEPORT))
        self.assertFalse(
            sock.getsockopt(
                socket.SOL_SOCKET, socket.SO_BROADCAST))

        transport.close()
        self.loop.run_until_complete(protocol.done)
        self.assertEqual('CLOSED', protocol.state)

        coro = self.loop.create_datagram_endpoint(
            lambda: MyDatagramProto(create_future=True, loop=self.loop),
            local_addr=('127.0.0.1', 0),
            reuse_address=True,
            reuse_port=reuseport_supported,
            allow_broadcast=True)
        transport, protocol = self.loop.run_until_complete(coro)
        sock = transport.get_extra_info('socket')

        self.assertTrue(
            sock.getsockopt(
                socket.SOL_SOCKET, socket.SO_REUSEADDR))
        if reuseport_supported:
            self.assertTrue(
                sock.getsockopt(
                    socket.SOL_SOCKET, socket.SO_REUSEPORT))
        self.assertTrue(
            sock.getsockopt(
                socket.SOL_SOCKET, socket.SO_BROADCAST))

        transport.close()
        self.loop.run_until_complete(protocol.done)
        self.assertEqual('CLOSED', protocol.state)

    @patch_socket
    def test_create_datagram_endpoint_nosoreuseport(self, m_socket):
        del m_socket.SO_REUSEPORT
        m_socket.socket.return_value = mock.Mock()

        with self.assertWarns(DeprecationWarning):
            coro = self.loop.create_datagram_endpoint(
                lambda: MyDatagramProto(loop=self.loop),
                local_addr=('127.0.0.1', 0),
                reuse_address=False,
                reuse_port=True)

            self.assertRaises(ValueError, self.loop.run_until_complete, coro)

    @patch_socket
    def test_create_datagram_endpoint_ip_addr(self, m_socket):
        def getaddrinfo(*args, **kw):
            self.fail('should not have called getaddrinfo')

        with self.assertWarns(DeprecationWarning):
            m_socket.getaddrinfo = getaddrinfo
            m_socket.socket.return_value.bind = bind = mock.Mock()
            self.loop._add_reader = mock.Mock()
            self.loop._add_reader._is_coroutine = False

            reuseport_supported = hasattr(socket, 'SO_REUSEPORT')
            coro = self.loop.create_datagram_endpoint(
                lambda: MyDatagramProto(loop=self.loop),
                local_addr=('1.2.3.4', 0),
                reuse_address=False,
                reuse_port=reuseport_supported)

            t, p = self.loop.run_until_complete(coro)
            try:
                bind.assert_called_with(('1.2.3.4', 0))
                m_socket.socket.assert_called_with(family=m_socket.AF_INET,
                                                   proto=m_socket.IPPROTO_UDP,
                                                   type=m_socket.SOCK_DGRAM)
            finally:
                t.close()
                test_utils.run_briefly(self.loop)  # allow transport to close

    def test_accept_connection_retry(self):
        sock = mock.Mock()
        sock.accept.side_effect = BlockingIOError()

        self.loop._accept_connection(MyProto, sock)
        self.assertFalse(sock.close.called)

    @mock.patch('asyncio.base_events.logger')
    def test_accept_connection_exception(self, m_log):
        sock = mock.Mock()
        sock.fileno.return_value = 10
        sock.accept.side_effect = OSError(errno.EMFILE, 'Too many open files')
        self.loop._remove_reader = mock.Mock()
        self.loop.call_later = mock.Mock()

        self.loop._accept_connection(MyProto, sock)
        self.assertTrue(m_log.error.called)
        self.assertFalse(sock.close.called)
        self.loop._remove_reader.assert_called_with(10)
        self.loop.call_later.assert_called_with(
            constants.ACCEPT_RETRY_DELAY,
            # self.loop._start_serving
            mock.ANY,
            MyProto, sock, None, None, mock.ANY, mock.ANY)

    def test_call_coroutine(self):
        with self.assertWarns(DeprecationWarning):
            @asyncio.coroutine
            def simple_coroutine():
                pass

        self.loop.set_debug(True)
        coro_func = simple_coroutine
        coro_obj = coro_func()
        self.addCleanup(coro_obj.close)
        for func in (coro_func, coro_obj):
            with self.assertRaises(TypeError):
                self.loop.call_soon(func)
            with self.assertRaises(TypeError):
                self.loop.call_soon_threadsafe(func)
            with self.assertRaises(TypeError):
                self.loop.call_later(60, func)
            with self.assertRaises(TypeError):
                self.loop.call_at(self.loop.time() + 60, func)
            with self.assertRaises(TypeError):
                self.loop.run_until_complete(
                    self.loop.run_in_executor(None, func))

    @mock.patch('asyncio.base_events.logger')
    def test_log_slow_callbacks(self, m_logger):
        def stop_loop_cb(loop):
            loop.stop()

        async def stop_loop_coro(loop):
            loop.stop()

        asyncio.set_event_loop(self.loop)
        self.loop.set_debug(True)
        self.loop.slow_callback_duration = 0.0

        # slow callback
        self.loop.call_soon(stop_loop_cb, self.loop)
        self.loop.run_forever()
        fmt, *args = m_logger.warning.call_args[0]
        self.assertRegex(fmt % tuple(args),
                         "^Executing <Handle.*stop_loop_cb.*> "
                         "took .* seconds$")

        # slow task
        asyncio.ensure_future(stop_loop_coro(self.loop), loop=self.loop)
        self.loop.run_forever()
        fmt, *args = m_logger.warning.call_args[0]
        self.assertRegex(fmt % tuple(args),
                         "^Executing <Task.*stop_loop_coro.*> "
                         "took .* seconds$")


class RunningLoopTests(unittest.TestCase):

    def test_running_loop_within_a_loop(self):
        async def runner(loop):
            loop.run_forever()

        loop = asyncio.new_event_loop()
        outer_loop = asyncio.new_event_loop()
        try:
            with self.assertRaisesRegex(RuntimeError,
                                        'while another loop is running'):
                outer_loop.run_until_complete(runner(loop))
        finally:
            loop.close()
            outer_loop.close()


class BaseLoopSockSendfileTests(test_utils.TestCase):

    DATA = b"12345abcde" * 16 * 1024  # 160 KiB

    class MyProto(asyncio.Protocol):

        def __init__(self, loop):
            self.started = False
            self.closed = False
            self.data = bytearray()
            self.fut = loop.create_future()
            self.transport = None

        def connection_made(self, transport):
            self.started = True
            self.transport = transport

        def data_received(self, data):
            self.data.extend(data)

        def connection_lost(self, exc):
            self.closed = True
            self.fut.set_result(None)
            self.transport = None

        async def wait_closed(self):
            await self.fut

    @classmethod
    def setUpClass(cls):
        cls.__old_bufsize = constants.SENDFILE_FALLBACK_READBUFFER_SIZE
        constants.SENDFILE_FALLBACK_READBUFFER_SIZE = 1024 * 16
        with open(support.TESTFN, 'wb') as fp:
            fp.write(cls.DATA)
        super().setUpClass()

    @classmethod
    def tearDownClass(cls):
        constants.SENDFILE_FALLBACK_READBUFFER_SIZE = cls.__old_bufsize
        support.unlink(support.TESTFN)
        super().tearDownClass()

    def setUp(self):
        from asyncio.selector_events import BaseSelectorEventLoop
        # BaseSelectorEventLoop() has no native implementation
        self.loop = BaseSelectorEventLoop()
        self.set_event_loop(self.loop)
        self.file = open(support.TESTFN, 'rb')
        self.addCleanup(self.file.close)
        super().setUp()

    def make_socket(self, blocking=False):
        sock = socket.socket(socket.AF_INET, socket.SOCK_STREAM)
        sock.setblocking(blocking)
        self.addCleanup(sock.close)
        return sock

    def run_loop(self, coro):
        return self.loop.run_until_complete(coro)

    def prepare(self):
        sock = self.make_socket()
        proto = self.MyProto(self.loop)
        server = self.run_loop(self.loop.create_server(
            lambda: proto, support.HOST, 0, family=socket.AF_INET))
        addr = server.sockets[0].getsockname()

        for _ in range(10):
            try:
                self.run_loop(self.loop.sock_connect(sock, addr))
            except OSError:
                self.run_loop(asyncio.sleep(0.5))
                continue
            else:
                break
        else:
            # One last try, so we get the exception
            self.run_loop(self.loop.sock_connect(sock, addr))

        def cleanup():
            server.close()
            self.run_loop(server.wait_closed())
            sock.close()
            if proto.transport is not None:
                proto.transport.close()
                self.run_loop(proto.wait_closed())

        self.addCleanup(cleanup)

        return sock, proto

    def test__sock_sendfile_native_failure(self):
        sock, proto = self.prepare()

        with self.assertRaisesRegex(asyncio.SendfileNotAvailableError,
                                    "sendfile is not available"):
            self.run_loop(self.loop._sock_sendfile_native(sock, self.file,
                                                          0, None))

        self.assertEqual(proto.data, b'')
        self.assertEqual(self.file.tell(), 0)

    def test_sock_sendfile_no_fallback(self):
        sock, proto = self.prepare()

        with self.assertRaisesRegex(asyncio.SendfileNotAvailableError,
                                    "sendfile is not available"):
            self.run_loop(self.loop.sock_sendfile(sock, self.file,
                                                  fallback=False))

        self.assertEqual(self.file.tell(), 0)
        self.assertEqual(proto.data, b'')

    def test_sock_sendfile_fallback(self):
        sock, proto = self.prepare()

        ret = self.run_loop(self.loop.sock_sendfile(sock, self.file))
        sock.close()
        self.run_loop(proto.wait_closed())

        self.assertEqual(ret, len(self.DATA))
        self.assertEqual(self.file.tell(), len(self.DATA))
        self.assertEqual(proto.data, self.DATA)

    def test_sock_sendfile_fallback_offset_and_count(self):
        sock, proto = self.prepare()

        ret = self.run_loop(self.loop.sock_sendfile(sock, self.file,
                                                    1000, 2000))
        sock.close()
        self.run_loop(proto.wait_closed())

        self.assertEqual(ret, 2000)
        self.assertEqual(self.file.tell(), 3000)
        self.assertEqual(proto.data, self.DATA[1000:3000])

    def test_blocking_socket(self):
        self.loop.set_debug(True)
        sock = self.make_socket(blocking=True)
        with self.assertRaisesRegex(ValueError, "must be non-blocking"):
            self.run_loop(self.loop.sock_sendfile(sock, self.file))

    def test_nonbinary_file(self):
        sock = self.make_socket()
        with open(support.TESTFN, 'r') as f:
            with self.assertRaisesRegex(ValueError, "binary mode"):
                self.run_loop(self.loop.sock_sendfile(sock, f))

    def test_nonstream_socket(self):
        sock = socket.socket(socket.AF_INET, socket.SOCK_DGRAM)
        sock.setblocking(False)
        self.addCleanup(sock.close)
        with self.assertRaisesRegex(ValueError, "only SOCK_STREAM type"):
            self.run_loop(self.loop.sock_sendfile(sock, self.file))

    def test_notint_count(self):
        sock = self.make_socket()
        with self.assertRaisesRegex(TypeError,
                                    "count must be a positive integer"):
            self.run_loop(self.loop.sock_sendfile(sock, self.file, 0, 'count'))

    def test_negative_count(self):
        sock = self.make_socket()
        with self.assertRaisesRegex(ValueError,
                                    "count must be a positive integer"):
            self.run_loop(self.loop.sock_sendfile(sock, self.file, 0, -1))

    def test_notint_offset(self):
        sock = self.make_socket()
        with self.assertRaisesRegex(TypeError,
                                    "offset must be a non-negative integer"):
            self.run_loop(self.loop.sock_sendfile(sock, self.file, 'offset'))

    def test_negative_offset(self):
        sock = self.make_socket()
        with self.assertRaisesRegex(ValueError,
                                    "offset must be a non-negative integer"):
            self.run_loop(self.loop.sock_sendfile(sock, self.file, -1))


class TestSelectorUtils(test_utils.TestCase):
    def check_set_nodelay(self, sock):
        opt = sock.getsockopt(socket.IPPROTO_TCP, socket.TCP_NODELAY)
        self.assertFalse(opt)

        base_events._set_nodelay(sock)

        opt = sock.getsockopt(socket.IPPROTO_TCP, socket.TCP_NODELAY)
        self.assertTrue(opt)

    @unittest.skipUnless(hasattr(socket, 'TCP_NODELAY'),
                         'need socket.TCP_NODELAY')
    def test_set_nodelay(self):
        sock = socket.socket(family=socket.AF_INET, type=socket.SOCK_STREAM,
                             proto=socket.IPPROTO_TCP)
        with sock:
            self.check_set_nodelay(sock)

        sock = socket.socket(family=socket.AF_INET, type=socket.SOCK_STREAM,
                             proto=socket.IPPROTO_TCP)
        with sock:
            sock.setblocking(False)
            self.check_set_nodelay(sock)



if __name__ == '__main__':
    unittest.main()<|MERGE_RESOLUTION|>--- conflicted
+++ resolved
@@ -473,20 +473,11 @@
                 self.loop.run_until_complete, 'blah')
 
     def test_run_until_complete_loop(self):
-<<<<<<< HEAD
-        with self.assertWarns(DeprecationWarning):
-            task = asyncio.Future(loop=self.loop)
-            other_loop = self.new_test_loop()
-            self.addCleanup(other_loop.close)
-            self.assertRaises(ValueError,
-                other_loop.run_until_complete, task)
-=======
         task = self.loop.create_future()
         other_loop = self.new_test_loop()
         self.addCleanup(other_loop.close)
         self.assertRaises(ValueError,
             other_loop.run_until_complete, task)
->>>>>>> 9aee9001
 
     def test_run_until_complete_loop_orphan_future_close_loop(self):
         class ShowStopper(SystemExit):
@@ -497,7 +488,8 @@
 
         def throw():
             raise ShowStopper
-        with self.assertWarns(DeprecationWarning): 
+
+        with self.assertWarns(DeprecationWarning):
             self.loop._process_events = mock.Mock()
             self.loop.call_soon(throw)
             with self.assertRaises(ShowStopper):
@@ -1087,15 +1079,10 @@
                         (2, 1, 6, '', ('107.6.106.82', 80))]
 
             def getaddrinfo_task(*args, **kwds):
-                return asyncio.Task(getaddrinfo(*args, **kwds), loop=self.loop)
-
-<<<<<<< HEAD
+                return self.loop.create_task(getaddrinfo(*args, **kwds))
+
             idx = -1
             errors = ['err1', 'err2']
-=======
-        def getaddrinfo_task(*args, **kwds):
-            return self.loop.create_task(getaddrinfo(*args, **kwds))
->>>>>>> 9aee9001
 
             def _socket(*args, **kw):
                 nonlocal idx, errors
@@ -1103,7 +1090,6 @@
                 raise OSError(errors[idx])
 
             m_socket.socket = _socket
-
 
             self.loop.getaddrinfo = getaddrinfo_task
 
