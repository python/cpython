"""Tests to cover the Tools/i18n package"""

import os
import re
import sys
import unittest
from textwrap import dedent
from pathlib import Path

from test.support.script_helper import assert_python_ok, assert_python_failure
from test.test_tools import skip_if_missing, toolsdir
<<<<<<< HEAD
from test.support import temp_cwd, temp_dir, unload, change_cwd
=======
from test.support.os_helper import temp_cwd, temp_dir
>>>>>>> 5c9a63f6


skip_if_missing()

DATA_DIR = Path(__file__).resolve().parent / 'i18n_data'


def normalize_POT_file(pot):
    """Normalize the POT creation timestamp, charset and
    file locations to make the POT file easier to compare.

    """
    # Normalize the creation date.
    date_pattern = re.compile(r'"POT-Creation-Date: .+?\\n"')
    header = r'"POT-Creation-Date: 2000-01-01 00:00+0000\\n"'
    pot = re.sub(date_pattern, header, pot)

    # Normalize charset to UTF-8 (currently there's no way to specify the output charset).
    charset_pattern = re.compile(r'"Content-Type: text/plain; charset=.+?\\n"')
    charset = r'"Content-Type: text/plain; charset=UTF-8\\n"'
    pot = re.sub(charset_pattern, charset, pot)

    # Normalize file location path separators in case this test is
    # running on Windows (which uses '\').
    fileloc_pattern = re.compile(r'#:.+')

    def replace(match):
        return match[0].replace(os.sep, "/")
    pot = re.sub(fileloc_pattern, replace, pot)
    return pot


class Test_pygettext(unittest.TestCase):
    """Tests for the pygettext.py tool"""

    script = Path(toolsdir, 'i18n', 'pygettext.py')

    def get_header(self, data):
        """ utility: return the header of a .po file as a dictionary """
        headers = {}
        for line in data.split('\n'):
            if not line or line.startswith(('#', 'msgid', 'msgstr')):
                continue
            line = line.strip('"')
            key, val = line.split(':', 1)
            headers[key] = val.strip()
        return headers

    def get_msgids(self, data):
        """ utility: return all msgids in .po file as a list of strings """
        msgids = []
        reading_msgid = False
        cur_msgid = []
        for line in data.split('\n'):
            if reading_msgid:
                if line.startswith('"'):
                    cur_msgid.append(line.strip('"'))
                else:
                    msgids.append('\n'.join(cur_msgid))
                    cur_msgid = []
                    reading_msgid = False
                    continue
            if line.startswith('msgid '):
                line = line[len('msgid '):]
                cur_msgid.append(line.strip('"'))
                reading_msgid = True
        else:
            if reading_msgid:
                msgids.append('\n'.join(cur_msgid))

        return msgids

    def assert_POT_equal(self, expected, actual):
        """Check if two POT files are equal"""
        self.maxDiff = None
        self.assertEqual(normalize_POT_file(expected), normalize_POT_file(actual))

    def extract_from_str(self, module_content, *, args=(), strict=True):
        """Return all msgids extracted from module_content."""
        filename = 'test.py'
        with temp_cwd(None):
            with open(filename, 'w', encoding='utf-8') as fp:
                fp.write(module_content)
            res = assert_python_ok('-Xutf8', self.script, *args, filename)
            if strict:
                self.assertEqual(res.err, b'')
            with open('messages.pot', encoding='utf-8') as fp:
                data = fp.read()
        return self.get_msgids(data)

    def extract_docstrings_from_str(self, module_content):
        """Return all docstrings extracted from module_content."""
        return self.extract_from_str(module_content, args=('--docstrings',), strict=False)

    def test_header(self):
        """Make sure the required fields are in the header, according to:
           http://www.gnu.org/software/gettext/manual/gettext.html#Header-Entry
        """
        with temp_cwd(None) as cwd:
            assert_python_ok('-Xutf8', self.script)
            with open('messages.pot', encoding='utf-8') as fp:
                data = fp.read()
            header = self.get_header(data)

            self.assertIn("Project-Id-Version", header)
            self.assertIn("POT-Creation-Date", header)
            self.assertIn("PO-Revision-Date", header)
            self.assertIn("Last-Translator", header)
            self.assertIn("Language-Team", header)
            self.assertIn("MIME-Version", header)
            self.assertIn("Content-Type", header)
            self.assertIn("Content-Transfer-Encoding", header)
            self.assertIn("Generated-By", header)

            # not clear if these should be required in POT (template) files
            #self.assertIn("Report-Msgid-Bugs-To", header)
            #self.assertIn("Language", header)

            #"Plural-Forms" is optional

    @unittest.skipIf(sys.platform.startswith('aix'),
                     'bpo-29972: broken test on AIX')
    def test_POT_Creation_Date(self):
        """ Match the date format from xgettext for POT-Creation-Date """
        from datetime import datetime
        with temp_cwd(None) as cwd:
            assert_python_ok('-Xutf8', self.script)
            with open('messages.pot', encoding='utf-8') as fp:
                data = fp.read()
            header = self.get_header(data)
            creationDate = header['POT-Creation-Date']

            # peel off the escaped newline at the end of string
            if creationDate.endswith('\\n'):
                creationDate = creationDate[:-len('\\n')]

            # This will raise if the date format does not exactly match.
            datetime.strptime(creationDate, '%Y-%m-%d %H:%M%z')

    def test_funcdocstring(self):
        for doc in ('"""doc"""', "r'''doc'''", "R'doc'", 'u"doc"'):
            with self.subTest(doc):
                msgids = self.extract_docstrings_from_str(dedent('''\
                def foo(bar):
                    %s
                ''' % doc))
                self.assertIn('doc', msgids)

    def test_funcdocstring_bytes(self):
        msgids = self.extract_docstrings_from_str(dedent('''\
        def foo(bar):
            b"""doc"""
        '''))
        self.assertFalse([msgid for msgid in msgids if 'doc' in msgid])

    def test_funcdocstring_fstring(self):
        msgids = self.extract_docstrings_from_str(dedent('''\
        def foo(bar):
            f"""doc"""
        '''))
        self.assertFalse([msgid for msgid in msgids if 'doc' in msgid])

    def test_classdocstring(self):
        for doc in ('"""doc"""', "r'''doc'''", "R'doc'", 'u"doc"'):
            with self.subTest(doc):
                msgids = self.extract_docstrings_from_str(dedent('''\
                class C:
                    %s
                ''' % doc))
                self.assertIn('doc', msgids)

    def test_classdocstring_bytes(self):
        msgids = self.extract_docstrings_from_str(dedent('''\
        class C:
            b"""doc"""
        '''))
        self.assertFalse([msgid for msgid in msgids if 'doc' in msgid])

    def test_classdocstring_fstring(self):
        msgids = self.extract_docstrings_from_str(dedent('''\
        class C:
            f"""doc"""
        '''))
        self.assertFalse([msgid for msgid in msgids if 'doc' in msgid])

    def test_moduledocstring(self):
        for doc in ('"""doc"""', "r'''doc'''", "R'doc'", 'u"doc"'):
            with self.subTest(doc):
                msgids = self.extract_docstrings_from_str(dedent('''\
                %s
                ''' % doc))
                self.assertIn('doc', msgids)

    def test_moduledocstring_bytes(self):
        msgids = self.extract_docstrings_from_str(dedent('''\
        b"""doc"""
        '''))
        self.assertFalse([msgid for msgid in msgids if 'doc' in msgid])

    def test_moduledocstring_fstring(self):
        msgids = self.extract_docstrings_from_str(dedent('''\
        f"""doc"""
        '''))
        self.assertFalse([msgid for msgid in msgids if 'doc' in msgid])

    def test_msgid(self):
        msgids = self.extract_docstrings_from_str(
                '''_("""doc""" r'str' u"ing")''')
        self.assertIn('docstring', msgids)

    def test_msgid_bytes(self):
        msgids = self.extract_docstrings_from_str('_(b"""doc""")')
        self.assertFalse([msgid for msgid in msgids if 'doc' in msgid])

    def test_msgid_fstring(self):
        msgids = self.extract_docstrings_from_str('_(f"""doc""")')
        self.assertFalse([msgid for msgid in msgids if 'doc' in msgid])

    def test_funcdocstring_annotated_args(self):
        """ Test docstrings for functions with annotated args """
        msgids = self.extract_docstrings_from_str(dedent('''\
        def foo(bar: str):
            """doc"""
        '''))
        self.assertIn('doc', msgids)

    def test_funcdocstring_annotated_return(self):
        """ Test docstrings for functions with annotated return type """
        msgids = self.extract_docstrings_from_str(dedent('''\
        def foo(bar) -> str:
            """doc"""
        '''))
        self.assertIn('doc', msgids)

    def test_funcdocstring_defvalue_args(self):
        """ Test docstring for functions with default arg values """
        msgids = self.extract_docstrings_from_str(dedent('''\
        def foo(bar=()):
            """doc"""
        '''))
        self.assertIn('doc', msgids)

    def test_funcdocstring_multiple_funcs(self):
        """ Test docstring extraction for multiple functions combining
        annotated args, annotated return types and default arg values
        """
        msgids = self.extract_docstrings_from_str(dedent('''\
        def foo1(bar: tuple=()) -> str:
            """doc1"""

        def foo2(bar: List[1:2]) -> (lambda x: x):
            """doc2"""

        def foo3(bar: 'func'=lambda x: x) -> {1: 2}:
            """doc3"""
        '''))
        self.assertIn('doc1', msgids)
        self.assertIn('doc2', msgids)
        self.assertIn('doc3', msgids)

    def test_classdocstring_early_colon(self):
        """ Test docstring extraction for a class with colons occurring within
        the parentheses.
        """
        msgids = self.extract_docstrings_from_str(dedent('''\
        class D(L[1:2], F({1: 2}), metaclass=M(lambda x: x)):
            """doc"""
        '''))
        self.assertIn('doc', msgids)

    def test_calls_in_fstrings(self):
        msgids = self.extract_docstrings_from_str(dedent('''\
        f"{_('foo bar')}"
        '''))
        self.assertIn('foo bar', msgids)

    def test_calls_in_fstrings_raw(self):
        msgids = self.extract_docstrings_from_str(dedent('''\
        rf"{_('foo bar')}"
        '''))
        self.assertIn('foo bar', msgids)

    def test_calls_in_fstrings_nested(self):
        msgids = self.extract_docstrings_from_str(dedent('''\
        f"""{f'{_("foo bar")}'}"""
        '''))
        self.assertIn('foo bar', msgids)

    def test_calls_in_fstrings_attribute(self):
        msgids = self.extract_docstrings_from_str(dedent('''\
        f"{obj._('foo bar')}"
        '''))
        self.assertIn('foo bar', msgids)

    def test_calls_in_fstrings_with_call_on_call(self):
        msgids = self.extract_docstrings_from_str(dedent('''\
        f"{type(str)('foo bar')}"
        '''))
        self.assertNotIn('foo bar', msgids)

    def test_calls_in_fstrings_with_format(self):
        msgids = self.extract_docstrings_from_str(dedent('''\
        f"{_('foo {bar}').format(bar='baz')}"
        '''))
        self.assertIn('foo {bar}', msgids)

    def test_calls_in_fstrings_with_wrong_input_1(self):
        msgids = self.extract_docstrings_from_str(dedent('''\
        f"{_(f'foo {bar}')}"
        '''))
        self.assertFalse([msgid for msgid in msgids if 'foo {bar}' in msgid])

    def test_calls_in_fstrings_with_wrong_input_2(self):
        msgids = self.extract_docstrings_from_str(dedent('''\
        f"{_(1)}"
        '''))
        self.assertNotIn(1, msgids)

    def test_calls_in_fstring_with_multiple_args(self):
        msgids = self.extract_docstrings_from_str(dedent('''\
        f"{_('foo', 'bar')}"
        '''))
        self.assertIn('foo', msgids)
        self.assertNotIn('bar', msgids)

    def test_calls_in_fstring_with_keyword_args(self):
        msgids = self.extract_docstrings_from_str(dedent('''\
        f"{_('foo', bar='baz')}"
        '''))
        self.assertIn('foo', msgids)
        self.assertNotIn('bar', msgids)
        self.assertNotIn('baz', msgids)

    def test_calls_in_fstring_with_partially_wrong_expression(self):
        msgids = self.extract_docstrings_from_str(dedent('''\
        f"{_(f'foo') + _('bar')}"
        '''))
        self.assertNotIn('foo', msgids)
        self.assertIn('bar', msgids)

    def test_function_and_class_names(self):
        """Test that function and class names are not mistakenly extracted."""
        msgids = self.extract_from_str(dedent('''\
        def _(x):
            pass

        def _(x="foo"):
            pass

        async def _(x):
            pass

        class _(object):
            pass
        '''))
        self.assertEqual(msgids, [''])

    def test_pygettext_output(self):
        """Test that the pygettext output exactly matches snapshots."""
        for input_file in DATA_DIR.glob('*.py'):
            output_file = input_file.with_suffix('.pot')
            with self.subTest(input_file=f'i18n_data/{input_file}'):
                contents = input_file.read_text(encoding='utf-8')
                with temp_cwd(None):
                    Path(input_file.name).write_text(contents)
                    assert_python_ok('-Xutf8', self.script, '--docstrings', input_file.name)
                    output = Path('messages.pot').read_text(encoding='utf-8')

                expected = output_file.read_text(encoding='utf-8')
                self.assert_POT_equal(expected, output)

    def test_files_list(self):
        """Make sure the directories are inspected for source files
           bpo-31920
        """
        text1 = 'Text to translate1'
        text2 = 'Text to translate2'
        text3 = 'Text to ignore'
        with temp_cwd(None), temp_dir(None) as sdir:
            pymod = Path(sdir, 'pypkg', 'pymod.py')
            pymod.parent.mkdir()
            pymod.write_text(f'_({text1!r})', encoding='utf-8')

            pymod2 = Path(sdir, 'pkg.py', 'pymod2.py')
            pymod2.parent.mkdir()
            pymod2.write_text(f'_({text2!r})', encoding='utf-8')

            pymod3 = Path(sdir, 'CVS', 'pymod3.py')
            pymod3.parent.mkdir()
            pymod3.write_text(f'_({text3!r})', encoding='utf-8')

            assert_python_ok('-Xutf8', self.script, sdir)
            data = Path('messages.pot').read_text(encoding='utf-8')
            self.assertIn(f'msgid "{text1}"', data)
            self.assertIn(f'msgid "{text2}"', data)
            self.assertNotIn(text3, data)


<<<<<<< HEAD
class Test_msgfmt(unittest.TestCase):
    """Tests for the msgfmt.py tool
        bpo-35335 - bpo-9741
    """

    script = os.path.join(toolsdir,'i18n', 'msgfmt.py')

    # binary images of tiny po files
    # windows end of lines for first one
    file1_fr_po = b'''# French translations for python package.\r
# Copyright (C) 2018 THE python\'S COPYRIGHT HOLDER\r
# This file is distributed under the same license as the python package.\r
# s-ball <s-ball@laposte.net>, 2018.\r
#\r
msgid ""\r
msgstr ""\r
"Project-Id-Version: python 3.8\\n"\r
"Report-Msgid-Bugs-To: \\n"\r
"POT-Creation-Date: 2018-11-30 23:46+0100\\n"\r
"PO-Revision-Date: 2018-11-30 23:47+0100\\n"\r
"Last-Translator: s-ball <s-ball@laposte.net>\\n"\r
"Language-Team: French\\n"\r\n"Language: fr\\n"\r
"MIME-Version: 1.0\\n"\r
"Content-Type: text/plain; charset=UTF-8\\n"\r
"Content-Transfer-Encoding: 8bit\\n"\r
"Plural-Forms: nplurals=2; plural=(n > 1);\\n"\r
\r
#: file1.py:6\r
msgid "Hello!"\r
msgstr "Bonjour !"\r
\r
#: file1.py:7\r
#, python-brace-format\r
msgid "{n} horse"\r
msgid_plural "{n} horses"\r
msgstr[0] "{n} cheval"\r
msgstr[1] "{n} chevaux"\r
'''

    # Unix end of file and a non ascii character for second one
    file2_fr_po = rb'''# French translations for python package.
# Copyright (C) 2018 THE python'S COPYRIGHT HOLDER
# This file is distributed under the same license as the python package.
# s-ball <s-ball@laposte.net>, 2018.
#
msgid ""
msgstr ""
"Project-Id-Version: python 3.8\n"
"Report-Msgid-Bugs-To: \n"
"POT-Creation-Date: 2018-11-30 23:57+0100\n"
"PO-Revision-Date: 2018-11-30 23:57+0100\n"
"Last-Translator: s-ball <s-ball@laposte.net>\n"
"Language-Team: French\n"
"Language: fr\n"
"MIME-Version: 1.0\n"
"Content-Type: text/plain; charset=UTF-8\n"
"Content-Transfer-Encoding: 8bit\n"
"Plural-Forms: nplurals=2; plural=(n > 1);\n"

#: file2.py:6
msgid "It's over."
msgstr "C'est termin\xc3\xa9."

#: file2.py:7
msgid "Bye..."
msgstr "Au revoir ..."
'''

    # binary images of corresponding compiled mo files
    file1_fr_mo = b'\xde\x12\x04\x95\x00\x00\x00\x00\x03\x00\x00\x00\x1c' \
                  b'\x00\x00\x004\x00\x00\x00\x00\x00\x00\x00\x00\x00\x00' \
                  b'\x00\x00\x00\x00\x00L\x00\x00\x00\x06\x00\x00\x00M' \
                  b'\x00\x00\x00\x14\x00\x00\x00T\x00\x00\x00[\x01\x00' \
                  b'\x00i\x00\x00\x00\t\x00\x00\x00\xc5\x01\x00\x00\x16' \
                  b'\x00\x00\x00\xcf\x01\x00\x00\x00Hello!\x00{n} horse' \
                  b'\x00{n} horses\x00Project-Id-Version: python 3.8\n' \
                  b'Report-Msgid-Bugs-To: \nPOT-Creation-Date: 2018-11-30 ' \
                  b'23:46+0100\nPO-Revision-Date: 2018-11-30 23:47+0100\n'\
                  b'Last-Translator: s-ball <s-ball@laposte.net>\n' \
                  b'Language-Team: French\nLanguage: fr\nMIME-Version: 1.0' \
                  b'\nContent-Type: text/plain; charset=UTF-8\nContent-' \
                  b'Transfer-Encoding: 8bit\nPlural-Forms: nplurals=2' \
                  b'; plural=(n > 1);\n\x00Bonjour !\x00{n} cheval\x00{n' \
                  b'} chevaux\x00'
    file2_fr_mo = b"\xde\x12\x04\x95\x00\x00\x00\x00\x03\x00\x00\x00" \
                  b"\x1c\x00\x00\x004\x00\x00\x00\x00\x00\x00\x00\x00" \
                  b"\x00\x00\x00\x00\x00\x00\x00L\x00\x00\x00\x06\x00" \
                  b"\x00\x00M\x00\x00\x00\n\x00\x00\x00T\x00\x00\x00[" \
                  b"\x01\x00\x00_\x00\x00\x00\r\x00\x00\x00\xbb\x01" \
                  b"\x00\x00\x0f\x00\x00\x00\xc9\x01\x00\x00\x00Bye.." \
                  b".\x00It's over.\x00Project-Id-Version: python 3.8" \
                  b"\nReport-Msgid-Bugs-To: \nPOT-Creation-Date: 2018" \
                  b"-11-30 23:57+0100\nPO-Revision-Date: 2018-11-30 2" \
                  b"3:57+0100\nLast-Translator: s-ball <s-ball@lapost" \
                  b"e.net>\nLanguage-Team: French\nLanguage: fr\nMIME" \
                  b"-Version: 1.0\nContent-Type: text/plain; charset=" \
                  b"UTF-8\nContent-Transfer-Encoding: 8bit\nPlural-Fo" \
                  b"rms: nplurals=2; plural=(n > 1);\n\x00Au revoir ." \
                  b"..\x00C'est termin\xc3\xa9.\x00"

    # image of merging both po files keeping second header
    file12_fr_mo = b"\xde\x12\x04\x95\x00\x00\x00\x00\x05\x00\x00\x00" \
                  b"\x1c\x00\x00\x00D\x00\x00\x00\x00\x00\x00\x00\x00" \
                  b"\x00\x00\x00\x00\x00\x00\x00l\x00\x00\x00\x06\x00" \
                  b"\x00\x00m\x00\x00\x00\x06\x00\x00\x00t\x00\x00\x00" \
                  b"\n\x00\x00\x00{\x00\x00\x00\x14\x00\x00\x00\x86" \
                  b"\x00\x00\x00[\x01\x00\x00\x9b\x00\x00\x00\r\x00" \
                  b"\x00\x00\xf7\x01\x00\x00\t\x00\x00\x00\x05\x02\x00" \
                  b"\x00\x0f\x00\x00\x00\x0f\x02\x00\x00\x16\x00\x00" \
                  b"\x00\x1f\x02\x00\x00\x00Bye...\x00Hello!\x00It's " \
                  b"over.\x00{n} horse\x00{n} horses\x00Project-Id-Ver" \
                  b"sion: python 3.8\nReport-Msgid-Bugs-To: \nPOT-Crea" \
                  b"tion-Date: 2018-11-30 23:57+0100\nPO-Revision-Date" \
                  b": 2018-11-30 23:57+0100\nLast-Translator: s-ball <" \
                  b"s-ball@laposte.net>\nLanguage-Team: French\nLangua" \
                  b"ge: fr\nMIME-Version: 1.0\nContent-Type: text/plai" \
                  b"n; charset=UTF-8\nContent-Transfer-Encoding: 8bit" \
                  b"\nPlural-Forms: nplurals=2; plural=(n > 1);\n\x00A" \
                  b"u revoir ...\x00Bonjour !\x00C'est termin\xc3\xa9." \
                  b"\x00{n} cheval\x00{n} chevaux\x00"
    def imp(self):
        i18ndir = os.path.join(toolsdir, 'i18n')
        sys.path.append(i18ndir)
        import msgfmt
        sys.path.remove(i18ndir)
        return msgfmt

    def test_help(self):
        """Test option -h"""
        rc, stdout, stderr = assert_python_ok(self.script, '-h')
        self.assertEqual(0, rc)
        self.assertTrue(stderr.startswith(
            b'Generate binary message catalog from textual'
            b' translation description.'
            )
        )

    def test_wrong(self):
        """Test wrong option"""
        rc, stdout, stderr = assert_python_failure(self.script, '-x')
        self.assertEqual(1, rc)
        self.assertTrue(stderr.startswith(
            b'Generate binary message catalog from textual'
            b' translation description.'
            )
        )

    def test_outputfile(self):
        """Test script with -o option - 1 single file, Windows EOL"""
        with temp_cwd(None):
            with open("file1_fr.po", "wb") as out:
                out.write(self.file1_fr_po)
            assert_python_ok(self.script, '-o', 'file1.mo', 'file1_fr.po')
            with open('file1.mo', 'rb') as fin:
                self.assertEqual(self.file1_fr_mo, fin.read())

    def test_no_outputfile(self):
        """Test script without -o option - 1 single file, Unix EOL"""
        with temp_cwd(None):
            with open("file2_fr.po", "wb") as out:
                out.write(self.file2_fr_po)
            assert_python_ok(self.script, 'file2_fr.po')
            with open('file2_fr.mo', 'rb') as fin:
                self.assertEqual(self.file2_fr_mo, fin.read())

    def test_both_with_outputfile(self):
        """Test script with -o option and 2 input files"""
        # msgfmt.py version 1.2 behaviour is to correctly merge the input
        # files and to keep last entry when same entry occurs in more than
        # one file
        with temp_cwd(None):
            with open("file1_fr.po", "wb") as out:
                out.write(self.file1_fr_po)
            with open("file2_fr.po", "wb") as out:
                out.write(self.file2_fr_po)
            assert_python_ok(self.script, '-o', 'file1.mo',
                             'file1_fr.po', 'file2_fr.po')
            with open('file1.mo', 'rb') as fin:
                self.assertEqual(self.file12_fr_mo, fin.read())

    def test_both_without_outputfile(self):
        """Test script without -o option and 2 input files"""
        # msgfmt.py version 1.2 behaviour was that second mo file
        # also merged previous po files
        with temp_cwd(None):
            with open("file1_fr.po", "wb") as out:
                out.write(self.file1_fr_po)
            with open("file2_fr.po", "wb") as out:
                out.write(self.file2_fr_po)
            assert_python_ok(self.script, 'file1_fr.po', 'file2_fr.po')
            with open('file1_fr.mo', 'rb') as fin:
                self.assertEqual(self.file1_fr_mo, fin.read())
            with open('file2_fr.mo', 'rb') as fin:
                self.assertEqual(self.file2_fr_mo, fin.read())

    def test_consecutive_make_calls(self):
        """Directly calls make twice to prove bpo-9741 is fixed"""
        sys.path.append(os.path.join(toolsdir,'i18n'))
        from msgfmt import make
        with temp_cwd(None):
            with open("file1_fr.po", "wb") as out:
                out.write(self.file1_fr_po)
            with open("file2_fr.po", "wb") as out:
                out.write(self.file2_fr_po)
            make("file1_fr.po", "file1_fr.mo")
            make("file2_fr.po", "file2_fr.mo")
            with open('file1_fr.mo', 'rb') as fin:
                self.assertEqual(self.file1_fr_mo, fin.read())
            with open('file2_fr.mo', 'rb') as fin:
                self.assertEqual(self.file2_fr_mo, fin.read())
        sys.path.pop()
=======
def update_POT_snapshots():
    for input_file in DATA_DIR.glob('*.py'):
        output_file = input_file.with_suffix('.pot')
        contents = input_file.read_bytes()
        with temp_cwd(None):
            Path(input_file.name).write_bytes(contents)
            assert_python_ok('-Xutf8', Test_pygettext.script, '--docstrings', input_file.name)
            output = Path('messages.pot').read_text(encoding='utf-8')

        output = normalize_POT_file(output)
        output_file.write_text(output, encoding='utf-8')


if __name__ == '__main__':
    # To regenerate POT files
    if len(sys.argv) > 1 and sys.argv[1] == '--snapshot-update':
        update_POT_snapshots()
        sys.exit(0)
    unittest.main()
>>>>>>> 5c9a63f6
<|MERGE_RESOLUTION|>--- conflicted
+++ resolved
@@ -9,11 +9,7 @@
 
 from test.support.script_helper import assert_python_ok, assert_python_failure
 from test.test_tools import skip_if_missing, toolsdir
-<<<<<<< HEAD
 from test.support import temp_cwd, temp_dir, unload, change_cwd
-=======
-from test.support.os_helper import temp_cwd, temp_dir
->>>>>>> 5c9a63f6
 
 
 skip_if_missing()
@@ -412,7 +408,6 @@
             self.assertNotIn(text3, data)
 
 
-<<<<<<< HEAD
 class Test_msgfmt(unittest.TestCase):
     """Tests for the msgfmt.py tool
         bpo-35335 - bpo-9741
@@ -624,7 +619,8 @@
             with open('file2_fr.mo', 'rb') as fin:
                 self.assertEqual(self.file2_fr_mo, fin.read())
         sys.path.pop()
-=======
+
+
 def update_POT_snapshots():
     for input_file in DATA_DIR.glob('*.py'):
         output_file = input_file.with_suffix('.pot')
@@ -643,5 +639,4 @@
     if len(sys.argv) > 1 and sys.argv[1] == '--snapshot-update':
         update_POT_snapshots()
         sys.exit(0)
-    unittest.main()
->>>>>>> 5c9a63f6
+    unittest.main()