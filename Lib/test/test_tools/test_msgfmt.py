"""Tests for the Tools/i18n/msgfmt.py tool."""

import json
import sys
import unittest
from gettext import GNUTranslations
from pathlib import Path

from test.support.os_helper import temp_cwd
from test.support.script_helper import assert_python_failure, assert_python_ok
from test.test_tools import skip_if_missing, toolsdir


skip_if_missing('i18n')

data_dir = (Path(__file__).parent / 'msgfmt_data').resolve()
script_dir = Path(toolsdir) / 'i18n'
msgfmt = script_dir / 'msgfmt.py'


def compile_messages(po_file, mo_file):
    assert_python_ok(msgfmt, '-o', mo_file, po_file)


class CompilationTest(unittest.TestCase):

    def test_compilation(self):
        self.maxDiff = None
        with temp_cwd():
            for po_file in data_dir.glob('*.po'):
                with self.subTest(po_file=po_file):
                    mo_file = po_file.with_suffix('.mo')
                    with open(mo_file, 'rb') as f:
                        expected = GNUTranslations(f)

                    tmp_mo_file = mo_file.name
                    compile_messages(po_file, tmp_mo_file)
                    with open(tmp_mo_file, 'rb') as f:
                        actual = GNUTranslations(f)

                    self.assertDictEqual(actual._catalog, expected._catalog)

<<<<<<< HEAD
    def test_hash_table(self):
        pass
=======
    def test_translations(self):
        with open(data_dir / 'general.mo', 'rb') as f:
            t = GNUTranslations(f)

        self.assertEqual(t.gettext('foo'), 'foo')
        self.assertEqual(t.gettext('bar'), 'baz')
        self.assertEqual(t.pgettext('abc', 'foo'), 'bar')
        self.assertEqual(t.pgettext('xyz', 'foo'), 'bar')
        self.assertEqual(t.gettext('Multilinestring'), 'Multilinetranslation')
        self.assertEqual(t.gettext('"escapes"'), '"translated"')
        self.assertEqual(t.gettext('\n newlines \n'), '\n translated \n')
        self.assertEqual(t.ngettext('One email sent.', '%d emails sent.', 1),
                         'One email sent.')
        self.assertEqual(t.ngettext('One email sent.', '%d emails sent.', 2),
                         '%d emails sent.')
        self.assertEqual(t.npgettext('abc', 'One email sent.',
                                     '%d emails sent.', 1),
                         'One email sent.')
        self.assertEqual(t.npgettext('abc', 'One email sent.',
                                     '%d emails sent.', 2),
                         '%d emails sent.')
>>>>>>> 37968845

    def test_po_with_bom(self):
        with temp_cwd():
            Path('bom.po').write_bytes(b'\xef\xbb\xbfmsgid "Python"\nmsgstr "Pioton"\n')

            res = assert_python_failure(msgfmt, 'bom.po')
            err = res.err.decode('utf-8')
            self.assertIn('The file bom.po starts with a UTF-8 BOM', err)

    def test_invalid_msgid_plural(self):
        with temp_cwd():
            Path('invalid.po').write_text('''\
msgid_plural "plural"
msgstr[0] "singular"
''')

            res = assert_python_failure(msgfmt, 'invalid.po')
            err = res.err.decode('utf-8')
            self.assertIn('msgid_plural not preceded by msgid', err)

    def test_plural_without_msgid_plural(self):
        with temp_cwd():
            Path('invalid.po').write_text('''\
msgid "foo"
msgstr[0] "bar"
''')

            res = assert_python_failure(msgfmt, 'invalid.po')
            err = res.err.decode('utf-8')
            self.assertIn('plural without msgid_plural', err)

    def test_indexed_msgstr_without_msgid_plural(self):
        with temp_cwd():
            Path('invalid.po').write_text('''\
msgid "foo"
msgid_plural "foos"
msgstr "bar"
''')

            res = assert_python_failure(msgfmt, 'invalid.po')
            err = res.err.decode('utf-8')
            self.assertIn('indexed msgstr required for plural', err)

    def test_generic_syntax_error(self):
        with temp_cwd():
            Path('invalid.po').write_text('''\
"foo"
''')

            res = assert_python_failure(msgfmt, 'invalid.po')
            err = res.err.decode('utf-8')
            self.assertIn('Syntax error', err)

class CLITest(unittest.TestCase):

    def test_help(self):
        for option in ('--help', '-h'):
            res = assert_python_ok(msgfmt, option)
            err = res.err.decode('utf-8')
            self.assertIn('Generate binary message catalog from textual translation description.', err)

    def test_version(self):
        for option in ('--version', '-V'):
            res = assert_python_ok(msgfmt, option)
            out = res.out.decode('utf-8').strip()
            self.assertEqual('msgfmt.py 1.3', out)

    def test_invalid_option(self):
        res = assert_python_failure(msgfmt, '--invalid-option')
        err = res.err.decode('utf-8')
        self.assertIn('Generate binary message catalog from textual translation description.', err)
        self.assertIn('option --invalid-option not recognized', err)

    def test_no_input_file(self):
        res = assert_python_ok(msgfmt)
        err = res.err.decode('utf-8').replace('\r\n', '\n')
        self.assertIn('No input file given\n'
                      "Try `msgfmt --help' for more information.", err)

    def test_nonexistent_file(self):
        assert_python_failure(msgfmt, 'nonexistent.po')


def update_catalog_snapshots():
    for po_file in data_dir.glob('*.po'):
        mo_file = po_file.with_suffix('.mo')
        compile_messages(po_file, mo_file)
        # Create a human-readable JSON file which is
        # easier to review than the binary .mo file.
        with open(mo_file, 'rb') as f:
            translations = GNUTranslations(f)
        catalog_file = po_file.with_suffix('.json')
        with open(catalog_file, 'w') as f:
            data = translations._catalog.items()
            data = sorted(data, key=lambda x: (isinstance(x[0], tuple), x[0]))
            json.dump(data, f, indent=4)
            f.write('\n')


if __name__ == '__main__':
    if len(sys.argv) > 1 and sys.argv[1] == '--snapshot-update':
        update_catalog_snapshots()
        sys.exit(0)
    unittest.main()<|MERGE_RESOLUTION|>--- conflicted
+++ resolved
@@ -40,10 +40,9 @@
 
                     self.assertDictEqual(actual._catalog, expected._catalog)
 
-<<<<<<< HEAD
     def test_hash_table(self):
         pass
-=======
+
     def test_translations(self):
         with open(data_dir / 'general.mo', 'rb') as f:
             t = GNUTranslations(f)
@@ -65,7 +64,6 @@
         self.assertEqual(t.npgettext('abc', 'One email sent.',
                                      '%d emails sent.', 2),
                          '%d emails sent.')
->>>>>>> 37968845
 
     def test_po_with_bom(self):
         with temp_cwd():
