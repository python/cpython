"""Tests for the Tools/i18n/msgfmt.py tool.

These tests use data files (po and mo) in the msgfmt_data folder.
The mo files can be generated (if the po file changes, or if msgfmt.py
slightly changes its output format) by using the --snapshot-update flag
with this script:

    python test_msgfmt.py --snapshot-update
"""

import filecmp
import json
<<<<<<< HEAD
import os.path
import shutil
=======
import struct
>>>>>>> 0dbaeb94
import sys
import unittest
from gettext import GNUTranslations
from pathlib import Path

from test.support.os_helper import temp_cwd
from test.support.script_helper import assert_python_failure, assert_python_ok
from test.test_tools import skip_if_missing, toolsdir

skip_if_missing('i18n')

data_dir = (Path(__file__).parent / 'msgfmt_data').resolve()
script_dir = Path(toolsdir) / 'i18n'
msgfmt = script_dir / 'msgfmt.py'


def compile_messages(mo_file, *po_files):
    assert_python_ok(msgfmt, '-o', mo_file, *po_files)


class CompilationTest(unittest.TestCase):

    def test_compilation(self):
        self.maxDiff = None
        with temp_cwd():
            for po_file in data_dir.glob('*.po'):
                with self.subTest(po_file=po_file):
                    mo_file = po_file.with_suffix('.mo')
                    with open(mo_file, 'rb') as f:
                        expected = GNUTranslations(f)

                    tmp_mo_file = mo_file.name
                    compile_messages(tmp_mo_file, po_file)
                    with open(tmp_mo_file, 'rb') as f:
                        actual = GNUTranslations(f)

                    self.assertDictEqual(actual._catalog, expected._catalog)

    def test_binary_header(self):
        with temp_cwd():
            tmp_mo_file = 'messages.mo'
            compile_messages(data_dir / "general.po", tmp_mo_file)
            with open(tmp_mo_file, 'rb') as f:
                mo_data = f.read()

        (
            magic,
            version,
            num_strings,
            orig_table_offset,
            trans_table_offset,
            hash_table_size,
            hash_table_offset,
        ) = struct.unpack("=7I", mo_data[:28])

        self.assertEqual(magic, 0x950412de)
        self.assertEqual(version, 0)
        self.assertEqual(num_strings, 9)
        self.assertEqual(orig_table_offset, 28)
        self.assertEqual(trans_table_offset, 100)
        self.assertEqual(hash_table_size, 0)
        self.assertEqual(hash_table_offset, 0)

    def test_translations(self):
        with open(data_dir / 'general.mo', 'rb') as f:
            t = GNUTranslations(f)

        self.assertEqual(t.gettext('foo'), 'foo')
        self.assertEqual(t.gettext('bar'), 'baz')
        self.assertEqual(t.pgettext('abc', 'foo'), 'bar')
        self.assertEqual(t.pgettext('xyz', 'foo'), 'bar')
        self.assertEqual(t.gettext('Multilinestring'), 'Multilinetranslation')
        self.assertEqual(t.gettext('"escapes"'), '"translated"')
        self.assertEqual(t.gettext('\n newlines \n'), '\n translated \n')
        self.assertEqual(t.ngettext('One email sent.', '%d emails sent.', 1),
                         'One email sent.')
        self.assertEqual(t.ngettext('One email sent.', '%d emails sent.', 2),
                         '%d emails sent.')
        self.assertEqual(t.npgettext('abc', 'One email sent.',
                                     '%d emails sent.', 1),
                         'One email sent.')
        self.assertEqual(t.npgettext('abc', 'One email sent.',
                                     '%d emails sent.', 2),
                         '%d emails sent.')

    def test_po_with_bom(self):
        with temp_cwd():
            Path('bom.po').write_bytes(b'\xef\xbb\xbfmsgid "Python"\nmsgstr "Pioton"\n')

            res = assert_python_failure(msgfmt, 'bom.po')
            err = res.err.decode('utf-8')
            self.assertIn('The file bom.po starts with a UTF-8 BOM', err)

    def test_invalid_msgid_plural(self):
        with temp_cwd():
            Path('invalid.po').write_text('''\
msgid_plural "plural"
msgstr[0] "singular"
''')

            res = assert_python_failure(msgfmt, 'invalid.po')
            err = res.err.decode('utf-8')
            self.assertIn('msgid_plural not preceded by msgid', err)

    def test_plural_without_msgid_plural(self):
        with temp_cwd():
            Path('invalid.po').write_text('''\
msgid "foo"
msgstr[0] "bar"
''')

            res = assert_python_failure(msgfmt, 'invalid.po')
            err = res.err.decode('utf-8')
            self.assertIn('plural without msgid_plural', err)

    def test_indexed_msgstr_without_msgid_plural(self):
        with temp_cwd():
            Path('invalid.po').write_text('''\
msgid "foo"
msgid_plural "foos"
msgstr "bar"
''')

            res = assert_python_failure(msgfmt, 'invalid.po')
            err = res.err.decode('utf-8')
            self.assertIn('indexed msgstr required for plural', err)

    def test_generic_syntax_error(self):
        with temp_cwd():
            Path('invalid.po').write_text('''\
"foo"
''')

            res = assert_python_failure(msgfmt, 'invalid.po')
            err = res.err.decode('utf-8')
            self.assertIn('Syntax error', err)


class CLITest(unittest.TestCase):

    def test_help(self):
        for option in ('--help', '-h'):
            res = assert_python_ok(msgfmt, option)
            err = res.err.decode('utf-8')
            self.assertIn('Generate binary message catalog from textual translation description.', err)

    def test_version(self):
        for option in ('--version', '-V'):
            res = assert_python_ok(msgfmt, option)
            out = res.out.decode('utf-8').strip()
            self.assertEqual('msgfmt.py 1.2', out)

    def test_invalid_option(self):
        res = assert_python_failure(msgfmt, '--invalid-option')
        err = res.err.decode('utf-8')
        self.assertIn('Generate binary message catalog from textual translation description.', err)
        self.assertIn('option --invalid-option not recognized', err)

    def test_no_input_file(self):
        res = assert_python_ok(msgfmt)
        err = res.err.decode('utf-8').replace('\r\n', '\n')
        self.assertIn('No input file given\n'
                      "Try `msgfmt --help' for more information.", err)

    def test_nonexistent_file(self):
        assert_python_failure(msgfmt, 'nonexistent.po')


class MultiInputTest(unittest.TestCase):
    """Tests for multiple input files
    """

    def test_both_with_outputfile(self):
        """Test script with -o option and 2 input files

        The current behaviour is to merge entries having distinct ids
        and keep last one if the same id occurs in multiple files.

        Here the first file has Windows endings (cflr) while second has
        Unix endings (lf)
        """
        with temp_cwd(None):
            assert_python_ok(msgfmt, '-o', 'file12.mo',
                             data_dir / 'file1_fr_crlf.po',
                             data_dir / 'file2_fr_lf.po')
            self.assertTrue(filecmp.cmp(data_dir / 'file12_fr.mo',
                                        'file12.mo'))

    def test_both_without_outputfile(self):
        """Test script without -o option and 2 input files"""

        with temp_cwd(None):
            shutil.copy(data_dir / 'file1_fr_crlf.po', '.')
            shutil.copy(data_dir / 'file2_fr_lf.po', '.')
            assert_python_ok(msgfmt, 'file1_fr_crlf.po', 'file2_fr_lf.po')
            self.assertTrue(filecmp.cmp(data_dir / 'file1_fr_crlf.mo',
                                        'file1_fr_crlf.mo'))
            self.assertTrue(filecmp.cmp(data_dir / 'file2_fr_lf.mo',
                                        'file2_fr_lf.mo'))


class PONamesTest(unittest.TestCase):
    def test_no_extension(self):
        with temp_cwd(None):
            shutil.copy(data_dir / 'file1_fr_crlf.po', 'file1.fr.po')
            assert_python_ok(msgfmt, 'file1.fr')
            self.assertTrue(os.path.exists('file1.fr.mo'))

    def test_wrong_extension(self):
        with temp_cwd(None):
            shutil.copy(data_dir / 'file1_fr_crlf.po', 'file1_fr.pox')
            assert_python_failure(msgfmt, 'file1_fr.pox')
            self.assertFalse(os.path.exists('file1_fr.mo'))
            self.assertFalse(os.path.exists('file1_fr.pox.mo'))

    @unittest.skipUnless(sys.platform.startswith("win"), "uppercase on Windows")
    def test_MAJ_on_Windows(self):
        with temp_cwd(None):
            shutil.copy(data_dir / 'file1_fr_crlf.po', 'File1.PO')
            assert_python_ok(msgfmt, 'FIle1.Po')
            self.assertTrue(os.path.exists('file1.mo'))


def make_message_files(mo_file, *po_files):
    compile_messages(mo_file, *po_files)
    # Create a human-readable JSON file which is
    # easier to review than the binary .mo file.
    with open(mo_file, 'rb') as f:
        translations = GNUTranslations(f)
    catalog_file = mo_file.with_suffix('.json')
    with open(catalog_file, 'w') as f:
        data = translations._catalog.items()
        data = sorted(data, key=lambda x: (isinstance(x[0], tuple), x[0]))
        json.dump(data, f, indent=4)
        f.write('\n')


def update_catalog_snapshots():
    for po_file in data_dir.glob('*.po'):
        mo_file = po_file.with_suffix('.mo')
        make_message_files(mo_file, po_file)
    # special processing for file12_fr.mo which results from 2 input files
    make_message_files(data_dir / 'file12_fr.mo',
                       data_dir / 'file1_fr_crlf.po',
                       data_dir / 'file2_fr_lf.po')


if __name__ == '__main__':
    if len(sys.argv) > 1 and sys.argv[1] == '--snapshot-update':
        update_catalog_snapshots()
        sys.exit(0)
    unittest.main()<|MERGE_RESOLUTION|>--- conflicted
+++ resolved
@@ -10,12 +10,9 @@
 
 import filecmp
 import json
-<<<<<<< HEAD
 import os.path
 import shutil
-=======
 import struct
->>>>>>> 0dbaeb94
 import sys
 import unittest
 from gettext import GNUTranslations
