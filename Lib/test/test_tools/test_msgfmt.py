"""Tests for the Tools/i18n/msgfmt.py tool."""

import json
import sys
import unittest
from gettext import GNUTranslations
from pathlib import Path

from test.support.os_helper import temp_cwd
from test.support.script_helper import assert_python_failure, assert_python_ok
from test.test_tools import skip_if_missing, toolsdir


skip_if_missing('i18n')

data_dir = (Path(__file__).parent / 'msgfmt_data').resolve()
script_dir = Path(toolsdir) / 'i18n'
msgfmt = script_dir / 'msgfmt.py'


def compile_messages(po_file, mo_file):
    assert_python_ok(msgfmt, '-o', mo_file, po_file)


class CompilationTest(unittest.TestCase):

    def test_compilation(self):
        self.maxDiff = None
        with temp_cwd():
            for po_file in data_dir.glob('*.po'):
                with self.subTest(po_file=po_file):
                    mo_file = po_file.with_suffix('.mo')
                    with open(mo_file, 'rb') as f:
                        expected = GNUTranslations(f)

                    tmp_mo_file = mo_file.name
                    compile_messages(po_file, tmp_mo_file)
                    with open(tmp_mo_file, 'rb') as f:
                        actual = GNUTranslations(f)

                    self.assertDictEqual(actual._catalog, expected._catalog)

<<<<<<< HEAD
    def test_translations(self):
        with open(data_dir / 'general.mo', 'rb') as f:
            t = GNUTranslations(f)

        self.assertEqual(t.gettext('foo'), 'foo')
        self.assertEqual(t.gettext('bar'), 'baz')
        self.assertEqual(t.pgettext('abc', 'foo'), 'bar')
        self.assertEqual(t.pgettext('xyz', 'foo'), 'bar')
        self.assertEqual(t.gettext('Multilinestring'), 'Multilinetranslation')
        self.assertEqual(t.gettext('"escapes"'), '"translated"')
        self.assertEqual(t.gettext('\n newlines \n'), '\n translated \n')
        self.assertEqual(t.ngettext('One email sent.', '%d emails sent.', 1),
                         'One email sent.')
        self.assertEqual(t.ngettext('One email sent.', '%d emails sent.', 2),
                         '%d emails sent.')
        self.assertEqual(t.npgettext('abc', 'One email sent.',
                                     '%d emails sent.', 1),
                         'One email sent.')
        self.assertEqual(t.npgettext('abc', 'One email sent.',
                                     '%d emails sent.', 2),
                         '%d emails sent.')
=======
    def test_po_with_bom(self):
        with temp_cwd():
            Path('bom.po').write_bytes(b'\xef\xbb\xbfmsgid "Python"\nmsgstr "Pioton"\n')

            res = assert_python_failure(msgfmt, 'bom.po')
            err = res.err.decode('utf-8')
            self.assertIn('The file bom.po starts with a UTF-8 BOM', err)
>>>>>>> 0ef4ffee

    def test_invalid_msgid_plural(self):
        with temp_cwd():
            Path('invalid.po').write_text('''\
msgid_plural "plural"
msgstr[0] "singular"
''')

            res = assert_python_failure(msgfmt, 'invalid.po')
            err = res.err.decode('utf-8')
            self.assertIn('msgid_plural not preceded by msgid', err)

    def test_plural_without_msgid_plural(self):
        with temp_cwd():
            Path('invalid.po').write_text('''\
msgid "foo"
msgstr[0] "bar"
''')

            res = assert_python_failure(msgfmt, 'invalid.po')
            err = res.err.decode('utf-8')
            self.assertIn('plural without msgid_plural', err)

    def test_indexed_msgstr_without_msgid_plural(self):
        with temp_cwd():
            Path('invalid.po').write_text('''\
msgid "foo"
msgid_plural "foos"
msgstr "bar"
''')

            res = assert_python_failure(msgfmt, 'invalid.po')
            err = res.err.decode('utf-8')
            self.assertIn('indexed msgstr required for plural', err)

    def test_generic_syntax_error(self):
        with temp_cwd():
            Path('invalid.po').write_text('''\
"foo"
''')

            res = assert_python_failure(msgfmt, 'invalid.po')
            err = res.err.decode('utf-8')
            self.assertIn('Syntax error', err)

class CLITest(unittest.TestCase):

    def test_help(self):
        for option in ('--help', '-h'):
            res = assert_python_ok(msgfmt, option)
            err = res.err.decode('utf-8')
            self.assertIn('Generate binary message catalog from textual translation description.', err)

    def test_version(self):
        for option in ('--version', '-V'):
            res = assert_python_ok(msgfmt, option)
            out = res.out.decode('utf-8').strip()
            self.assertEqual('msgfmt.py 1.2', out)

    def test_invalid_option(self):
        res = assert_python_failure(msgfmt, '--invalid-option')
        err = res.err.decode('utf-8')
        self.assertIn('Generate binary message catalog from textual translation description.', err)
        self.assertIn('option --invalid-option not recognized', err)

    def test_no_input_file(self):
        res = assert_python_ok(msgfmt)
        err = res.err.decode('utf-8').replace('\r\n', '\n')
        self.assertIn('No input file given\n'
                      "Try `msgfmt --help' for more information.", err)

    def test_nonexistent_file(self):
        assert_python_failure(msgfmt, 'nonexistent.po')


def update_catalog_snapshots():
    for po_file in data_dir.glob('*.po'):
        mo_file = po_file.with_suffix('.mo')
        compile_messages(po_file, mo_file)
        # Create a human-readable JSON file which is
        # easier to review than the binary .mo file.
        with open(mo_file, 'rb') as f:
            translations = GNUTranslations(f)
        catalog_file = po_file.with_suffix('.json')
        with open(catalog_file, 'w') as f:
            data = translations._catalog.items()
            data = sorted(data, key=lambda x: (isinstance(x[0], tuple), x[0]))
            json.dump(data, f, indent=4)
            f.write('\n')


if __name__ == '__main__':
    if len(sys.argv) > 1 and sys.argv[1] == '--snapshot-update':
        update_catalog_snapshots()
        sys.exit(0)
    unittest.main()<|MERGE_RESOLUTION|>--- conflicted
+++ resolved
@@ -40,7 +40,6 @@
 
                     self.assertDictEqual(actual._catalog, expected._catalog)
 
-<<<<<<< HEAD
     def test_translations(self):
         with open(data_dir / 'general.mo', 'rb') as f:
             t = GNUTranslations(f)
@@ -62,7 +61,7 @@
         self.assertEqual(t.npgettext('abc', 'One email sent.',
                                      '%d emails sent.', 2),
                          '%d emails sent.')
-=======
+
     def test_po_with_bom(self):
         with temp_cwd():
             Path('bom.po').write_bytes(b'\xef\xbb\xbfmsgid "Python"\nmsgstr "Pioton"\n')
@@ -70,7 +69,6 @@
             res = assert_python_failure(msgfmt, 'bom.po')
             err = res.err.decode('utf-8')
             self.assertIn('The file bom.po starts with a UTF-8 BOM', err)
->>>>>>> 0ef4ffee
 
     def test_invalid_msgid_plural(self):
         with temp_cwd():
