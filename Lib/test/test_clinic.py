# Argument Clinic
# Copyright 2012-2013 by Larry Hastings.
# Licensed to the PSF under a contributor agreement.

from functools import partial
from test import support, test_tools
from test.support import os_helper
from test.support.os_helper import TESTFN, unlink
from textwrap import dedent
from unittest import TestCase
import contextlib
import inspect
import os.path
import re
import sys
import unittest

test_tools.skip_if_missing('clinic')
with test_tools.imports_under_tool('clinic'):
    import clinic
    from clinic import DSLParser


def _make_clinic(*, filename='clinic_tests'):
    clang = clinic.CLanguage(None)
    c = clinic.Clinic(clang, filename=filename)
    c.block_parser = clinic.BlockParser('', clang)
    return c


def _expect_failure(tc, parser, code, errmsg, *, filename=None, lineno=None,
                    strip=True):
    """Helper for the parser tests.

    tc: unittest.TestCase; passed self in the wrapper
    parser: the clinic parser used for this test case
    code: a str with input text (clinic code)
    errmsg: the expected error message
    filename: str, optional filename
    lineno: int, optional line number
    """
    code = dedent(code)
    if strip:
        code = code.strip()
    errmsg = re.escape(errmsg)
    with tc.assertRaisesRegex(clinic.ClinicError, errmsg) as cm:
        parser(code)
    if filename is not None:
        tc.assertEqual(cm.exception.filename, filename)
    if lineno is not None:
        tc.assertEqual(cm.exception.lineno, lineno)
    return cm.exception


class ClinicWholeFileTest(TestCase):
    maxDiff = None

    def expect_failure(self, raw, errmsg, *, filename=None, lineno=None):
        _expect_failure(self, self.clinic.parse, raw, errmsg,
                        filename=filename, lineno=lineno)

    def setUp(self):
        self.clinic = _make_clinic(filename="test.c")

    def test_eol(self):
        # regression test:
        # clinic's block parser didn't recognize
        # the "end line" for the block if it
        # didn't end in "\n" (as in, the last)
        # byte of the file was '/'.
        # so it would spit out an end line for you.
        # and since you really already had one,
        # the last line of the block got corrupted.
        raw = "/*[clinic]\nfoo\n[clinic]*/"
        cooked = self.clinic.parse(raw).splitlines()
        end_line = cooked[2].rstrip()
        # this test is redundant, it's just here explicitly to catch
        # the regression test so we don't forget what it looked like
        self.assertNotEqual(end_line, "[clinic]*/[clinic]*/")
        self.assertEqual(end_line, "[clinic]*/")

    def test_mangled_marker_line(self):
        raw = """
            /*[clinic input]
            [clinic start generated code]*/
            /*[clinic end generated code: foo]*/
        """
        err = (
            "Mangled Argument Clinic marker line: "
            "'/*[clinic end generated code: foo]*/'"
        )
        self.expect_failure(raw, err, filename="test.c", lineno=3)

    def test_checksum_mismatch(self):
        raw = """
            /*[clinic input]
            [clinic start generated code]*/
            /*[clinic end generated code: output=0123456789abcdef input=fedcba9876543210]*/
        """
        err = ("Checksum mismatch! "
               "Expected '0123456789abcdef', computed 'da39a3ee5e6b4b0d'")
        self.expect_failure(raw, err, filename="test.c", lineno=3)

    def test_garbage_after_stop_line(self):
        raw = """
            /*[clinic input]
            [clinic start generated code]*/foobarfoobar!
        """
        err = "Garbage after stop line: 'foobarfoobar!'"
        self.expect_failure(raw, err, filename="test.c", lineno=2)

    def test_whitespace_before_stop_line(self):
        raw = """
            /*[clinic input]
             [clinic start generated code]*/
        """
        err = (
            "Whitespace is not allowed before the stop line: "
            "' [clinic start generated code]*/'"
        )
        self.expect_failure(raw, err, filename="test.c", lineno=2)

    def test_parse_with_body_prefix(self):
        clang = clinic.CLanguage(None)
        clang.body_prefix = "//"
        clang.start_line = "//[{dsl_name} start]"
        clang.stop_line = "//[{dsl_name} stop]"
        cl = clinic.Clinic(clang, filename="test.c")
        raw = dedent("""
            //[clinic start]
            //module test
            //[clinic stop]
        """).strip()
        out = cl.parse(raw)
        expected = dedent("""
            //[clinic start]
            //module test
            //
            //[clinic stop]
            /*[clinic end generated code: output=da39a3ee5e6b4b0d input=65fab8adff58cf08]*/
        """).lstrip()  # Note, lstrip() because of the newline
        self.assertEqual(out, expected)

    def test_cpp_monitor_fail_nested_block_comment(self):
        raw = """
            /* start
            /* nested
            */
            */
        """
        err = 'Nested block comment!'
        self.expect_failure(raw, err, filename="test.c", lineno=2)

    def test_cpp_monitor_fail_invalid_format_noarg(self):
        raw = """
            #if
            a()
            #endif
        """
        err = 'Invalid format for #if line: no argument!'
        self.expect_failure(raw, err, filename="test.c", lineno=1)

    def test_cpp_monitor_fail_invalid_format_toomanyargs(self):
        raw = """
            #ifdef A B
            a()
            #endif
        """
        err = 'Invalid format for #ifdef line: should be exactly one argument!'
        self.expect_failure(raw, err, filename="test.c", lineno=1)

    def test_cpp_monitor_fail_no_matching_if(self):
        raw = '#else'
        err = '#else without matching #if / #ifdef / #ifndef!'
        self.expect_failure(raw, err, filename="test.c", lineno=1)

    def test_directive_output_unknown_preset(self):
        raw = """
            /*[clinic input]
            output preset nosuchpreset
            [clinic start generated code]*/
        """
        err = "Unknown preset 'nosuchpreset'"
        self.expect_failure(raw, err)

    def test_directive_output_cant_pop(self):
        raw = """
            /*[clinic input]
            output pop
            [clinic start generated code]*/
        """
        err = "Can't 'output pop', stack is empty"
        self.expect_failure(raw, err)

    def test_directive_output_print(self):
        raw = dedent("""
            /*[clinic input]
            output print 'I told you once.'
            [clinic start generated code]*/
        """)
        out = self.clinic.parse(raw)
        # The generated output will differ for every run, but we can check that
        # it starts with the clinic block, we check that it contains all the
        # expected fields, and we check that it contains the checksum line.
        self.assertTrue(out.startswith(dedent("""
            /*[clinic input]
            output print 'I told you once.'
            [clinic start generated code]*/
        """)))
        fields = {
            "cpp_endif",
            "cpp_if",
            "docstring_definition",
            "docstring_prototype",
            "impl_definition",
            "impl_prototype",
            "methoddef_define",
            "methoddef_ifndef",
            "parser_definition",
            "parser_prototype",
        }
        for field in fields:
            with self.subTest(field=field):
                self.assertIn(field, out)
        last_line = out.rstrip().split("\n")[-1]
        self.assertTrue(
            last_line.startswith("/*[clinic end generated code: output=")
        )

    def test_directive_wrong_arg_number(self):
        raw = dedent("""
            /*[clinic input]
            preserve foo bar baz eggs spam ham mushrooms
            [clinic start generated code]*/
        """)
        err = "takes 1 positional argument but 8 were given"
        self.expect_failure(raw, err)

    def test_unknown_destination_command(self):
        raw = """
            /*[clinic input]
            destination buffer nosuchcommand
            [clinic start generated code]*/
        """
        err = "unknown destination command 'nosuchcommand'"
        self.expect_failure(raw, err)

    def test_no_access_to_members_in_converter_init(self):
        raw = """
            /*[python input]
            class Custom_converter(CConverter):
                converter = "some_c_function"
                def converter_init(self):
                    self.function.noaccess
            [python start generated code]*/
            /*[clinic input]
            module test
            test.fn
                a: Custom
            [clinic start generated code]*/
        """
        err = (
            "accessing self.function inside converter_init is disallowed!"
        )
        self.expect_failure(raw, err)

    @staticmethod
    @contextlib.contextmanager
    def _clinic_version(new_version):
        """Helper for test_version_*() tests"""
        _saved = clinic.version
        clinic.version = new_version
        try:
            yield
        finally:
            clinic.version = _saved

    def test_version_directive(self):
        dataset = (
            # (clinic version, required version)
            ('3', '2'),          # required version < clinic version
            ('3.1', '3.0'),      # required version < clinic version
            ('1.2b0', '1.2a7'),  # required version < clinic version
            ('5', '5'),          # required version == clinic version
            ('6.1', '6.1'),      # required version == clinic version
            ('1.2b3', '1.2b3'),  # required version == clinic version
        )
        for clinic_version, required_version in dataset:
            with self.subTest(clinic_version=clinic_version,
                              required_version=required_version):
                with self._clinic_version(clinic_version):
                    block = dedent(f"""
                        /*[clinic input]
                        version {required_version}
                        [clinic start generated code]*/
                    """)
                    self.clinic.parse(block)

    def test_version_directive_insufficient_version(self):
        with self._clinic_version('4'):
            err = (
                "Insufficient Clinic version!\n"
                "  Version: 4\n"
                "  Required: 5"
            )
            block = """
                /*[clinic input]
                version 5
                [clinic start generated code]*/
            """
            self.expect_failure(block, err)

    def test_version_directive_illegal_char(self):
        err = "Illegal character 'v' in version string 'v5'"
        block = """
            /*[clinic input]
            version v5
            [clinic start generated code]*/
        """
        self.expect_failure(block, err)

    def test_version_directive_unsupported_string(self):
        err = "Unsupported version string: '.-'"
        block = """
            /*[clinic input]
            version .-
            [clinic start generated code]*/
        """
        self.expect_failure(block, err)

    def test_clone_mismatch(self):
        err = "'kind' of function and cloned function don't match!"
        block = """
            /*[clinic input]
            module m
            @classmethod
            m.f1
                a: object
            [clinic start generated code]*/
            /*[clinic input]
            @staticmethod
            m.f2 = m.f1
            [clinic start generated code]*/
        """
        self.expect_failure(block, err, lineno=9)

    def test_badly_formed_return_annotation(self):
        err = "Badly formed annotation for 'm.f': 'Custom'"
        block = """
            /*[python input]
            class Custom_return_converter(CReturnConverter):
                def __init__(self):
                    raise ValueError("abc")
            [python start generated code]*/
            /*[clinic input]
            module m
            m.f -> Custom
            [clinic start generated code]*/
        """
        self.expect_failure(block, err, lineno=8)

    def test_module_already_got_one(self):
        err = "Already defined module 'm'!"
        block = """
            /*[clinic input]
            module m
            module m
            [clinic start generated code]*/
        """
        self.expect_failure(block, err, lineno=3)

    def test_destination_already_got_one(self):
        err = "Destination already exists: 'test'"
        block = """
            /*[clinic input]
            destination test new buffer
            destination test new buffer
            [clinic start generated code]*/
        """
        self.expect_failure(block, err, lineno=3)

    def test_destination_does_not_exist(self):
        err = "Destination does not exist: '/dev/null'"
        block = """
            /*[clinic input]
            output everything /dev/null
            [clinic start generated code]*/
        """
        self.expect_failure(block, err, lineno=2)

    def test_class_already_got_one(self):
        err = "Already defined class 'C'!"
        block = """
            /*[clinic input]
            class C "" ""
            class C "" ""
            [clinic start generated code]*/
        """
        self.expect_failure(block, err, lineno=3)

    def test_cant_nest_module_inside_class(self):
        err = "Can't nest a module inside a class!"
        block = """
            /*[clinic input]
            class C "" ""
            module C.m
            [clinic start generated code]*/
        """
        self.expect_failure(block, err, lineno=3)

    def test_dest_buffer_not_empty_at_eof(self):
        expected_warning = ("Destination buffer 'buffer' not empty at "
                            "end of file, emptying.")
        expected_generated = dedent("""
            /*[clinic input]
            output everything buffer
            fn
                a: object
                /
            [clinic start generated code]*/
            /*[clinic end generated code: output=da39a3ee5e6b4b0d input=1c4668687f5fd002]*/

            /*[clinic input]
            dump buffer
            [clinic start generated code]*/

            PyDoc_VAR(fn__doc__);

            PyDoc_STRVAR(fn__doc__,
            "fn($module, a, /)\\n"
            "--\\n"
            "\\n");

            #define FN_METHODDEF    \\
                {"fn", (PyCFunction)fn, METH_O, fn__doc__},

            static PyObject *
            fn(PyObject *module, PyObject *a)
            /*[clinic end generated code: output=be6798b148ab4e53 input=524ce2e021e4eba6]*/
        """)
        block = dedent("""
            /*[clinic input]
            output everything buffer
            fn
                a: object
                /
            [clinic start generated code]*/
        """)
        with support.captured_stdout() as stdout:
            generated = self.clinic.parse(block)
        self.assertIn(expected_warning, stdout.getvalue())
        self.assertEqual(generated, expected_generated)

    def test_dest_clear(self):
        err = "Can't clear destination 'file': it's not of type 'buffer'"
        block = """
            /*[clinic input]
            destination file clear
            [clinic start generated code]*/
        """
        self.expect_failure(block, err, lineno=2)

    def test_directive_set_misuse(self):
        err = "unknown variable 'ets'"
        block = """
            /*[clinic input]
            set ets tse
            [clinic start generated code]*/
        """
        self.expect_failure(block, err, lineno=2)

    def test_directive_set_prefix(self):
        block = dedent("""
            /*[clinic input]
            set line_prefix '// '
            output everything suppress
            output docstring_prototype buffer
            fn
                a: object
                /
            [clinic start generated code]*/
            /* We need to dump the buffer.
             * If not, Argument Clinic will emit a warning */
            /*[clinic input]
            dump buffer
            [clinic start generated code]*/
        """)
        generated = self.clinic.parse(block)
        expected_docstring_prototype = "// PyDoc_VAR(fn__doc__);"
        self.assertIn(expected_docstring_prototype, generated)

    def test_directive_set_suffix(self):
        block = dedent("""
            /*[clinic input]
            set line_suffix '  // test'
            output everything suppress
            output docstring_prototype buffer
            fn
                a: object
                /
            [clinic start generated code]*/
            /* We need to dump the buffer.
             * If not, Argument Clinic will emit a warning */
            /*[clinic input]
            dump buffer
            [clinic start generated code]*/
        """)
        generated = self.clinic.parse(block)
        expected_docstring_prototype = "PyDoc_VAR(fn__doc__);  // test"
        self.assertIn(expected_docstring_prototype, generated)

    def test_directive_set_prefix_and_suffix(self):
        block = dedent("""
            /*[clinic input]
            set line_prefix '{block comment start} '
            set line_suffix ' {block comment end}'
            output everything suppress
            output docstring_prototype buffer
            fn
                a: object
                /
            [clinic start generated code]*/
            /* We need to dump the buffer.
             * If not, Argument Clinic will emit a warning */
            /*[clinic input]
            dump buffer
            [clinic start generated code]*/
        """)
        generated = self.clinic.parse(block)
        expected_docstring_prototype = "/* PyDoc_VAR(fn__doc__); */"
        self.assertIn(expected_docstring_prototype, generated)

    def test_directive_printout(self):
        block = dedent("""
            /*[clinic input]
            output everything buffer
            printout test
            [clinic start generated code]*/
        """)
        expected = dedent("""
            /*[clinic input]
            output everything buffer
            printout test
            [clinic start generated code]*/
            test
            /*[clinic end generated code: output=4e1243bd22c66e76 input=898f1a32965d44ca]*/
        """)
        generated = self.clinic.parse(block)
        self.assertEqual(generated, expected)

    def test_directive_preserve_twice(self):
        err = "Can't have 'preserve' twice in one block!"
        block = """
            /*[clinic input]
            preserve
            preserve
            [clinic start generated code]*/
        """
        self.expect_failure(block, err, lineno=3)

    def test_directive_preserve_input(self):
        err = "'preserve' only works for blocks that don't produce any output!"
        block = """
            /*[clinic input]
            preserve
            fn
                a: object
                /
            [clinic start generated code]*/
        """
        self.expect_failure(block, err, lineno=6)

    def test_directive_preserve_output(self):
        block = dedent("""
            /*[clinic input]
            output everything buffer
            preserve
            [clinic start generated code]*/
            // Preserve this
            /*[clinic end generated code: output=eaa49677ae4c1f7d input=559b5db18fddae6a]*/
            /*[clinic input]
            dump buffer
            [clinic start generated code]*/
            /*[clinic end generated code: output=da39a3ee5e6b4b0d input=524ce2e021e4eba6]*/
        """)
        generated = self.clinic.parse(block)
        self.assertEqual(generated, block)

    def test_directive_output_invalid_command(self):
        err = dedent("""
            Invalid command or destination name 'cmd'. Must be one of:
             - 'preset'
             - 'push'
             - 'pop'
             - 'print'
             - 'everything'
             - 'cpp_if'
             - 'docstring_prototype'
             - 'docstring_definition'
             - 'methoddef_define'
             - 'impl_prototype'
             - 'parser_prototype'
             - 'parser_definition'
             - 'cpp_endif'
             - 'methoddef_ifndef'
             - 'impl_definition'
        """).strip()
        block = """
            /*[clinic input]
            output cmd buffer
            [clinic start generated code]*/
        """
        self.expect_failure(block, err, lineno=2)

<<<<<<< HEAD
    def test_no_c_basename_cloned(self):
        block = """
            /*[clinic input]
            foo2
            [clinic start generated code]*/
            /*[clinic input]
            foo as = foo2
            [clinic start generated code]*/
        """
        err = "No C basename provided after 'as' keyword"
        self.expect_failure(block, err, lineno=5)
=======
    def test_validate_cloned_init(self):
        block = """
            /*[clinic input]
            class C "void *" ""
            C.meth
              a: int
            [clinic start generated code]*/
            /*[clinic input]
            @classmethod
            C.__init__ = C.meth
            [clinic start generated code]*/
        """
        err = "'__init__' must be a normal method, not a class or static method"
        self.expect_failure(block, err, lineno=8)

    def test_validate_cloned_new(self):
        block = """
            /*[clinic input]
            class C "void *" ""
            C.meth
              a: int
            [clinic start generated code]*/
            /*[clinic input]
            C.__new__ = C.meth
            [clinic start generated code]*/
        """
        err = "'__new__' must be a class method"
        self.expect_failure(block, err, lineno=7)
>>>>>>> e90036c9


class ParseFileUnitTest(TestCase):
    def expect_parsing_failure(
        self, *, filename, expected_error, verify=True, output=None
    ):
        errmsg = re.escape(dedent(expected_error).strip())
        with self.assertRaisesRegex(clinic.ClinicError, errmsg):
            clinic.parse_file(filename)

    def test_parse_file_no_extension(self) -> None:
        self.expect_parsing_failure(
            filename="foo",
            expected_error="Can't extract file type for file 'foo'"
        )

    def test_parse_file_strange_extension(self) -> None:
        filenames_to_errors = {
            "foo.rs": "Can't identify file type for file 'foo.rs'",
            "foo.hs": "Can't identify file type for file 'foo.hs'",
            "foo.js": "Can't identify file type for file 'foo.js'",
        }
        for filename, errmsg in filenames_to_errors.items():
            with self.subTest(filename=filename):
                self.expect_parsing_failure(filename=filename, expected_error=errmsg)


class ClinicGroupPermuterTest(TestCase):
    def _test(self, l, m, r, output):
        computed = clinic.permute_optional_groups(l, m, r)
        self.assertEqual(output, computed)

    def test_range(self):
        self._test([['start']], ['stop'], [['step']],
          (
            ('stop',),
            ('start', 'stop',),
            ('start', 'stop', 'step',),
          ))

    def test_add_window(self):
        self._test([['x', 'y']], ['ch'], [['attr']],
          (
            ('ch',),
            ('ch', 'attr'),
            ('x', 'y', 'ch',),
            ('x', 'y', 'ch', 'attr'),
          ))

    def test_ludicrous(self):
        self._test([['a1', 'a2', 'a3'], ['b1', 'b2']], ['c1'], [['d1', 'd2'], ['e1', 'e2', 'e3']],
          (
          ('c1',),
          ('b1', 'b2', 'c1'),
          ('b1', 'b2', 'c1', 'd1', 'd2'),
          ('a1', 'a2', 'a3', 'b1', 'b2', 'c1'),
          ('a1', 'a2', 'a3', 'b1', 'b2', 'c1', 'd1', 'd2'),
          ('a1', 'a2', 'a3', 'b1', 'b2', 'c1', 'd1', 'd2', 'e1', 'e2', 'e3'),
          ))

    def test_right_only(self):
        self._test([], [], [['a'],['b'],['c']],
          (
          (),
          ('a',),
          ('a', 'b'),
          ('a', 'b', 'c')
          ))

    def test_have_left_options_but_required_is_empty(self):
        def fn():
            clinic.permute_optional_groups(['a'], [], [])
        self.assertRaises(ValueError, fn)


class ClinicLinearFormatTest(TestCase):
    def _test(self, input, output, **kwargs):
        computed = clinic.linear_format(input, **kwargs)
        self.assertEqual(output, computed)

    def test_empty_strings(self):
        self._test('', '')

    def test_solo_newline(self):
        self._test('\n', '\n')

    def test_no_substitution(self):
        self._test("""
          abc
        """, """
          abc
        """)

    def test_empty_substitution(self):
        self._test("""
          abc
          {name}
          def
        """, """
          abc
          def
        """, name='')

    def test_single_line_substitution(self):
        self._test("""
          abc
          {name}
          def
        """, """
          abc
          GARGLE
          def
        """, name='GARGLE')

    def test_multiline_substitution(self):
        self._test("""
          abc
          {name}
          def
        """, """
          abc
          bingle
          bungle

          def
        """, name='bingle\nbungle\n')

class InertParser:
    def __init__(self, clinic):
        pass

    def parse(self, block):
        pass

class CopyParser:
    def __init__(self, clinic):
        pass

    def parse(self, block):
        block.output = block.input


class ClinicBlockParserTest(TestCase):
    def _test(self, input, output):
        language = clinic.CLanguage(None)

        blocks = list(clinic.BlockParser(input, language))
        writer = clinic.BlockPrinter(language)
        for block in blocks:
            writer.print_block(block)
        output = writer.f.getvalue()
        assert output == input, "output != input!\n\noutput " + repr(output) + "\n\n input " + repr(input)

    def round_trip(self, input):
        return self._test(input, input)

    def test_round_trip_1(self):
        self.round_trip("""
            verbatim text here
            lah dee dah
        """)
    def test_round_trip_2(self):
        self.round_trip("""
    verbatim text here
    lah dee dah
/*[inert]
abc
[inert]*/
def
/*[inert checksum: 7b18d017f89f61cf17d47f92749ea6930a3f1deb]*/
xyz
""")

    def _test_clinic(self, input, output):
        language = clinic.CLanguage(None)
        c = clinic.Clinic(language, filename="file")
        c.parsers['inert'] = InertParser(c)
        c.parsers['copy'] = CopyParser(c)
        computed = c.parse(input)
        self.assertEqual(output, computed)

    def test_clinic_1(self):
        self._test_clinic("""
    verbatim text here
    lah dee dah
/*[copy input]
def
[copy start generated code]*/
abc
/*[copy end generated code: output=03cfd743661f0797 input=7b18d017f89f61cf]*/
xyz
""", """
    verbatim text here
    lah dee dah
/*[copy input]
def
[copy start generated code]*/
def
/*[copy end generated code: output=7b18d017f89f61cf input=7b18d017f89f61cf]*/
xyz
""")


class ClinicParserTest(TestCase):

    def parse(self, text):
        c = _make_clinic()
        parser = DSLParser(c)
        block = clinic.Block(text)
        parser.parse(block)
        return block

    def parse_function(self, text, signatures_in_block=2, function_index=1):
        block = self.parse(text)
        s = block.signatures
        self.assertEqual(len(s), signatures_in_block)
        assert isinstance(s[0], clinic.Module)
        assert isinstance(s[function_index], clinic.Function)
        return s[function_index]

    def expect_failure(self, block, err, *,
                       filename=None, lineno=None, strip=True):
        return _expect_failure(self, self.parse_function, block, err,
                               filename=filename, lineno=lineno, strip=strip)

    def checkDocstring(self, fn, expected):
        self.assertTrue(hasattr(fn, "docstring"))
        self.assertEqual(dedent(expected).strip(),
                         fn.docstring.strip())

    def test_trivial(self):
        parser = DSLParser(_make_clinic())
        block = clinic.Block("""
            module os
            os.access
        """)
        parser.parse(block)
        module, function = block.signatures
        self.assertEqual("access", function.name)
        self.assertEqual("os", module.name)

    def test_ignore_line(self):
        block = self.parse(dedent("""
            #
            module os
            os.access
        """))
        module, function = block.signatures
        self.assertEqual("access", function.name)
        self.assertEqual("os", module.name)

    def test_param(self):
        function = self.parse_function("""
            module os
            os.access
                path: int
        """)
        self.assertEqual("access", function.name)
        self.assertEqual(2, len(function.parameters))
        p = function.parameters['path']
        self.assertEqual('path', p.name)
        self.assertIsInstance(p.converter, clinic.int_converter)

    def test_param_default(self):
        function = self.parse_function("""
            module os
            os.access
                follow_symlinks: bool = True
        """)
        p = function.parameters['follow_symlinks']
        self.assertEqual(True, p.default)

    def test_param_with_continuations(self):
        function = self.parse_function(r"""
            module os
            os.access
                follow_symlinks: \
                bool \
                = \
                True
        """)
        p = function.parameters['follow_symlinks']
        self.assertEqual(True, p.default)

    def test_param_default_expr_named_constant(self):
        function = self.parse_function("""
            module os
            os.access
                follow_symlinks: int(c_default='MAXSIZE') = sys.maxsize
            """)
        p = function.parameters['follow_symlinks']
        self.assertEqual(sys.maxsize, p.default)
        self.assertEqual("MAXSIZE", p.converter.c_default)

        err = (
            "When you specify a named constant ('sys.maxsize') as your default value, "
            "you MUST specify a valid c_default."
        )
        block = """
            module os
            os.access
                follow_symlinks: int = sys.maxsize
        """
        self.expect_failure(block, err, lineno=2)

    def test_param_with_bizarre_default_fails_correctly(self):
        template = """
            module os
            os.access
                follow_symlinks: int = {default}
        """
        err = "Unsupported expression as default value"
        for bad_default_value in (
            "{1, 2, 3}",
            "3 if bool() else 4",
            "[x for x in range(42)]"
        ):
            with self.subTest(bad_default=bad_default_value):
                block = template.format(default=bad_default_value)
                self.expect_failure(block, err, lineno=2)

    def test_unspecified_not_allowed_as_default_value(self):
        block = """
            module os
            os.access
                follow_symlinks: int(c_default='MAXSIZE') = unspecified
        """
        err = "'unspecified' is not a legal default value!"
        exc = self.expect_failure(block, err, lineno=2)
        self.assertNotIn('Malformed expression given as default value', str(exc))

    def test_malformed_expression_as_default_value(self):
        block = """
            module os
            os.access
                follow_symlinks: int(c_default='MAXSIZE') = 1/0
        """
        err = "Malformed expression given as default value"
        self.expect_failure(block, err, lineno=2)

    def test_param_default_expr_binop(self):
        err = (
            "When you specify an expression ('a + b') as your default value, "
            "you MUST specify a valid c_default."
        )
        block = """
            fn
                follow_symlinks: int = a + b
        """
        self.expect_failure(block, err, lineno=1)

    def test_param_no_docstring(self):
        function = self.parse_function("""
            module os
            os.access
                follow_symlinks: bool = True
                something_else: str = ''
        """)
        self.assertEqual(3, len(function.parameters))
        conv = function.parameters['something_else'].converter
        self.assertIsInstance(conv, clinic.str_converter)

    def test_param_default_parameters_out_of_order(self):
        err = (
            "Can't have a parameter without a default ('something_else') "
            "after a parameter with a default!"
        )
        block = """
            module os
            os.access
                follow_symlinks: bool = True
                something_else: str
        """
        self.expect_failure(block, err, lineno=3)

    def disabled_test_converter_arguments(self):
        function = self.parse_function("""
            module os
            os.access
                path: path_t(allow_fd=1)
        """)
        p = function.parameters['path']
        self.assertEqual(1, p.converter.args['allow_fd'])

    def test_function_docstring(self):
        function = self.parse_function("""
            module os
            os.stat as os_stat_fn

               path: str
                   Path to be examined
                   Ensure that multiple lines are indented correctly.

            Perform a stat system call on the given path.

            Ensure that multiple lines are indented correctly.
            Ensure that multiple lines are indented correctly.
        """)
        self.checkDocstring(function, """
            stat($module, /, path)
            --

            Perform a stat system call on the given path.

              path
                Path to be examined
                Ensure that multiple lines are indented correctly.

            Ensure that multiple lines are indented correctly.
            Ensure that multiple lines are indented correctly.
        """)

    def test_docstring_trailing_whitespace(self):
        function = self.parse_function(
            "module t\n"
            "t.s\n"
            "   a: object\n"
            "      Param docstring with trailing whitespace  \n"
            "Func docstring summary with trailing whitespace  \n"
            "  \n"
            "Func docstring body with trailing whitespace  \n"
        )
        self.checkDocstring(function, """
            s($module, /, a)
            --

            Func docstring summary with trailing whitespace

              a
                Param docstring with trailing whitespace

            Func docstring body with trailing whitespace
        """)

    def test_explicit_parameters_in_docstring(self):
        function = self.parse_function(dedent("""
            module foo
            foo.bar
              x: int
                 Documentation for x.
              y: int

            This is the documentation for foo.

            Okay, we're done here.
        """))
        self.checkDocstring(function, """
            bar($module, /, x, y)
            --

            This is the documentation for foo.

              x
                Documentation for x.

            Okay, we're done here.
        """)

    def test_docstring_with_comments(self):
        function = self.parse_function(dedent("""
            module foo
            foo.bar
              x: int
                 # We're about to have
                 # the documentation for x.
                 Documentation for x.
                 # We've just had
                 # the documentation for x.
              y: int

            # We're about to have
            # the documentation for foo.
            This is the documentation for foo.
            # We've just had
            # the documentation for foo.

            Okay, we're done here.
        """))
        self.checkDocstring(function, """
            bar($module, /, x, y)
            --

            This is the documentation for foo.

              x
                Documentation for x.

            Okay, we're done here.
        """)

    def test_parser_regression_special_character_in_parameter_column_of_docstring_first_line(self):
        function = self.parse_function(dedent("""
            module os
            os.stat
                path: str
            This/used to break Clinic!
        """))
        self.checkDocstring(function, """
            stat($module, /, path)
            --

            This/used to break Clinic!
        """)

    def test_c_name(self):
        function = self.parse_function("""
            module os
            os.stat as os_stat_fn
        """)
        self.assertEqual("os_stat_fn", function.c_basename)

    def test_base_invalid_syntax(self):
        block = """
            module os
            os.stat
                invalid syntax: int = 42
        """
        err = dedent(r"""
            Function 'stat' has an invalid parameter declaration:
            \s+'invalid syntax: int = 42'
        """).strip()
        with self.assertRaisesRegex(clinic.ClinicError, err):
            self.parse_function(block)

    def test_param_default_invalid_syntax(self):
        block = """
            module os
            os.stat
                x: int = invalid syntax
        """
        err = r"Syntax error: 'x = invalid syntax\n'"
        self.expect_failure(block, err, lineno=2)

    def test_cloning_nonexistent_function_correctly_fails(self):
        block = """
            cloned = fooooooooooooooooo
            This is trying to clone a nonexistent function!!
        """
        err = "Couldn't find existing function 'fooooooooooooooooo'!"
        with support.captured_stderr() as stderr:
            self.expect_failure(block, err, lineno=0)
        expected_debug_print = dedent("""\
            cls=None, module=<clinic.Clinic object>, existing='fooooooooooooooooo'
            (cls or module).functions=[]
        """)
        stderr = stderr.getvalue()
        self.assertIn(expected_debug_print, stderr)

    def test_return_converter(self):
        function = self.parse_function("""
            module os
            os.stat -> int
        """)
        self.assertIsInstance(function.return_converter, clinic.int_return_converter)

    def test_return_converter_invalid_syntax(self):
        block = """
            module os
            os.stat -> invalid syntax
        """
        err = "Badly formed annotation for 'os.stat': 'invalid syntax'"
        self.expect_failure(block, err)

    def test_legacy_converter_disallowed_in_return_annotation(self):
        block = """
            module os
            os.stat -> "s"
        """
        err = "Legacy converter 's' not allowed as a return converter"
        self.expect_failure(block, err)

    def test_unknown_return_converter(self):
        block = """
            module os
            os.stat -> fooooooooooooooooooooooo
        """
        err = "No available return converter called 'fooooooooooooooooooooooo'"
        self.expect_failure(block, err)

    def test_star(self):
        function = self.parse_function("""
            module os
            os.access
                *
                follow_symlinks: bool = True
        """)
        p = function.parameters['follow_symlinks']
        self.assertEqual(inspect.Parameter.KEYWORD_ONLY, p.kind)
        self.assertEqual(0, p.group)

    def test_group(self):
        function = self.parse_function("""
            module window
            window.border
                [
                ls: int
                ]
                /
        """)
        p = function.parameters['ls']
        self.assertEqual(1, p.group)

    def test_left_group(self):
        function = self.parse_function("""
            module curses
            curses.addch
                [
                y: int
                    Y-coordinate.
                x: int
                    X-coordinate.
                ]
                ch: char
                    Character to add.
                [
                attr: long
                    Attributes for the character.
                ]
                /
        """)
        dataset = (
            ('y', -1), ('x', -1),
            ('ch', 0),
            ('attr', 1),
        )
        for name, group in dataset:
            with self.subTest(name=name, group=group):
                p = function.parameters[name]
                self.assertEqual(p.group, group)
                self.assertEqual(p.kind, inspect.Parameter.POSITIONAL_ONLY)
        self.checkDocstring(function, """
            addch([y, x,] ch, [attr])


              y
                Y-coordinate.
              x
                X-coordinate.
              ch
                Character to add.
              attr
                Attributes for the character.
        """)

    def test_nested_groups(self):
        function = self.parse_function("""
            module curses
            curses.imaginary
               [
               [
               y1: int
                 Y-coordinate.
               y2: int
                 Y-coordinate.
               ]
               x1: int
                 X-coordinate.
               x2: int
                 X-coordinate.
               ]
               ch: char
                 Character to add.
               [
               attr1: long
                 Attributes for the character.
               attr2: long
                 Attributes for the character.
               attr3: long
                 Attributes for the character.
               [
               attr4: long
                 Attributes for the character.
               attr5: long
                 Attributes for the character.
               attr6: long
                 Attributes for the character.
               ]
               ]
               /
        """)
        dataset = (
            ('y1', -2), ('y2', -2),
            ('x1', -1), ('x2', -1),
            ('ch', 0),
            ('attr1', 1), ('attr2', 1), ('attr3', 1),
            ('attr4', 2), ('attr5', 2), ('attr6', 2),
        )
        for name, group in dataset:
            with self.subTest(name=name, group=group):
                p = function.parameters[name]
                self.assertEqual(p.group, group)
                self.assertEqual(p.kind, inspect.Parameter.POSITIONAL_ONLY)

        self.checkDocstring(function, """
            imaginary([[y1, y2,] x1, x2,] ch, [attr1, attr2, attr3, [attr4, attr5,
                      attr6]])


              y1
                Y-coordinate.
              y2
                Y-coordinate.
              x1
                X-coordinate.
              x2
                X-coordinate.
              ch
                Character to add.
              attr1
                Attributes for the character.
              attr2
                Attributes for the character.
              attr3
                Attributes for the character.
              attr4
                Attributes for the character.
              attr5
                Attributes for the character.
              attr6
                Attributes for the character.
        """)

    def test_disallowed_grouping__two_top_groups_on_left(self):
        err = (
            "Function 'two_top_groups_on_left' has an unsupported group "
            "configuration. (Unexpected state 2.b)"
        )
        block = """
            module foo
            foo.two_top_groups_on_left
                [
                group1 : int
                ]
                [
                group2 : int
                ]
                param: int
        """
        self.expect_failure(block, err, lineno=5)

    def test_disallowed_grouping__two_top_groups_on_right(self):
        block = """
            module foo
            foo.two_top_groups_on_right
                param: int
                [
                group1 : int
                ]
                [
                group2 : int
                ]
        """
        err = (
            "Function 'two_top_groups_on_right' has an unsupported group "
            "configuration. (Unexpected state 6.b)"
        )
        self.expect_failure(block, err)

    def test_disallowed_grouping__parameter_after_group_on_right(self):
        block = """
            module foo
            foo.parameter_after_group_on_right
                param: int
                [
                [
                group1 : int
                ]
                group2 : int
                ]
        """
        err = (
            "Function parameter_after_group_on_right has an unsupported group "
            "configuration. (Unexpected state 6.a)"
        )
        self.expect_failure(block, err)

    def test_disallowed_grouping__group_after_parameter_on_left(self):
        block = """
            module foo
            foo.group_after_parameter_on_left
                [
                group2 : int
                [
                group1 : int
                ]
                ]
                param: int
        """
        err = (
            "Function 'group_after_parameter_on_left' has an unsupported group "
            "configuration. (Unexpected state 2.b)"
        )
        self.expect_failure(block, err)

    def test_disallowed_grouping__empty_group_on_left(self):
        block = """
            module foo
            foo.empty_group
                [
                [
                ]
                group2 : int
                ]
                param: int
        """
        err = (
            "Function 'empty_group' has an empty group. "
            "All groups must contain at least one parameter."
        )
        self.expect_failure(block, err)

    def test_disallowed_grouping__empty_group_on_right(self):
        block = """
            module foo
            foo.empty_group
                param: int
                [
                [
                ]
                group2 : int
                ]
        """
        err = (
            "Function 'empty_group' has an empty group. "
            "All groups must contain at least one parameter."
        )
        self.expect_failure(block, err)

    def test_disallowed_grouping__no_matching_bracket(self):
        block = """
            module foo
            foo.empty_group
                param: int
                ]
                group2: int
                ]
        """
        err = "Function 'empty_group' has a ']' without a matching '['"
        self.expect_failure(block, err)

    def test_no_parameters(self):
        function = self.parse_function("""
            module foo
            foo.bar

            Docstring

        """)
        self.assertEqual("bar($module, /)\n--\n\nDocstring", function.docstring)
        self.assertEqual(1, len(function.parameters)) # self!

    def test_init_with_no_parameters(self):
        function = self.parse_function("""
            module foo
            class foo.Bar "unused" "notneeded"
            foo.Bar.__init__

            Docstring

        """, signatures_in_block=3, function_index=2)

        # self is not in the signature
        self.assertEqual("Bar()\n--\n\nDocstring", function.docstring)
        # but it *is* a parameter
        self.assertEqual(1, len(function.parameters))

    def test_illegal_module_line(self):
        block = """
            module foo
            foo.bar => int
                /
        """
        err = "Illegal function name: 'foo.bar => int'"
        self.expect_failure(block, err)

    def test_illegal_c_basename(self):
        block = """
            module foo
            foo.bar as 935
                /
        """
        err = "Illegal C basename: '935'"
        self.expect_failure(block, err)

    def test_no_c_basename(self):
        block = "foo as "
        err = "No C basename provided after 'as' keyword"
        self.expect_failure(block, err, strip=False)

    def test_single_star(self):
        block = """
            module foo
            foo.bar
                *
                *
        """
        err = "Function 'bar' uses '*' more than once."
        self.expect_failure(block, err)

    def test_parameters_required_after_star(self):
        dataset = (
            "module foo\nfoo.bar\n  *",
            "module foo\nfoo.bar\n  *\nDocstring here.",
            "module foo\nfoo.bar\n  this: int\n  *",
            "module foo\nfoo.bar\n  this: int\n  *\nDocstring.",
        )
        err = "Function 'foo.bar' specifies '*' without any parameters afterwards."
        for block in dataset:
            with self.subTest(block=block):
                self.expect_failure(block, err)

    def test_fulldisplayname_class(self):
        dataset = (
            ("T", """
                class T "void *" ""
                T.__init__
            """),
            ("m.T", """
                module m
                class m.T "void *" ""
                @classmethod
                m.T.__new__
            """),
            ("m.T.C", """
                module m
                class m.T "void *" ""
                class m.T.C "void *" ""
                m.T.C.__init__
            """),
        )
        for name, code in dataset:
            with self.subTest(name=name, code=code):
                block = self.parse(code)
                func = block.signatures[-1]
                self.assertEqual(func.fulldisplayname, name)

    def test_fulldisplayname_meth(self):
        dataset = (
            ("func", "func"),
            ("m.func", """
                module m
                m.func
            """),
            ("T.meth", """
                class T "void *" ""
                T.meth
            """),
            ("m.T.meth", """
                module m
                class m.T "void *" ""
                m.T.meth
            """),
            ("m.T.C.meth", """
                module m
                class m.T "void *" ""
                class m.T.C "void *" ""
                m.T.C.meth
            """),
        )
        for name, code in dataset:
            with self.subTest(name=name, code=code):
                block = self.parse(code)
                func = block.signatures[-1]
                self.assertEqual(func.fulldisplayname, name)

    def test_depr_star_invalid_format_1(self):
        block = """
            module foo
            foo.bar
                this: int
                * [from 3]
            Docstring.
        """
        err = (
            "Function 'foo.bar': expected format '* [from major.minor]' "
            "where 'major' and 'minor' are integers; got '3'"
        )
        self.expect_failure(block, err, lineno=3)

    def test_depr_star_invalid_format_2(self):
        block = """
            module foo
            foo.bar
                this: int
                * [from a.b]
            Docstring.
        """
        err = (
            "Function 'foo.bar': expected format '* [from major.minor]' "
            "where 'major' and 'minor' are integers; got 'a.b'"
        )
        self.expect_failure(block, err, lineno=3)

    def test_depr_star_invalid_format_3(self):
        block = """
            module foo
            foo.bar
                this: int
                * [from 1.2.3]
            Docstring.
        """
        err = (
            "Function 'foo.bar': expected format '* [from major.minor]' "
            "where 'major' and 'minor' are integers; got '1.2.3'"
        )
        self.expect_failure(block, err, lineno=3)

    def test_parameters_required_after_depr_star(self):
        block = """
            module foo
            foo.bar
                this: int
                * [from 3.14]
            Docstring.
        """
        err = (
            "Function 'foo.bar' specifies '* [from ...]' without "
            "any parameters afterwards"
        )
        self.expect_failure(block, err, lineno=4)

    def test_depr_star_must_come_before_star(self):
        block = """
            module foo
            foo.bar
                this: int
                *
                * [from 3.14]
            Docstring.
        """
        err = "Function 'foo.bar': '* [from ...]' must come before '*'"
        self.expect_failure(block, err, lineno=4)

    def test_depr_star_duplicate(self):
        block = """
            module foo
            foo.bar
                a: int
                * [from 3.14]
                b: int
                * [from 3.14]
                c: int
            Docstring.
        """
        err = "Function 'foo.bar' uses '[from ...]' more than once"
        self.expect_failure(block, err, lineno=5)

    def test_single_slash(self):
        block = """
            module foo
            foo.bar
                /
                /
        """
        err = (
            "Function 'bar' has an unsupported group configuration. "
            "(Unexpected state 0.d)"
        )
        self.expect_failure(block, err)

    def test_double_slash(self):
        block = """
            module foo
            foo.bar
                a: int
                /
                b: int
                /
        """
        err = "Function 'bar' uses '/' more than once."
        self.expect_failure(block, err)

    def test_mix_star_and_slash(self):
        block = """
            module foo
            foo.bar
               x: int
               y: int
               *
               z: int
               /
        """
        err = (
            "Function 'bar' mixes keyword-only and positional-only parameters, "
            "which is unsupported."
        )
        self.expect_failure(block, err)

    def test_parameters_not_permitted_after_slash_for_now(self):
        block = """
            module foo
            foo.bar
                /
                x: int
        """
        err = (
            "Function 'bar' has an unsupported group configuration. "
            "(Unexpected state 0.d)"
        )
        self.expect_failure(block, err)

    def test_parameters_no_more_than_one_vararg(self):
        err = "Too many var args"
        block = """
            module foo
            foo.bar
               *vararg1: object
               *vararg2: object
        """
        self.expect_failure(block, err, lineno=0)

    def test_function_not_at_column_0(self):
        function = self.parse_function("""
              module foo
              foo.bar
                x: int
                  Nested docstring here, goeth.
                *
                y: str
              Not at column 0!
        """)
        self.checkDocstring(function, """
            bar($module, /, x, *, y)
            --

            Not at column 0!

              x
                Nested docstring here, goeth.
        """)

    def test_docstring_only_summary(self):
        function = self.parse_function("""
              module m
              m.f
              summary
        """)
        self.checkDocstring(function, """
            f($module, /)
            --

            summary
        """)

    def test_docstring_empty_lines(self):
        function = self.parse_function("""
              module m
              m.f


        """)
        self.checkDocstring(function, """
            f($module, /)
            --
        """)

    def test_docstring_explicit_params_placement(self):
        function = self.parse_function("""
              module m
              m.f
                a: int
                    Param docstring for 'a' will be included
                b: int
                c: int
                    Param docstring for 'c' will be included
              This is the summary line.

              We'll now place the params section here:
              {parameters}
              And now for something completely different!
              (Note the added newline)
        """)
        self.checkDocstring(function, """
            f($module, /, a, b, c)
            --

            This is the summary line.

            We'll now place the params section here:
              a
                Param docstring for 'a' will be included
              c
                Param docstring for 'c' will be included

            And now for something completely different!
            (Note the added newline)
        """)

    def test_indent_stack_no_tabs(self):
        block = """
            module foo
            foo.bar
               *vararg1: object
            \t*vararg2: object
        """
        err = ("Tab characters are illegal in the Clinic DSL: "
               r"'\t*vararg2: object'")
        self.expect_failure(block, err)

    def test_indent_stack_illegal_outdent(self):
        block = """
            module foo
            foo.bar
              a: object
             b: object
        """
        err = "Illegal outdent"
        self.expect_failure(block, err)

    def test_directive(self):
        parser = DSLParser(_make_clinic())
        parser.flag = False
        parser.directives['setflag'] = lambda : setattr(parser, 'flag', True)
        block = clinic.Block("setflag")
        parser.parse(block)
        self.assertTrue(parser.flag)

    def test_legacy_converters(self):
        block = self.parse('module os\nos.access\n   path: "s"')
        module, function = block.signatures
        conv = (function.parameters['path']).converter
        self.assertIsInstance(conv, clinic.str_converter)

    def test_legacy_converters_non_string_constant_annotation(self):
        err = "Annotations must be either a name, a function call, or a string"
        dataset = (
            'module os\nos.access\n   path: 42',
            'module os\nos.access\n   path: 42.42',
            'module os\nos.access\n   path: 42j',
            'module os\nos.access\n   path: b"42"',
        )
        for block in dataset:
            with self.subTest(block=block):
                self.expect_failure(block, err, lineno=2)

    def test_other_bizarre_things_in_annotations_fail(self):
        err = "Annotations must be either a name, a function call, or a string"
        dataset = (
            'module os\nos.access\n   path: {"some": "dictionary"}',
            'module os\nos.access\n   path: ["list", "of", "strings"]',
            'module os\nos.access\n   path: (x for x in range(42))',
        )
        for block in dataset:
            with self.subTest(block=block):
                self.expect_failure(block, err, lineno=2)

    def test_kwarg_splats_disallowed_in_function_call_annotations(self):
        err = "Cannot use a kwarg splat in a function-call annotation"
        dataset = (
            'module fo\nfo.barbaz\n   o: bool(**{None: "bang!"})',
            'module fo\nfo.barbaz -> bool(**{None: "bang!"})',
            'module fo\nfo.barbaz -> bool(**{"bang": 42})',
            'module fo\nfo.barbaz\n   o: bool(**{"bang": None})',
        )
        for block in dataset:
            with self.subTest(block=block):
                self.expect_failure(block, err)

    def test_self_param_placement(self):
        err = (
            "A 'self' parameter, if specified, must be the very first thing "
            "in the parameter block."
        )
        block = """
            module foo
            foo.func
                a: int
                self: self(type="PyObject *")
        """
        self.expect_failure(block, err, lineno=3)

    def test_self_param_cannot_be_optional(self):
        err = "A 'self' parameter cannot be marked optional."
        block = """
            module foo
            foo.func
                self: self(type="PyObject *") = None
        """
        self.expect_failure(block, err, lineno=2)

    def test_defining_class_param_placement(self):
        err = (
            "A 'defining_class' parameter, if specified, must either be the "
            "first thing in the parameter block, or come just after 'self'."
        )
        block = """
            module foo
            foo.func
                self: self(type="PyObject *")
                a: int
                cls: defining_class
        """
        self.expect_failure(block, err, lineno=4)

    def test_defining_class_param_cannot_be_optional(self):
        err = "A 'defining_class' parameter cannot be marked optional."
        block = """
            module foo
            foo.func
                cls: defining_class(type="PyObject *") = None
        """
        self.expect_failure(block, err, lineno=2)

    def test_slot_methods_cannot_access_defining_class(self):
        block = """
            module foo
            class Foo "" ""
            Foo.__init__
                cls: defining_class
                a: object
        """
        err = "Slot methods cannot access their defining class."
        with self.assertRaisesRegex(ValueError, err):
            self.parse_function(block)

    def test_new_must_be_a_class_method(self):
        err = "'__new__' must be a class method!"
        block = """
            module foo
            class Foo "" ""
            Foo.__new__
        """
        self.expect_failure(block, err, lineno=2)

    def test_init_must_be_a_normal_method(self):
        err = "'__init__' must be a normal method, not a class or static method!"
        block = """
            module foo
            class Foo "" ""
            @classmethod
            Foo.__init__
        """
        self.expect_failure(block, err, lineno=3)

    def test_duplicate_coexist(self):
        err = "Called @coexist twice"
        block = """
            module m
            @coexist
            @coexist
            m.fn
        """
        self.expect_failure(block, err, lineno=2)

    def test_unused_param(self):
        block = self.parse("""
            module foo
            foo.func
                fn: object
                k: float
                i: float(unused=True)
                /
                *
                flag: bool(unused=True) = False
        """)
        sig = block.signatures[1]  # Function index == 1
        params = sig.parameters
        conv = lambda fn: params[fn].converter
        dataset = (
            {"name": "fn", "unused": False},
            {"name": "k", "unused": False},
            {"name": "i", "unused": True},
            {"name": "flag", "unused": True},
        )
        for param in dataset:
            name, unused = param.values()
            with self.subTest(name=name, unused=unused):
                p = conv(name)
                # Verify that the unused flag is parsed correctly.
                self.assertEqual(unused, p.unused)

                # Now, check that we'll produce correct code.
                decl = p.simple_declaration(in_parser=False)
                if unused:
                    self.assertIn("Py_UNUSED", decl)
                else:
                    self.assertNotIn("Py_UNUSED", decl)

                # Make sure the Py_UNUSED macro is not used in the parser body.
                parser_decl = p.simple_declaration(in_parser=True)
                self.assertNotIn("Py_UNUSED", parser_decl)

    def test_scaffolding(self):
        # test repr on special values
        self.assertEqual(repr(clinic.unspecified), '<Unspecified>')
        self.assertEqual(repr(clinic.NULL), '<Null>')

        # test that fail fails
        with support.captured_stdout() as stdout:
            errmsg = 'The igloos are melting'
            with self.assertRaisesRegex(clinic.ClinicError, errmsg) as cm:
                clinic.fail(errmsg, filename='clown.txt', line_number=69)
            exc = cm.exception
            self.assertEqual(exc.filename, 'clown.txt')
            self.assertEqual(exc.lineno, 69)
            self.assertEqual(stdout.getvalue(), "")

    def test_non_ascii_character_in_docstring(self):
        block = """
            module test
            test.fn
                a: int
                    á param docstring
            docstring fü bár baß
        """
        with support.captured_stdout() as stdout:
            self.parse(block)
        # The line numbers are off; this is a known limitation.
        expected = dedent("""\
            Warning in file 'clinic_tests' on line 0:
            Non-ascii characters are not allowed in docstrings: 'á'

            Warning in file 'clinic_tests' on line 0:
            Non-ascii characters are not allowed in docstrings: 'ü', 'á', 'ß'

        """)
        self.assertEqual(stdout.getvalue(), expected)

    def test_illegal_c_identifier(self):
        err = "Illegal C identifier: 17a"
        block = """
            module test
            test.fn
                a as 17a: int
        """
        self.expect_failure(block, err, lineno=2)

    def test_cannot_convert_special_method(self):
        err = "'__len__' is a special method and cannot be converted"
        block = """
            class T "" ""
            T.__len__
        """
        self.expect_failure(block, err, lineno=1)

    def test_cannot_specify_pydefault_without_default(self):
        err = "You can't specify py_default without specifying a default value!"
        block = """
            fn
                a: object(py_default='NULL')
        """
        self.expect_failure(block, err, lineno=1)

    def test_vararg_cannot_take_default_value(self):
        err = "Vararg can't take a default value!"
        block = """
            fn
                *args: object = None
        """
        self.expect_failure(block, err, lineno=1)

    def test_default_is_not_of_correct_type(self):
        err = ("int_converter: default value 2.5 for field 'a' "
               "is not of type 'int'")
        block = """
            fn
                a: int = 2.5
        """
        self.expect_failure(block, err, lineno=1)

    def test_invalid_legacy_converter(self):
        err = "'fhi' is not a valid legacy converter"
        block = """
            fn
                a: 'fhi'
        """
        self.expect_failure(block, err, lineno=1)

    def test_parent_class_or_module_does_not_exist(self):
        err = "Parent class or module 'z' does not exist"
        block = """
            module m
            z.func
        """
        self.expect_failure(block, err, lineno=1)

    def test_duplicate_param_name(self):
        err = "You can't have two parameters named 'a'"
        block = """
            module m
            m.func
                a: int
                a: float
        """
        self.expect_failure(block, err, lineno=3)

    def test_param_requires_custom_c_name(self):
        err = "Parameter 'module' requires a custom C name"
        block = """
            module m
            m.func
                module: int
        """
        self.expect_failure(block, err, lineno=2)

    def test_state_func_docstring_assert_no_group(self):
        err = "Function 'func' has a ']' without a matching '['"
        block = """
            module m
            m.func
                ]
            docstring
        """
        self.expect_failure(block, err, lineno=2)

    def test_state_func_docstring_no_summary(self):
        err = "Docstring for 'm.func' does not have a summary line!"
        block = """
            module m
            m.func
            docstring1
            docstring2
        """
        self.expect_failure(block, err, lineno=0)

    def test_state_func_docstring_only_one_param_template(self):
        err = "You may not specify {parameters} more than once in a docstring!"
        block = """
            module m
            m.func
            docstring summary

            these are the params:
                {parameters}
            these are the params again:
                {parameters}
        """
        self.expect_failure(block, err, lineno=0)


class ClinicExternalTest(TestCase):
    maxDiff = None

    def run_clinic(self, *args):
        with (
            support.captured_stdout() as out,
            support.captured_stderr() as err,
            self.assertRaises(SystemExit) as cm
        ):
            clinic.main(args)
        return out.getvalue(), err.getvalue(), cm.exception.code

    def expect_success(self, *args):
        out, err, code = self.run_clinic(*args)
        if code != 0:
            self.fail("\n".join([f"Unexpected failure: {args=}", out, err]))
        self.assertEqual(err, "")
        return out

    def expect_failure(self, *args):
        out, err, code = self.run_clinic(*args)
        self.assertNotEqual(code, 0, f"Unexpected success: {args=}")
        return out, err

    def test_external(self):
        CLINIC_TEST = 'clinic.test.c'
        source = support.findfile(CLINIC_TEST)
        with open(source, 'r', encoding='utf-8') as f:
            orig_contents = f.read()

        # Run clinic CLI and verify that it does not complain.
        self.addCleanup(unlink, TESTFN)
        out = self.expect_success("-f", "-o", TESTFN, source)
        self.assertEqual(out, "")

        with open(TESTFN, 'r', encoding='utf-8') as f:
            new_contents = f.read()

        self.assertEqual(new_contents, orig_contents)

    def test_no_change(self):
        # bpo-42398: Test that the destination file is left unchanged if the
        # content does not change. Moreover, check also that the file
        # modification time does not change in this case.
        code = dedent("""
            /*[clinic input]
            [clinic start generated code]*/
            /*[clinic end generated code: output=da39a3ee5e6b4b0d input=da39a3ee5e6b4b0d]*/
        """)
        with os_helper.temp_dir() as tmp_dir:
            fn = os.path.join(tmp_dir, "test.c")
            with open(fn, "w", encoding="utf-8") as f:
                f.write(code)
            pre_mtime = os.stat(fn).st_mtime_ns
            self.expect_success(fn)
            post_mtime = os.stat(fn).st_mtime_ns
        # Don't change the file modification time
        # if the content does not change
        self.assertEqual(pre_mtime, post_mtime)

    def test_cli_force(self):
        invalid_input = dedent("""
            /*[clinic input]
            output preset block
            module test
            test.fn
                a: int
            [clinic start generated code]*/

            const char *hand_edited = "output block is overwritten";
            /*[clinic end generated code: output=bogus input=bogus]*/
        """)
        fail_msg = (
            "Checksum mismatch! Expected 'bogus', computed '2ed19'. "
            "Suggested fix: remove all generated code including the end marker, "
            "or use the '-f' option.\n"
        )
        with os_helper.temp_dir() as tmp_dir:
            fn = os.path.join(tmp_dir, "test.c")
            with open(fn, "w", encoding="utf-8") as f:
                f.write(invalid_input)
            # First, run the CLI without -f and expect failure.
            # Note, we cannot check the entire fail msg, because the path to
            # the tmp file will change for every run.
            _, err = self.expect_failure(fn)
            self.assertTrue(err.endswith(fail_msg),
                            f"{err!r} does not end with {fail_msg!r}")
            # Then, force regeneration; success expected.
            out = self.expect_success("-f", fn)
            self.assertEqual(out, "")
            # Verify by checking the checksum.
            checksum = (
                "/*[clinic end generated code: "
                "output=2124c291eb067d76 input=9543a8d2da235301]*/\n"
            )
            with open(fn, 'r', encoding='utf-8') as f:
                generated = f.read()
            self.assertTrue(generated.endswith(checksum))

    def test_cli_make(self):
        c_code = dedent("""
            /*[clinic input]
            [clinic start generated code]*/
        """)
        py_code = "pass"
        c_files = "file1.c", "file2.c"
        py_files = "file1.py", "file2.py"

        def create_files(files, srcdir, code):
            for fn in files:
                path = os.path.join(srcdir, fn)
                with open(path, "w", encoding="utf-8") as f:
                    f.write(code)

        with os_helper.temp_dir() as tmp_dir:
            # add some folders, some C files and a Python file
            create_files(c_files, tmp_dir, c_code)
            create_files(py_files, tmp_dir, py_code)

            # create C files in externals/ dir
            ext_path = os.path.join(tmp_dir, "externals")
            with os_helper.temp_dir(path=ext_path) as externals:
                create_files(c_files, externals, c_code)

                # run clinic in verbose mode with --make on tmpdir
                out = self.expect_success("-v", "--make", "--srcdir", tmp_dir)

            # expect verbose mode to only mention the C files in tmp_dir
            for filename in c_files:
                with self.subTest(filename=filename):
                    path = os.path.join(tmp_dir, filename)
                    self.assertIn(path, out)
            for filename in py_files:
                with self.subTest(filename=filename):
                    path = os.path.join(tmp_dir, filename)
                    self.assertNotIn(path, out)
            # don't expect C files from the externals dir
            for filename in c_files:
                with self.subTest(filename=filename):
                    path = os.path.join(ext_path, filename)
                    self.assertNotIn(path, out)

    def test_cli_make_exclude(self):
        code = dedent("""
            /*[clinic input]
            [clinic start generated code]*/
        """)
        with os_helper.temp_dir(quiet=False) as tmp_dir:
            # add some folders, some C files and a Python file
            for fn in "file1.c", "file2.c", "file3.c", "file4.c":
                path = os.path.join(tmp_dir, fn)
                with open(path, "w", encoding="utf-8") as f:
                    f.write(code)

            # Run clinic in verbose mode with --make on tmpdir.
            # Exclude file2.c and file3.c.
            out = self.expect_success(
                "-v", "--make", "--srcdir", tmp_dir,
                "--exclude", os.path.join(tmp_dir, "file2.c"),
                # The added ./ should be normalised away.
                "--exclude", os.path.join(tmp_dir, "./file3.c"),
                # Relative paths should also work.
                "--exclude", "file4.c"
            )

            # expect verbose mode to only mention the C files in tmp_dir
            self.assertIn("file1.c", out)
            self.assertNotIn("file2.c", out)
            self.assertNotIn("file3.c", out)
            self.assertNotIn("file4.c", out)

    def test_cli_verbose(self):
        with os_helper.temp_dir() as tmp_dir:
            fn = os.path.join(tmp_dir, "test.c")
            with open(fn, "w", encoding="utf-8") as f:
                f.write("")
            out = self.expect_success("-v", fn)
            self.assertEqual(out.strip(), fn)

    def test_cli_help(self):
        out = self.expect_success("-h")
        self.assertIn("usage: clinic.py", out)

    def test_cli_converters(self):
        prelude = dedent("""
            Legacy converters:
                B C D L O S U Y Z Z#
                b c d f h i l p s s# s* u u# w* y y# y* z z# z*

            Converters:
        """)
        expected_converters = (
            "bool",
            "byte",
            "char",
            "defining_class",
            "double",
            "fildes",
            "float",
            "int",
            "long",
            "long_long",
            "object",
            "Py_buffer",
            "Py_complex",
            "Py_ssize_t",
            "Py_UNICODE",
            "PyByteArrayObject",
            "PyBytesObject",
            "self",
            "short",
            "size_t",
            "slice_index",
            "str",
            "unicode",
            "unsigned_char",
            "unsigned_int",
            "unsigned_long",
            "unsigned_long_long",
            "unsigned_short",
        )
        finale = dedent("""
            Return converters:
                bool()
                double()
                float()
                init()
                int()
                long()
                Py_ssize_t()
                size_t()
                unsigned_int()
                unsigned_long()

            All converters also accept (c_default=None, py_default=None, annotation=None).
            All return converters also accept (py_default=None).
        """)
        out = self.expect_success("--converters")
        # We cannot simply compare the output, because the repr of the *accept*
        # param may change (it's a set, thus unordered). So, let's compare the
        # start and end of the expected output, and then assert that the
        # converters appear lined up in alphabetical order.
        self.assertTrue(out.startswith(prelude), out)
        self.assertTrue(out.endswith(finale), out)

        out = out.removeprefix(prelude)
        out = out.removesuffix(finale)
        lines = out.split("\n")
        for converter, line in zip(expected_converters, lines):
            line = line.lstrip()
            with self.subTest(converter=converter):
                self.assertTrue(
                    line.startswith(converter),
                    f"expected converter {converter!r}, got {line!r}"
                )

    def test_cli_fail_converters_and_filename(self):
        _, err = self.expect_failure("--converters", "test.c")
        msg = "can't specify --converters and a filename at the same time"
        self.assertIn(msg, err)

    def test_cli_fail_no_filename(self):
        _, err = self.expect_failure()
        self.assertIn("no input files", err)

    def test_cli_fail_output_and_multiple_files(self):
        _, err = self.expect_failure("-o", "out.c", "input.c", "moreinput.c")
        msg = "error: can't use -o with multiple filenames"
        self.assertIn(msg, err)

    def test_cli_fail_filename_or_output_and_make(self):
        msg = "can't use -o or filenames with --make"
        for opts in ("-o", "out.c"), ("filename.c",):
            with self.subTest(opts=opts):
                _, err = self.expect_failure("--make", *opts)
                self.assertIn(msg, err)

    def test_cli_fail_make_without_srcdir(self):
        _, err = self.expect_failure("--make", "--srcdir", "")
        msg = "error: --srcdir must not be empty with --make"
        self.assertIn(msg, err)

    def test_file_dest(self):
        block = dedent("""
            /*[clinic input]
            destination test new file {path}.h
            output everything test
            func
                a: object
                /
            [clinic start generated code]*/
        """)
        expected_checksum_line = (
            "/*[clinic end generated code: "
            "output=da39a3ee5e6b4b0d input=b602ab8e173ac3bd]*/\n"
        )
        expected_output = dedent("""\
            /*[clinic input]
            preserve
            [clinic start generated code]*/

            #if defined(Py_BUILD_CORE) && !defined(Py_BUILD_CORE_MODULE)
            #  include "pycore_gc.h"            // PyGC_Head
            #  include "pycore_runtime.h"       // _Py_ID()
            #endif


            PyDoc_VAR(func__doc__);

            PyDoc_STRVAR(func__doc__,
            "func($module, a, /)\\n"
            "--\\n"
            "\\n");

            #define FUNC_METHODDEF    \\
                {"func", (PyCFunction)func, METH_O, func__doc__},

            static PyObject *
            func(PyObject *module, PyObject *a)
            /*[clinic end generated code: output=56c09670e89a0d9a input=a9049054013a1b77]*/
        """)
        with os_helper.temp_dir() as tmp_dir:
            in_fn = os.path.join(tmp_dir, "test.c")
            out_fn = os.path.join(tmp_dir, "test.c.h")
            with open(in_fn, "w", encoding="utf-8") as f:
                f.write(block)
            with open(out_fn, "w", encoding="utf-8") as f:
                f.write("")  # Write an empty output file!
            # Clinic should complain about the empty output file.
            _, err = self.expect_failure(in_fn)
            expected_err = (f"Modified destination file {out_fn!r}; "
                            "not overwriting!")
            self.assertIn(expected_err, err)
            # Run clinic again, this time with the -f option.
            _ = self.expect_success("-f", in_fn)
            # Read back the generated output.
            with open(in_fn, encoding="utf-8") as f:
                data = f.read()
                expected_block = f"{block}{expected_checksum_line}"
                self.assertEqual(data, expected_block)
            with open(out_fn, encoding="utf-8") as f:
                data = f.read()
                self.assertEqual(data, expected_output)

try:
    import _testclinic as ac_tester
except ImportError:
    ac_tester = None

@unittest.skipIf(ac_tester is None, "_testclinic is missing")
class ClinicFunctionalTest(unittest.TestCase):
    locals().update((name, getattr(ac_tester, name))
                    for name in dir(ac_tester) if name.startswith('test_'))

    def check_depr_star(self, pnames, fn, *args, **kwds):
        regex = (
            fr"Passing( more than)?( [0-9]+)? positional argument(s)? to "
            fr"{fn.__name__}\(\) is deprecated. Parameter(s)? {pnames} will "
            fr"become( a)? keyword-only parameter(s)? in Python 3\.14"
        )
        with self.assertWarnsRegex(DeprecationWarning, regex) as cm:
            # Record the line number, so we're sure we've got the correct stack
            # level on the deprecation warning.
            _, lineno = fn(*args, **kwds), sys._getframe().f_lineno
        self.assertEqual(cm.filename, __file__)
        self.assertEqual(cm.lineno, lineno)

    def test_objects_converter(self):
        with self.assertRaises(TypeError):
            ac_tester.objects_converter()
        self.assertEqual(ac_tester.objects_converter(1, 2), (1, 2))
        self.assertEqual(ac_tester.objects_converter([], 'whatever class'), ([], 'whatever class'))
        self.assertEqual(ac_tester.objects_converter(1), (1, None))

    def test_bytes_object_converter(self):
        with self.assertRaises(TypeError):
            ac_tester.bytes_object_converter(1)
        self.assertEqual(ac_tester.bytes_object_converter(b'BytesObject'), (b'BytesObject',))

    def test_byte_array_object_converter(self):
        with self.assertRaises(TypeError):
            ac_tester.byte_array_object_converter(1)
        byte_arr = bytearray(b'ByteArrayObject')
        self.assertEqual(ac_tester.byte_array_object_converter(byte_arr), (byte_arr,))

    def test_unicode_converter(self):
        with self.assertRaises(TypeError):
            ac_tester.unicode_converter(1)
        self.assertEqual(ac_tester.unicode_converter('unicode'), ('unicode',))

    def test_bool_converter(self):
        with self.assertRaises(TypeError):
            ac_tester.bool_converter(False, False, 'not a int')
        self.assertEqual(ac_tester.bool_converter(), (True, True, True))
        self.assertEqual(ac_tester.bool_converter('', [], 5), (False, False, True))
        self.assertEqual(ac_tester.bool_converter(('not empty',), {1: 2}, 0), (True, True, False))

    def test_char_converter(self):
        with self.assertRaises(TypeError):
            ac_tester.char_converter(1)
        with self.assertRaises(TypeError):
            ac_tester.char_converter(b'ab')
        chars = [b'A', b'\a', b'\b', b'\t', b'\n', b'\v', b'\f', b'\r', b'"', b"'", b'?', b'\\', b'\000', b'\377']
        expected = tuple(ord(c) for c in chars)
        self.assertEqual(ac_tester.char_converter(), expected)
        chars = [b'1', b'2', b'3', b'4', b'5', b'6', b'7', b'8', b'9', b'0', b'a', b'b', b'c', b'd']
        expected = tuple(ord(c) for c in chars)
        self.assertEqual(ac_tester.char_converter(*chars), expected)

    def test_unsigned_char_converter(self):
        from _testcapi import UCHAR_MAX
        with self.assertRaises(OverflowError):
            ac_tester.unsigned_char_converter(-1)
        with self.assertRaises(OverflowError):
            ac_tester.unsigned_char_converter(UCHAR_MAX + 1)
        with self.assertRaises(OverflowError):
            ac_tester.unsigned_char_converter(0, UCHAR_MAX + 1)
        with self.assertRaises(TypeError):
            ac_tester.unsigned_char_converter([])
        self.assertEqual(ac_tester.unsigned_char_converter(), (12, 34, 56))
        self.assertEqual(ac_tester.unsigned_char_converter(0, 0, UCHAR_MAX + 1), (0, 0, 0))
        self.assertEqual(ac_tester.unsigned_char_converter(0, 0, (UCHAR_MAX + 1) * 3 + 123), (0, 0, 123))

    def test_short_converter(self):
        from _testcapi import SHRT_MIN, SHRT_MAX
        with self.assertRaises(OverflowError):
            ac_tester.short_converter(SHRT_MIN - 1)
        with self.assertRaises(OverflowError):
            ac_tester.short_converter(SHRT_MAX + 1)
        with self.assertRaises(TypeError):
            ac_tester.short_converter([])
        self.assertEqual(ac_tester.short_converter(-1234), (-1234,))
        self.assertEqual(ac_tester.short_converter(4321), (4321,))

    def test_unsigned_short_converter(self):
        from _testcapi import USHRT_MAX
        with self.assertRaises(ValueError):
            ac_tester.unsigned_short_converter(-1)
        with self.assertRaises(OverflowError):
            ac_tester.unsigned_short_converter(USHRT_MAX + 1)
        with self.assertRaises(OverflowError):
            ac_tester.unsigned_short_converter(0, USHRT_MAX + 1)
        with self.assertRaises(TypeError):
            ac_tester.unsigned_short_converter([])
        self.assertEqual(ac_tester.unsigned_short_converter(), (12, 34, 56))
        self.assertEqual(ac_tester.unsigned_short_converter(0, 0, USHRT_MAX + 1), (0, 0, 0))
        self.assertEqual(ac_tester.unsigned_short_converter(0, 0, (USHRT_MAX + 1) * 3 + 123), (0, 0, 123))

    def test_int_converter(self):
        from _testcapi import INT_MIN, INT_MAX
        with self.assertRaises(OverflowError):
            ac_tester.int_converter(INT_MIN - 1)
        with self.assertRaises(OverflowError):
            ac_tester.int_converter(INT_MAX + 1)
        with self.assertRaises(TypeError):
            ac_tester.int_converter(1, 2, 3)
        with self.assertRaises(TypeError):
            ac_tester.int_converter([])
        self.assertEqual(ac_tester.int_converter(), (12, 34, 45))
        self.assertEqual(ac_tester.int_converter(1, 2, '3'), (1, 2, ord('3')))

    def test_unsigned_int_converter(self):
        from _testcapi import UINT_MAX
        with self.assertRaises(ValueError):
            ac_tester.unsigned_int_converter(-1)
        with self.assertRaises(OverflowError):
            ac_tester.unsigned_int_converter(UINT_MAX + 1)
        with self.assertRaises(OverflowError):
            ac_tester.unsigned_int_converter(0, UINT_MAX + 1)
        with self.assertRaises(TypeError):
            ac_tester.unsigned_int_converter([])
        self.assertEqual(ac_tester.unsigned_int_converter(), (12, 34, 56))
        self.assertEqual(ac_tester.unsigned_int_converter(0, 0, UINT_MAX + 1), (0, 0, 0))
        self.assertEqual(ac_tester.unsigned_int_converter(0, 0, (UINT_MAX + 1) * 3 + 123), (0, 0, 123))

    def test_long_converter(self):
        from _testcapi import LONG_MIN, LONG_MAX
        with self.assertRaises(OverflowError):
            ac_tester.long_converter(LONG_MIN - 1)
        with self.assertRaises(OverflowError):
            ac_tester.long_converter(LONG_MAX + 1)
        with self.assertRaises(TypeError):
            ac_tester.long_converter([])
        self.assertEqual(ac_tester.long_converter(), (12,))
        self.assertEqual(ac_tester.long_converter(-1234), (-1234,))

    def test_unsigned_long_converter(self):
        from _testcapi import ULONG_MAX
        with self.assertRaises(ValueError):
            ac_tester.unsigned_long_converter(-1)
        with self.assertRaises(OverflowError):
            ac_tester.unsigned_long_converter(ULONG_MAX + 1)
        with self.assertRaises(OverflowError):
            ac_tester.unsigned_long_converter(0, ULONG_MAX + 1)
        with self.assertRaises(TypeError):
            ac_tester.unsigned_long_converter([])
        self.assertEqual(ac_tester.unsigned_long_converter(), (12, 34, 56))
        self.assertEqual(ac_tester.unsigned_long_converter(0, 0, ULONG_MAX + 1), (0, 0, 0))
        self.assertEqual(ac_tester.unsigned_long_converter(0, 0, (ULONG_MAX + 1) * 3 + 123), (0, 0, 123))

    def test_long_long_converter(self):
        from _testcapi import LLONG_MIN, LLONG_MAX
        with self.assertRaises(OverflowError):
            ac_tester.long_long_converter(LLONG_MIN - 1)
        with self.assertRaises(OverflowError):
            ac_tester.long_long_converter(LLONG_MAX + 1)
        with self.assertRaises(TypeError):
            ac_tester.long_long_converter([])
        self.assertEqual(ac_tester.long_long_converter(), (12,))
        self.assertEqual(ac_tester.long_long_converter(-1234), (-1234,))

    def test_unsigned_long_long_converter(self):
        from _testcapi import ULLONG_MAX
        with self.assertRaises(ValueError):
            ac_tester.unsigned_long_long_converter(-1)
        with self.assertRaises(OverflowError):
            ac_tester.unsigned_long_long_converter(ULLONG_MAX + 1)
        with self.assertRaises(OverflowError):
            ac_tester.unsigned_long_long_converter(0, ULLONG_MAX + 1)
        with self.assertRaises(TypeError):
            ac_tester.unsigned_long_long_converter([])
        self.assertEqual(ac_tester.unsigned_long_long_converter(), (12, 34, 56))
        self.assertEqual(ac_tester.unsigned_long_long_converter(0, 0, ULLONG_MAX + 1), (0, 0, 0))
        self.assertEqual(ac_tester.unsigned_long_long_converter(0, 0, (ULLONG_MAX + 1) * 3 + 123), (0, 0, 123))

    def test_py_ssize_t_converter(self):
        from _testcapi import PY_SSIZE_T_MIN, PY_SSIZE_T_MAX
        with self.assertRaises(OverflowError):
            ac_tester.py_ssize_t_converter(PY_SSIZE_T_MIN - 1)
        with self.assertRaises(OverflowError):
            ac_tester.py_ssize_t_converter(PY_SSIZE_T_MAX + 1)
        with self.assertRaises(TypeError):
            ac_tester.py_ssize_t_converter([])
        self.assertEqual(ac_tester.py_ssize_t_converter(), (12, 34, 56))
        self.assertEqual(ac_tester.py_ssize_t_converter(1, 2, None), (1, 2, 56))

    def test_slice_index_converter(self):
        from _testcapi import PY_SSIZE_T_MIN, PY_SSIZE_T_MAX
        with self.assertRaises(TypeError):
            ac_tester.slice_index_converter([])
        self.assertEqual(ac_tester.slice_index_converter(), (12, 34, 56))
        self.assertEqual(ac_tester.slice_index_converter(1, 2, None), (1, 2, 56))
        self.assertEqual(ac_tester.slice_index_converter(PY_SSIZE_T_MAX, PY_SSIZE_T_MAX + 1, PY_SSIZE_T_MAX + 1234),
                         (PY_SSIZE_T_MAX, PY_SSIZE_T_MAX, PY_SSIZE_T_MAX))
        self.assertEqual(ac_tester.slice_index_converter(PY_SSIZE_T_MIN, PY_SSIZE_T_MIN - 1, PY_SSIZE_T_MIN - 1234),
                         (PY_SSIZE_T_MIN, PY_SSIZE_T_MIN, PY_SSIZE_T_MIN))

    def test_size_t_converter(self):
        with self.assertRaises(ValueError):
            ac_tester.size_t_converter(-1)
        with self.assertRaises(TypeError):
            ac_tester.size_t_converter([])
        self.assertEqual(ac_tester.size_t_converter(), (12,))

    def test_float_converter(self):
        with self.assertRaises(TypeError):
            ac_tester.float_converter([])
        self.assertEqual(ac_tester.float_converter(), (12.5,))
        self.assertEqual(ac_tester.float_converter(-0.5), (-0.5,))

    def test_double_converter(self):
        with self.assertRaises(TypeError):
            ac_tester.double_converter([])
        self.assertEqual(ac_tester.double_converter(), (12.5,))
        self.assertEqual(ac_tester.double_converter(-0.5), (-0.5,))

    def test_py_complex_converter(self):
        with self.assertRaises(TypeError):
            ac_tester.py_complex_converter([])
        self.assertEqual(ac_tester.py_complex_converter(complex(1, 2)), (complex(1, 2),))
        self.assertEqual(ac_tester.py_complex_converter(complex('-1-2j')), (complex('-1-2j'),))
        self.assertEqual(ac_tester.py_complex_converter(-0.5), (-0.5,))
        self.assertEqual(ac_tester.py_complex_converter(10), (10,))

    def test_str_converter(self):
        with self.assertRaises(TypeError):
            ac_tester.str_converter(1)
        with self.assertRaises(TypeError):
            ac_tester.str_converter('a', 'b', 'c')
        with self.assertRaises(ValueError):
            ac_tester.str_converter('a', b'b\0b', 'c')
        self.assertEqual(ac_tester.str_converter('a', b'b', 'c'), ('a', 'b', 'c'))
        self.assertEqual(ac_tester.str_converter('a', b'b', b'c'), ('a', 'b', 'c'))
        self.assertEqual(ac_tester.str_converter('a', b'b', 'c\0c'), ('a', 'b', 'c\0c'))

    def test_str_converter_encoding(self):
        with self.assertRaises(TypeError):
            ac_tester.str_converter_encoding(1)
        self.assertEqual(ac_tester.str_converter_encoding('a', 'b', 'c'), ('a', 'b', 'c'))
        with self.assertRaises(TypeError):
            ac_tester.str_converter_encoding('a', b'b\0b', 'c')
        self.assertEqual(ac_tester.str_converter_encoding('a', b'b', bytearray([ord('c')])), ('a', 'b', 'c'))
        self.assertEqual(ac_tester.str_converter_encoding('a', b'b', bytearray([ord('c'), 0, ord('c')])),
                         ('a', 'b', 'c\x00c'))
        self.assertEqual(ac_tester.str_converter_encoding('a', b'b', b'c\x00c'), ('a', 'b', 'c\x00c'))

    def test_py_buffer_converter(self):
        with self.assertRaises(TypeError):
            ac_tester.py_buffer_converter('a', 'b')
        self.assertEqual(ac_tester.py_buffer_converter('abc', bytearray([1, 2, 3])), (b'abc', b'\x01\x02\x03'))

    def test_keywords(self):
        self.assertEqual(ac_tester.keywords(1, 2), (1, 2))
        self.assertEqual(ac_tester.keywords(1, b=2), (1, 2))
        self.assertEqual(ac_tester.keywords(a=1, b=2), (1, 2))

    def test_keywords_kwonly(self):
        with self.assertRaises(TypeError):
            ac_tester.keywords_kwonly(1, 2)
        self.assertEqual(ac_tester.keywords_kwonly(1, b=2), (1, 2))
        self.assertEqual(ac_tester.keywords_kwonly(a=1, b=2), (1, 2))

    def test_keywords_opt(self):
        self.assertEqual(ac_tester.keywords_opt(1), (1, None, None))
        self.assertEqual(ac_tester.keywords_opt(1, 2), (1, 2, None))
        self.assertEqual(ac_tester.keywords_opt(1, 2, 3), (1, 2, 3))
        self.assertEqual(ac_tester.keywords_opt(1, b=2), (1, 2, None))
        self.assertEqual(ac_tester.keywords_opt(1, 2, c=3), (1, 2, 3))
        self.assertEqual(ac_tester.keywords_opt(a=1, c=3), (1, None, 3))
        self.assertEqual(ac_tester.keywords_opt(a=1, b=2, c=3), (1, 2, 3))

    def test_keywords_opt_kwonly(self):
        self.assertEqual(ac_tester.keywords_opt_kwonly(1), (1, None, None, None))
        self.assertEqual(ac_tester.keywords_opt_kwonly(1, 2), (1, 2, None, None))
        with self.assertRaises(TypeError):
            ac_tester.keywords_opt_kwonly(1, 2, 3)
        self.assertEqual(ac_tester.keywords_opt_kwonly(1, b=2), (1, 2, None, None))
        self.assertEqual(ac_tester.keywords_opt_kwonly(1, 2, c=3), (1, 2, 3, None))
        self.assertEqual(ac_tester.keywords_opt_kwonly(a=1, c=3), (1, None, 3, None))
        self.assertEqual(ac_tester.keywords_opt_kwonly(a=1, b=2, c=3, d=4), (1, 2, 3, 4))

    def test_keywords_kwonly_opt(self):
        self.assertEqual(ac_tester.keywords_kwonly_opt(1), (1, None, None))
        with self.assertRaises(TypeError):
            ac_tester.keywords_kwonly_opt(1, 2)
        self.assertEqual(ac_tester.keywords_kwonly_opt(1, b=2), (1, 2, None))
        self.assertEqual(ac_tester.keywords_kwonly_opt(a=1, c=3), (1, None, 3))
        self.assertEqual(ac_tester.keywords_kwonly_opt(a=1, b=2, c=3), (1, 2, 3))

    def test_posonly_keywords(self):
        with self.assertRaises(TypeError):
            ac_tester.posonly_keywords(1)
        with self.assertRaises(TypeError):
            ac_tester.posonly_keywords(a=1, b=2)
        self.assertEqual(ac_tester.posonly_keywords(1, 2), (1, 2))
        self.assertEqual(ac_tester.posonly_keywords(1, b=2), (1, 2))

    def test_posonly_kwonly(self):
        with self.assertRaises(TypeError):
            ac_tester.posonly_kwonly(1)
        with self.assertRaises(TypeError):
            ac_tester.posonly_kwonly(1, 2)
        with self.assertRaises(TypeError):
            ac_tester.posonly_kwonly(a=1, b=2)
        self.assertEqual(ac_tester.posonly_kwonly(1, b=2), (1, 2))

    def test_posonly_keywords_kwonly(self):
        with self.assertRaises(TypeError):
            ac_tester.posonly_keywords_kwonly(1)
        with self.assertRaises(TypeError):
            ac_tester.posonly_keywords_kwonly(1, 2, 3)
        with self.assertRaises(TypeError):
            ac_tester.posonly_keywords_kwonly(a=1, b=2, c=3)
        self.assertEqual(ac_tester.posonly_keywords_kwonly(1, 2, c=3), (1, 2, 3))
        self.assertEqual(ac_tester.posonly_keywords_kwonly(1, b=2, c=3), (1, 2, 3))

    def test_posonly_keywords_opt(self):
        with self.assertRaises(TypeError):
            ac_tester.posonly_keywords_opt(1)
        self.assertEqual(ac_tester.posonly_keywords_opt(1, 2), (1, 2, None, None))
        self.assertEqual(ac_tester.posonly_keywords_opt(1, 2, 3), (1, 2, 3, None))
        self.assertEqual(ac_tester.posonly_keywords_opt(1, 2, 3, 4), (1, 2, 3, 4))
        self.assertEqual(ac_tester.posonly_keywords_opt(1, b=2), (1, 2, None, None))
        self.assertEqual(ac_tester.posonly_keywords_opt(1, 2, c=3), (1, 2, 3, None))
        with self.assertRaises(TypeError):
            ac_tester.posonly_keywords_opt(a=1, b=2, c=3, d=4)
        self.assertEqual(ac_tester.posonly_keywords_opt(1, b=2, c=3, d=4), (1, 2, 3, 4))

    def test_posonly_opt_keywords_opt(self):
        self.assertEqual(ac_tester.posonly_opt_keywords_opt(1), (1, None, None, None))
        self.assertEqual(ac_tester.posonly_opt_keywords_opt(1, 2), (1, 2, None, None))
        self.assertEqual(ac_tester.posonly_opt_keywords_opt(1, 2, 3), (1, 2, 3, None))
        self.assertEqual(ac_tester.posonly_opt_keywords_opt(1, 2, 3, 4), (1, 2, 3, 4))
        with self.assertRaises(TypeError):
            ac_tester.posonly_opt_keywords_opt(1, b=2)
        self.assertEqual(ac_tester.posonly_opt_keywords_opt(1, 2, c=3), (1, 2, 3, None))
        self.assertEqual(ac_tester.posonly_opt_keywords_opt(1, 2, c=3, d=4), (1, 2, 3, 4))
        with self.assertRaises(TypeError):
            ac_tester.posonly_opt_keywords_opt(a=1, b=2, c=3, d=4)

    def test_posonly_kwonly_opt(self):
        with self.assertRaises(TypeError):
            ac_tester.posonly_kwonly_opt(1)
        with self.assertRaises(TypeError):
            ac_tester.posonly_kwonly_opt(1, 2)
        self.assertEqual(ac_tester.posonly_kwonly_opt(1, b=2), (1, 2, None, None))
        self.assertEqual(ac_tester.posonly_kwonly_opt(1, b=2, c=3), (1, 2, 3, None))
        self.assertEqual(ac_tester.posonly_kwonly_opt(1, b=2, c=3, d=4), (1, 2, 3, 4))
        with self.assertRaises(TypeError):
            ac_tester.posonly_kwonly_opt(a=1, b=2, c=3, d=4)

    def test_posonly_opt_kwonly_opt(self):
        self.assertEqual(ac_tester.posonly_opt_kwonly_opt(1), (1, None, None, None))
        self.assertEqual(ac_tester.posonly_opt_kwonly_opt(1, 2), (1, 2, None, None))
        with self.assertRaises(TypeError):
            ac_tester.posonly_opt_kwonly_opt(1, 2, 3)
        with self.assertRaises(TypeError):
            ac_tester.posonly_opt_kwonly_opt(1, b=2)
        self.assertEqual(ac_tester.posonly_opt_kwonly_opt(1, 2, c=3), (1, 2, 3, None))
        self.assertEqual(ac_tester.posonly_opt_kwonly_opt(1, 2, c=3, d=4), (1, 2, 3, 4))

    def test_posonly_keywords_kwonly_opt(self):
        with self.assertRaises(TypeError):
            ac_tester.posonly_keywords_kwonly_opt(1)
        with self.assertRaises(TypeError):
            ac_tester.posonly_keywords_kwonly_opt(1, 2)
        with self.assertRaises(TypeError):
            ac_tester.posonly_keywords_kwonly_opt(1, b=2)
        with self.assertRaises(TypeError):
            ac_tester.posonly_keywords_kwonly_opt(1, 2, 3)
        with self.assertRaises(TypeError):
            ac_tester.posonly_keywords_kwonly_opt(a=1, b=2, c=3)
        self.assertEqual(ac_tester.posonly_keywords_kwonly_opt(1, 2, c=3), (1, 2, 3, None, None))
        self.assertEqual(ac_tester.posonly_keywords_kwonly_opt(1, b=2, c=3), (1, 2, 3, None, None))
        self.assertEqual(ac_tester.posonly_keywords_kwonly_opt(1, 2, c=3, d=4), (1, 2, 3, 4, None))
        self.assertEqual(ac_tester.posonly_keywords_kwonly_opt(1, 2, c=3, d=4, e=5), (1, 2, 3, 4, 5))

    def test_posonly_keywords_opt_kwonly_opt(self):
        with self.assertRaises(TypeError):
            ac_tester.posonly_keywords_opt_kwonly_opt(1)
        self.assertEqual(ac_tester.posonly_keywords_opt_kwonly_opt(1, 2), (1, 2, None, None, None))
        self.assertEqual(ac_tester.posonly_keywords_opt_kwonly_opt(1, b=2), (1, 2, None, None, None))
        with self.assertRaises(TypeError):
            ac_tester.posonly_keywords_opt_kwonly_opt(1, 2, 3, 4)
        with self.assertRaises(TypeError):
            ac_tester.posonly_keywords_opt_kwonly_opt(a=1, b=2)
        self.assertEqual(ac_tester.posonly_keywords_opt_kwonly_opt(1, 2, c=3), (1, 2, 3, None, None))
        self.assertEqual(ac_tester.posonly_keywords_opt_kwonly_opt(1, b=2, c=3), (1, 2, 3, None, None))
        self.assertEqual(ac_tester.posonly_keywords_opt_kwonly_opt(1, 2, 3, d=4), (1, 2, 3, 4, None))
        self.assertEqual(ac_tester.posonly_keywords_opt_kwonly_opt(1, 2, c=3, d=4), (1, 2, 3, 4, None))
        self.assertEqual(ac_tester.posonly_keywords_opt_kwonly_opt(1, 2, 3, d=4, e=5), (1, 2, 3, 4, 5))
        self.assertEqual(ac_tester.posonly_keywords_opt_kwonly_opt(1, 2, c=3, d=4, e=5), (1, 2, 3, 4, 5))

    def test_posonly_opt_keywords_opt_kwonly_opt(self):
        self.assertEqual(ac_tester.posonly_opt_keywords_opt_kwonly_opt(1), (1, None, None, None))
        self.assertEqual(ac_tester.posonly_opt_keywords_opt_kwonly_opt(1, 2), (1, 2, None, None))
        with self.assertRaises(TypeError):
            ac_tester.posonly_opt_keywords_opt_kwonly_opt(1, b=2)
        self.assertEqual(ac_tester.posonly_opt_keywords_opt_kwonly_opt(1, 2, 3), (1, 2, 3, None))
        self.assertEqual(ac_tester.posonly_opt_keywords_opt_kwonly_opt(1, 2, c=3), (1, 2, 3, None))
        self.assertEqual(ac_tester.posonly_opt_keywords_opt_kwonly_opt(1, 2, 3, d=4), (1, 2, 3, 4))
        self.assertEqual(ac_tester.posonly_opt_keywords_opt_kwonly_opt(1, 2, c=3, d=4), (1, 2, 3, 4))
        with self.assertRaises(TypeError):
            ac_tester.posonly_opt_keywords_opt_kwonly_opt(1, 2, 3, 4)

    def test_keyword_only_parameter(self):
        with self.assertRaises(TypeError):
            ac_tester.keyword_only_parameter()
        with self.assertRaises(TypeError):
            ac_tester.keyword_only_parameter(1)
        self.assertEqual(ac_tester.keyword_only_parameter(a=1), (1,))

    def test_posonly_vararg(self):
        with self.assertRaises(TypeError):
            ac_tester.posonly_vararg()
        self.assertEqual(ac_tester.posonly_vararg(1, 2), (1, 2, ()))
        self.assertEqual(ac_tester.posonly_vararg(1, b=2), (1, 2, ()))
        self.assertEqual(ac_tester.posonly_vararg(1, 2, 3, 4), (1, 2, (3, 4)))

    def test_vararg_and_posonly(self):
        with self.assertRaises(TypeError):
            ac_tester.vararg_and_posonly()
        with self.assertRaises(TypeError):
            ac_tester.vararg_and_posonly(1, b=2)
        self.assertEqual(ac_tester.vararg_and_posonly(1, 2, 3, 4), (1, (2, 3, 4)))

    def test_vararg(self):
        with self.assertRaises(TypeError):
            ac_tester.vararg()
        with self.assertRaises(TypeError):
            ac_tester.vararg(1, b=2)
        self.assertEqual(ac_tester.vararg(1, 2, 3, 4), (1, (2, 3, 4)))

    def test_vararg_with_default(self):
        with self.assertRaises(TypeError):
            ac_tester.vararg_with_default()
        self.assertEqual(ac_tester.vararg_with_default(1, b=False), (1, (), False))
        self.assertEqual(ac_tester.vararg_with_default(1, 2, 3, 4), (1, (2, 3, 4), False))
        self.assertEqual(ac_tester.vararg_with_default(1, 2, 3, 4, b=True), (1, (2, 3, 4), True))

    def test_vararg_with_only_defaults(self):
        self.assertEqual(ac_tester.vararg_with_only_defaults(), ((), None))
        self.assertEqual(ac_tester.vararg_with_only_defaults(b=2), ((), 2))
        self.assertEqual(ac_tester.vararg_with_only_defaults(1, b=2), ((1, ), 2))
        self.assertEqual(ac_tester.vararg_with_only_defaults(1, 2, 3, 4), ((1, 2, 3, 4), None))
        self.assertEqual(ac_tester.vararg_with_only_defaults(1, 2, 3, 4, b=5), ((1, 2, 3, 4), 5))

    def test_gh_32092_oob(self):
        ac_tester.gh_32092_oob(1, 2, 3, 4, kw1=5, kw2=6)

    def test_gh_32092_kw_pass(self):
        ac_tester.gh_32092_kw_pass(1, 2, 3)

    def test_gh_99233_refcount(self):
        arg = '*A unique string is not referenced by anywhere else.*'
        arg_refcount_origin = sys.getrefcount(arg)
        ac_tester.gh_99233_refcount(arg)
        arg_refcount_after = sys.getrefcount(arg)
        self.assertEqual(arg_refcount_origin, arg_refcount_after)

    def test_gh_99240_double_free(self):
        err = re.escape(
            "gh_99240_double_free() argument 2 must be encoded string "
            "without null bytes, not str"
        )
        with self.assertRaisesRegex(TypeError, err):
            ac_tester.gh_99240_double_free('a', '\0b')

    def test_cloned_func_exception_message(self):
        incorrect_arg = -1  # f1() and f2() accept a single str
        with self.assertRaisesRegex(TypeError, "clone_f1"):
            ac_tester.clone_f1(incorrect_arg)
        with self.assertRaisesRegex(TypeError, "clone_f2"):
            ac_tester.clone_f2(incorrect_arg)

    def test_cloned_func_with_converter_exception_message(self):
        for name in "clone_with_conv_f1", "clone_with_conv_f2":
            with self.subTest(name=name):
                func = getattr(ac_tester, name)
                self.assertEqual(func(), name)

    def test_depr_star_new(self):
        regex = re.escape(
            "Passing positional arguments to _testclinic.DeprStarNew() is "
            "deprecated. Parameter 'a' will become a keyword-only parameter "
            "in Python 3.14."
        )
        with self.assertWarnsRegex(DeprecationWarning, regex) as cm:
            ac_tester.DeprStarNew(None)
        self.assertEqual(cm.filename, __file__)

    def test_depr_star_new_cloned(self):
        regex = re.escape(
            "Passing positional arguments to _testclinic.DeprStarNew.cloned() "
            "is deprecated. Parameter 'a' will become a keyword-only parameter "
            "in Python 3.14."
        )
        obj = ac_tester.DeprStarNew(a=None)
        with self.assertWarnsRegex(DeprecationWarning, regex) as cm:
            obj.cloned(None)
        self.assertEqual(cm.filename, __file__)

    def test_depr_star_init(self):
        regex = re.escape(
            "Passing positional arguments to _testclinic.DeprStarInit() is "
            "deprecated. Parameter 'a' will become a keyword-only parameter "
            "in Python 3.14."
        )
        with self.assertWarnsRegex(DeprecationWarning, regex) as cm:
            ac_tester.DeprStarInit(None)
        self.assertEqual(cm.filename, __file__)

    def test_depr_star_init_cloned(self):
        regex = re.escape(
            "Passing positional arguments to _testclinic.DeprStarInit.cloned() "
            "is deprecated. Parameter 'a' will become a keyword-only parameter "
            "in Python 3.14."
        )
        obj = ac_tester.DeprStarInit(a=None)
        with self.assertWarnsRegex(DeprecationWarning, regex) as cm:
            obj.cloned(None)
        self.assertEqual(cm.filename, __file__)

    def test_depr_star_pos0_len1(self):
        fn = ac_tester.depr_star_pos0_len1
        fn(a=None)
        self.check_depr_star("'a'", fn, "a")

    def test_depr_star_pos0_len2(self):
        fn = ac_tester.depr_star_pos0_len2
        fn(a=0, b=0)
        check = partial(self.check_depr_star, "'a' and 'b'", fn)
        check("a", b=0)
        check("a", "b")

    def test_depr_star_pos0_len3_with_kwd(self):
        fn = ac_tester.depr_star_pos0_len3_with_kwd
        fn(a=0, b=0, c=0, d=0)
        check = partial(self.check_depr_star, "'a', 'b' and 'c'", fn)
        check("a", b=0, c=0, d=0)
        check("a", "b", c=0, d=0)
        check("a", "b", "c", d=0)

    def test_depr_star_pos1_len1_opt(self):
        fn = ac_tester.depr_star_pos1_len1_opt
        fn(a=0, b=0)
        fn("a", b=0)
        fn(a=0)  # b is optional
        check = partial(self.check_depr_star, "'b'", fn)
        check("a", "b")

    def test_depr_star_pos1_len1(self):
        fn = ac_tester.depr_star_pos1_len1
        fn(a=0, b=0)
        fn("a", b=0)
        check = partial(self.check_depr_star, "'b'", fn)
        check("a", "b")

    def test_depr_star_pos1_len2_with_kwd(self):
        fn = ac_tester.depr_star_pos1_len2_with_kwd
        fn(a=0, b=0, c=0, d=0),
        fn("a", b=0, c=0, d=0),
        check = partial(self.check_depr_star, "'b' and 'c'", fn)
        check("a", "b", c=0, d=0),
        check("a", "b", "c", d=0),

    def test_depr_star_pos2_len1(self):
        fn = ac_tester.depr_star_pos2_len1
        fn(a=0, b=0, c=0)
        fn("a", b=0, c=0)
        fn("a", "b", c=0)
        check = partial(self.check_depr_star, "'c'", fn)
        check("a", "b", "c")

    def test_depr_star_pos2_len2(self):
        fn = ac_tester.depr_star_pos2_len2
        fn(a=0, b=0, c=0, d=0)
        fn("a", b=0, c=0, d=0)
        fn("a", "b", c=0, d=0)
        check = partial(self.check_depr_star, "'c' and 'd'", fn)
        check("a", "b", "c", d=0)
        check("a", "b", "c", "d")

    def test_depr_star_pos2_len2_with_kwd(self):
        fn = ac_tester.depr_star_pos2_len2_with_kwd
        fn(a=0, b=0, c=0, d=0, e=0)
        fn("a", b=0, c=0, d=0, e=0)
        fn("a", "b", c=0, d=0, e=0)
        check = partial(self.check_depr_star, "'c' and 'd'", fn)
        check("a", "b", "c", d=0, e=0)
        check("a", "b", "c", "d", e=0)


class PermutationTests(unittest.TestCase):
    """Test permutation support functions."""

    def test_permute_left_option_groups(self):
        expected = (
            (),
            (3,),
            (2, 3),
            (1, 2, 3),
        )
        data = list(zip([1, 2, 3]))  # Generate a list of 1-tuples.
        actual = tuple(clinic.permute_left_option_groups(data))
        self.assertEqual(actual, expected)

    def test_permute_right_option_groups(self):
        expected = (
            (),
            (1,),
            (1, 2),
            (1, 2, 3),
        )
        data = list(zip([1, 2, 3]))  # Generate a list of 1-tuples.
        actual = tuple(clinic.permute_right_option_groups(data))
        self.assertEqual(actual, expected)

    def test_permute_optional_groups(self):
        empty = {
            "left": (), "required": (), "right": (),
            "expected": ((),),
        }
        noleft1 = {
            "left": (), "required": ("b",), "right": ("c",),
            "expected": (
                ("b",),
                ("b", "c"),
            ),
        }
        noleft2 = {
            "left": (), "required": ("b", "c",), "right": ("d",),
            "expected": (
                ("b", "c"),
                ("b", "c", "d"),
            ),
        }
        noleft3 = {
            "left": (), "required": ("b", "c",), "right": ("d", "e"),
            "expected": (
                ("b", "c"),
                ("b", "c", "d"),
                ("b", "c", "d", "e"),
            ),
        }
        noright1 = {
            "left": ("a",), "required": ("b",), "right": (),
            "expected": (
                ("b",),
                ("a", "b"),
            ),
        }
        noright2 = {
            "left": ("a",), "required": ("b", "c"), "right": (),
            "expected": (
                ("b", "c"),
                ("a", "b", "c"),
            ),
        }
        noright3 = {
            "left": ("a", "b"), "required": ("c",), "right": (),
            "expected": (
                ("c",),
                ("b", "c"),
                ("a", "b", "c"),
            ),
        }
        leftandright1 = {
            "left": ("a",), "required": ("b",), "right": ("c",),
            "expected": (
                ("b",),
                ("a", "b"),  # Prefer left.
                ("a", "b", "c"),
            ),
        }
        leftandright2 = {
            "left": ("a", "b"), "required": ("c", "d"), "right": ("e", "f"),
            "expected": (
                ("c", "d"),
                ("b", "c", "d"),       # Prefer left.
                ("a", "b", "c", "d"),  # Prefer left.
                ("a", "b", "c", "d", "e"),
                ("a", "b", "c", "d", "e", "f"),
            ),
        }
        dataset = (
            empty,
            noleft1, noleft2, noleft3,
            noright1, noright2, noright3,
            leftandright1, leftandright2,
        )
        for params in dataset:
            with self.subTest(**params):
                left, required, right, expected = params.values()
                permutations = clinic.permute_optional_groups(left, required, right)
                actual = tuple(permutations)
                self.assertEqual(actual, expected)


class FormatHelperTests(unittest.TestCase):

    def test_strip_leading_and_trailing_blank_lines(self):
        dataset = (
            # Input lines, expected output.
            ("a\nb",            "a\nb"),
            ("a\nb\n",          "a\nb"),
            ("a\nb ",           "a\nb"),
            ("\na\nb\n\n",      "a\nb"),
            ("\n\na\nb\n\n",    "a\nb"),
            ("\n\na\n\nb\n\n",  "a\n\nb"),
            # Note, leading whitespace is preserved:
            (" a\nb",               " a\nb"),
            (" a\nb ",              " a\nb"),
            (" \n \n a\nb \n \n ",  " a\nb"),
        )
        for lines, expected in dataset:
            with self.subTest(lines=lines, expected=expected):
                out = clinic.strip_leading_and_trailing_blank_lines(lines)
                self.assertEqual(out, expected)

    def test_normalize_snippet(self):
        snippet = """
            one
            two
            three
        """

        # Expected outputs:
        zero_indent = (
            "one\n"
            "two\n"
            "three"
        )
        four_indent = (
            "    one\n"
            "    two\n"
            "    three"
        )
        eight_indent = (
            "        one\n"
            "        two\n"
            "        three"
        )
        expected_outputs = {0: zero_indent, 4: four_indent, 8: eight_indent}
        for indent, expected in expected_outputs.items():
            with self.subTest(indent=indent):
                actual = clinic.normalize_snippet(snippet, indent=indent)
                self.assertEqual(actual, expected)

    def test_accumulator(self):
        acc = clinic.text_accumulator()
        self.assertEqual(acc.output(), "")
        acc.append("a")
        self.assertEqual(acc.output(), "a")
        self.assertEqual(acc.output(), "")
        acc.append("b")
        self.assertEqual(acc.output(), "b")
        self.assertEqual(acc.output(), "")
        acc.append("c")
        acc.append("d")
        self.assertEqual(acc.output(), "cd")
        self.assertEqual(acc.output(), "")

    def test_quoted_for_c_string(self):
        dataset = (
            # input,    expected
            (r"abc",    r"abc"),
            (r"\abc",   r"\\abc"),
            (r"\a\bc",  r"\\a\\bc"),
            (r"\a\\bc", r"\\a\\\\bc"),
            (r'"abc"',  r'\"abc\"'),
            (r"'a'",    r"\'a\'"),
        )
        for line, expected in dataset:
            with self.subTest(line=line, expected=expected):
                out = clinic.quoted_for_c_string(line)
                self.assertEqual(out, expected)

    def test_rstrip_lines(self):
        lines = (
            "a \n"
            "b\n"
            " c\n"
            " d \n"
        )
        expected = (
            "a\n"
            "b\n"
            " c\n"
            " d\n"
        )
        out = clinic.rstrip_lines(lines)
        self.assertEqual(out, expected)

    def test_format_escape(self):
        line = "{}, {a}"
        expected = "{{}}, {{a}}"
        out = clinic.format_escape(line)
        self.assertEqual(out, expected)

    def test_indent_all_lines(self):
        # Blank lines are expected to be unchanged.
        self.assertEqual(clinic.indent_all_lines("", prefix="bar"), "")

        lines = (
            "one\n"
            "two"  # The missing newline is deliberate.
        )
        expected = (
            "barone\n"
            "bartwo"
        )
        out = clinic.indent_all_lines(lines, prefix="bar")
        self.assertEqual(out, expected)

        # If last line is empty, expect it to be unchanged.
        lines = (
            "\n"
            "one\n"
            "two\n"
            ""
        )
        expected = (
            "bar\n"
            "barone\n"
            "bartwo\n"
            ""
        )
        out = clinic.indent_all_lines(lines, prefix="bar")
        self.assertEqual(out, expected)

    def test_suffix_all_lines(self):
        # Blank lines are expected to be unchanged.
        self.assertEqual(clinic.suffix_all_lines("", suffix="foo"), "")

        lines = (
            "one\n"
            "two"  # The missing newline is deliberate.
        )
        expected = (
            "onefoo\n"
            "twofoo"
        )
        out = clinic.suffix_all_lines(lines, suffix="foo")
        self.assertEqual(out, expected)

        # If last line is empty, expect it to be unchanged.
        lines = (
            "\n"
            "one\n"
            "two\n"
            ""
        )
        expected = (
            "foo\n"
            "onefoo\n"
            "twofoo\n"
            ""
        )
        out = clinic.suffix_all_lines(lines, suffix="foo")
        self.assertEqual(out, expected)


class ClinicReprTests(unittest.TestCase):
    def test_Block_repr(self):
        block = clinic.Block("foo")
        expected_repr = "<clinic.Block 'text' input='foo' output=None>"
        self.assertEqual(repr(block), expected_repr)

        block2 = clinic.Block("bar", "baz", [], "eggs", "spam")
        expected_repr_2 = "<clinic.Block 'baz' input='bar' output='eggs'>"
        self.assertEqual(repr(block2), expected_repr_2)

        block3 = clinic.Block(
            input="longboi_" * 100,
            dsl_name="wow_so_long",
            signatures=[],
            output="very_long_" * 100,
            indent=""
        )
        expected_repr_3 = (
            "<clinic.Block 'wow_so_long' input='longboi_longboi_longboi_l...' output='very_long_very_long_very_...'>"
        )
        self.assertEqual(repr(block3), expected_repr_3)

    def test_Destination_repr(self):
        c = _make_clinic()

        destination = clinic.Destination(
            "foo", type="file", clinic=c, args=("eggs",)
        )
        self.assertEqual(
            repr(destination), "<clinic.Destination 'foo' type='file' file='eggs'>"
        )

        destination2 = clinic.Destination("bar", type="buffer", clinic=c)
        self.assertEqual(repr(destination2), "<clinic.Destination 'bar' type='buffer'>")

    def test_Module_repr(self):
        module = clinic.Module("foo", _make_clinic())
        self.assertRegex(repr(module), r"<clinic.Module 'foo' at \d+>")

    def test_Class_repr(self):
        cls = clinic.Class("foo", _make_clinic(), None, 'some_typedef', 'some_type_object')
        self.assertRegex(repr(cls), r"<clinic.Class 'foo' at \d+>")

    def test_FunctionKind_repr(self):
        self.assertEqual(
            repr(clinic.FunctionKind.INVALID), "<clinic.FunctionKind.INVALID>"
        )
        self.assertEqual(
            repr(clinic.FunctionKind.CLASS_METHOD), "<clinic.FunctionKind.CLASS_METHOD>"
        )

    def test_Function_and_Parameter_reprs(self):
        function = clinic.Function(
            name='foo',
            module=_make_clinic(),
            cls=None,
            c_basename=None,
            full_name='foofoo',
            return_converter=clinic.init_return_converter(),
            kind=clinic.FunctionKind.METHOD_INIT,
            coexist=False
        )
        self.assertEqual(repr(function), "<clinic.Function 'foo'>")

        converter = clinic.self_converter('bar', 'bar', function)
        parameter = clinic.Parameter(
            "bar",
            kind=inspect.Parameter.POSITIONAL_OR_KEYWORD,
            function=function,
            converter=converter
        )
        self.assertEqual(repr(parameter), "<clinic.Parameter 'bar'>")

    def test_Monitor_repr(self):
        monitor = clinic.cpp.Monitor()
        self.assertRegex(repr(monitor), r"<clinic.Monitor \d+ line=0 condition=''>")

        monitor.line_number = 42
        monitor.stack.append(("token1", "condition1"))
        self.assertRegex(
            repr(monitor), r"<clinic.Monitor \d+ line=42 condition='condition1'>"
        )

        monitor.stack.append(("token2", "condition2"))
        self.assertRegex(
            repr(monitor),
            r"<clinic.Monitor \d+ line=42 condition='condition1 && condition2'>"
        )


if __name__ == "__main__":
    unittest.main()<|MERGE_RESOLUTION|>--- conflicted
+++ resolved
@@ -612,19 +612,6 @@
         """
         self.expect_failure(block, err, lineno=2)
 
-<<<<<<< HEAD
-    def test_no_c_basename_cloned(self):
-        block = """
-            /*[clinic input]
-            foo2
-            [clinic start generated code]*/
-            /*[clinic input]
-            foo as = foo2
-            [clinic start generated code]*/
-        """
-        err = "No C basename provided after 'as' keyword"
-        self.expect_failure(block, err, lineno=5)
-=======
     def test_validate_cloned_init(self):
         block = """
             /*[clinic input]
@@ -653,7 +640,19 @@
         """
         err = "'__new__' must be a class method"
         self.expect_failure(block, err, lineno=7)
->>>>>>> e90036c9
+
+    def test_no_c_basename_cloned(self):
+        block = """
+            /*[clinic input]
+            foo2
+            [clinic start generated code]*/
+            /*[clinic input]
+            foo as = foo2
+            [clinic start generated code]*/
+        """
+        err = "No C basename provided after 'as' keyword"
+        self.expect_failure(block, err, lineno=5)
+
 
 
 class ParseFileUnitTest(TestCase):
