# Argument Clinic
# Copyright 2012-2013 by Larry Hastings.
# Licensed to the PSF under a contributor agreement.

from functools import partial
from test import support, test_tools
from test.support import os_helper
from test.support.os_helper import TESTFN, unlink
from textwrap import dedent
from unittest import TestCase
import contextlib
import inspect
import os.path
import re
import sys
import unittest

test_tools.skip_if_missing('clinic')
with test_tools.imports_under_tool('clinic'):
    import clinic
    from clinic import DSLParser


def _make_clinic(*, filename='clinic_tests'):
    clang = clinic.CLanguage(None)
    c = clinic.Clinic(clang, filename=filename)
    c.block_parser = clinic.BlockParser('', clang)
    return c


def _expect_failure(tc, parser, code, errmsg, *, filename=None, lineno=None,
                    strip=True):
    """Helper for the parser tests.

    tc: unittest.TestCase; passed self in the wrapper
    parser: the clinic parser used for this test case
    code: a str with input text (clinic code)
    errmsg: the expected error message
    filename: str, optional filename
    lineno: int, optional line number
    """
    code = dedent(code)
    if strip:
        code = code.strip()
    errmsg = re.escape(errmsg)
    with tc.assertRaisesRegex(clinic.ClinicError, errmsg) as cm:
        parser(code)
    if filename is not None:
        tc.assertEqual(cm.exception.filename, filename)
    if lineno is not None:
        tc.assertEqual(cm.exception.lineno, lineno)
    return cm.exception


class ClinicWholeFileTest(TestCase):
    maxDiff = None

    def expect_failure(self, raw, errmsg, *, filename=None, lineno=None):
        _expect_failure(self, self.clinic.parse, raw, errmsg,
                        filename=filename, lineno=lineno)

    def setUp(self):
        self.clinic = _make_clinic(filename="test.c")

    def test_eol(self):
        # regression test:
        # clinic's block parser didn't recognize
        # the "end line" for the block if it
        # didn't end in "\n" (as in, the last)
        # byte of the file was '/'.
        # so it would spit out an end line for you.
        # and since you really already had one,
        # the last line of the block got corrupted.
        raw = "/*[clinic]\nfoo\n[clinic]*/"
        cooked = self.clinic.parse(raw).splitlines()
        end_line = cooked[2].rstrip()
        # this test is redundant, it's just here explicitly to catch
        # the regression test so we don't forget what it looked like
        self.assertNotEqual(end_line, "[clinic]*/[clinic]*/")
        self.assertEqual(end_line, "[clinic]*/")

    def test_mangled_marker_line(self):
        raw = """
            /*[clinic input]
            [clinic start generated code]*/
            /*[clinic end generated code: foo]*/
        """
        err = (
            "Mangled Argument Clinic marker line: "
            "'/*[clinic end generated code: foo]*/'"
        )
        self.expect_failure(raw, err, filename="test.c", lineno=3)

    def test_checksum_mismatch(self):
        raw = """
            /*[clinic input]
            [clinic start generated code]*/
            /*[clinic end generated code: output=0123456789abcdef input=fedcba9876543210]*/
        """
        err = ("Checksum mismatch! "
               "Expected '0123456789abcdef', computed 'da39a3ee5e6b4b0d'")
        self.expect_failure(raw, err, filename="test.c", lineno=3)

    def test_garbage_after_stop_line(self):
        raw = """
            /*[clinic input]
            [clinic start generated code]*/foobarfoobar!
        """
        err = "Garbage after stop line: 'foobarfoobar!'"
        self.expect_failure(raw, err, filename="test.c", lineno=2)

    def test_whitespace_before_stop_line(self):
        raw = """
            /*[clinic input]
             [clinic start generated code]*/
        """
        err = (
            "Whitespace is not allowed before the stop line: "
            "' [clinic start generated code]*/'"
        )
        self.expect_failure(raw, err, filename="test.c", lineno=2)

    def test_parse_with_body_prefix(self):
        clang = clinic.CLanguage(None)
        clang.body_prefix = "//"
        clang.start_line = "//[{dsl_name} start]"
        clang.stop_line = "//[{dsl_name} stop]"
        cl = clinic.Clinic(clang, filename="test.c")
        raw = dedent("""
            //[clinic start]
            //module test
            //[clinic stop]
        """).strip()
        out = cl.parse(raw)
        expected = dedent("""
            //[clinic start]
            //module test
            //
            //[clinic stop]
            /*[clinic end generated code: output=da39a3ee5e6b4b0d input=65fab8adff58cf08]*/
        """).lstrip()  # Note, lstrip() because of the newline
        self.assertEqual(out, expected)

    def test_cpp_monitor_fail_nested_block_comment(self):
        raw = """
            /* start
            /* nested
            */
            */
        """
        err = 'Nested block comment!'
        self.expect_failure(raw, err, filename="test.c", lineno=2)

    def test_cpp_monitor_fail_invalid_format_noarg(self):
        raw = """
            #if
            a()
            #endif
        """
        err = 'Invalid format for #if line: no argument!'
        self.expect_failure(raw, err, filename="test.c", lineno=1)

    def test_cpp_monitor_fail_invalid_format_toomanyargs(self):
        raw = """
            #ifdef A B
            a()
            #endif
        """
        err = 'Invalid format for #ifdef line: should be exactly one argument!'
        self.expect_failure(raw, err, filename="test.c", lineno=1)

    def test_cpp_monitor_fail_no_matching_if(self):
        raw = '#else'
        err = '#else without matching #if / #ifdef / #ifndef!'
        self.expect_failure(raw, err, filename="test.c", lineno=1)

    def test_directive_output_unknown_preset(self):
        raw = """
            /*[clinic input]
            output preset nosuchpreset
            [clinic start generated code]*/
        """
        err = "Unknown preset 'nosuchpreset'"
        self.expect_failure(raw, err)

    def test_directive_output_cant_pop(self):
        raw = """
            /*[clinic input]
            output pop
            [clinic start generated code]*/
        """
        err = "Can't 'output pop', stack is empty"
        self.expect_failure(raw, err)

    def test_directive_output_print(self):
        raw = dedent("""
            /*[clinic input]
            output print 'I told you once.'
            [clinic start generated code]*/
        """)
        out = self.clinic.parse(raw)
        # The generated output will differ for every run, but we can check that
        # it starts with the clinic block, we check that it contains all the
        # expected fields, and we check that it contains the checksum line.
        self.assertTrue(out.startswith(dedent("""
            /*[clinic input]
            output print 'I told you once.'
            [clinic start generated code]*/
        """)))
        fields = {
            "cpp_endif",
            "cpp_if",
            "docstring_definition",
            "docstring_prototype",
            "impl_definition",
            "impl_prototype",
            "methoddef_define",
            "methoddef_ifndef",
            "parser_definition",
            "parser_prototype",
        }
        for field in fields:
            with self.subTest(field=field):
                self.assertIn(field, out)
        last_line = out.rstrip().split("\n")[-1]
        self.assertTrue(
            last_line.startswith("/*[clinic end generated code: output=")
        )

    def test_directive_wrong_arg_number(self):
        raw = dedent("""
            /*[clinic input]
            preserve foo bar baz eggs spam ham mushrooms
            [clinic start generated code]*/
        """)
        err = "takes 1 positional argument but 8 were given"
        self.expect_failure(raw, err)

    def test_unknown_destination_command(self):
        raw = """
            /*[clinic input]
            destination buffer nosuchcommand
            [clinic start generated code]*/
        """
        err = "unknown destination command 'nosuchcommand'"
        self.expect_failure(raw, err)

    def test_no_access_to_members_in_converter_init(self):
        raw = """
            /*[python input]
            class Custom_converter(CConverter):
                converter = "some_c_function"
                def converter_init(self):
                    self.function.noaccess
            [python start generated code]*/
            /*[clinic input]
            module test
            test.fn
                a: Custom
            [clinic start generated code]*/
        """
        err = (
            "accessing self.function inside converter_init is disallowed!"
        )
        self.expect_failure(raw, err)

    @staticmethod
    @contextlib.contextmanager
    def _clinic_version(new_version):
        """Helper for test_version_*() tests"""
        _saved = clinic.version
        clinic.version = new_version
        try:
            yield
        finally:
            clinic.version = _saved

    def test_version_directive(self):
        dataset = (
            # (clinic version, required version)
            ('3', '2'),          # required version < clinic version
            ('3.1', '3.0'),      # required version < clinic version
            ('1.2b0', '1.2a7'),  # required version < clinic version
            ('5', '5'),          # required version == clinic version
            ('6.1', '6.1'),      # required version == clinic version
            ('1.2b3', '1.2b3'),  # required version == clinic version
        )
        for clinic_version, required_version in dataset:
            with self.subTest(clinic_version=clinic_version,
                              required_version=required_version):
                with self._clinic_version(clinic_version):
                    block = dedent(f"""
                        /*[clinic input]
                        version {required_version}
                        [clinic start generated code]*/
                    """)
                    self.clinic.parse(block)

    def test_version_directive_insufficient_version(self):
        with self._clinic_version('4'):
            err = (
                "Insufficient Clinic version!\n"
                "  Version: 4\n"
                "  Required: 5"
            )
            block = """
                /*[clinic input]
                version 5
                [clinic start generated code]*/
            """
            self.expect_failure(block, err)

    def test_version_directive_illegal_char(self):
        err = "Illegal character 'v' in version string 'v5'"
        block = """
            /*[clinic input]
            version v5
            [clinic start generated code]*/
        """
        self.expect_failure(block, err)

    def test_version_directive_unsupported_string(self):
        err = "Unsupported version string: '.-'"
        block = """
            /*[clinic input]
            version .-
            [clinic start generated code]*/
        """
        self.expect_failure(block, err)

    def test_clone_mismatch(self):
        err = "'kind' of function and cloned function don't match!"
        block = """
            /*[clinic input]
            module m
            @classmethod
            m.f1
                a: object
            [clinic start generated code]*/
            /*[clinic input]
            @staticmethod
            m.f2 = m.f1
            [clinic start generated code]*/
        """
        self.expect_failure(block, err, lineno=9)

    def test_badly_formed_return_annotation(self):
        err = "Badly formed annotation for 'm.f': 'Custom'"
        block = """
            /*[python input]
            class Custom_return_converter(CReturnConverter):
                def __init__(self):
                    raise ValueError("abc")
            [python start generated code]*/
            /*[clinic input]
            module m
            m.f -> Custom
            [clinic start generated code]*/
        """
        self.expect_failure(block, err, lineno=8)

    def test_module_already_got_one(self):
        err = "Already defined module 'm'!"
        block = """
            /*[clinic input]
            module m
            module m
            [clinic start generated code]*/
        """
        self.expect_failure(block, err, lineno=3)

    def test_destination_already_got_one(self):
        err = "Destination already exists: 'test'"
        block = """
            /*[clinic input]
            destination test new buffer
            destination test new buffer
            [clinic start generated code]*/
        """
        self.expect_failure(block, err, lineno=3)

    def test_destination_does_not_exist(self):
        err = "Destination does not exist: '/dev/null'"
        block = """
            /*[clinic input]
            output everything /dev/null
            [clinic start generated code]*/
        """
        self.expect_failure(block, err, lineno=2)

    def test_class_already_got_one(self):
        err = "Already defined class 'C'!"
        block = """
            /*[clinic input]
            class C "" ""
            class C "" ""
            [clinic start generated code]*/
        """
        self.expect_failure(block, err, lineno=3)

    def test_cant_nest_module_inside_class(self):
        err = "Can't nest a module inside a class!"
        block = """
            /*[clinic input]
            class C "" ""
            module C.m
            [clinic start generated code]*/
        """
        self.expect_failure(block, err, lineno=3)

    def test_dest_buffer_not_empty_at_eof(self):
        expected_warning = ("Destination buffer 'buffer' not empty at "
                            "end of file, emptying.")
        expected_generated = dedent("""
            /*[clinic input]
            output everything buffer
            fn
                a: object
                /
            [clinic start generated code]*/
            /*[clinic end generated code: output=da39a3ee5e6b4b0d input=1c4668687f5fd002]*/

            /*[clinic input]
            dump buffer
            [clinic start generated code]*/

            PyDoc_VAR(fn__doc__);

            PyDoc_STRVAR(fn__doc__,
            "fn($module, a, /)\\n"
            "--\\n"
            "\\n");

            #define FN_METHODDEF    \\
                {"fn", (PyCFunction)fn, METH_O, fn__doc__},

            static PyObject *
            fn(PyObject *module, PyObject *a)
            /*[clinic end generated code: output=be6798b148ab4e53 input=524ce2e021e4eba6]*/
        """)
        block = dedent("""
            /*[clinic input]
            output everything buffer
            fn
                a: object
                /
            [clinic start generated code]*/
        """)
        with support.captured_stdout() as stdout:
            generated = self.clinic.parse(block)
        self.assertIn(expected_warning, stdout.getvalue())
        self.assertEqual(generated, expected_generated)

    def test_dest_clear(self):
        err = "Can't clear destination 'file': it's not of type 'buffer'"
        block = """
            /*[clinic input]
            destination file clear
            [clinic start generated code]*/
        """
        self.expect_failure(block, err, lineno=2)

    def test_directive_set_misuse(self):
        err = "unknown variable 'ets'"
        block = """
            /*[clinic input]
            set ets tse
            [clinic start generated code]*/
        """
        self.expect_failure(block, err, lineno=2)

    def test_directive_set_prefix(self):
        block = dedent("""
            /*[clinic input]
            set line_prefix '// '
            output everything suppress
            output docstring_prototype buffer
            fn
                a: object
                /
            [clinic start generated code]*/
            /* We need to dump the buffer.
             * If not, Argument Clinic will emit a warning */
            /*[clinic input]
            dump buffer
            [clinic start generated code]*/
        """)
        generated = self.clinic.parse(block)
        expected_docstring_prototype = "// PyDoc_VAR(fn__doc__);"
        self.assertIn(expected_docstring_prototype, generated)

    def test_directive_set_suffix(self):
        block = dedent("""
            /*[clinic input]
            set line_suffix '  // test'
            output everything suppress
            output docstring_prototype buffer
            fn
                a: object
                /
            [clinic start generated code]*/
            /* We need to dump the buffer.
             * If not, Argument Clinic will emit a warning */
            /*[clinic input]
            dump buffer
            [clinic start generated code]*/
        """)
        generated = self.clinic.parse(block)
        expected_docstring_prototype = "PyDoc_VAR(fn__doc__);  // test"
        self.assertIn(expected_docstring_prototype, generated)

    def test_directive_set_prefix_and_suffix(self):
        block = dedent("""
            /*[clinic input]
            set line_prefix '{block comment start} '
            set line_suffix ' {block comment end}'
            output everything suppress
            output docstring_prototype buffer
            fn
                a: object
                /
            [clinic start generated code]*/
            /* We need to dump the buffer.
             * If not, Argument Clinic will emit a warning */
            /*[clinic input]
            dump buffer
            [clinic start generated code]*/
        """)
        generated = self.clinic.parse(block)
        expected_docstring_prototype = "/* PyDoc_VAR(fn__doc__); */"
        self.assertIn(expected_docstring_prototype, generated)

    def test_directive_printout(self):
        block = dedent("""
            /*[clinic input]
            output everything buffer
            printout test
            [clinic start generated code]*/
        """)
        expected = dedent("""
            /*[clinic input]
            output everything buffer
            printout test
            [clinic start generated code]*/
            test
            /*[clinic end generated code: output=4e1243bd22c66e76 input=898f1a32965d44ca]*/
        """)
        generated = self.clinic.parse(block)
        self.assertEqual(generated, expected)

    def test_directive_preserve_twice(self):
        err = "Can't have 'preserve' twice in one block!"
        block = """
            /*[clinic input]
            preserve
            preserve
            [clinic start generated code]*/
        """
        self.expect_failure(block, err, lineno=3)

    def test_directive_preserve_input(self):
        err = "'preserve' only works for blocks that don't produce any output!"
        block = """
            /*[clinic input]
            preserve
            fn
                a: object
                /
            [clinic start generated code]*/
        """
        self.expect_failure(block, err, lineno=6)

    def test_directive_preserve_output(self):
        block = dedent("""
            /*[clinic input]
            output everything buffer
            preserve
            [clinic start generated code]*/
            // Preserve this
            /*[clinic end generated code: output=eaa49677ae4c1f7d input=559b5db18fddae6a]*/
            /*[clinic input]
            dump buffer
            [clinic start generated code]*/
            /*[clinic end generated code: output=da39a3ee5e6b4b0d input=524ce2e021e4eba6]*/
        """)
        generated = self.clinic.parse(block)
        self.assertEqual(generated, block)

    def test_directive_output_invalid_command(self):
        err = dedent("""
            Invalid command or destination name 'cmd'. Must be one of:
             - 'preset'
             - 'push'
             - 'pop'
             - 'print'
             - 'everything'
             - 'cpp_if'
             - 'docstring_prototype'
             - 'docstring_definition'
             - 'methoddef_define'
             - 'impl_prototype'
             - 'parser_prototype'
             - 'parser_definition'
             - 'cpp_endif'
             - 'methoddef_ifndef'
             - 'impl_definition'
        """).strip()
        block = """
            /*[clinic input]
            output cmd buffer
            [clinic start generated code]*/
        """
        self.expect_failure(block, err, lineno=2)

    def test_validate_cloned_init(self):
        block = """
            /*[clinic input]
            class C "void *" ""
            C.meth
              a: int
            [clinic start generated code]*/
            /*[clinic input]
            @classmethod
            C.__init__ = C.meth
            [clinic start generated code]*/
        """
        err = "'__init__' must be a normal method, not a class or static method"
        self.expect_failure(block, err, lineno=8)

    def test_validate_cloned_new(self):
        block = """
            /*[clinic input]
            class C "void *" ""
            C.meth
              a: int
            [clinic start generated code]*/
            /*[clinic input]
            C.__new__ = C.meth
            [clinic start generated code]*/
        """
        err = "'__new__' must be a class method"
        self.expect_failure(block, err, lineno=7)

<<<<<<< HEAD
    def test_cloned_with_custom_c_basename(self):
        raw = dedent("""
=======
    def test_no_c_basename_cloned(self):
        block = """
>>>>>>> e28b0dc8
            /*[clinic input]
            foo2
            [clinic start generated code]*/
            /*[clinic input]
<<<<<<< HEAD
            foo as foo1 = foo2
            [clinic start generated code]*/
        """)
        self.clinic.parse(raw)
        funcs = self.clinic.functions
        self.assertEqual(len(funcs), 2)
        self.assertEqual(funcs[1].name, "foo")
        self.assertEqual(funcs[1].c_basename, "foo1")
=======
            foo as = foo2
            [clinic start generated code]*/
        """
        err = "No C basename provided after 'as' keyword"
        self.expect_failure(block, err, lineno=5)

>>>>>>> e28b0dc8


class ParseFileUnitTest(TestCase):
    def expect_parsing_failure(
        self, *, filename, expected_error, verify=True, output=None
    ):
        errmsg = re.escape(dedent(expected_error).strip())
        with self.assertRaisesRegex(clinic.ClinicError, errmsg):
            clinic.parse_file(filename)

    def test_parse_file_no_extension(self) -> None:
        self.expect_parsing_failure(
            filename="foo",
            expected_error="Can't extract file type for file 'foo'"
        )

    def test_parse_file_strange_extension(self) -> None:
        filenames_to_errors = {
            "foo.rs": "Can't identify file type for file 'foo.rs'",
            "foo.hs": "Can't identify file type for file 'foo.hs'",
            "foo.js": "Can't identify file type for file 'foo.js'",
        }
        for filename, errmsg in filenames_to_errors.items():
            with self.subTest(filename=filename):
                self.expect_parsing_failure(filename=filename, expected_error=errmsg)


class ClinicGroupPermuterTest(TestCase):
    def _test(self, l, m, r, output):
        computed = clinic.permute_optional_groups(l, m, r)
        self.assertEqual(output, computed)

    def test_range(self):
        self._test([['start']], ['stop'], [['step']],
          (
            ('stop',),
            ('start', 'stop',),
            ('start', 'stop', 'step',),
          ))

    def test_add_window(self):
        self._test([['x', 'y']], ['ch'], [['attr']],
          (
            ('ch',),
            ('ch', 'attr'),
            ('x', 'y', 'ch',),
            ('x', 'y', 'ch', 'attr'),
          ))

    def test_ludicrous(self):
        self._test([['a1', 'a2', 'a3'], ['b1', 'b2']], ['c1'], [['d1', 'd2'], ['e1', 'e2', 'e3']],
          (
          ('c1',),
          ('b1', 'b2', 'c1'),
          ('b1', 'b2', 'c1', 'd1', 'd2'),
          ('a1', 'a2', 'a3', 'b1', 'b2', 'c1'),
          ('a1', 'a2', 'a3', 'b1', 'b2', 'c1', 'd1', 'd2'),
          ('a1', 'a2', 'a3', 'b1', 'b2', 'c1', 'd1', 'd2', 'e1', 'e2', 'e3'),
          ))

    def test_right_only(self):
        self._test([], [], [['a'],['b'],['c']],
          (
          (),
          ('a',),
          ('a', 'b'),
          ('a', 'b', 'c')
          ))

    def test_have_left_options_but_required_is_empty(self):
        def fn():
            clinic.permute_optional_groups(['a'], [], [])
        self.assertRaises(ValueError, fn)


class ClinicLinearFormatTest(TestCase):
    def _test(self, input, output, **kwargs):
        computed = clinic.linear_format(input, **kwargs)
        self.assertEqual(output, computed)

    def test_empty_strings(self):
        self._test('', '')

    def test_solo_newline(self):
        self._test('\n', '\n')

    def test_no_substitution(self):
        self._test("""
          abc
        """, """
          abc
        """)

    def test_empty_substitution(self):
        self._test("""
          abc
          {name}
          def
        """, """
          abc
          def
        """, name='')

    def test_single_line_substitution(self):
        self._test("""
          abc
          {name}
          def
        """, """
          abc
          GARGLE
          def
        """, name='GARGLE')

    def test_multiline_substitution(self):
        self._test("""
          abc
          {name}
          def
        """, """
          abc
          bingle
          bungle

          def
        """, name='bingle\nbungle\n')

class InertParser:
    def __init__(self, clinic):
        pass

    def parse(self, block):
        pass

class CopyParser:
    def __init__(self, clinic):
        pass

    def parse(self, block):
        block.output = block.input


class ClinicBlockParserTest(TestCase):
    def _test(self, input, output):
        language = clinic.CLanguage(None)

        blocks = list(clinic.BlockParser(input, language))
        writer = clinic.BlockPrinter(language)
        for block in blocks:
            writer.print_block(block)
        output = writer.f.getvalue()
        assert output == input, "output != input!\n\noutput " + repr(output) + "\n\n input " + repr(input)

    def round_trip(self, input):
        return self._test(input, input)

    def test_round_trip_1(self):
        self.round_trip("""
            verbatim text here
            lah dee dah
        """)
    def test_round_trip_2(self):
        self.round_trip("""
    verbatim text here
    lah dee dah
/*[inert]
abc
[inert]*/
def
/*[inert checksum: 7b18d017f89f61cf17d47f92749ea6930a3f1deb]*/
xyz
""")

    def _test_clinic(self, input, output):
        language = clinic.CLanguage(None)
        c = clinic.Clinic(language, filename="file")
        c.parsers['inert'] = InertParser(c)
        c.parsers['copy'] = CopyParser(c)
        computed = c.parse(input)
        self.assertEqual(output, computed)

    def test_clinic_1(self):
        self._test_clinic("""
    verbatim text here
    lah dee dah
/*[copy input]
def
[copy start generated code]*/
abc
/*[copy end generated code: output=03cfd743661f0797 input=7b18d017f89f61cf]*/
xyz
""", """
    verbatim text here
    lah dee dah
/*[copy input]
def
[copy start generated code]*/
def
/*[copy end generated code: output=7b18d017f89f61cf input=7b18d017f89f61cf]*/
xyz
""")


class ClinicParserTest(TestCase):

    def parse(self, text):
        c = _make_clinic()
        parser = DSLParser(c)
        block = clinic.Block(text)
        parser.parse(block)
        return block

    def parse_function(self, text, signatures_in_block=2, function_index=1):
        block = self.parse(text)
        s = block.signatures
        self.assertEqual(len(s), signatures_in_block)
        assert isinstance(s[0], clinic.Module)
        assert isinstance(s[function_index], clinic.Function)
        return s[function_index]

    def expect_failure(self, block, err, *,
                       filename=None, lineno=None, strip=True):
        return _expect_failure(self, self.parse_function, block, err,
                               filename=filename, lineno=lineno, strip=strip)

    def checkDocstring(self, fn, expected):
        self.assertTrue(hasattr(fn, "docstring"))
        self.assertEqual(dedent(expected).strip(),
                         fn.docstring.strip())

    def test_trivial(self):
        parser = DSLParser(_make_clinic())
        block = clinic.Block("""
            module os
            os.access
        """)
        parser.parse(block)
        module, function = block.signatures
        self.assertEqual("access", function.name)
        self.assertEqual("os", module.name)

    def test_ignore_line(self):
        block = self.parse(dedent("""
            #
            module os
            os.access
        """))
        module, function = block.signatures
        self.assertEqual("access", function.name)
        self.assertEqual("os", module.name)

    def test_param(self):
        function = self.parse_function("""
            module os
            os.access
                path: int
        """)
        self.assertEqual("access", function.name)
        self.assertEqual(2, len(function.parameters))
        p = function.parameters['path']
        self.assertEqual('path', p.name)
        self.assertIsInstance(p.converter, clinic.int_converter)

    def test_param_default(self):
        function = self.parse_function("""
            module os
            os.access
                follow_symlinks: bool = True
        """)
        p = function.parameters['follow_symlinks']
        self.assertEqual(True, p.default)

    def test_param_with_continuations(self):
        function = self.parse_function(r"""
            module os
            os.access
                follow_symlinks: \
                bool \
                = \
                True
        """)
        p = function.parameters['follow_symlinks']
        self.assertEqual(True, p.default)

    def test_param_default_expr_named_constant(self):
        function = self.parse_function("""
            module os
            os.access
                follow_symlinks: int(c_default='MAXSIZE') = sys.maxsize
            """)
        p = function.parameters['follow_symlinks']
        self.assertEqual(sys.maxsize, p.default)
        self.assertEqual("MAXSIZE", p.converter.c_default)

        err = (
            "When you specify a named constant ('sys.maxsize') as your default value, "
            "you MUST specify a valid c_default."
        )
        block = """
            module os
            os.access
                follow_symlinks: int = sys.maxsize
        """
        self.expect_failure(block, err, lineno=2)

    def test_param_with_bizarre_default_fails_correctly(self):
        template = """
            module os
            os.access
                follow_symlinks: int = {default}
        """
        err = "Unsupported expression as default value"
        for bad_default_value in (
            "{1, 2, 3}",
            "3 if bool() else 4",
            "[x for x in range(42)]"
        ):
            with self.subTest(bad_default=bad_default_value):
                block = template.format(default=bad_default_value)
                self.expect_failure(block, err, lineno=2)

    def test_unspecified_not_allowed_as_default_value(self):
        block = """
            module os
            os.access
                follow_symlinks: int(c_default='MAXSIZE') = unspecified
        """
        err = "'unspecified' is not a legal default value!"
        exc = self.expect_failure(block, err, lineno=2)
        self.assertNotIn('Malformed expression given as default value', str(exc))

    def test_malformed_expression_as_default_value(self):
        block = """
            module os
            os.access
                follow_symlinks: int(c_default='MAXSIZE') = 1/0
        """
        err = "Malformed expression given as default value"
        self.expect_failure(block, err, lineno=2)

    def test_param_default_expr_binop(self):
        err = (
            "When you specify an expression ('a + b') as your default value, "
            "you MUST specify a valid c_default."
        )
        block = """
            fn
                follow_symlinks: int = a + b
        """
        self.expect_failure(block, err, lineno=1)

    def test_param_no_docstring(self):
        function = self.parse_function("""
            module os
            os.access
                follow_symlinks: bool = True
                something_else: str = ''
        """)
        self.assertEqual(3, len(function.parameters))
        conv = function.parameters['something_else'].converter
        self.assertIsInstance(conv, clinic.str_converter)

    def test_param_default_parameters_out_of_order(self):
        err = (
            "Can't have a parameter without a default ('something_else') "
            "after a parameter with a default!"
        )
        block = """
            module os
            os.access
                follow_symlinks: bool = True
                something_else: str
        """
        self.expect_failure(block, err, lineno=3)

    def disabled_test_converter_arguments(self):
        function = self.parse_function("""
            module os
            os.access
                path: path_t(allow_fd=1)
        """)
        p = function.parameters['path']
        self.assertEqual(1, p.converter.args['allow_fd'])

    def test_function_docstring(self):
        function = self.parse_function("""
            module os
            os.stat as os_stat_fn

               path: str
                   Path to be examined
                   Ensure that multiple lines are indented correctly.

            Perform a stat system call on the given path.

            Ensure that multiple lines are indented correctly.
            Ensure that multiple lines are indented correctly.
        """)
        self.checkDocstring(function, """
            stat($module, /, path)
            --

            Perform a stat system call on the given path.

              path
                Path to be examined
                Ensure that multiple lines are indented correctly.

            Ensure that multiple lines are indented correctly.
            Ensure that multiple lines are indented correctly.
        """)

    def test_docstring_trailing_whitespace(self):
        function = self.parse_function(
            "module t\n"
            "t.s\n"
            "   a: object\n"
            "      Param docstring with trailing whitespace  \n"
            "Func docstring summary with trailing whitespace  \n"
            "  \n"
            "Func docstring body with trailing whitespace  \n"
        )
        self.checkDocstring(function, """
            s($module, /, a)
            --

            Func docstring summary with trailing whitespace

              a
                Param docstring with trailing whitespace

            Func docstring body with trailing whitespace
        """)

    def test_explicit_parameters_in_docstring(self):
        function = self.parse_function(dedent("""
            module foo
            foo.bar
              x: int
                 Documentation for x.
              y: int

            This is the documentation for foo.

            Okay, we're done here.
        """))
        self.checkDocstring(function, """
            bar($module, /, x, y)
            --

            This is the documentation for foo.

              x
                Documentation for x.

            Okay, we're done here.
        """)

    def test_docstring_with_comments(self):
        function = self.parse_function(dedent("""
            module foo
            foo.bar
              x: int
                 # We're about to have
                 # the documentation for x.
                 Documentation for x.
                 # We've just had
                 # the documentation for x.
              y: int

            # We're about to have
            # the documentation for foo.
            This is the documentation for foo.
            # We've just had
            # the documentation for foo.

            Okay, we're done here.
        """))
        self.checkDocstring(function, """
            bar($module, /, x, y)
            --

            This is the documentation for foo.

              x
                Documentation for x.

            Okay, we're done here.
        """)

    def test_parser_regression_special_character_in_parameter_column_of_docstring_first_line(self):
        function = self.parse_function(dedent("""
            module os
            os.stat
                path: str
            This/used to break Clinic!
        """))
        self.checkDocstring(function, """
            stat($module, /, path)
            --

            This/used to break Clinic!
        """)

    def test_c_name(self):
        function = self.parse_function("""
            module os
            os.stat as os_stat_fn
        """)
        self.assertEqual("os_stat_fn", function.c_basename)

    def test_base_invalid_syntax(self):
        block = """
            module os
            os.stat
                invalid syntax: int = 42
        """
        err = dedent(r"""
            Function 'stat' has an invalid parameter declaration:
            \s+'invalid syntax: int = 42'
        """).strip()
        with self.assertRaisesRegex(clinic.ClinicError, err):
            self.parse_function(block)

    def test_param_default_invalid_syntax(self):
        block = """
            module os
            os.stat
                x: int = invalid syntax
        """
        err = r"Syntax error: 'x = invalid syntax\n'"
        self.expect_failure(block, err, lineno=2)

    def test_cloning_nonexistent_function_correctly_fails(self):
        block = """
            cloned = fooooooooooooooooo
            This is trying to clone a nonexistent function!!
        """
        err = "Couldn't find existing function 'fooooooooooooooooo'!"
        with support.captured_stderr() as stderr:
            self.expect_failure(block, err, lineno=0)
        expected_debug_print = dedent("""\
            cls=None, module=<clinic.Clinic object>, existing='fooooooooooooooooo'
            (cls or module).functions=[]
        """)
        stderr = stderr.getvalue()
        self.assertIn(expected_debug_print, stderr)

    def test_return_converter(self):
        function = self.parse_function("""
            module os
            os.stat -> int
        """)
        self.assertIsInstance(function.return_converter, clinic.int_return_converter)

    def test_return_converter_invalid_syntax(self):
        block = """
            module os
            os.stat -> invalid syntax
        """
        err = "Badly formed annotation for 'os.stat': 'invalid syntax'"
        self.expect_failure(block, err)

    def test_legacy_converter_disallowed_in_return_annotation(self):
        block = """
            module os
            os.stat -> "s"
        """
        err = "Legacy converter 's' not allowed as a return converter"
        self.expect_failure(block, err)

    def test_unknown_return_converter(self):
        block = """
            module os
            os.stat -> fooooooooooooooooooooooo
        """
        err = "No available return converter called 'fooooooooooooooooooooooo'"
        self.expect_failure(block, err)

    def test_star(self):
        function = self.parse_function("""
            module os
            os.access
                *
                follow_symlinks: bool = True
        """)
        p = function.parameters['follow_symlinks']
        self.assertEqual(inspect.Parameter.KEYWORD_ONLY, p.kind)
        self.assertEqual(0, p.group)

    def test_group(self):
        function = self.parse_function("""
            module window
            window.border
                [
                ls: int
                ]
                /
        """)
        p = function.parameters['ls']
        self.assertEqual(1, p.group)

    def test_left_group(self):
        function = self.parse_function("""
            module curses
            curses.addch
                [
                y: int
                    Y-coordinate.
                x: int
                    X-coordinate.
                ]
                ch: char
                    Character to add.
                [
                attr: long
                    Attributes for the character.
                ]
                /
        """)
        dataset = (
            ('y', -1), ('x', -1),
            ('ch', 0),
            ('attr', 1),
        )
        for name, group in dataset:
            with self.subTest(name=name, group=group):
                p = function.parameters[name]
                self.assertEqual(p.group, group)
                self.assertEqual(p.kind, inspect.Parameter.POSITIONAL_ONLY)
        self.checkDocstring(function, """
            addch([y, x,] ch, [attr])


              y
                Y-coordinate.
              x
                X-coordinate.
              ch
                Character to add.
              attr
                Attributes for the character.
        """)

    def test_nested_groups(self):
        function = self.parse_function("""
            module curses
            curses.imaginary
               [
               [
               y1: int
                 Y-coordinate.
               y2: int
                 Y-coordinate.
               ]
               x1: int
                 X-coordinate.
               x2: int
                 X-coordinate.
               ]
               ch: char
                 Character to add.
               [
               attr1: long
                 Attributes for the character.
               attr2: long
                 Attributes for the character.
               attr3: long
                 Attributes for the character.
               [
               attr4: long
                 Attributes for the character.
               attr5: long
                 Attributes for the character.
               attr6: long
                 Attributes for the character.
               ]
               ]
               /
        """)
        dataset = (
            ('y1', -2), ('y2', -2),
            ('x1', -1), ('x2', -1),
            ('ch', 0),
            ('attr1', 1), ('attr2', 1), ('attr3', 1),
            ('attr4', 2), ('attr5', 2), ('attr6', 2),
        )
        for name, group in dataset:
            with self.subTest(name=name, group=group):
                p = function.parameters[name]
                self.assertEqual(p.group, group)
                self.assertEqual(p.kind, inspect.Parameter.POSITIONAL_ONLY)

        self.checkDocstring(function, """
            imaginary([[y1, y2,] x1, x2,] ch, [attr1, attr2, attr3, [attr4, attr5,
                      attr6]])


              y1
                Y-coordinate.
              y2
                Y-coordinate.
              x1
                X-coordinate.
              x2
                X-coordinate.
              ch
                Character to add.
              attr1
                Attributes for the character.
              attr2
                Attributes for the character.
              attr3
                Attributes for the character.
              attr4
                Attributes for the character.
              attr5
                Attributes for the character.
              attr6
                Attributes for the character.
        """)

    def test_disallowed_grouping__two_top_groups_on_left(self):
        err = (
            "Function 'two_top_groups_on_left' has an unsupported group "
            "configuration. (Unexpected state 2.b)"
        )
        block = """
            module foo
            foo.two_top_groups_on_left
                [
                group1 : int
                ]
                [
                group2 : int
                ]
                param: int
        """
        self.expect_failure(block, err, lineno=5)

    def test_disallowed_grouping__two_top_groups_on_right(self):
        block = """
            module foo
            foo.two_top_groups_on_right
                param: int
                [
                group1 : int
                ]
                [
                group2 : int
                ]
        """
        err = (
            "Function 'two_top_groups_on_right' has an unsupported group "
            "configuration. (Unexpected state 6.b)"
        )
        self.expect_failure(block, err)

    def test_disallowed_grouping__parameter_after_group_on_right(self):
        block = """
            module foo
            foo.parameter_after_group_on_right
                param: int
                [
                [
                group1 : int
                ]
                group2 : int
                ]
        """
        err = (
            "Function parameter_after_group_on_right has an unsupported group "
            "configuration. (Unexpected state 6.a)"
        )
        self.expect_failure(block, err)

    def test_disallowed_grouping__group_after_parameter_on_left(self):
        block = """
            module foo
            foo.group_after_parameter_on_left
                [
                group2 : int
                [
                group1 : int
                ]
                ]
                param: int
        """
        err = (
            "Function 'group_after_parameter_on_left' has an unsupported group "
            "configuration. (Unexpected state 2.b)"
        )
        self.expect_failure(block, err)

    def test_disallowed_grouping__empty_group_on_left(self):
        block = """
            module foo
            foo.empty_group
                [
                [
                ]
                group2 : int
                ]
                param: int
        """
        err = (
            "Function 'empty_group' has an empty group. "
            "All groups must contain at least one parameter."
        )
        self.expect_failure(block, err)

    def test_disallowed_grouping__empty_group_on_right(self):
        block = """
            module foo
            foo.empty_group
                param: int
                [
                [
                ]
                group2 : int
                ]
        """
        err = (
            "Function 'empty_group' has an empty group. "
            "All groups must contain at least one parameter."
        )
        self.expect_failure(block, err)

    def test_disallowed_grouping__no_matching_bracket(self):
        block = """
            module foo
            foo.empty_group
                param: int
                ]
                group2: int
                ]
        """
        err = "Function 'empty_group' has a ']' without a matching '['"
        self.expect_failure(block, err)

    def test_no_parameters(self):
        function = self.parse_function("""
            module foo
            foo.bar

            Docstring

        """)
        self.assertEqual("bar($module, /)\n--\n\nDocstring", function.docstring)
        self.assertEqual(1, len(function.parameters)) # self!

    def test_init_with_no_parameters(self):
        function = self.parse_function("""
            module foo
            class foo.Bar "unused" "notneeded"
            foo.Bar.__init__

            Docstring

        """, signatures_in_block=3, function_index=2)

        # self is not in the signature
        self.assertEqual("Bar()\n--\n\nDocstring", function.docstring)
        # but it *is* a parameter
        self.assertEqual(1, len(function.parameters))

    def test_illegal_module_line(self):
        block = """
            module foo
            foo.bar => int
                /
        """
        err = "Illegal function name: 'foo.bar => int'"
        self.expect_failure(block, err)

    def test_illegal_c_basename(self):
        block = """
            module foo
            foo.bar as 935
                /
        """
        err = "Illegal C basename: '935'"
        self.expect_failure(block, err)

    def test_no_c_basename(self):
        block = "foo as "
        err = "No C basename provided after 'as' keyword"
        self.expect_failure(block, err, strip=False)

    def test_single_star(self):
        block = """
            module foo
            foo.bar
                *
                *
        """
        err = "Function 'bar' uses '*' more than once."
        self.expect_failure(block, err)

    def test_parameters_required_after_star(self):
        dataset = (
            "module foo\nfoo.bar\n  *",
            "module foo\nfoo.bar\n  *\nDocstring here.",
            "module foo\nfoo.bar\n  this: int\n  *",
            "module foo\nfoo.bar\n  this: int\n  *\nDocstring.",
        )
        err = "Function 'foo.bar' specifies '*' without any parameters afterwards."
        for block in dataset:
            with self.subTest(block=block):
                self.expect_failure(block, err)

    def test_fulldisplayname_class(self):
        dataset = (
            ("T", """
                class T "void *" ""
                T.__init__
            """),
            ("m.T", """
                module m
                class m.T "void *" ""
                @classmethod
                m.T.__new__
            """),
            ("m.T.C", """
                module m
                class m.T "void *" ""
                class m.T.C "void *" ""
                m.T.C.__init__
            """),
        )
        for name, code in dataset:
            with self.subTest(name=name, code=code):
                block = self.parse(code)
                func = block.signatures[-1]
                self.assertEqual(func.fulldisplayname, name)

    def test_fulldisplayname_meth(self):
        dataset = (
            ("func", "func"),
            ("m.func", """
                module m
                m.func
            """),
            ("T.meth", """
                class T "void *" ""
                T.meth
            """),
            ("m.T.meth", """
                module m
                class m.T "void *" ""
                m.T.meth
            """),
            ("m.T.C.meth", """
                module m
                class m.T "void *" ""
                class m.T.C "void *" ""
                m.T.C.meth
            """),
        )
        for name, code in dataset:
            with self.subTest(name=name, code=code):
                block = self.parse(code)
                func = block.signatures[-1]
                self.assertEqual(func.fulldisplayname, name)

    def test_depr_star_invalid_format_1(self):
        block = """
            module foo
            foo.bar
                this: int
                * [from 3]
            Docstring.
        """
        err = (
            "Function 'foo.bar': expected format '* [from major.minor]' "
            "where 'major' and 'minor' are integers; got '3'"
        )
        self.expect_failure(block, err, lineno=3)

    def test_depr_star_invalid_format_2(self):
        block = """
            module foo
            foo.bar
                this: int
                * [from a.b]
            Docstring.
        """
        err = (
            "Function 'foo.bar': expected format '* [from major.minor]' "
            "where 'major' and 'minor' are integers; got 'a.b'"
        )
        self.expect_failure(block, err, lineno=3)

    def test_depr_star_invalid_format_3(self):
        block = """
            module foo
            foo.bar
                this: int
                * [from 1.2.3]
            Docstring.
        """
        err = (
            "Function 'foo.bar': expected format '* [from major.minor]' "
            "where 'major' and 'minor' are integers; got '1.2.3'"
        )
        self.expect_failure(block, err, lineno=3)

    def test_parameters_required_after_depr_star(self):
        block = """
            module foo
            foo.bar
                this: int
                * [from 3.14]
            Docstring.
        """
        err = (
            "Function 'foo.bar' specifies '* [from ...]' without "
            "any parameters afterwards"
        )
        self.expect_failure(block, err, lineno=4)

    def test_depr_star_must_come_before_star(self):
        block = """
            module foo
            foo.bar
                this: int
                *
                * [from 3.14]
            Docstring.
        """
        err = "Function 'foo.bar': '* [from ...]' must come before '*'"
        self.expect_failure(block, err, lineno=4)

    def test_depr_star_duplicate(self):
        block = """
            module foo
            foo.bar
                a: int
                * [from 3.14]
                b: int
                * [from 3.14]
                c: int
            Docstring.
        """
        err = "Function 'foo.bar' uses '[from ...]' more than once"
        self.expect_failure(block, err, lineno=5)

    def test_single_slash(self):
        block = """
            module foo
            foo.bar
                /
                /
        """
        err = (
            "Function 'bar' has an unsupported group configuration. "
            "(Unexpected state 0.d)"
        )
        self.expect_failure(block, err)

    def test_double_slash(self):
        block = """
            module foo
            foo.bar
                a: int
                /
                b: int
                /
        """
        err = "Function 'bar' uses '/' more than once."
        self.expect_failure(block, err)

    def test_mix_star_and_slash(self):
        block = """
            module foo
            foo.bar
               x: int
               y: int
               *
               z: int
               /
        """
        err = (
            "Function 'bar' mixes keyword-only and positional-only parameters, "
            "which is unsupported."
        )
        self.expect_failure(block, err)

    def test_parameters_not_permitted_after_slash_for_now(self):
        block = """
            module foo
            foo.bar
                /
                x: int
        """
        err = (
            "Function 'bar' has an unsupported group configuration. "
            "(Unexpected state 0.d)"
        )
        self.expect_failure(block, err)

    def test_parameters_no_more_than_one_vararg(self):
        err = "Too many var args"
        block = """
            module foo
            foo.bar
               *vararg1: object
               *vararg2: object
        """
        self.expect_failure(block, err, lineno=0)

    def test_function_not_at_column_0(self):
        function = self.parse_function("""
              module foo
              foo.bar
                x: int
                  Nested docstring here, goeth.
                *
                y: str
              Not at column 0!
        """)
        self.checkDocstring(function, """
            bar($module, /, x, *, y)
            --

            Not at column 0!

              x
                Nested docstring here, goeth.
        """)

    def test_docstring_only_summary(self):
        function = self.parse_function("""
              module m
              m.f
              summary
        """)
        self.checkDocstring(function, """
            f($module, /)
            --

            summary
        """)

    def test_docstring_empty_lines(self):
        function = self.parse_function("""
              module m
              m.f


        """)
        self.checkDocstring(function, """
            f($module, /)
            --
        """)

    def test_docstring_explicit_params_placement(self):
        function = self.parse_function("""
              module m
              m.f
                a: int
                    Param docstring for 'a' will be included
                b: int
                c: int
                    Param docstring for 'c' will be included
              This is the summary line.

              We'll now place the params section here:
              {parameters}
              And now for something completely different!
              (Note the added newline)
        """)
        self.checkDocstring(function, """
            f($module, /, a, b, c)
            --

            This is the summary line.

            We'll now place the params section here:
              a
                Param docstring for 'a' will be included
              c
                Param docstring for 'c' will be included

            And now for something completely different!
            (Note the added newline)
        """)

    def test_indent_stack_no_tabs(self):
        block = """
            module foo
            foo.bar
               *vararg1: object
            \t*vararg2: object
        """
        err = ("Tab characters are illegal in the Clinic DSL: "
               r"'\t*vararg2: object'")
        self.expect_failure(block, err)

    def test_indent_stack_illegal_outdent(self):
        block = """
            module foo
            foo.bar
              a: object
             b: object
        """
        err = "Illegal outdent"
        self.expect_failure(block, err)

    def test_directive(self):
        parser = DSLParser(_make_clinic())
        parser.flag = False
        parser.directives['setflag'] = lambda : setattr(parser, 'flag', True)
        block = clinic.Block("setflag")
        parser.parse(block)
        self.assertTrue(parser.flag)

    def test_legacy_converters(self):
        block = self.parse('module os\nos.access\n   path: "s"')
        module, function = block.signatures
        conv = (function.parameters['path']).converter
        self.assertIsInstance(conv, clinic.str_converter)

    def test_legacy_converters_non_string_constant_annotation(self):
        err = "Annotations must be either a name, a function call, or a string"
        dataset = (
            'module os\nos.access\n   path: 42',
            'module os\nos.access\n   path: 42.42',
            'module os\nos.access\n   path: 42j',
            'module os\nos.access\n   path: b"42"',
        )
        for block in dataset:
            with self.subTest(block=block):
                self.expect_failure(block, err, lineno=2)

    def test_other_bizarre_things_in_annotations_fail(self):
        err = "Annotations must be either a name, a function call, or a string"
        dataset = (
            'module os\nos.access\n   path: {"some": "dictionary"}',
            'module os\nos.access\n   path: ["list", "of", "strings"]',
            'module os\nos.access\n   path: (x for x in range(42))',
        )
        for block in dataset:
            with self.subTest(block=block):
                self.expect_failure(block, err, lineno=2)

    def test_kwarg_splats_disallowed_in_function_call_annotations(self):
        err = "Cannot use a kwarg splat in a function-call annotation"
        dataset = (
            'module fo\nfo.barbaz\n   o: bool(**{None: "bang!"})',
            'module fo\nfo.barbaz -> bool(**{None: "bang!"})',
            'module fo\nfo.barbaz -> bool(**{"bang": 42})',
            'module fo\nfo.barbaz\n   o: bool(**{"bang": None})',
        )
        for block in dataset:
            with self.subTest(block=block):
                self.expect_failure(block, err)

    def test_self_param_placement(self):
        err = (
            "A 'self' parameter, if specified, must be the very first thing "
            "in the parameter block."
        )
        block = """
            module foo
            foo.func
                a: int
                self: self(type="PyObject *")
        """
        self.expect_failure(block, err, lineno=3)

    def test_self_param_cannot_be_optional(self):
        err = "A 'self' parameter cannot be marked optional."
        block = """
            module foo
            foo.func
                self: self(type="PyObject *") = None
        """
        self.expect_failure(block, err, lineno=2)

    def test_defining_class_param_placement(self):
        err = (
            "A 'defining_class' parameter, if specified, must either be the "
            "first thing in the parameter block, or come just after 'self'."
        )
        block = """
            module foo
            foo.func
                self: self(type="PyObject *")
                a: int
                cls: defining_class
        """
        self.expect_failure(block, err, lineno=4)

    def test_defining_class_param_cannot_be_optional(self):
        err = "A 'defining_class' parameter cannot be marked optional."
        block = """
            module foo
            foo.func
                cls: defining_class(type="PyObject *") = None
        """
        self.expect_failure(block, err, lineno=2)

    def test_slot_methods_cannot_access_defining_class(self):
        block = """
            module foo
            class Foo "" ""
            Foo.__init__
                cls: defining_class
                a: object
        """
        err = "Slot methods cannot access their defining class."
        with self.assertRaisesRegex(ValueError, err):
            self.parse_function(block)

    def test_new_must_be_a_class_method(self):
        err = "'__new__' must be a class method!"
        block = """
            module foo
            class Foo "" ""
            Foo.__new__
        """
        self.expect_failure(block, err, lineno=2)

    def test_init_must_be_a_normal_method(self):
        err = "'__init__' must be a normal method, not a class or static method!"
        block = """
            module foo
            class Foo "" ""
            @classmethod
            Foo.__init__
        """
        self.expect_failure(block, err, lineno=3)

    def test_duplicate_coexist(self):
        err = "Called @coexist twice"
        block = """
            module m
            @coexist
            @coexist
            m.fn
        """
        self.expect_failure(block, err, lineno=2)

    def test_unused_param(self):
        block = self.parse("""
            module foo
            foo.func
                fn: object
                k: float
                i: float(unused=True)
                /
                *
                flag: bool(unused=True) = False
        """)
        sig = block.signatures[1]  # Function index == 1
        params = sig.parameters
        conv = lambda fn: params[fn].converter
        dataset = (
            {"name": "fn", "unused": False},
            {"name": "k", "unused": False},
            {"name": "i", "unused": True},
            {"name": "flag", "unused": True},
        )
        for param in dataset:
            name, unused = param.values()
            with self.subTest(name=name, unused=unused):
                p = conv(name)
                # Verify that the unused flag is parsed correctly.
                self.assertEqual(unused, p.unused)

                # Now, check that we'll produce correct code.
                decl = p.simple_declaration(in_parser=False)
                if unused:
                    self.assertIn("Py_UNUSED", decl)
                else:
                    self.assertNotIn("Py_UNUSED", decl)

                # Make sure the Py_UNUSED macro is not used in the parser body.
                parser_decl = p.simple_declaration(in_parser=True)
                self.assertNotIn("Py_UNUSED", parser_decl)

    def test_scaffolding(self):
        # test repr on special values
        self.assertEqual(repr(clinic.unspecified), '<Unspecified>')
        self.assertEqual(repr(clinic.NULL), '<Null>')

        # test that fail fails
        with support.captured_stdout() as stdout:
            errmsg = 'The igloos are melting'
            with self.assertRaisesRegex(clinic.ClinicError, errmsg) as cm:
                clinic.fail(errmsg, filename='clown.txt', line_number=69)
            exc = cm.exception
            self.assertEqual(exc.filename, 'clown.txt')
            self.assertEqual(exc.lineno, 69)
            self.assertEqual(stdout.getvalue(), "")

    def test_non_ascii_character_in_docstring(self):
        block = """
            module test
            test.fn
                a: int
                    á param docstring
            docstring fü bár baß
        """
        with support.captured_stdout() as stdout:
            self.parse(block)
        # The line numbers are off; this is a known limitation.
        expected = dedent("""\
            Warning in file 'clinic_tests' on line 0:
            Non-ascii characters are not allowed in docstrings: 'á'

            Warning in file 'clinic_tests' on line 0:
            Non-ascii characters are not allowed in docstrings: 'ü', 'á', 'ß'

        """)
        self.assertEqual(stdout.getvalue(), expected)

    def test_illegal_c_identifier(self):
        err = "Illegal C identifier: 17a"
        block = """
            module test
            test.fn
                a as 17a: int
        """
        self.expect_failure(block, err, lineno=2)

    def test_cannot_convert_special_method(self):
        err = "'__len__' is a special method and cannot be converted"
        block = """
            class T "" ""
            T.__len__
        """
        self.expect_failure(block, err, lineno=1)

    def test_cannot_specify_pydefault_without_default(self):
        err = "You can't specify py_default without specifying a default value!"
        block = """
            fn
                a: object(py_default='NULL')
        """
        self.expect_failure(block, err, lineno=1)

    def test_vararg_cannot_take_default_value(self):
        err = "Vararg can't take a default value!"
        block = """
            fn
                *args: object = None
        """
        self.expect_failure(block, err, lineno=1)

    def test_default_is_not_of_correct_type(self):
        err = ("int_converter: default value 2.5 for field 'a' "
               "is not of type 'int'")
        block = """
            fn
                a: int = 2.5
        """
        self.expect_failure(block, err, lineno=1)

    def test_invalid_legacy_converter(self):
        err = "'fhi' is not a valid legacy converter"
        block = """
            fn
                a: 'fhi'
        """
        self.expect_failure(block, err, lineno=1)

    def test_parent_class_or_module_does_not_exist(self):
        err = "Parent class or module 'z' does not exist"
        block = """
            module m
            z.func
        """
        self.expect_failure(block, err, lineno=1)

    def test_duplicate_param_name(self):
        err = "You can't have two parameters named 'a'"
        block = """
            module m
            m.func
                a: int
                a: float
        """
        self.expect_failure(block, err, lineno=3)

    def test_param_requires_custom_c_name(self):
        err = "Parameter 'module' requires a custom C name"
        block = """
            module m
            m.func
                module: int
        """
        self.expect_failure(block, err, lineno=2)

    def test_state_func_docstring_assert_no_group(self):
        err = "Function 'func' has a ']' without a matching '['"
        block = """
            module m
            m.func
                ]
            docstring
        """
        self.expect_failure(block, err, lineno=2)

    def test_state_func_docstring_no_summary(self):
        err = "Docstring for 'm.func' does not have a summary line!"
        block = """
            module m
            m.func
            docstring1
            docstring2
        """
        self.expect_failure(block, err, lineno=0)

    def test_state_func_docstring_only_one_param_template(self):
        err = "You may not specify {parameters} more than once in a docstring!"
        block = """
            module m
            m.func
            docstring summary

            these are the params:
                {parameters}
            these are the params again:
                {parameters}
        """
        self.expect_failure(block, err, lineno=0)


class ClinicExternalTest(TestCase):
    maxDiff = None

    def run_clinic(self, *args):
        with (
            support.captured_stdout() as out,
            support.captured_stderr() as err,
            self.assertRaises(SystemExit) as cm
        ):
            clinic.main(args)
        return out.getvalue(), err.getvalue(), cm.exception.code

    def expect_success(self, *args):
        out, err, code = self.run_clinic(*args)
        if code != 0:
            self.fail("\n".join([f"Unexpected failure: {args=}", out, err]))
        self.assertEqual(err, "")
        return out

    def expect_failure(self, *args):
        out, err, code = self.run_clinic(*args)
        self.assertNotEqual(code, 0, f"Unexpected success: {args=}")
        return out, err

    def test_external(self):
        CLINIC_TEST = 'clinic.test.c'
        source = support.findfile(CLINIC_TEST)
        with open(source, 'r', encoding='utf-8') as f:
            orig_contents = f.read()

        # Run clinic CLI and verify that it does not complain.
        self.addCleanup(unlink, TESTFN)
        out = self.expect_success("-f", "-o", TESTFN, source)
        self.assertEqual(out, "")

        with open(TESTFN, 'r', encoding='utf-8') as f:
            new_contents = f.read()

        self.assertEqual(new_contents, orig_contents)

    def test_no_change(self):
        # bpo-42398: Test that the destination file is left unchanged if the
        # content does not change. Moreover, check also that the file
        # modification time does not change in this case.
        code = dedent("""
            /*[clinic input]
            [clinic start generated code]*/
            /*[clinic end generated code: output=da39a3ee5e6b4b0d input=da39a3ee5e6b4b0d]*/
        """)
        with os_helper.temp_dir() as tmp_dir:
            fn = os.path.join(tmp_dir, "test.c")
            with open(fn, "w", encoding="utf-8") as f:
                f.write(code)
            pre_mtime = os.stat(fn).st_mtime_ns
            self.expect_success(fn)
            post_mtime = os.stat(fn).st_mtime_ns
        # Don't change the file modification time
        # if the content does not change
        self.assertEqual(pre_mtime, post_mtime)

    def test_cli_force(self):
        invalid_input = dedent("""
            /*[clinic input]
            output preset block
            module test
            test.fn
                a: int
            [clinic start generated code]*/

            const char *hand_edited = "output block is overwritten";
            /*[clinic end generated code: output=bogus input=bogus]*/
        """)
        fail_msg = (
            "Checksum mismatch! Expected 'bogus', computed '2ed19'. "
            "Suggested fix: remove all generated code including the end marker, "
            "or use the '-f' option.\n"
        )
        with os_helper.temp_dir() as tmp_dir:
            fn = os.path.join(tmp_dir, "test.c")
            with open(fn, "w", encoding="utf-8") as f:
                f.write(invalid_input)
            # First, run the CLI without -f and expect failure.
            # Note, we cannot check the entire fail msg, because the path to
            # the tmp file will change for every run.
            _, err = self.expect_failure(fn)
            self.assertTrue(err.endswith(fail_msg),
                            f"{err!r} does not end with {fail_msg!r}")
            # Then, force regeneration; success expected.
            out = self.expect_success("-f", fn)
            self.assertEqual(out, "")
            # Verify by checking the checksum.
            checksum = (
                "/*[clinic end generated code: "
                "output=2124c291eb067d76 input=9543a8d2da235301]*/\n"
            )
            with open(fn, 'r', encoding='utf-8') as f:
                generated = f.read()
            self.assertTrue(generated.endswith(checksum))

    def test_cli_make(self):
        c_code = dedent("""
            /*[clinic input]
            [clinic start generated code]*/
        """)
        py_code = "pass"
        c_files = "file1.c", "file2.c"
        py_files = "file1.py", "file2.py"

        def create_files(files, srcdir, code):
            for fn in files:
                path = os.path.join(srcdir, fn)
                with open(path, "w", encoding="utf-8") as f:
                    f.write(code)

        with os_helper.temp_dir() as tmp_dir:
            # add some folders, some C files and a Python file
            create_files(c_files, tmp_dir, c_code)
            create_files(py_files, tmp_dir, py_code)

            # create C files in externals/ dir
            ext_path = os.path.join(tmp_dir, "externals")
            with os_helper.temp_dir(path=ext_path) as externals:
                create_files(c_files, externals, c_code)

                # run clinic in verbose mode with --make on tmpdir
                out = self.expect_success("-v", "--make", "--srcdir", tmp_dir)

            # expect verbose mode to only mention the C files in tmp_dir
            for filename in c_files:
                with self.subTest(filename=filename):
                    path = os.path.join(tmp_dir, filename)
                    self.assertIn(path, out)
            for filename in py_files:
                with self.subTest(filename=filename):
                    path = os.path.join(tmp_dir, filename)
                    self.assertNotIn(path, out)
            # don't expect C files from the externals dir
            for filename in c_files:
                with self.subTest(filename=filename):
                    path = os.path.join(ext_path, filename)
                    self.assertNotIn(path, out)

    def test_cli_make_exclude(self):
        code = dedent("""
            /*[clinic input]
            [clinic start generated code]*/
        """)
        with os_helper.temp_dir(quiet=False) as tmp_dir:
            # add some folders, some C files and a Python file
            for fn in "file1.c", "file2.c", "file3.c", "file4.c":
                path = os.path.join(tmp_dir, fn)
                with open(path, "w", encoding="utf-8") as f:
                    f.write(code)

            # Run clinic in verbose mode with --make on tmpdir.
            # Exclude file2.c and file3.c.
            out = self.expect_success(
                "-v", "--make", "--srcdir", tmp_dir,
                "--exclude", os.path.join(tmp_dir, "file2.c"),
                # The added ./ should be normalised away.
                "--exclude", os.path.join(tmp_dir, "./file3.c"),
                # Relative paths should also work.
                "--exclude", "file4.c"
            )

            # expect verbose mode to only mention the C files in tmp_dir
            self.assertIn("file1.c", out)
            self.assertNotIn("file2.c", out)
            self.assertNotIn("file3.c", out)
            self.assertNotIn("file4.c", out)

    def test_cli_verbose(self):
        with os_helper.temp_dir() as tmp_dir:
            fn = os.path.join(tmp_dir, "test.c")
            with open(fn, "w", encoding="utf-8") as f:
                f.write("")
            out = self.expect_success("-v", fn)
            self.assertEqual(out.strip(), fn)

    def test_cli_help(self):
        out = self.expect_success("-h")
        self.assertIn("usage: clinic.py", out)

    def test_cli_converters(self):
        prelude = dedent("""
            Legacy converters:
                B C D L O S U Y Z Z#
                b c d f h i l p s s# s* u u# w* y y# y* z z# z*

            Converters:
        """)
        expected_converters = (
            "bool",
            "byte",
            "char",
            "defining_class",
            "double",
            "fildes",
            "float",
            "int",
            "long",
            "long_long",
            "object",
            "Py_buffer",
            "Py_complex",
            "Py_ssize_t",
            "Py_UNICODE",
            "PyByteArrayObject",
            "PyBytesObject",
            "self",
            "short",
            "size_t",
            "slice_index",
            "str",
            "unicode",
            "unsigned_char",
            "unsigned_int",
            "unsigned_long",
            "unsigned_long_long",
            "unsigned_short",
        )
        finale = dedent("""
            Return converters:
                bool()
                double()
                float()
                init()
                int()
                long()
                Py_ssize_t()
                size_t()
                unsigned_int()
                unsigned_long()

            All converters also accept (c_default=None, py_default=None, annotation=None).
            All return converters also accept (py_default=None).
        """)
        out = self.expect_success("--converters")
        # We cannot simply compare the output, because the repr of the *accept*
        # param may change (it's a set, thus unordered). So, let's compare the
        # start and end of the expected output, and then assert that the
        # converters appear lined up in alphabetical order.
        self.assertTrue(out.startswith(prelude), out)
        self.assertTrue(out.endswith(finale), out)

        out = out.removeprefix(prelude)
        out = out.removesuffix(finale)
        lines = out.split("\n")
        for converter, line in zip(expected_converters, lines):
            line = line.lstrip()
            with self.subTest(converter=converter):
                self.assertTrue(
                    line.startswith(converter),
                    f"expected converter {converter!r}, got {line!r}"
                )

    def test_cli_fail_converters_and_filename(self):
        _, err = self.expect_failure("--converters", "test.c")
        msg = "can't specify --converters and a filename at the same time"
        self.assertIn(msg, err)

    def test_cli_fail_no_filename(self):
        _, err = self.expect_failure()
        self.assertIn("no input files", err)

    def test_cli_fail_output_and_multiple_files(self):
        _, err = self.expect_failure("-o", "out.c", "input.c", "moreinput.c")
        msg = "error: can't use -o with multiple filenames"
        self.assertIn(msg, err)

    def test_cli_fail_filename_or_output_and_make(self):
        msg = "can't use -o or filenames with --make"
        for opts in ("-o", "out.c"), ("filename.c",):
            with self.subTest(opts=opts):
                _, err = self.expect_failure("--make", *opts)
                self.assertIn(msg, err)

    def test_cli_fail_make_without_srcdir(self):
        _, err = self.expect_failure("--make", "--srcdir", "")
        msg = "error: --srcdir must not be empty with --make"
        self.assertIn(msg, err)

    def test_file_dest(self):
        block = dedent("""
            /*[clinic input]
            destination test new file {path}.h
            output everything test
            func
                a: object
                /
            [clinic start generated code]*/
        """)
        expected_checksum_line = (
            "/*[clinic end generated code: "
            "output=da39a3ee5e6b4b0d input=b602ab8e173ac3bd]*/\n"
        )
        expected_output = dedent("""\
            /*[clinic input]
            preserve
            [clinic start generated code]*/

            #if defined(Py_BUILD_CORE) && !defined(Py_BUILD_CORE_MODULE)
            #  include "pycore_gc.h"            // PyGC_Head
            #  include "pycore_runtime.h"       // _Py_ID()
            #endif


            PyDoc_VAR(func__doc__);

            PyDoc_STRVAR(func__doc__,
            "func($module, a, /)\\n"
            "--\\n"
            "\\n");

            #define FUNC_METHODDEF    \\
                {"func", (PyCFunction)func, METH_O, func__doc__},

            static PyObject *
            func(PyObject *module, PyObject *a)
            /*[clinic end generated code: output=56c09670e89a0d9a input=a9049054013a1b77]*/
        """)
        with os_helper.temp_dir() as tmp_dir:
            in_fn = os.path.join(tmp_dir, "test.c")
            out_fn = os.path.join(tmp_dir, "test.c.h")
            with open(in_fn, "w", encoding="utf-8") as f:
                f.write(block)
            with open(out_fn, "w", encoding="utf-8") as f:
                f.write("")  # Write an empty output file!
            # Clinic should complain about the empty output file.
            _, err = self.expect_failure(in_fn)
            expected_err = (f"Modified destination file {out_fn!r}; "
                            "not overwriting!")
            self.assertIn(expected_err, err)
            # Run clinic again, this time with the -f option.
            _ = self.expect_success("-f", in_fn)
            # Read back the generated output.
            with open(in_fn, encoding="utf-8") as f:
                data = f.read()
                expected_block = f"{block}{expected_checksum_line}"
                self.assertEqual(data, expected_block)
            with open(out_fn, encoding="utf-8") as f:
                data = f.read()
                self.assertEqual(data, expected_output)

try:
    import _testclinic as ac_tester
except ImportError:
    ac_tester = None

@unittest.skipIf(ac_tester is None, "_testclinic is missing")
class ClinicFunctionalTest(unittest.TestCase):
    locals().update((name, getattr(ac_tester, name))
                    for name in dir(ac_tester) if name.startswith('test_'))

    def check_depr_star(self, pnames, fn, *args, **kwds):
        regex = (
            fr"Passing( more than)?( [0-9]+)? positional argument(s)? to "
            fr"{fn.__name__}\(\) is deprecated. Parameter(s)? {pnames} will "
            fr"become( a)? keyword-only parameter(s)? in Python 3\.14"
        )
        with self.assertWarnsRegex(DeprecationWarning, regex) as cm:
            # Record the line number, so we're sure we've got the correct stack
            # level on the deprecation warning.
            _, lineno = fn(*args, **kwds), sys._getframe().f_lineno
        self.assertEqual(cm.filename, __file__)
        self.assertEqual(cm.lineno, lineno)

    def test_objects_converter(self):
        with self.assertRaises(TypeError):
            ac_tester.objects_converter()
        self.assertEqual(ac_tester.objects_converter(1, 2), (1, 2))
        self.assertEqual(ac_tester.objects_converter([], 'whatever class'), ([], 'whatever class'))
        self.assertEqual(ac_tester.objects_converter(1), (1, None))

    def test_bytes_object_converter(self):
        with self.assertRaises(TypeError):
            ac_tester.bytes_object_converter(1)
        self.assertEqual(ac_tester.bytes_object_converter(b'BytesObject'), (b'BytesObject',))

    def test_byte_array_object_converter(self):
        with self.assertRaises(TypeError):
            ac_tester.byte_array_object_converter(1)
        byte_arr = bytearray(b'ByteArrayObject')
        self.assertEqual(ac_tester.byte_array_object_converter(byte_arr), (byte_arr,))

    def test_unicode_converter(self):
        with self.assertRaises(TypeError):
            ac_tester.unicode_converter(1)
        self.assertEqual(ac_tester.unicode_converter('unicode'), ('unicode',))

    def test_bool_converter(self):
        with self.assertRaises(TypeError):
            ac_tester.bool_converter(False, False, 'not a int')
        self.assertEqual(ac_tester.bool_converter(), (True, True, True))
        self.assertEqual(ac_tester.bool_converter('', [], 5), (False, False, True))
        self.assertEqual(ac_tester.bool_converter(('not empty',), {1: 2}, 0), (True, True, False))

    def test_char_converter(self):
        with self.assertRaises(TypeError):
            ac_tester.char_converter(1)
        with self.assertRaises(TypeError):
            ac_tester.char_converter(b'ab')
        chars = [b'A', b'\a', b'\b', b'\t', b'\n', b'\v', b'\f', b'\r', b'"', b"'", b'?', b'\\', b'\000', b'\377']
        expected = tuple(ord(c) for c in chars)
        self.assertEqual(ac_tester.char_converter(), expected)
        chars = [b'1', b'2', b'3', b'4', b'5', b'6', b'7', b'8', b'9', b'0', b'a', b'b', b'c', b'd']
        expected = tuple(ord(c) for c in chars)
        self.assertEqual(ac_tester.char_converter(*chars), expected)

    def test_unsigned_char_converter(self):
        from _testcapi import UCHAR_MAX
        with self.assertRaises(OverflowError):
            ac_tester.unsigned_char_converter(-1)
        with self.assertRaises(OverflowError):
            ac_tester.unsigned_char_converter(UCHAR_MAX + 1)
        with self.assertRaises(OverflowError):
            ac_tester.unsigned_char_converter(0, UCHAR_MAX + 1)
        with self.assertRaises(TypeError):
            ac_tester.unsigned_char_converter([])
        self.assertEqual(ac_tester.unsigned_char_converter(), (12, 34, 56))
        self.assertEqual(ac_tester.unsigned_char_converter(0, 0, UCHAR_MAX + 1), (0, 0, 0))
        self.assertEqual(ac_tester.unsigned_char_converter(0, 0, (UCHAR_MAX + 1) * 3 + 123), (0, 0, 123))

    def test_short_converter(self):
        from _testcapi import SHRT_MIN, SHRT_MAX
        with self.assertRaises(OverflowError):
            ac_tester.short_converter(SHRT_MIN - 1)
        with self.assertRaises(OverflowError):
            ac_tester.short_converter(SHRT_MAX + 1)
        with self.assertRaises(TypeError):
            ac_tester.short_converter([])
        self.assertEqual(ac_tester.short_converter(-1234), (-1234,))
        self.assertEqual(ac_tester.short_converter(4321), (4321,))

    def test_unsigned_short_converter(self):
        from _testcapi import USHRT_MAX
        with self.assertRaises(ValueError):
            ac_tester.unsigned_short_converter(-1)
        with self.assertRaises(OverflowError):
            ac_tester.unsigned_short_converter(USHRT_MAX + 1)
        with self.assertRaises(OverflowError):
            ac_tester.unsigned_short_converter(0, USHRT_MAX + 1)
        with self.assertRaises(TypeError):
            ac_tester.unsigned_short_converter([])
        self.assertEqual(ac_tester.unsigned_short_converter(), (12, 34, 56))
        self.assertEqual(ac_tester.unsigned_short_converter(0, 0, USHRT_MAX + 1), (0, 0, 0))
        self.assertEqual(ac_tester.unsigned_short_converter(0, 0, (USHRT_MAX + 1) * 3 + 123), (0, 0, 123))

    def test_int_converter(self):
        from _testcapi import INT_MIN, INT_MAX
        with self.assertRaises(OverflowError):
            ac_tester.int_converter(INT_MIN - 1)
        with self.assertRaises(OverflowError):
            ac_tester.int_converter(INT_MAX + 1)
        with self.assertRaises(TypeError):
            ac_tester.int_converter(1, 2, 3)
        with self.assertRaises(TypeError):
            ac_tester.int_converter([])
        self.assertEqual(ac_tester.int_converter(), (12, 34, 45))
        self.assertEqual(ac_tester.int_converter(1, 2, '3'), (1, 2, ord('3')))

    def test_unsigned_int_converter(self):
        from _testcapi import UINT_MAX
        with self.assertRaises(ValueError):
            ac_tester.unsigned_int_converter(-1)
        with self.assertRaises(OverflowError):
            ac_tester.unsigned_int_converter(UINT_MAX + 1)
        with self.assertRaises(OverflowError):
            ac_tester.unsigned_int_converter(0, UINT_MAX + 1)
        with self.assertRaises(TypeError):
            ac_tester.unsigned_int_converter([])
        self.assertEqual(ac_tester.unsigned_int_converter(), (12, 34, 56))
        self.assertEqual(ac_tester.unsigned_int_converter(0, 0, UINT_MAX + 1), (0, 0, 0))
        self.assertEqual(ac_tester.unsigned_int_converter(0, 0, (UINT_MAX + 1) * 3 + 123), (0, 0, 123))

    def test_long_converter(self):
        from _testcapi import LONG_MIN, LONG_MAX
        with self.assertRaises(OverflowError):
            ac_tester.long_converter(LONG_MIN - 1)
        with self.assertRaises(OverflowError):
            ac_tester.long_converter(LONG_MAX + 1)
        with self.assertRaises(TypeError):
            ac_tester.long_converter([])
        self.assertEqual(ac_tester.long_converter(), (12,))
        self.assertEqual(ac_tester.long_converter(-1234), (-1234,))

    def test_unsigned_long_converter(self):
        from _testcapi import ULONG_MAX
        with self.assertRaises(ValueError):
            ac_tester.unsigned_long_converter(-1)
        with self.assertRaises(OverflowError):
            ac_tester.unsigned_long_converter(ULONG_MAX + 1)
        with self.assertRaises(OverflowError):
            ac_tester.unsigned_long_converter(0, ULONG_MAX + 1)
        with self.assertRaises(TypeError):
            ac_tester.unsigned_long_converter([])
        self.assertEqual(ac_tester.unsigned_long_converter(), (12, 34, 56))
        self.assertEqual(ac_tester.unsigned_long_converter(0, 0, ULONG_MAX + 1), (0, 0, 0))
        self.assertEqual(ac_tester.unsigned_long_converter(0, 0, (ULONG_MAX + 1) * 3 + 123), (0, 0, 123))

    def test_long_long_converter(self):
        from _testcapi import LLONG_MIN, LLONG_MAX
        with self.assertRaises(OverflowError):
            ac_tester.long_long_converter(LLONG_MIN - 1)
        with self.assertRaises(OverflowError):
            ac_tester.long_long_converter(LLONG_MAX + 1)
        with self.assertRaises(TypeError):
            ac_tester.long_long_converter([])
        self.assertEqual(ac_tester.long_long_converter(), (12,))
        self.assertEqual(ac_tester.long_long_converter(-1234), (-1234,))

    def test_unsigned_long_long_converter(self):
        from _testcapi import ULLONG_MAX
        with self.assertRaises(ValueError):
            ac_tester.unsigned_long_long_converter(-1)
        with self.assertRaises(OverflowError):
            ac_tester.unsigned_long_long_converter(ULLONG_MAX + 1)
        with self.assertRaises(OverflowError):
            ac_tester.unsigned_long_long_converter(0, ULLONG_MAX + 1)
        with self.assertRaises(TypeError):
            ac_tester.unsigned_long_long_converter([])
        self.assertEqual(ac_tester.unsigned_long_long_converter(), (12, 34, 56))
        self.assertEqual(ac_tester.unsigned_long_long_converter(0, 0, ULLONG_MAX + 1), (0, 0, 0))
        self.assertEqual(ac_tester.unsigned_long_long_converter(0, 0, (ULLONG_MAX + 1) * 3 + 123), (0, 0, 123))

    def test_py_ssize_t_converter(self):
        from _testcapi import PY_SSIZE_T_MIN, PY_SSIZE_T_MAX
        with self.assertRaises(OverflowError):
            ac_tester.py_ssize_t_converter(PY_SSIZE_T_MIN - 1)
        with self.assertRaises(OverflowError):
            ac_tester.py_ssize_t_converter(PY_SSIZE_T_MAX + 1)
        with self.assertRaises(TypeError):
            ac_tester.py_ssize_t_converter([])
        self.assertEqual(ac_tester.py_ssize_t_converter(), (12, 34, 56))
        self.assertEqual(ac_tester.py_ssize_t_converter(1, 2, None), (1, 2, 56))

    def test_slice_index_converter(self):
        from _testcapi import PY_SSIZE_T_MIN, PY_SSIZE_T_MAX
        with self.assertRaises(TypeError):
            ac_tester.slice_index_converter([])
        self.assertEqual(ac_tester.slice_index_converter(), (12, 34, 56))
        self.assertEqual(ac_tester.slice_index_converter(1, 2, None), (1, 2, 56))
        self.assertEqual(ac_tester.slice_index_converter(PY_SSIZE_T_MAX, PY_SSIZE_T_MAX + 1, PY_SSIZE_T_MAX + 1234),
                         (PY_SSIZE_T_MAX, PY_SSIZE_T_MAX, PY_SSIZE_T_MAX))
        self.assertEqual(ac_tester.slice_index_converter(PY_SSIZE_T_MIN, PY_SSIZE_T_MIN - 1, PY_SSIZE_T_MIN - 1234),
                         (PY_SSIZE_T_MIN, PY_SSIZE_T_MIN, PY_SSIZE_T_MIN))

    def test_size_t_converter(self):
        with self.assertRaises(ValueError):
            ac_tester.size_t_converter(-1)
        with self.assertRaises(TypeError):
            ac_tester.size_t_converter([])
        self.assertEqual(ac_tester.size_t_converter(), (12,))

    def test_float_converter(self):
        with self.assertRaises(TypeError):
            ac_tester.float_converter([])
        self.assertEqual(ac_tester.float_converter(), (12.5,))
        self.assertEqual(ac_tester.float_converter(-0.5), (-0.5,))

    def test_double_converter(self):
        with self.assertRaises(TypeError):
            ac_tester.double_converter([])
        self.assertEqual(ac_tester.double_converter(), (12.5,))
        self.assertEqual(ac_tester.double_converter(-0.5), (-0.5,))

    def test_py_complex_converter(self):
        with self.assertRaises(TypeError):
            ac_tester.py_complex_converter([])
        self.assertEqual(ac_tester.py_complex_converter(complex(1, 2)), (complex(1, 2),))
        self.assertEqual(ac_tester.py_complex_converter(complex('-1-2j')), (complex('-1-2j'),))
        self.assertEqual(ac_tester.py_complex_converter(-0.5), (-0.5,))
        self.assertEqual(ac_tester.py_complex_converter(10), (10,))

    def test_str_converter(self):
        with self.assertRaises(TypeError):
            ac_tester.str_converter(1)
        with self.assertRaises(TypeError):
            ac_tester.str_converter('a', 'b', 'c')
        with self.assertRaises(ValueError):
            ac_tester.str_converter('a', b'b\0b', 'c')
        self.assertEqual(ac_tester.str_converter('a', b'b', 'c'), ('a', 'b', 'c'))
        self.assertEqual(ac_tester.str_converter('a', b'b', b'c'), ('a', 'b', 'c'))
        self.assertEqual(ac_tester.str_converter('a', b'b', 'c\0c'), ('a', 'b', 'c\0c'))

    def test_str_converter_encoding(self):
        with self.assertRaises(TypeError):
            ac_tester.str_converter_encoding(1)
        self.assertEqual(ac_tester.str_converter_encoding('a', 'b', 'c'), ('a', 'b', 'c'))
        with self.assertRaises(TypeError):
            ac_tester.str_converter_encoding('a', b'b\0b', 'c')
        self.assertEqual(ac_tester.str_converter_encoding('a', b'b', bytearray([ord('c')])), ('a', 'b', 'c'))
        self.assertEqual(ac_tester.str_converter_encoding('a', b'b', bytearray([ord('c'), 0, ord('c')])),
                         ('a', 'b', 'c\x00c'))
        self.assertEqual(ac_tester.str_converter_encoding('a', b'b', b'c\x00c'), ('a', 'b', 'c\x00c'))

    def test_py_buffer_converter(self):
        with self.assertRaises(TypeError):
            ac_tester.py_buffer_converter('a', 'b')
        self.assertEqual(ac_tester.py_buffer_converter('abc', bytearray([1, 2, 3])), (b'abc', b'\x01\x02\x03'))

    def test_keywords(self):
        self.assertEqual(ac_tester.keywords(1, 2), (1, 2))
        self.assertEqual(ac_tester.keywords(1, b=2), (1, 2))
        self.assertEqual(ac_tester.keywords(a=1, b=2), (1, 2))

    def test_keywords_kwonly(self):
        with self.assertRaises(TypeError):
            ac_tester.keywords_kwonly(1, 2)
        self.assertEqual(ac_tester.keywords_kwonly(1, b=2), (1, 2))
        self.assertEqual(ac_tester.keywords_kwonly(a=1, b=2), (1, 2))

    def test_keywords_opt(self):
        self.assertEqual(ac_tester.keywords_opt(1), (1, None, None))
        self.assertEqual(ac_tester.keywords_opt(1, 2), (1, 2, None))
        self.assertEqual(ac_tester.keywords_opt(1, 2, 3), (1, 2, 3))
        self.assertEqual(ac_tester.keywords_opt(1, b=2), (1, 2, None))
        self.assertEqual(ac_tester.keywords_opt(1, 2, c=3), (1, 2, 3))
        self.assertEqual(ac_tester.keywords_opt(a=1, c=3), (1, None, 3))
        self.assertEqual(ac_tester.keywords_opt(a=1, b=2, c=3), (1, 2, 3))

    def test_keywords_opt_kwonly(self):
        self.assertEqual(ac_tester.keywords_opt_kwonly(1), (1, None, None, None))
        self.assertEqual(ac_tester.keywords_opt_kwonly(1, 2), (1, 2, None, None))
        with self.assertRaises(TypeError):
            ac_tester.keywords_opt_kwonly(1, 2, 3)
        self.assertEqual(ac_tester.keywords_opt_kwonly(1, b=2), (1, 2, None, None))
        self.assertEqual(ac_tester.keywords_opt_kwonly(1, 2, c=3), (1, 2, 3, None))
        self.assertEqual(ac_tester.keywords_opt_kwonly(a=1, c=3), (1, None, 3, None))
        self.assertEqual(ac_tester.keywords_opt_kwonly(a=1, b=2, c=3, d=4), (1, 2, 3, 4))

    def test_keywords_kwonly_opt(self):
        self.assertEqual(ac_tester.keywords_kwonly_opt(1), (1, None, None))
        with self.assertRaises(TypeError):
            ac_tester.keywords_kwonly_opt(1, 2)
        self.assertEqual(ac_tester.keywords_kwonly_opt(1, b=2), (1, 2, None))
        self.assertEqual(ac_tester.keywords_kwonly_opt(a=1, c=3), (1, None, 3))
        self.assertEqual(ac_tester.keywords_kwonly_opt(a=1, b=2, c=3), (1, 2, 3))

    def test_posonly_keywords(self):
        with self.assertRaises(TypeError):
            ac_tester.posonly_keywords(1)
        with self.assertRaises(TypeError):
            ac_tester.posonly_keywords(a=1, b=2)
        self.assertEqual(ac_tester.posonly_keywords(1, 2), (1, 2))
        self.assertEqual(ac_tester.posonly_keywords(1, b=2), (1, 2))

    def test_posonly_kwonly(self):
        with self.assertRaises(TypeError):
            ac_tester.posonly_kwonly(1)
        with self.assertRaises(TypeError):
            ac_tester.posonly_kwonly(1, 2)
        with self.assertRaises(TypeError):
            ac_tester.posonly_kwonly(a=1, b=2)
        self.assertEqual(ac_tester.posonly_kwonly(1, b=2), (1, 2))

    def test_posonly_keywords_kwonly(self):
        with self.assertRaises(TypeError):
            ac_tester.posonly_keywords_kwonly(1)
        with self.assertRaises(TypeError):
            ac_tester.posonly_keywords_kwonly(1, 2, 3)
        with self.assertRaises(TypeError):
            ac_tester.posonly_keywords_kwonly(a=1, b=2, c=3)
        self.assertEqual(ac_tester.posonly_keywords_kwonly(1, 2, c=3), (1, 2, 3))
        self.assertEqual(ac_tester.posonly_keywords_kwonly(1, b=2, c=3), (1, 2, 3))

    def test_posonly_keywords_opt(self):
        with self.assertRaises(TypeError):
            ac_tester.posonly_keywords_opt(1)
        self.assertEqual(ac_tester.posonly_keywords_opt(1, 2), (1, 2, None, None))
        self.assertEqual(ac_tester.posonly_keywords_opt(1, 2, 3), (1, 2, 3, None))
        self.assertEqual(ac_tester.posonly_keywords_opt(1, 2, 3, 4), (1, 2, 3, 4))
        self.assertEqual(ac_tester.posonly_keywords_opt(1, b=2), (1, 2, None, None))
        self.assertEqual(ac_tester.posonly_keywords_opt(1, 2, c=3), (1, 2, 3, None))
        with self.assertRaises(TypeError):
            ac_tester.posonly_keywords_opt(a=1, b=2, c=3, d=4)
        self.assertEqual(ac_tester.posonly_keywords_opt(1, b=2, c=3, d=4), (1, 2, 3, 4))

    def test_posonly_opt_keywords_opt(self):
        self.assertEqual(ac_tester.posonly_opt_keywords_opt(1), (1, None, None, None))
        self.assertEqual(ac_tester.posonly_opt_keywords_opt(1, 2), (1, 2, None, None))
        self.assertEqual(ac_tester.posonly_opt_keywords_opt(1, 2, 3), (1, 2, 3, None))
        self.assertEqual(ac_tester.posonly_opt_keywords_opt(1, 2, 3, 4), (1, 2, 3, 4))
        with self.assertRaises(TypeError):
            ac_tester.posonly_opt_keywords_opt(1, b=2)
        self.assertEqual(ac_tester.posonly_opt_keywords_opt(1, 2, c=3), (1, 2, 3, None))
        self.assertEqual(ac_tester.posonly_opt_keywords_opt(1, 2, c=3, d=4), (1, 2, 3, 4))
        with self.assertRaises(TypeError):
            ac_tester.posonly_opt_keywords_opt(a=1, b=2, c=3, d=4)

    def test_posonly_kwonly_opt(self):
        with self.assertRaises(TypeError):
            ac_tester.posonly_kwonly_opt(1)
        with self.assertRaises(TypeError):
            ac_tester.posonly_kwonly_opt(1, 2)
        self.assertEqual(ac_tester.posonly_kwonly_opt(1, b=2), (1, 2, None, None))
        self.assertEqual(ac_tester.posonly_kwonly_opt(1, b=2, c=3), (1, 2, 3, None))
        self.assertEqual(ac_tester.posonly_kwonly_opt(1, b=2, c=3, d=4), (1, 2, 3, 4))
        with self.assertRaises(TypeError):
            ac_tester.posonly_kwonly_opt(a=1, b=2, c=3, d=4)

    def test_posonly_opt_kwonly_opt(self):
        self.assertEqual(ac_tester.posonly_opt_kwonly_opt(1), (1, None, None, None))
        self.assertEqual(ac_tester.posonly_opt_kwonly_opt(1, 2), (1, 2, None, None))
        with self.assertRaises(TypeError):
            ac_tester.posonly_opt_kwonly_opt(1, 2, 3)
        with self.assertRaises(TypeError):
            ac_tester.posonly_opt_kwonly_opt(1, b=2)
        self.assertEqual(ac_tester.posonly_opt_kwonly_opt(1, 2, c=3), (1, 2, 3, None))
        self.assertEqual(ac_tester.posonly_opt_kwonly_opt(1, 2, c=3, d=4), (1, 2, 3, 4))

    def test_posonly_keywords_kwonly_opt(self):
        with self.assertRaises(TypeError):
            ac_tester.posonly_keywords_kwonly_opt(1)
        with self.assertRaises(TypeError):
            ac_tester.posonly_keywords_kwonly_opt(1, 2)
        with self.assertRaises(TypeError):
            ac_tester.posonly_keywords_kwonly_opt(1, b=2)
        with self.assertRaises(TypeError):
            ac_tester.posonly_keywords_kwonly_opt(1, 2, 3)
        with self.assertRaises(TypeError):
            ac_tester.posonly_keywords_kwonly_opt(a=1, b=2, c=3)
        self.assertEqual(ac_tester.posonly_keywords_kwonly_opt(1, 2, c=3), (1, 2, 3, None, None))
        self.assertEqual(ac_tester.posonly_keywords_kwonly_opt(1, b=2, c=3), (1, 2, 3, None, None))
        self.assertEqual(ac_tester.posonly_keywords_kwonly_opt(1, 2, c=3, d=4), (1, 2, 3, 4, None))
        self.assertEqual(ac_tester.posonly_keywords_kwonly_opt(1, 2, c=3, d=4, e=5), (1, 2, 3, 4, 5))

    def test_posonly_keywords_opt_kwonly_opt(self):
        with self.assertRaises(TypeError):
            ac_tester.posonly_keywords_opt_kwonly_opt(1)
        self.assertEqual(ac_tester.posonly_keywords_opt_kwonly_opt(1, 2), (1, 2, None, None, None))
        self.assertEqual(ac_tester.posonly_keywords_opt_kwonly_opt(1, b=2), (1, 2, None, None, None))
        with self.assertRaises(TypeError):
            ac_tester.posonly_keywords_opt_kwonly_opt(1, 2, 3, 4)
        with self.assertRaises(TypeError):
            ac_tester.posonly_keywords_opt_kwonly_opt(a=1, b=2)
        self.assertEqual(ac_tester.posonly_keywords_opt_kwonly_opt(1, 2, c=3), (1, 2, 3, None, None))
        self.assertEqual(ac_tester.posonly_keywords_opt_kwonly_opt(1, b=2, c=3), (1, 2, 3, None, None))
        self.assertEqual(ac_tester.posonly_keywords_opt_kwonly_opt(1, 2, 3, d=4), (1, 2, 3, 4, None))
        self.assertEqual(ac_tester.posonly_keywords_opt_kwonly_opt(1, 2, c=3, d=4), (1, 2, 3, 4, None))
        self.assertEqual(ac_tester.posonly_keywords_opt_kwonly_opt(1, 2, 3, d=4, e=5), (1, 2, 3, 4, 5))
        self.assertEqual(ac_tester.posonly_keywords_opt_kwonly_opt(1, 2, c=3, d=4, e=5), (1, 2, 3, 4, 5))

    def test_posonly_opt_keywords_opt_kwonly_opt(self):
        self.assertEqual(ac_tester.posonly_opt_keywords_opt_kwonly_opt(1), (1, None, None, None))
        self.assertEqual(ac_tester.posonly_opt_keywords_opt_kwonly_opt(1, 2), (1, 2, None, None))
        with self.assertRaises(TypeError):
            ac_tester.posonly_opt_keywords_opt_kwonly_opt(1, b=2)
        self.assertEqual(ac_tester.posonly_opt_keywords_opt_kwonly_opt(1, 2, 3), (1, 2, 3, None))
        self.assertEqual(ac_tester.posonly_opt_keywords_opt_kwonly_opt(1, 2, c=3), (1, 2, 3, None))
        self.assertEqual(ac_tester.posonly_opt_keywords_opt_kwonly_opt(1, 2, 3, d=4), (1, 2, 3, 4))
        self.assertEqual(ac_tester.posonly_opt_keywords_opt_kwonly_opt(1, 2, c=3, d=4), (1, 2, 3, 4))
        with self.assertRaises(TypeError):
            ac_tester.posonly_opt_keywords_opt_kwonly_opt(1, 2, 3, 4)

    def test_keyword_only_parameter(self):
        with self.assertRaises(TypeError):
            ac_tester.keyword_only_parameter()
        with self.assertRaises(TypeError):
            ac_tester.keyword_only_parameter(1)
        self.assertEqual(ac_tester.keyword_only_parameter(a=1), (1,))

    def test_posonly_vararg(self):
        with self.assertRaises(TypeError):
            ac_tester.posonly_vararg()
        self.assertEqual(ac_tester.posonly_vararg(1, 2), (1, 2, ()))
        self.assertEqual(ac_tester.posonly_vararg(1, b=2), (1, 2, ()))
        self.assertEqual(ac_tester.posonly_vararg(1, 2, 3, 4), (1, 2, (3, 4)))

    def test_vararg_and_posonly(self):
        with self.assertRaises(TypeError):
            ac_tester.vararg_and_posonly()
        with self.assertRaises(TypeError):
            ac_tester.vararg_and_posonly(1, b=2)
        self.assertEqual(ac_tester.vararg_and_posonly(1, 2, 3, 4), (1, (2, 3, 4)))

    def test_vararg(self):
        with self.assertRaises(TypeError):
            ac_tester.vararg()
        with self.assertRaises(TypeError):
            ac_tester.vararg(1, b=2)
        self.assertEqual(ac_tester.vararg(1, 2, 3, 4), (1, (2, 3, 4)))

    def test_vararg_with_default(self):
        with self.assertRaises(TypeError):
            ac_tester.vararg_with_default()
        self.assertEqual(ac_tester.vararg_with_default(1, b=False), (1, (), False))
        self.assertEqual(ac_tester.vararg_with_default(1, 2, 3, 4), (1, (2, 3, 4), False))
        self.assertEqual(ac_tester.vararg_with_default(1, 2, 3, 4, b=True), (1, (2, 3, 4), True))

    def test_vararg_with_only_defaults(self):
        self.assertEqual(ac_tester.vararg_with_only_defaults(), ((), None))
        self.assertEqual(ac_tester.vararg_with_only_defaults(b=2), ((), 2))
        self.assertEqual(ac_tester.vararg_with_only_defaults(1, b=2), ((1, ), 2))
        self.assertEqual(ac_tester.vararg_with_only_defaults(1, 2, 3, 4), ((1, 2, 3, 4), None))
        self.assertEqual(ac_tester.vararg_with_only_defaults(1, 2, 3, 4, b=5), ((1, 2, 3, 4), 5))

    def test_gh_32092_oob(self):
        ac_tester.gh_32092_oob(1, 2, 3, 4, kw1=5, kw2=6)

    def test_gh_32092_kw_pass(self):
        ac_tester.gh_32092_kw_pass(1, 2, 3)

    def test_gh_99233_refcount(self):
        arg = '*A unique string is not referenced by anywhere else.*'
        arg_refcount_origin = sys.getrefcount(arg)
        ac_tester.gh_99233_refcount(arg)
        arg_refcount_after = sys.getrefcount(arg)
        self.assertEqual(arg_refcount_origin, arg_refcount_after)

    def test_gh_99240_double_free(self):
        err = re.escape(
            "gh_99240_double_free() argument 2 must be encoded string "
            "without null bytes, not str"
        )
        with self.assertRaisesRegex(TypeError, err):
            ac_tester.gh_99240_double_free('a', '\0b')

    def test_cloned_func_exception_message(self):
        incorrect_arg = -1  # f1() and f2() accept a single str
        with self.assertRaisesRegex(TypeError, "clone_f1"):
            ac_tester.clone_f1(incorrect_arg)
        with self.assertRaisesRegex(TypeError, "clone_f2"):
            ac_tester.clone_f2(incorrect_arg)

    def test_cloned_func_with_converter_exception_message(self):
        for name in "clone_with_conv_f1", "clone_with_conv_f2":
            with self.subTest(name=name):
                func = getattr(ac_tester, name)
                self.assertEqual(func(), name)

    def test_depr_star_new(self):
        regex = re.escape(
            "Passing positional arguments to _testclinic.DeprStarNew() is "
            "deprecated. Parameter 'a' will become a keyword-only parameter "
            "in Python 3.14."
        )
        with self.assertWarnsRegex(DeprecationWarning, regex) as cm:
            ac_tester.DeprStarNew(None)
        self.assertEqual(cm.filename, __file__)

    def test_depr_star_new_cloned(self):
        regex = re.escape(
            "Passing positional arguments to _testclinic.DeprStarNew.cloned() "
            "is deprecated. Parameter 'a' will become a keyword-only parameter "
            "in Python 3.14."
        )
        obj = ac_tester.DeprStarNew(a=None)
        with self.assertWarnsRegex(DeprecationWarning, regex) as cm:
            obj.cloned(None)
        self.assertEqual(cm.filename, __file__)

    def test_depr_star_init(self):
        regex = re.escape(
            "Passing positional arguments to _testclinic.DeprStarInit() is "
            "deprecated. Parameter 'a' will become a keyword-only parameter "
            "in Python 3.14."
        )
        with self.assertWarnsRegex(DeprecationWarning, regex) as cm:
            ac_tester.DeprStarInit(None)
        self.assertEqual(cm.filename, __file__)

    def test_depr_star_init_cloned(self):
        regex = re.escape(
            "Passing positional arguments to _testclinic.DeprStarInit.cloned() "
            "is deprecated. Parameter 'a' will become a keyword-only parameter "
            "in Python 3.14."
        )
        obj = ac_tester.DeprStarInit(a=None)
        with self.assertWarnsRegex(DeprecationWarning, regex) as cm:
            obj.cloned(None)
        self.assertEqual(cm.filename, __file__)

    def test_depr_star_pos0_len1(self):
        fn = ac_tester.depr_star_pos0_len1
        fn(a=None)
        self.check_depr_star("'a'", fn, "a")

    def test_depr_star_pos0_len2(self):
        fn = ac_tester.depr_star_pos0_len2
        fn(a=0, b=0)
        check = partial(self.check_depr_star, "'a' and 'b'", fn)
        check("a", b=0)
        check("a", "b")

    def test_depr_star_pos0_len3_with_kwd(self):
        fn = ac_tester.depr_star_pos0_len3_with_kwd
        fn(a=0, b=0, c=0, d=0)
        check = partial(self.check_depr_star, "'a', 'b' and 'c'", fn)
        check("a", b=0, c=0, d=0)
        check("a", "b", c=0, d=0)
        check("a", "b", "c", d=0)

    def test_depr_star_pos1_len1_opt(self):
        fn = ac_tester.depr_star_pos1_len1_opt
        fn(a=0, b=0)
        fn("a", b=0)
        fn(a=0)  # b is optional
        check = partial(self.check_depr_star, "'b'", fn)
        check("a", "b")

    def test_depr_star_pos1_len1(self):
        fn = ac_tester.depr_star_pos1_len1
        fn(a=0, b=0)
        fn("a", b=0)
        check = partial(self.check_depr_star, "'b'", fn)
        check("a", "b")

    def test_depr_star_pos1_len2_with_kwd(self):
        fn = ac_tester.depr_star_pos1_len2_with_kwd
        fn(a=0, b=0, c=0, d=0),
        fn("a", b=0, c=0, d=0),
        check = partial(self.check_depr_star, "'b' and 'c'", fn)
        check("a", "b", c=0, d=0),
        check("a", "b", "c", d=0),

    def test_depr_star_pos2_len1(self):
        fn = ac_tester.depr_star_pos2_len1
        fn(a=0, b=0, c=0)
        fn("a", b=0, c=0)
        fn("a", "b", c=0)
        check = partial(self.check_depr_star, "'c'", fn)
        check("a", "b", "c")

    def test_depr_star_pos2_len2(self):
        fn = ac_tester.depr_star_pos2_len2
        fn(a=0, b=0, c=0, d=0)
        fn("a", b=0, c=0, d=0)
        fn("a", "b", c=0, d=0)
        check = partial(self.check_depr_star, "'c' and 'd'", fn)
        check("a", "b", "c", d=0)
        check("a", "b", "c", "d")

    def test_depr_star_pos2_len2_with_kwd(self):
        fn = ac_tester.depr_star_pos2_len2_with_kwd
        fn(a=0, b=0, c=0, d=0, e=0)
        fn("a", b=0, c=0, d=0, e=0)
        fn("a", "b", c=0, d=0, e=0)
        check = partial(self.check_depr_star, "'c' and 'd'", fn)
        check("a", "b", "c", d=0, e=0)
        check("a", "b", "c", "d", e=0)


class PermutationTests(unittest.TestCase):
    """Test permutation support functions."""

    def test_permute_left_option_groups(self):
        expected = (
            (),
            (3,),
            (2, 3),
            (1, 2, 3),
        )
        data = list(zip([1, 2, 3]))  # Generate a list of 1-tuples.
        actual = tuple(clinic.permute_left_option_groups(data))
        self.assertEqual(actual, expected)

    def test_permute_right_option_groups(self):
        expected = (
            (),
            (1,),
            (1, 2),
            (1, 2, 3),
        )
        data = list(zip([1, 2, 3]))  # Generate a list of 1-tuples.
        actual = tuple(clinic.permute_right_option_groups(data))
        self.assertEqual(actual, expected)

    def test_permute_optional_groups(self):
        empty = {
            "left": (), "required": (), "right": (),
            "expected": ((),),
        }
        noleft1 = {
            "left": (), "required": ("b",), "right": ("c",),
            "expected": (
                ("b",),
                ("b", "c"),
            ),
        }
        noleft2 = {
            "left": (), "required": ("b", "c",), "right": ("d",),
            "expected": (
                ("b", "c"),
                ("b", "c", "d"),
            ),
        }
        noleft3 = {
            "left": (), "required": ("b", "c",), "right": ("d", "e"),
            "expected": (
                ("b", "c"),
                ("b", "c", "d"),
                ("b", "c", "d", "e"),
            ),
        }
        noright1 = {
            "left": ("a",), "required": ("b",), "right": (),
            "expected": (
                ("b",),
                ("a", "b"),
            ),
        }
        noright2 = {
            "left": ("a",), "required": ("b", "c"), "right": (),
            "expected": (
                ("b", "c"),
                ("a", "b", "c"),
            ),
        }
        noright3 = {
            "left": ("a", "b"), "required": ("c",), "right": (),
            "expected": (
                ("c",),
                ("b", "c"),
                ("a", "b", "c"),
            ),
        }
        leftandright1 = {
            "left": ("a",), "required": ("b",), "right": ("c",),
            "expected": (
                ("b",),
                ("a", "b"),  # Prefer left.
                ("a", "b", "c"),
            ),
        }
        leftandright2 = {
            "left": ("a", "b"), "required": ("c", "d"), "right": ("e", "f"),
            "expected": (
                ("c", "d"),
                ("b", "c", "d"),       # Prefer left.
                ("a", "b", "c", "d"),  # Prefer left.
                ("a", "b", "c", "d", "e"),
                ("a", "b", "c", "d", "e", "f"),
            ),
        }
        dataset = (
            empty,
            noleft1, noleft2, noleft3,
            noright1, noright2, noright3,
            leftandright1, leftandright2,
        )
        for params in dataset:
            with self.subTest(**params):
                left, required, right, expected = params.values()
                permutations = clinic.permute_optional_groups(left, required, right)
                actual = tuple(permutations)
                self.assertEqual(actual, expected)


class FormatHelperTests(unittest.TestCase):

    def test_strip_leading_and_trailing_blank_lines(self):
        dataset = (
            # Input lines, expected output.
            ("a\nb",            "a\nb"),
            ("a\nb\n",          "a\nb"),
            ("a\nb ",           "a\nb"),
            ("\na\nb\n\n",      "a\nb"),
            ("\n\na\nb\n\n",    "a\nb"),
            ("\n\na\n\nb\n\n",  "a\n\nb"),
            # Note, leading whitespace is preserved:
            (" a\nb",               " a\nb"),
            (" a\nb ",              " a\nb"),
            (" \n \n a\nb \n \n ",  " a\nb"),
        )
        for lines, expected in dataset:
            with self.subTest(lines=lines, expected=expected):
                out = clinic.strip_leading_and_trailing_blank_lines(lines)
                self.assertEqual(out, expected)

    def test_normalize_snippet(self):
        snippet = """
            one
            two
            three
        """

        # Expected outputs:
        zero_indent = (
            "one\n"
            "two\n"
            "three"
        )
        four_indent = (
            "    one\n"
            "    two\n"
            "    three"
        )
        eight_indent = (
            "        one\n"
            "        two\n"
            "        three"
        )
        expected_outputs = {0: zero_indent, 4: four_indent, 8: eight_indent}
        for indent, expected in expected_outputs.items():
            with self.subTest(indent=indent):
                actual = clinic.normalize_snippet(snippet, indent=indent)
                self.assertEqual(actual, expected)

    def test_accumulator(self):
        acc = clinic.text_accumulator()
        self.assertEqual(acc.output(), "")
        acc.append("a")
        self.assertEqual(acc.output(), "a")
        self.assertEqual(acc.output(), "")
        acc.append("b")
        self.assertEqual(acc.output(), "b")
        self.assertEqual(acc.output(), "")
        acc.append("c")
        acc.append("d")
        self.assertEqual(acc.output(), "cd")
        self.assertEqual(acc.output(), "")

    def test_quoted_for_c_string(self):
        dataset = (
            # input,    expected
            (r"abc",    r"abc"),
            (r"\abc",   r"\\abc"),
            (r"\a\bc",  r"\\a\\bc"),
            (r"\a\\bc", r"\\a\\\\bc"),
            (r'"abc"',  r'\"abc\"'),
            (r"'a'",    r"\'a\'"),
        )
        for line, expected in dataset:
            with self.subTest(line=line, expected=expected):
                out = clinic.quoted_for_c_string(line)
                self.assertEqual(out, expected)

    def test_rstrip_lines(self):
        lines = (
            "a \n"
            "b\n"
            " c\n"
            " d \n"
        )
        expected = (
            "a\n"
            "b\n"
            " c\n"
            " d\n"
        )
        out = clinic.rstrip_lines(lines)
        self.assertEqual(out, expected)

    def test_format_escape(self):
        line = "{}, {a}"
        expected = "{{}}, {{a}}"
        out = clinic.format_escape(line)
        self.assertEqual(out, expected)

    def test_indent_all_lines(self):
        # Blank lines are expected to be unchanged.
        self.assertEqual(clinic.indent_all_lines("", prefix="bar"), "")

        lines = (
            "one\n"
            "two"  # The missing newline is deliberate.
        )
        expected = (
            "barone\n"
            "bartwo"
        )
        out = clinic.indent_all_lines(lines, prefix="bar")
        self.assertEqual(out, expected)

        # If last line is empty, expect it to be unchanged.
        lines = (
            "\n"
            "one\n"
            "two\n"
            ""
        )
        expected = (
            "bar\n"
            "barone\n"
            "bartwo\n"
            ""
        )
        out = clinic.indent_all_lines(lines, prefix="bar")
        self.assertEqual(out, expected)

    def test_suffix_all_lines(self):
        # Blank lines are expected to be unchanged.
        self.assertEqual(clinic.suffix_all_lines("", suffix="foo"), "")

        lines = (
            "one\n"
            "two"  # The missing newline is deliberate.
        )
        expected = (
            "onefoo\n"
            "twofoo"
        )
        out = clinic.suffix_all_lines(lines, suffix="foo")
        self.assertEqual(out, expected)

        # If last line is empty, expect it to be unchanged.
        lines = (
            "\n"
            "one\n"
            "two\n"
            ""
        )
        expected = (
            "foo\n"
            "onefoo\n"
            "twofoo\n"
            ""
        )
        out = clinic.suffix_all_lines(lines, suffix="foo")
        self.assertEqual(out, expected)


class ClinicReprTests(unittest.TestCase):
    def test_Block_repr(self):
        block = clinic.Block("foo")
        expected_repr = "<clinic.Block 'text' input='foo' output=None>"
        self.assertEqual(repr(block), expected_repr)

        block2 = clinic.Block("bar", "baz", [], "eggs", "spam")
        expected_repr_2 = "<clinic.Block 'baz' input='bar' output='eggs'>"
        self.assertEqual(repr(block2), expected_repr_2)

        block3 = clinic.Block(
            input="longboi_" * 100,
            dsl_name="wow_so_long",
            signatures=[],
            output="very_long_" * 100,
            indent=""
        )
        expected_repr_3 = (
            "<clinic.Block 'wow_so_long' input='longboi_longboi_longboi_l...' output='very_long_very_long_very_...'>"
        )
        self.assertEqual(repr(block3), expected_repr_3)

    def test_Destination_repr(self):
        c = _make_clinic()

        destination = clinic.Destination(
            "foo", type="file", clinic=c, args=("eggs",)
        )
        self.assertEqual(
            repr(destination), "<clinic.Destination 'foo' type='file' file='eggs'>"
        )

        destination2 = clinic.Destination("bar", type="buffer", clinic=c)
        self.assertEqual(repr(destination2), "<clinic.Destination 'bar' type='buffer'>")

    def test_Module_repr(self):
        module = clinic.Module("foo", _make_clinic())
        self.assertRegex(repr(module), r"<clinic.Module 'foo' at \d+>")

    def test_Class_repr(self):
        cls = clinic.Class("foo", _make_clinic(), None, 'some_typedef', 'some_type_object')
        self.assertRegex(repr(cls), r"<clinic.Class 'foo' at \d+>")

    def test_FunctionKind_repr(self):
        self.assertEqual(
            repr(clinic.FunctionKind.INVALID), "<clinic.FunctionKind.INVALID>"
        )
        self.assertEqual(
            repr(clinic.FunctionKind.CLASS_METHOD), "<clinic.FunctionKind.CLASS_METHOD>"
        )

    def test_Function_and_Parameter_reprs(self):
        function = clinic.Function(
            name='foo',
            module=_make_clinic(),
            cls=None,
            c_basename=None,
            full_name='foofoo',
            return_converter=clinic.init_return_converter(),
            kind=clinic.FunctionKind.METHOD_INIT,
            coexist=False
        )
        self.assertEqual(repr(function), "<clinic.Function 'foo'>")

        converter = clinic.self_converter('bar', 'bar', function)
        parameter = clinic.Parameter(
            "bar",
            kind=inspect.Parameter.POSITIONAL_OR_KEYWORD,
            function=function,
            converter=converter
        )
        self.assertEqual(repr(parameter), "<clinic.Parameter 'bar'>")

    def test_Monitor_repr(self):
        monitor = clinic.cpp.Monitor()
        self.assertRegex(repr(monitor), r"<clinic.Monitor \d+ line=0 condition=''>")

        monitor.line_number = 42
        monitor.stack.append(("token1", "condition1"))
        self.assertRegex(
            repr(monitor), r"<clinic.Monitor \d+ line=42 condition='condition1'>"
        )

        monitor.stack.append(("token2", "condition2"))
        self.assertRegex(
            repr(monitor),
            r"<clinic.Monitor \d+ line=42 condition='condition1 && condition2'>"
        )


if __name__ == "__main__":
    unittest.main()<|MERGE_RESOLUTION|>--- conflicted
+++ resolved
@@ -641,18 +641,24 @@
         err = "'__new__' must be a class method"
         self.expect_failure(block, err, lineno=7)
 
-<<<<<<< HEAD
+    def test_no_c_basename_cloned(self):
+        block = """
+            /*[clinic input]
+            foo2
+            [clinic start generated code]*/
+            /*[clinic input]
+            foo as = foo2
+            [clinic start generated code]*/
+        """
+        err = "No C basename provided after 'as' keyword"
+        self.expect_failure(block, err, lineno=5)
+
     def test_cloned_with_custom_c_basename(self):
         raw = dedent("""
-=======
-    def test_no_c_basename_cloned(self):
-        block = """
->>>>>>> e28b0dc8
             /*[clinic input]
             foo2
             [clinic start generated code]*/
             /*[clinic input]
-<<<<<<< HEAD
             foo as foo1 = foo2
             [clinic start generated code]*/
         """)
@@ -661,14 +667,6 @@
         self.assertEqual(len(funcs), 2)
         self.assertEqual(funcs[1].name, "foo")
         self.assertEqual(funcs[1].c_basename, "foo1")
-=======
-            foo as = foo2
-            [clinic start generated code]*/
-        """
-        err = "No C basename provided after 'as' keyword"
-        self.expect_failure(block, err, lineno=5)
-
->>>>>>> e28b0dc8
 
 
 class ParseFileUnitTest(TestCase):
