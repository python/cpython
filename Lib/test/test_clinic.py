# Argument Clinic
# Copyright 2012-2013 by Larry Hastings.
# Licensed to the PSF under a contributor agreement.

from test import support, test_tools
from test.support import os_helper
from textwrap import dedent
from unittest import TestCase
import collections
import inspect
import os.path
import sys
import unittest

test_tools.skip_if_missing('clinic')
with test_tools.imports_under_tool('clinic'):
    import clinic
    from clinic import DSLParser


class FakeConverter:
    def __init__(self, name, args):
        self.name = name
        self.args = args


class FakeConverterFactory:
    def __init__(self, name):
        self.name = name

    def __call__(self, name, default, **kwargs):
        return FakeConverter(self.name, kwargs)


class FakeConvertersDict:
    def __init__(self):
        self.used_converters = {}

    def get(self, name, default):
        return self.used_converters.setdefault(name, FakeConverterFactory(name))

c = clinic.Clinic(language='C', filename = "file")

class FakeClinic:
    def __init__(self):
        self.converters = FakeConvertersDict()
        self.legacy_converters = FakeConvertersDict()
        self.language = clinic.CLanguage(None)
        self.filename = None
        self.destination_buffers = {}
        self.block_parser = clinic.BlockParser('', self.language)
        self.modules = collections.OrderedDict()
        self.classes = collections.OrderedDict()
        clinic.clinic = self
        self.name = "FakeClinic"
        self.line_prefix = self.line_suffix = ''
        self.destinations = {}
        self.add_destination("block", "buffer")
        self.add_destination("file", "buffer")
        self.add_destination("suppress", "suppress")
        d = self.destinations.get
        self.field_destinations = collections.OrderedDict((
            ('docstring_prototype', d('suppress')),
            ('docstring_definition', d('block')),
            ('methoddef_define', d('block')),
            ('impl_prototype', d('block')),
            ('parser_prototype', d('suppress')),
            ('parser_definition', d('block')),
            ('impl_definition', d('block')),
        ))

    def get_destination(self, name):
        d = self.destinations.get(name)
        if not d:
            sys.exit("Destination does not exist: " + repr(name))
        return d

    def add_destination(self, name, type, *args):
        if name in self.destinations:
            sys.exit("Destination already exists: " + repr(name))
        self.destinations[name] = clinic.Destination(name, type, self, *args)

    def is_directive(self, name):
        return name == "module"

    def directive(self, name, args):
        self.called_directives[name] = args

    _module_and_class = clinic.Clinic._module_and_class

class ClinicWholeFileTest(TestCase):
    def test_eol(self):
        # regression test:
        # clinic's block parser didn't recognize
        # the "end line" for the block if it
        # didn't end in "\n" (as in, the last)
        # byte of the file was '/'.
        # so it would spit out an end line for you.
        # and since you really already had one,
        # the last line of the block got corrupted.
        c = clinic.Clinic(clinic.CLanguage(None), filename="file")
        raw = "/*[clinic]\nfoo\n[clinic]*/"
        cooked = c.parse(raw).splitlines()
        end_line = cooked[2].rstrip()
        # this test is redundant, it's just here explicitly to catch
        # the regression test so we don't forget what it looked like
        self.assertNotEqual(end_line, "[clinic]*/[clinic]*/")
        self.assertEqual(end_line, "[clinic]*/")



class ClinicGroupPermuterTest(TestCase):
    def _test(self, l, m, r, output):
        computed = clinic.permute_optional_groups(l, m, r)
        self.assertEqual(output, computed)

    def test_range(self):
        self._test([['start']], ['stop'], [['step']],
          (
            ('stop',),
            ('start', 'stop',),
            ('start', 'stop', 'step',),
          ))

    def test_add_window(self):
        self._test([['x', 'y']], ['ch'], [['attr']],
          (
            ('ch',),
            ('ch', 'attr'),
            ('x', 'y', 'ch',),
            ('x', 'y', 'ch', 'attr'),
          ))

    def test_ludicrous(self):
        self._test([['a1', 'a2', 'a3'], ['b1', 'b2']], ['c1'], [['d1', 'd2'], ['e1', 'e2', 'e3']],
          (
          ('c1',),
          ('b1', 'b2', 'c1'),
          ('b1', 'b2', 'c1', 'd1', 'd2'),
          ('a1', 'a2', 'a3', 'b1', 'b2', 'c1'),
          ('a1', 'a2', 'a3', 'b1', 'b2', 'c1', 'd1', 'd2'),
          ('a1', 'a2', 'a3', 'b1', 'b2', 'c1', 'd1', 'd2', 'e1', 'e2', 'e3'),
          ))

    def test_right_only(self):
        self._test([], [], [['a'],['b'],['c']],
          (
          (),
          ('a',),
          ('a', 'b'),
          ('a', 'b', 'c')
          ))

    def test_have_left_options_but_required_is_empty(self):
        def fn():
            clinic.permute_optional_groups(['a'], [], [])
        self.assertRaises(ValueError, fn)


class ClinicLinearFormatTest(TestCase):
    def _test(self, input, output, **kwargs):
        computed = clinic.linear_format(input, **kwargs)
        self.assertEqual(output, computed)

    def test_empty_strings(self):
        self._test('', '')

    def test_solo_newline(self):
        self._test('\n', '\n')

    def test_no_substitution(self):
        self._test("""
          abc
        """, """
          abc
        """)

    def test_empty_substitution(self):
        self._test("""
          abc
          {name}
          def
        """, """
          abc
          def
        """, name='')

    def test_single_line_substitution(self):
        self._test("""
          abc
          {name}
          def
        """, """
          abc
          GARGLE
          def
        """, name='GARGLE')

    def test_multiline_substitution(self):
        self._test("""
          abc
          {name}
          def
        """, """
          abc
          bingle
          bungle

          def
        """, name='bingle\nbungle\n')

class InertParser:
    def __init__(self, clinic):
        pass

    def parse(self, block):
        pass

class CopyParser:
    def __init__(self, clinic):
        pass

    def parse(self, block):
        block.output = block.input


class ClinicBlockParserTest(TestCase):
    def _test(self, input, output):
        language = clinic.CLanguage(None)

        blocks = list(clinic.BlockParser(input, language))
        writer = clinic.BlockPrinter(language)
        for block in blocks:
            writer.print_block(block)
        output = writer.f.getvalue()
        assert output == input, "output != input!\n\noutput " + repr(output) + "\n\n input " + repr(input)

    def round_trip(self, input):
        return self._test(input, input)

    def test_round_trip_1(self):
        self.round_trip("""
            verbatim text here
            lah dee dah
        """)
    def test_round_trip_2(self):
        self.round_trip("""
    verbatim text here
    lah dee dah
/*[inert]
abc
[inert]*/
def
/*[inert checksum: 7b18d017f89f61cf17d47f92749ea6930a3f1deb]*/
xyz
""")

    def _test_clinic(self, input, output):
        language = clinic.CLanguage(None)
        c = clinic.Clinic(language, filename="file")
        c.parsers['inert'] = InertParser(c)
        c.parsers['copy'] = CopyParser(c)
        computed = c.parse(input)
        self.assertEqual(output, computed)

    def test_clinic_1(self):
        self._test_clinic("""
    verbatim text here
    lah dee dah
/*[copy input]
def
[copy start generated code]*/
abc
/*[copy end generated code: output=03cfd743661f0797 input=7b18d017f89f61cf]*/
xyz
""", """
    verbatim text here
    lah dee dah
/*[copy input]
def
[copy start generated code]*/
def
/*[copy end generated code: output=7b18d017f89f61cf input=7b18d017f89f61cf]*/
xyz
""")


class ClinicParserTest(TestCase):
    def checkDocstring(self, fn, expected):
        self.assertTrue(hasattr(fn, "docstring"))
        self.assertEqual(fn.docstring.strip(),
                         dedent(expected).strip())

    def test_trivial(self):
        parser = DSLParser(FakeClinic())
        block = clinic.Block("""
            module os
            os.access
        """)
        parser.parse(block)
        module, function = block.signatures
        self.assertEqual("access", function.name)
        self.assertEqual("os", module.name)

    def test_ignore_line(self):
        block = self.parse(dedent("""
            #
            module os
            os.access
        """))
        module, function = block.signatures
        self.assertEqual("access", function.name)
        self.assertEqual("os", module.name)

    def test_param(self):
        function = self.parse_function("""
            module os
            os.access
                path: int
        """)
        self.assertEqual("access", function.name)
        self.assertEqual(2, len(function.parameters))
        p = function.parameters['path']
        self.assertEqual('path', p.name)
        self.assertIsInstance(p.converter, clinic.int_converter)

    def test_param_default(self):
        function = self.parse_function("""
            module os
            os.access
                follow_symlinks: bool = True
        """)
        p = function.parameters['follow_symlinks']
        self.assertEqual(True, p.default)

    def test_param_with_continuations(self):
        function = self.parse_function(r"""
            module os
            os.access
                follow_symlinks: \
                bool \
                = \
                True
        """)
        p = function.parameters['follow_symlinks']
        self.assertEqual(True, p.default)

    def test_param_default_expression(self):
        function = self.parse_function("""
            module os
            os.access
                follow_symlinks: int(c_default='MAXSIZE') = sys.maxsize
            """)
        p = function.parameters['follow_symlinks']
        self.assertEqual(sys.maxsize, p.default)
        self.assertEqual("MAXSIZE", p.converter.c_default)

        expected_msg = (
            "Error on line 0:\n"
            "When you specify a named constant ('sys.maxsize') as your default value,\n"
            "you MUST specify a valid c_default.\n"
        )
        out = self.parse_function_should_fail("""
            module os
            os.access
                follow_symlinks: int = sys.maxsize
        """)
        self.assertEqual(out, expected_msg)

    def test_param_no_docstring(self):
        function = self.parse_function("""
            module os
            os.access
                follow_symlinks: bool = True
                something_else: str = ''
        """)
        p = function.parameters['follow_symlinks']
        self.assertEqual(3, len(function.parameters))
        conv = function.parameters['something_else'].converter
        self.assertIsInstance(conv, clinic.str_converter)

    def test_param_default_parameters_out_of_order(self):
        expected_msg = (
            "Error on line 0:\n"
            "Can't have a parameter without a default ('something_else')\n"
            "after a parameter with a default!\n"
        )
        out = self.parse_function_should_fail("""
            module os
            os.access
                follow_symlinks: bool = True
                something_else: str""")
        self.assertEqual(out, expected_msg)

    def disabled_test_converter_arguments(self):
        function = self.parse_function("""
            module os
            os.access
                path: path_t(allow_fd=1)
        """)
        p = function.parameters['path']
        self.assertEqual(1, p.converter.args['allow_fd'])

    def test_function_docstring(self):
        function = self.parse_function("""
            module os
            os.stat as os_stat_fn

               path: str
                   Path to be examined

            Perform a stat system call on the given path.
        """)
        self.checkDocstring(function, """
            stat($module, /, path)
            --

            Perform a stat system call on the given path.

              path
                Path to be examined
        """)

    def test_explicit_parameters_in_docstring(self):
        function = self.parse_function(dedent("""
            module foo
            foo.bar
              x: int
                 Documentation for x.
              y: int

            This is the documentation for foo.

            Okay, we're done here.
        """))
        self.checkDocstring(function, """
            bar($module, /, x, y)
            --

            This is the documentation for foo.

              x
                Documentation for x.

            Okay, we're done here.
        """)

    def test_parser_regression_special_character_in_parameter_column_of_docstring_first_line(self):
        function = self.parse_function(dedent("""
            module os
            os.stat
                path: str
            This/used to break Clinic!
        """))
        self.checkDocstring(function, """
            stat($module, /, path)
            --

            This/used to break Clinic!
        """)

    def test_c_name(self):
        function = self.parse_function("""
            module os
            os.stat as os_stat_fn
        """)
        self.assertEqual("os_stat_fn", function.c_basename)

    def test_return_converter(self):
        function = self.parse_function("""
            module os
            os.stat -> int
        """)
        self.assertIsInstance(function.return_converter, clinic.int_return_converter)

    def test_star(self):
        function = self.parse_function("""
            module os
            os.access
                *
                follow_symlinks: bool = True
        """)
        p = function.parameters['follow_symlinks']
        self.assertEqual(inspect.Parameter.KEYWORD_ONLY, p.kind)
        self.assertEqual(0, p.group)

    def test_group(self):
        function = self.parse_function("""
            module window
            window.border
                [
                ls: int
                ]
                /
        """)
        p = function.parameters['ls']
        self.assertEqual(1, p.group)

    def test_left_group(self):
        function = self.parse_function("""
            module curses
            curses.addch
                [
                y: int
                    Y-coordinate.
                x: int
                    X-coordinate.
                ]
                ch: char
                    Character to add.
                [
                attr: long
                    Attributes for the character.
                ]
                /
        """)
        dataset = (
            ('y', -1), ('x', -1),
            ('ch', 0),
            ('attr', 1),
        )
        for name, group in dataset:
            with self.subTest(name=name, group=group):
                p = function.parameters[name]
                self.assertEqual(p.group, group)
                self.assertEqual(p.kind, inspect.Parameter.POSITIONAL_ONLY)
        self.checkDocstring(function, """
            addch([y, x,] ch, [attr])


              y
                Y-coordinate.
              x
                X-coordinate.
              ch
                Character to add.
              attr
                Attributes for the character.
        """)

    def test_nested_groups(self):
        function = self.parse_function("""
            module curses
            curses.imaginary
               [
               [
               y1: int
                 Y-coordinate.
               y2: int
                 Y-coordinate.
               ]
               x1: int
                 X-coordinate.
               x2: int
                 X-coordinate.
               ]
               ch: char
                 Character to add.
               [
               attr1: long
                 Attributes for the character.
               attr2: long
                 Attributes for the character.
               attr3: long
                 Attributes for the character.
               [
               attr4: long
                 Attributes for the character.
               attr5: long
                 Attributes for the character.
               attr6: long
                 Attributes for the character.
               ]
               ]
               /
        """)
        dataset = (
            ('y1', -2), ('y2', -2),
            ('x1', -1), ('x2', -1),
            ('ch', 0),
            ('attr1', 1), ('attr2', 1), ('attr3', 1),
            ('attr4', 2), ('attr5', 2), ('attr6', 2),
        )
        for name, group in dataset:
            with self.subTest(name=name, group=group):
                p = function.parameters[name]
                self.assertEqual(p.group, group)
                self.assertEqual(p.kind, inspect.Parameter.POSITIONAL_ONLY)

        self.checkDocstring(function, """
            imaginary([[y1, y2,] x1, x2,] ch, [attr1, attr2, attr3, [attr4, attr5,
                      attr6]])


              y1
                Y-coordinate.
              y2
                Y-coordinate.
              x1
                X-coordinate.
              x2
                X-coordinate.
              ch
                Character to add.
              attr1
                Attributes for the character.
              attr2
                Attributes for the character.
              attr3
                Attributes for the character.
              attr4
                Attributes for the character.
              attr5
                Attributes for the character.
              attr6
                Attributes for the character.
        """)

    def parse_function_should_fail(self, s):
        with support.captured_stdout() as stdout:
            with self.assertRaises(SystemExit):
                self.parse_function(s)
        return stdout.getvalue()

    def test_disallowed_grouping__two_top_groups_on_left(self):
        expected_msg = (
            'Error on line 0:\n'
            'Function two_top_groups_on_left has an unsupported group '
            'configuration. (Unexpected state 2.b)\n'
        )
        out = self.parse_function_should_fail("""
            module foo
            foo.two_top_groups_on_left
                [
                group1 : int
                ]
                [
                group2 : int
                ]
                param: int
        """)
        self.assertEqual(out, expected_msg)

    def test_disallowed_grouping__two_top_groups_on_right(self):
        out = self.parse_function_should_fail("""
            module foo
            foo.two_top_groups_on_right
                param: int
                [
                group1 : int
                ]
                [
                group2 : int
                ]
        """)
        msg = (
            "Function two_top_groups_on_right has an unsupported group "
            "configuration. (Unexpected state 6.b)"
        )
        self.assertIn(msg, out)

    def test_disallowed_grouping__parameter_after_group_on_right(self):
        out = self.parse_function_should_fail("""
            module foo
            foo.parameter_after_group_on_right
                param: int
                [
                [
                group1 : int
                ]
                group2 : int
                ]
        """)
        msg = (
            "Function parameter_after_group_on_right has an unsupported group "
            "configuration. (Unexpected state 6.a)"
        )
        self.assertIn(msg, out)

    def test_disallowed_grouping__group_after_parameter_on_left(self):
        out = self.parse_function_should_fail("""
            module foo
            foo.group_after_parameter_on_left
                [
                group2 : int
                [
                group1 : int
                ]
                ]
                param: int
        """)
        msg = (
            "Function group_after_parameter_on_left has an unsupported group "
            "configuration. (Unexpected state 2.b)"
        )
        self.assertIn(msg, out)

    def test_disallowed_grouping__empty_group_on_left(self):
        out = self.parse_function_should_fail("""
            module foo
            foo.empty_group
                [
                [
                ]
                group2 : int
                ]
                param: int
        """)
        msg = (
            "Function empty_group has an empty group.\n"
            "All groups must contain at least one parameter."
        )
        self.assertIn(msg, out)

    def test_disallowed_grouping__empty_group_on_right(self):
        out = self.parse_function_should_fail("""
            module foo
            foo.empty_group
                param: int
                [
                [
                ]
                group2 : int
                ]
        """)
        msg = (
            "Function empty_group has an empty group.\n"
            "All groups must contain at least one parameter."
        )
        self.assertIn(msg, out)

    def test_disallowed_grouping__no_matching_bracket(self):
        out = self.parse_function_should_fail("""
            module foo
            foo.empty_group
                param: int
                ]
                group2: int
                ]
        """)
        msg = "Function empty_group has a ] without a matching [."
        self.assertIn(msg, out)

    def test_no_parameters(self):
        function = self.parse_function("""
            module foo
            foo.bar

            Docstring

        """)
        self.assertEqual("bar($module, /)\n--\n\nDocstring", function.docstring)
        self.assertEqual(1, len(function.parameters)) # self!

    def test_init_with_no_parameters(self):
        function = self.parse_function("""
            module foo
            class foo.Bar "unused" "notneeded"
            foo.Bar.__init__

            Docstring

        """, signatures_in_block=3, function_index=2)

        # self is not in the signature
        self.assertEqual("Bar()\n--\n\nDocstring", function.docstring)
        # but it *is* a parameter
        self.assertEqual(1, len(function.parameters))

    def test_illegal_module_line(self):
        out = self.parse_function_should_fail("""
            module foo
            foo.bar => int
                /
        """)
        msg = "Illegal function name: foo.bar => int"
        self.assertIn(msg, out)

    def test_illegal_c_basename(self):
        out = self.parse_function_should_fail("""
            module foo
            foo.bar as 935
                /
        """)
        msg = "Illegal C basename: 935"
        self.assertIn(msg, out)

    def test_single_star(self):
        out = self.parse_function_should_fail("""
            module foo
            foo.bar
                *
                *
        """)
        self.assertIn("Function bar uses '*' more than once.", out)

    def test_parameters_required_after_star(self):
        dataset = (
            "module foo\nfoo.bar\n  *",
            "module foo\nfoo.bar\n  *\nDocstring here.",
            "module foo\nfoo.bar\n  this: int\n  *",
            "module foo\nfoo.bar\n  this: int\n  *\nDocstring.",
        )
        msg = "Function bar specifies '*' without any parameters afterwards."
        for block in dataset:
            with self.subTest(block=block):
                out = self.parse_function_should_fail(block)
                self.assertIn(msg, out)

    def test_single_slash(self):
        out = self.parse_function_should_fail("""
            module foo
            foo.bar
                /
                /
        """)
        msg = (
            "Function bar has an unsupported group configuration. "
            "(Unexpected state 0.d)"
        )
        self.assertIn(msg, out)

<<<<<<< HEAD
    def test_parameters_required_after_cross(self):
        out = self.parse_function_should_fail("""
            module foo
            foo.bar
                this: int
                x
            Docstring.
        """)
        msg = "Function bar specifies + without any parameters afterwards."
        self.assertIn(msg, out)

    def test_cross_must_come_before_star(self):
        out = self.parse_function_should_fail("""
            module foo
            foo.bar
                this: int
                *
                x
            Docstring.
        """)
        msg = "Function bar: 'x' must come before '*'"
        self.assertIn(msg, out)

    def test_single_slash(self):
        self.parse_function_should_fail("""
=======
    def test_double_slash(self):
        out = self.parse_function_should_fail("""
>>>>>>> a180e7a0
            module foo
            foo.bar
                a: int
                /
                b: int
                /
        """)
        msg = "Function bar uses '/' more than once."
        self.assertIn(msg, out)

    def test_mix_star_and_slash(self):
        out = self.parse_function_should_fail("""
            module foo
            foo.bar
               x: int
               y: int
               *
               z: int
               /
        """)
        msg = (
            "Function bar mixes keyword-only and positional-only parameters, "
            "which is unsupported."
        )
        self.assertIn(msg, out)

    def test_parameters_not_permitted_after_slash_for_now(self):
        out = self.parse_function_should_fail("""
            module foo
            foo.bar
                /
                x: int
        """)
        msg = (
            "Function bar has an unsupported group configuration. "
            "(Unexpected state 0.d)"
        )
        self.assertIn(msg, out)

    def test_parameters_no_more_than_one_vararg(self):
        expected_msg = (
            "Error on line 0:\n"
            "Too many var args\n"
        )
        out = self.parse_function_should_fail("""
            module foo
            foo.bar
               *vararg1: object
               *vararg2: object
        """)
        self.assertEqual(out, expected_msg)

    def test_function_not_at_column_0(self):
        function = self.parse_function("""
              module foo
              foo.bar
                x: int
                  Nested docstring here, goeth.
                *
                y: str
              Not at column 0!
        """)
        self.checkDocstring(function, """
            bar($module, /, x, *, y)
            --

            Not at column 0!

              x
                Nested docstring here, goeth.
        """)

    def test_directive(self):
        c = FakeClinic()
        parser = DSLParser(c)
        parser.flag = False
        parser.directives['setflag'] = lambda : setattr(parser, 'flag', True)
        block = clinic.Block("setflag")
        parser.parse(block)
        self.assertTrue(parser.flag)

    def test_legacy_converters(self):
        block = self.parse('module os\nos.access\n   path: "s"')
        module, function = block.signatures
        conv = (function.parameters['path']).converter
        self.assertIsInstance(conv, clinic.str_converter)

    def test_legacy_converters_non_string_constant_annotation(self):
        expected_failure_message = (
            "Error on line 0:\n"
            "Annotations must be either a name, a function call, or a string.\n"
        )
        dataset = (
            'module os\nos.access\n   path: 42',
            'module os\nos.access\n   path: 42.42',
            'module os\nos.access\n   path: 42j',
            'module os\nos.access\n   path: b"42"',
        )
        for block in dataset:
            with self.subTest(block=block):
                out = self.parse_function_should_fail(block)
                self.assertEqual(out, expected_failure_message)

    def test_other_bizarre_things_in_annotations_fail(self):
        expected_failure_message = (
            "Error on line 0:\n"
            "Annotations must be either a name, a function call, or a string.\n"
        )
        dataset = (
            'module os\nos.access\n   path: {"some": "dictionary"}',
            'module os\nos.access\n   path: ["list", "of", "strings"]',
            'module os\nos.access\n   path: (x for x in range(42))',
        )
        for block in dataset:
            with self.subTest(block=block):
                out = self.parse_function_should_fail(block)
                self.assertEqual(out, expected_failure_message)

    def test_kwarg_splats_disallowed_in_function_call_annotations(self):
        expected_error_msg = (
            "Error on line 0:\n"
            "Cannot use a kwarg splat in a function-call annotation\n"
        )
        dataset = (
            'module fo\nfo.barbaz\n   o: bool(**{None: "bang!"})',
            'module fo\nfo.barbaz -> bool(**{None: "bang!"})',
            'module fo\nfo.barbaz -> bool(**{"bang": 42})',
            'module fo\nfo.barbaz\n   o: bool(**{"bang": None})',
        )
        for fn in dataset:
            with self.subTest(fn=fn):
                out = self.parse_function_should_fail(fn)
                self.assertEqual(out, expected_error_msg)

    def test_self_param_placement(self):
        expected_error_msg = (
            "Error on line 0:\n"
            "A 'self' parameter, if specified, must be the very first thing "
            "in the parameter block.\n"
        )
        block = """
            module foo
            foo.func
                a: int
                self: self(type="PyObject *")
        """
        out = self.parse_function_should_fail(block)
        self.assertEqual(out, expected_error_msg)

    def test_self_param_cannot_be_optional(self):
        expected_error_msg = (
            "Error on line 0:\n"
            "A 'self' parameter cannot be marked optional.\n"
        )
        block = """
            module foo
            foo.func
                self: self(type="PyObject *") = None
        """
        out = self.parse_function_should_fail(block)
        self.assertEqual(out, expected_error_msg)

    def test_defining_class_param_placement(self):
        expected_error_msg = (
            "Error on line 0:\n"
            "A 'defining_class' parameter, if specified, must either be the "
            "first thing in the parameter block, or come just after 'self'.\n"
        )
        block = """
            module foo
            foo.func
                self: self(type="PyObject *")
                a: int
                cls: defining_class
        """
        out = self.parse_function_should_fail(block)
        self.assertEqual(out, expected_error_msg)

    def test_defining_class_param_cannot_be_optional(self):
        expected_error_msg = (
            "Error on line 0:\n"
            "A 'defining_class' parameter cannot be marked optional.\n"
        )
        block = """
            module foo
            foo.func
                cls: defining_class(type="PyObject *") = None
        """
        out = self.parse_function_should_fail(block)
        self.assertEqual(out, expected_error_msg)

    def test_unused_param(self):
        block = self.parse("""
            module foo
            foo.func
                fn: object
                k: float
                i: float(unused=True)
                /
                *
                flag: bool(unused=True) = False
        """)
        sig = block.signatures[1]  # Function index == 1
        params = sig.parameters
        conv = lambda fn: params[fn].converter
        dataset = (
            {"name": "fn", "unused": False},
            {"name": "k", "unused": False},
            {"name": "i", "unused": True},
            {"name": "flag", "unused": True},
        )
        for param in dataset:
            name, unused = param.values()
            with self.subTest(name=name, unused=unused):
                p = conv(name)
                # Verify that the unused flag is parsed correctly.
                self.assertEqual(unused, p.unused)

                # Now, check that we'll produce correct code.
                decl = p.simple_declaration(in_parser=False)
                if unused:
                    self.assertIn("Py_UNUSED", decl)
                else:
                    self.assertNotIn("Py_UNUSED", decl)

                # Make sure the Py_UNUSED macro is not used in the parser body.
                parser_decl = p.simple_declaration(in_parser=True)
                self.assertNotIn("Py_UNUSED", parser_decl)

    def parse(self, text):
        c = FakeClinic()
        parser = DSLParser(c)
        block = clinic.Block(text)
        parser.parse(block)
        return block

    def parse_function(self, text, signatures_in_block=2, function_index=1):
        block = self.parse(text)
        s = block.signatures
        self.assertEqual(len(s), signatures_in_block)
        assert isinstance(s[0], clinic.Module)
        assert isinstance(s[function_index], clinic.Function)
        return s[function_index]

    def test_scaffolding(self):
        # test repr on special values
        self.assertEqual(repr(clinic.unspecified), '<Unspecified>')
        self.assertEqual(repr(clinic.NULL), '<Null>')

        # test that fail fails
        expected = (
            'Error in file "clown.txt" on line 69:\n'
            'The igloos are melting!\n'
        )
        with support.captured_stdout() as stdout:
            with self.assertRaises(SystemExit):
                clinic.fail('The igloos are melting!',
                            filename='clown.txt', line_number=69)
        actual = stdout.getvalue()
        self.assertEqual(actual, expected)


class ClinicExternalTest(TestCase):
    maxDiff = None

    def test_external(self):
        CLINIC_TEST = 'clinic.test.c'
        # bpo-42398: Test that the destination file is left unchanged if the
        # content does not change. Moreover, check also that the file
        # modification time does not change in this case.
        source = support.findfile(CLINIC_TEST)
        with open(source, 'r', encoding='utf-8') as f:
            orig_contents = f.read()

        with os_helper.temp_dir() as tmp_dir:
            testfile = os.path.join(tmp_dir, CLINIC_TEST)
            with open(testfile, 'w', encoding='utf-8') as f:
                f.write(orig_contents)
            old_mtime_ns = os.stat(testfile).st_mtime_ns

            clinic.parse_file(testfile)

            with open(testfile, 'r', encoding='utf-8') as f:
                new_contents = f.read()
            new_mtime_ns = os.stat(testfile).st_mtime_ns

        self.assertEqual(new_contents, orig_contents)
        # Don't change the file modification time
        # if the content does not change
        self.assertEqual(new_mtime_ns, old_mtime_ns)


try:
    import _testclinic as ac_tester
except ImportError:
    ac_tester = None

@unittest.skipIf(ac_tester is None, "_testclinic is missing")
class ClinicFunctionalTest(unittest.TestCase):
    locals().update((name, getattr(ac_tester, name))
                    for name in dir(ac_tester) if name.startswith('test_'))

    def test_objects_converter(self):
        with self.assertRaises(TypeError):
            ac_tester.objects_converter()
        self.assertEqual(ac_tester.objects_converter(1, 2), (1, 2))
        self.assertEqual(ac_tester.objects_converter([], 'whatever class'), ([], 'whatever class'))
        self.assertEqual(ac_tester.objects_converter(1), (1, None))

    def test_bytes_object_converter(self):
        with self.assertRaises(TypeError):
            ac_tester.bytes_object_converter(1)
        self.assertEqual(ac_tester.bytes_object_converter(b'BytesObject'), (b'BytesObject',))

    def test_byte_array_object_converter(self):
        with self.assertRaises(TypeError):
            ac_tester.byte_array_object_converter(1)
        byte_arr = bytearray(b'ByteArrayObject')
        self.assertEqual(ac_tester.byte_array_object_converter(byte_arr), (byte_arr,))

    def test_unicode_converter(self):
        with self.assertRaises(TypeError):
            ac_tester.unicode_converter(1)
        self.assertEqual(ac_tester.unicode_converter('unicode'), ('unicode',))

    def test_bool_converter(self):
        with self.assertRaises(TypeError):
            ac_tester.bool_converter(False, False, 'not a int')
        self.assertEqual(ac_tester.bool_converter(), (True, True, True))
        self.assertEqual(ac_tester.bool_converter('', [], 5), (False, False, True))
        self.assertEqual(ac_tester.bool_converter(('not empty',), {1: 2}, 0), (True, True, False))

    def test_char_converter(self):
        with self.assertRaises(TypeError):
            ac_tester.char_converter(1)
        with self.assertRaises(TypeError):
            ac_tester.char_converter(b'ab')
        chars = [b'A', b'\a', b'\b', b'\t', b'\n', b'\v', b'\f', b'\r', b'"', b"'", b'?', b'\\', b'\000', b'\377']
        expected = tuple(ord(c) for c in chars)
        self.assertEqual(ac_tester.char_converter(), expected)
        chars = [b'1', b'2', b'3', b'4', b'5', b'6', b'7', b'8', b'9', b'0', b'a', b'b', b'c', b'd']
        expected = tuple(ord(c) for c in chars)
        self.assertEqual(ac_tester.char_converter(*chars), expected)

    def test_unsigned_char_converter(self):
        from _testcapi import UCHAR_MAX
        with self.assertRaises(OverflowError):
            ac_tester.unsigned_char_converter(-1)
        with self.assertRaises(OverflowError):
            ac_tester.unsigned_char_converter(UCHAR_MAX + 1)
        with self.assertRaises(OverflowError):
            ac_tester.unsigned_char_converter(0, UCHAR_MAX + 1)
        with self.assertRaises(TypeError):
            ac_tester.unsigned_char_converter([])
        self.assertEqual(ac_tester.unsigned_char_converter(), (12, 34, 56))
        self.assertEqual(ac_tester.unsigned_char_converter(0, 0, UCHAR_MAX + 1), (0, 0, 0))
        self.assertEqual(ac_tester.unsigned_char_converter(0, 0, (UCHAR_MAX + 1) * 3 + 123), (0, 0, 123))

    def test_short_converter(self):
        from _testcapi import SHRT_MIN, SHRT_MAX
        with self.assertRaises(OverflowError):
            ac_tester.short_converter(SHRT_MIN - 1)
        with self.assertRaises(OverflowError):
            ac_tester.short_converter(SHRT_MAX + 1)
        with self.assertRaises(TypeError):
            ac_tester.short_converter([])
        self.assertEqual(ac_tester.short_converter(-1234), (-1234,))
        self.assertEqual(ac_tester.short_converter(4321), (4321,))

    def test_unsigned_short_converter(self):
        from _testcapi import USHRT_MAX
        with self.assertRaises(ValueError):
            ac_tester.unsigned_short_converter(-1)
        with self.assertRaises(OverflowError):
            ac_tester.unsigned_short_converter(USHRT_MAX + 1)
        with self.assertRaises(OverflowError):
            ac_tester.unsigned_short_converter(0, USHRT_MAX + 1)
        with self.assertRaises(TypeError):
            ac_tester.unsigned_short_converter([])
        self.assertEqual(ac_tester.unsigned_short_converter(), (12, 34, 56))
        self.assertEqual(ac_tester.unsigned_short_converter(0, 0, USHRT_MAX + 1), (0, 0, 0))
        self.assertEqual(ac_tester.unsigned_short_converter(0, 0, (USHRT_MAX + 1) * 3 + 123), (0, 0, 123))

    def test_int_converter(self):
        from _testcapi import INT_MIN, INT_MAX
        with self.assertRaises(OverflowError):
            ac_tester.int_converter(INT_MIN - 1)
        with self.assertRaises(OverflowError):
            ac_tester.int_converter(INT_MAX + 1)
        with self.assertRaises(TypeError):
            ac_tester.int_converter(1, 2, 3)
        with self.assertRaises(TypeError):
            ac_tester.int_converter([])
        self.assertEqual(ac_tester.int_converter(), (12, 34, 45))
        self.assertEqual(ac_tester.int_converter(1, 2, '3'), (1, 2, ord('3')))

    def test_unsigned_int_converter(self):
        from _testcapi import UINT_MAX
        with self.assertRaises(ValueError):
            ac_tester.unsigned_int_converter(-1)
        with self.assertRaises(OverflowError):
            ac_tester.unsigned_int_converter(UINT_MAX + 1)
        with self.assertRaises(OverflowError):
            ac_tester.unsigned_int_converter(0, UINT_MAX + 1)
        with self.assertRaises(TypeError):
            ac_tester.unsigned_int_converter([])
        self.assertEqual(ac_tester.unsigned_int_converter(), (12, 34, 56))
        self.assertEqual(ac_tester.unsigned_int_converter(0, 0, UINT_MAX + 1), (0, 0, 0))
        self.assertEqual(ac_tester.unsigned_int_converter(0, 0, (UINT_MAX + 1) * 3 + 123), (0, 0, 123))

    def test_long_converter(self):
        from _testcapi import LONG_MIN, LONG_MAX
        with self.assertRaises(OverflowError):
            ac_tester.long_converter(LONG_MIN - 1)
        with self.assertRaises(OverflowError):
            ac_tester.long_converter(LONG_MAX + 1)
        with self.assertRaises(TypeError):
            ac_tester.long_converter([])
        self.assertEqual(ac_tester.long_converter(), (12,))
        self.assertEqual(ac_tester.long_converter(-1234), (-1234,))

    def test_unsigned_long_converter(self):
        from _testcapi import ULONG_MAX
        with self.assertRaises(ValueError):
            ac_tester.unsigned_long_converter(-1)
        with self.assertRaises(OverflowError):
            ac_tester.unsigned_long_converter(ULONG_MAX + 1)
        with self.assertRaises(OverflowError):
            ac_tester.unsigned_long_converter(0, ULONG_MAX + 1)
        with self.assertRaises(TypeError):
            ac_tester.unsigned_long_converter([])
        self.assertEqual(ac_tester.unsigned_long_converter(), (12, 34, 56))
        self.assertEqual(ac_tester.unsigned_long_converter(0, 0, ULONG_MAX + 1), (0, 0, 0))
        self.assertEqual(ac_tester.unsigned_long_converter(0, 0, (ULONG_MAX + 1) * 3 + 123), (0, 0, 123))

    def test_long_long_converter(self):
        from _testcapi import LLONG_MIN, LLONG_MAX
        with self.assertRaises(OverflowError):
            ac_tester.long_long_converter(LLONG_MIN - 1)
        with self.assertRaises(OverflowError):
            ac_tester.long_long_converter(LLONG_MAX + 1)
        with self.assertRaises(TypeError):
            ac_tester.long_long_converter([])
        self.assertEqual(ac_tester.long_long_converter(), (12,))
        self.assertEqual(ac_tester.long_long_converter(-1234), (-1234,))

    def test_unsigned_long_long_converter(self):
        from _testcapi import ULLONG_MAX
        with self.assertRaises(ValueError):
            ac_tester.unsigned_long_long_converter(-1)
        with self.assertRaises(OverflowError):
            ac_tester.unsigned_long_long_converter(ULLONG_MAX + 1)
        with self.assertRaises(OverflowError):
            ac_tester.unsigned_long_long_converter(0, ULLONG_MAX + 1)
        with self.assertRaises(TypeError):
            ac_tester.unsigned_long_long_converter([])
        self.assertEqual(ac_tester.unsigned_long_long_converter(), (12, 34, 56))
        self.assertEqual(ac_tester.unsigned_long_long_converter(0, 0, ULLONG_MAX + 1), (0, 0, 0))
        self.assertEqual(ac_tester.unsigned_long_long_converter(0, 0, (ULLONG_MAX + 1) * 3 + 123), (0, 0, 123))

    def test_py_ssize_t_converter(self):
        from _testcapi import PY_SSIZE_T_MIN, PY_SSIZE_T_MAX
        with self.assertRaises(OverflowError):
            ac_tester.py_ssize_t_converter(PY_SSIZE_T_MIN - 1)
        with self.assertRaises(OverflowError):
            ac_tester.py_ssize_t_converter(PY_SSIZE_T_MAX + 1)
        with self.assertRaises(TypeError):
            ac_tester.py_ssize_t_converter([])
        self.assertEqual(ac_tester.py_ssize_t_converter(), (12, 34, 56))
        self.assertEqual(ac_tester.py_ssize_t_converter(1, 2, None), (1, 2, 56))

    def test_slice_index_converter(self):
        from _testcapi import PY_SSIZE_T_MIN, PY_SSIZE_T_MAX
        with self.assertRaises(TypeError):
            ac_tester.slice_index_converter([])
        self.assertEqual(ac_tester.slice_index_converter(), (12, 34, 56))
        self.assertEqual(ac_tester.slice_index_converter(1, 2, None), (1, 2, 56))
        self.assertEqual(ac_tester.slice_index_converter(PY_SSIZE_T_MAX, PY_SSIZE_T_MAX + 1, PY_SSIZE_T_MAX + 1234),
                         (PY_SSIZE_T_MAX, PY_SSIZE_T_MAX, PY_SSIZE_T_MAX))
        self.assertEqual(ac_tester.slice_index_converter(PY_SSIZE_T_MIN, PY_SSIZE_T_MIN - 1, PY_SSIZE_T_MIN - 1234),
                         (PY_SSIZE_T_MIN, PY_SSIZE_T_MIN, PY_SSIZE_T_MIN))

    def test_size_t_converter(self):
        with self.assertRaises(ValueError):
            ac_tester.size_t_converter(-1)
        with self.assertRaises(TypeError):
            ac_tester.size_t_converter([])
        self.assertEqual(ac_tester.size_t_converter(), (12,))

    def test_float_converter(self):
        with self.assertRaises(TypeError):
            ac_tester.float_converter([])
        self.assertEqual(ac_tester.float_converter(), (12.5,))
        self.assertEqual(ac_tester.float_converter(-0.5), (-0.5,))

    def test_double_converter(self):
        with self.assertRaises(TypeError):
            ac_tester.double_converter([])
        self.assertEqual(ac_tester.double_converter(), (12.5,))
        self.assertEqual(ac_tester.double_converter(-0.5), (-0.5,))

    def test_py_complex_converter(self):
        with self.assertRaises(TypeError):
            ac_tester.py_complex_converter([])
        self.assertEqual(ac_tester.py_complex_converter(complex(1, 2)), (complex(1, 2),))
        self.assertEqual(ac_tester.py_complex_converter(complex('-1-2j')), (complex('-1-2j'),))
        self.assertEqual(ac_tester.py_complex_converter(-0.5), (-0.5,))
        self.assertEqual(ac_tester.py_complex_converter(10), (10,))

    def test_str_converter(self):
        with self.assertRaises(TypeError):
            ac_tester.str_converter(1)
        with self.assertRaises(TypeError):
            ac_tester.str_converter('a', 'b', 'c')
        with self.assertRaises(ValueError):
            ac_tester.str_converter('a', b'b\0b', 'c')
        self.assertEqual(ac_tester.str_converter('a', b'b', 'c'), ('a', 'b', 'c'))
        self.assertEqual(ac_tester.str_converter('a', b'b', b'c'), ('a', 'b', 'c'))
        self.assertEqual(ac_tester.str_converter('a', b'b', 'c\0c'), ('a', 'b', 'c\0c'))

    def test_str_converter_encoding(self):
        with self.assertRaises(TypeError):
            ac_tester.str_converter_encoding(1)
        self.assertEqual(ac_tester.str_converter_encoding('a', 'b', 'c'), ('a', 'b', 'c'))
        with self.assertRaises(TypeError):
            ac_tester.str_converter_encoding('a', b'b\0b', 'c')
        self.assertEqual(ac_tester.str_converter_encoding('a', b'b', bytearray([ord('c')])), ('a', 'b', 'c'))
        self.assertEqual(ac_tester.str_converter_encoding('a', b'b', bytearray([ord('c'), 0, ord('c')])),
                         ('a', 'b', 'c\x00c'))
        self.assertEqual(ac_tester.str_converter_encoding('a', b'b', b'c\x00c'), ('a', 'b', 'c\x00c'))

    def test_py_buffer_converter(self):
        with self.assertRaises(TypeError):
            ac_tester.py_buffer_converter('a', 'b')
        self.assertEqual(ac_tester.py_buffer_converter('abc', bytearray([1, 2, 3])), (b'abc', b'\x01\x02\x03'))

    def test_keywords(self):
        self.assertEqual(ac_tester.keywords(1, 2), (1, 2))
        self.assertEqual(ac_tester.keywords(1, b=2), (1, 2))
        self.assertEqual(ac_tester.keywords(a=1, b=2), (1, 2))

    def test_keywords_kwonly(self):
        with self.assertRaises(TypeError):
            ac_tester.keywords_kwonly(1, 2)
        self.assertEqual(ac_tester.keywords_kwonly(1, b=2), (1, 2))
        self.assertEqual(ac_tester.keywords_kwonly(a=1, b=2), (1, 2))

    def test_keywords_opt(self):
        self.assertEqual(ac_tester.keywords_opt(1), (1, None, None))
        self.assertEqual(ac_tester.keywords_opt(1, 2), (1, 2, None))
        self.assertEqual(ac_tester.keywords_opt(1, 2, 3), (1, 2, 3))
        self.assertEqual(ac_tester.keywords_opt(1, b=2), (1, 2, None))
        self.assertEqual(ac_tester.keywords_opt(1, 2, c=3), (1, 2, 3))
        self.assertEqual(ac_tester.keywords_opt(a=1, c=3), (1, None, 3))
        self.assertEqual(ac_tester.keywords_opt(a=1, b=2, c=3), (1, 2, 3))

    def test_keywords_opt_kwonly(self):
        self.assertEqual(ac_tester.keywords_opt_kwonly(1), (1, None, None, None))
        self.assertEqual(ac_tester.keywords_opt_kwonly(1, 2), (1, 2, None, None))
        with self.assertRaises(TypeError):
            ac_tester.keywords_opt_kwonly(1, 2, 3)
        self.assertEqual(ac_tester.keywords_opt_kwonly(1, b=2), (1, 2, None, None))
        self.assertEqual(ac_tester.keywords_opt_kwonly(1, 2, c=3), (1, 2, 3, None))
        self.assertEqual(ac_tester.keywords_opt_kwonly(a=1, c=3), (1, None, 3, None))
        self.assertEqual(ac_tester.keywords_opt_kwonly(a=1, b=2, c=3, d=4), (1, 2, 3, 4))

    def test_keywords_kwonly_opt(self):
        self.assertEqual(ac_tester.keywords_kwonly_opt(1), (1, None, None))
        with self.assertRaises(TypeError):
            ac_tester.keywords_kwonly_opt(1, 2)
        self.assertEqual(ac_tester.keywords_kwonly_opt(1, b=2), (1, 2, None))
        self.assertEqual(ac_tester.keywords_kwonly_opt(a=1, c=3), (1, None, 3))
        self.assertEqual(ac_tester.keywords_kwonly_opt(a=1, b=2, c=3), (1, 2, 3))

    def test_posonly_keywords(self):
        with self.assertRaises(TypeError):
            ac_tester.posonly_keywords(1)
        with self.assertRaises(TypeError):
            ac_tester.posonly_keywords(a=1, b=2)
        self.assertEqual(ac_tester.posonly_keywords(1, 2), (1, 2))
        self.assertEqual(ac_tester.posonly_keywords(1, b=2), (1, 2))

    def test_posonly_kwonly(self):
        with self.assertRaises(TypeError):
            ac_tester.posonly_kwonly(1)
        with self.assertRaises(TypeError):
            ac_tester.posonly_kwonly(1, 2)
        with self.assertRaises(TypeError):
            ac_tester.posonly_kwonly(a=1, b=2)
        self.assertEqual(ac_tester.posonly_kwonly(1, b=2), (1, 2))

    def test_posonly_keywords_kwonly(self):
        with self.assertRaises(TypeError):
            ac_tester.posonly_keywords_kwonly(1)
        with self.assertRaises(TypeError):
            ac_tester.posonly_keywords_kwonly(1, 2, 3)
        with self.assertRaises(TypeError):
            ac_tester.posonly_keywords_kwonly(a=1, b=2, c=3)
        self.assertEqual(ac_tester.posonly_keywords_kwonly(1, 2, c=3), (1, 2, 3))
        self.assertEqual(ac_tester.posonly_keywords_kwonly(1, b=2, c=3), (1, 2, 3))

    def test_posonly_keywords_opt(self):
        with self.assertRaises(TypeError):
            ac_tester.posonly_keywords_opt(1)
        self.assertEqual(ac_tester.posonly_keywords_opt(1, 2), (1, 2, None, None))
        self.assertEqual(ac_tester.posonly_keywords_opt(1, 2, 3), (1, 2, 3, None))
        self.assertEqual(ac_tester.posonly_keywords_opt(1, 2, 3, 4), (1, 2, 3, 4))
        self.assertEqual(ac_tester.posonly_keywords_opt(1, b=2), (1, 2, None, None))
        self.assertEqual(ac_tester.posonly_keywords_opt(1, 2, c=3), (1, 2, 3, None))
        with self.assertRaises(TypeError):
            ac_tester.posonly_keywords_opt(a=1, b=2, c=3, d=4)
        self.assertEqual(ac_tester.posonly_keywords_opt(1, b=2, c=3, d=4), (1, 2, 3, 4))

    def test_posonly_opt_keywords_opt(self):
        self.assertEqual(ac_tester.posonly_opt_keywords_opt(1), (1, None, None, None))
        self.assertEqual(ac_tester.posonly_opt_keywords_opt(1, 2), (1, 2, None, None))
        self.assertEqual(ac_tester.posonly_opt_keywords_opt(1, 2, 3), (1, 2, 3, None))
        self.assertEqual(ac_tester.posonly_opt_keywords_opt(1, 2, 3, 4), (1, 2, 3, 4))
        with self.assertRaises(TypeError):
            ac_tester.posonly_opt_keywords_opt(1, b=2)
        self.assertEqual(ac_tester.posonly_opt_keywords_opt(1, 2, c=3), (1, 2, 3, None))
        self.assertEqual(ac_tester.posonly_opt_keywords_opt(1, 2, c=3, d=4), (1, 2, 3, 4))
        with self.assertRaises(TypeError):
            ac_tester.posonly_opt_keywords_opt(a=1, b=2, c=3, d=4)

    def test_posonly_kwonly_opt(self):
        with self.assertRaises(TypeError):
            ac_tester.posonly_kwonly_opt(1)
        with self.assertRaises(TypeError):
            ac_tester.posonly_kwonly_opt(1, 2)
        self.assertEqual(ac_tester.posonly_kwonly_opt(1, b=2), (1, 2, None, None))
        self.assertEqual(ac_tester.posonly_kwonly_opt(1, b=2, c=3), (1, 2, 3, None))
        self.assertEqual(ac_tester.posonly_kwonly_opt(1, b=2, c=3, d=4), (1, 2, 3, 4))
        with self.assertRaises(TypeError):
            ac_tester.posonly_kwonly_opt(a=1, b=2, c=3, d=4)

    def test_posonly_opt_kwonly_opt(self):
        self.assertEqual(ac_tester.posonly_opt_kwonly_opt(1), (1, None, None, None))
        self.assertEqual(ac_tester.posonly_opt_kwonly_opt(1, 2), (1, 2, None, None))
        with self.assertRaises(TypeError):
            ac_tester.posonly_opt_kwonly_opt(1, 2, 3)
        with self.assertRaises(TypeError):
            ac_tester.posonly_opt_kwonly_opt(1, b=2)
        self.assertEqual(ac_tester.posonly_opt_kwonly_opt(1, 2, c=3), (1, 2, 3, None))
        self.assertEqual(ac_tester.posonly_opt_kwonly_opt(1, 2, c=3, d=4), (1, 2, 3, 4))

    def test_posonly_keywords_kwonly_opt(self):
        with self.assertRaises(TypeError):
            ac_tester.posonly_keywords_kwonly_opt(1)
        with self.assertRaises(TypeError):
            ac_tester.posonly_keywords_kwonly_opt(1, 2)
        with self.assertRaises(TypeError):
            ac_tester.posonly_keywords_kwonly_opt(1, b=2)
        with self.assertRaises(TypeError):
            ac_tester.posonly_keywords_kwonly_opt(1, 2, 3)
        with self.assertRaises(TypeError):
            ac_tester.posonly_keywords_kwonly_opt(a=1, b=2, c=3)
        self.assertEqual(ac_tester.posonly_keywords_kwonly_opt(1, 2, c=3), (1, 2, 3, None, None))
        self.assertEqual(ac_tester.posonly_keywords_kwonly_opt(1, b=2, c=3), (1, 2, 3, None, None))
        self.assertEqual(ac_tester.posonly_keywords_kwonly_opt(1, 2, c=3, d=4), (1, 2, 3, 4, None))
        self.assertEqual(ac_tester.posonly_keywords_kwonly_opt(1, 2, c=3, d=4, e=5), (1, 2, 3, 4, 5))

    def test_posonly_keywords_opt_kwonly_opt(self):
        with self.assertRaises(TypeError):
            ac_tester.posonly_keywords_opt_kwonly_opt(1)
        self.assertEqual(ac_tester.posonly_keywords_opt_kwonly_opt(1, 2), (1, 2, None, None, None))
        self.assertEqual(ac_tester.posonly_keywords_opt_kwonly_opt(1, b=2), (1, 2, None, None, None))
        with self.assertRaises(TypeError):
            ac_tester.posonly_keywords_opt_kwonly_opt(1, 2, 3, 4)
        with self.assertRaises(TypeError):
            ac_tester.posonly_keywords_opt_kwonly_opt(a=1, b=2)
        self.assertEqual(ac_tester.posonly_keywords_opt_kwonly_opt(1, 2, c=3), (1, 2, 3, None, None))
        self.assertEqual(ac_tester.posonly_keywords_opt_kwonly_opt(1, b=2, c=3), (1, 2, 3, None, None))
        self.assertEqual(ac_tester.posonly_keywords_opt_kwonly_opt(1, 2, 3, d=4), (1, 2, 3, 4, None))
        self.assertEqual(ac_tester.posonly_keywords_opt_kwonly_opt(1, 2, c=3, d=4), (1, 2, 3, 4, None))
        self.assertEqual(ac_tester.posonly_keywords_opt_kwonly_opt(1, 2, 3, d=4, e=5), (1, 2, 3, 4, 5))
        self.assertEqual(ac_tester.posonly_keywords_opt_kwonly_opt(1, 2, c=3, d=4, e=5), (1, 2, 3, 4, 5))

    def test_posonly_opt_keywords_opt_kwonly_opt(self):
        self.assertEqual(ac_tester.posonly_opt_keywords_opt_kwonly_opt(1), (1, None, None, None))
        self.assertEqual(ac_tester.posonly_opt_keywords_opt_kwonly_opt(1, 2), (1, 2, None, None))
        with self.assertRaises(TypeError):
            ac_tester.posonly_opt_keywords_opt_kwonly_opt(1, b=2)
        self.assertEqual(ac_tester.posonly_opt_keywords_opt_kwonly_opt(1, 2, 3), (1, 2, 3, None))
        self.assertEqual(ac_tester.posonly_opt_keywords_opt_kwonly_opt(1, 2, c=3), (1, 2, 3, None))
        self.assertEqual(ac_tester.posonly_opt_keywords_opt_kwonly_opt(1, 2, 3, d=4), (1, 2, 3, 4))
        self.assertEqual(ac_tester.posonly_opt_keywords_opt_kwonly_opt(1, 2, c=3, d=4), (1, 2, 3, 4))
        with self.assertRaises(TypeError):
            ac_tester.posonly_opt_keywords_opt_kwonly_opt(1, 2, 3, 4)

    def test_keyword_only_parameter(self):
        with self.assertRaises(TypeError):
            ac_tester.keyword_only_parameter()
        with self.assertRaises(TypeError):
            ac_tester.keyword_only_parameter(1)
        self.assertEqual(ac_tester.keyword_only_parameter(a=1), (1,))

    def test_posonly_vararg(self):
        with self.assertRaises(TypeError):
            ac_tester.posonly_vararg()
        self.assertEqual(ac_tester.posonly_vararg(1, 2), (1, 2, ()))
        self.assertEqual(ac_tester.posonly_vararg(1, b=2), (1, 2, ()))
        self.assertEqual(ac_tester.posonly_vararg(1, 2, 3, 4), (1, 2, (3, 4)))

    def test_vararg_and_posonly(self):
        with self.assertRaises(TypeError):
            ac_tester.vararg_and_posonly()
        with self.assertRaises(TypeError):
            ac_tester.vararg_and_posonly(1, b=2)
        self.assertEqual(ac_tester.vararg_and_posonly(1, 2, 3, 4), (1, (2, 3, 4)))

    def test_vararg(self):
        with self.assertRaises(TypeError):
            ac_tester.vararg()
        with self.assertRaises(TypeError):
            ac_tester.vararg(1, b=2)
        self.assertEqual(ac_tester.vararg(1, 2, 3, 4), (1, (2, 3, 4)))

    def test_vararg_with_default(self):
        with self.assertRaises(TypeError):
            ac_tester.vararg_with_default()
        self.assertEqual(ac_tester.vararg_with_default(1, b=False), (1, (), False))
        self.assertEqual(ac_tester.vararg_with_default(1, 2, 3, 4), (1, (2, 3, 4), False))
        self.assertEqual(ac_tester.vararg_with_default(1, 2, 3, 4, b=True), (1, (2, 3, 4), True))

    def test_vararg_with_only_defaults(self):
        self.assertEqual(ac_tester.vararg_with_only_defaults(), ((), None))
        self.assertEqual(ac_tester.vararg_with_only_defaults(b=2), ((), 2))
        self.assertEqual(ac_tester.vararg_with_only_defaults(1, b=2), ((1, ), 2))
        self.assertEqual(ac_tester.vararg_with_only_defaults(1, 2, 3, 4), ((1, 2, 3, 4), None))
        self.assertEqual(ac_tester.vararg_with_only_defaults(1, 2, 3, 4, b=5), ((1, 2, 3, 4), 5))

    def test_gh_32092_oob(self):
        ac_tester.gh_32092_oob(1, 2, 3, 4, kw1=5, kw2=6)

    def test_gh_32092_kw_pass(self):
        ac_tester.gh_32092_kw_pass(1, 2, 3)

    def test_gh_99233_refcount(self):
        arg = '*A unique string is not referenced by anywhere else.*'
        arg_refcount_origin = sys.getrefcount(arg)
        ac_tester.gh_99233_refcount(arg)
        arg_refcount_after = sys.getrefcount(arg)
        self.assertEqual(arg_refcount_origin, arg_refcount_after)

    def test_gh_99240_double_free(self):
        expected_error = r'gh_99240_double_free\(\) argument 2 must be encoded string without null bytes, not str'
        with self.assertRaisesRegex(TypeError, expected_error):
            ac_tester.gh_99240_double_free('a', '\0b')

    def test_cloned_func_exception_message(self):
        incorrect_arg = -1  # f1() and f2() accept a single str
        with self.assertRaisesRegex(TypeError, "clone_f1"):
            ac_tester.clone_f1(incorrect_arg)
        with self.assertRaisesRegex(TypeError, "clone_f2"):
            ac_tester.clone_f2(incorrect_arg)

    def test_cloned_func_with_converter_exception_message(self):
        for name in "clone_with_conv_f1", "clone_with_conv_f2":
            with self.subTest(name=name):
                func = getattr(ac_tester, name)
                self.assertEqual(func(), name)


class PermutationTests(unittest.TestCase):
    """Test permutation support functions."""

    def test_permute_left_option_groups(self):
        expected = (
            (),
            (3,),
            (2, 3),
            (1, 2, 3),
        )
        data = list(zip([1, 2, 3]))  # Generate a list of 1-tuples.
        actual = tuple(clinic.permute_left_option_groups(data))
        self.assertEqual(actual, expected)

    def test_permute_right_option_groups(self):
        expected = (
            (),
            (1,),
            (1, 2),
            (1, 2, 3),
        )
        data = list(zip([1, 2, 3]))  # Generate a list of 1-tuples.
        actual = tuple(clinic.permute_right_option_groups(data))
        self.assertEqual(actual, expected)

    def test_permute_optional_groups(self):
        empty = {
            "left": (), "required": (), "right": (),
            "expected": ((),),
        }
        noleft1 = {
            "left": (), "required": ("b",), "right": ("c",),
            "expected": (
                ("b",),
                ("b", "c"),
            ),
        }
        noleft2 = {
            "left": (), "required": ("b", "c",), "right": ("d",),
            "expected": (
                ("b", "c"),
                ("b", "c", "d"),
            ),
        }
        noleft3 = {
            "left": (), "required": ("b", "c",), "right": ("d", "e"),
            "expected": (
                ("b", "c"),
                ("b", "c", "d"),
                ("b", "c", "d", "e"),
            ),
        }
        noright1 = {
            "left": ("a",), "required": ("b",), "right": (),
            "expected": (
                ("b",),
                ("a", "b"),
            ),
        }
        noright2 = {
            "left": ("a",), "required": ("b", "c"), "right": (),
            "expected": (
                ("b", "c"),
                ("a", "b", "c"),
            ),
        }
        noright3 = {
            "left": ("a", "b"), "required": ("c",), "right": (),
            "expected": (
                ("c",),
                ("b", "c"),
                ("a", "b", "c"),
            ),
        }
        leftandright1 = {
            "left": ("a",), "required": ("b",), "right": ("c",),
            "expected": (
                ("b",),
                ("a", "b"),  # Prefer left.
                ("a", "b", "c"),
            ),
        }
        leftandright2 = {
            "left": ("a", "b"), "required": ("c", "d"), "right": ("e", "f"),
            "expected": (
                ("c", "d"),
                ("b", "c", "d"),       # Prefer left.
                ("a", "b", "c", "d"),  # Prefer left.
                ("a", "b", "c", "d", "e"),
                ("a", "b", "c", "d", "e", "f"),
            ),
        }
        dataset = (
            empty,
            noleft1, noleft2, noleft3,
            noright1, noright2, noright3,
            leftandright1, leftandright2,
        )
        for params in dataset:
            with self.subTest(**params):
                left, required, right, expected = params.values()
                permutations = clinic.permute_optional_groups(left, required, right)
                actual = tuple(permutations)
                self.assertEqual(actual, expected)


class FormatHelperTests(unittest.TestCase):

    def test_strip_leading_and_trailing_blank_lines(self):
        dataset = (
            # Input lines, expected output.
            ("a\nb",            "a\nb"),
            ("a\nb\n",          "a\nb"),
            ("a\nb ",           "a\nb"),
            ("\na\nb\n\n",      "a\nb"),
            ("\n\na\nb\n\n",    "a\nb"),
            ("\n\na\n\nb\n\n",  "a\n\nb"),
            # Note, leading whitespace is preserved:
            (" a\nb",               " a\nb"),
            (" a\nb ",              " a\nb"),
            (" \n \n a\nb \n \n ",  " a\nb"),
        )
        for lines, expected in dataset:
            with self.subTest(lines=lines, expected=expected):
                out = clinic.strip_leading_and_trailing_blank_lines(lines)
                self.assertEqual(out, expected)

    def test_normalize_snippet(self):
        snippet = """
            one
            two
            three
        """

        # Expected outputs:
        zero_indent = (
            "one\n"
            "two\n"
            "three"
        )
        four_indent = (
            "    one\n"
            "    two\n"
            "    three"
        )
        eight_indent = (
            "        one\n"
            "        two\n"
            "        three"
        )
        expected_outputs = {0: zero_indent, 4: four_indent, 8: eight_indent}
        for indent, expected in expected_outputs.items():
            with self.subTest(indent=indent):
                actual = clinic.normalize_snippet(snippet, indent=indent)
                self.assertEqual(actual, expected)

    def test_accumulator(self):
        acc = clinic.text_accumulator()
        self.assertEqual(acc.output(), "")
        acc.append("a")
        self.assertEqual(acc.output(), "a")
        self.assertEqual(acc.output(), "")
        acc.append("b")
        self.assertEqual(acc.output(), "b")
        self.assertEqual(acc.output(), "")
        acc.append("c")
        acc.append("d")
        self.assertEqual(acc.output(), "cd")
        self.assertEqual(acc.output(), "")

    def test_quoted_for_c_string(self):
        dataset = (
            # input,    expected
            (r"abc",    r"abc"),
            (r"\abc",   r"\\abc"),
            (r"\a\bc",  r"\\a\\bc"),
            (r"\a\\bc", r"\\a\\\\bc"),
            (r'"abc"',  r'\"abc\"'),
            (r"'a'",    r"\'a\'"),
        )
        for line, expected in dataset:
            with self.subTest(line=line, expected=expected):
                out = clinic.quoted_for_c_string(line)
                self.assertEqual(out, expected)

    def test_rstrip_lines(self):
        lines = (
            "a \n"
            "b\n"
            " c\n"
            " d \n"
        )
        expected = (
            "a\n"
            "b\n"
            " c\n"
            " d\n"
        )
        out = clinic.rstrip_lines(lines)
        self.assertEqual(out, expected)

    def test_format_escape(self):
        line = "{}, {a}"
        expected = "{{}}, {{a}}"
        out = clinic.format_escape(line)
        self.assertEqual(out, expected)

    def test_indent_all_lines(self):
        # Blank lines are expected to be unchanged.
        self.assertEqual(clinic.indent_all_lines("", prefix="bar"), "")

        lines = (
            "one\n"
            "two"  # The missing newline is deliberate.
        )
        expected = (
            "barone\n"
            "bartwo"
        )
        out = clinic.indent_all_lines(lines, prefix="bar")
        self.assertEqual(out, expected)

        # If last line is empty, expect it to be unchanged.
        lines = (
            "\n"
            "one\n"
            "two\n"
            ""
        )
        expected = (
            "bar\n"
            "barone\n"
            "bartwo\n"
            ""
        )
        out = clinic.indent_all_lines(lines, prefix="bar")
        self.assertEqual(out, expected)

    def test_suffix_all_lines(self):
        # Blank lines are expected to be unchanged.
        self.assertEqual(clinic.suffix_all_lines("", suffix="foo"), "")

        lines = (
            "one\n"
            "two"  # The missing newline is deliberate.
        )
        expected = (
            "onefoo\n"
            "twofoo"
        )
        out = clinic.suffix_all_lines(lines, suffix="foo")
        self.assertEqual(out, expected)

        # If last line is empty, expect it to be unchanged.
        lines = (
            "\n"
            "one\n"
            "two\n"
            ""
        )
        expected = (
            "foo\n"
            "onefoo\n"
            "twofoo\n"
            ""
        )
        out = clinic.suffix_all_lines(lines, suffix="foo")
        self.assertEqual(out, expected)


if __name__ == "__main__":
    unittest.main()<|MERGE_RESOLUTION|>--- conflicted
+++ resolved
@@ -807,20 +807,6 @@
                 out = self.parse_function_should_fail(block)
                 self.assertIn(msg, out)
 
-    def test_single_slash(self):
-        out = self.parse_function_should_fail("""
-            module foo
-            foo.bar
-                /
-                /
-        """)
-        msg = (
-            "Function bar has an unsupported group configuration. "
-            "(Unexpected state 0.d)"
-        )
-        self.assertIn(msg, out)
-
-<<<<<<< HEAD
     def test_parameters_required_after_cross(self):
         out = self.parse_function_should_fail("""
             module foo
@@ -845,11 +831,20 @@
         self.assertIn(msg, out)
 
     def test_single_slash(self):
-        self.parse_function_should_fail("""
-=======
+        out = self.parse_function_should_fail("""
+            module foo
+            foo.bar
+                /
+                /
+        """)
+        msg = (
+            "Function bar has an unsupported group configuration. "
+            "(Unexpected state 0.d)"
+        )
+        self.assertIn(msg, out)
+
     def test_double_slash(self):
         out = self.parse_function_should_fail("""
->>>>>>> a180e7a0
             module foo
             foo.bar
                 a: int
