--- conflicted
+++ resolved
@@ -588,16 +588,16 @@
     return a, b
 
 dis_load_test_quickened_code = """\
-%3d           0 RESUME_QUICK             0
-
-%3d           2 LOAD_FAST__LOAD_FAST     0 (x)
-              4 LOAD_FAST                1 (y)
-              6 STORE_FAST__STORE_FAST     3 (b)
-              8 STORE_FAST__LOAD_FAST     2 (a)
-
-%3d          10 LOAD_FAST__LOAD_FAST     2 (a)
-             12 LOAD_FAST                3 (b)
-             14 BUILD_TUPLE              2
+%3d           0 RESUME_QUICK                      0
+
+%3d           2 LOAD_FAST__LOAD_FAST              0 (x)
+              4 LOAD_FAST                         1 (y)
+              6 STORE_FAST__STORE_FAST            3 (b)
+              8 STORE_FAST__LOAD_FAST             2 (a)
+
+%3d          10 LOAD_FAST__LOAD_FAST              2 (a)
+             12 LOAD_FAST                         3 (b)
+             14 BUILD_TUPLE                       2
              16 RETURN_VALUE
 """ % (load_test.__code__.co_firstlineno,
        load_test.__code__.co_firstlineno + 1,
@@ -608,25 +608,25 @@
         load_test(i)
 
 dis_loop_test_quickened_code = """\
-%3d           0 RESUME_QUICK             0
-
-%3d           2 BUILD_LIST               0
-              4 LOAD_CONST               1 ((1, 2, 3))
-              6 LIST_EXTEND              1
-              8 LOAD_CONST               2 (3)
-             10 BINARY_OP_ADAPTIVE       5 (*)
+%3d           0 RESUME_QUICK                      0
+
+%3d           2 BUILD_LIST                        0
+              4 LOAD_CONST                        1 ((1, 2, 3))
+              6 LIST_EXTEND                       1
+              8 LOAD_CONST                        2 (3)
+             10 BINARY_OP_ADAPTIVE                5 (*)
              14 GET_ITER
-             16 FOR_ITER                17 (to 52)
-             18 STORE_FAST               0 (i)
-
-%3d          20 LOAD_GLOBAL_MODULE       1 (NULL + load_test)
-             32 LOAD_FAST                0 (i)
-             34 PRECALL_PYFUNC           1
-             38 CALL_PY_WITH_DEFAULTS     1
+             16 FOR_ITER                         17 (to 52)
+             18 STORE_FAST                        0 (i)
+
+%3d          20 LOAD_GLOBAL_MODULE                1 (NULL + load_test)
+             32 LOAD_FAST                         0 (i)
+             34 PRECALL_PYFUNC                    1
+             38 CALL_PY_WITH_DEFAULTS             1
              48 POP_TOP
-             50 JUMP_BACKWARD_QUICK     18 (to 16)
-
-%3d     >>   52 LOAD_CONST               0 (None)
+             50 JUMP_BACKWARD_QUICK              18 (to 16)
+
+%3d     >>   52 LOAD_CONST                        0 (None)
              54 RETURN_VALUE
 """ % (loop_test.__code__.co_firstlineno,
        loop_test.__code__.co_firstlineno + 1,
@@ -735,11 +735,6 @@
 
     def test_widths(self):
         for opcode, opname in enumerate(dis.opname):
-<<<<<<< HEAD
-            if opname in dis.deoptmap or opname == 'JUMP_BACKWARD_NO_INTERRUPT':
-                continue
-=======
->>>>>>> 7acedd71
             with self.subTest(opname=opname):
                 width = dis._OPNAME_WIDTH
                 if opcode < dis.HAVE_ARGUMENT:
@@ -931,28 +926,28 @@
     @cpython_only
     def test_binary_specialize(self):
         binary_op_quicken = """\
-              0 RESUME_QUICK             0
-
-  1           2 LOAD_NAME                0 (a)
-              4 LOAD_NAME                1 (b)
+              0 RESUME_QUICK                      0
+
+  1           2 LOAD_NAME                         0 (a)
+              4 LOAD_NAME                         1 (b)
               6 %s
              10 RETURN_VALUE
 """
         co_int = compile('a + b', "<int>", "eval")
         self.code_quicken(lambda: exec(co_int, {}, {'a': 1, 'b': 2}))
         got = self.get_disassembly(co_int, adaptive=True)
-        self.do_disassembly_compare(got, binary_op_quicken % "BINARY_OP_ADD_INT        0 (+)", True)
+        self.do_disassembly_compare(got, binary_op_quicken % "BINARY_OP_ADD_INT                 0 (+)", True)
 
         co_unicode = compile('a + b', "<unicode>", "eval")
         self.code_quicken(lambda: exec(co_unicode, {}, {'a': 'a', 'b': 'b'}))
         got = self.get_disassembly(co_unicode, adaptive=True)
-        self.do_disassembly_compare(got, binary_op_quicken % "BINARY_OP_ADD_UNICODE     0 (+)", True)
+        self.do_disassembly_compare(got, binary_op_quicken % "BINARY_OP_ADD_UNICODE             0 (+)", True)
 
         binary_subsrc_quicken = """\
-              0 RESUME_QUICK             0
-
-  1           2 LOAD_NAME                0 (a)
-              4 LOAD_CONST               0 (0)
+              0 RESUME_QUICK                      0
+
+  1           2 LOAD_NAME                         0 (a)
+              4 LOAD_CONST                        0 (0)
               6 %s
              16 RETURN_VALUE
 """
@@ -969,10 +964,10 @@
     @cpython_only
     def test_load_attr_specialize(self):
         load_attr_quicken = """\
-              0 RESUME_QUICK             0
-
-  1           2 LOAD_CONST               0 ('a')
-              4 LOAD_ATTR_SLOT           0 (__class__)
+              0 RESUME_QUICK                      0
+
+  1           2 LOAD_CONST                        0 ('a')
+              4 LOAD_ATTR_SLOT                    0 (__class__)
              14 RETURN_VALUE
 """
         co = compile("'a'.__class__", "", "eval")
@@ -983,13 +978,13 @@
     @cpython_only
     def test_call_specialize(self):
         call_quicken = """\
-              0 RESUME_QUICK             0
+              0 RESUME_QUICK                      0
 
   1           2 PUSH_NULL
-              4 LOAD_NAME                0 (str)
-              6 LOAD_CONST               0 (1)
-              8 PRECALL_NO_KW_STR_1      1
-             12 CALL_ADAPTIVE            1
+              4 LOAD_NAME                         0 (str)
+              6 LOAD_CONST                        0 (1)
+              8 PRECALL_NO_KW_STR_1               1
+             12 CALL_ADAPTIVE                     1
              22 RETURN_VALUE
 """
         co = compile("str(1)", "", "eval")
