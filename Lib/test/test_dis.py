--- conflicted
+++ resolved
@@ -491,15 +491,11 @@
            CALL                     2
            GET_AWAITABLE            2
            LOAD_CONST               0 (None)
-        >> SEND                     3 (to 62)
+        >> SEND                     3 (to 60)
            YIELD_VALUE              2
            RESUME                   3
-           JUMP_BACKWARD_NO_INTERRUPT     5 (to 52)
-<<<<<<< HEAD
+           JUMP_BACKWARD_NO_INTERRUPT     5 (to 50)
         >> END_SEND
-=======
-        >> POP_TOP
->>>>>>> a44568b8
            POP_TOP
 
 %3d        LOAD_CONST               2 (2)
@@ -507,26 +503,20 @@
            RETURN_CONST             0 (None)
 
 %3d     >> CLEANUP_THROW
-           JUMP_BACKWARD           26 (to 24)
+           JUMP_BACKWARD           25 (to 24)
         >> CLEANUP_THROW
-           JUMP_BACKWARD            9 (to 62)
+           JUMP_BACKWARD            9 (to 60)
         >> PUSH_EXC_INFO
            WITH_EXCEPT_START
            GET_AWAITABLE            2
            LOAD_CONST               0 (None)
-        >> SEND                     4 (to 100)
+        >> SEND                     4 (to 98)
            YIELD_VALUE              3
            RESUME                   3
-           JUMP_BACKWARD_NO_INTERRUPT     5 (to 88)
+           JUMP_BACKWARD_NO_INTERRUPT     5 (to 86)
         >> CLEANUP_THROW
-<<<<<<< HEAD
         >> END_SEND
-           POP_JUMP_IF_TRUE         1 (to 106)
-=======
-        >> SWAP                     2
-           POP_TOP
-           POP_JUMP_IF_TRUE         1 (to 108)
->>>>>>> a44568b8
+           POP_JUMP_IF_TRUE         1 (to 104)
            RERAISE                  2
         >> POP_TOP
            POP_EXCEPT
