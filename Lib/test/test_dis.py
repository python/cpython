--- conflicted
+++ resolved
@@ -503,37 +503,20 @@
            RETURN_CONST             0 (None)
 
 %3d     >> CLEANUP_THROW
-<<<<<<< HEAD
-           JUMP_BACKWARD           31 (to 24)
+           JUMP_BACKWARD           30 (to 24)
         >> CLEANUP_THROW
-           JUMP_BACKWARD           19 (to 62)
-=======
-           JUMP_BACKWARD           25 (to 24)
-        >> CLEANUP_THROW
-           JUMP_BACKWARD            9 (to 60)
->>>>>>> 2b6e8777
+           JUMP_BACKWARD           19 (to 60)
         >> PUSH_EXC_INFO
            WITH_EXCEPT_START
            GET_AWAITABLE            2
            LOAD_CONST               0 (None)
-<<<<<<< HEAD
-        >> SEND                     4 (to 120)
+        >> SEND                     4 (to 118)
            YIELD_VALUE              3
            RESUME                   3
-           JUMP_BACKWARD_NO_INTERRUPT     5 (to 108)
-        >> CLEANUP_THROW
-        >> SWAP                     2
-           POP_TOP
-           POP_JUMP_IF_TRUE         1 (to 128)
-=======
-        >> SEND                     4 (to 98)
-           YIELD_VALUE              3
-           RESUME                   3
-           JUMP_BACKWARD_NO_INTERRUPT     5 (to 86)
+           JUMP_BACKWARD_NO_INTERRUPT     5 (to 106)
         >> CLEANUP_THROW
         >> END_SEND
-           POP_JUMP_IF_TRUE         1 (to 104)
->>>>>>> 2b6e8777
+           POP_JUMP_IF_TRUE         1 (to 124)
            RERAISE                  2
         >> POP_TOP
            POP_EXCEPT
