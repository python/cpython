--- conflicted
+++ resolved
@@ -1525,11 +1525,8 @@
         self.assertIn(b'Done.', out)
 
 
-<<<<<<< HEAD
     @support.thread_unsafe("uses sys.setrecursionlimit")
-=======
     @support.skip_emscripten_stack_overflow()
->>>>>>> d18f73ae
     def test_recursion_in_except_handler(self):
 
         def set_relative_recursion_limit(n):
