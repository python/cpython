--- conflicted
+++ resolved
@@ -208,11 +208,7 @@
 
         self.assertEqual(_py_c_pow(0j, -1)[1], errno.EDOM)
         self.assertEqual(_py_c_pow(0j, 1j)[1], errno.EDOM)
-<<<<<<< HEAD
-        self.assertEqual(_py_c_pow(*[DBL_MAX+1j]*2)[1], errno.ERANGE)
-=======
         self.assertEqual(_py_c_pow(*[DBL_MAX+1j]*2)[0], complex(*[INF]*2))
->>>>>>> f14d741d
 
 
     def test_py_c_abs(self):
