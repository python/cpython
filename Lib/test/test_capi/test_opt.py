--- conflicted
+++ resolved
@@ -2247,26 +2247,6 @@
         self.assertNotIn("_LOAD_ATTR_METHOD_NO_DICT", uops)
         self.assertNotIn("_LOAD_ATTR_METHOD_LAZY_DICT", uops)
 
-<<<<<<< HEAD
-    def test_unary_negative_long_float_type(self):
-        def testfunc(n):
-            for _ in range(n):
-                a = 9397
-                f = 9397.0
-                x = -a + -a
-                y = -f + -f
-
-        testfunc(TIER2_THRESHOLD)
-
-        ex = get_first_executor(testfunc)
-        self.assertIsNotNone(ex)
-        uops = get_opnames(ex)
-
-        self.assertNotIn("_GUARD_TOS_INT", uops)
-        self.assertNotIn("_GUARD_NOS_INT", uops)
-        self.assertNotIn("_GUARD_TOS_FLOAT", uops)
-        self.assertNotIn("_GUARD_NOS_FLOAT", uops)
-=======
     def test_remove_guard_for_slice_list(self):
         def f(n):
             for i in range(n):
@@ -2295,7 +2275,24 @@
         self.assertIn("_UNPACK_SEQUENCE_TWO_TUPLE", uops)
         self.assertNotIn("_GUARD_TOS_TUPLE", uops)
 
->>>>>>> 3cb10979
+    def test_unary_negative_long_float_type(self):
+        def testfunc(n):
+            for _ in range(n):
+                a = 9397
+                f = 9397.0
+                x = -a + -a
+                y = -f + -f
+
+        testfunc(TIER2_THRESHOLD)
+
+        ex = get_first_executor(testfunc)
+        self.assertIsNotNone(ex)
+        uops = get_opnames(ex)
+
+        self.assertNotIn("_GUARD_TOS_INT", uops)
+        self.assertNotIn("_GUARD_NOS_INT", uops)
+        self.assertNotIn("_GUARD_TOS_FLOAT", uops)
+        self.assertNotIn("_GUARD_NOS_FLOAT", uops)
 
 def global_identity(x):
     return x
