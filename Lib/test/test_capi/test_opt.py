import contextlib
import itertools
import sys
import textwrap
import unittest
import gc
import os

import _opcode

from test.support import (script_helper, requires_specialization,
                          import_helper, Py_GIL_DISABLED, requires_jit_enabled,
                          reset_code)

_testinternalcapi = import_helper.import_module("_testinternalcapi")

from _testinternalcapi import TIER2_THRESHOLD


@contextlib.contextmanager
def clear_executors(func):
    # Clear executors in func before and after running a block
    reset_code(func)
    try:
        yield
    finally:
        reset_code(func)


def get_first_executor(func):
    code = func.__code__
    co_code = code.co_code
    for i in range(0, len(co_code), 2):
        try:
            return _opcode.get_executor(code, i)
        except ValueError:
            pass
    return None


def iter_opnames(ex):
    for item in ex:
        yield item[0]


def get_opnames(ex):
    return list(iter_opnames(ex))


@requires_specialization
@unittest.skipIf(Py_GIL_DISABLED, "optimizer not yet supported in free-threaded builds")
@requires_jit_enabled
class TestExecutorInvalidation(unittest.TestCase):

    def test_invalidate_object(self):
        # Generate a new set of functions at each call
        ns = {}
        func_src = "\n".join(
            f"""
            def f{n}():
                for _ in range({TIER2_THRESHOLD}):
                    pass
            """ for n in range(5)
        )
        exec(textwrap.dedent(func_src), ns, ns)
        funcs = [ ns[f'f{n}'] for n in range(5)]
        objects = [object() for _ in range(5)]

        for f in funcs:
            f()
        executors = [get_first_executor(f) for f in funcs]
        # Set things up so each executor depends on the objects
        # with an equal or lower index.
        for i, exe in enumerate(executors):
            self.assertTrue(exe.is_valid())
            for obj in objects[:i+1]:
                _testinternalcapi.add_executor_dependency(exe, obj)
            self.assertTrue(exe.is_valid())
        # Assert that the correct executors are invalidated
        # and check that nothing crashes when we invalidate
        # an executor multiple times.
        for i in (4,3,2,1,0):
            _testinternalcapi.invalidate_executors(objects[i])
            for exe in executors[i:]:
                self.assertFalse(exe.is_valid())
            for exe in executors[:i]:
                self.assertTrue(exe.is_valid())

    def test_uop_optimizer_invalidation(self):
        # Generate a new function at each call
        ns = {}
        exec(textwrap.dedent(f"""
            def f():
                for i in range({TIER2_THRESHOLD}):
                    pass
        """), ns, ns)
        f = ns['f']
        f()
        exe = get_first_executor(f)
        self.assertIsNotNone(exe)
        self.assertTrue(exe.is_valid())
        _testinternalcapi.invalidate_executors(f.__code__)
        self.assertFalse(exe.is_valid())

    def test_sys__clear_internal_caches(self):
        def f():
            for _ in range(TIER2_THRESHOLD):
                pass
        f()
        exe = get_first_executor(f)
        self.assertIsNotNone(exe)
        self.assertTrue(exe.is_valid())
        sys._clear_internal_caches()
        self.assertFalse(exe.is_valid())
        exe = get_first_executor(f)
        self.assertIsNone(exe)


@requires_specialization
@unittest.skipIf(Py_GIL_DISABLED, "optimizer not yet supported in free-threaded builds")
@requires_jit_enabled
@unittest.skipIf(os.getenv("PYTHON_UOPS_OPTIMIZE") == "0", "Needs uop optimizer to run.")
class TestUops(unittest.TestCase):

    def test_basic_loop(self):
        def testfunc(x):
            i = 0
            while i < x:
                i += 1

        testfunc(TIER2_THRESHOLD)

        ex = get_first_executor(testfunc)
        self.assertIsNotNone(ex)
        uops = get_opnames(ex)
        self.assertIn("_JUMP_TO_TOP", uops)
        self.assertIn("_LOAD_FAST_BORROW_0", uops)

    def test_extended_arg(self):
        "Check EXTENDED_ARG handling in superblock creation"
        ns = {}
        exec(textwrap.dedent(f"""
            def many_vars():
                # 260 vars, so z9 should have index 259
                a0 = a1 = a2 = a3 = a4 = a5 = a6 = a7 = a8 = a9 = 42
                b0 = b1 = b2 = b3 = b4 = b5 = b6 = b7 = b8 = b9 = 42
                c0 = c1 = c2 = c3 = c4 = c5 = c6 = c7 = c8 = c9 = 42
                d0 = d1 = d2 = d3 = d4 = d5 = d6 = d7 = d8 = d9 = 42
                e0 = e1 = e2 = e3 = e4 = e5 = e6 = e7 = e8 = e9 = 42
                f0 = f1 = f2 = f3 = f4 = f5 = f6 = f7 = f8 = f9 = 42
                g0 = g1 = g2 = g3 = g4 = g5 = g6 = g7 = g8 = g9 = 42
                h0 = h1 = h2 = h3 = h4 = h5 = h6 = h7 = h8 = h9 = 42
                i0 = i1 = i2 = i3 = i4 = i5 = i6 = i7 = i8 = i9 = 42
                j0 = j1 = j2 = j3 = j4 = j5 = j6 = j7 = j8 = j9 = 42
                k0 = k1 = k2 = k3 = k4 = k5 = k6 = k7 = k8 = k9 = 42
                l0 = l1 = l2 = l3 = l4 = l5 = l6 = l7 = l8 = l9 = 42
                m0 = m1 = m2 = m3 = m4 = m5 = m6 = m7 = m8 = m9 = 42
                n0 = n1 = n2 = n3 = n4 = n5 = n6 = n7 = n8 = n9 = 42
                o0 = o1 = o2 = o3 = o4 = o5 = o6 = o7 = o8 = o9 = 42
                p0 = p1 = p2 = p3 = p4 = p5 = p6 = p7 = p8 = p9 = 42
                q0 = q1 = q2 = q3 = q4 = q5 = q6 = q7 = q8 = q9 = 42
                r0 = r1 = r2 = r3 = r4 = r5 = r6 = r7 = r8 = r9 = 42
                s0 = s1 = s2 = s3 = s4 = s5 = s6 = s7 = s8 = s9 = 42
                t0 = t1 = t2 = t3 = t4 = t5 = t6 = t7 = t8 = t9 = 42
                u0 = u1 = u2 = u3 = u4 = u5 = u6 = u7 = u8 = u9 = 42
                v0 = v1 = v2 = v3 = v4 = v5 = v6 = v7 = v8 = v9 = 42
                w0 = w1 = w2 = w3 = w4 = w5 = w6 = w7 = w8 = w9 = 42
                x0 = x1 = x2 = x3 = x4 = x5 = x6 = x7 = x8 = x9 = 42
                y0 = y1 = y2 = y3 = y4 = y5 = y6 = y7 = y8 = y9 = 42
                z0 = z1 = z2 = z3 = z4 = z5 = z6 = z7 = z8 = z9 = {TIER2_THRESHOLD}
                while z9 > 0:
                    z9 = z9 - 1
                    +z9
        """), ns, ns)
        many_vars = ns["many_vars"]

        ex = get_first_executor(many_vars)
        self.assertIsNone(ex)
        many_vars()

        ex = get_first_executor(many_vars)
        self.assertIsNotNone(ex)
        self.assertTrue(any((opcode, oparg, operand) == ("_LOAD_FAST_BORROW", 259, 0)
                            for opcode, oparg, _, operand in list(ex)))

    def test_unspecialized_unpack(self):
        # An example of an unspecialized opcode
        def testfunc(x):
            i = 0
            while i < x:
                i += 1
                a, b = {1: 2, 3: 3}
            assert a == 1 and b == 3
            i = 0
            while i < x:
                i += 1

        testfunc(TIER2_THRESHOLD)

        ex = get_first_executor(testfunc)
        self.assertIsNotNone(ex)
        uops = get_opnames(ex)
        self.assertIn("_UNPACK_SEQUENCE", uops)

    def test_pop_jump_if_false(self):
        def testfunc(n):
            i = 0
            while i < n:
                i += 1

        testfunc(TIER2_THRESHOLD)

        ex = get_first_executor(testfunc)
        self.assertIsNotNone(ex)
        uops = get_opnames(ex)
        self.assertIn("_GUARD_IS_TRUE_POP", uops)

    def test_pop_jump_if_none(self):
        def testfunc(a):
            for x in a:
                if x is None:
                    x = 0

        testfunc(range(TIER2_THRESHOLD))

        ex = get_first_executor(testfunc)
        self.assertIsNotNone(ex)
        uops = get_opnames(ex)
        self.assertNotIn("_GUARD_IS_NONE_POP", uops)
        self.assertNotIn("_GUARD_IS_NOT_NONE_POP", uops)

    def test_pop_jump_if_not_none(self):
        def testfunc(a):
            for x in a:
                x = None
                if x is not None:
                    x = 0

        testfunc(range(TIER2_THRESHOLD))

        ex = get_first_executor(testfunc)
        self.assertIsNotNone(ex)
        uops = get_opnames(ex)
        self.assertNotIn("_GUARD_IS_NONE_POP", uops)
        self.assertNotIn("_GUARD_IS_NOT_NONE_POP", uops)

    def test_pop_jump_if_true(self):
        def testfunc(n):
            i = 0
            while not i >= n:
                i += 1

        testfunc(TIER2_THRESHOLD)

        ex = get_first_executor(testfunc)
        self.assertIsNotNone(ex)
        uops = get_opnames(ex)
        self.assertIn("_GUARD_IS_FALSE_POP", uops)

    def test_jump_backward(self):
        def testfunc(n):
            i = 0
            while i < n:
                i += 1

        testfunc(TIER2_THRESHOLD)

        ex = get_first_executor(testfunc)
        self.assertIsNotNone(ex)
        uops = get_opnames(ex)
        self.assertIn("_JUMP_TO_TOP", uops)

    def test_jump_forward(self):
        def testfunc(n):
            a = 0
            while a < n:
                if a < 0:
                    a = -a
                else:
                    a = +a
                a += 1
            return a

        testfunc(TIER2_THRESHOLD)

        ex = get_first_executor(testfunc)
        self.assertIsNotNone(ex)
        uops = get_opnames(ex)
        # Since there is no JUMP_FORWARD instruction,
        # look for indirect evidence: the += operator
        self.assertIn("_BINARY_OP_ADD_INT", uops)

    def test_for_iter_range(self):
        def testfunc(n):
            total = 0
            for i in range(n):
                total += i
            return total

        total = testfunc(TIER2_THRESHOLD)
        self.assertEqual(total, sum(range(TIER2_THRESHOLD)))

        ex = get_first_executor(testfunc)
        self.assertIsNotNone(ex)
        # for i, (opname, oparg) in enumerate(ex):
        #     print(f"{i:4d}: {opname:<20s} {oparg:3d}")
        uops = get_opnames(ex)
        self.assertIn("_GUARD_NOT_EXHAUSTED_RANGE", uops)
        # Verification that the jump goes past END_FOR
        # is done by manual inspection of the output

    def test_for_iter_list(self):
        def testfunc(a):
            total = 0
            for i in a:
                total += i
            return total

        a = list(range(TIER2_THRESHOLD))
        total = testfunc(a)
        self.assertEqual(total, sum(a))

        ex = get_first_executor(testfunc)
        self.assertIsNotNone(ex)
        # for i, (opname, oparg) in enumerate(ex):
        #     print(f"{i:4d}: {opname:<20s} {oparg:3d}")
        uops = get_opnames(ex)
        self.assertIn("_GUARD_NOT_EXHAUSTED_LIST", uops)
        # Verification that the jump goes past END_FOR
        # is done by manual inspection of the output

    def test_for_iter_tuple(self):
        def testfunc(a):
            total = 0
            for i in a:
                total += i
            return total

        a = tuple(range(TIER2_THRESHOLD))
        total = testfunc(a)
        self.assertEqual(total, sum(a))

        ex = get_first_executor(testfunc)
        self.assertIsNotNone(ex)
        # for i, (opname, oparg) in enumerate(ex):
        #     print(f"{i:4d}: {opname:<20s} {oparg:3d}")
        uops = get_opnames(ex)
        self.assertIn("_GUARD_NOT_EXHAUSTED_TUPLE", uops)
        # Verification that the jump goes past END_FOR
        # is done by manual inspection of the output

    def test_list_edge_case(self):
        def testfunc(it):
            for x in it:
                pass

        a = [1, 2, 3]
        it = iter(a)
        testfunc(it)
        a.append(4)
        with self.assertRaises(StopIteration):
            next(it)

    def test_call_py_exact_args(self):
        def testfunc(n):
            def dummy(x):
                return x+1
            for i in range(n):
                dummy(i)

        testfunc(TIER2_THRESHOLD)

        ex = get_first_executor(testfunc)
        self.assertIsNotNone(ex)
        uops = get_opnames(ex)
        self.assertIn("_PUSH_FRAME", uops)
        self.assertIn("_BINARY_OP_ADD_INT", uops)

    def test_branch_taken(self):
        def testfunc(n):
            for i in range(n):
                if i < 0:
                    i = 0
                else:
                    i = 1

        testfunc(TIER2_THRESHOLD)

        ex = get_first_executor(testfunc)
        self.assertIsNotNone(ex)
        uops = get_opnames(ex)
        self.assertIn("_GUARD_IS_FALSE_POP", uops)

    def test_for_iter_tier_two(self):
        class MyIter:
            def __init__(self, n):
                self.n = n
            def __iter__(self):
                return self
            def __next__(self):
                self.n -= 1
                if self.n < 0:
                    raise StopIteration
                return self.n

        def testfunc(n, m):
            x = 0
            for i in range(m):
                for j in MyIter(n):
                    x += 1000*i + j
            return x

        x = testfunc(TIER2_THRESHOLD, TIER2_THRESHOLD)

        self.assertEqual(x, sum(range(TIER2_THRESHOLD)) * TIER2_THRESHOLD * 1001)

        ex = get_first_executor(testfunc)
        self.assertIsNotNone(ex)
        uops = get_opnames(ex)
        self.assertIn("_FOR_ITER_TIER_TWO", uops)

    def test_confidence_score(self):
        def testfunc(n):
            bits = 0
            for i in range(n):
                if i & 0x01:
                    bits += 1
                if i & 0x02:
                    bits += 1
                if i&0x04:
                    bits += 1
                if i&0x08:
                    bits += 1
                if i&0x10:
                    bits += 1
            return bits

        x = testfunc(TIER2_THRESHOLD * 2)

        self.assertEqual(x, TIER2_THRESHOLD * 5)
        ex = get_first_executor(testfunc)
        self.assertIsNotNone(ex)
        ops = list(iter_opnames(ex))
        #Since branch is 50/50 the trace could go either way.
        count = ops.count("_GUARD_IS_TRUE_POP") + ops.count("_GUARD_IS_FALSE_POP")
        self.assertLessEqual(count, 2)


@requires_specialization
@unittest.skipIf(Py_GIL_DISABLED, "optimizer not yet supported in free-threaded builds")
@requires_jit_enabled
@unittest.skipIf(os.getenv("PYTHON_UOPS_OPTIMIZE") == "0", "Needs uop optimizer to run.")
class TestUopsOptimization(unittest.TestCase):

    def _run_with_optimizer(self, testfunc, arg):
        res = testfunc(arg)

        ex = get_first_executor(testfunc)
        return res, ex


    def test_int_type_propagation(self):
        def testfunc(loops):
            num = 0
            for i in range(loops):
                x = num + num
                a = x + 1
                num += 1
            return a

        res, ex = self._run_with_optimizer(testfunc, TIER2_THRESHOLD)
        self.assertIsNotNone(ex)
        self.assertEqual(res, (TIER2_THRESHOLD - 1) * 2 + 1)
        binop_count = [opname for opname in iter_opnames(ex) if opname == "_BINARY_OP_ADD_INT"]
        guard_tos_int_count = [opname for opname in iter_opnames(ex) if opname == "_GUARD_TOS_INT"]
        guard_nos_int_count = [opname for opname in iter_opnames(ex) if opname == "_GUARD_NOS_INT"]
        self.assertGreaterEqual(len(binop_count), 3)
        self.assertLessEqual(len(guard_tos_int_count), 1)
        self.assertLessEqual(len(guard_nos_int_count), 1)

    def test_int_type_propagation_through_frame(self):
        def double(x):
            return x + x
        def testfunc(loops):
            num = 0
            for i in range(loops):
                x = num + num
                a = double(x)
                num += 1
            return a

        res = testfunc(TIER2_THRESHOLD)

        ex = get_first_executor(testfunc)
        self.assertIsNotNone(ex)
        self.assertEqual(res, (TIER2_THRESHOLD - 1) * 4)
        binop_count = [opname for opname in iter_opnames(ex) if opname == "_BINARY_OP_ADD_INT"]
        guard_tos_int_count = [opname for opname in iter_opnames(ex) if opname == "_GUARD_TOS_INT"]
        guard_nos_int_count = [opname for opname in iter_opnames(ex) if opname == "_GUARD_NOS_INT"]
        self.assertGreaterEqual(len(binop_count), 3)
        self.assertLessEqual(len(guard_tos_int_count), 1)
        self.assertLessEqual(len(guard_nos_int_count), 1)

    def test_int_type_propagation_from_frame(self):
        def double(x):
            return x + x
        def testfunc(loops):
            num = 0
            for i in range(loops):
                a = double(num)
                x = a + a
                num += 1
            return x

        res = testfunc(TIER2_THRESHOLD)

        ex = get_first_executor(testfunc)
        self.assertIsNotNone(ex)
        self.assertEqual(res, (TIER2_THRESHOLD - 1) * 4)
        binop_count = [opname for opname in iter_opnames(ex) if opname == "_BINARY_OP_ADD_INT"]
        guard_tos_int_count = [opname for opname in iter_opnames(ex) if opname == "_GUARD_TOS_INT"]
        guard_nos_int_count = [opname for opname in iter_opnames(ex) if opname == "_GUARD_NOS_INT"]
        self.assertGreaterEqual(len(binop_count), 3)
        self.assertLessEqual(len(guard_tos_int_count), 1)
        self.assertLessEqual(len(guard_nos_int_count), 1)

    def test_int_impure_region(self):
        def testfunc(loops):
            num = 0
            while num < loops:
                x = num + num
                y = 1
                x // 2
                a = x + y
                num += 1
            return a

        res, ex = self._run_with_optimizer(testfunc, TIER2_THRESHOLD)
        self.assertIsNotNone(ex)
        binop_count = [opname for opname in iter_opnames(ex) if opname == "_BINARY_OP_ADD_INT"]
        self.assertGreaterEqual(len(binop_count), 3)

    def test_call_py_exact_args(self):
        def testfunc(n):
            def dummy(x):
                return x+1
            for i in range(n):
                dummy(i)

        res, ex = self._run_with_optimizer(testfunc, TIER2_THRESHOLD)
        self.assertIsNotNone(ex)
        uops = get_opnames(ex)
        self.assertIn("_PUSH_FRAME", uops)
        self.assertIn("_BINARY_OP_ADD_INT", uops)
        self.assertNotIn("_CHECK_PEP_523", uops)

    def test_int_type_propagate_through_range(self):
        def testfunc(n):

            for i in range(n):
                x = i + i
            return x

        res, ex = self._run_with_optimizer(testfunc, TIER2_THRESHOLD)
        self.assertEqual(res, (TIER2_THRESHOLD - 1) * 2)
        self.assertIsNotNone(ex)
        uops = get_opnames(ex)
        self.assertNotIn("_GUARD_TOS_INT", uops)
        self.assertNotIn("_GUARD_NOS_INT", uops)

    def test_int_value_numbering(self):
        def testfunc(n):

            y = 1
            for i in range(n):
                x = y
                z = x
                a = z
                b = a
                res = x + z + a + b
            return res

        res, ex = self._run_with_optimizer(testfunc, TIER2_THRESHOLD)
        self.assertEqual(res, 4)
        self.assertIsNotNone(ex)
        uops = get_opnames(ex)
        self.assertIn("_GUARD_TOS_INT", uops)
        self.assertNotIn("_GUARD_NOS_INT", uops)
        guard_tos_count = [opname for opname in iter_opnames(ex) if opname == "_GUARD_TOS_INT"]
        self.assertEqual(len(guard_tos_count), 1)

    def test_comprehension(self):
        def testfunc(n):
            for _ in range(n):
                return [i for i in range(n)]

        res, ex = self._run_with_optimizer(testfunc, TIER2_THRESHOLD)
        self.assertEqual(res, list(range(TIER2_THRESHOLD)))
        self.assertIsNotNone(ex)
        uops = get_opnames(ex)
        self.assertNotIn("_BINARY_OP_ADD_INT", uops)

    def test_call_py_exact_args_disappearing(self):
        def dummy(x):
            return x+1

        def testfunc(n):
            for i in range(n):
                dummy(i)

        # Trigger specialization
        testfunc(8)
        del dummy
        gc.collect()

        def dummy(x):
            return x + 2
        testfunc(32)

        ex = get_first_executor(testfunc)
        # Honestly as long as it doesn't crash it's fine.
        # Whether we get an executor or not is non-deterministic,
        # because it's decided by when the function is freed.
        # This test is a little implementation specific.

    def test_promote_globals_to_constants(self):

        result = script_helper.run_python_until_end('-c', textwrap.dedent("""
        import _testinternalcapi
        import opcode
        import _opcode

        def get_first_executor(func):
            code = func.__code__
            co_code = code.co_code
            for i in range(0, len(co_code), 2):
                try:
                    return _opcode.get_executor(code, i)
                except ValueError:
                    pass
            return None

        def get_opnames(ex):
            return {item[0] for item in ex}

        def testfunc(n):
            for i in range(n):
                x = range(i)
            return x

        testfunc(_testinternalcapi.TIER2_THRESHOLD)

        ex = get_first_executor(testfunc)
        assert ex is not None
        uops = get_opnames(ex)
        assert "_LOAD_GLOBAL_BUILTINS" not in uops
        assert "_LOAD_CONST_INLINE_BORROW" in uops
        """), PYTHON_JIT="1")
        self.assertEqual(result[0].rc, 0, result)

    def test_float_add_constant_propagation(self):
        def testfunc(n):
            a = 1.0
            for _ in range(n):
                a = a + 0.25
                a = a + 0.25
                a = a + 0.25
                a = a + 0.25
            return a

        res, ex = self._run_with_optimizer(testfunc, TIER2_THRESHOLD)
        self.assertAlmostEqual(res, TIER2_THRESHOLD + 1)
        self.assertIsNotNone(ex)
        uops = get_opnames(ex)
        guard_tos_float_count = [opname for opname in iter_opnames(ex) if opname == "_GUARD_TOS_FLOAT"]
        guard_nos_float_count = [opname for opname in iter_opnames(ex) if opname == "_GUARD_NOS_FLOAT"]
        self.assertLessEqual(len(guard_tos_float_count), 1)
        self.assertLessEqual(len(guard_nos_float_count), 1)
        # TODO gh-115506: this assertion may change after propagating constants.
        # We'll also need to verify that propagation actually occurs.
        self.assertIn("_BINARY_OP_ADD_FLOAT", uops)

    def test_float_subtract_constant_propagation(self):
        def testfunc(n):
            a = 1.0
            for _ in range(n):
                a = a - 0.25
                a = a - 0.25
                a = a - 0.25
                a = a - 0.25
            return a

        res, ex = self._run_with_optimizer(testfunc, TIER2_THRESHOLD)
        self.assertAlmostEqual(res, -TIER2_THRESHOLD + 1)
        self.assertIsNotNone(ex)
        uops = get_opnames(ex)
        guard_tos_float_count = [opname for opname in iter_opnames(ex) if opname == "_GUARD_TOS_FLOAT"]
        guard_nos_float_count = [opname for opname in iter_opnames(ex) if opname == "_GUARD_NOS_FLOAT"]
        self.assertLessEqual(len(guard_tos_float_count), 1)
        self.assertLessEqual(len(guard_nos_float_count), 1)
        # TODO gh-115506: this assertion may change after propagating constants.
        # We'll also need to verify that propagation actually occurs.
        self.assertIn("_BINARY_OP_SUBTRACT_FLOAT", uops)

    def test_float_multiply_constant_propagation(self):
        def testfunc(n):
            a = 1.0
            for _ in range(n):
                a = a * 1.0
                a = a * 1.0
                a = a * 1.0
                a = a * 1.0
            return a

        res, ex = self._run_with_optimizer(testfunc, TIER2_THRESHOLD)
        self.assertAlmostEqual(res, 1.0)
        self.assertIsNotNone(ex)
        uops = get_opnames(ex)
        guard_tos_float_count = [opname for opname in iter_opnames(ex) if opname == "_GUARD_TOS_FLOAT"]
        guard_nos_float_count = [opname for opname in iter_opnames(ex) if opname == "_GUARD_NOS_FLOAT"]
        self.assertLessEqual(len(guard_tos_float_count), 1)
        self.assertLessEqual(len(guard_nos_float_count), 1)
        # TODO gh-115506: this assertion may change after propagating constants.
        # We'll also need to verify that propagation actually occurs.
        self.assertIn("_BINARY_OP_MULTIPLY_FLOAT", uops)

    def test_add_unicode_propagation(self):
        def testfunc(n):
            a = ""
            for _ in range(n):
                a + a
                a + a
                a + a
                a + a
            return a

        res, ex = self._run_with_optimizer(testfunc, TIER2_THRESHOLD)
        self.assertEqual(res, "")
        self.assertIsNotNone(ex)
        uops = get_opnames(ex)
        guard_tos_unicode_count = [opname for opname in iter_opnames(ex) if opname == "_GUARD_TOS_UNICODE"]
        guard_nos_unicode_count = [opname for opname in iter_opnames(ex) if opname == "_GUARD_NOS_UNICODE"]
        self.assertLessEqual(len(guard_tos_unicode_count), 1)
        self.assertLessEqual(len(guard_nos_unicode_count), 1)
        self.assertIn("_BINARY_OP_ADD_UNICODE", uops)

    def test_compare_op_type_propagation_float(self):
        def testfunc(n):
            a = 1.0
            for _ in range(n):
                x = a == a
                x = a == a
                x = a == a
                x = a == a
            return x

        res, ex = self._run_with_optimizer(testfunc, TIER2_THRESHOLD)
        self.assertTrue(res)
        self.assertIsNotNone(ex)
        uops = get_opnames(ex)
        guard_tos_float_count = [opname for opname in iter_opnames(ex) if opname == "_GUARD_TOS_FLOAT"]
        guard_nos_float_count = [opname for opname in iter_opnames(ex) if opname == "_GUARD_NOS_FLOAT"]
        self.assertLessEqual(len(guard_tos_float_count), 1)
        self.assertLessEqual(len(guard_nos_float_count), 1)
        self.assertIn("_COMPARE_OP_FLOAT", uops)

    def test_compare_op_type_propagation_int(self):
        def testfunc(n):
            a = 1
            for _ in range(n):
                x = a == a
                x = a == a
                x = a == a
                x = a == a
            return x

        res, ex = self._run_with_optimizer(testfunc, TIER2_THRESHOLD)
        self.assertTrue(res)
        self.assertIsNotNone(ex)
        uops = get_opnames(ex)
        guard_tos_int_count = [opname for opname in iter_opnames(ex) if opname == "_GUARD_TOS_INT"]
        guard_nos_int_count = [opname for opname in iter_opnames(ex) if opname == "_GUARD_NOS_INT"]
        self.assertLessEqual(len(guard_tos_int_count), 1)
        self.assertLessEqual(len(guard_nos_int_count), 1)
        self.assertIn("_COMPARE_OP_INT", uops)

    def test_compare_op_type_propagation_int_partial(self):
        def testfunc(n):
            a = 1
            for _ in range(n):
                if a > 2:
                    x = 0
                if a < 2:
                    x = 1
            return x

        res, ex = self._run_with_optimizer(testfunc, TIER2_THRESHOLD)
        self.assertEqual(res, 1)
        self.assertIsNotNone(ex)
        uops = get_opnames(ex)
        guard_nos_int_count = [opname for opname in iter_opnames(ex) if opname == "_GUARD_NOS_INT"]
        guard_tos_int_count = [opname for opname in iter_opnames(ex) if opname == "_GUARD_TOS_INT"]
        self.assertLessEqual(len(guard_nos_int_count), 1)
        self.assertEqual(len(guard_tos_int_count), 0)
        self.assertIn("_COMPARE_OP_INT", uops)

    def test_compare_op_type_propagation_float_partial(self):
        def testfunc(n):
            a = 1.0
            for _ in range(n):
                if a > 2.0:
                    x = 0
                if a < 2.0:
                    x = 1
            return x

        res, ex = self._run_with_optimizer(testfunc, TIER2_THRESHOLD)
        self.assertEqual(res, 1)
        self.assertIsNotNone(ex)
        uops = get_opnames(ex)
        guard_nos_float_count = [opname for opname in iter_opnames(ex) if opname == "_GUARD_NOS_FLOAT"]
        guard_tos_float_count = [opname for opname in iter_opnames(ex) if opname == "_GUARD_TOS_FLOAT"]
        self.assertLessEqual(len(guard_nos_float_count), 1)
        self.assertEqual(len(guard_tos_float_count), 0)
        self.assertIn("_COMPARE_OP_FLOAT", uops)

    def test_compare_op_type_propagation_unicode(self):
        def testfunc(n):
            a = ""
            for _ in range(n):
                x = a == a
                x = a == a
                x = a == a
                x = a == a
            return x

        res, ex = self._run_with_optimizer(testfunc, TIER2_THRESHOLD)
        self.assertTrue(res)
        self.assertIsNotNone(ex)
        uops = get_opnames(ex)
        guard_tos_unicode_count = [opname for opname in iter_opnames(ex) if opname == "_GUARD_TOS_UNICODE"]
        guard_nos_unicode_count = [opname for opname in iter_opnames(ex) if opname == "_GUARD_NOS_UNICODE"]
        self.assertLessEqual(len(guard_tos_unicode_count), 1)
        self.assertLessEqual(len(guard_nos_unicode_count), 1)
        self.assertIn("_COMPARE_OP_STR", uops)

    def test_type_inconsistency(self):
        ns = {}
        src = textwrap.dedent("""
            def testfunc(n):
                for i in range(n):
                    x = _test_global + _test_global
        """)
        exec(src, ns, ns)
        testfunc = ns['testfunc']
        ns['_test_global'] = 0
        _, ex = self._run_with_optimizer(testfunc, TIER2_THRESHOLD - 1)
        self.assertIsNone(ex)
        ns['_test_global'] = 1
        _, ex = self._run_with_optimizer(testfunc, TIER2_THRESHOLD - 1)
        self.assertIsNotNone(ex)
        uops = get_opnames(ex)
        self.assertNotIn("_GUARD_TOS_INT", uops)
        self.assertNotIn("_GUARD_NOS_INT", uops)
        self.assertIn("_BINARY_OP_ADD_INT", uops)
        # Try again, but between the runs, set the global to a float.
        # This should result in no executor the second time.
        ns = {}
        exec(src, ns, ns)
        testfunc = ns['testfunc']
        ns['_test_global'] = 0
        _, ex = self._run_with_optimizer(testfunc, TIER2_THRESHOLD - 1)
        self.assertIsNone(ex)
        ns['_test_global'] = 3.14
        _, ex = self._run_with_optimizer(testfunc, TIER2_THRESHOLD - 1)
        self.assertIsNone(ex)

    def test_combine_stack_space_checks_sequential(self):
        def dummy12(x):
            return x - 1
        def dummy13(y):
            z = y + 2
            return y, z
        def testfunc(n):
            a = 0
            for _ in range(n):
                b = dummy12(7)
                c, d = dummy13(9)
                a += b + c + d
            return a

        res, ex = self._run_with_optimizer(testfunc, TIER2_THRESHOLD)
        self.assertEqual(res, TIER2_THRESHOLD * 26)
        self.assertIsNotNone(ex)

        uops_and_operands = [(opcode, operand) for opcode, _, _, operand in ex]
        uop_names = [uop[0] for uop in uops_and_operands]
        self.assertEqual(uop_names.count("_PUSH_FRAME"), 2)
        self.assertEqual(uop_names.count("_RETURN_VALUE"), 2)
        self.assertEqual(uop_names.count("_CHECK_STACK_SPACE"), 0)
        self.assertEqual(uop_names.count("_CHECK_STACK_SPACE_OPERAND"), 1)
        # sequential calls: max(12, 13) == 13
        largest_stack = _testinternalcapi.get_co_framesize(dummy13.__code__)
        self.assertIn(("_CHECK_STACK_SPACE_OPERAND", largest_stack), uops_and_operands)

    def test_combine_stack_space_checks_nested(self):
        def dummy12(x):
            return x + 3
        def dummy15(y):
            z = dummy12(y)
            return y, z
        def testfunc(n):
            a = 0
            for _ in range(n):
                b, c = dummy15(2)
                a += b + c
            return a

        res, ex = self._run_with_optimizer(testfunc, TIER2_THRESHOLD)
        self.assertEqual(res, TIER2_THRESHOLD * 7)
        self.assertIsNotNone(ex)

        uops_and_operands = [(opcode, operand) for opcode, _, _, operand in ex]
        uop_names = [uop[0] for uop in uops_and_operands]
        self.assertEqual(uop_names.count("_PUSH_FRAME"), 2)
        self.assertEqual(uop_names.count("_RETURN_VALUE"), 2)
        self.assertEqual(uop_names.count("_CHECK_STACK_SPACE"), 0)
        self.assertEqual(uop_names.count("_CHECK_STACK_SPACE_OPERAND"), 1)
        # nested calls: 15 + 12 == 27
        largest_stack = (
            _testinternalcapi.get_co_framesize(dummy15.__code__) +
            _testinternalcapi.get_co_framesize(dummy12.__code__)
        )
        self.assertIn(("_CHECK_STACK_SPACE_OPERAND", largest_stack), uops_and_operands)

    def test_combine_stack_space_checks_several_calls(self):
        def dummy12(x):
            return x + 3
        def dummy13(y):
            z = y + 2
            return y, z
        def dummy18(y):
            z = dummy12(y)
            x, w = dummy13(z)
            return z, x, w
        def testfunc(n):
            a = 0
            for _ in range(n):
                b = dummy12(5)
                c, d, e = dummy18(2)
                a += b + c + d + e
            return a

        res, ex = self._run_with_optimizer(testfunc, TIER2_THRESHOLD)
        self.assertEqual(res, TIER2_THRESHOLD * 25)
        self.assertIsNotNone(ex)

        uops_and_operands = [(opcode, operand) for opcode, _, _, operand in ex]
        uop_names = [uop[0] for uop in uops_and_operands]
        self.assertEqual(uop_names.count("_PUSH_FRAME"), 4)
        self.assertEqual(uop_names.count("_RETURN_VALUE"), 4)
        self.assertEqual(uop_names.count("_CHECK_STACK_SPACE"), 0)
        self.assertEqual(uop_names.count("_CHECK_STACK_SPACE_OPERAND"), 1)
        # max(12, 18 + max(12, 13)) == 31
        largest_stack = (
            _testinternalcapi.get_co_framesize(dummy18.__code__) +
            _testinternalcapi.get_co_framesize(dummy13.__code__)
        )
        self.assertIn(("_CHECK_STACK_SPACE_OPERAND", largest_stack), uops_and_operands)

    def test_combine_stack_space_checks_several_calls_different_order(self):
        # same as `several_calls` but with top-level calls reversed
        def dummy12(x):
            return x + 3
        def dummy13(y):
            z = y + 2
            return y, z
        def dummy18(y):
            z = dummy12(y)
            x, w = dummy13(z)
            return z, x, w
        def testfunc(n):
            a = 0
            for _ in range(n):
                c, d, e = dummy18(2)
                b = dummy12(5)
                a += b + c + d + e
            return a

        res, ex = self._run_with_optimizer(testfunc, TIER2_THRESHOLD)
        self.assertEqual(res, TIER2_THRESHOLD * 25)
        self.assertIsNotNone(ex)

        uops_and_operands = [(opcode, operand) for opcode, _, _, operand in ex]
        uop_names = [uop[0] for uop in uops_and_operands]
        self.assertEqual(uop_names.count("_PUSH_FRAME"), 4)
        self.assertEqual(uop_names.count("_RETURN_VALUE"), 4)
        self.assertEqual(uop_names.count("_CHECK_STACK_SPACE"), 0)
        self.assertEqual(uop_names.count("_CHECK_STACK_SPACE_OPERAND"), 1)
        # max(18 + max(12, 13), 12) == 31
        largest_stack = (
            _testinternalcapi.get_co_framesize(dummy18.__code__) +
            _testinternalcapi.get_co_framesize(dummy13.__code__)
        )
        self.assertIn(("_CHECK_STACK_SPACE_OPERAND", largest_stack), uops_and_operands)

    def test_combine_stack_space_complex(self):
        def dummy0(x):
            return x
        def dummy1(x):
            return dummy0(x)
        def dummy2(x):
            return dummy1(x)
        def dummy3(x):
            return dummy0(x)
        def dummy4(x):
            y = dummy0(x)
            return dummy3(y)
        def dummy5(x):
            return dummy2(x)
        def dummy6(x):
            y = dummy5(x)
            z = dummy0(y)
            return dummy4(z)
        def testfunc(n):
            a = 0
            for _ in range(n):
                b = dummy5(1)
                c = dummy0(1)
                d = dummy6(1)
                a += b + c + d
            return a

        res, ex = self._run_with_optimizer(testfunc, TIER2_THRESHOLD)
        self.assertEqual(res, TIER2_THRESHOLD * 3)
        self.assertIsNotNone(ex)

        uops_and_operands = [(opcode, operand) for opcode, _, _, operand in ex]
        uop_names = [uop[0] for uop in uops_and_operands]
        self.assertEqual(uop_names.count("_PUSH_FRAME"), 15)
        self.assertEqual(uop_names.count("_RETURN_VALUE"), 15)

        self.assertEqual(uop_names.count("_CHECK_STACK_SPACE"), 0)
        self.assertEqual(uop_names.count("_CHECK_STACK_SPACE_OPERAND"), 1)
        largest_stack = (
            _testinternalcapi.get_co_framesize(dummy6.__code__) +
            _testinternalcapi.get_co_framesize(dummy5.__code__) +
            _testinternalcapi.get_co_framesize(dummy2.__code__) +
            _testinternalcapi.get_co_framesize(dummy1.__code__) +
            _testinternalcapi.get_co_framesize(dummy0.__code__)
        )
        self.assertIn(
            ("_CHECK_STACK_SPACE_OPERAND", largest_stack), uops_and_operands
        )

    def test_combine_stack_space_checks_large_framesize(self):
        # Create a function with a large framesize. This ensures _CHECK_STACK_SPACE is
        # actually doing its job. Note that the resulting trace hits
        # UOP_MAX_TRACE_LENGTH, but since all _CHECK_STACK_SPACEs happen early, this
        # test is still meaningful.
        repetitions = 10000
        ns = {}
        header = """
            def dummy_large(a0):
        """
        body = "".join([f"""
                a{n+1} = a{n} + 1
        """ for n in range(repetitions)])
        return_ = f"""
                return a{repetitions-1}
        """
        exec(textwrap.dedent(header + body + return_), ns, ns)
        dummy_large = ns['dummy_large']

        # this is something like:
        #
        # def dummy_large(a0):
        #     a1 = a0 + 1
        #     a2 = a1 + 1
        #     ....
        #     a9999 = a9998 + 1
        #     return a9999

        def dummy15(z):
            y = dummy_large(z)
            return y + 3

        def testfunc(n):
            b = 0
            for _ in range(n):
                b += dummy15(7)
            return b

        res, ex = self._run_with_optimizer(testfunc, TIER2_THRESHOLD)
        self.assertEqual(res, TIER2_THRESHOLD * (repetitions + 9))
        self.assertIsNotNone(ex)

        uops_and_operands = [(opcode, operand) for opcode, _, _, operand in ex]
        uop_names = [uop[0] for uop in uops_and_operands]
        self.assertEqual(uop_names.count("_PUSH_FRAME"), 2)
        self.assertEqual(uop_names.count("_CHECK_STACK_SPACE_OPERAND"), 1)

        # this hits a different case during trace projection in refcount test runs only,
        # so we need to account for both possibilities
        self.assertIn(uop_names.count("_CHECK_STACK_SPACE"), [0, 1])
        if uop_names.count("_CHECK_STACK_SPACE") == 0:
            largest_stack = (
                _testinternalcapi.get_co_framesize(dummy15.__code__) +
                _testinternalcapi.get_co_framesize(dummy_large.__code__)
            )
        else:
            largest_stack = _testinternalcapi.get_co_framesize(dummy15.__code__)
        self.assertIn(
            ("_CHECK_STACK_SPACE_OPERAND", largest_stack), uops_and_operands
        )

    def test_combine_stack_space_checks_recursion(self):
        def dummy15(x):
            while x > 0:
                return dummy15(x - 1)
            return 42
        def testfunc(n):
            a = 0
            for _ in range(n):
                a += dummy15(n)
            return a

        recursion_limit = sys.getrecursionlimit()
        try:
            sys.setrecursionlimit(TIER2_THRESHOLD + recursion_limit)
            res, ex = self._run_with_optimizer(testfunc, TIER2_THRESHOLD)
        finally:
            sys.setrecursionlimit(recursion_limit)
        self.assertEqual(res, TIER2_THRESHOLD * 42)
        self.assertIsNotNone(ex)

        uops_and_operands = [(opcode, operand) for opcode, _, _, operand in ex]
        uop_names = [uop[0] for uop in uops_and_operands]
        self.assertEqual(uop_names.count("_PUSH_FRAME"), 2)
        self.assertEqual(uop_names.count("_RETURN_VALUE"), 0)
        self.assertEqual(uop_names.count("_CHECK_STACK_SPACE"), 1)
        self.assertEqual(uop_names.count("_CHECK_STACK_SPACE_OPERAND"), 1)
        largest_stack = _testinternalcapi.get_co_framesize(dummy15.__code__)
        self.assertIn(("_CHECK_STACK_SPACE_OPERAND", largest_stack), uops_and_operands)

    def test_many_nested(self):
        # overflow the trace_stack
        def dummy_a(x):
            return x
        def dummy_b(x):
            return dummy_a(x)
        def dummy_c(x):
            return dummy_b(x)
        def dummy_d(x):
            return dummy_c(x)
        def dummy_e(x):
            return dummy_d(x)
        def dummy_f(x):
            return dummy_e(x)
        def dummy_g(x):
            return dummy_f(x)
        def dummy_h(x):
            return dummy_g(x)
        def testfunc(n):
            a = 0
            for _ in range(n):
                a += dummy_h(n)
            return a

        res, ex = self._run_with_optimizer(testfunc, 32)
        self.assertEqual(res, 32 * 32)
        self.assertIsNone(ex)

    def test_return_generator(self):
        def gen():
            yield None
        def testfunc(n):
            for i in range(n):
                gen()
            return i
        res, ex = self._run_with_optimizer(testfunc, TIER2_THRESHOLD)
        self.assertEqual(res, TIER2_THRESHOLD - 1)
        self.assertIsNotNone(ex)
        self.assertIn("_RETURN_GENERATOR", get_opnames(ex))

    def test_for_iter(self):
        def testfunc(n):
            t = 0
            for i in set(range(n)):
                t += i
            return t
        res, ex = self._run_with_optimizer(testfunc, TIER2_THRESHOLD)
        self.assertEqual(res, TIER2_THRESHOLD * (TIER2_THRESHOLD - 1) // 2)
        self.assertIsNotNone(ex)
        self.assertIn("_FOR_ITER_TIER_TWO", get_opnames(ex))

    @unittest.skip("Tracing into generators currently isn't supported.")
    def test_for_iter_gen(self):
        def gen(n):
            for i in range(n):
                yield i
        def testfunc(n):
            g = gen(n)
            s = 0
            for i in g:
                s += i
            return s
        res, ex = self._run_with_optimizer(testfunc, TIER2_THRESHOLD)
        self.assertEqual(res, sum(range(TIER2_THRESHOLD)))
        self.assertIsNotNone(ex)
        self.assertIn("_FOR_ITER_GEN_FRAME", get_opnames(ex))

    def test_modified_local_is_seen_by_optimized_code(self):
        l = sys._getframe().f_locals
        a = 1
        s = 0
        for j in range(1 << 10):
            a + a
            l["xa"[j >> 9]] = 1.0
            s += a
        self.assertIs(type(a), float)
        self.assertIs(type(s), float)
        self.assertEqual(s, 1024.0)

    def test_guard_type_version_removed(self):
        def thing(a):
            x = 0
            for _ in range(TIER2_THRESHOLD):
                x += a.attr
                x += a.attr
            return x

        class Foo:
            attr = 1

        res, ex = self._run_with_optimizer(thing, Foo())
        opnames = list(iter_opnames(ex))
        self.assertIsNotNone(ex)
        self.assertEqual(res, TIER2_THRESHOLD * 2)
        guard_type_version_count = opnames.count("_GUARD_TYPE_VERSION")
        self.assertEqual(guard_type_version_count, 1)

    def test_guard_type_version_removed_inlined(self):
        """
        Verify that the guard type version if we have an inlined function
        """

        def fn():
            pass

        def thing(a):
            x = 0
            for _ in range(TIER2_THRESHOLD):
                x += a.attr
                fn()
                x += a.attr
            return x

        class Foo:
            attr = 1

        res, ex = self._run_with_optimizer(thing, Foo())
        opnames = list(iter_opnames(ex))
        self.assertIsNotNone(ex)
        self.assertEqual(res, TIER2_THRESHOLD * 2)
        guard_type_version_count = opnames.count("_GUARD_TYPE_VERSION")
        self.assertEqual(guard_type_version_count, 1)

    def test_guard_type_version_removed_invalidation(self):

        def thing(a):
            x = 0
            for i in range(TIER2_THRESHOLD * 2 + 1):
                x += a.attr
                # The first TIER2_THRESHOLD iterations we set the attribute on
                # this dummy class, which shouldn't trigger the type watcher.
                # Note that the code needs to be in this weird form so it's
                # optimized inline without any control flow:
                setattr((Bar, Foo)[i == TIER2_THRESHOLD + 1], "attr", 2)
                x += a.attr
            return x

        class Foo:
            attr = 1

        class Bar:
            pass

        res, ex = self._run_with_optimizer(thing, Foo())
        opnames = list(iter_opnames(ex))
        self.assertIsNotNone(ex)
        self.assertEqual(res, TIER2_THRESHOLD * 6 + 1)
        call = opnames.index("_CALL_BUILTIN_FAST")
        load_attr_top = opnames.index("_POP_TOP_LOAD_CONST_INLINE_BORROW", 0, call)
        load_attr_bottom = opnames.index("_POP_TOP_LOAD_CONST_INLINE_BORROW", call)
        self.assertEqual(opnames[:load_attr_top].count("_GUARD_TYPE_VERSION"), 1)
        self.assertEqual(opnames[call:load_attr_bottom].count("_CHECK_VALIDITY"), 2)

    def test_guard_type_version_removed_escaping(self):

        def thing(a):
            x = 0
            for i in range(TIER2_THRESHOLD):
                x += a.attr
                # eval should be escaping
                eval("None")
                x += a.attr
            return x

        class Foo:
            attr = 1
        res, ex = self._run_with_optimizer(thing, Foo())
        opnames = list(iter_opnames(ex))
        self.assertIsNotNone(ex)
        self.assertEqual(res, TIER2_THRESHOLD * 2)
        call = opnames.index("_CALL_BUILTIN_FAST_WITH_KEYWORDS")
        load_attr_top = opnames.index("_POP_TOP_LOAD_CONST_INLINE_BORROW", 0, call)
        load_attr_bottom = opnames.index("_POP_TOP_LOAD_CONST_INLINE_BORROW", call)
        self.assertEqual(opnames[:load_attr_top].count("_GUARD_TYPE_VERSION"), 1)
        self.assertEqual(opnames[call:load_attr_bottom].count("_CHECK_VALIDITY"), 2)

    def test_guard_type_version_executor_invalidated(self):
        """
        Verify that the executor is invalided on a type change.
        """

        def thing(a):
            x = 0
            for i in range(TIER2_THRESHOLD):
                x += a.attr
                x += a.attr
            return x

        class Foo:
            attr = 1

        res, ex = self._run_with_optimizer(thing, Foo())
        self.assertEqual(res, TIER2_THRESHOLD * 2)
        self.assertIsNotNone(ex)
        self.assertEqual(list(iter_opnames(ex)).count("_GUARD_TYPE_VERSION"), 1)
        self.assertTrue(ex.is_valid())
        Foo.attr = 0
        self.assertFalse(ex.is_valid())

    def test_type_version_doesnt_segfault(self):
        """
        Tests that setting a type version doesn't cause a segfault when later looking at the stack.
        """

        # Minimized from mdp.py benchmark

        class A:
            def __init__(self):
                self.attr = {}

            def method(self, arg):
                self.attr[arg] = None

        def fn(a):
            for _ in range(100):
                (_ for _ in [])
                (_ for _ in [a.method(None)])

        fn(A())

    def test_func_guards_removed_or_reduced(self):
        def testfunc(n):
            for i in range(n):
                # Only works on functions promoted to constants
                global_identity(i)

        testfunc(TIER2_THRESHOLD)

        ex = get_first_executor(testfunc)
        self.assertIsNotNone(ex)
        uops = get_opnames(ex)
        self.assertIn("_PUSH_FRAME", uops)
        # Strength reduced version
        self.assertIn("_CHECK_FUNCTION_VERSION_INLINE", uops)
        self.assertNotIn("_CHECK_FUNCTION_VERSION", uops)
        # Removed guard
        self.assertNotIn("_CHECK_FUNCTION_EXACT_ARGS", uops)

    def test_jit_error_pops(self):
        """
        Tests that the correct number of pops are inserted into the
        exit stub
        """
        items = 17 * [None] + [[]]
        with self.assertRaises(TypeError):
            {item for item in items}

    def test_power_type_depends_on_input_values(self):
        template = textwrap.dedent("""
            import _testinternalcapi

            L, R, X, Y = {l}, {r}, {x}, {y}

            def check(actual: complex, expected: complex) -> None:
                assert actual == expected, (actual, expected)
                assert type(actual) is type(expected), (actual, expected)

            def f(l: complex, r: complex) -> None:
                expected_local_local = pow(l, r) + pow(l, r)
                expected_const_local = pow(L, r) + pow(L, r)
                expected_local_const = pow(l, R) + pow(l, R)
                expected_const_const = pow(L, R) + pow(L, R)
                for _ in range(_testinternalcapi.TIER2_THRESHOLD):
                    # Narrow types:
                    l + l, r + r
                    # The powers produce results, and the addition is unguarded:
                    check(l ** r + l ** r, expected_local_local)
                    check(L ** r + L ** r, expected_const_local)
                    check(l ** R + l ** R, expected_local_const)
                    check(L ** R + L ** R, expected_const_const)

            # JIT for one pair of values...
            f(L, R)
            # ...then run with another:
            f(X, Y)
        """)
        interesting = [
            (1, 1),  # int ** int -> int
            (1, -1),  # int ** int -> float
            (1.0, 1),  # float ** int -> float
            (1, 1.0),  # int ** float -> float
            (-1, 0.5),  # int ** float -> complex
            (1.0, 1.0),  # float ** float -> float
            (-1.0, 0.5),  # float ** float -> complex
        ]
        for (l, r), (x, y) in itertools.product(interesting, repeat=2):
            s = template.format(l=l, r=r, x=x, y=y)
            with self.subTest(l=l, r=r, x=x, y=y):
                script_helper.assert_python_ok("-c", s)

    def test_symbols_flow_through_tuples(self):
        def testfunc(n):
            for _ in range(n):
                a = 1
                b = 2
                t = a, b
                x, y = t
                r = x + y
            return r

        res, ex = self._run_with_optimizer(testfunc, TIER2_THRESHOLD)
        self.assertEqual(res, 3)
        self.assertIsNotNone(ex)
        uops = get_opnames(ex)
        self.assertIn("_BINARY_OP_ADD_INT", uops)
        self.assertNotIn("_GUARD_NOS_INT", uops)
        self.assertNotIn("_GUARD_TOS_INT", uops)

    def test_decref_escapes(self):
        class Convert9999ToNone:
            def __del__(self):
                ns = sys._getframe(1).f_locals
                if ns["i"] == _testinternalcapi.TIER2_THRESHOLD:
                    ns["i"] = None

        def crash_addition():
            try:
                for i in range(_testinternalcapi.TIER2_THRESHOLD + 1):
                    n = Convert9999ToNone()
                    i + i  # Remove guards for i.
                    n = None  # Change i.
                    i + i  # This crashed when we didn't treat DECREF as escaping (gh-124483)
            except TypeError:
                pass

        crash_addition()

    def test_narrow_type_to_constant_bool_false(self):
        def f(n):
            trace = []
            for i in range(n):
                # false is always False, but we can only prove that it's a bool:
                false = i == TIER2_THRESHOLD
                trace.append("A")
                if not false:  # Kept.
                    trace.append("B")
                    if not false:  # Removed!
                        trace.append("C")
                    trace.append("D")
                    if false:  # Removed!
                        trace.append("X")
                    trace.append("E")
                trace.append("F")
                if false:  # Removed!
                    trace.append("X")
                trace.append("G")
            return trace

        trace, ex = self._run_with_optimizer(f, TIER2_THRESHOLD)
        self.assertEqual(trace, list("ABCDEFG") * TIER2_THRESHOLD)
        self.assertIsNotNone(ex)
        uops = get_opnames(ex)
        # Only one guard remains:
        self.assertEqual(uops.count("_GUARD_IS_FALSE_POP"), 1)
        self.assertEqual(uops.count("_GUARD_IS_TRUE_POP"), 0)
        # But all of the appends we care about are still there:
        self.assertEqual(uops.count("_CALL_LIST_APPEND"), len("ABCDEFG"))

    def test_narrow_type_to_constant_bool_true(self):
        def f(n):
            trace = []
            for i in range(n):
                # true always True, but we can only prove that it's a bool:
                true = i != TIER2_THRESHOLD
                trace.append("A")
                if true:  # Kept.
                    trace.append("B")
                    if not true:  # Removed!
                        trace.append("X")
                    trace.append("C")
                    if true:  # Removed!
                        trace.append("D")
                    trace.append("E")
                trace.append("F")
                if not true:  # Removed!
                    trace.append("X")
                trace.append("G")
            return trace

        trace, ex = self._run_with_optimizer(f, TIER2_THRESHOLD)
        self.assertEqual(trace, list("ABCDEFG") * TIER2_THRESHOLD)
        self.assertIsNotNone(ex)
        uops = get_opnames(ex)
        # Only one guard remains:
        self.assertEqual(uops.count("_GUARD_IS_FALSE_POP"), 0)
        self.assertEqual(uops.count("_GUARD_IS_TRUE_POP"), 1)
        # But all of the appends we care about are still there:
        self.assertEqual(uops.count("_CALL_LIST_APPEND"), len("ABCDEFG"))

    def test_narrow_type_to_constant_int_zero(self):
        def f(n):
            trace = []
            for i in range(n):
                # zero is always (int) 0, but we can only prove that it's a integer:
                false = i == TIER2_THRESHOLD # this will always be false, while hopefully still fooling optimizer improvements
                zero = false + 0 # this should always set the variable zero equal to 0
                trace.append("A")
                if not zero:  # Kept.
                    trace.append("B")
                    if not zero:  # Removed!
                        trace.append("C")
                    trace.append("D")
                    if zero:  # Removed!
                        trace.append("X")
                    trace.append("E")
                trace.append("F")
                if zero:  # Removed!
                    trace.append("X")
                trace.append("G")
            return trace

        trace, ex = self._run_with_optimizer(f, TIER2_THRESHOLD)
        self.assertEqual(trace, list("ABCDEFG") * TIER2_THRESHOLD)
        self.assertIsNotNone(ex)
        uops = get_opnames(ex)
        # Only one guard remains:
        self.assertEqual(uops.count("_GUARD_IS_FALSE_POP"), 1)
        self.assertEqual(uops.count("_GUARD_IS_TRUE_POP"), 0)
        # But all of the appends we care about are still there:
        self.assertEqual(uops.count("_CALL_LIST_APPEND"), len("ABCDEFG"))

    def test_narrow_type_to_constant_str_empty(self):
        def f(n):
            trace = []
            for i in range(n):
                # Hopefully the optimizer can't guess what the value is.
                # empty is always "", but we can only prove that it's a string:
                false = i == TIER2_THRESHOLD
                empty = "X"[:false]
                trace.append("A")
                if not empty:  # Kept.
                    trace.append("B")
                    if not empty:  # Removed!
                        trace.append("C")
                    trace.append("D")
                    if empty:  # Removed!
                        trace.append("X")
                    trace.append("E")
                trace.append("F")
                if empty:  # Removed!
                    trace.append("X")
                trace.append("G")
            return trace

        trace, ex = self._run_with_optimizer(f, TIER2_THRESHOLD)
        self.assertEqual(trace, list("ABCDEFG") * TIER2_THRESHOLD)
        self.assertIsNotNone(ex)
        uops = get_opnames(ex)
        # Only one guard remains:
        self.assertEqual(uops.count("_GUARD_IS_FALSE_POP"), 1)
        self.assertEqual(uops.count("_GUARD_IS_TRUE_POP"), 0)
        # But all of the appends we care about are still there:
        self.assertEqual(uops.count("_CALL_LIST_APPEND"), len("ABCDEFG"))

    def test_compare_pop_two_load_const_inline_borrow(self):
        def testfunc(n):
            x = 0
            for _ in range(n):
                a = 10
                b = 10
                if a == b:
                    x += 1
            return x

        res, ex = self._run_with_optimizer(testfunc, TIER2_THRESHOLD)
        self.assertEqual(res, TIER2_THRESHOLD)
        self.assertIsNotNone(ex)
        uops = get_opnames(ex)
        self.assertNotIn("_COMPARE_OP_INT", uops)
        self.assertNotIn("_POP_TWO_LOAD_CONST_INLINE_BORROW", uops)

    def test_to_bool_bool_contains_op_set(self):
        """
        Test that _TO_BOOL_BOOL is removed from code like:

        res = foo in some_set
        if res:
            ....

        """
        def testfunc(n):
            x = 0
            s = {1, 2, 3}
            for _ in range(n):
                a = 2
                in_set = a in s
                if in_set:
                    x += 1
            return x

        res, ex = self._run_with_optimizer(testfunc, TIER2_THRESHOLD)
        self.assertEqual(res, TIER2_THRESHOLD)
        self.assertIsNotNone(ex)
        uops = get_opnames(ex)
        self.assertIn("_CONTAINS_OP_SET", uops)
        self.assertNotIn("_TO_BOOL_BOOL", uops)

    def test_to_bool_bool_contains_op_dict(self):
        """
        Test that _TO_BOOL_BOOL is removed from code like:

        res = foo in some_dict
        if res:
            ....

        """
        def testfunc(n):
            x = 0
            s = {1: 1, 2: 2, 3: 3}
            for _ in range(n):
                a = 2
                in_dict = a in s
                if in_dict:
                    x += 1
            return x

        res, ex = self._run_with_optimizer(testfunc, TIER2_THRESHOLD)
        self.assertEqual(res, TIER2_THRESHOLD)
        self.assertIsNotNone(ex)
        uops = get_opnames(ex)
        self.assertIn("_CONTAINS_OP_DICT", uops)
        self.assertNotIn("_TO_BOOL_BOOL", uops)

    def test_remove_guard_for_known_type_str(self):
        def f(n):
            for i in range(n):
                false = i == TIER2_THRESHOLD
                empty = "X"[:false]
                if empty:
                    return 1
            return 0

        res, ex = self._run_with_optimizer(f, TIER2_THRESHOLD)
        self.assertEqual(res, 0)
        self.assertIsNotNone(ex)
        uops = get_opnames(ex)
        self.assertIn("_TO_BOOL_STR", uops)
        self.assertNotIn("_GUARD_TOS_UNICODE", uops)

    def test_remove_guard_for_known_type_dict(self):
        def f(n):
            x = 0
            for _ in range(n):
                d = {}
                d["Spam"] = 1  # unguarded!
                x += d["Spam"]  # ...unguarded!
            return x

        res, ex = self._run_with_optimizer(f, TIER2_THRESHOLD)
        self.assertEqual(res, TIER2_THRESHOLD)
        self.assertIsNotNone(ex)
        uops = get_opnames(ex)
        self.assertEqual(uops.count("_GUARD_NOS_DICT"), 0)
        self.assertEqual(uops.count("_STORE_SUBSCR_DICT"), 1)
        self.assertEqual(uops.count("_BINARY_OP_SUBSCR_DICT"), 1)

    def test_remove_guard_for_known_type_list(self):
        def f(n):
            x = 0
            for _ in range(n):
                l = [0]
                l[0] = 1  # unguarded!
                [a] = l  # ...unguarded!
                b = l[0]  # ...unguarded!
                if l:  # ...unguarded!
                    x += a + b
            return x

        res, ex = self._run_with_optimizer(f, TIER2_THRESHOLD)
        self.assertEqual(res, 2 * TIER2_THRESHOLD)
        self.assertIsNotNone(ex)
        uops = get_opnames(ex)
        self.assertEqual(uops.count("_GUARD_NOS_LIST"), 0)
        self.assertEqual(uops.count("_STORE_SUBSCR_LIST_INT"), 1)
        self.assertEqual(uops.count("_GUARD_TOS_LIST"), 0)
        self.assertEqual(uops.count("_UNPACK_SEQUENCE_LIST"), 1)
        self.assertEqual(uops.count("_BINARY_OP_SUBSCR_LIST_INT"), 1)
        self.assertEqual(uops.count("_TO_BOOL_LIST"), 1)

    def test_remove_guard_for_known_type_set(self):
        def f(n):
            x = 0
            for _ in range(n):
                x += "Spam" in {"Spam"}  # Unguarded!
            return x

        res, ex = self._run_with_optimizer(f, TIER2_THRESHOLD)
        self.assertEqual(res, TIER2_THRESHOLD)
        self.assertIsNotNone(ex)
        uops = get_opnames(ex)
        self.assertNotIn("_GUARD_TOS_ANY_SET", uops)
        self.assertIn("_CONTAINS_OP_SET", uops)

    def test_remove_guard_for_known_type_tuple(self):
        def f(n):
            x = 0
            for _ in range(n):
                t = (1, 2, (3, (4,)))
                t_0, t_1, (t_2_0, t_2_1) = t  # Unguarded!
                t_2_1_0 = t_2_1[0]  # Unguarded!
                x += t_0 + t_1 + t_2_0 + t_2_1_0
            return x

        res, ex = self._run_with_optimizer(f, TIER2_THRESHOLD)
        self.assertEqual(res, 10 * TIER2_THRESHOLD)
        self.assertIsNotNone(ex)
        uops = get_opnames(ex)
        self.assertNotIn("_GUARD_TOS_TUPLE", uops)
        self.assertIn("_UNPACK_SEQUENCE_TUPLE", uops)
        self.assertIn("_UNPACK_SEQUENCE_TWO_TUPLE", uops)
        self.assertNotIn("_GUARD_NOS_TUPLE", uops)
        self.assertIn("_BINARY_OP_SUBSCR_TUPLE_INT", uops)

    def test_binary_subcsr_str_int_narrows_to_str(self):
        def testfunc(n):
            x = []
            s = "foo"
            for _ in range(n):
                y = s[0]       # _BINARY_OP_SUBSCR_STR_INT
                z = "bar" + y  # (_GUARD_TOS_UNICODE) + _BINARY_OP_ADD_UNICODE
                x.append(z)
            return x

        res, ex = self._run_with_optimizer(testfunc, TIER2_THRESHOLD)
        self.assertEqual(res, ["barf"] * TIER2_THRESHOLD)
        self.assertIsNotNone(ex)
        uops = get_opnames(ex)
        self.assertIn("_BINARY_OP_SUBSCR_STR_INT", uops)
        # _BINARY_OP_SUBSCR_STR_INT narrows the result to 'str' so
        # the unicode guard before _BINARY_OP_ADD_UNICODE is removed.
        self.assertNotIn("_GUARD_TOS_UNICODE", uops)
        self.assertIn("_BINARY_OP_ADD_UNICODE", uops)

    def test_call_type_1_guards_removed(self):
        def testfunc(n):
            x = 0
            for _ in range(n):
                foo = eval('42')
                x += type(foo) is int
            return x

        res, ex = self._run_with_optimizer(testfunc, TIER2_THRESHOLD)
        self.assertEqual(res, TIER2_THRESHOLD)
        self.assertIsNotNone(ex)
        uops = get_opnames(ex)
        self.assertIn("_CALL_TYPE_1", uops)
        self.assertNotIn("_GUARD_NOS_NULL", uops)
        self.assertNotIn("_GUARD_CALLABLE_TYPE_1", uops)

    def test_call_type_1_known_type(self):
        def testfunc(n):
            x = 0
            for _ in range(n):
                x += type(42) is int
            return x

        res, ex = self._run_with_optimizer(testfunc, TIER2_THRESHOLD)
        self.assertEqual(res, TIER2_THRESHOLD)
        self.assertIsNotNone(ex)
        uops = get_opnames(ex)
        # When the result of type(...) is known, _CALL_TYPE_1 is replaced with
        # _POP_CALL_ONE_LOAD_CONST_INLINE_BORROW which is optimized away in
        # remove_unneeded_uops.
        self.assertNotIn("_CALL_TYPE_1", uops)
        self.assertNotIn("_POP_CALL_ONE_LOAD_CONST_INLINE_BORROW", uops)
        self.assertNotIn("_POP_CALL_LOAD_CONST_INLINE_BORROW", uops)
        self.assertNotIn("_POP_TOP_LOAD_CONST_INLINE_BORROW", uops)

    def test_call_type_1_result_is_const(self):
        def testfunc(n):
            x = 0
            for _ in range(n):
                t = type(42)
                if t is not None:  # guard is removed
                    x += 1
            return x

        res, ex = self._run_with_optimizer(testfunc, TIER2_THRESHOLD)
        self.assertEqual(res, TIER2_THRESHOLD)
        self.assertIsNotNone(ex)
        uops = get_opnames(ex)
        self.assertNotIn("_GUARD_IS_NOT_NONE_POP", uops)

    def test_call_str_1(self):
        def testfunc(n):
            x = 0
            for _ in range(n):
                y = str(42)
                if y == '42':
                    x += 1
            return x

        res, ex = self._run_with_optimizer(testfunc, TIER2_THRESHOLD)
        self.assertEqual(res, TIER2_THRESHOLD)
        self.assertIsNotNone(ex)
        uops = get_opnames(ex)
        self.assertIn("_CALL_STR_1", uops)
        self.assertNotIn("_GUARD_NOS_NULL", uops)
        self.assertNotIn("_GUARD_CALLABLE_STR_1", uops)

    def test_call_str_1_result_is_str(self):
        def testfunc(n):
            x = 0
            for _ in range(n):
                y = str(42) + 'foo'
                if y == '42foo':
                    x += 1
            return x

        res, ex = self._run_with_optimizer(testfunc, TIER2_THRESHOLD)
        self.assertEqual(res, TIER2_THRESHOLD)
        self.assertIsNotNone(ex)
        uops = get_opnames(ex)
        self.assertIn("_CALL_STR_1", uops)
        self.assertIn("_BINARY_OP_ADD_UNICODE", uops)
        self.assertNotIn("_GUARD_NOS_UNICODE", uops)
        self.assertNotIn("_GUARD_TOS_UNICODE", uops)

    def test_call_str_1_result_is_const_for_str_input(self):
        # Test a special case where the argument of str(arg)
        # is known to be a string. The information about the
        # argument being a string should be propagated to the
        # result of str(arg).
        def testfunc(n):
            x = 0
            for _ in range(n):
                y = str('foo')  # string argument
                if y:           # _TO_BOOL_STR + _GUARD_IS_TRUE_POP are removed
                    x += 1
            return x

        res, ex = self._run_with_optimizer(testfunc, TIER2_THRESHOLD)
        self.assertEqual(res, TIER2_THRESHOLD)
        self.assertIsNotNone(ex)
        uops = get_opnames(ex)
        self.assertIn("_CALL_STR_1", uops)
        self.assertNotIn("_TO_BOOL_STR", uops)
        self.assertNotIn("_GUARD_IS_TRUE_POP", uops)

    def test_call_tuple_1(self):
        def testfunc(n):
            x = 0
            for _ in range(n):
                y = tuple([1, 2])  # _CALL_TUPLE_1
                if y == (1, 2):
                    x += 1
            return x

        res, ex = self._run_with_optimizer(testfunc, TIER2_THRESHOLD)
        self.assertEqual(res, TIER2_THRESHOLD)
        self.assertIsNotNone(ex)
        uops = get_opnames(ex)
        self.assertIn("_CALL_TUPLE_1", uops)
        self.assertNotIn("_GUARD_NOS_NULL", uops)
        self.assertNotIn("_GUARD_CALLABLE_TUPLE_1", uops)

    def test_call_tuple_1_result_is_tuple(self):
        def testfunc(n):
            x = 0
            for _ in range(n):
                y = tuple([1, 2])  # _CALL_TUPLE_1
                if y[0] == 1:      # _BINARY_OP_SUBSCR_TUPLE_INT
                    x += 1
            return x

        res, ex = self._run_with_optimizer(testfunc, TIER2_THRESHOLD)
        self.assertEqual(res, TIER2_THRESHOLD)
        self.assertIsNotNone(ex)
        uops = get_opnames(ex)
        self.assertIn("_CALL_TUPLE_1", uops)
        self.assertIn("_BINARY_OP_SUBSCR_TUPLE_INT", uops)
        self.assertNotIn("_GUARD_NOS_TUPLE", uops)

    def test_call_tuple_1_result_propagates_for_tuple_input(self):
        # Test a special case where the argument of tuple(arg)
        # is known to be a tuple. The information about the
        # argument being a tuple should be propagated to the
        # result of tuple(arg).
        def testfunc(n):
            x = 0
            for _ in range(n):
                y = tuple((1, 2))  # tuple argument
                a, _ = y           # _UNPACK_SEQUENCE_TWO_TUPLE
                if a == 1:         # _COMPARE_OP_INT + _GUARD_IS_TRUE_POP are removed
                    x += 1
            return x

        res, ex = self._run_with_optimizer(testfunc, TIER2_THRESHOLD)
        self.assertEqual(res, TIER2_THRESHOLD)
        self.assertIsNotNone(ex)
        uops = get_opnames(ex)
        self.assertIn("_CALL_TUPLE_1", uops)
        self.assertIn("_UNPACK_SEQUENCE_TWO_TUPLE", uops)
        self.assertNotIn("_COMPARE_OP_INT", uops)
        self.assertNotIn("_GUARD_IS_TRUE_POP", uops)

    def test_call_len(self):
        def testfunc(n):
            a = [1, 2, 3, 4]
            for _ in range(n):
                _ = len(a) - 1

        _, ex = self._run_with_optimizer(testfunc, TIER2_THRESHOLD)
        uops = get_opnames(ex)
        self.assertNotIn("_GUARD_NOS_NULL", uops)
        self.assertNotIn("_GUARD_CALLABLE_LEN", uops)
        self.assertIn("_CALL_LEN", uops)
        self.assertNotIn("_GUARD_NOS_INT", uops)
        self.assertNotIn("_GUARD_TOS_INT", uops)

    def test_get_len_with_const_tuple(self):
        def testfunc(n):
            x = 0.0
            for _ in range(n):
                match (1, 2, 3, 4):
                    case [_, _, _, _]:
                        x += 1.0
            return x
        res, ex = self._run_with_optimizer(testfunc, TIER2_THRESHOLD)
        self.assertEqual(int(res), TIER2_THRESHOLD)
        uops = get_opnames(ex)
        self.assertNotIn("_GUARD_NOS_INT", uops)
        self.assertNotIn("_GET_LEN", uops)
        self.assertIn("_LOAD_CONST_INLINE_BORROW", uops)

    def test_get_len_with_non_const_tuple(self):
        def testfunc(n):
            x = 0.0
            for _ in range(n):
                match object(), object():
                    case [_, _]:
                        x += 1.0
            return x
        res, ex = self._run_with_optimizer(testfunc, TIER2_THRESHOLD)
        self.assertEqual(int(res), TIER2_THRESHOLD)
        uops = get_opnames(ex)
        self.assertNotIn("_GUARD_NOS_INT", uops)
        self.assertNotIn("_GET_LEN", uops)
        self.assertIn("_LOAD_CONST_INLINE_BORROW", uops)

    def test_get_len_with_non_tuple(self):
        def testfunc(n):
            x = 0.0
            for _ in range(n):
                match [1, 2, 3, 4]:
                    case [_, _, _, _]:
                        x += 1.0
            return x
        res, ex = self._run_with_optimizer(testfunc, TIER2_THRESHOLD)
        self.assertEqual(int(res), TIER2_THRESHOLD)
        uops = get_opnames(ex)
        self.assertNotIn("_GUARD_NOS_INT", uops)
        self.assertIn("_GET_LEN", uops)

    def test_binary_op_subscr_tuple_int(self):
        def testfunc(n):
            x = 0
            for _ in range(n):
                y = (1, 2)
                if y[0] == 1:  # _COMPARE_OP_INT + _GUARD_IS_TRUE_POP are removed
                    x += 1
            return x

        res, ex = self._run_with_optimizer(testfunc, TIER2_THRESHOLD)
        self.assertEqual(res, TIER2_THRESHOLD)
        self.assertIsNotNone(ex)
        uops = get_opnames(ex)
        self.assertIn("_BINARY_OP_SUBSCR_TUPLE_INT", uops)
        self.assertNotIn("_COMPARE_OP_INT", uops)
        self.assertNotIn("_GUARD_IS_TRUE_POP", uops)

    def test_call_isinstance_guards_removed(self):
        def testfunc(n):
            x = 0
            for _ in range(n):
                y = isinstance(42, int)
                if y:
                    x += 1
            return x

        res, ex = self._run_with_optimizer(testfunc, TIER2_THRESHOLD)
        self.assertEqual(res, TIER2_THRESHOLD)
        self.assertIsNotNone(ex)
        uops = get_opnames(ex)
        self.assertNotIn("_CALL_ISINSTANCE", uops)
        self.assertNotIn("_GUARD_THIRD_NULL", uops)
        self.assertNotIn("_GUARD_CALLABLE_ISINSTANCE", uops)
        self.assertNotIn("_POP_TOP_LOAD_CONST_INLINE_BORROW", uops)
        self.assertNotIn("_POP_CALL_LOAD_CONST_INLINE_BORROW", uops)
        self.assertNotIn("_POP_CALL_ONE_LOAD_CONST_INLINE_BORROW", uops)
        self.assertNotIn("_POP_CALL_TWO_LOAD_CONST_INLINE_BORROW", uops)

    def test_call_list_append(self):
        def testfunc(n):
            a = []
            for i in range(n):
                a.append(i)
            return sum(a)

        res, ex = self._run_with_optimizer(testfunc, TIER2_THRESHOLD)
        self.assertEqual(res, sum(range(TIER2_THRESHOLD)))
        uops = get_opnames(ex)
        self.assertIn("_CALL_LIST_APPEND", uops)
        # We should remove these in the future
        self.assertIn("_GUARD_NOS_LIST", uops)
        self.assertIn("_GUARD_CALLABLE_LIST_APPEND", uops)

    def test_call_isinstance_is_true(self):
        def testfunc(n):
            x = 0
            for _ in range(n):
                y = isinstance(42, int)
                if y:
                    x += 1
            return x

        res, ex = self._run_with_optimizer(testfunc, TIER2_THRESHOLD)
        self.assertEqual(res, TIER2_THRESHOLD)
        self.assertIsNotNone(ex)
        uops = get_opnames(ex)
        self.assertNotIn("_CALL_ISINSTANCE", uops)
        self.assertNotIn("_TO_BOOL_BOOL", uops)
        self.assertNotIn("_GUARD_IS_TRUE_POP", uops)
        self.assertNotIn("_POP_TOP_LOAD_CONST_INLINE_BORROW", uops)
        self.assertNotIn("_POP_CALL_LOAD_CONST_INLINE_BORROW", uops)
        self.assertNotIn("_POP_CALL_ONE_LOAD_CONST_INLINE_BORROW", uops)
        self.assertNotIn("_POP_CALL_TWO_LOAD_CONST_INLINE_BORROW", uops)

    def test_call_isinstance_is_false(self):
        def testfunc(n):
            x = 0
            for _ in range(n):
                y = isinstance(42, str)
                if not y:
                    x += 1
            return x

        res, ex = self._run_with_optimizer(testfunc, TIER2_THRESHOLD)
        self.assertEqual(res, TIER2_THRESHOLD)
        self.assertIsNotNone(ex)
        uops = get_opnames(ex)
        self.assertNotIn("_CALL_ISINSTANCE", uops)
        self.assertNotIn("_TO_BOOL_BOOL", uops)
        self.assertNotIn("_GUARD_IS_FALSE_POP", uops)
        self.assertNotIn("_POP_TOP_LOAD_CONST_INLINE_BORROW", uops)
        self.assertNotIn("_POP_CALL_LOAD_CONST_INLINE_BORROW", uops)
        self.assertNotIn("_POP_CALL_ONE_LOAD_CONST_INLINE_BORROW", uops)
        self.assertNotIn("_POP_CALL_TWO_LOAD_CONST_INLINE_BORROW", uops)

    def test_call_isinstance_subclass(self):
        def testfunc(n):
            x = 0
            for _ in range(n):
                y = isinstance(True, int)
                if y:
                    x += 1
            return x

        res, ex = self._run_with_optimizer(testfunc, TIER2_THRESHOLD)
        self.assertEqual(res, TIER2_THRESHOLD)
        self.assertIsNotNone(ex)
        uops = get_opnames(ex)
        self.assertNotIn("_CALL_ISINSTANCE", uops)
        self.assertNotIn("_TO_BOOL_BOOL", uops)
        self.assertNotIn("_GUARD_IS_TRUE_POP", uops)
        self.assertNotIn("_POP_TOP_LOAD_CONST_INLINE_BORROW", uops)
        self.assertNotIn("_POP_CALL_LOAD_CONST_INLINE_BORROW", uops)
        self.assertNotIn("_POP_CALL_ONE_LOAD_CONST_INLINE_BORROW", uops)
        self.assertNotIn("_POP_CALL_TWO_LOAD_CONST_INLINE_BORROW", uops)

    def test_call_isinstance_unknown_object(self):
        def testfunc(n):
            x = 0
            for _ in range(n):
                # The optimizer doesn't know the return type here:
                bar = eval("42")
                # This will only narrow to bool:
                y = isinstance(bar, int)
                if y:
                    x += 1
            return x

        res, ex = self._run_with_optimizer(testfunc, TIER2_THRESHOLD)
        self.assertEqual(res, TIER2_THRESHOLD)
        self.assertIsNotNone(ex)
        uops = get_opnames(ex)
        self.assertIn("_CALL_ISINSTANCE", uops)
        self.assertNotIn("_TO_BOOL_BOOL", uops)
        self.assertIn("_GUARD_IS_TRUE_POP", uops)

    def test_call_isinstance_tuple_of_classes(self):
        def testfunc(n):
            x = 0
            for _ in range(n):
                # A tuple of classes is currently not optimized,
                # so this is only narrowed to bool:
                y = isinstance(42, (int, str))
                if y:
                    x += 1
            return x

        res, ex = self._run_with_optimizer(testfunc, TIER2_THRESHOLD)
        self.assertEqual(res, TIER2_THRESHOLD)
        self.assertIsNotNone(ex)
        uops = get_opnames(ex)
        self.assertIn("_CALL_ISINSTANCE", uops)
        self.assertNotIn("_TO_BOOL_BOOL", uops)
        self.assertIn("_GUARD_IS_TRUE_POP", uops)

    def test_call_isinstance_metaclass(self):
        class EvenNumberMeta(type):
            def __instancecheck__(self, number):
                return number % 2 == 0

        class EvenNumber(metaclass=EvenNumberMeta):
            pass

        def testfunc(n):
            x = 0
            for _ in range(n):
                # Only narrowed to bool
                y = isinstance(42, EvenNumber)
                if y:
                    x += 1
            return x

        res, ex = self._run_with_optimizer(testfunc, TIER2_THRESHOLD)
        self.assertEqual(res, TIER2_THRESHOLD)
        self.assertIsNotNone(ex)
        uops = get_opnames(ex)
        self.assertIn("_CALL_ISINSTANCE", uops)
        self.assertNotIn("_TO_BOOL_BOOL", uops)
        self.assertIn("_GUARD_IS_TRUE_POP", uops)

    def test_set_type_version_sets_type(self):
        class C:
            A = 1

        def testfunc(n):
            x = 0
            c = C()
            for _ in range(n):
                x += c.A  # Guarded.
                x += type(c).A  # Unguarded!
            return x

        res, ex = self._run_with_optimizer(testfunc, TIER2_THRESHOLD)
        self.assertEqual(res, 2 * TIER2_THRESHOLD)
        self.assertIsNotNone(ex)
        uops = get_opnames(ex)
        self.assertIn("_GUARD_TYPE_VERSION", uops)
        self.assertNotIn("_CHECK_ATTR_CLASS", uops)

    def test_load_small_int(self):
        def testfunc(n):
            x = 0
            for i in range(n):
                x += 1
            return x
        res, ex = self._run_with_optimizer(testfunc, TIER2_THRESHOLD)
        self.assertEqual(res, TIER2_THRESHOLD)
        self.assertIsNotNone(ex)
        uops = get_opnames(ex)
        self.assertNotIn("_LOAD_SMALL_INT", uops)
        self.assertIn("_LOAD_CONST_INLINE_BORROW", uops)

    def test_cached_attributes(self):
        class C:
            A = 1
            def m(self):
                return 1
        class D:
            __slots__ = ()
            A = 1
            def m(self):
                return 1
        class E(Exception):
            def m(self):
                return 1
        def f(n):
            x = 0
            c = C()
            d = D()
            e = E()
            for _ in range(n):
                x += C.A  # _LOAD_ATTR_CLASS
                x += c.A  # _LOAD_ATTR_NONDESCRIPTOR_WITH_VALUES
                x += d.A  # _LOAD_ATTR_NONDESCRIPTOR_NO_DICT
                x += c.m()  # _LOAD_ATTR_METHOD_WITH_VALUES
                x += d.m()  # _LOAD_ATTR_METHOD_NO_DICT
                x += e.m()  # _LOAD_ATTR_METHOD_LAZY_DICT
            return x

        res, ex = self._run_with_optimizer(f, TIER2_THRESHOLD)
        self.assertEqual(res, 6 * TIER2_THRESHOLD)
        self.assertIsNotNone(ex)
        uops = get_opnames(ex)
        self.assertNotIn("_LOAD_ATTR_CLASS", uops)
        self.assertNotIn("_LOAD_ATTR_NONDESCRIPTOR_WITH_VALUES", uops)
        self.assertNotIn("_LOAD_ATTR_NONDESCRIPTOR_NO_DICT", uops)
        self.assertNotIn("_LOAD_ATTR_METHOD_WITH_VALUES", uops)
        self.assertNotIn("_LOAD_ATTR_METHOD_NO_DICT", uops)
        self.assertNotIn("_LOAD_ATTR_METHOD_LAZY_DICT", uops)

<<<<<<< HEAD
    def test_unary_invert_long_type(self):
        def testfunc(n):
            for _ in range(n):
                a = 9397
                x = ~a + ~a

        testfunc(TIER2_THRESHOLD)

        ex = get_first_executor(testfunc)
        self.assertIsNotNone(ex)
        uops = get_opnames(ex)

        self.assertNotIn("_GUARD_TOS_INT", uops)
        self.assertNotIn("_GUARD_NOS_INT", uops)
=======
    def test_remove_guard_for_slice_list(self):
        def f(n):
            for i in range(n):
                false = i == TIER2_THRESHOLD
                sliced = [1, 2, 3][:false]
                if sliced:
                    return 1
            return 0

        res, ex = self._run_with_optimizer(f, TIER2_THRESHOLD)
        self.assertEqual(res, 0)
        self.assertIsNotNone(ex)
        uops = get_opnames(ex)
        self.assertIn("_TO_BOOL_LIST", uops)
        self.assertNotIn("_GUARD_TOS_LIST", uops)

    def test_remove_guard_for_slice_tuple(self):
        def f(n):
            for i in range(n):
                false = i == TIER2_THRESHOLD
                a, b = (1, 2, 3)[: false + 2]

        _, ex = self._run_with_optimizer(f, TIER2_THRESHOLD)
        self.assertIsNotNone(ex)
        uops = get_opnames(ex)
        self.assertIn("_UNPACK_SEQUENCE_TWO_TUPLE", uops)
        self.assertNotIn("_GUARD_TOS_TUPLE", uops)
>>>>>>> 3cb10979


def global_identity(x):
    return x

if __name__ == "__main__":
    unittest.main()<|MERGE_RESOLUTION|>--- conflicted
+++ resolved
@@ -2247,22 +2247,6 @@
         self.assertNotIn("_LOAD_ATTR_METHOD_NO_DICT", uops)
         self.assertNotIn("_LOAD_ATTR_METHOD_LAZY_DICT", uops)
 
-<<<<<<< HEAD
-    def test_unary_invert_long_type(self):
-        def testfunc(n):
-            for _ in range(n):
-                a = 9397
-                x = ~a + ~a
-
-        testfunc(TIER2_THRESHOLD)
-
-        ex = get_first_executor(testfunc)
-        self.assertIsNotNone(ex)
-        uops = get_opnames(ex)
-
-        self.assertNotIn("_GUARD_TOS_INT", uops)
-        self.assertNotIn("_GUARD_NOS_INT", uops)
-=======
     def test_remove_guard_for_slice_list(self):
         def f(n):
             for i in range(n):
@@ -2290,7 +2274,21 @@
         uops = get_opnames(ex)
         self.assertIn("_UNPACK_SEQUENCE_TWO_TUPLE", uops)
         self.assertNotIn("_GUARD_TOS_TUPLE", uops)
->>>>>>> 3cb10979
+
+    def test_unary_invert_long_type(self):
+        def testfunc(n):
+            for _ in range(n):
+                a = 9397
+                x = ~a + ~a
+
+        testfunc(TIER2_THRESHOLD)
+
+        ex = get_first_executor(testfunc)
+        self.assertIsNotNone(ex)
+        uops = get_opnames(ex)
+
+        self.assertNotIn("_GUARD_TOS_INT", uops)
+        self.assertNotIn("_GUARD_NOS_INT", uops)
 
 
 def global_identity(x):
