--- conflicted
+++ resolved
@@ -1673,7 +1673,6 @@
         self.assertIn("_TO_BOOL_STR", uops)
         self.assertNotIn("_GUARD_TOS_UNICODE", uops)
 
-<<<<<<< HEAD
     def test_remove_guard_for_known_type_dict(self):
         def f(n):
             x = 0
@@ -1747,7 +1746,7 @@
         self.assertIn("_UNPACK_SEQUENCE_TWO_TUPLE", uops)
         self.assertNotIn("_GUARD_NOS_TUPLE", uops)
         self.assertIn("_BINARY_OP_SUBSCR_TUPLE_INT", uops)
-=======
+
     def test_binary_subcsr_str_int_narrows_to_str(self):
         def testfunc(n):
             x = []
@@ -1767,7 +1766,6 @@
         # the unicode guard before _BINARY_OP_ADD_UNICODE is removed.
         self.assertNotIn("_GUARD_TOS_UNICODE", uops)
         self.assertIn("_BINARY_OP_ADD_UNICODE", uops)
->>>>>>> 8421b648
 
 
 def global_identity(x):
