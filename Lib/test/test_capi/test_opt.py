--- conflicted
+++ resolved
@@ -3114,7 +3114,6 @@
         self.assertNotIn("_POP_TOP_INT", uops)
         self.assertIn("_POP_TOP_NOP", uops)
 
-<<<<<<< HEAD
     def test_binary_subscr_tuple_int(self):
         def testfunc(n):
             t = (1,)
@@ -3133,7 +3132,7 @@
         self.assertNotIn("_POP_TOP", uops)
         self.assertNotIn("_POP_TOP_INT", uops)
         self.assertIn("_POP_TOP_NOP", uops)
-=======
+
     def test_143026(self):
         # https://github.com/python/cpython/issues/143026
 
@@ -3153,7 +3152,6 @@
         """), PYTHON_JIT="1")
         self.assertEqual(result[0].rc, 0, result)
 
->>>>>>> cbe0cb77
 
 def global_identity(x):
     return x
