import contextlib
import itertools
import sys
import textwrap
import unittest
import gc
import os
import types

import _opcode

from test.support import (script_helper, requires_specialization,
                          import_helper, Py_GIL_DISABLED, requires_jit_enabled,
                          reset_code)

_testinternalcapi = import_helper.import_module("_testinternalcapi")

from _testinternalcapi import TIER2_THRESHOLD

#For test of issue 136154
GLOBAL_136154 = 42

@contextlib.contextmanager
def clear_executors(func):
    # Clear executors in func before and after running a block
    reset_code(func)
    try:
        yield
    finally:
        reset_code(func)


def get_first_executor(func):
    code = func.__code__
    co_code = code.co_code
    for i in range(0, len(co_code), 2):
        try:
            return _opcode.get_executor(code, i)
        except ValueError:
            pass
    return None


def iter_opnames(ex):
    for item in ex:
        yield item[0]


def get_opnames(ex):
    return list(iter_opnames(ex))


@requires_specialization
@unittest.skipIf(Py_GIL_DISABLED, "optimizer not yet supported in free-threaded builds")
@requires_jit_enabled
class TestExecutorInvalidation(unittest.TestCase):

    def test_invalidate_object(self):
        # Generate a new set of functions at each call
        ns = {}
        func_src = "\n".join(
            f"""
            def f{n}():
                for _ in range({TIER2_THRESHOLD}):
                    pass
            """ for n in range(5)
        )
        exec(textwrap.dedent(func_src), ns, ns)
        funcs = [ ns[f'f{n}'] for n in range(5)]
        objects = [object() for _ in range(5)]

        for f in funcs:
            f()
        executors = [get_first_executor(f) for f in funcs]
        # Set things up so each executor depends on the objects
        # with an equal or lower index.
        for i, exe in enumerate(executors):
            self.assertTrue(exe.is_valid())
            for obj in objects[:i+1]:
                _testinternalcapi.add_executor_dependency(exe, obj)
            self.assertTrue(exe.is_valid())
        # Assert that the correct executors are invalidated
        # and check that nothing crashes when we invalidate
        # an executor multiple times.
        for i in (4,3,2,1,0):
            _testinternalcapi.invalidate_executors(objects[i])
            for exe in executors[i:]:
                self.assertFalse(exe.is_valid())
            for exe in executors[:i]:
                self.assertTrue(exe.is_valid())

    def test_uop_optimizer_invalidation(self):
        # Generate a new function at each call
        ns = {}
        exec(textwrap.dedent(f"""
            def f():
                for i in range({TIER2_THRESHOLD}):
                    pass
        """), ns, ns)
        f = ns['f']
        f()
        exe = get_first_executor(f)
        self.assertIsNotNone(exe)
        self.assertTrue(exe.is_valid())
        _testinternalcapi.invalidate_executors(f.__code__)
        self.assertFalse(exe.is_valid())

    def test_sys__clear_internal_caches(self):
        def f():
            for _ in range(TIER2_THRESHOLD):
                pass
        f()
        exe = get_first_executor(f)
        self.assertIsNotNone(exe)
        self.assertTrue(exe.is_valid())
        sys._clear_internal_caches()
        self.assertFalse(exe.is_valid())
        exe = get_first_executor(f)
        self.assertIsNone(exe)


@requires_specialization
@unittest.skipIf(Py_GIL_DISABLED, "optimizer not yet supported in free-threaded builds")
@requires_jit_enabled
@unittest.skipIf(os.getenv("PYTHON_UOPS_OPTIMIZE") == "0", "Needs uop optimizer to run.")
class TestUops(unittest.TestCase):

    def test_basic_loop(self):
        def testfunc(x):
            i = 0
            while i < x:
                i += 1

        testfunc(TIER2_THRESHOLD)

        ex = get_first_executor(testfunc)
        self.assertIsNotNone(ex)
        uops = get_opnames(ex)
        self.assertIn("_JUMP_TO_TOP", uops)
        self.assertIn("_LOAD_FAST_BORROW_0", uops)

    def test_extended_arg(self):
        "Check EXTENDED_ARG handling in superblock creation"
        ns = {}
        exec(textwrap.dedent(f"""
            def many_vars():
                # 260 vars, so z9 should have index 259
                a0 = a1 = a2 = a3 = a4 = a5 = a6 = a7 = a8 = a9 = 42
                b0 = b1 = b2 = b3 = b4 = b5 = b6 = b7 = b8 = b9 = 42
                c0 = c1 = c2 = c3 = c4 = c5 = c6 = c7 = c8 = c9 = 42
                d0 = d1 = d2 = d3 = d4 = d5 = d6 = d7 = d8 = d9 = 42
                e0 = e1 = e2 = e3 = e4 = e5 = e6 = e7 = e8 = e9 = 42
                f0 = f1 = f2 = f3 = f4 = f5 = f6 = f7 = f8 = f9 = 42
                g0 = g1 = g2 = g3 = g4 = g5 = g6 = g7 = g8 = g9 = 42
                h0 = h1 = h2 = h3 = h4 = h5 = h6 = h7 = h8 = h9 = 42
                i0 = i1 = i2 = i3 = i4 = i5 = i6 = i7 = i8 = i9 = 42
                j0 = j1 = j2 = j3 = j4 = j5 = j6 = j7 = j8 = j9 = 42
                k0 = k1 = k2 = k3 = k4 = k5 = k6 = k7 = k8 = k9 = 42
                l0 = l1 = l2 = l3 = l4 = l5 = l6 = l7 = l8 = l9 = 42
                m0 = m1 = m2 = m3 = m4 = m5 = m6 = m7 = m8 = m9 = 42
                n0 = n1 = n2 = n3 = n4 = n5 = n6 = n7 = n8 = n9 = 42
                o0 = o1 = o2 = o3 = o4 = o5 = o6 = o7 = o8 = o9 = 42
                p0 = p1 = p2 = p3 = p4 = p5 = p6 = p7 = p8 = p9 = 42
                q0 = q1 = q2 = q3 = q4 = q5 = q6 = q7 = q8 = q9 = 42
                r0 = r1 = r2 = r3 = r4 = r5 = r6 = r7 = r8 = r9 = 42
                s0 = s1 = s2 = s3 = s4 = s5 = s6 = s7 = s8 = s9 = 42
                t0 = t1 = t2 = t3 = t4 = t5 = t6 = t7 = t8 = t9 = 42
                u0 = u1 = u2 = u3 = u4 = u5 = u6 = u7 = u8 = u9 = 42
                v0 = v1 = v2 = v3 = v4 = v5 = v6 = v7 = v8 = v9 = 42
                w0 = w1 = w2 = w3 = w4 = w5 = w6 = w7 = w8 = w9 = 42
                x0 = x1 = x2 = x3 = x4 = x5 = x6 = x7 = x8 = x9 = 42
                y0 = y1 = y2 = y3 = y4 = y5 = y6 = y7 = y8 = y9 = 42
                z0 = z1 = z2 = z3 = z4 = z5 = z6 = z7 = z8 = z9 = {TIER2_THRESHOLD}
                while z9 > 0:
                    z9 = z9 - 1
                    +z9
        """), ns, ns)
        many_vars = ns["many_vars"]

        ex = get_first_executor(many_vars)
        self.assertIsNone(ex)
        many_vars()

        ex = get_first_executor(many_vars)
        self.assertIsNotNone(ex)
        self.assertTrue(any((opcode, oparg, operand) == ("_LOAD_FAST_BORROW", 259, 0)
                            for opcode, oparg, _, operand in list(ex)))

    def test_unspecialized_unpack(self):
        # An example of an unspecialized opcode
        def testfunc(x):
            i = 0
            while i < x:
                i += 1
                a, b = {1: 2, 3: 3}
            assert a == 1 and b == 3
            i = 0
            while i < x:
                i += 1

        testfunc(TIER2_THRESHOLD)

        ex = get_first_executor(testfunc)
        self.assertIsNotNone(ex)
        uops = get_opnames(ex)
        self.assertIn("_UNPACK_SEQUENCE", uops)

    def test_pop_jump_if_false(self):
        def testfunc(n):
            i = 0
            while i < n:
                i += 1

        testfunc(TIER2_THRESHOLD)

        ex = get_first_executor(testfunc)
        self.assertIsNotNone(ex)
        uops = get_opnames(ex)
        self.assertIn("_GUARD_IS_TRUE_POP", uops)

    def test_pop_jump_if_none(self):
        def testfunc(a):
            for x in a:
                if x is None:
                    x = 0

        testfunc(range(TIER2_THRESHOLD))

        ex = get_first_executor(testfunc)
        self.assertIsNotNone(ex)
        uops = get_opnames(ex)
        self.assertNotIn("_GUARD_IS_NONE_POP", uops)
        self.assertNotIn("_GUARD_IS_NOT_NONE_POP", uops)

    def test_pop_jump_if_not_none(self):
        def testfunc(a):
            for x in a:
                x = None
                if x is not None:
                    x = 0

        testfunc(range(TIER2_THRESHOLD))

        ex = get_first_executor(testfunc)
        self.assertIsNotNone(ex)
        uops = get_opnames(ex)
        self.assertNotIn("_GUARD_IS_NONE_POP", uops)
        self.assertNotIn("_GUARD_IS_NOT_NONE_POP", uops)

    def test_pop_jump_if_true(self):
        def testfunc(n):
            i = 0
            while not i >= n:
                i += 1

        testfunc(TIER2_THRESHOLD)

        ex = get_first_executor(testfunc)
        self.assertIsNotNone(ex)
        uops = get_opnames(ex)
        self.assertIn("_GUARD_IS_FALSE_POP", uops)

    def test_jump_backward(self):
        def testfunc(n):
            i = 0
            while i < n:
                i += 1

        testfunc(TIER2_THRESHOLD)

        ex = get_first_executor(testfunc)
        self.assertIsNotNone(ex)
        uops = get_opnames(ex)
        self.assertIn("_JUMP_TO_TOP", uops)

    def test_jump_forward(self):
        def testfunc(n):
            a = 0
            while a < n:
                if a < 0:
                    a = -a
                else:
                    a = +a
                a += 1
            return a

        testfunc(TIER2_THRESHOLD)

        ex = get_first_executor(testfunc)
        self.assertIsNotNone(ex)
        uops = get_opnames(ex)
        # Since there is no JUMP_FORWARD instruction,
        # look for indirect evidence: the += operator
        self.assertIn("_BINARY_OP_ADD_INT", uops)

    def test_for_iter_range(self):
        def testfunc(n):
            total = 0
            for i in range(n):
                total += i
            return total

        total = testfunc(TIER2_THRESHOLD)
        self.assertEqual(total, sum(range(TIER2_THRESHOLD)))

        ex = get_first_executor(testfunc)
        self.assertIsNotNone(ex)
        # for i, (opname, oparg) in enumerate(ex):
        #     print(f"{i:4d}: {opname:<20s} {oparg:3d}")
        uops = get_opnames(ex)
        self.assertIn("_GUARD_NOT_EXHAUSTED_RANGE", uops)
        # Verification that the jump goes past END_FOR
        # is done by manual inspection of the output

    def test_for_iter_list(self):
        def testfunc(a):
            total = 0
            for i in a:
                total += i
            return total

        a = list(range(TIER2_THRESHOLD))
        total = testfunc(a)
        self.assertEqual(total, sum(a))

        ex = get_first_executor(testfunc)
        self.assertIsNotNone(ex)
        # for i, (opname, oparg) in enumerate(ex):
        #     print(f"{i:4d}: {opname:<20s} {oparg:3d}")
        uops = get_opnames(ex)
        self.assertIn("_GUARD_NOT_EXHAUSTED_LIST", uops)
        # Verification that the jump goes past END_FOR
        # is done by manual inspection of the output

    def test_for_iter_tuple(self):
        def testfunc(a):
            total = 0
            for i in a:
                total += i
            return total

        a = tuple(range(TIER2_THRESHOLD))
        total = testfunc(a)
        self.assertEqual(total, sum(a))

        ex = get_first_executor(testfunc)
        self.assertIsNotNone(ex)
        # for i, (opname, oparg) in enumerate(ex):
        #     print(f"{i:4d}: {opname:<20s} {oparg:3d}")
        uops = get_opnames(ex)
        self.assertIn("_GUARD_NOT_EXHAUSTED_TUPLE", uops)
        # Verification that the jump goes past END_FOR
        # is done by manual inspection of the output

    def test_list_edge_case(self):
        def testfunc(it):
            for x in it:
                pass

        a = [1, 2, 3]
        it = iter(a)
        testfunc(it)
        a.append(4)
        with self.assertRaises(StopIteration):
            next(it)

    def test_call_py_exact_args(self):
        def testfunc(n):
            def dummy(x):
                return x+1
            for i in range(n):
                dummy(i)

        testfunc(TIER2_THRESHOLD)

        ex = get_first_executor(testfunc)
        self.assertIsNotNone(ex)
        uops = get_opnames(ex)
        self.assertIn("_PUSH_FRAME", uops)
        self.assertIn("_BINARY_OP_ADD_INT", uops)

    def test_branch_taken(self):
        def testfunc(n):
            for i in range(n):
                if i < 0:
                    i = 0
                else:
                    i = 1

        testfunc(TIER2_THRESHOLD)

        ex = get_first_executor(testfunc)
        self.assertIsNotNone(ex)
        uops = get_opnames(ex)
        self.assertIn("_GUARD_IS_FALSE_POP", uops)

    def test_for_iter_tier_two(self):
        class MyIter:
            def __init__(self, n):
                self.n = n
            def __iter__(self):
                return self
            def __next__(self):
                self.n -= 1
                if self.n < 0:
                    raise StopIteration
                return self.n

        def testfunc(n, m):
            x = 0
            for i in range(m):
                for j in MyIter(n):
                    x += j
            return x

        x = testfunc(TIER2_THRESHOLD, 2)

        self.assertEqual(x, sum(range(TIER2_THRESHOLD)) * 2)

        ex = get_first_executor(testfunc)
        self.assertIsNotNone(ex)
        uops = get_opnames(ex)
        self.assertIn("_FOR_ITER_TIER_TWO", uops)

    def test_confidence_score(self):
        def testfunc(n):
            bits = 0
            for i in range(n):
                if i & 0x01:
                    bits += 1
                if i & 0x02:
                    bits += 1
                if i&0x04:
                    bits += 1
                if i&0x08:
                    bits += 1
                if i&0x10:
                    bits += 1
            return bits

        x = testfunc(TIER2_THRESHOLD * 2)

        self.assertEqual(x, TIER2_THRESHOLD * 5)
        ex = get_first_executor(testfunc)
        self.assertIsNotNone(ex)
        ops = list(iter_opnames(ex))
        #Since branch is 50/50 the trace could go either way.
        count = ops.count("_GUARD_IS_TRUE_POP") + ops.count("_GUARD_IS_FALSE_POP")
        self.assertLessEqual(count, 2)


@requires_specialization
@unittest.skipIf(Py_GIL_DISABLED, "optimizer not yet supported in free-threaded builds")
@requires_jit_enabled
@unittest.skipIf(os.getenv("PYTHON_UOPS_OPTIMIZE") == "0", "Needs uop optimizer to run.")
class TestUopsOptimization(unittest.TestCase):

    def _run_with_optimizer(self, testfunc, arg):
        res = testfunc(arg)

        ex = get_first_executor(testfunc)
        return res, ex


    def test_int_type_propagation(self):
        def testfunc(loops):
            num = 0
            for i in range(loops):
                x = num + num
                a = x + 1
                num += 1
            return a

        res, ex = self._run_with_optimizer(testfunc, TIER2_THRESHOLD)
        self.assertIsNotNone(ex)
        self.assertEqual(res, (TIER2_THRESHOLD - 1) * 2 + 1)
        binop_count = [opname for opname in iter_opnames(ex) if opname == "_BINARY_OP_ADD_INT"]
        guard_tos_int_count = [opname for opname in iter_opnames(ex) if opname == "_GUARD_TOS_INT"]
        guard_nos_int_count = [opname for opname in iter_opnames(ex) if opname == "_GUARD_NOS_INT"]
        self.assertGreaterEqual(len(binop_count), 3)
        self.assertLessEqual(len(guard_tos_int_count), 1)
        self.assertLessEqual(len(guard_nos_int_count), 1)

    def test_int_type_propagation_through_frame(self):
        def double(x):
            return x + x
        def testfunc(loops):
            num = 0
            for i in range(loops):
                x = num + num
                a = double(x)
                num += 1
            return a

        res = testfunc(TIER2_THRESHOLD)

        ex = get_first_executor(testfunc)
        self.assertIsNotNone(ex)
        self.assertEqual(res, (TIER2_THRESHOLD - 1) * 4)
        binop_count = [opname for opname in iter_opnames(ex) if opname == "_BINARY_OP_ADD_INT"]
        guard_tos_int_count = [opname for opname in iter_opnames(ex) if opname == "_GUARD_TOS_INT"]
        guard_nos_int_count = [opname for opname in iter_opnames(ex) if opname == "_GUARD_NOS_INT"]
        self.assertGreaterEqual(len(binop_count), 3)
        self.assertLessEqual(len(guard_tos_int_count), 1)
        self.assertLessEqual(len(guard_nos_int_count), 1)

    def test_int_type_propagation_from_frame(self):
        def double(x):
            return x + x
        def testfunc(loops):
            num = 0
            for i in range(loops):
                a = double(num)
                x = a + a
                num += 1
            return x

        res = testfunc(TIER2_THRESHOLD)

        ex = get_first_executor(testfunc)
        self.assertIsNotNone(ex)
        self.assertEqual(res, (TIER2_THRESHOLD - 1) * 4)
        binop_count = [opname for opname in iter_opnames(ex) if opname == "_BINARY_OP_ADD_INT"]
        guard_tos_int_count = [opname for opname in iter_opnames(ex) if opname == "_GUARD_TOS_INT"]
        guard_nos_int_count = [opname for opname in iter_opnames(ex) if opname == "_GUARD_NOS_INT"]
        self.assertGreaterEqual(len(binop_count), 3)
        self.assertLessEqual(len(guard_tos_int_count), 1)
        self.assertLessEqual(len(guard_nos_int_count), 1)

    def test_int_impure_region(self):
        def testfunc(loops):
            num = 0
            while num < loops:
                x = num + num
                y = 1
                x // 2
                a = x + y
                num += 1
            return a

        res, ex = self._run_with_optimizer(testfunc, TIER2_THRESHOLD)
        self.assertIsNotNone(ex)
        binop_count = [opname for opname in iter_opnames(ex) if opname == "_BINARY_OP_ADD_INT"]
        self.assertGreaterEqual(len(binop_count), 3)

    def test_call_py_exact_args(self):
        def testfunc(n):
            def dummy(x):
                return x+1
            for i in range(n):
                dummy(i)

        res, ex = self._run_with_optimizer(testfunc, TIER2_THRESHOLD)
        self.assertIsNotNone(ex)
        uops = get_opnames(ex)
        self.assertIn("_PUSH_FRAME", uops)
        self.assertIn("_BINARY_OP_ADD_INT", uops)
        self.assertNotIn("_CHECK_PEP_523", uops)

    def test_int_type_propagate_through_range(self):
        def testfunc(n):

            for i in range(n):
                x = i + i
            return x

        res, ex = self._run_with_optimizer(testfunc, TIER2_THRESHOLD)
        self.assertEqual(res, (TIER2_THRESHOLD - 1) * 2)
        self.assertIsNotNone(ex)
        uops = get_opnames(ex)
        self.assertNotIn("_GUARD_TOS_INT", uops)
        self.assertNotIn("_GUARD_NOS_INT", uops)

    def test_int_value_numbering(self):
        def testfunc(n):

            y = 1
            for i in range(n):
                x = y
                z = x
                a = z
                b = a
                res = x + z + a + b
            return res

        res, ex = self._run_with_optimizer(testfunc, TIER2_THRESHOLD)
        self.assertEqual(res, 4)
        self.assertIsNotNone(ex)
        uops = get_opnames(ex)
        self.assertIn("_GUARD_TOS_INT", uops)
        self.assertNotIn("_GUARD_NOS_INT", uops)
        guard_tos_count = [opname for opname in iter_opnames(ex) if opname == "_GUARD_TOS_INT"]
        self.assertEqual(len(guard_tos_count), 1)

    def test_comprehension(self):
        def testfunc(n):
            for _ in range(n):
                return [i for i in range(n)]

        res, ex = self._run_with_optimizer(testfunc, TIER2_THRESHOLD)
        self.assertEqual(res, list(range(TIER2_THRESHOLD)))
        self.assertIsNotNone(ex)
        uops = get_opnames(ex)
        self.assertNotIn("_BINARY_OP_ADD_INT", uops)

    def test_call_py_exact_args_disappearing(self):
        def dummy(x):
            return x+1

        def testfunc(n):
            for i in range(n):
                dummy(i)

        # Trigger specialization
        testfunc(8)
        del dummy
        gc.collect()

        def dummy(x):
            return x + 2
        testfunc(32)

        ex = get_first_executor(testfunc)
        # Honestly as long as it doesn't crash it's fine.
        # Whether we get an executor or not is non-deterministic,
        # because it's decided by when the function is freed.
        # This test is a little implementation specific.

    def test_promote_globals_to_constants(self):

        result = script_helper.run_python_until_end('-c', textwrap.dedent("""
        import _testinternalcapi
        import opcode
        import _opcode

        def get_first_executor(func):
            code = func.__code__
            co_code = code.co_code
            for i in range(0, len(co_code), 2):
                try:
                    return _opcode.get_executor(code, i)
                except ValueError:
                    pass
            return None

        def get_opnames(ex):
            return {item[0] for item in ex}

        def testfunc(n):
            for i in range(n):
                x = range(i)
            return x

        testfunc(_testinternalcapi.TIER2_THRESHOLD)

        ex = get_first_executor(testfunc)
        assert ex is not None
        uops = get_opnames(ex)
        assert "_LOAD_GLOBAL_BUILTINS" not in uops
        assert "_LOAD_CONST_INLINE_BORROW" in uops
        """), PYTHON_JIT="1")
        self.assertEqual(result[0].rc, 0, result)

    def test_float_add_constant_propagation(self):
        def testfunc(n):
            a = 1.0
            for _ in range(n):
                a = a + 0.25
                a = a + 0.25
                a = a + 0.25
                a = a + 0.25
            return a

        res, ex = self._run_with_optimizer(testfunc, TIER2_THRESHOLD)
        self.assertAlmostEqual(res, TIER2_THRESHOLD + 1)
        self.assertIsNotNone(ex)
        uops = get_opnames(ex)
        guard_tos_float_count = [opname for opname in iter_opnames(ex) if opname == "_GUARD_TOS_FLOAT"]
        guard_nos_float_count = [opname for opname in iter_opnames(ex) if opname == "_GUARD_NOS_FLOAT"]
        self.assertLessEqual(len(guard_tos_float_count), 1)
        self.assertLessEqual(len(guard_nos_float_count), 1)
        # TODO gh-115506: this assertion may change after propagating constants.
        # We'll also need to verify that propagation actually occurs.
        self.assertIn("_BINARY_OP_ADD_FLOAT__NO_DECREF_INPUTS", uops)

    def test_float_subtract_constant_propagation(self):
        def testfunc(n):
            a = 1.0
            for _ in range(n):
                a = a - 0.25
                a = a - 0.25
                a = a - 0.25
                a = a - 0.25
            return a

        res, ex = self._run_with_optimizer(testfunc, TIER2_THRESHOLD)
        self.assertAlmostEqual(res, -TIER2_THRESHOLD + 1)
        self.assertIsNotNone(ex)
        uops = get_opnames(ex)
        guard_tos_float_count = [opname for opname in iter_opnames(ex) if opname == "_GUARD_TOS_FLOAT"]
        guard_nos_float_count = [opname for opname in iter_opnames(ex) if opname == "_GUARD_NOS_FLOAT"]
        self.assertLessEqual(len(guard_tos_float_count), 1)
        self.assertLessEqual(len(guard_nos_float_count), 1)
        # TODO gh-115506: this assertion may change after propagating constants.
        # We'll also need to verify that propagation actually occurs.
        self.assertIn("_BINARY_OP_SUBTRACT_FLOAT__NO_DECREF_INPUTS", uops)

    def test_float_multiply_constant_propagation(self):
        def testfunc(n):
            a = 1.0
            for _ in range(n):
                a = a * 1.0
                a = a * 1.0
                a = a * 1.0
                a = a * 1.0
            return a

        res, ex = self._run_with_optimizer(testfunc, TIER2_THRESHOLD)
        self.assertAlmostEqual(res, 1.0)
        self.assertIsNotNone(ex)
        uops = get_opnames(ex)
        guard_tos_float_count = [opname for opname in iter_opnames(ex) if opname == "_GUARD_TOS_FLOAT"]
        guard_nos_float_count = [opname for opname in iter_opnames(ex) if opname == "_GUARD_NOS_FLOAT"]
        self.assertLessEqual(len(guard_tos_float_count), 1)
        self.assertLessEqual(len(guard_nos_float_count), 1)
        # TODO gh-115506: this assertion may change after propagating constants.
        # We'll also need to verify that propagation actually occurs.
        self.assertIn("_BINARY_OP_MULTIPLY_FLOAT__NO_DECREF_INPUTS", uops)

    def test_add_unicode_propagation(self):
        def testfunc(n):
            a = ""
            for _ in range(n):
                a + a
                a + a
                a + a
                a + a
            return a

        res, ex = self._run_with_optimizer(testfunc, TIER2_THRESHOLD)
        self.assertEqual(res, "")
        self.assertIsNotNone(ex)
        uops = get_opnames(ex)
        guard_tos_unicode_count = [opname for opname in iter_opnames(ex) if opname == "_GUARD_TOS_UNICODE"]
        guard_nos_unicode_count = [opname for opname in iter_opnames(ex) if opname == "_GUARD_NOS_UNICODE"]
        self.assertLessEqual(len(guard_tos_unicode_count), 1)
        self.assertLessEqual(len(guard_nos_unicode_count), 1)
        self.assertIn("_BINARY_OP_ADD_UNICODE", uops)

    def test_compare_op_type_propagation_float(self):
        def testfunc(n):
            a = 1.0
            for _ in range(n):
                x = a == a
                x = a == a
                x = a == a
                x = a == a
            return x

        res, ex = self._run_with_optimizer(testfunc, TIER2_THRESHOLD)
        self.assertTrue(res)
        self.assertIsNotNone(ex)
        uops = get_opnames(ex)
        guard_tos_float_count = [opname for opname in iter_opnames(ex) if opname == "_GUARD_TOS_FLOAT"]
        guard_nos_float_count = [opname for opname in iter_opnames(ex) if opname == "_GUARD_NOS_FLOAT"]
        self.assertLessEqual(len(guard_tos_float_count), 1)
        self.assertLessEqual(len(guard_nos_float_count), 1)
        self.assertIn("_COMPARE_OP_FLOAT", uops)

    def test_compare_op_type_propagation_int(self):
        def testfunc(n):
            a = 1
            for _ in range(n):
                x = a == a
                x = a == a
                x = a == a
                x = a == a
            return x

        res, ex = self._run_with_optimizer(testfunc, TIER2_THRESHOLD)
        self.assertTrue(res)
        self.assertIsNotNone(ex)
        uops = get_opnames(ex)
        guard_tos_int_count = [opname for opname in iter_opnames(ex) if opname == "_GUARD_TOS_INT"]
        guard_nos_int_count = [opname for opname in iter_opnames(ex) if opname == "_GUARD_NOS_INT"]
        self.assertLessEqual(len(guard_tos_int_count), 1)
        self.assertLessEqual(len(guard_nos_int_count), 1)
        self.assertIn("_COMPARE_OP_INT", uops)

    def test_compare_op_type_propagation_int_partial(self):
        def testfunc(n):
            a = 1
            for _ in range(n):
                if a > 2:
                    x = 0
                if a < 2:
                    x = 1
            return x

        res, ex = self._run_with_optimizer(testfunc, TIER2_THRESHOLD)
        self.assertEqual(res, 1)
        self.assertIsNotNone(ex)
        uops = get_opnames(ex)
        guard_nos_int_count = [opname for opname in iter_opnames(ex) if opname == "_GUARD_NOS_INT"]
        guard_tos_int_count = [opname for opname in iter_opnames(ex) if opname == "_GUARD_TOS_INT"]
        self.assertLessEqual(len(guard_nos_int_count), 1)
        self.assertEqual(len(guard_tos_int_count), 0)
        self.assertIn("_COMPARE_OP_INT", uops)

    def test_compare_op_type_propagation_float_partial(self):
        def testfunc(n):
            a = 1.0
            for _ in range(n):
                if a > 2.0:
                    x = 0
                if a < 2.0:
                    x = 1
            return x

        res, ex = self._run_with_optimizer(testfunc, TIER2_THRESHOLD)
        self.assertEqual(res, 1)
        self.assertIsNotNone(ex)
        uops = get_opnames(ex)
        guard_nos_float_count = [opname for opname in iter_opnames(ex) if opname == "_GUARD_NOS_FLOAT"]
        guard_tos_float_count = [opname for opname in iter_opnames(ex) if opname == "_GUARD_TOS_FLOAT"]
        self.assertLessEqual(len(guard_nos_float_count), 1)
        self.assertEqual(len(guard_tos_float_count), 0)
        self.assertIn("_COMPARE_OP_FLOAT", uops)

    def test_compare_op_type_propagation_unicode(self):
        def testfunc(n):
            a = ""
            for _ in range(n):
                x = a == a
                x = a == a
                x = a == a
                x = a == a
            return x

        res, ex = self._run_with_optimizer(testfunc, TIER2_THRESHOLD)
        self.assertTrue(res)
        self.assertIsNotNone(ex)
        uops = get_opnames(ex)
        guard_tos_unicode_count = [opname for opname in iter_opnames(ex) if opname == "_GUARD_TOS_UNICODE"]
        guard_nos_unicode_count = [opname for opname in iter_opnames(ex) if opname == "_GUARD_NOS_UNICODE"]
        self.assertLessEqual(len(guard_tos_unicode_count), 1)
        self.assertLessEqual(len(guard_nos_unicode_count), 1)
        self.assertIn("_COMPARE_OP_STR", uops)

    def test_type_inconsistency(self):
        ns = {}
        src = textwrap.dedent("""
            def testfunc(n):
                for i in range(n):
                    x = _test_global + _test_global
        """)
        exec(src, ns, ns)
        testfunc = ns['testfunc']
        ns['_test_global'] = 0
        _, ex = self._run_with_optimizer(testfunc, TIER2_THRESHOLD - 1)
        self.assertIsNone(ex)
        ns['_test_global'] = 1
        _, ex = self._run_with_optimizer(testfunc, TIER2_THRESHOLD - 1)
        self.assertIsNotNone(ex)
        uops = get_opnames(ex)
        self.assertNotIn("_GUARD_TOS_INT", uops)
        self.assertNotIn("_GUARD_NOS_INT", uops)
        self.assertNotIn("_BINARY_OP_ADD_INT", uops)
        self.assertNotIn("_POP_TWO_LOAD_CONST_INLINE_BORROW", uops)
        # Try again, but between the runs, set the global to a float.
        # This should result in no executor the second time.
        ns = {}
        exec(src, ns, ns)
        testfunc = ns['testfunc']
        ns['_test_global'] = 0
        _, ex = self._run_with_optimizer(testfunc, TIER2_THRESHOLD - 1)
        self.assertIsNone(ex)
        ns['_test_global'] = 3.14
        _, ex = self._run_with_optimizer(testfunc, TIER2_THRESHOLD - 1)
        self.assertIsNone(ex)

    def test_combine_stack_space_checks_sequential(self):
        def dummy12(x):
            return x - 1
        def dummy13(y):
            z = y + 2
            return y, z
        def testfunc(n):
            a = 0
            for _ in range(n):
                b = dummy12(7)
                c, d = dummy13(9)
                a += b + c + d
            return a

        res, ex = self._run_with_optimizer(testfunc, TIER2_THRESHOLD)
        self.assertEqual(res, TIER2_THRESHOLD * 26)
        self.assertIsNotNone(ex)

        uops_and_operands = [(opcode, operand) for opcode, _, _, operand in ex]
        uop_names = [uop[0] for uop in uops_and_operands]
        self.assertEqual(uop_names.count("_PUSH_FRAME"), 2)
        self.assertEqual(uop_names.count("_RETURN_VALUE"), 2)
        self.assertEqual(uop_names.count("_CHECK_STACK_SPACE"), 0)
        self.assertEqual(uop_names.count("_CHECK_STACK_SPACE_OPERAND"), 1)
        # sequential calls: max(12, 13) == 13
        largest_stack = _testinternalcapi.get_co_framesize(dummy13.__code__)
        self.assertIn(("_CHECK_STACK_SPACE_OPERAND", largest_stack), uops_and_operands)

    def test_combine_stack_space_checks_nested(self):
        def dummy12(x):
            return x + 3
        def dummy15(y):
            z = dummy12(y)
            return y, z
        def testfunc(n):
            a = 0
            for _ in range(n):
                b, c = dummy15(2)
                a += b + c
            return a

        res, ex = self._run_with_optimizer(testfunc, TIER2_THRESHOLD)
        self.assertEqual(res, TIER2_THRESHOLD * 7)
        self.assertIsNotNone(ex)

        uops_and_operands = [(opcode, operand) for opcode, _, _, operand in ex]
        uop_names = [uop[0] for uop in uops_and_operands]
        self.assertEqual(uop_names.count("_PUSH_FRAME"), 2)
        self.assertEqual(uop_names.count("_RETURN_VALUE"), 2)
        self.assertEqual(uop_names.count("_CHECK_STACK_SPACE"), 0)
        self.assertEqual(uop_names.count("_CHECK_STACK_SPACE_OPERAND"), 1)
        # nested calls: 15 + 12 == 27
        largest_stack = (
            _testinternalcapi.get_co_framesize(dummy15.__code__) +
            _testinternalcapi.get_co_framesize(dummy12.__code__)
        )
        self.assertIn(("_CHECK_STACK_SPACE_OPERAND", largest_stack), uops_and_operands)

    def test_combine_stack_space_checks_several_calls(self):
        def dummy12(x):
            return x + 3
        def dummy13(y):
            z = y + 2
            return y, z
        def dummy18(y):
            z = dummy12(y)
            x, w = dummy13(z)
            return z, x, w
        def testfunc(n):
            a = 0
            for _ in range(n):
                b = dummy12(5)
                c, d, e = dummy18(2)
                a += b + c + d + e
            return a

        res, ex = self._run_with_optimizer(testfunc, TIER2_THRESHOLD)
        self.assertEqual(res, TIER2_THRESHOLD * 25)
        self.assertIsNotNone(ex)

        uops_and_operands = [(opcode, operand) for opcode, _, _, operand in ex]
        uop_names = [uop[0] for uop in uops_and_operands]
        self.assertEqual(uop_names.count("_PUSH_FRAME"), 4)
        self.assertEqual(uop_names.count("_RETURN_VALUE"), 4)
        self.assertEqual(uop_names.count("_CHECK_STACK_SPACE"), 0)
        self.assertEqual(uop_names.count("_CHECK_STACK_SPACE_OPERAND"), 1)
        # max(12, 18 + max(12, 13)) == 31
        largest_stack = (
            _testinternalcapi.get_co_framesize(dummy18.__code__) +
            _testinternalcapi.get_co_framesize(dummy13.__code__)
        )
        self.assertIn(("_CHECK_STACK_SPACE_OPERAND", largest_stack), uops_and_operands)

    def test_combine_stack_space_checks_several_calls_different_order(self):
        # same as `several_calls` but with top-level calls reversed
        def dummy12(x):
            return x + 3
        def dummy13(y):
            z = y + 2
            return y, z
        def dummy18(y):
            z = dummy12(y)
            x, w = dummy13(z)
            return z, x, w
        def testfunc(n):
            a = 0
            for _ in range(n):
                c, d, e = dummy18(2)
                b = dummy12(5)
                a += b + c + d + e
            return a

        res, ex = self._run_with_optimizer(testfunc, TIER2_THRESHOLD)
        self.assertEqual(res, TIER2_THRESHOLD * 25)
        self.assertIsNotNone(ex)

        uops_and_operands = [(opcode, operand) for opcode, _, _, operand in ex]
        uop_names = [uop[0] for uop in uops_and_operands]
        self.assertEqual(uop_names.count("_PUSH_FRAME"), 4)
        self.assertEqual(uop_names.count("_RETURN_VALUE"), 4)
        self.assertEqual(uop_names.count("_CHECK_STACK_SPACE"), 0)
        self.assertEqual(uop_names.count("_CHECK_STACK_SPACE_OPERAND"), 1)
        # max(18 + max(12, 13), 12) == 31
        largest_stack = (
            _testinternalcapi.get_co_framesize(dummy18.__code__) +
            _testinternalcapi.get_co_framesize(dummy13.__code__)
        )
        self.assertIn(("_CHECK_STACK_SPACE_OPERAND", largest_stack), uops_and_operands)

    def test_combine_stack_space_complex(self):
        def dummy0(x):
            return x
        def dummy1(x):
            return dummy0(x)
        def dummy2(x):
            return dummy1(x)
        def dummy3(x):
            return dummy0(x)
        def dummy4(x):
            y = dummy0(x)
            return dummy3(y)
        def dummy5(x):
            return dummy2(x)
        def dummy6(x):
            y = dummy5(x)
            z = dummy0(y)
            return dummy4(z)
        def testfunc(n):
            a = 0
            for _ in range(n):
                b = dummy5(1)
                c = dummy0(1)
                d = dummy6(1)
                a += b + c + d
            return a

        res, ex = self._run_with_optimizer(testfunc, TIER2_THRESHOLD)
        self.assertEqual(res, TIER2_THRESHOLD * 3)
        self.assertIsNotNone(ex)

        uops_and_operands = [(opcode, operand) for opcode, _, _, operand in ex]
        uop_names = [uop[0] for uop in uops_and_operands]
        self.assertEqual(uop_names.count("_PUSH_FRAME"), 15)
        self.assertEqual(uop_names.count("_RETURN_VALUE"), 15)

        self.assertEqual(uop_names.count("_CHECK_STACK_SPACE"), 0)
        self.assertEqual(uop_names.count("_CHECK_STACK_SPACE_OPERAND"), 1)
        largest_stack = (
            _testinternalcapi.get_co_framesize(dummy6.__code__) +
            _testinternalcapi.get_co_framesize(dummy5.__code__) +
            _testinternalcapi.get_co_framesize(dummy2.__code__) +
            _testinternalcapi.get_co_framesize(dummy1.__code__) +
            _testinternalcapi.get_co_framesize(dummy0.__code__)
        )
        self.assertIn(
            ("_CHECK_STACK_SPACE_OPERAND", largest_stack), uops_and_operands
        )

    def test_combine_stack_space_checks_large_framesize(self):
        # Create a function with a large framesize. This ensures _CHECK_STACK_SPACE is
        # actually doing its job. Note that the resulting trace hits
        # UOP_MAX_TRACE_LENGTH, but since all _CHECK_STACK_SPACEs happen early, this
        # test is still meaningful.
        repetitions = 10000
        ns = {}
        header = """
            def dummy_large(a0):
        """
        body = "".join([f"""
                a{n+1} = a{n} + 1
        """ for n in range(repetitions)])
        return_ = f"""
                return a{repetitions-1}
        """
        exec(textwrap.dedent(header + body + return_), ns, ns)
        dummy_large = ns['dummy_large']

        # this is something like:
        #
        # def dummy_large(a0):
        #     a1 = a0 + 1
        #     a2 = a1 + 1
        #     ....
        #     a9999 = a9998 + 1
        #     return a9999

        def dummy15(z):
            y = dummy_large(z)
            return y + 3

        def testfunc(n):
            b = 0
            for _ in range(n):
                b += dummy15(7)
            return b

        res, ex = self._run_with_optimizer(testfunc, TIER2_THRESHOLD)
        self.assertEqual(res, TIER2_THRESHOLD * (repetitions + 9))
        self.assertIsNotNone(ex)

        uops_and_operands = [(opcode, operand) for opcode, _, _, operand in ex]
        uop_names = [uop[0] for uop in uops_and_operands]
        self.assertEqual(uop_names.count("_PUSH_FRAME"), 2)
        self.assertEqual(uop_names.count("_CHECK_STACK_SPACE_OPERAND"), 1)

        # this hits a different case during trace projection in refcount test runs only,
        # so we need to account for both possibilities
        self.assertIn(uop_names.count("_CHECK_STACK_SPACE"), [0, 1])
        if uop_names.count("_CHECK_STACK_SPACE") == 0:
            largest_stack = (
                _testinternalcapi.get_co_framesize(dummy15.__code__) +
                _testinternalcapi.get_co_framesize(dummy_large.__code__)
            )
        else:
            largest_stack = _testinternalcapi.get_co_framesize(dummy15.__code__)
        self.assertIn(
            ("_CHECK_STACK_SPACE_OPERAND", largest_stack), uops_and_operands
        )

    def test_combine_stack_space_checks_recursion(self):
        def dummy15(x):
            while x > 0:
                return dummy15(x - 1)
            return 42
        def testfunc(n):
            a = 0
            for _ in range(n):
                a += dummy15(n)
            return a

        recursion_limit = sys.getrecursionlimit()
        try:
            sys.setrecursionlimit(TIER2_THRESHOLD + recursion_limit)
            res, ex = self._run_with_optimizer(testfunc, TIER2_THRESHOLD)
        finally:
            sys.setrecursionlimit(recursion_limit)
        self.assertEqual(res, TIER2_THRESHOLD * 42)
        self.assertIsNotNone(ex)

        uops_and_operands = [(opcode, operand) for opcode, _, _, operand in ex]
        uop_names = [uop[0] for uop in uops_and_operands]
        self.assertEqual(uop_names.count("_PUSH_FRAME"), 2)
        self.assertEqual(uop_names.count("_RETURN_VALUE"), 0)
        self.assertEqual(uop_names.count("_CHECK_STACK_SPACE"), 1)
        self.assertEqual(uop_names.count("_CHECK_STACK_SPACE_OPERAND"), 1)
        largest_stack = _testinternalcapi.get_co_framesize(dummy15.__code__)
        self.assertIn(("_CHECK_STACK_SPACE_OPERAND", largest_stack), uops_and_operands)

    def test_many_nested(self):
        # overflow the trace_stack
        def dummy_a(x):
            return x
        def dummy_b(x):
            return dummy_a(x)
        def dummy_c(x):
            return dummy_b(x)
        def dummy_d(x):
            return dummy_c(x)
        def dummy_e(x):
            return dummy_d(x)
        def dummy_f(x):
            return dummy_e(x)
        def dummy_g(x):
            return dummy_f(x)
        def dummy_h(x):
            return dummy_g(x)
        def testfunc(n):
            a = 0
            for _ in range(n):
                a += dummy_h(n)
            return a

        res, ex = self._run_with_optimizer(testfunc, 32)
        self.assertEqual(res, 32 * 32)
        self.assertIsNone(ex)

    def test_return_generator(self):
        def gen():
            yield None
        def testfunc(n):
            for i in range(n):
                gen()
            return i
        res, ex = self._run_with_optimizer(testfunc, TIER2_THRESHOLD)
        self.assertEqual(res, TIER2_THRESHOLD - 1)
        self.assertIsNotNone(ex)
        self.assertIn("_RETURN_GENERATOR", get_opnames(ex))

    def test_for_iter(self):
        def testfunc(n):
            t = 0
            for i in set(range(n)):
                t += i
            return t
        res, ex = self._run_with_optimizer(testfunc, TIER2_THRESHOLD)
        self.assertEqual(res, TIER2_THRESHOLD * (TIER2_THRESHOLD - 1) // 2)
        self.assertIsNotNone(ex)
        self.assertIn("_FOR_ITER_TIER_TWO", get_opnames(ex))

    @unittest.skip("Tracing into generators currently isn't supported.")
    def test_for_iter_gen(self):
        def gen(n):
            for i in range(n):
                yield i
        def testfunc(n):
            g = gen(n)
            s = 0
            for i in g:
                s += i
            return s
        res, ex = self._run_with_optimizer(testfunc, TIER2_THRESHOLD)
        self.assertEqual(res, sum(range(TIER2_THRESHOLD)))
        self.assertIsNotNone(ex)
        self.assertIn("_FOR_ITER_GEN_FRAME", get_opnames(ex))

    def test_modified_local_is_seen_by_optimized_code(self):
        l = sys._getframe().f_locals
        a = 1
        s = 0
        for j in range(1 << 10):
            a + a
            l["xa"[j >> 9]] = 1.0
            s += a
        self.assertIs(type(a), float)
        self.assertIs(type(s), float)
        self.assertEqual(s, 1024.0)

    def test_guard_type_version_removed(self):
        def thing(a):
            x = 0
            for _ in range(TIER2_THRESHOLD):
                x += a.attr
                x += a.attr
            return x

        class Foo:
            attr = 1

        res, ex = self._run_with_optimizer(thing, Foo())
        opnames = list(iter_opnames(ex))
        self.assertIsNotNone(ex)
        self.assertEqual(res, TIER2_THRESHOLD * 2)
        guard_type_version_count = opnames.count("_GUARD_TYPE_VERSION")
        self.assertEqual(guard_type_version_count, 1)

    def test_guard_type_version_removed_inlined(self):
        """
        Verify that the guard type version if we have an inlined function
        """

        def fn():
            pass

        def thing(a):
            x = 0
            for _ in range(TIER2_THRESHOLD):
                x += a.attr
                fn()
                x += a.attr
            return x

        class Foo:
            attr = 1

        res, ex = self._run_with_optimizer(thing, Foo())
        opnames = list(iter_opnames(ex))
        self.assertIsNotNone(ex)
        self.assertEqual(res, TIER2_THRESHOLD * 2)
        guard_type_version_count = opnames.count("_GUARD_TYPE_VERSION")
        self.assertEqual(guard_type_version_count, 1)

    def test_guard_type_version_removed_invalidation(self):

        def thing(a):
            x = 0
            for i in range(TIER2_THRESHOLD * 2 + 1):
                x += a.attr
                # The first TIER2_THRESHOLD iterations we set the attribute on
                # this dummy class, which shouldn't trigger the type watcher.
                # Note that the code needs to be in this weird form so it's
                # optimized inline without any control flow:
                setattr((Bar, Foo)[i == TIER2_THRESHOLD + 1], "attr", 2)
                x += a.attr
            return x

        class Foo:
            attr = 1

        class Bar:
            pass

        res, ex = self._run_with_optimizer(thing, Foo())
        opnames = list(iter_opnames(ex))
        self.assertIsNotNone(ex)
        self.assertEqual(res, TIER2_THRESHOLD * 6 + 1)
        call = opnames.index("_CALL_BUILTIN_FAST")
        load_attr_top = opnames.index("_POP_TOP_LOAD_CONST_INLINE_BORROW", 0, call)
        load_attr_bottom = opnames.index("_POP_TOP_LOAD_CONST_INLINE_BORROW", call)
        self.assertEqual(opnames[:load_attr_top].count("_GUARD_TYPE_VERSION"), 1)
        self.assertEqual(opnames[call:load_attr_bottom].count("_CHECK_VALIDITY"), 2)

    def test_guard_type_version_removed_escaping(self):

        def thing(a):
            x = 0
            for i in range(TIER2_THRESHOLD):
                x += a.attr
                # eval should be escaping
                eval("None")
                x += a.attr
            return x

        class Foo:
            attr = 1
        res, ex = self._run_with_optimizer(thing, Foo())
        opnames = list(iter_opnames(ex))
        self.assertIsNotNone(ex)
        self.assertEqual(res, TIER2_THRESHOLD * 2)
        call = opnames.index("_CALL_BUILTIN_FAST_WITH_KEYWORDS")
        load_attr_top = opnames.index("_POP_TOP_LOAD_CONST_INLINE_BORROW", 0, call)
        load_attr_bottom = opnames.index("_POP_TOP_LOAD_CONST_INLINE_BORROW", call)
        self.assertEqual(opnames[:load_attr_top].count("_GUARD_TYPE_VERSION"), 1)
        self.assertEqual(opnames[call:load_attr_bottom].count("_CHECK_VALIDITY"), 2)

    def test_guard_type_version_executor_invalidated(self):
        """
        Verify that the executor is invalided on a type change.
        """

        def thing(a):
            x = 0
            for i in range(TIER2_THRESHOLD):
                x += a.attr
                x += a.attr
            return x

        class Foo:
            attr = 1

        res, ex = self._run_with_optimizer(thing, Foo())
        self.assertEqual(res, TIER2_THRESHOLD * 2)
        self.assertIsNotNone(ex)
        self.assertEqual(list(iter_opnames(ex)).count("_GUARD_TYPE_VERSION"), 1)
        self.assertTrue(ex.is_valid())
        Foo.attr = 0
        self.assertFalse(ex.is_valid())

    def test_type_version_doesnt_segfault(self):
        """
        Tests that setting a type version doesn't cause a segfault when later looking at the stack.
        """

        # Minimized from mdp.py benchmark

        class A:
            def __init__(self):
                self.attr = {}

            def method(self, arg):
                self.attr[arg] = None

        def fn(a):
            for _ in range(100):
                (_ for _ in [])
                (_ for _ in [a.method(None)])

        fn(A())

    def test_func_guards_removed_or_reduced(self):
        def testfunc(n):
            for i in range(n):
                # Only works on functions promoted to constants
                global_identity(i)

        testfunc(TIER2_THRESHOLD)

        ex = get_first_executor(testfunc)
        self.assertIsNotNone(ex)
        uops = get_opnames(ex)
        self.assertIn("_PUSH_FRAME", uops)
        # Strength reduced version
        self.assertIn("_CHECK_FUNCTION_VERSION_INLINE", uops)
        self.assertNotIn("_CHECK_FUNCTION_VERSION", uops)
        # Removed guard
        self.assertNotIn("_CHECK_FUNCTION_EXACT_ARGS", uops)

    def test_method_guards_removed_or_reduced(self):
        def testfunc(n):
            result = 0
            for i in range(n):
                result += test_bound_method(i)
            return result
        res, ex = self._run_with_optimizer(testfunc, TIER2_THRESHOLD)
        self.assertEqual(res, sum(range(TIER2_THRESHOLD)))
        self.assertIsNotNone(ex)
        uops = get_opnames(ex)
        self.assertIn("_PUSH_FRAME", uops)
        # Strength reduced version
        self.assertIn("_CHECK_FUNCTION_VERSION_INLINE", uops)
        self.assertNotIn("_CHECK_METHOD_VERSION", uops)

    def test_jit_error_pops(self):
        """
        Tests that the correct number of pops are inserted into the
        exit stub
        """
        items = 17 * [None] + [[]]
        with self.assertRaises(TypeError):
            {item for item in items}

    def test_power_type_depends_on_input_values(self):
        template = textwrap.dedent("""
            import _testinternalcapi

            L, R, X, Y = {l}, {r}, {x}, {y}

            def check(actual: complex, expected: complex) -> None:
                assert actual == expected, (actual, expected)
                assert type(actual) is type(expected), (actual, expected)

            def f(l: complex, r: complex) -> None:
                expected_local_local = pow(l, r) + pow(l, r)
                expected_const_local = pow(L, r) + pow(L, r)
                expected_local_const = pow(l, R) + pow(l, R)
                expected_const_const = pow(L, R) + pow(L, R)
                for _ in range(_testinternalcapi.TIER2_THRESHOLD):
                    # Narrow types:
                    l + l, r + r
                    # The powers produce results, and the addition is unguarded:
                    check(l ** r + l ** r, expected_local_local)
                    check(L ** r + L ** r, expected_const_local)
                    check(l ** R + l ** R, expected_local_const)
                    check(L ** R + L ** R, expected_const_const)

            # JIT for one pair of values...
            f(L, R)
            # ...then run with another:
            f(X, Y)
        """)
        interesting = [
            (1, 1),  # int ** int -> int
            (1, -1),  # int ** int -> float
            (1.0, 1),  # float ** int -> float
            (1, 1.0),  # int ** float -> float
            (-1, 0.5),  # int ** float -> complex
            (1.0, 1.0),  # float ** float -> float
            (-1.0, 0.5),  # float ** float -> complex
        ]
        for (l, r), (x, y) in itertools.product(interesting, repeat=2):
            s = template.format(l=l, r=r, x=x, y=y)
            with self.subTest(l=l, r=r, x=x, y=y):
                script_helper.assert_python_ok("-c", s)

    def test_symbols_flow_through_tuples(self):
        def testfunc(n):
            for _ in range(n):
                a = 1
                b = 2
                t = a, b
                x, y = t
                r = x + y
            return r

        res, ex = self._run_with_optimizer(testfunc, TIER2_THRESHOLD)
        self.assertEqual(res, 3)
        self.assertIsNotNone(ex)
        uops = get_opnames(ex)
        self.assertNotIn("_BINARY_OP_ADD_INT", uops)
        self.assertNotIn("_POP_TWO_LOAD_CONST_INLINE_BORROW", uops)
        self.assertNotIn("_GUARD_NOS_INT", uops)
        self.assertNotIn("_GUARD_TOS_INT", uops)

    def test_decref_escapes(self):
        class Convert9999ToNone:
            def __del__(self):
                ns = sys._getframe(1).f_locals
                if ns["i"] == _testinternalcapi.TIER2_THRESHOLD:
                    ns["i"] = None

        def crash_addition():
            try:
                for i in range(_testinternalcapi.TIER2_THRESHOLD + 1):
                    n = Convert9999ToNone()
                    i + i  # Remove guards for i.
                    n = None  # Change i.
                    i + i  # This crashed when we didn't treat DECREF as escaping (gh-124483)
            except TypeError:
                pass

        crash_addition()

    def test_narrow_type_to_constant_bool_false(self):
        def f(n):
            trace = []
            for i in range(n):
                # false is always False, but we can only prove that it's a bool:
                false = i == TIER2_THRESHOLD
                trace.append("A")
                if not false:  # Kept.
                    trace.append("B")
                    if not false:  # Removed!
                        trace.append("C")
                    trace.append("D")
                    if false:  # Removed!
                        trace.append("X")
                    trace.append("E")
                trace.append("F")
                if false:  # Removed!
                    trace.append("X")
                trace.append("G")
            return trace

        trace, ex = self._run_with_optimizer(f, TIER2_THRESHOLD)
        self.assertEqual(trace, list("ABCDEFG") * TIER2_THRESHOLD)
        self.assertIsNotNone(ex)
        uops = get_opnames(ex)
        # Only one guard remains:
        self.assertEqual(uops.count("_GUARD_IS_FALSE_POP"), 1)
        self.assertEqual(uops.count("_GUARD_IS_TRUE_POP"), 0)
        # But all of the appends we care about are still there:
        self.assertEqual(uops.count("_CALL_LIST_APPEND"), len("ABCDEFG"))

    def test_narrow_type_to_constant_bool_true(self):
        def f(n):
            trace = []
            for i in range(n):
                # true always True, but we can only prove that it's a bool:
                true = i != TIER2_THRESHOLD
                trace.append("A")
                if true:  # Kept.
                    trace.append("B")
                    if not true:  # Removed!
                        trace.append("X")
                    trace.append("C")
                    if true:  # Removed!
                        trace.append("D")
                    trace.append("E")
                trace.append("F")
                if not true:  # Removed!
                    trace.append("X")
                trace.append("G")
            return trace

        trace, ex = self._run_with_optimizer(f, TIER2_THRESHOLD)
        self.assertEqual(trace, list("ABCDEFG") * TIER2_THRESHOLD)
        self.assertIsNotNone(ex)
        uops = get_opnames(ex)
        # Only one guard remains:
        self.assertEqual(uops.count("_GUARD_IS_FALSE_POP"), 0)
        self.assertEqual(uops.count("_GUARD_IS_TRUE_POP"), 1)
        # But all of the appends we care about are still there:
        self.assertEqual(uops.count("_CALL_LIST_APPEND"), len("ABCDEFG"))

    def test_narrow_type_to_constant_int_zero(self):
        def f(n):
            trace = []
            for i in range(n):
                # zero is always (int) 0, but we can only prove that it's a integer:
                false = i == TIER2_THRESHOLD # this will always be false, while hopefully still fooling optimizer improvements
                zero = false + 0 # this should always set the variable zero equal to 0
                trace.append("A")
                if not zero:  # Kept.
                    trace.append("B")
                    if not zero:  # Removed!
                        trace.append("C")
                    trace.append("D")
                    if zero:  # Removed!
                        trace.append("X")
                    trace.append("E")
                trace.append("F")
                if zero:  # Removed!
                    trace.append("X")
                trace.append("G")
            return trace

        trace, ex = self._run_with_optimizer(f, TIER2_THRESHOLD)
        self.assertEqual(trace, list("ABCDEFG") * TIER2_THRESHOLD)
        self.assertIsNotNone(ex)
        uops = get_opnames(ex)
        # Only one guard remains:
        self.assertEqual(uops.count("_GUARD_IS_FALSE_POP"), 1)
        self.assertEqual(uops.count("_GUARD_IS_TRUE_POP"), 0)
        # But all of the appends we care about are still there:
        self.assertEqual(uops.count("_CALL_LIST_APPEND"), len("ABCDEFG"))

    def test_narrow_type_to_constant_str_empty(self):
        def f(n):
            trace = []
            for i in range(n):
                # Hopefully the optimizer can't guess what the value is.
                # empty is always "", but we can only prove that it's a string:
                false = i == TIER2_THRESHOLD
                empty = "X"[:false]
                trace.append("A")
                if not empty:  # Kept.
                    trace.append("B")
                    if not empty:  # Removed!
                        trace.append("C")
                    trace.append("D")
                    if empty:  # Removed!
                        trace.append("X")
                    trace.append("E")
                trace.append("F")
                if empty:  # Removed!
                    trace.append("X")
                trace.append("G")
            return trace

        trace, ex = self._run_with_optimizer(f, TIER2_THRESHOLD)
        self.assertEqual(trace, list("ABCDEFG") * TIER2_THRESHOLD)
        self.assertIsNotNone(ex)
        uops = get_opnames(ex)
        # Only one guard remains:
        self.assertEqual(uops.count("_GUARD_IS_FALSE_POP"), 1)
        self.assertEqual(uops.count("_GUARD_IS_TRUE_POP"), 0)
        # But all of the appends we care about are still there:
        self.assertEqual(uops.count("_CALL_LIST_APPEND"), len("ABCDEFG"))

    def test_compare_op_int_pop_two_load_const_inline_borrow(self):
        def testfunc(n):
            x = 0
            for _ in range(n):
                a = 10
                b = 10
                if a == b:
                    x += 1
            return x

        res, ex = self._run_with_optimizer(testfunc, TIER2_THRESHOLD)
        self.assertEqual(res, TIER2_THRESHOLD)
        self.assertIsNotNone(ex)
        uops = get_opnames(ex)
        self.assertNotIn("_COMPARE_OP_INT", uops)
        self.assertNotIn("_POP_TWO_LOAD_CONST_INLINE_BORROW", uops)

    def test_compare_op_str_pop_two_load_const_inline_borrow(self):
        def testfunc(n):
            x = 0
            for _ in range(n):
                a = "foo"
                b = "foo"
                if a == b:
                    x += 1
            return x

        res, ex = self._run_with_optimizer(testfunc, TIER2_THRESHOLD)
        self.assertEqual(res, TIER2_THRESHOLD)
        self.assertIsNotNone(ex)
        uops = get_opnames(ex)
        self.assertNotIn("_COMPARE_OP_STR", uops)
        self.assertNotIn("_POP_TWO_LOAD_CONST_INLINE_BORROW", uops)

    def test_compare_op_float_pop_two_load_const_inline_borrow(self):
        def testfunc(n):
            x = 0
            for _ in range(n):
                a = 1.0
                b = 1.0
                if a == b:
                    x += 1
            return x

        res, ex = self._run_with_optimizer(testfunc, TIER2_THRESHOLD)
        self.assertEqual(res, TIER2_THRESHOLD)
        self.assertIsNotNone(ex)
        uops = get_opnames(ex)
        self.assertNotIn("_COMPARE_OP_FLOAT", uops)
        self.assertNotIn("_POP_TWO_LOAD_CONST_INLINE_BORROW", uops)

    def test_to_bool_bool_contains_op_set(self):
        """
        Test that _TO_BOOL_BOOL is removed from code like:

        res = foo in some_set
        if res:
            ....

        """
        def testfunc(n):
            x = 0
            s = {1, 2, 3}
            for _ in range(n):
                a = 2
                in_set = a in s
                if in_set:
                    x += 1
            return x

        res, ex = self._run_with_optimizer(testfunc, TIER2_THRESHOLD)
        self.assertEqual(res, TIER2_THRESHOLD)
        self.assertIsNotNone(ex)
        uops = get_opnames(ex)
        self.assertIn("_CONTAINS_OP_SET", uops)
        self.assertNotIn("_TO_BOOL_BOOL", uops)

    def test_to_bool_bool_contains_op_dict(self):
        """
        Test that _TO_BOOL_BOOL is removed from code like:

        res = foo in some_dict
        if res:
            ....

        """
        def testfunc(n):
            x = 0
            s = {1: 1, 2: 2, 3: 3}
            for _ in range(n):
                a = 2
                in_dict = a in s
                if in_dict:
                    x += 1
            return x

        res, ex = self._run_with_optimizer(testfunc, TIER2_THRESHOLD)
        self.assertEqual(res, TIER2_THRESHOLD)
        self.assertIsNotNone(ex)
        uops = get_opnames(ex)
        self.assertIn("_CONTAINS_OP_DICT", uops)
        self.assertNotIn("_TO_BOOL_BOOL", uops)

    def test_remove_guard_for_known_type_str(self):
        def f(n):
            for i in range(n):
                false = i == TIER2_THRESHOLD
                empty = "X"[:false]
                if empty:
                    return 1
            return 0

        res, ex = self._run_with_optimizer(f, TIER2_THRESHOLD)
        self.assertEqual(res, 0)
        self.assertIsNotNone(ex)
        uops = get_opnames(ex)
        self.assertIn("_TO_BOOL_STR", uops)
        self.assertNotIn("_GUARD_TOS_UNICODE", uops)

    def test_remove_guard_for_known_type_dict(self):
        def f(n):
            x = 0
            for _ in range(n):
                d = {}
                d["Spam"] = 1  # unguarded!
                x += d["Spam"]  # ...unguarded!
            return x

        res, ex = self._run_with_optimizer(f, TIER2_THRESHOLD)
        self.assertEqual(res, TIER2_THRESHOLD)
        self.assertIsNotNone(ex)
        uops = get_opnames(ex)
        self.assertEqual(uops.count("_GUARD_NOS_DICT"), 0)
        self.assertEqual(uops.count("_STORE_SUBSCR_DICT"), 1)
        self.assertEqual(uops.count("_BINARY_OP_SUBSCR_DICT"), 1)

    def test_remove_guard_for_known_type_list(self):
        def f(n):
            x = 0
            for _ in range(n):
                l = [0]
                l[0] = 1  # unguarded!
                [a] = l  # ...unguarded!
                b = l[0]  # ...unguarded!
                if l:  # ...unguarded!
                    x += a + b
            return x

        res, ex = self._run_with_optimizer(f, TIER2_THRESHOLD)
        self.assertEqual(res, 2 * TIER2_THRESHOLD)
        self.assertIsNotNone(ex)
        uops = get_opnames(ex)
        self.assertEqual(uops.count("_GUARD_NOS_LIST"), 0)
        self.assertEqual(uops.count("_STORE_SUBSCR_LIST_INT"), 1)
        self.assertEqual(uops.count("_GUARD_TOS_LIST"), 0)
        self.assertEqual(uops.count("_UNPACK_SEQUENCE_LIST"), 1)
        self.assertEqual(uops.count("_BINARY_OP_SUBSCR_LIST_INT"), 1)
        self.assertEqual(uops.count("_TO_BOOL_LIST"), 1)

    def test_remove_guard_for_known_type_set(self):
        def f(n):
            x = 0
            for _ in range(n):
                x += "Spam" in {"Spam"}  # Unguarded!
            return x

        res, ex = self._run_with_optimizer(f, TIER2_THRESHOLD)
        self.assertEqual(res, TIER2_THRESHOLD)
        self.assertIsNotNone(ex)
        uops = get_opnames(ex)
        self.assertNotIn("_GUARD_TOS_ANY_SET", uops)
        self.assertIn("_CONTAINS_OP_SET", uops)

    def test_remove_guard_for_known_type_tuple(self):
        def f(n):
            x = 0
            for _ in range(n):
                t = (1, 2, (3, (4,)))
                t_0, t_1, (t_2_0, t_2_1) = t  # Unguarded!
                t_2_1_0 = t_2_1[0]  # Unguarded!
                x += t_0 + t_1 + t_2_0 + t_2_1_0
            return x

        res, ex = self._run_with_optimizer(f, TIER2_THRESHOLD)
        self.assertEqual(res, 10 * TIER2_THRESHOLD)
        self.assertIsNotNone(ex)
        uops = get_opnames(ex)
        self.assertNotIn("_GUARD_TOS_TUPLE", uops)
        self.assertIn("_UNPACK_SEQUENCE_TUPLE", uops)
        self.assertIn("_UNPACK_SEQUENCE_TWO_TUPLE", uops)
        self.assertNotIn("_GUARD_NOS_TUPLE", uops)
        self.assertIn("_BINARY_OP_SUBSCR_TUPLE_INT", uops)

    def test_binary_subcsr_str_int_narrows_to_str(self):
        def testfunc(n):
            x = []
            s = "foo"
            for _ in range(n):
                y = s[0]       # _BINARY_OP_SUBSCR_STR_INT
                z = "bar" + y  # (_GUARD_TOS_UNICODE) + _BINARY_OP_ADD_UNICODE
                x.append(z)
            return x

        res, ex = self._run_with_optimizer(testfunc, TIER2_THRESHOLD)
        self.assertEqual(res, ["barf"] * TIER2_THRESHOLD)
        self.assertIsNotNone(ex)
        uops = get_opnames(ex)
        self.assertIn("_BINARY_OP_SUBSCR_STR_INT", uops)
        # _BINARY_OP_SUBSCR_STR_INT narrows the result to 'str' so
        # the unicode guard before _BINARY_OP_ADD_UNICODE is removed.
        self.assertNotIn("_GUARD_TOS_UNICODE", uops)
        self.assertIn("_BINARY_OP_ADD_UNICODE", uops)

    def test_call_type_1_guards_removed(self):
        def testfunc(n):
            x = 0
            for _ in range(n):
                foo = eval('42')
                x += type(foo) is int
            return x

        res, ex = self._run_with_optimizer(testfunc, TIER2_THRESHOLD)
        self.assertEqual(res, TIER2_THRESHOLD)
        self.assertIsNotNone(ex)
        uops = get_opnames(ex)
        self.assertIn("_CALL_TYPE_1", uops)
        self.assertNotIn("_GUARD_NOS_NULL", uops)
        self.assertNotIn("_GUARD_CALLABLE_TYPE_1", uops)

    def test_call_type_1_known_type(self):
        def testfunc(n):
            x = 0
            for _ in range(n):
                x += type(42) is int
            return x

        res, ex = self._run_with_optimizer(testfunc, TIER2_THRESHOLD)
        self.assertEqual(res, TIER2_THRESHOLD)
        self.assertIsNotNone(ex)
        uops = get_opnames(ex)
        # When the result of type(...) is known, _CALL_TYPE_1 is replaced with
        # _POP_CALL_ONE_LOAD_CONST_INLINE_BORROW which is optimized away in
        # remove_unneeded_uops.
        self.assertNotIn("_CALL_TYPE_1", uops)
        self.assertNotIn("_POP_CALL_ONE_LOAD_CONST_INLINE_BORROW", uops)
        self.assertNotIn("_POP_CALL_LOAD_CONST_INLINE_BORROW", uops)
        self.assertNotIn("_POP_TOP_LOAD_CONST_INLINE_BORROW", uops)

    def test_call_type_1_result_is_const(self):
        def testfunc(n):
            x = 0
            for _ in range(n):
                t = type(42)
                if t is not None:  # guard is removed
                    x += 1
            return x

        res, ex = self._run_with_optimizer(testfunc, TIER2_THRESHOLD)
        self.assertEqual(res, TIER2_THRESHOLD)
        self.assertIsNotNone(ex)
        uops = get_opnames(ex)
        self.assertNotIn("_GUARD_IS_NOT_NONE_POP", uops)

    def test_call_str_1(self):
        def testfunc(n):
            x = 0
            for _ in range(n):
                y = str(42)
                if y == '42':
                    x += 1
            return x

        res, ex = self._run_with_optimizer(testfunc, TIER2_THRESHOLD)
        self.assertEqual(res, TIER2_THRESHOLD)
        self.assertIsNotNone(ex)
        uops = get_opnames(ex)
        self.assertIn("_CALL_STR_1", uops)
        self.assertNotIn("_GUARD_NOS_NULL", uops)
        self.assertNotIn("_GUARD_CALLABLE_STR_1", uops)

    def test_call_str_1_result_is_str(self):
        def testfunc(n):
            x = 0
            for _ in range(n):
                y = str(42) + 'foo'
                if y == '42foo':
                    x += 1
            return x

        res, ex = self._run_with_optimizer(testfunc, TIER2_THRESHOLD)
        self.assertEqual(res, TIER2_THRESHOLD)
        self.assertIsNotNone(ex)
        uops = get_opnames(ex)
        self.assertIn("_CALL_STR_1", uops)
        self.assertIn("_BINARY_OP_ADD_UNICODE", uops)
        self.assertNotIn("_GUARD_NOS_UNICODE", uops)
        self.assertNotIn("_GUARD_TOS_UNICODE", uops)

    def test_call_str_1_result_is_const_for_str_input(self):
        # Test a special case where the argument of str(arg)
        # is known to be a string. The information about the
        # argument being a string should be propagated to the
        # result of str(arg).
        def testfunc(n):
            x = 0
            for _ in range(n):
                y = str('foo')  # string argument
                if y:           # _TO_BOOL_STR + _GUARD_IS_TRUE_POP are removed
                    x += 1
            return x

        res, ex = self._run_with_optimizer(testfunc, TIER2_THRESHOLD)
        self.assertEqual(res, TIER2_THRESHOLD)
        self.assertIsNotNone(ex)
        uops = get_opnames(ex)
        self.assertIn("_CALL_STR_1", uops)
        self.assertNotIn("_TO_BOOL_STR", uops)
        self.assertNotIn("_GUARD_IS_TRUE_POP", uops)

    def test_call_tuple_1(self):
        def testfunc(n):
            x = 0
            for _ in range(n):
                y = tuple([1, 2])  # _CALL_TUPLE_1
                if y == (1, 2):
                    x += 1
            return x

        res, ex = self._run_with_optimizer(testfunc, TIER2_THRESHOLD)
        self.assertEqual(res, TIER2_THRESHOLD)
        self.assertIsNotNone(ex)
        uops = get_opnames(ex)
        self.assertIn("_CALL_TUPLE_1", uops)
        self.assertNotIn("_GUARD_NOS_NULL", uops)
        self.assertNotIn("_GUARD_CALLABLE_TUPLE_1", uops)

    def test_call_tuple_1_result_is_tuple(self):
        def testfunc(n):
            x = 0
            for _ in range(n):
                y = tuple([1, 2])  # _CALL_TUPLE_1
                if y[0] == 1:      # _BINARY_OP_SUBSCR_TUPLE_INT
                    x += 1
            return x

        res, ex = self._run_with_optimizer(testfunc, TIER2_THRESHOLD)
        self.assertEqual(res, TIER2_THRESHOLD)
        self.assertIsNotNone(ex)
        uops = get_opnames(ex)
        self.assertIn("_CALL_TUPLE_1", uops)
        self.assertIn("_BINARY_OP_SUBSCR_TUPLE_INT", uops)
        self.assertNotIn("_GUARD_NOS_TUPLE", uops)

    def test_call_tuple_1_result_propagates_for_tuple_input(self):
        # Test a special case where the argument of tuple(arg)
        # is known to be a tuple. The information about the
        # argument being a tuple should be propagated to the
        # result of tuple(arg).
        def testfunc(n):
            x = 0
            for _ in range(n):
                y = tuple((1, 2))  # tuple argument
                a, _ = y           # _UNPACK_SEQUENCE_TWO_TUPLE
                if a == 1:         # _COMPARE_OP_INT + _GUARD_IS_TRUE_POP are removed
                    x += 1
            return x

        res, ex = self._run_with_optimizer(testfunc, TIER2_THRESHOLD)
        self.assertEqual(res, TIER2_THRESHOLD)
        self.assertIsNotNone(ex)
        uops = get_opnames(ex)
        self.assertIn("_CALL_TUPLE_1", uops)
        self.assertIn("_UNPACK_SEQUENCE_TWO_TUPLE", uops)
        self.assertNotIn("_COMPARE_OP_INT", uops)
        self.assertNotIn("_GUARD_IS_TRUE_POP", uops)

    def test_call_len(self):
        def testfunc(n):
            a = [1, 2, 3, 4]
            for _ in range(n):
                _ = len(a) - 1

        _, ex = self._run_with_optimizer(testfunc, TIER2_THRESHOLD)
        uops = get_opnames(ex)
        self.assertNotIn("_GUARD_NOS_NULL", uops)
        self.assertNotIn("_GUARD_CALLABLE_LEN", uops)
        self.assertIn("_CALL_LEN", uops)
        self.assertNotIn("_GUARD_NOS_INT", uops)
        self.assertNotIn("_GUARD_TOS_INT", uops)

    def test_call_len_known_length_small_int(self):
        def testfunc(n):
            x = 0
            for _ in range(n):
                t = (1, 2, 3, 4, 5)
                if len(t) == 5:
                    x += 1
            return x

        res, ex = self._run_with_optimizer(testfunc, TIER2_THRESHOLD)
        self.assertEqual(res, TIER2_THRESHOLD)
        self.assertIsNotNone(ex)
        uops = get_opnames(ex)
        # When the length is < _PY_NSMALLPOSINTS, the len() call is replaced
        # with just an inline load.
        self.assertNotIn("_CALL_LEN", uops)
        self.assertNotIn("_POP_CALL_ONE_LOAD_CONST_INLINE_BORROW", uops)
        self.assertNotIn("_POP_CALL_LOAD_CONST_INLINE_BORROW", uops)
        self.assertNotIn("_POP_TOP_LOAD_CONST_INLINE_BORROW", uops)

    def test_call_len_known_length(self):
        def testfunc(n):
            class C:
                t = tuple(range(300))

            x = 0
            for _ in range(n):
                if len(C.t) == 300:  # comparison + guard removed
                    x += 1
            return x

        res, ex = self._run_with_optimizer(testfunc, TIER2_THRESHOLD)
        self.assertEqual(res, TIER2_THRESHOLD)
        self.assertIsNotNone(ex)
        uops = get_opnames(ex)
        # When the length is >= _PY_NSMALLPOSINTS, we cannot replace
        # the len() call with an inline load, but knowing the exact
        # length allows us to optimize more code, such as conditionals
        # in this case
        self.assertIn("_CALL_LEN", uops)
        self.assertNotIn("_COMPARE_OP_INT", uops)
        self.assertNotIn("_GUARD_IS_TRUE_POP", uops)

    def test_get_len_with_const_tuple(self):
        def testfunc(n):
            x = 0.0
            for _ in range(n):
                match (1, 2, 3, 4):
                    case [_, _, _, _]:
                        x += 1.0
            return x
        res, ex = self._run_with_optimizer(testfunc, TIER2_THRESHOLD)
        self.assertEqual(int(res), TIER2_THRESHOLD)
        uops = get_opnames(ex)
        self.assertNotIn("_GUARD_NOS_INT", uops)
        self.assertNotIn("_GET_LEN", uops)
        self.assertIn("_LOAD_CONST_INLINE_BORROW", uops)

    def test_get_len_with_non_const_tuple(self):
        def testfunc(n):
            x = 0.0
            for _ in range(n):
                match object(), object():
                    case [_, _]:
                        x += 1.0
            return x
        res, ex = self._run_with_optimizer(testfunc, TIER2_THRESHOLD)
        self.assertEqual(int(res), TIER2_THRESHOLD)
        uops = get_opnames(ex)
        self.assertNotIn("_GUARD_NOS_INT", uops)
        self.assertNotIn("_GET_LEN", uops)
        self.assertIn("_LOAD_CONST_INLINE_BORROW", uops)

    def test_get_len_with_non_tuple(self):
        def testfunc(n):
            x = 0.0
            for _ in range(n):
                match [1, 2, 3, 4]:
                    case [_, _, _, _]:
                        x += 1.0
            return x
        res, ex = self._run_with_optimizer(testfunc, TIER2_THRESHOLD)
        self.assertEqual(int(res), TIER2_THRESHOLD)
        uops = get_opnames(ex)
        self.assertNotIn("_GUARD_NOS_INT", uops)
        self.assertIn("_GET_LEN", uops)

    def test_binary_op_subscr_tuple_int(self):
        def testfunc(n):
            x = 0
            for _ in range(n):
                y = (1, 2)
                if y[0] == 1:  # _COMPARE_OP_INT + _GUARD_IS_TRUE_POP are removed
                    x += 1
            return x

        res, ex = self._run_with_optimizer(testfunc, TIER2_THRESHOLD)
        self.assertEqual(res, TIER2_THRESHOLD)
        self.assertIsNotNone(ex)
        uops = get_opnames(ex)
        self.assertIn("_BINARY_OP_SUBSCR_TUPLE_INT", uops)
        self.assertNotIn("_COMPARE_OP_INT", uops)
        self.assertNotIn("_GUARD_IS_TRUE_POP", uops)

    def test_call_isinstance_guards_removed(self):
        def testfunc(n):
            x = 0
            for _ in range(n):
                y = isinstance(42, int)
                if y:
                    x += 1
            return x

        res, ex = self._run_with_optimizer(testfunc, TIER2_THRESHOLD)
        self.assertEqual(res, TIER2_THRESHOLD)
        self.assertIsNotNone(ex)
        uops = get_opnames(ex)
        self.assertNotIn("_CALL_ISINSTANCE", uops)
        self.assertNotIn("_GUARD_THIRD_NULL", uops)
        self.assertNotIn("_GUARD_CALLABLE_ISINSTANCE", uops)
        self.assertNotIn("_POP_TOP_LOAD_CONST_INLINE_BORROW", uops)
        self.assertNotIn("_POP_CALL_LOAD_CONST_INLINE_BORROW", uops)
        self.assertNotIn("_POP_CALL_ONE_LOAD_CONST_INLINE_BORROW", uops)
        self.assertNotIn("_POP_CALL_TWO_LOAD_CONST_INLINE_BORROW", uops)

    def test_call_list_append(self):
        def testfunc(n):
            a = []
            for i in range(n):
                a.append(i)
            return sum(a)

        res, ex = self._run_with_optimizer(testfunc, TIER2_THRESHOLD)
        self.assertEqual(res, sum(range(TIER2_THRESHOLD)))
        uops = get_opnames(ex)
        self.assertIn("_CALL_LIST_APPEND", uops)
        # We should remove these in the future
        self.assertIn("_GUARD_NOS_LIST", uops)
        self.assertIn("_GUARD_CALLABLE_LIST_APPEND", uops)

    def test_call_isinstance_is_true(self):
        def testfunc(n):
            x = 0
            for _ in range(n):
                y = isinstance(42, int)
                if y:
                    x += 1
            return x

        res, ex = self._run_with_optimizer(testfunc, TIER2_THRESHOLD)
        self.assertEqual(res, TIER2_THRESHOLD)
        self.assertIsNotNone(ex)
        uops = get_opnames(ex)
        self.assertNotIn("_CALL_ISINSTANCE", uops)
        self.assertNotIn("_TO_BOOL_BOOL", uops)
        self.assertNotIn("_GUARD_IS_TRUE_POP", uops)
        self.assertNotIn("_POP_TOP_LOAD_CONST_INLINE_BORROW", uops)
        self.assertNotIn("_POP_CALL_LOAD_CONST_INLINE_BORROW", uops)
        self.assertNotIn("_POP_CALL_ONE_LOAD_CONST_INLINE_BORROW", uops)
        self.assertNotIn("_POP_CALL_TWO_LOAD_CONST_INLINE_BORROW", uops)

    def test_call_isinstance_is_false(self):
        def testfunc(n):
            x = 0
            for _ in range(n):
                y = isinstance(42, str)
                if not y:
                    x += 1
            return x

        res, ex = self._run_with_optimizer(testfunc, TIER2_THRESHOLD)
        self.assertEqual(res, TIER2_THRESHOLD)
        self.assertIsNotNone(ex)
        uops = get_opnames(ex)
        self.assertNotIn("_CALL_ISINSTANCE", uops)
        self.assertNotIn("_TO_BOOL_BOOL", uops)
        self.assertNotIn("_GUARD_IS_FALSE_POP", uops)
        self.assertNotIn("_POP_TOP_LOAD_CONST_INLINE_BORROW", uops)
        self.assertNotIn("_POP_CALL_LOAD_CONST_INLINE_BORROW", uops)
        self.assertNotIn("_POP_CALL_ONE_LOAD_CONST_INLINE_BORROW", uops)
        self.assertNotIn("_POP_CALL_TWO_LOAD_CONST_INLINE_BORROW", uops)

    def test_call_isinstance_subclass(self):
        def testfunc(n):
            x = 0
            for _ in range(n):
                y = isinstance(True, int)
                if y:
                    x += 1
            return x

        res, ex = self._run_with_optimizer(testfunc, TIER2_THRESHOLD)
        self.assertEqual(res, TIER2_THRESHOLD)
        self.assertIsNotNone(ex)
        uops = get_opnames(ex)
        self.assertNotIn("_CALL_ISINSTANCE", uops)
        self.assertNotIn("_TO_BOOL_BOOL", uops)
        self.assertNotIn("_GUARD_IS_TRUE_POP", uops)
        self.assertNotIn("_POP_TOP_LOAD_CONST_INLINE_BORROW", uops)
        self.assertNotIn("_POP_CALL_LOAD_CONST_INLINE_BORROW", uops)
        self.assertNotIn("_POP_CALL_ONE_LOAD_CONST_INLINE_BORROW", uops)
        self.assertNotIn("_POP_CALL_TWO_LOAD_CONST_INLINE_BORROW", uops)

    def test_call_isinstance_unknown_object(self):
        def testfunc(n):
            x = 0
            for _ in range(n):
                # The optimizer doesn't know the return type here:
                bar = eval("42")
                # This will only narrow to bool:
                y = isinstance(bar, int)
                if y:
                    x += 1
            return x

        res, ex = self._run_with_optimizer(testfunc, TIER2_THRESHOLD)
        self.assertEqual(res, TIER2_THRESHOLD)
        self.assertIsNotNone(ex)
        uops = get_opnames(ex)
        self.assertIn("_CALL_ISINSTANCE", uops)
        self.assertNotIn("_TO_BOOL_BOOL", uops)
        self.assertIn("_GUARD_IS_TRUE_POP", uops)

    def test_call_isinstance_tuple_of_classes(self):
        def testfunc(n):
            x = 0
            for _ in range(n):
                # A tuple of classes is currently not optimized,
                # so this is only narrowed to bool:
                y = isinstance(42, (int, str))
                if y:
                    x += 1
            return x

        res, ex = self._run_with_optimizer(testfunc, TIER2_THRESHOLD)
        self.assertEqual(res, TIER2_THRESHOLD)
        self.assertIsNotNone(ex)
        uops = get_opnames(ex)
        self.assertIn("_CALL_ISINSTANCE", uops)
        self.assertNotIn("_TO_BOOL_BOOL", uops)
        self.assertIn("_GUARD_IS_TRUE_POP", uops)

    def test_call_isinstance_metaclass(self):
        class EvenNumberMeta(type):
            def __instancecheck__(self, number):
                return number % 2 == 0

        class EvenNumber(metaclass=EvenNumberMeta):
            pass

        def testfunc(n):
            x = 0
            for _ in range(n):
                # Only narrowed to bool
                y = isinstance(42, EvenNumber)
                if y:
                    x += 1
            return x

        res, ex = self._run_with_optimizer(testfunc, TIER2_THRESHOLD)
        self.assertEqual(res, TIER2_THRESHOLD)
        self.assertIsNotNone(ex)
        uops = get_opnames(ex)
        self.assertIn("_CALL_ISINSTANCE", uops)
        self.assertNotIn("_TO_BOOL_BOOL", uops)
        self.assertIn("_GUARD_IS_TRUE_POP", uops)

    def test_set_type_version_sets_type(self):
        class C:
            A = 1

        def testfunc(n):
            x = 0
            c = C()
            for _ in range(n):
                x += c.A  # Guarded.
                x += type(c).A  # Unguarded!
            return x

        res, ex = self._run_with_optimizer(testfunc, TIER2_THRESHOLD)
        self.assertEqual(res, 2 * TIER2_THRESHOLD)
        self.assertIsNotNone(ex)
        uops = get_opnames(ex)
        self.assertIn("_GUARD_TYPE_VERSION", uops)
        self.assertNotIn("_CHECK_ATTR_CLASS", uops)

    def test_load_small_int(self):
        def testfunc(n):
            x = 0
            for i in range(n):
                x += 1
            return x
        res, ex = self._run_with_optimizer(testfunc, TIER2_THRESHOLD)
        self.assertEqual(res, TIER2_THRESHOLD)
        self.assertIsNotNone(ex)
        uops = get_opnames(ex)
        self.assertNotIn("_LOAD_SMALL_INT", uops)
        self.assertIn("_LOAD_CONST_INLINE_BORROW", uops)

    def test_cached_attributes(self):
        class C:
            A = 1
            def m(self):
                return 1
        class D:
            __slots__ = ()
            A = 1
            def m(self):
                return 1
        class E(Exception):
            def m(self):
                return 1
        def f(n):
            x = 0
            c = C()
            d = D()
            e = E()
            for _ in range(n):
                x += C.A  # _LOAD_ATTR_CLASS
                x += c.A  # _LOAD_ATTR_NONDESCRIPTOR_WITH_VALUES
                x += d.A  # _LOAD_ATTR_NONDESCRIPTOR_NO_DICT
                x += c.m()  # _LOAD_ATTR_METHOD_WITH_VALUES
                x += d.m()  # _LOAD_ATTR_METHOD_NO_DICT
                x += e.m()  # _LOAD_ATTR_METHOD_LAZY_DICT
            return x

        res, ex = self._run_with_optimizer(f, TIER2_THRESHOLD)
        self.assertEqual(res, 6 * TIER2_THRESHOLD)
        self.assertIsNotNone(ex)
        uops = get_opnames(ex)
        self.assertNotIn("_LOAD_ATTR_CLASS", uops)
        self.assertNotIn("_LOAD_ATTR_NONDESCRIPTOR_WITH_VALUES", uops)
        self.assertNotIn("_LOAD_ATTR_NONDESCRIPTOR_NO_DICT", uops)
        self.assertNotIn("_LOAD_ATTR_METHOD_WITH_VALUES", uops)
        self.assertNotIn("_LOAD_ATTR_METHOD_NO_DICT", uops)
        self.assertNotIn("_LOAD_ATTR_METHOD_LAZY_DICT", uops)

    def test_float_op_refcount_elimination(self):
        def testfunc(args):
            a, b, n = args
            c = 0.0
            for _ in range(n):
                c += a + b
            return c

        res, ex = self._run_with_optimizer(testfunc, (0.1, 0.1, TIER2_THRESHOLD))
        self.assertAlmostEqual(res, TIER2_THRESHOLD * (0.1 + 0.1))
        self.assertIsNotNone(ex)
        uops = get_opnames(ex)
        self.assertIn("_BINARY_OP_ADD_FLOAT__NO_DECREF_INPUTS", uops)

    def test_remove_guard_for_slice_list(self):
        def f(n):
            for i in range(n):
                false = i == TIER2_THRESHOLD
                sliced = [1, 2, 3][:false]
                if sliced:
                    return 1
            return 0

        res, ex = self._run_with_optimizer(f, TIER2_THRESHOLD)
        self.assertEqual(res, 0)
        self.assertIsNotNone(ex)
        uops = get_opnames(ex)
        self.assertIn("_TO_BOOL_LIST", uops)
        self.assertNotIn("_GUARD_TOS_LIST", uops)

    def test_remove_guard_for_slice_tuple(self):
        def f(n):
            for i in range(n):
                false = i == TIER2_THRESHOLD
                a, b = (1, 2, 3)[: false + 2]

        _, ex = self._run_with_optimizer(f, TIER2_THRESHOLD)
        self.assertIsNotNone(ex)
        uops = get_opnames(ex)
        self.assertIn("_UNPACK_SEQUENCE_TWO_TUPLE", uops)
        self.assertNotIn("_GUARD_TOS_TUPLE", uops)

    def test_unary_invert_long_type(self):
        def testfunc(n):
            for _ in range(n):
                a = 9397
                x = ~a + ~a

        testfunc(TIER2_THRESHOLD)

        ex = get_first_executor(testfunc)
        self.assertIsNotNone(ex)
        uops = get_opnames(ex)

        self.assertNotIn("_GUARD_TOS_INT", uops)
        self.assertNotIn("_GUARD_NOS_INT", uops)

    def test_attr_promotion_failure(self):
        # We're not testing for any specific uops here, just
        # testing it doesn't crash.
        script_helper.assert_python_ok('-c', textwrap.dedent("""
        import _testinternalcapi
        import _opcode
        import email

        def get_first_executor(func):
            code = func.__code__
            co_code = code.co_code
            for i in range(0, len(co_code), 2):
                try:
                    return _opcode.get_executor(code, i)
                except ValueError:
                    pass
            return None

        def testfunc(n):
            for _ in range(n):
                email.jit_testing = None
                prompt = email.jit_testing
                del email.jit_testing


        testfunc(_testinternalcapi.TIER2_THRESHOLD)
        ex = get_first_executor(testfunc)
        assert ex is not None
        """))

    def test_pop_top_specialize_none(self):
        def testfunc(n):
            for _ in range(n):
                global_identity(None)

        testfunc(TIER2_THRESHOLD)

        ex = get_first_executor(testfunc)
        self.assertIsNotNone(ex)
        uops = get_opnames(ex)

        self.assertIn("_POP_TOP_NOP", uops)

    def test_pop_top_specialize_int(self):
        def testfunc(n):
            for _ in range(n):
                global_identity(100000)

        testfunc(TIER2_THRESHOLD)

        ex = get_first_executor(testfunc)
        self.assertIsNotNone(ex)
        uops = get_opnames(ex)

        self.assertIn("_POP_TOP_INT", uops)

    def test_pop_top_specialize_float(self):
        def testfunc(n):
            for _ in range(n):
                global_identity(1e6)

        testfunc(TIER2_THRESHOLD)

        ex = get_first_executor(testfunc)
        self.assertIsNotNone(ex)
        uops = get_opnames(ex)

        self.assertIn("_POP_TOP_FLOAT", uops)


    def test_unary_negative_long_float_type(self):
        def testfunc(n):
            for _ in range(n):
                a = 9397
                f = 9397.0
                x = -a + -a
                y = -f + -f

        testfunc(TIER2_THRESHOLD)

        ex = get_first_executor(testfunc)
        self.assertIsNotNone(ex)
        uops = get_opnames(ex)

        self.assertNotIn("_GUARD_TOS_INT", uops)
        self.assertNotIn("_GUARD_NOS_INT", uops)
        self.assertNotIn("_GUARD_TOS_FLOAT", uops)
        self.assertNotIn("_GUARD_NOS_FLOAT", uops)

    def test_binary_op_constant_evaluate(self):
        def testfunc(n):
            for _ in range(n):
                2 ** 65

        testfunc(TIER2_THRESHOLD)

        ex = get_first_executor(testfunc)
        self.assertIsNotNone(ex)
        uops = get_opnames(ex)

        # For now... until we constant propagate it away.
        self.assertIn("_BINARY_OP", uops)

<<<<<<< HEAD
    def test_jitted_code_sees_changed_globals(self):
        "Issue 136154: Check that jitted code spots the change in the globals"

        def make_f():
            def f():
                return GLOBAL_136154
            return f

        make_f_with_bad_globals = types.FunctionType(make_f.__code__, {})

        def jitted(funcs):
            for func in funcs:
                func()

        # Make a "good" f:
        f = make_f()
        # Compile jitted for the "good" f:
        jitted([f] * TIER2_THRESHOLD)
        # This "bad" f has different globals, but the *same* code/function versions:
        f_with_bad_globals = make_f_with_bad_globals()
        # A "good" f to enter the JIT code, and a "bad" f to trigger the bug:
        with self.assertRaises(NameError):
            jitted([f, f_with_bad_globals])
=======
    def test_reference_tracking_across_call_doesnt_crash(self):

        def f1():
            for _ in range(TIER2_THRESHOLD + 1):
                # Choose a value that won't occur elsewhere to avoid sharing
                str("value that won't occur elsewhere to avoid sharing")

        f1()

        def f2():
            for _ in range(TIER2_THRESHOLD + 1):
                # Choose a value that won't occur elsewhere to avoid sharing
                tuple((31, -17, 25, "won't occur elsewhere"))

        f2()
>>>>>>> e46d403d


def global_identity(x):
    return x

class TestObject:
    def test(self, *args, **kwargs):
        return args[0]

test_object = TestObject()
test_bound_method = TestObject.test.__get__(test_object)

if __name__ == "__main__":
    unittest.main()<|MERGE_RESOLUTION|>--- conflicted
+++ resolved
@@ -2504,7 +2504,6 @@
         # For now... until we constant propagate it away.
         self.assertIn("_BINARY_OP", uops)
 
-<<<<<<< HEAD
     def test_jitted_code_sees_changed_globals(self):
         "Issue 136154: Check that jitted code spots the change in the globals"
 
@@ -2528,7 +2527,7 @@
         # A "good" f to enter the JIT code, and a "bad" f to trigger the bug:
         with self.assertRaises(NameError):
             jitted([f, f_with_bad_globals])
-=======
+
     def test_reference_tracking_across_call_doesnt_crash(self):
 
         def f1():
@@ -2544,7 +2543,6 @@
                 tuple((31, -17, 25, "won't occur elsewhere"))
 
         f2()
->>>>>>> e46d403d
 
 
 def global_identity(x):
