--- conflicted
+++ resolved
@@ -2275,7 +2275,21 @@
         self.assertIn("_UNPACK_SEQUENCE_TWO_TUPLE", uops)
         self.assertNotIn("_GUARD_TOS_TUPLE", uops)
 
-<<<<<<< HEAD
+    def test_unary_invert_long_type(self):
+        def testfunc(n):
+            for _ in range(n):
+                a = 9397
+                x = ~a + ~a
+
+        testfunc(TIER2_THRESHOLD)
+
+        ex = get_first_executor(testfunc)
+        self.assertIsNotNone(ex)
+        uops = get_opnames(ex)
+
+        self.assertNotIn("_GUARD_TOS_INT", uops)
+        self.assertNotIn("_GUARD_NOS_INT", uops)
+
     def test_unary_negative_long_float_type(self):
         def testfunc(n):
             for _ in range(n):
@@ -2283,13 +2297,6 @@
                 f = 9397.0
                 x = -a + -a
                 y = -f + -f
-=======
-    def test_unary_invert_long_type(self):
-        def testfunc(n):
-            for _ in range(n):
-                a = 9397
-                x = ~a + ~a
->>>>>>> b150b6ac
 
         testfunc(TIER2_THRESHOLD)
 
@@ -2299,12 +2306,8 @@
 
         self.assertNotIn("_GUARD_TOS_INT", uops)
         self.assertNotIn("_GUARD_NOS_INT", uops)
-<<<<<<< HEAD
         self.assertNotIn("_GUARD_TOS_FLOAT", uops)
         self.assertNotIn("_GUARD_NOS_FLOAT", uops)
-=======
-
->>>>>>> b150b6ac
 
 def global_identity(x):
     return x
