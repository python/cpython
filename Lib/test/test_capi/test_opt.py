import contextlib
import itertools
import sys
import textwrap
import unittest
import gc
import os

import _opcode

from test.support import (script_helper, requires_specialization,
                          import_helper, Py_GIL_DISABLED, requires_jit_enabled,
                          reset_code)

_testinternalcapi = import_helper.import_module("_testinternalcapi")

from _testinternalcapi import TIER2_THRESHOLD


@contextlib.contextmanager
def clear_executors(func):
    # Clear executors in func before and after running a block
    reset_code(func)
    try:
        yield
    finally:
        reset_code(func)


def get_first_executor(func):
    code = func.__code__
    co_code = code.co_code
    for i in range(0, len(co_code), 2):
        try:
            return _opcode.get_executor(code, i)
        except ValueError:
            pass
    return None


def iter_opnames(ex):
    for item in ex:
        yield item[0]


def get_opnames(ex):
    return list(iter_opnames(ex))


@requires_specialization
@unittest.skipIf(Py_GIL_DISABLED, "optimizer not yet supported in free-threaded builds")
@requires_jit_enabled
class TestExecutorInvalidation(unittest.TestCase):

    def test_invalidate_object(self):
        # Generate a new set of functions at each call
        ns = {}
        func_src = "\n".join(
            f"""
            def f{n}():
                for _ in range({TIER2_THRESHOLD}):
                    pass
            """ for n in range(5)
        )
        exec(textwrap.dedent(func_src), ns, ns)
        funcs = [ ns[f'f{n}'] for n in range(5)]
        objects = [object() for _ in range(5)]

        for f in funcs:
            f()
        executors = [get_first_executor(f) for f in funcs]
        # Set things up so each executor depends on the objects
        # with an equal or lower index.
        for i, exe in enumerate(executors):
            self.assertTrue(exe.is_valid())
            for obj in objects[:i+1]:
                _testinternalcapi.add_executor_dependency(exe, obj)
            self.assertTrue(exe.is_valid())
        # Assert that the correct executors are invalidated
        # and check that nothing crashes when we invalidate
        # an executor multiple times.
        for i in (4,3,2,1,0):
            _testinternalcapi.invalidate_executors(objects[i])
            for exe in executors[i:]:
                self.assertFalse(exe.is_valid())
            for exe in executors[:i]:
                self.assertTrue(exe.is_valid())

    def test_uop_optimizer_invalidation(self):
        # Generate a new function at each call
        ns = {}
        exec(textwrap.dedent(f"""
            def f():
                for i in range({TIER2_THRESHOLD}):
                    pass
        """), ns, ns)
        f = ns['f']
        f()
        exe = get_first_executor(f)
        self.assertIsNotNone(exe)
        self.assertTrue(exe.is_valid())
        _testinternalcapi.invalidate_executors(f.__code__)
        self.assertFalse(exe.is_valid())

    def test_sys__clear_internal_caches(self):
        def f():
            for _ in range(TIER2_THRESHOLD):
                pass
        f()
        exe = get_first_executor(f)
        self.assertIsNotNone(exe)
        self.assertTrue(exe.is_valid())
        sys._clear_internal_caches()
        self.assertFalse(exe.is_valid())
        exe = get_first_executor(f)
        self.assertIsNone(exe)


@requires_specialization
@unittest.skipIf(Py_GIL_DISABLED, "optimizer not yet supported in free-threaded builds")
@requires_jit_enabled
@unittest.skipIf(os.getenv("PYTHON_UOPS_OPTIMIZE") == "0", "Needs uop optimizer to run.")
class TestUops(unittest.TestCase):

    def test_basic_loop(self):
        def testfunc(x):
            i = 0
            while i < x:
                i += 1

        testfunc(TIER2_THRESHOLD)

        ex = get_first_executor(testfunc)
        self.assertIsNotNone(ex)
        uops = get_opnames(ex)
        self.assertIn("_JUMP_TO_TOP", uops)
        self.assertIn("_LOAD_FAST_BORROW_0", uops)

    def test_extended_arg(self):
        "Check EXTENDED_ARG handling in superblock creation"
        ns = {}
        exec(textwrap.dedent(f"""
            def many_vars():
                # 260 vars, so z9 should have index 259
                a0 = a1 = a2 = a3 = a4 = a5 = a6 = a7 = a8 = a9 = 42
                b0 = b1 = b2 = b3 = b4 = b5 = b6 = b7 = b8 = b9 = 42
                c0 = c1 = c2 = c3 = c4 = c5 = c6 = c7 = c8 = c9 = 42
                d0 = d1 = d2 = d3 = d4 = d5 = d6 = d7 = d8 = d9 = 42
                e0 = e1 = e2 = e3 = e4 = e5 = e6 = e7 = e8 = e9 = 42
                f0 = f1 = f2 = f3 = f4 = f5 = f6 = f7 = f8 = f9 = 42
                g0 = g1 = g2 = g3 = g4 = g5 = g6 = g7 = g8 = g9 = 42
                h0 = h1 = h2 = h3 = h4 = h5 = h6 = h7 = h8 = h9 = 42
                i0 = i1 = i2 = i3 = i4 = i5 = i6 = i7 = i8 = i9 = 42
                j0 = j1 = j2 = j3 = j4 = j5 = j6 = j7 = j8 = j9 = 42
                k0 = k1 = k2 = k3 = k4 = k5 = k6 = k7 = k8 = k9 = 42
                l0 = l1 = l2 = l3 = l4 = l5 = l6 = l7 = l8 = l9 = 42
                m0 = m1 = m2 = m3 = m4 = m5 = m6 = m7 = m8 = m9 = 42
                n0 = n1 = n2 = n3 = n4 = n5 = n6 = n7 = n8 = n9 = 42
                o0 = o1 = o2 = o3 = o4 = o5 = o6 = o7 = o8 = o9 = 42
                p0 = p1 = p2 = p3 = p4 = p5 = p6 = p7 = p8 = p9 = 42
                q0 = q1 = q2 = q3 = q4 = q5 = q6 = q7 = q8 = q9 = 42
                r0 = r1 = r2 = r3 = r4 = r5 = r6 = r7 = r8 = r9 = 42
                s0 = s1 = s2 = s3 = s4 = s5 = s6 = s7 = s8 = s9 = 42
                t0 = t1 = t2 = t3 = t4 = t5 = t6 = t7 = t8 = t9 = 42
                u0 = u1 = u2 = u3 = u4 = u5 = u6 = u7 = u8 = u9 = 42
                v0 = v1 = v2 = v3 = v4 = v5 = v6 = v7 = v8 = v9 = 42
                w0 = w1 = w2 = w3 = w4 = w5 = w6 = w7 = w8 = w9 = 42
                x0 = x1 = x2 = x3 = x4 = x5 = x6 = x7 = x8 = x9 = 42
                y0 = y1 = y2 = y3 = y4 = y5 = y6 = y7 = y8 = y9 = 42
                z0 = z1 = z2 = z3 = z4 = z5 = z6 = z7 = z8 = z9 = {TIER2_THRESHOLD}
                while z9 > 0:
                    z9 = z9 - 1
                    +z9
        """), ns, ns)
        many_vars = ns["many_vars"]

        ex = get_first_executor(many_vars)
        self.assertIsNone(ex)
        many_vars()

        ex = get_first_executor(many_vars)
        self.assertIsNotNone(ex)
        self.assertTrue(any((opcode, oparg, operand) == ("_LOAD_FAST_BORROW", 259, 0)
                            for opcode, oparg, _, operand in list(ex)))

    def test_unspecialized_unpack(self):
        # An example of an unspecialized opcode
        def testfunc(x):
            i = 0
            while i < x:
                i += 1
                a, b = {1: 2, 3: 3}
            assert a == 1 and b == 3
            i = 0
            while i < x:
                i += 1

        testfunc(TIER2_THRESHOLD)

        ex = get_first_executor(testfunc)
        self.assertIsNotNone(ex)
        uops = get_opnames(ex)
        self.assertIn("_UNPACK_SEQUENCE", uops)

    def test_pop_jump_if_false(self):
        def testfunc(n):
            i = 0
            while i < n:
                i += 1

        testfunc(TIER2_THRESHOLD)

        ex = get_first_executor(testfunc)
        self.assertIsNotNone(ex)
        uops = get_opnames(ex)
        self.assertIn("_GUARD_IS_TRUE_POP", uops)

    def test_pop_jump_if_none(self):
        def testfunc(a):
            for x in a:
                if x is None:
                    x = 0

        testfunc(range(TIER2_THRESHOLD))

        ex = get_first_executor(testfunc)
        self.assertIsNotNone(ex)
        uops = get_opnames(ex)
        self.assertNotIn("_GUARD_IS_NONE_POP", uops)
        self.assertNotIn("_GUARD_IS_NOT_NONE_POP", uops)

    def test_pop_jump_if_not_none(self):
        def testfunc(a):
            for x in a:
                x = None
                if x is not None:
                    x = 0

        testfunc(range(TIER2_THRESHOLD))

        ex = get_first_executor(testfunc)
        self.assertIsNotNone(ex)
        uops = get_opnames(ex)
        self.assertNotIn("_GUARD_IS_NONE_POP", uops)
        self.assertNotIn("_GUARD_IS_NOT_NONE_POP", uops)

    def test_pop_jump_if_true(self):
        def testfunc(n):
            i = 0
            while not i >= n:
                i += 1

        testfunc(TIER2_THRESHOLD)

        ex = get_first_executor(testfunc)
        self.assertIsNotNone(ex)
        uops = get_opnames(ex)
        self.assertIn("_GUARD_IS_FALSE_POP", uops)

    def test_jump_backward(self):
        def testfunc(n):
            i = 0
            while i < n:
                i += 1

        testfunc(TIER2_THRESHOLD)

        ex = get_first_executor(testfunc)
        self.assertIsNotNone(ex)
        uops = get_opnames(ex)
        self.assertIn("_JUMP_TO_TOP", uops)

    def test_jump_forward(self):
        def testfunc(n):
            a = 0
            while a < n:
                if a < 0:
                    a = -a
                else:
                    a = +a
                a += 1
            return a

        testfunc(TIER2_THRESHOLD)

        ex = get_first_executor(testfunc)
        self.assertIsNotNone(ex)
        uops = get_opnames(ex)
        # Since there is no JUMP_FORWARD instruction,
        # look for indirect evidence: the += operator
        self.assertIn("_BINARY_OP_ADD_INT", uops)

    def test_for_iter_range(self):
        def testfunc(n):
            total = 0
            for i in range(n):
                total += i
            return total

        total = testfunc(TIER2_THRESHOLD)
        self.assertEqual(total, sum(range(TIER2_THRESHOLD)))

        ex = get_first_executor(testfunc)
        self.assertIsNotNone(ex)
        # for i, (opname, oparg) in enumerate(ex):
        #     print(f"{i:4d}: {opname:<20s} {oparg:3d}")
        uops = get_opnames(ex)
        self.assertIn("_GUARD_NOT_EXHAUSTED_RANGE", uops)
        # Verification that the jump goes past END_FOR
        # is done by manual inspection of the output

    def test_for_iter_list(self):
        def testfunc(a):
            total = 0
            for i in a:
                total += i
            return total

        a = list(range(TIER2_THRESHOLD))
        total = testfunc(a)
        self.assertEqual(total, sum(a))

        ex = get_first_executor(testfunc)
        self.assertIsNotNone(ex)
        # for i, (opname, oparg) in enumerate(ex):
        #     print(f"{i:4d}: {opname:<20s} {oparg:3d}")
        uops = get_opnames(ex)
        self.assertIn("_GUARD_NOT_EXHAUSTED_LIST", uops)
        # Verification that the jump goes past END_FOR
        # is done by manual inspection of the output

    def test_for_iter_tuple(self):
        def testfunc(a):
            total = 0
            for i in a:
                total += i
            return total

        a = tuple(range(TIER2_THRESHOLD))
        total = testfunc(a)
        self.assertEqual(total, sum(a))

        ex = get_first_executor(testfunc)
        self.assertIsNotNone(ex)
        # for i, (opname, oparg) in enumerate(ex):
        #     print(f"{i:4d}: {opname:<20s} {oparg:3d}")
        uops = get_opnames(ex)
        self.assertIn("_GUARD_NOT_EXHAUSTED_TUPLE", uops)
        # Verification that the jump goes past END_FOR
        # is done by manual inspection of the output

    def test_list_edge_case(self):
        def testfunc(it):
            for x in it:
                pass

        a = [1, 2, 3]
        it = iter(a)
        testfunc(it)
        a.append(4)
        with self.assertRaises(StopIteration):
            next(it)

    def test_call_py_exact_args(self):
        def testfunc(n):
            def dummy(x):
                return x+1
            for i in range(n):
                dummy(i)

        testfunc(TIER2_THRESHOLD)

        ex = get_first_executor(testfunc)
        self.assertIsNotNone(ex)
        uops = get_opnames(ex)
        self.assertIn("_PUSH_FRAME", uops)
        self.assertIn("_BINARY_OP_ADD_INT", uops)

    def test_branch_taken(self):
        def testfunc(n):
            for i in range(n):
                if i < 0:
                    i = 0
                else:
                    i = 1

        testfunc(TIER2_THRESHOLD)

        ex = get_first_executor(testfunc)
        self.assertIsNotNone(ex)
        uops = get_opnames(ex)
        self.assertIn("_GUARD_IS_FALSE_POP", uops)

    def test_for_iter_tier_two(self):
        class MyIter:
            def __init__(self, n):
                self.n = n
            def __iter__(self):
                return self
            def __next__(self):
                self.n -= 1
                if self.n < 0:
                    raise StopIteration
                return self.n

        def testfunc(n, m):
            x = 0
            for i in range(m):
                for j in MyIter(n):
                    x += 1000*i + j
            return x

        x = testfunc(TIER2_THRESHOLD, TIER2_THRESHOLD)

        self.assertEqual(x, sum(range(TIER2_THRESHOLD)) * TIER2_THRESHOLD * 1001)

        ex = get_first_executor(testfunc)
        self.assertIsNotNone(ex)
        uops = get_opnames(ex)
        self.assertIn("_FOR_ITER_TIER_TWO", uops)

    def test_confidence_score(self):
        def testfunc(n):
            bits = 0
            for i in range(n):
                if i & 0x01:
                    bits += 1
                if i & 0x02:
                    bits += 1
                if i&0x04:
                    bits += 1
                if i&0x08:
                    bits += 1
                if i&0x10:
                    bits += 1
            return bits

        x = testfunc(TIER2_THRESHOLD * 2)

        self.assertEqual(x, TIER2_THRESHOLD * 5)
        ex = get_first_executor(testfunc)
        self.assertIsNotNone(ex)
        ops = list(iter_opnames(ex))
        #Since branch is 50/50 the trace could go either way.
        count = ops.count("_GUARD_IS_TRUE_POP") + ops.count("_GUARD_IS_FALSE_POP")
        self.assertLessEqual(count, 2)


@requires_specialization
@unittest.skipIf(Py_GIL_DISABLED, "optimizer not yet supported in free-threaded builds")
@requires_jit_enabled
@unittest.skipIf(os.getenv("PYTHON_UOPS_OPTIMIZE") == "0", "Needs uop optimizer to run.")
class TestUopsOptimization(unittest.TestCase):

    def _run_with_optimizer(self, testfunc, arg):
        res = testfunc(arg)

        ex = get_first_executor(testfunc)
        return res, ex


    def test_int_type_propagation(self):
        def testfunc(loops):
            num = 0
            for i in range(loops):
                x = num + num
                a = x + 1
                num += 1
            return a

        res, ex = self._run_with_optimizer(testfunc, TIER2_THRESHOLD)
        self.assertIsNotNone(ex)
        self.assertEqual(res, (TIER2_THRESHOLD - 1) * 2 + 1)
        binop_count = [opname for opname in iter_opnames(ex) if opname == "_BINARY_OP_ADD_INT"]
        guard_tos_int_count = [opname for opname in iter_opnames(ex) if opname == "_GUARD_TOS_INT"]
        guard_nos_int_count = [opname for opname in iter_opnames(ex) if opname == "_GUARD_NOS_INT"]
        self.assertGreaterEqual(len(binop_count), 3)
        self.assertLessEqual(len(guard_tos_int_count), 1)
        self.assertLessEqual(len(guard_nos_int_count), 1)

    def test_int_type_propagation_through_frame(self):
        def double(x):
            return x + x
        def testfunc(loops):
            num = 0
            for i in range(loops):
                x = num + num
                a = double(x)
                num += 1
            return a

        res = testfunc(TIER2_THRESHOLD)

        ex = get_first_executor(testfunc)
        self.assertIsNotNone(ex)
        self.assertEqual(res, (TIER2_THRESHOLD - 1) * 4)
        binop_count = [opname for opname in iter_opnames(ex) if opname == "_BINARY_OP_ADD_INT"]
        guard_tos_int_count = [opname for opname in iter_opnames(ex) if opname == "_GUARD_TOS_INT"]
        guard_nos_int_count = [opname for opname in iter_opnames(ex) if opname == "_GUARD_NOS_INT"]
        self.assertGreaterEqual(len(binop_count), 3)
        self.assertLessEqual(len(guard_tos_int_count), 1)
        self.assertLessEqual(len(guard_nos_int_count), 1)

    def test_int_type_propagation_from_frame(self):
        def double(x):
            return x + x
        def testfunc(loops):
            num = 0
            for i in range(loops):
                a = double(num)
                x = a + a
                num += 1
            return x

        res = testfunc(TIER2_THRESHOLD)

        ex = get_first_executor(testfunc)
        self.assertIsNotNone(ex)
        self.assertEqual(res, (TIER2_THRESHOLD - 1) * 4)
        binop_count = [opname for opname in iter_opnames(ex) if opname == "_BINARY_OP_ADD_INT"]
        guard_tos_int_count = [opname for opname in iter_opnames(ex) if opname == "_GUARD_TOS_INT"]
        guard_nos_int_count = [opname for opname in iter_opnames(ex) if opname == "_GUARD_NOS_INT"]
        self.assertGreaterEqual(len(binop_count), 3)
        self.assertLessEqual(len(guard_tos_int_count), 1)
        self.assertLessEqual(len(guard_nos_int_count), 1)

    def test_int_impure_region(self):
        def testfunc(loops):
            num = 0
            while num < loops:
                x = num + num
                y = 1
                x // 2
                a = x + y
                num += 1
            return a

        res, ex = self._run_with_optimizer(testfunc, TIER2_THRESHOLD)
        self.assertIsNotNone(ex)
        binop_count = [opname for opname in iter_opnames(ex) if opname == "_BINARY_OP_ADD_INT"]
        self.assertGreaterEqual(len(binop_count), 3)

    def test_call_py_exact_args(self):
        def testfunc(n):
            def dummy(x):
                return x+1
            for i in range(n):
                dummy(i)

        res, ex = self._run_with_optimizer(testfunc, TIER2_THRESHOLD)
        self.assertIsNotNone(ex)
        uops = get_opnames(ex)
        self.assertIn("_PUSH_FRAME", uops)
        self.assertIn("_BINARY_OP_ADD_INT", uops)
        self.assertNotIn("_CHECK_PEP_523", uops)

    def test_int_type_propagate_through_range(self):
        def testfunc(n):

            for i in range(n):
                x = i + i
            return x

        res, ex = self._run_with_optimizer(testfunc, TIER2_THRESHOLD)
        self.assertEqual(res, (TIER2_THRESHOLD - 1) * 2)
        self.assertIsNotNone(ex)
        uops = get_opnames(ex)
        self.assertNotIn("_GUARD_TOS_INT", uops)
        self.assertNotIn("_GUARD_NOS_INT", uops)

    def test_int_value_numbering(self):
        def testfunc(n):

            y = 1
            for i in range(n):
                x = y
                z = x
                a = z
                b = a
                res = x + z + a + b
            return res

        res, ex = self._run_with_optimizer(testfunc, TIER2_THRESHOLD)
        self.assertEqual(res, 4)
        self.assertIsNotNone(ex)
        uops = get_opnames(ex)
        self.assertIn("_GUARD_TOS_INT", uops)
        self.assertNotIn("_GUARD_NOS_INT", uops)
        guard_tos_count = [opname for opname in iter_opnames(ex) if opname == "_GUARD_TOS_INT"]
        self.assertEqual(len(guard_tos_count), 1)

    def test_comprehension(self):
        def testfunc(n):
            for _ in range(n):
                return [i for i in range(n)]

        res, ex = self._run_with_optimizer(testfunc, TIER2_THRESHOLD)
        self.assertEqual(res, list(range(TIER2_THRESHOLD)))
        self.assertIsNotNone(ex)
        uops = get_opnames(ex)
        self.assertNotIn("_BINARY_OP_ADD_INT", uops)

    def test_call_py_exact_args_disappearing(self):
        def dummy(x):
            return x+1

        def testfunc(n):
            for i in range(n):
                dummy(i)

        # Trigger specialization
        testfunc(8)
        del dummy
        gc.collect()

        def dummy(x):
            return x + 2
        testfunc(32)

        ex = get_first_executor(testfunc)
        # Honestly as long as it doesn't crash it's fine.
        # Whether we get an executor or not is non-deterministic,
        # because it's decided by when the function is freed.
        # This test is a little implementation specific.

    def test_promote_globals_to_constants(self):

        result = script_helper.run_python_until_end('-c', textwrap.dedent("""
        import _testinternalcapi
        import opcode
        import _opcode

        def get_first_executor(func):
            code = func.__code__
            co_code = code.co_code
            for i in range(0, len(co_code), 2):
                try:
                    return _opcode.get_executor(code, i)
                except ValueError:
                    pass
            return None

        def get_opnames(ex):
            return {item[0] for item in ex}

        def testfunc(n):
            for i in range(n):
                x = range(i)
            return x

        testfunc(_testinternalcapi.TIER2_THRESHOLD)

        ex = get_first_executor(testfunc)
        assert ex is not None
        uops = get_opnames(ex)
        assert "_LOAD_GLOBAL_BUILTINS" not in uops
        assert "_LOAD_CONST_INLINE_BORROW" in uops
        """), PYTHON_JIT="1")
        self.assertEqual(result[0].rc, 0, result)

    def test_float_add_constant_propagation(self):
        def testfunc(n):
            a = 1.0
            for _ in range(n):
                a = a + 0.25
                a = a + 0.25
                a = a + 0.25
                a = a + 0.25
            return a

        res, ex = self._run_with_optimizer(testfunc, TIER2_THRESHOLD)
        self.assertAlmostEqual(res, TIER2_THRESHOLD + 1)
        self.assertIsNotNone(ex)
        uops = get_opnames(ex)
        guard_tos_float_count = [opname for opname in iter_opnames(ex) if opname == "_GUARD_TOS_FLOAT"]
        guard_nos_float_count = [opname for opname in iter_opnames(ex) if opname == "_GUARD_NOS_FLOAT"]
        self.assertLessEqual(len(guard_tos_float_count), 1)
        self.assertLessEqual(len(guard_nos_float_count), 1)
        # TODO gh-115506: this assertion may change after propagating constants.
        # We'll also need to verify that propagation actually occurs.
        self.assertIn("_BINARY_OP_ADD_FLOAT", uops)

    def test_float_subtract_constant_propagation(self):
        def testfunc(n):
            a = 1.0
            for _ in range(n):
                a = a - 0.25
                a = a - 0.25
                a = a - 0.25
                a = a - 0.25
            return a

        res, ex = self._run_with_optimizer(testfunc, TIER2_THRESHOLD)
        self.assertAlmostEqual(res, -TIER2_THRESHOLD + 1)
        self.assertIsNotNone(ex)
        uops = get_opnames(ex)
        guard_tos_float_count = [opname for opname in iter_opnames(ex) if opname == "_GUARD_TOS_FLOAT"]
        guard_nos_float_count = [opname for opname in iter_opnames(ex) if opname == "_GUARD_NOS_FLOAT"]
        self.assertLessEqual(len(guard_tos_float_count), 1)
        self.assertLessEqual(len(guard_nos_float_count), 1)
        # TODO gh-115506: this assertion may change after propagating constants.
        # We'll also need to verify that propagation actually occurs.
        self.assertIn("_BINARY_OP_SUBTRACT_FLOAT", uops)

    def test_float_multiply_constant_propagation(self):
        def testfunc(n):
            a = 1.0
            for _ in range(n):
                a = a * 1.0
                a = a * 1.0
                a = a * 1.0
                a = a * 1.0
            return a

        res, ex = self._run_with_optimizer(testfunc, TIER2_THRESHOLD)
        self.assertAlmostEqual(res, 1.0)
        self.assertIsNotNone(ex)
        uops = get_opnames(ex)
        guard_tos_float_count = [opname for opname in iter_opnames(ex) if opname == "_GUARD_TOS_FLOAT"]
        guard_nos_float_count = [opname for opname in iter_opnames(ex) if opname == "_GUARD_NOS_FLOAT"]
        self.assertLessEqual(len(guard_tos_float_count), 1)
        self.assertLessEqual(len(guard_nos_float_count), 1)
        # TODO gh-115506: this assertion may change after propagating constants.
        # We'll also need to verify that propagation actually occurs.
        self.assertIn("_BINARY_OP_MULTIPLY_FLOAT", uops)

    def test_add_unicode_propagation(self):
        def testfunc(n):
            a = ""
            for _ in range(n):
                a + a
                a + a
                a + a
                a + a
            return a

        res, ex = self._run_with_optimizer(testfunc, TIER2_THRESHOLD)
        self.assertEqual(res, "")
        self.assertIsNotNone(ex)
        uops = get_opnames(ex)
        guard_tos_unicode_count = [opname for opname in iter_opnames(ex) if opname == "_GUARD_TOS_UNICODE"]
        guard_nos_unicode_count = [opname for opname in iter_opnames(ex) if opname == "_GUARD_NOS_UNICODE"]
        self.assertLessEqual(len(guard_tos_unicode_count), 1)
        self.assertLessEqual(len(guard_nos_unicode_count), 1)
        self.assertIn("_BINARY_OP_ADD_UNICODE", uops)

    def test_compare_op_type_propagation_float(self):
        def testfunc(n):
            a = 1.0
            for _ in range(n):
                x = a == a
                x = a == a
                x = a == a
                x = a == a
            return x

        res, ex = self._run_with_optimizer(testfunc, TIER2_THRESHOLD)
        self.assertTrue(res)
        self.assertIsNotNone(ex)
        uops = get_opnames(ex)
        guard_tos_float_count = [opname for opname in iter_opnames(ex) if opname == "_GUARD_TOS_FLOAT"]
        guard_nos_float_count = [opname for opname in iter_opnames(ex) if opname == "_GUARD_NOS_FLOAT"]
        self.assertLessEqual(len(guard_tos_float_count), 1)
        self.assertLessEqual(len(guard_nos_float_count), 1)
        self.assertIn("_COMPARE_OP_FLOAT", uops)

    def test_compare_op_type_propagation_int(self):
        def testfunc(n):
            a = 1
            for _ in range(n):
                x = a == a
                x = a == a
                x = a == a
                x = a == a
            return x

        res, ex = self._run_with_optimizer(testfunc, TIER2_THRESHOLD)
        self.assertTrue(res)
        self.assertIsNotNone(ex)
        uops = get_opnames(ex)
        guard_tos_int_count = [opname for opname in iter_opnames(ex) if opname == "_GUARD_TOS_INT"]
        guard_nos_int_count = [opname for opname in iter_opnames(ex) if opname == "_GUARD_NOS_INT"]
        self.assertLessEqual(len(guard_tos_int_count), 1)
        self.assertLessEqual(len(guard_nos_int_count), 1)
        self.assertIn("_COMPARE_OP_INT", uops)

    def test_compare_op_type_propagation_int_partial(self):
        def testfunc(n):
            a = 1
            for _ in range(n):
                if a > 2:
                    x = 0
                if a < 2:
                    x = 1
            return x

        res, ex = self._run_with_optimizer(testfunc, TIER2_THRESHOLD)
        self.assertEqual(res, 1)
        self.assertIsNotNone(ex)
        uops = get_opnames(ex)
        guard_nos_int_count = [opname for opname in iter_opnames(ex) if opname == "_GUARD_NOS_INT"]
        guard_tos_int_count = [opname for opname in iter_opnames(ex) if opname == "_GUARD_TOS_INT"]
        self.assertLessEqual(len(guard_nos_int_count), 1)
        self.assertEqual(len(guard_tos_int_count), 0)
        self.assertIn("_COMPARE_OP_INT", uops)

    def test_compare_op_type_propagation_float_partial(self):
        def testfunc(n):
            a = 1.0
            for _ in range(n):
                if a > 2.0:
                    x = 0
                if a < 2.0:
                    x = 1
            return x

        res, ex = self._run_with_optimizer(testfunc, TIER2_THRESHOLD)
        self.assertEqual(res, 1)
        self.assertIsNotNone(ex)
        uops = get_opnames(ex)
        guard_nos_float_count = [opname for opname in iter_opnames(ex) if opname == "_GUARD_NOS_FLOAT"]
        guard_tos_float_count = [opname for opname in iter_opnames(ex) if opname == "_GUARD_TOS_FLOAT"]
        self.assertLessEqual(len(guard_nos_float_count), 1)
        self.assertEqual(len(guard_tos_float_count), 0)
        self.assertIn("_COMPARE_OP_FLOAT", uops)

    def test_compare_op_type_propagation_unicode(self):
        def testfunc(n):
            a = ""
            for _ in range(n):
                x = a == a
                x = a == a
                x = a == a
                x = a == a
            return x

        res, ex = self._run_with_optimizer(testfunc, TIER2_THRESHOLD)
        self.assertTrue(res)
        self.assertIsNotNone(ex)
        uops = get_opnames(ex)
        guard_tos_unicode_count = [opname for opname in iter_opnames(ex) if opname == "_GUARD_TOS_UNICODE"]
        guard_nos_unicode_count = [opname for opname in iter_opnames(ex) if opname == "_GUARD_NOS_UNICODE"]
        self.assertLessEqual(len(guard_tos_unicode_count), 1)
        self.assertLessEqual(len(guard_nos_unicode_count), 1)
        self.assertIn("_COMPARE_OP_STR", uops)

    def test_type_inconsistency(self):
        ns = {}
        src = textwrap.dedent("""
            def testfunc(n):
                for i in range(n):
                    x = _test_global + _test_global
        """)
        exec(src, ns, ns)
        testfunc = ns['testfunc']
        ns['_test_global'] = 0
        _, ex = self._run_with_optimizer(testfunc, TIER2_THRESHOLD - 1)
        self.assertIsNone(ex)
        ns['_test_global'] = 1
        _, ex = self._run_with_optimizer(testfunc, TIER2_THRESHOLD - 1)
        self.assertIsNotNone(ex)
        uops = get_opnames(ex)
        self.assertNotIn("_GUARD_TOS_INT", uops)
        self.assertNotIn("_GUARD_NOS_INT", uops)
        self.assertIn("_BINARY_OP_ADD_INT", uops)
        # Try again, but between the runs, set the global to a float.
        # This should result in no executor the second time.
        ns = {}
        exec(src, ns, ns)
        testfunc = ns['testfunc']
        ns['_test_global'] = 0
        _, ex = self._run_with_optimizer(testfunc, TIER2_THRESHOLD - 1)
        self.assertIsNone(ex)
        ns['_test_global'] = 3.14
        _, ex = self._run_with_optimizer(testfunc, TIER2_THRESHOLD - 1)
        self.assertIsNone(ex)

    def test_combine_stack_space_checks_sequential(self):
        def dummy12(x):
            return x - 1
        def dummy13(y):
            z = y + 2
            return y, z
        def testfunc(n):
            a = 0
            for _ in range(n):
                b = dummy12(7)
                c, d = dummy13(9)
                a += b + c + d
            return a

        res, ex = self._run_with_optimizer(testfunc, TIER2_THRESHOLD)
        self.assertEqual(res, TIER2_THRESHOLD * 26)
        self.assertIsNotNone(ex)

        uops_and_operands = [(opcode, operand) for opcode, _, _, operand in ex]
        uop_names = [uop[0] for uop in uops_and_operands]
        self.assertEqual(uop_names.count("_PUSH_FRAME"), 2)
        self.assertEqual(uop_names.count("_RETURN_VALUE"), 2)
        self.assertEqual(uop_names.count("_CHECK_STACK_SPACE"), 0)
        self.assertEqual(uop_names.count("_CHECK_STACK_SPACE_OPERAND"), 1)
        # sequential calls: max(12, 13) == 13
        largest_stack = _testinternalcapi.get_co_framesize(dummy13.__code__)
        self.assertIn(("_CHECK_STACK_SPACE_OPERAND", largest_stack), uops_and_operands)

    def test_combine_stack_space_checks_nested(self):
        def dummy12(x):
            return x + 3
        def dummy15(y):
            z = dummy12(y)
            return y, z
        def testfunc(n):
            a = 0
            for _ in range(n):
                b, c = dummy15(2)
                a += b + c
            return a

        res, ex = self._run_with_optimizer(testfunc, TIER2_THRESHOLD)
        self.assertEqual(res, TIER2_THRESHOLD * 7)
        self.assertIsNotNone(ex)

        uops_and_operands = [(opcode, operand) for opcode, _, _, operand in ex]
        uop_names = [uop[0] for uop in uops_and_operands]
        self.assertEqual(uop_names.count("_PUSH_FRAME"), 2)
        self.assertEqual(uop_names.count("_RETURN_VALUE"), 2)
        self.assertEqual(uop_names.count("_CHECK_STACK_SPACE"), 0)
        self.assertEqual(uop_names.count("_CHECK_STACK_SPACE_OPERAND"), 1)
        # nested calls: 15 + 12 == 27
        largest_stack = (
            _testinternalcapi.get_co_framesize(dummy15.__code__) +
            _testinternalcapi.get_co_framesize(dummy12.__code__)
        )
        self.assertIn(("_CHECK_STACK_SPACE_OPERAND", largest_stack), uops_and_operands)

    def test_combine_stack_space_checks_several_calls(self):
        def dummy12(x):
            return x + 3
        def dummy13(y):
            z = y + 2
            return y, z
        def dummy18(y):
            z = dummy12(y)
            x, w = dummy13(z)
            return z, x, w
        def testfunc(n):
            a = 0
            for _ in range(n):
                b = dummy12(5)
                c, d, e = dummy18(2)
                a += b + c + d + e
            return a

        res, ex = self._run_with_optimizer(testfunc, TIER2_THRESHOLD)
        self.assertEqual(res, TIER2_THRESHOLD * 25)
        self.assertIsNotNone(ex)

        uops_and_operands = [(opcode, operand) for opcode, _, _, operand in ex]
        uop_names = [uop[0] for uop in uops_and_operands]
        self.assertEqual(uop_names.count("_PUSH_FRAME"), 4)
        self.assertEqual(uop_names.count("_RETURN_VALUE"), 4)
        self.assertEqual(uop_names.count("_CHECK_STACK_SPACE"), 0)
        self.assertEqual(uop_names.count("_CHECK_STACK_SPACE_OPERAND"), 1)
        # max(12, 18 + max(12, 13)) == 31
        largest_stack = (
            _testinternalcapi.get_co_framesize(dummy18.__code__) +
            _testinternalcapi.get_co_framesize(dummy13.__code__)
        )
        self.assertIn(("_CHECK_STACK_SPACE_OPERAND", largest_stack), uops_and_operands)

    def test_combine_stack_space_checks_several_calls_different_order(self):
        # same as `several_calls` but with top-level calls reversed
        def dummy12(x):
            return x + 3
        def dummy13(y):
            z = y + 2
            return y, z
        def dummy18(y):
            z = dummy12(y)
            x, w = dummy13(z)
            return z, x, w
        def testfunc(n):
            a = 0
            for _ in range(n):
                c, d, e = dummy18(2)
                b = dummy12(5)
                a += b + c + d + e
            return a

        res, ex = self._run_with_optimizer(testfunc, TIER2_THRESHOLD)
        self.assertEqual(res, TIER2_THRESHOLD * 25)
        self.assertIsNotNone(ex)

        uops_and_operands = [(opcode, operand) for opcode, _, _, operand in ex]
        uop_names = [uop[0] for uop in uops_and_operands]
        self.assertEqual(uop_names.count("_PUSH_FRAME"), 4)
        self.assertEqual(uop_names.count("_RETURN_VALUE"), 4)
        self.assertEqual(uop_names.count("_CHECK_STACK_SPACE"), 0)
        self.assertEqual(uop_names.count("_CHECK_STACK_SPACE_OPERAND"), 1)
        # max(18 + max(12, 13), 12) == 31
        largest_stack = (
            _testinternalcapi.get_co_framesize(dummy18.__code__) +
            _testinternalcapi.get_co_framesize(dummy13.__code__)
        )
        self.assertIn(("_CHECK_STACK_SPACE_OPERAND", largest_stack), uops_and_operands)

    def test_combine_stack_space_complex(self):
        def dummy0(x):
            return x
        def dummy1(x):
            return dummy0(x)
        def dummy2(x):
            return dummy1(x)
        def dummy3(x):
            return dummy0(x)
        def dummy4(x):
            y = dummy0(x)
            return dummy3(y)
        def dummy5(x):
            return dummy2(x)
        def dummy6(x):
            y = dummy5(x)
            z = dummy0(y)
            return dummy4(z)
        def testfunc(n):
            a = 0
            for _ in range(n):
                b = dummy5(1)
                c = dummy0(1)
                d = dummy6(1)
                a += b + c + d
            return a

        res, ex = self._run_with_optimizer(testfunc, TIER2_THRESHOLD)
        self.assertEqual(res, TIER2_THRESHOLD * 3)
        self.assertIsNotNone(ex)

        uops_and_operands = [(opcode, operand) for opcode, _, _, operand in ex]
        uop_names = [uop[0] for uop in uops_and_operands]
        self.assertEqual(uop_names.count("_PUSH_FRAME"), 15)
        self.assertEqual(uop_names.count("_RETURN_VALUE"), 15)

        self.assertEqual(uop_names.count("_CHECK_STACK_SPACE"), 0)
        self.assertEqual(uop_names.count("_CHECK_STACK_SPACE_OPERAND"), 1)
        largest_stack = (
            _testinternalcapi.get_co_framesize(dummy6.__code__) +
            _testinternalcapi.get_co_framesize(dummy5.__code__) +
            _testinternalcapi.get_co_framesize(dummy2.__code__) +
            _testinternalcapi.get_co_framesize(dummy1.__code__) +
            _testinternalcapi.get_co_framesize(dummy0.__code__)
        )
        self.assertIn(
            ("_CHECK_STACK_SPACE_OPERAND", largest_stack), uops_and_operands
        )

    def test_combine_stack_space_checks_large_framesize(self):
        # Create a function with a large framesize. This ensures _CHECK_STACK_SPACE is
        # actually doing its job. Note that the resulting trace hits
        # UOP_MAX_TRACE_LENGTH, but since all _CHECK_STACK_SPACEs happen early, this
        # test is still meaningful.
        repetitions = 10000
        ns = {}
        header = """
            def dummy_large(a0):
        """
        body = "".join([f"""
                a{n+1} = a{n} + 1
        """ for n in range(repetitions)])
        return_ = f"""
                return a{repetitions-1}
        """
        exec(textwrap.dedent(header + body + return_), ns, ns)
        dummy_large = ns['dummy_large']

        # this is something like:
        #
        # def dummy_large(a0):
        #     a1 = a0 + 1
        #     a2 = a1 + 1
        #     ....
        #     a9999 = a9998 + 1
        #     return a9999

        def dummy15(z):
            y = dummy_large(z)
            return y + 3

        def testfunc(n):
            b = 0
            for _ in range(n):
                b += dummy15(7)
            return b

        res, ex = self._run_with_optimizer(testfunc, TIER2_THRESHOLD)
        self.assertEqual(res, TIER2_THRESHOLD * (repetitions + 9))
        self.assertIsNotNone(ex)

        uops_and_operands = [(opcode, operand) for opcode, _, _, operand in ex]
        uop_names = [uop[0] for uop in uops_and_operands]
        self.assertEqual(uop_names.count("_PUSH_FRAME"), 2)
        self.assertEqual(uop_names.count("_CHECK_STACK_SPACE_OPERAND"), 1)

        # this hits a different case during trace projection in refcount test runs only,
        # so we need to account for both possibilities
        self.assertIn(uop_names.count("_CHECK_STACK_SPACE"), [0, 1])
        if uop_names.count("_CHECK_STACK_SPACE") == 0:
            largest_stack = (
                _testinternalcapi.get_co_framesize(dummy15.__code__) +
                _testinternalcapi.get_co_framesize(dummy_large.__code__)
            )
        else:
            largest_stack = _testinternalcapi.get_co_framesize(dummy15.__code__)
        self.assertIn(
            ("_CHECK_STACK_SPACE_OPERAND", largest_stack), uops_and_operands
        )

    def test_combine_stack_space_checks_recursion(self):
        def dummy15(x):
            while x > 0:
                return dummy15(x - 1)
            return 42
        def testfunc(n):
            a = 0
            for _ in range(n):
                a += dummy15(n)
            return a

        recursion_limit = sys.getrecursionlimit()
        try:
            sys.setrecursionlimit(TIER2_THRESHOLD + recursion_limit)
            res, ex = self._run_with_optimizer(testfunc, TIER2_THRESHOLD)
        finally:
            sys.setrecursionlimit(recursion_limit)
        self.assertEqual(res, TIER2_THRESHOLD * 42)
        self.assertIsNotNone(ex)

        uops_and_operands = [(opcode, operand) for opcode, _, _, operand in ex]
        uop_names = [uop[0] for uop in uops_and_operands]
        self.assertEqual(uop_names.count("_PUSH_FRAME"), 2)
        self.assertEqual(uop_names.count("_RETURN_VALUE"), 0)
        self.assertEqual(uop_names.count("_CHECK_STACK_SPACE"), 1)
        self.assertEqual(uop_names.count("_CHECK_STACK_SPACE_OPERAND"), 1)
        largest_stack = _testinternalcapi.get_co_framesize(dummy15.__code__)
        self.assertIn(("_CHECK_STACK_SPACE_OPERAND", largest_stack), uops_and_operands)

    def test_many_nested(self):
        # overflow the trace_stack
        def dummy_a(x):
            return x
        def dummy_b(x):
            return dummy_a(x)
        def dummy_c(x):
            return dummy_b(x)
        def dummy_d(x):
            return dummy_c(x)
        def dummy_e(x):
            return dummy_d(x)
        def dummy_f(x):
            return dummy_e(x)
        def dummy_g(x):
            return dummy_f(x)
        def dummy_h(x):
            return dummy_g(x)
        def testfunc(n):
            a = 0
            for _ in range(n):
                a += dummy_h(n)
            return a

        res, ex = self._run_with_optimizer(testfunc, 32)
        self.assertEqual(res, 32 * 32)
        self.assertIsNone(ex)

    def test_return_generator(self):
        def gen():
            yield None
        def testfunc(n):
            for i in range(n):
                gen()
            return i
        res, ex = self._run_with_optimizer(testfunc, TIER2_THRESHOLD)
        self.assertEqual(res, TIER2_THRESHOLD - 1)
        self.assertIsNotNone(ex)
        self.assertIn("_RETURN_GENERATOR", get_opnames(ex))

    @unittest.skip("Tracing into generators currently isn't supported.")
    def test_for_iter_gen(self):
        def gen(n):
            for i in range(n):
                yield i
        def testfunc(n):
            g = gen(n)
            s = 0
            for i in g:
                s += i
            return s
        res, ex = self._run_with_optimizer(testfunc, TIER2_THRESHOLD)
        self.assertEqual(res, sum(range(TIER2_THRESHOLD)))
        self.assertIsNotNone(ex)
        self.assertIn("_FOR_ITER_GEN_FRAME", get_opnames(ex))

    def test_modified_local_is_seen_by_optimized_code(self):
        l = sys._getframe().f_locals
        a = 1
        s = 0
        for j in range(1 << 10):
            a + a
            l["xa"[j >> 9]] = 1.0
            s += a
        self.assertIs(type(a), float)
        self.assertIs(type(s), float)
        self.assertEqual(s, 1024.0)

    def test_guard_type_version_removed(self):
        def thing(a):
            x = 0
            for _ in range(TIER2_THRESHOLD):
                x += a.attr
                x += a.attr
            return x

        class Foo:
            attr = 1

        res, ex = self._run_with_optimizer(thing, Foo())
        opnames = list(iter_opnames(ex))
        self.assertIsNotNone(ex)
        self.assertEqual(res, TIER2_THRESHOLD * 2)
        guard_type_version_count = opnames.count("_GUARD_TYPE_VERSION")
        self.assertEqual(guard_type_version_count, 1)

    def test_guard_type_version_removed_inlined(self):
        """
        Verify that the guard type version if we have an inlined function
        """

        def fn():
            pass

        def thing(a):
            x = 0
            for _ in range(TIER2_THRESHOLD):
                x += a.attr
                fn()
                x += a.attr
            return x

        class Foo:
            attr = 1

        res, ex = self._run_with_optimizer(thing, Foo())
        opnames = list(iter_opnames(ex))
        self.assertIsNotNone(ex)
        self.assertEqual(res, TIER2_THRESHOLD * 2)
        guard_type_version_count = opnames.count("_GUARD_TYPE_VERSION")
        self.assertEqual(guard_type_version_count, 1)

    def test_guard_type_version_removed_invalidation(self):

        def thing(a):
            x = 0
            for i in range(TIER2_THRESHOLD * 2 + 1):
                x += a.attr
                # The first TIER2_THRESHOLD iterations we set the attribute on
                # this dummy class, which shouldn't trigger the type watcher.
                # Note that the code needs to be in this weird form so it's
                # optimized inline without any control flow:
                setattr((Bar, Foo)[i == TIER2_THRESHOLD + 1], "attr", 2)
                x += a.attr
            return x

        class Foo:
            attr = 1

        class Bar:
            pass

        res, ex = self._run_with_optimizer(thing, Foo())
        opnames = list(iter_opnames(ex))
        self.assertIsNotNone(ex)
        self.assertEqual(res, TIER2_THRESHOLD * 6 + 1)
        call = opnames.index("_CALL_BUILTIN_FAST")
        load_attr_top = opnames.index("_LOAD_ATTR_NONDESCRIPTOR_WITH_VALUES", 0, call)
        load_attr_bottom = opnames.index("_LOAD_ATTR_NONDESCRIPTOR_WITH_VALUES", call)
        self.assertEqual(opnames[:load_attr_top].count("_GUARD_TYPE_VERSION"), 1)
        self.assertEqual(opnames[call:load_attr_bottom].count("_CHECK_VALIDITY"), 2)

    def test_guard_type_version_removed_escaping(self):

        def thing(a):
            x = 0
            for i in range(TIER2_THRESHOLD):
                x += a.attr
                # eval should be escaping
                eval("None")
                x += a.attr
            return x

        class Foo:
            attr = 1
        res, ex = self._run_with_optimizer(thing, Foo())
        opnames = list(iter_opnames(ex))
        self.assertIsNotNone(ex)
        self.assertEqual(res, TIER2_THRESHOLD * 2)
        call = opnames.index("_CALL_BUILTIN_FAST_WITH_KEYWORDS")
        load_attr_top = opnames.index("_LOAD_ATTR_NONDESCRIPTOR_WITH_VALUES", 0, call)
        load_attr_bottom = opnames.index("_LOAD_ATTR_NONDESCRIPTOR_WITH_VALUES", call)
        self.assertEqual(opnames[:load_attr_top].count("_GUARD_TYPE_VERSION"), 1)
        self.assertEqual(opnames[call:load_attr_bottom].count("_CHECK_VALIDITY"), 2)

    def test_guard_type_version_executor_invalidated(self):
        """
        Verify that the executor is invalided on a type change.
        """

        def thing(a):
            x = 0
            for i in range(TIER2_THRESHOLD):
                x += a.attr
                x += a.attr
            return x

        class Foo:
            attr = 1

        res, ex = self._run_with_optimizer(thing, Foo())
        self.assertEqual(res, TIER2_THRESHOLD * 2)
        self.assertIsNotNone(ex)
        self.assertEqual(list(iter_opnames(ex)).count("_GUARD_TYPE_VERSION"), 1)
        self.assertTrue(ex.is_valid())
        Foo.attr = 0
        self.assertFalse(ex.is_valid())

    def test_type_version_doesnt_segfault(self):
        """
        Tests that setting a type version doesn't cause a segfault when later looking at the stack.
        """

        # Minimized from mdp.py benchmark

        class A:
            def __init__(self):
                self.attr = {}

            def method(self, arg):
                self.attr[arg] = None

        def fn(a):
            for _ in range(100):
                (_ for _ in [])
                (_ for _ in [a.method(None)])

        fn(A())

    def test_func_guards_removed_or_reduced(self):
        def testfunc(n):
            for i in range(n):
                # Only works on functions promoted to constants
                global_identity(i)

        testfunc(TIER2_THRESHOLD)

        ex = get_first_executor(testfunc)
        self.assertIsNotNone(ex)
        uops = get_opnames(ex)
        self.assertIn("_PUSH_FRAME", uops)
        # Strength reduced version
        self.assertIn("_CHECK_FUNCTION_VERSION_INLINE", uops)
        self.assertNotIn("_CHECK_FUNCTION_VERSION", uops)
        # Removed guard
        self.assertNotIn("_CHECK_FUNCTION_EXACT_ARGS", uops)

    def test_jit_error_pops(self):
        """
        Tests that the correct number of pops are inserted into the
        exit stub
        """
        items = 17 * [None] + [[]]
        with self.assertRaises(TypeError):
            {item for item in items}

    def test_power_type_depends_on_input_values(self):
        template = textwrap.dedent("""
            import _testinternalcapi

            L, R, X, Y = {l}, {r}, {x}, {y}

            def check(actual: complex, expected: complex) -> None:
                assert actual == expected, (actual, expected)
                assert type(actual) is type(expected), (actual, expected)

            def f(l: complex, r: complex) -> None:
                expected_local_local = pow(l, r) + pow(l, r)
                expected_const_local = pow(L, r) + pow(L, r)
                expected_local_const = pow(l, R) + pow(l, R)
                expected_const_const = pow(L, R) + pow(L, R)
                for _ in range(_testinternalcapi.TIER2_THRESHOLD):
                    # Narrow types:
                    l + l, r + r
                    # The powers produce results, and the addition is unguarded:
                    check(l ** r + l ** r, expected_local_local)
                    check(L ** r + L ** r, expected_const_local)
                    check(l ** R + l ** R, expected_local_const)
                    check(L ** R + L ** R, expected_const_const)

            # JIT for one pair of values...
            f(L, R)
            # ...then run with another:
            f(X, Y)
        """)
        interesting = [
            (1, 1),  # int ** int -> int
            (1, -1),  # int ** int -> float
            (1.0, 1),  # float ** int -> float
            (1, 1.0),  # int ** float -> float
            (-1, 0.5),  # int ** float -> complex
            (1.0, 1.0),  # float ** float -> float
            (-1.0, 0.5),  # float ** float -> complex
        ]
        for (l, r), (x, y) in itertools.product(interesting, repeat=2):
            s = template.format(l=l, r=r, x=x, y=y)
            with self.subTest(l=l, r=r, x=x, y=y):
                script_helper.assert_python_ok("-c", s)

    def test_symbols_flow_through_tuples(self):
        def testfunc(n):
            for _ in range(n):
                a = 1
                b = 2
                t = a, b
                x, y = t
                r = x + y
            return r

        res, ex = self._run_with_optimizer(testfunc, TIER2_THRESHOLD)
        self.assertEqual(res, 3)
        self.assertIsNotNone(ex)
        uops = get_opnames(ex)
        self.assertIn("_BINARY_OP_ADD_INT", uops)
        self.assertNotIn("_GUARD_NOS_INT", uops)
        self.assertNotIn("_GUARD_TOS_INT", uops)

    def test_decref_escapes(self):
        class Convert9999ToNone:
            def __del__(self):
                ns = sys._getframe(1).f_locals
                if ns["i"] == _testinternalcapi.TIER2_THRESHOLD:
                    ns["i"] = None

        def crash_addition():
            try:
                for i in range(_testinternalcapi.TIER2_THRESHOLD + 1):
                    n = Convert9999ToNone()
                    i + i  # Remove guards for i.
                    n = None  # Change i.
                    i + i  # This crashed when we didn't treat DECREF as escaping (gh-124483)
            except TypeError:
                pass

        crash_addition()

    def test_narrow_type_to_constant_bool_false(self):
        def f(n):
            trace = []
            for i in range(n):
                # false is always False, but we can only prove that it's a bool:
                false = i == TIER2_THRESHOLD
                trace.append("A")
                if not false:  # Kept.
                    trace.append("B")
                    if not false:  # Removed!
                        trace.append("C")
                    trace.append("D")
                    if false:  # Removed!
                        trace.append("X")
                    trace.append("E")
                trace.append("F")
                if false:  # Removed!
                    trace.append("X")
                trace.append("G")
            return trace

        trace, ex = self._run_with_optimizer(f, TIER2_THRESHOLD)
        self.assertEqual(trace, list("ABCDEFG") * TIER2_THRESHOLD)
        self.assertIsNotNone(ex)
        uops = get_opnames(ex)
        # Only one guard remains:
        self.assertEqual(uops.count("_GUARD_IS_FALSE_POP"), 1)
        self.assertEqual(uops.count("_GUARD_IS_TRUE_POP"), 0)
        # But all of the appends we care about are still there:
        self.assertEqual(uops.count("_CALL_LIST_APPEND"), len("ABCDEFG"))

    def test_narrow_type_to_constant_bool_true(self):
        def f(n):
            trace = []
            for i in range(n):
                # true always True, but we can only prove that it's a bool:
                true = i != TIER2_THRESHOLD
                trace.append("A")
                if true:  # Kept.
                    trace.append("B")
                    if not true:  # Removed!
                        trace.append("X")
                    trace.append("C")
                    if true:  # Removed!
                        trace.append("D")
                    trace.append("E")
                trace.append("F")
                if not true:  # Removed!
                    trace.append("X")
                trace.append("G")
            return trace

        trace, ex = self._run_with_optimizer(f, TIER2_THRESHOLD)
        self.assertEqual(trace, list("ABCDEFG") * TIER2_THRESHOLD)
        self.assertIsNotNone(ex)
        uops = get_opnames(ex)
        # Only one guard remains:
        self.assertEqual(uops.count("_GUARD_IS_FALSE_POP"), 0)
        self.assertEqual(uops.count("_GUARD_IS_TRUE_POP"), 1)
        # But all of the appends we care about are still there:
        self.assertEqual(uops.count("_CALL_LIST_APPEND"), len("ABCDEFG"))

    def test_narrow_type_to_constant_int_zero(self):
        def f(n):
            trace = []
            for i in range(n):
                # zero is always (int) 0, but we can only prove that it's a integer:
                false = i == TIER2_THRESHOLD # this will always be false, while hopefully still fooling optimizer improvements
                zero = false + 0 # this should always set the variable zero equal to 0
                trace.append("A")
                if not zero:  # Kept.
                    trace.append("B")
                    if not zero:  # Removed!
                        trace.append("C")
                    trace.append("D")
                    if zero:  # Removed!
                        trace.append("X")
                    trace.append("E")
                trace.append("F")
                if zero:  # Removed!
                    trace.append("X")
                trace.append("G")
            return trace

        trace, ex = self._run_with_optimizer(f, TIER2_THRESHOLD)
        self.assertEqual(trace, list("ABCDEFG") * TIER2_THRESHOLD)
        self.assertIsNotNone(ex)
        uops = get_opnames(ex)
        # Only one guard remains:
        self.assertEqual(uops.count("_GUARD_IS_FALSE_POP"), 1)
        self.assertEqual(uops.count("_GUARD_IS_TRUE_POP"), 0)
        # But all of the appends we care about are still there:
        self.assertEqual(uops.count("_CALL_LIST_APPEND"), len("ABCDEFG"))

    def test_narrow_type_to_constant_str_empty(self):
        def f(n):
            trace = []
            for i in range(n):
                # Hopefully the optimizer can't guess what the value is.
                # empty is always "", but we can only prove that it's a string:
                false = i == TIER2_THRESHOLD
                empty = "X"[:false]
                trace.append("A")
                if not empty:  # Kept.
                    trace.append("B")
                    if not empty:  # Removed!
                        trace.append("C")
                    trace.append("D")
                    if empty:  # Removed!
                        trace.append("X")
                    trace.append("E")
                trace.append("F")
                if empty:  # Removed!
                    trace.append("X")
                trace.append("G")
            return trace

        trace, ex = self._run_with_optimizer(f, TIER2_THRESHOLD)
        self.assertEqual(trace, list("ABCDEFG") * TIER2_THRESHOLD)
        self.assertIsNotNone(ex)
        uops = get_opnames(ex)
        # Only one guard remains:
        self.assertEqual(uops.count("_GUARD_IS_FALSE_POP"), 1)
        self.assertEqual(uops.count("_GUARD_IS_TRUE_POP"), 0)
        # But all of the appends we care about are still there:
        self.assertEqual(uops.count("_CALL_LIST_APPEND"), len("ABCDEFG"))

    def test_compare_pop_two_load_const_inline_borrow(self):
        def testfunc(n):
            x = 0
            for _ in range(n):
                a = 10
                b = 10
                if a == b:
                    x += 1
            return x

        res, ex = self._run_with_optimizer(testfunc, TIER2_THRESHOLD)
        self.assertEqual(res, TIER2_THRESHOLD)
        self.assertIsNotNone(ex)
        uops = get_opnames(ex)
        self.assertNotIn("_COMPARE_OP_INT", uops)
        self.assertNotIn("_POP_TWO_LOAD_CONST_INLINE_BORROW", uops)

    def test_to_bool_bool_contains_op_set(self):
        """
        Test that _TO_BOOL_BOOL is removed from code like:

        res = foo in some_set
        if res:
            ....

        """
        def testfunc(n):
            x = 0
            s = {1, 2, 3}
            for _ in range(n):
                a = 2
                in_set = a in s
                if in_set:
                    x += 1
            return x

        res, ex = self._run_with_optimizer(testfunc, TIER2_THRESHOLD)
        self.assertEqual(res, TIER2_THRESHOLD)
        self.assertIsNotNone(ex)
        uops = get_opnames(ex)
        self.assertIn("_CONTAINS_OP_SET", uops)
        self.assertNotIn("_TO_BOOL_BOOL", uops)

    def test_to_bool_bool_contains_op_dict(self):
        """
        Test that _TO_BOOL_BOOL is removed from code like:

        res = foo in some_dict
        if res:
            ....

        """
        def testfunc(n):
            x = 0
            s = {1: 1, 2: 2, 3: 3}
            for _ in range(n):
                a = 2
                in_dict = a in s
                if in_dict:
                    x += 1
            return x

        res, ex = self._run_with_optimizer(testfunc, TIER2_THRESHOLD)
        self.assertEqual(res, TIER2_THRESHOLD)
        self.assertIsNotNone(ex)
        uops = get_opnames(ex)
        self.assertIn("_CONTAINS_OP_DICT", uops)
        self.assertNotIn("_TO_BOOL_BOOL", uops)


    def test_remove_guard_for_known_type_str(self):
        def f(n):
            for i in range(n):
                false = i == TIER2_THRESHOLD
                empty = "X"[:false]
                empty += ""  # Make JIT realize this is a string.
                if empty:
                    return 1
            return 0

        res, ex = self._run_with_optimizer(f, TIER2_THRESHOLD)
        self.assertEqual(res, 0)
        self.assertIsNotNone(ex)
        uops = get_opnames(ex)
        self.assertIn("_TO_BOOL_STR", uops)
        self.assertNotIn("_GUARD_TOS_UNICODE", uops)

    def test_remove_guard_for_known_type_dict(self):
        def f(n):
            x = 0
            for _ in range(n):
                d = {}
                d["Spam"] = 1  # unguarded!
                x += d["Spam"]  # ...unguarded!
            return x

        res, ex = self._run_with_optimizer(f, TIER2_THRESHOLD)
        self.assertEqual(res, TIER2_THRESHOLD)
        self.assertIsNotNone(ex)
        uops = get_opnames(ex)
        self.assertEqual(uops.count("_GUARD_NOS_DICT"), 0)
        self.assertEqual(uops.count("_STORE_SUBSCR_DICT"), 1)
        self.assertEqual(uops.count("_BINARY_OP_SUBSCR_DICT"), 1)

    def test_remove_guard_for_known_type_list(self):
        def f(n):
            x = 0
            for _ in range(n):
                l = [0]
                l[0] = 1  # unguarded!
                [a] = l  # ...unguarded!
                b = l[0]  # ...unguarded!
                if l:  # ...unguarded!
                    x += a + b
            return x

        res, ex = self._run_with_optimizer(f, TIER2_THRESHOLD)
        self.assertEqual(res, 2 * TIER2_THRESHOLD)
        self.assertIsNotNone(ex)
        uops = get_opnames(ex)
        self.assertEqual(uops.count("_GUARD_NOS_LIST"), 0)
        self.assertEqual(uops.count("_STORE_SUBSCR_LIST_INT"), 1)
        self.assertEqual(uops.count("_GUARD_TOS_LIST"), 0)
        self.assertEqual(uops.count("_UNPACK_SEQUENCE_LIST"), 1)
        self.assertEqual(uops.count("_BINARY_OP_SUBSCR_LIST_INT"), 1)
        self.assertEqual(uops.count("_TO_BOOL_LIST"), 1)

    def test_remove_guard_for_known_type_set(self):
        def f(n):
            x = 0
            for _ in range(n):
                x += "Spam" in {"Spam"}  # Unguarded!
            return x

        res, ex = self._run_with_optimizer(f, TIER2_THRESHOLD)
        self.assertEqual(res, TIER2_THRESHOLD)
        self.assertIsNotNone(ex)
        uops = get_opnames(ex)
        self.assertNotIn("_GUARD_TOS_ANY_SET", uops)
        self.assertIn("_CONTAINS_OP_SET", uops)

    def test_remove_guard_for_known_type_tuple(self):
        def f(n):
            x = 0
            for _ in range(n):
                t = (1, 2, (3, (4,)))
                t_0, t_1, (t_2_0, t_2_1) = t  # Unguarded!
                t_2_1_0 = t_2_1[0]  # Unguarded!
                x += t_0 + t_1 + t_2_0 + t_2_1_0
            return x

        res, ex = self._run_with_optimizer(f, TIER2_THRESHOLD)
        self.assertEqual(res, 10 * TIER2_THRESHOLD)
        self.assertIsNotNone(ex)
        uops = get_opnames(ex)
        self.assertNotIn("_GUARD_TOS_TUPLE", uops)
        self.assertIn("_UNPACK_SEQUENCE_TUPLE", uops)
        self.assertIn("_UNPACK_SEQUENCE_TWO_TUPLE", uops)
        self.assertNotIn("_GUARD_NOS_TUPLE", uops)
        self.assertIn("_BINARY_OP_SUBSCR_TUPLE_INT", uops)

    def test_binary_subcsr_str_int_narrows_to_str(self):
        def testfunc(n):
            x = []
            s = "foo"
            for _ in range(n):
                y = s[0]       # _BINARY_OP_SUBSCR_STR_INT
                z = "bar" + y  # (_GUARD_TOS_UNICODE) + _BINARY_OP_ADD_UNICODE
                x.append(z)
            return x

        res, ex = self._run_with_optimizer(testfunc, TIER2_THRESHOLD)
        self.assertEqual(res, ["barf"] * TIER2_THRESHOLD)
        self.assertIsNotNone(ex)
        uops = get_opnames(ex)
        self.assertIn("_BINARY_OP_SUBSCR_STR_INT", uops)
        # _BINARY_OP_SUBSCR_STR_INT narrows the result to 'str' so
        # the unicode guard before _BINARY_OP_ADD_UNICODE is removed.
        self.assertNotIn("_GUARD_TOS_UNICODE", uops)
        self.assertIn("_BINARY_OP_ADD_UNICODE", uops)

    def test_call_type_1(self):
        def testfunc(n):
            x = 0
            for _ in range(n):
                x += type(42) is int
            return x

        res, ex = self._run_with_optimizer(testfunc, TIER2_THRESHOLD)
        self.assertEqual(res, TIER2_THRESHOLD)
        self.assertIsNotNone(ex)
        uops = get_opnames(ex)
        self.assertIn("_CALL_TYPE_1", uops)
        self.assertNotIn("_GUARD_NOS_NULL", uops)
        self.assertNotIn("_GUARD_CALLABLE_TYPE_1", uops)

    def test_call_type_1_result_is_const(self):
        def testfunc(n):
            x = 0
            for _ in range(n):
                t = type(42)
                if t is not None:  # guard is removed
                    x += 1
            return x

        res, ex = self._run_with_optimizer(testfunc, TIER2_THRESHOLD)
        self.assertEqual(res, TIER2_THRESHOLD)
        self.assertIsNotNone(ex)
        uops = get_opnames(ex)
        self.assertIn("_CALL_TYPE_1", uops)
        self.assertNotIn("_GUARD_IS_NOT_NONE_POP", uops)

    def test_call_str_1(self):
        def testfunc(n):
            x = 0
            for _ in range(n):
                y = str(42)
                if y == '42':
                    x += 1
            return x

        res, ex = self._run_with_optimizer(testfunc, TIER2_THRESHOLD)
        self.assertEqual(res, TIER2_THRESHOLD)
        self.assertIsNotNone(ex)
        uops = get_opnames(ex)
        self.assertIn("_CALL_STR_1", uops)
        self.assertNotIn("_GUARD_NOS_NULL", uops)
        self.assertNotIn("_GUARD_CALLABLE_STR_1", uops)

    def test_call_str_1_result_is_str(self):
        def testfunc(n):
            x = 0
            for _ in range(n):
                y = str(42) + 'foo'
                if y == '42foo':
                    x += 1
            return x

        res, ex = self._run_with_optimizer(testfunc, TIER2_THRESHOLD)
        self.assertEqual(res, TIER2_THRESHOLD)
        self.assertIsNotNone(ex)
        uops = get_opnames(ex)
        self.assertIn("_CALL_STR_1", uops)
        self.assertIn("_BINARY_OP_ADD_UNICODE", uops)
        self.assertNotIn("_GUARD_NOS_UNICODE", uops)
        self.assertNotIn("_GUARD_TOS_UNICODE", uops)

    def test_call_str_1_result_is_const_for_str_input(self):
        # Test a special case where the argument of str(arg)
        # is known to be a string. The information about the
        # argument being a string should be propagated to the
        # result of str(arg).
        def testfunc(n):
            x = 0
            for _ in range(n):
                y = str('foo')  # string argument
                if y:           # _TO_BOOL_STR + _GUARD_IS_TRUE_POP are removed
                    x += 1
            return x

        res, ex = self._run_with_optimizer(testfunc, TIER2_THRESHOLD)
        self.assertEqual(res, TIER2_THRESHOLD)
        self.assertIsNotNone(ex)
        uops = get_opnames(ex)
        self.assertIn("_CALL_STR_1", uops)
        self.assertNotIn("_TO_BOOL_STR", uops)
        self.assertNotIn("_GUARD_IS_TRUE_POP", uops)

    def test_call_tuple_1(self):
        def testfunc(n):
            x = 0
            for _ in range(n):
                y = tuple([1, 2])  # _CALL_TUPLE_1
                if y == (1, 2):
                    x += 1
            return x

        res, ex = self._run_with_optimizer(testfunc, TIER2_THRESHOLD)
        self.assertEqual(res, TIER2_THRESHOLD)
        self.assertIsNotNone(ex)
        uops = get_opnames(ex)
        self.assertIn("_CALL_TUPLE_1", uops)
        self.assertNotIn("_GUARD_NOS_NULL", uops)
        self.assertNotIn("_GUARD_CALLABLE_TUPLE_1", uops)

    def test_call_tuple_1_result_is_tuple(self):
        def testfunc(n):
            x = 0
            for _ in range(n):
                y = tuple([1, 2])  # _CALL_TUPLE_1
                if y[0] == 1:      # _BINARY_OP_SUBSCR_TUPLE_INT
                    x += 1
            return x

        res, ex = self._run_with_optimizer(testfunc, TIER2_THRESHOLD)
        self.assertEqual(res, TIER2_THRESHOLD)
        self.assertIsNotNone(ex)
        uops = get_opnames(ex)
        self.assertIn("_CALL_TUPLE_1", uops)
        self.assertIn("_BINARY_OP_SUBSCR_TUPLE_INT", uops)
        self.assertNotIn("_GUARD_NOS_TUPLE", uops)

    def test_call_tuple_1_result_propagates_for_tuple_input(self):
        # Test a special case where the argument of tuple(arg)
        # is known to be a tuple. The information about the
        # argument being a tuple should be propagated to the
        # result of tuple(arg).
        def testfunc(n):
            x = 0
            for _ in range(n):
                y = tuple((1, 2))  # tuple argument
                a, _ = y           # _UNPACK_SEQUENCE_TWO_TUPLE
                if a == 1:         # _COMPARE_OP_INT + _GUARD_IS_TRUE_POP are removed
                    x += 1
            return x

        res, ex = self._run_with_optimizer(testfunc, TIER2_THRESHOLD)
        self.assertEqual(res, TIER2_THRESHOLD)
        self.assertIsNotNone(ex)
        uops = get_opnames(ex)
        self.assertIn("_CALL_TUPLE_1", uops)
        self.assertIn("_UNPACK_SEQUENCE_TWO_TUPLE", uops)
        self.assertNotIn("_COMPARE_OP_INT", uops)
        self.assertNotIn("_GUARD_IS_TRUE_POP", uops)

    def test_call_len(self):
        def testfunc(n):
            a = [1, 2, 3, 4]
            for _ in range(n):
                _ = len(a) - 1

        _, ex = self._run_with_optimizer(testfunc, TIER2_THRESHOLD)
        uops = get_opnames(ex)
        self.assertNotIn("_GUARD_NOS_NULL", uops)
        self.assertNotIn("_GUARD_CALLABLE_LEN", uops)
        self.assertIn("_CALL_LEN", uops)
        self.assertNotIn("_GUARD_NOS_INT", uops)
        self.assertNotIn("_GUARD_TOS_INT", uops)

    def test_binary_op_subscr_tuple_int(self):
        def testfunc(n):
            x = 0
            for _ in range(n):
                y = (1, 2)
                if y[0] == 1:  # _COMPARE_OP_INT + _GUARD_IS_TRUE_POP are removed
                    x += 1
            return x

        res, ex = self._run_with_optimizer(testfunc, TIER2_THRESHOLD)
        self.assertEqual(res, TIER2_THRESHOLD)
        self.assertIsNotNone(ex)
        uops = get_opnames(ex)
        self.assertIn("_BINARY_OP_SUBSCR_TUPLE_INT", uops)
        self.assertNotIn("_COMPARE_OP_INT", uops)
        self.assertNotIn("_GUARD_IS_TRUE_POP", uops)

    def test_attr_promotion_failure(self):
        # We're not testing for any specific uops here, just
        # testing it doesn't crash.
        script_helper.assert_python_ok('-c', textwrap.dedent("""
        import _testinternalcapi
        import _opcode
        import email

        def get_first_executor(func):
            code = func.__code__
            co_code = code.co_code
            for i in range(0, len(co_code), 2):
                try:
                    return _opcode.get_executor(code, i)
                except ValueError:
                    pass
            return None

        def testfunc(n):
            for _ in range(n):
                email.jit_testing = None
                prompt = email.jit_testing
                del email.jit_testing


        testfunc(_testinternalcapi.TIER2_THRESHOLD)
        ex = get_first_executor(testfunc)
        assert ex is not None
        """))

<<<<<<< HEAD
    def test_next_instr_for_exception_handler_set(self):
        # gh-140104: We just want the exception to be caught properly.
        def f():
            for i in range(TIER2_THRESHOLD + 3):
                try:
                    undefined_variable(i)
                except Exception:
                    pass

        f()

    def test_next_instr_for_exception_handler_set_lasts_instr(self):
        # gh-140104: We just want the exception to be caught properly.
        def f():
            a_list = []
            for _ in range(TIER2_THRESHOLD + 3):
                try:
                    a_list[""] = 0
                except Exception:
                    pass
=======
    def test_interpreter_finalization_with_generator_alive(self):
        script_helper.assert_python_ok("-c", textwrap.dedent("""
            import sys
            t = tuple(range(%d))
            def simple_for():
                for x in t:
                    x

            def gen():
                try:
                    yield
                except:
                    simple_for()

            sys.settrace(lambda *args: None)
            simple_for()
            g = gen()
            next(g)
        """ % _testinternalcapi.SPECIALIZATION_THRESHOLD))
>>>>>>> 48b7d75a


def global_identity(x):
    return x

if __name__ == "__main__":
    unittest.main()<|MERGE_RESOLUTION|>--- conflicted
+++ resolved
@@ -1972,7 +1972,26 @@
         assert ex is not None
         """))
 
-<<<<<<< HEAD
+    def test_interpreter_finalization_with_generator_alive(self):
+        script_helper.assert_python_ok("-c", textwrap.dedent("""
+            import sys
+            t = tuple(range(%d))
+            def simple_for():
+                for x in t:
+                    x
+
+            def gen():
+                try:
+                    yield
+                except:
+                    simple_for()
+
+            sys.settrace(lambda *args: None)
+            simple_for()
+            g = gen()
+            next(g)
+        """ % _testinternalcapi.SPECIALIZATION_THRESHOLD))
+
     def test_next_instr_for_exception_handler_set(self):
         # gh-140104: We just want the exception to be caught properly.
         def f():
@@ -1993,27 +2012,6 @@
                     a_list[""] = 0
                 except Exception:
                     pass
-=======
-    def test_interpreter_finalization_with_generator_alive(self):
-        script_helper.assert_python_ok("-c", textwrap.dedent("""
-            import sys
-            t = tuple(range(%d))
-            def simple_for():
-                for x in t:
-                    x
-
-            def gen():
-                try:
-                    yield
-                except:
-                    simple_for()
-
-            sys.settrace(lambda *args: None)
-            simple_for()
-            g = gen()
-            next(g)
-        """ % _testinternalcapi.SPECIALIZATION_THRESHOLD))
->>>>>>> 48b7d75a
 
 
 def global_identity(x):
