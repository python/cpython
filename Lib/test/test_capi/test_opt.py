import contextlib
import itertools
import sys
import textwrap
import unittest
import gc
import os
import types

import _opcode

from test.support import (script_helper, requires_specialization,
                          import_helper, Py_GIL_DISABLED, requires_jit_enabled,
                          reset_code)

_testinternalcapi = import_helper.import_module("_testinternalcapi")

from _testinternalcapi import _PY_NSMALLPOSINTS, TIER2_THRESHOLD

#For test of issue 136154
GLOBAL_136154 = 42

@contextlib.contextmanager
def clear_executors(func):
    # Clear executors in func before and after running a block
    reset_code(func)
    try:
        yield
    finally:
        reset_code(func)


def get_first_executor(func):
    code = func.__code__
    co_code = code.co_code
    for i in range(0, len(co_code), 2):
        try:
            return _opcode.get_executor(code, i)
        except ValueError:
            pass
    return None

def get_all_executors(func):
    code = func.__code__
    co_code = code.co_code
    executors = []
    for i in range(0, len(co_code), 2):
        try:
            executors.append(_opcode.get_executor(code, i))
        except ValueError:
            pass
    return executors


def iter_opnames(ex):
    for item in ex:
        yield item[0]


def get_opnames(ex):
    return list(iter_opnames(ex))


@requires_specialization
@unittest.skipIf(Py_GIL_DISABLED, "optimizer not yet supported in free-threaded builds")
@requires_jit_enabled
class TestExecutorInvalidation(unittest.TestCase):

    def test_invalidate_object(self):
        # Generate a new set of functions at each call
        ns = {}
        func_src = "\n".join(
            f"""
            def f{n}():
                for _ in range({TIER2_THRESHOLD}):
                    pass
            """ for n in range(5)
        )
        exec(textwrap.dedent(func_src), ns, ns)
        funcs = [ ns[f'f{n}'] for n in range(5)]
        objects = [object() for _ in range(5)]

        for f in funcs:
            f()
        executors = [get_first_executor(f) for f in funcs]
        # Set things up so each executor depends on the objects
        # with an equal or lower index.
        for i, exe in enumerate(executors):
            self.assertTrue(exe.is_valid())
            for obj in objects[:i+1]:
                _testinternalcapi.add_executor_dependency(exe, obj)
            self.assertTrue(exe.is_valid())
        # Assert that the correct executors are invalidated
        # and check that nothing crashes when we invalidate
        # an executor multiple times.
        for i in (4,3,2,1,0):
            _testinternalcapi.invalidate_executors(objects[i])
            for exe in executors[i:]:
                self.assertFalse(exe.is_valid())
            for exe in executors[:i]:
                self.assertTrue(exe.is_valid())

    def test_uop_optimizer_invalidation(self):
        # Generate a new function at each call
        ns = {}
        exec(textwrap.dedent(f"""
            def f():
                for i in range({TIER2_THRESHOLD}):
                    pass
        """), ns, ns)
        f = ns['f']
        f()
        exe = get_first_executor(f)
        self.assertIsNotNone(exe)
        self.assertTrue(exe.is_valid())
        _testinternalcapi.invalidate_executors(f.__code__)
        self.assertFalse(exe.is_valid())

    def test_sys__clear_internal_caches(self):
        def f():
            for _ in range(TIER2_THRESHOLD):
                pass
        f()
        exe = get_first_executor(f)
        self.assertIsNotNone(exe)
        self.assertTrue(exe.is_valid())
        sys._clear_internal_caches()
        self.assertFalse(exe.is_valid())
        exe = get_first_executor(f)
        self.assertIsNone(exe)


@requires_specialization
@unittest.skipIf(Py_GIL_DISABLED, "optimizer not yet supported in free-threaded builds")
@requires_jit_enabled
@unittest.skipIf(os.getenv("PYTHON_UOPS_OPTIMIZE") == "0", "Needs uop optimizer to run.")
class TestUops(unittest.TestCase):

    def test_basic_loop(self):
        def testfunc(x):
            i = 0
            while i < x:
                i += 1

        testfunc(TIER2_THRESHOLD)

        ex = get_first_executor(testfunc)
        self.assertIsNotNone(ex)
        uops = get_opnames(ex)
        self.assertIn("_JUMP_TO_TOP", uops)
        self.assertIn("_LOAD_FAST_BORROW_0", uops)

    def test_extended_arg(self):
        "Check EXTENDED_ARG handling in superblock creation"
        ns = {}
        exec(textwrap.dedent(f"""
            def many_vars():
                # 260 vars, so z9 should have index 259
                a0 = a1 = a2 = a3 = a4 = a5 = a6 = a7 = a8 = a9 = 42
                b0 = b1 = b2 = b3 = b4 = b5 = b6 = b7 = b8 = b9 = 42
                c0 = c1 = c2 = c3 = c4 = c5 = c6 = c7 = c8 = c9 = 42
                d0 = d1 = d2 = d3 = d4 = d5 = d6 = d7 = d8 = d9 = 42
                e0 = e1 = e2 = e3 = e4 = e5 = e6 = e7 = e8 = e9 = 42
                f0 = f1 = f2 = f3 = f4 = f5 = f6 = f7 = f8 = f9 = 42
                g0 = g1 = g2 = g3 = g4 = g5 = g6 = g7 = g8 = g9 = 42
                h0 = h1 = h2 = h3 = h4 = h5 = h6 = h7 = h8 = h9 = 42
                i0 = i1 = i2 = i3 = i4 = i5 = i6 = i7 = i8 = i9 = 42
                j0 = j1 = j2 = j3 = j4 = j5 = j6 = j7 = j8 = j9 = 42
                k0 = k1 = k2 = k3 = k4 = k5 = k6 = k7 = k8 = k9 = 42
                l0 = l1 = l2 = l3 = l4 = l5 = l6 = l7 = l8 = l9 = 42
                m0 = m1 = m2 = m3 = m4 = m5 = m6 = m7 = m8 = m9 = 42
                n0 = n1 = n2 = n3 = n4 = n5 = n6 = n7 = n8 = n9 = 42
                o0 = o1 = o2 = o3 = o4 = o5 = o6 = o7 = o8 = o9 = 42
                p0 = p1 = p2 = p3 = p4 = p5 = p6 = p7 = p8 = p9 = 42
                q0 = q1 = q2 = q3 = q4 = q5 = q6 = q7 = q8 = q9 = 42
                r0 = r1 = r2 = r3 = r4 = r5 = r6 = r7 = r8 = r9 = 42
                s0 = s1 = s2 = s3 = s4 = s5 = s6 = s7 = s8 = s9 = 42
                t0 = t1 = t2 = t3 = t4 = t5 = t6 = t7 = t8 = t9 = 42
                u0 = u1 = u2 = u3 = u4 = u5 = u6 = u7 = u8 = u9 = 42
                v0 = v1 = v2 = v3 = v4 = v5 = v6 = v7 = v8 = v9 = 42
                w0 = w1 = w2 = w3 = w4 = w5 = w6 = w7 = w8 = w9 = 42
                x0 = x1 = x2 = x3 = x4 = x5 = x6 = x7 = x8 = x9 = 42
                y0 = y1 = y2 = y3 = y4 = y5 = y6 = y7 = y8 = y9 = 42
                z0 = z1 = z2 = z3 = z4 = z5 = z6 = z7 = z8 = z9 = {TIER2_THRESHOLD}
                while z9 > 0:
                    z9 = z9 - 1
                    +z9
        """), ns, ns)
        many_vars = ns["many_vars"]

        ex = get_first_executor(many_vars)
        self.assertIsNone(ex)
        many_vars()

        ex = get_first_executor(many_vars)
        self.assertIsNotNone(ex)
        self.assertTrue(any((opcode, oparg, operand) == ("_LOAD_FAST_BORROW", 259, 0)
                            for opcode, oparg, _, operand in list(ex)))

    def test_unspecialized_unpack(self):
        # An example of an unspecialized opcode
        def testfunc(x):
            i = 0
            while i < x:
                i += 1
                a, b = {1: 2, 3: 3}
            assert a == 1 and b == 3
            i = 0
            while i < x:
                i += 1

        testfunc(TIER2_THRESHOLD)

        ex = get_first_executor(testfunc)
        self.assertIsNotNone(ex)
        uops = get_opnames(ex)
        self.assertIn("_UNPACK_SEQUENCE", uops)

    def test_pop_jump_if_false(self):
        def testfunc(n):
            i = 0
            while i < n:
                i += 1

        testfunc(TIER2_THRESHOLD)

        ex = get_first_executor(testfunc)
        self.assertIsNotNone(ex)
        uops = get_opnames(ex)
        self.assertIn("_GUARD_IS_TRUE_POP", uops)

    def test_pop_jump_if_none(self):
        def testfunc(a):
            for x in a:
                if x is None:
                    x = 0

        testfunc(range(TIER2_THRESHOLD))

        ex = get_first_executor(testfunc)
        self.assertIsNotNone(ex)
        uops = get_opnames(ex)
        self.assertNotIn("_GUARD_IS_NONE_POP", uops)
        self.assertNotIn("_GUARD_IS_NOT_NONE_POP", uops)

    def test_pop_jump_if_not_none(self):
        def testfunc(a):
            for x in a:
                x = None
                if x is not None:
                    x = 0

        testfunc(range(TIER2_THRESHOLD))

        ex = get_first_executor(testfunc)
        self.assertIsNotNone(ex)
        uops = get_opnames(ex)
        self.assertNotIn("_GUARD_IS_NONE_POP", uops)
        self.assertNotIn("_GUARD_IS_NOT_NONE_POP", uops)

    def test_pop_jump_if_true(self):
        def testfunc(n):
            i = 0
            while not i >= n:
                i += 1

        testfunc(TIER2_THRESHOLD)

        ex = get_first_executor(testfunc)
        self.assertIsNotNone(ex)
        uops = get_opnames(ex)
        self.assertIn("_GUARD_IS_FALSE_POP", uops)

    def test_jump_backward(self):
        def testfunc(n):
            i = 0
            while i < n:
                i += 1

        testfunc(TIER2_THRESHOLD)

        ex = get_first_executor(testfunc)
        self.assertIsNotNone(ex)
        uops = get_opnames(ex)
        self.assertIn("_JUMP_TO_TOP", uops)

    def test_jump_forward(self):
        def testfunc(n):
            a = 0
            while a < n:
                if a < 0:
                    a = -a
                else:
                    a = +a
                a += 1
            return a

        testfunc(TIER2_THRESHOLD)

        ex = get_first_executor(testfunc)
        self.assertIsNotNone(ex)
        uops = get_opnames(ex)
        # Since there is no JUMP_FORWARD instruction,
        # look for indirect evidence: the += operator
        self.assertIn("_BINARY_OP_ADD_INT", uops)

    def test_for_iter_range(self):
        def testfunc(n):
            total = 0
            for i in range(n):
                total += i
            return total

        total = testfunc(TIER2_THRESHOLD)
        self.assertEqual(total, sum(range(TIER2_THRESHOLD)))

        ex = get_first_executor(testfunc)
        self.assertIsNotNone(ex)
        # for i, (opname, oparg) in enumerate(ex):
        #     print(f"{i:4d}: {opname:<20s} {oparg:3d}")
        uops = get_opnames(ex)
        self.assertIn("_GUARD_NOT_EXHAUSTED_RANGE", uops)
        # Verification that the jump goes past END_FOR
        # is done by manual inspection of the output

    def test_for_iter_list(self):
        def testfunc(a):
            total = 0
            for i in a:
                total += i
            return total

        a = list(range(TIER2_THRESHOLD))
        total = testfunc(a)
        self.assertEqual(total, sum(a))

        ex = get_first_executor(testfunc)
        self.assertIsNotNone(ex)
        # for i, (opname, oparg) in enumerate(ex):
        #     print(f"{i:4d}: {opname:<20s} {oparg:3d}")
        uops = get_opnames(ex)
        self.assertIn("_GUARD_NOT_EXHAUSTED_LIST", uops)
        # Verification that the jump goes past END_FOR
        # is done by manual inspection of the output

    def test_for_iter_tuple(self):
        def testfunc(a):
            total = 0
            for i in a:
                total += i
            return total

        a = tuple(range(TIER2_THRESHOLD))
        total = testfunc(a)
        self.assertEqual(total, sum(a))

        ex = get_first_executor(testfunc)
        self.assertIsNotNone(ex)
        # for i, (opname, oparg) in enumerate(ex):
        #     print(f"{i:4d}: {opname:<20s} {oparg:3d}")
        uops = get_opnames(ex)
        self.assertIn("_GUARD_NOT_EXHAUSTED_TUPLE", uops)
        # Verification that the jump goes past END_FOR
        # is done by manual inspection of the output

    def test_list_edge_case(self):
        def testfunc(it):
            for x in it:
                pass

        a = [1, 2, 3]
        it = iter(a)
        testfunc(it)
        a.append(4)
        with self.assertRaises(StopIteration):
            next(it)

    def test_call_py_exact_args(self):
        def testfunc(n):
            def dummy(x):
                return x+1
            for i in range(n):
                dummy(i)

        testfunc(TIER2_THRESHOLD)

        ex = get_first_executor(testfunc)
        self.assertIsNotNone(ex)
        uops = get_opnames(ex)
        self.assertIn("_PUSH_FRAME", uops)
        self.assertIn("_BINARY_OP_ADD_INT", uops)

    def test_branch_taken(self):
        def testfunc(n):
            for i in range(n):
                if i < 0:
                    i = 0
                else:
                    i = 1

        testfunc(TIER2_THRESHOLD)

        ex = get_first_executor(testfunc)
        self.assertIsNotNone(ex)
        uops = get_opnames(ex)
        self.assertIn("_GUARD_IS_FALSE_POP", uops)

    def test_for_iter_tier_two(self):
        class MyIter:
            def __init__(self, n):
                self.n = n
            def __iter__(self):
                return self
            def __next__(self):
                self.n -= 1
                if self.n < 0:
                    raise StopIteration
                return self.n

        def testfunc(n, m):
            x = 0
            for i in range(m):
                for j in MyIter(n):
                    x += j
            return x

        x = testfunc(TIER2_THRESHOLD, 2)

        self.assertEqual(x, sum(range(TIER2_THRESHOLD)) * 2)

        ex = get_first_executor(testfunc)
        self.assertIsNotNone(ex)
        uops = get_opnames(ex)
        self.assertIn("_FOR_ITER_TIER_TWO", uops)


@requires_specialization
@unittest.skipIf(Py_GIL_DISABLED, "optimizer not yet supported in free-threaded builds")
@requires_jit_enabled
@unittest.skipIf(os.getenv("PYTHON_UOPS_OPTIMIZE") == "0", "Needs uop optimizer to run.")
class TestUopsOptimization(unittest.TestCase):

    def _run_with_optimizer(self, testfunc, arg):
        res = testfunc(arg)

        ex = get_first_executor(testfunc)
        return res, ex


    def test_int_type_propagation(self):
        def testfunc(loops):
            num = 0
            for i in range(loops):
                x = num + num
                a = x + 1
                num += 1
            return a

        res, ex = self._run_with_optimizer(testfunc, TIER2_THRESHOLD)
        self.assertIsNotNone(ex)
        self.assertEqual(res, (TIER2_THRESHOLD - 1) * 2 + 1)
        binop_count = [opname for opname in iter_opnames(ex) if opname == "_BINARY_OP_ADD_INT"]
        guard_tos_int_count = [opname for opname in iter_opnames(ex) if opname == "_GUARD_TOS_INT"]
        guard_nos_int_count = [opname for opname in iter_opnames(ex) if opname == "_GUARD_NOS_INT"]
        self.assertGreaterEqual(len(binop_count), 3)
        self.assertLessEqual(len(guard_tos_int_count), 1)
        self.assertLessEqual(len(guard_nos_int_count), 1)

    def test_int_type_propagation_through_frame(self):
        def double(x):
            return x + x
        def testfunc(loops):
            num = 0
            for i in range(loops):
                x = num + num
                a = double(x)
                num += 1
            return a

        res = testfunc(TIER2_THRESHOLD)

        ex = get_first_executor(testfunc)
        self.assertIsNotNone(ex)
        self.assertEqual(res, (TIER2_THRESHOLD - 1) * 4)
        binop_count = [opname for opname in iter_opnames(ex) if opname == "_BINARY_OP_ADD_INT"]
        guard_tos_int_count = [opname for opname in iter_opnames(ex) if opname == "_GUARD_TOS_INT"]
        guard_nos_int_count = [opname for opname in iter_opnames(ex) if opname == "_GUARD_NOS_INT"]
        self.assertGreaterEqual(len(binop_count), 3)
        self.assertLessEqual(len(guard_tos_int_count), 1)
        self.assertLessEqual(len(guard_nos_int_count), 1)

    def test_int_type_propagation_from_frame(self):
        def double(x):
            return x + x
        def testfunc(loops):
            num = 0
            for i in range(loops):
                a = double(num)
                x = a + a
                num += 1
            return x

        res = testfunc(TIER2_THRESHOLD)

        ex = get_first_executor(testfunc)
        self.assertIsNotNone(ex)
        self.assertEqual(res, (TIER2_THRESHOLD - 1) * 4)
        binop_count = [opname for opname in iter_opnames(ex) if opname == "_BINARY_OP_ADD_INT"]
        guard_tos_int_count = [opname for opname in iter_opnames(ex) if opname == "_GUARD_TOS_INT"]
        guard_nos_int_count = [opname for opname in iter_opnames(ex) if opname == "_GUARD_NOS_INT"]
        self.assertGreaterEqual(len(binop_count), 3)
        self.assertLessEqual(len(guard_tos_int_count), 1)
        self.assertLessEqual(len(guard_nos_int_count), 1)

    def test_int_impure_region(self):
        def testfunc(loops):
            num = 0
            while num < loops:
                x = num + num
                y = 1
                x // 2
                a = x + y
                num += 1
            return a

        res, ex = self._run_with_optimizer(testfunc, TIER2_THRESHOLD)
        self.assertIsNotNone(ex)
        binop_count = [opname for opname in iter_opnames(ex) if opname == "_BINARY_OP_ADD_INT"]
        self.assertGreaterEqual(len(binop_count), 3)

    def test_call_py_exact_args(self):
        def testfunc(n):
            def dummy(x):
                return x+1
            for i in range(n):
                dummy(i)

        res, ex = self._run_with_optimizer(testfunc, TIER2_THRESHOLD)
        self.assertIsNotNone(ex)
        uops = get_opnames(ex)
        self.assertIn("_PUSH_FRAME", uops)
        self.assertIn("_BINARY_OP_ADD_INT", uops)
        self.assertNotIn("_CHECK_PEP_523", uops)

    def test_int_type_propagate_through_range(self):
        def testfunc(n):

            for i in range(n):
                x = i + i
            return x

        res, ex = self._run_with_optimizer(testfunc, TIER2_THRESHOLD)
        self.assertEqual(res, (TIER2_THRESHOLD - 1) * 2)
        self.assertIsNotNone(ex)
        uops = get_opnames(ex)
        self.assertNotIn("_GUARD_TOS_INT", uops)
        self.assertNotIn("_GUARD_NOS_INT", uops)

    def test_int_value_numbering(self):
        def testfunc(n):

            y = 1
            for i in range(n):
                x = y
                z = x
                a = z
                b = a
                res = x + z + a + b
            return res

        res, ex = self._run_with_optimizer(testfunc, TIER2_THRESHOLD)
        self.assertEqual(res, 4)
        self.assertIsNotNone(ex)
        uops = get_opnames(ex)
        self.assertIn("_GUARD_TOS_INT", uops)
        self.assertNotIn("_GUARD_NOS_INT", uops)
        guard_tos_count = [opname for opname in iter_opnames(ex) if opname == "_GUARD_TOS_INT"]
        self.assertEqual(len(guard_tos_count), 1)

    def test_comprehension(self):
        def testfunc(n):
            for _ in range(n):
                return [i for i in range(n)]

        res, ex = self._run_with_optimizer(testfunc, TIER2_THRESHOLD)
        self.assertEqual(res, list(range(TIER2_THRESHOLD)))
        self.assertIsNotNone(ex)
        uops = get_opnames(ex)
        self.assertNotIn("_BINARY_OP_ADD_INT", uops)

    def test_call_py_exact_args_disappearing(self):
        def dummy(x):
            return x+1

        def testfunc(n):
            for i in range(n):
                dummy(i)

        # Trigger specialization
        testfunc(8)
        del dummy
        gc.collect()

        def dummy(x):
            return x + 2
        testfunc(32)

        ex = get_first_executor(testfunc)
        # Honestly as long as it doesn't crash it's fine.
        # Whether we get an executor or not is non-deterministic,
        # because it's decided by when the function is freed.
        # This test is a little implementation specific.

    def test_promote_globals_to_constants(self):

        result = script_helper.run_python_until_end('-c', textwrap.dedent("""
        import _testinternalcapi
        import opcode
        import _opcode

        def get_first_executor(func):
            code = func.__code__
            co_code = code.co_code
            for i in range(0, len(co_code), 2):
                try:
                    return _opcode.get_executor(code, i)
                except ValueError:
                    pass
            return None

        def get_opnames(ex):
            return {item[0] for item in ex}

        def testfunc(n):
            for i in range(n):
                x = range(i)
            return x

        testfunc(_testinternalcapi.TIER2_THRESHOLD)

        ex = get_first_executor(testfunc)
        assert ex is not None
        uops = get_opnames(ex)
        assert "_LOAD_GLOBAL_BUILTINS" not in uops
        assert "_LOAD_CONST_INLINE_BORROW" in uops
        """), PYTHON_JIT="1")
        self.assertEqual(result[0].rc, 0, result)

    def test_float_add_constant_propagation(self):
        def testfunc(n):
            a = 1.0
            for _ in range(n):
                a = a + 0.25
                a = a + 0.25
                a = a + 0.25
                a = a + 0.25
            return a

        res, ex = self._run_with_optimizer(testfunc, TIER2_THRESHOLD)
        self.assertAlmostEqual(res, TIER2_THRESHOLD + 1)
        self.assertIsNotNone(ex)
        uops = get_opnames(ex)
        guard_tos_float_count = [opname for opname in iter_opnames(ex) if opname == "_GUARD_TOS_FLOAT"]
        guard_nos_float_count = [opname for opname in iter_opnames(ex) if opname == "_GUARD_NOS_FLOAT"]
        self.assertLessEqual(len(guard_tos_float_count), 1)
        self.assertLessEqual(len(guard_nos_float_count), 1)
        # TODO gh-115506: this assertion may change after propagating constants.
        # We'll also need to verify that propagation actually occurs.
        self.assertIn("_POP_TOP_NOP", uops)

    def test_float_subtract_constant_propagation(self):
        def testfunc(n):
            a = 1.0
            for _ in range(n):
                a = a - 0.25
                a = a - 0.25
                a = a - 0.25
                a = a - 0.25
            return a

        res, ex = self._run_with_optimizer(testfunc, TIER2_THRESHOLD)
        self.assertAlmostEqual(res, -TIER2_THRESHOLD + 1)
        self.assertIsNotNone(ex)
        uops = get_opnames(ex)
        guard_tos_float_count = [opname for opname in iter_opnames(ex) if opname == "_GUARD_TOS_FLOAT"]
        guard_nos_float_count = [opname for opname in iter_opnames(ex) if opname == "_GUARD_NOS_FLOAT"]
        self.assertLessEqual(len(guard_tos_float_count), 1)
        self.assertLessEqual(len(guard_nos_float_count), 1)
        # TODO gh-115506: this assertion may change after propagating constants.
        # We'll also need to verify that propagation actually occurs.
        self.assertIn("_POP_TOP_NOP", uops)

    def test_float_multiply_constant_propagation(self):
        def testfunc(n):
            a = 1.0
            for _ in range(n):
                a = a * 1.0
                a = a * 1.0
                a = a * 1.0
                a = a * 1.0
            return a

        res, ex = self._run_with_optimizer(testfunc, TIER2_THRESHOLD)
        self.assertAlmostEqual(res, 1.0)
        self.assertIsNotNone(ex)
        uops = get_opnames(ex)
        guard_tos_float_count = [opname for opname in iter_opnames(ex) if opname == "_GUARD_TOS_FLOAT"]
        guard_nos_float_count = [opname for opname in iter_opnames(ex) if opname == "_GUARD_NOS_FLOAT"]
        self.assertLessEqual(len(guard_tos_float_count), 1)
        self.assertLessEqual(len(guard_nos_float_count), 1)
        # TODO gh-115506: this assertion may change after propagating constants.
        # We'll also need to verify that propagation actually occurs.
        self.assertIn("_POP_TOP_NOP", uops)

    def test_add_unicode_propagation(self):
        def testfunc(n):
            a = ""
            for _ in range(n):
                a + a
                a + a
                a + a
                a + a
            return a

        res, ex = self._run_with_optimizer(testfunc, TIER2_THRESHOLD)
        self.assertEqual(res, "")
        self.assertIsNotNone(ex)
        uops = get_opnames(ex)
        guard_tos_unicode_count = [opname for opname in iter_opnames(ex) if opname == "_GUARD_TOS_UNICODE"]
        guard_nos_unicode_count = [opname for opname in iter_opnames(ex) if opname == "_GUARD_NOS_UNICODE"]
        self.assertLessEqual(len(guard_tos_unicode_count), 1)
        self.assertLessEqual(len(guard_nos_unicode_count), 1)
        self.assertIn("_BINARY_OP_ADD_UNICODE", uops)

    def test_compare_op_type_propagation_float(self):
        def testfunc(n):
            a = 1.0
            for _ in range(n):
                x = a == a
                x = a == a
                x = a == a
                x = a == a
            return x

        res, ex = self._run_with_optimizer(testfunc, TIER2_THRESHOLD)
        self.assertTrue(res)
        self.assertIsNotNone(ex)
        uops = get_opnames(ex)
        guard_tos_float_count = [opname for opname in iter_opnames(ex) if opname == "_GUARD_TOS_FLOAT"]
        guard_nos_float_count = [opname for opname in iter_opnames(ex) if opname == "_GUARD_NOS_FLOAT"]
        self.assertLessEqual(len(guard_tos_float_count), 1)
        self.assertLessEqual(len(guard_nos_float_count), 1)
        self.assertIn("_COMPARE_OP_FLOAT", uops)

    def test_compare_op_type_propagation_int(self):
        def testfunc(n):
            a = 1
            for _ in range(n):
                x = a == a
                x = a == a
                x = a == a
                x = a == a
            return x

        res, ex = self._run_with_optimizer(testfunc, TIER2_THRESHOLD)
        self.assertTrue(res)
        self.assertIsNotNone(ex)
        uops = get_opnames(ex)
        guard_tos_int_count = [opname for opname in iter_opnames(ex) if opname == "_GUARD_TOS_INT"]
        guard_nos_int_count = [opname for opname in iter_opnames(ex) if opname == "_GUARD_NOS_INT"]
        self.assertLessEqual(len(guard_tos_int_count), 1)
        self.assertLessEqual(len(guard_nos_int_count), 1)
        self.assertIn("_COMPARE_OP_INT", uops)

    def test_compare_op_type_propagation_int_partial(self):
        def testfunc(n):
            a = 1
            for _ in range(n):
                if a > 2:
                    x = 0
                if a < 2:
                    x = 1
            return x

        res, ex = self._run_with_optimizer(testfunc, TIER2_THRESHOLD)
        self.assertEqual(res, 1)
        self.assertIsNotNone(ex)
        uops = get_opnames(ex)
        guard_nos_int_count = [opname for opname in iter_opnames(ex) if opname == "_GUARD_NOS_INT"]
        guard_tos_int_count = [opname for opname in iter_opnames(ex) if opname == "_GUARD_TOS_INT"]
        self.assertLessEqual(len(guard_nos_int_count), 1)
        self.assertEqual(len(guard_tos_int_count), 0)
        self.assertIn("_COMPARE_OP_INT", uops)

    def test_compare_op_type_propagation_float_partial(self):
        def testfunc(n):
            a = 1.0
            for _ in range(n):
                if a > 2.0:
                    x = 0
                if a < 2.0:
                    x = 1
            return x

        res, ex = self._run_with_optimizer(testfunc, TIER2_THRESHOLD)
        self.assertEqual(res, 1)
        self.assertIsNotNone(ex)
        uops = get_opnames(ex)
        guard_nos_float_count = [opname for opname in iter_opnames(ex) if opname == "_GUARD_NOS_FLOAT"]
        guard_tos_float_count = [opname for opname in iter_opnames(ex) if opname == "_GUARD_TOS_FLOAT"]
        self.assertLessEqual(len(guard_nos_float_count), 1)
        self.assertEqual(len(guard_tos_float_count), 0)
        self.assertIn("_COMPARE_OP_FLOAT", uops)

    def test_compare_op_type_propagation_unicode(self):
        def testfunc(n):
            a = ""
            for _ in range(n):
                x = a == a
                x = a == a
                x = a == a
                x = a == a
            return x

        res, ex = self._run_with_optimizer(testfunc, TIER2_THRESHOLD)
        self.assertTrue(res)
        self.assertIsNotNone(ex)
        uops = get_opnames(ex)
        guard_tos_unicode_count = [opname for opname in iter_opnames(ex) if opname == "_GUARD_TOS_UNICODE"]
        guard_nos_unicode_count = [opname for opname in iter_opnames(ex) if opname == "_GUARD_NOS_UNICODE"]
        self.assertLessEqual(len(guard_tos_unicode_count), 1)
        self.assertLessEqual(len(guard_nos_unicode_count), 1)
        self.assertIn("_COMPARE_OP_STR", uops)

    @unittest.skip("gh-139109 WIP")
    def test_combine_stack_space_checks_sequential(self):
        def dummy12(x):
            return x - 1
        def dummy13(y):
            z = y + 2
            return y, z
        def testfunc(n):
            a = 0
            for _ in range(n):
                b = dummy12(7)
                c, d = dummy13(9)
                a += b + c + d
            return a

        res, ex = self._run_with_optimizer(testfunc, TIER2_THRESHOLD)
        self.assertEqual(res, TIER2_THRESHOLD * 26)
        self.assertIsNotNone(ex)

        uops_and_operands = [(opcode, operand) for opcode, _, _, operand in ex]
        uop_names = [uop[0] for uop in uops_and_operands]
        self.assertEqual(uop_names.count("_PUSH_FRAME"), 2)
        self.assertEqual(uop_names.count("_RETURN_VALUE"), 2)
        self.assertEqual(uop_names.count("_CHECK_STACK_SPACE"), 0)
        self.assertEqual(uop_names.count("_CHECK_STACK_SPACE_OPERAND"), 1)
        # sequential calls: max(12, 13) == 13
        largest_stack = _testinternalcapi.get_co_framesize(dummy13.__code__)
        self.assertIn(("_CHECK_STACK_SPACE_OPERAND", largest_stack), uops_and_operands)

    @unittest.skip("gh-139109 WIP")
    def test_combine_stack_space_checks_nested(self):
        def dummy12(x):
            return x + 3
        def dummy15(y):
            z = dummy12(y)
            return y, z
        def testfunc(n):
            a = 0
            for _ in range(n):
                b, c = dummy15(2)
                a += b + c
            return a

        res, ex = self._run_with_optimizer(testfunc, TIER2_THRESHOLD)
        self.assertEqual(res, TIER2_THRESHOLD * 7)
        self.assertIsNotNone(ex)

        uops_and_operands = [(opcode, operand) for opcode, _, _, operand in ex]
        uop_names = [uop[0] for uop in uops_and_operands]
        self.assertEqual(uop_names.count("_PUSH_FRAME"), 2)
        self.assertEqual(uop_names.count("_RETURN_VALUE"), 2)
        self.assertEqual(uop_names.count("_CHECK_STACK_SPACE"), 0)
        self.assertEqual(uop_names.count("_CHECK_STACK_SPACE_OPERAND"), 1)
        # nested calls: 15 + 12 == 27
        largest_stack = (
            _testinternalcapi.get_co_framesize(dummy15.__code__) +
            _testinternalcapi.get_co_framesize(dummy12.__code__)
        )
        self.assertIn(("_CHECK_STACK_SPACE_OPERAND", largest_stack), uops_and_operands)

    @unittest.skip("gh-139109 WIP")
    def test_combine_stack_space_checks_several_calls(self):
        def dummy12(x):
            return x + 3
        def dummy13(y):
            z = y + 2
            return y, z
        def dummy18(y):
            z = dummy12(y)
            x, w = dummy13(z)
            return z, x, w
        def testfunc(n):
            a = 0
            for _ in range(n):
                b = dummy12(5)
                c, d, e = dummy18(2)
                a += b + c + d + e
            return a

        res, ex = self._run_with_optimizer(testfunc, TIER2_THRESHOLD)
        self.assertEqual(res, TIER2_THRESHOLD * 25)
        self.assertIsNotNone(ex)

        uops_and_operands = [(opcode, operand) for opcode, _, _, operand in ex]
        uop_names = [uop[0] for uop in uops_and_operands]
        self.assertEqual(uop_names.count("_PUSH_FRAME"), 4)
        self.assertEqual(uop_names.count("_RETURN_VALUE"), 4)
        self.assertEqual(uop_names.count("_CHECK_STACK_SPACE"), 0)
        self.assertEqual(uop_names.count("_CHECK_STACK_SPACE_OPERAND"), 1)
        # max(12, 18 + max(12, 13)) == 31
        largest_stack = (
            _testinternalcapi.get_co_framesize(dummy18.__code__) +
            _testinternalcapi.get_co_framesize(dummy13.__code__)
        )
        self.assertIn(("_CHECK_STACK_SPACE_OPERAND", largest_stack), uops_and_operands)

    @unittest.skip("gh-139109 WIP")
    def test_combine_stack_space_checks_several_calls_different_order(self):
        # same as `several_calls` but with top-level calls reversed
        def dummy12(x):
            return x + 3
        def dummy13(y):
            z = y + 2
            return y, z
        def dummy18(y):
            z = dummy12(y)
            x, w = dummy13(z)
            return z, x, w
        def testfunc(n):
            a = 0
            for _ in range(n):
                c, d, e = dummy18(2)
                b = dummy12(5)
                a += b + c + d + e
            return a

        res, ex = self._run_with_optimizer(testfunc, TIER2_THRESHOLD)
        self.assertEqual(res, TIER2_THRESHOLD * 25)
        self.assertIsNotNone(ex)

        uops_and_operands = [(opcode, operand) for opcode, _, _, operand in ex]
        uop_names = [uop[0] for uop in uops_and_operands]
        self.assertEqual(uop_names.count("_PUSH_FRAME"), 4)
        self.assertEqual(uop_names.count("_RETURN_VALUE"), 4)
        self.assertEqual(uop_names.count("_CHECK_STACK_SPACE"), 0)
        self.assertEqual(uop_names.count("_CHECK_STACK_SPACE_OPERAND"), 1)
        # max(18 + max(12, 13), 12) == 31
        largest_stack = (
            _testinternalcapi.get_co_framesize(dummy18.__code__) +
            _testinternalcapi.get_co_framesize(dummy13.__code__)
        )
        self.assertIn(("_CHECK_STACK_SPACE_OPERAND", largest_stack), uops_and_operands)

    @unittest.skip("gh-139109 WIP")
    def test_combine_stack_space_complex(self):
        def dummy0(x):
            return x
        def dummy1(x):
            return dummy0(x)
        def dummy2(x):
            return dummy1(x)
        def dummy3(x):
            return dummy0(x)
        def dummy4(x):
            y = dummy0(x)
            return dummy3(y)
        def dummy5(x):
            return dummy2(x)
        def dummy6(x):
            y = dummy5(x)
            z = dummy0(y)
            return dummy4(z)
        def testfunc(n):
            a = 0
            for _ in range(n):
                b = dummy5(1)
                c = dummy0(1)
                d = dummy6(1)
                a += b + c + d
            return a

        res, ex = self._run_with_optimizer(testfunc, TIER2_THRESHOLD)
        self.assertEqual(res, TIER2_THRESHOLD * 3)
        self.assertIsNotNone(ex)

        uops_and_operands = [(opcode, operand) for opcode, _, _, operand in ex]
        uop_names = [uop[0] for uop in uops_and_operands]
        self.assertEqual(uop_names.count("_PUSH_FRAME"), 15)
        self.assertEqual(uop_names.count("_RETURN_VALUE"), 15)

        self.assertEqual(uop_names.count("_CHECK_STACK_SPACE"), 0)
        self.assertEqual(uop_names.count("_CHECK_STACK_SPACE_OPERAND"), 1)
        largest_stack = (
            _testinternalcapi.get_co_framesize(dummy6.__code__) +
            _testinternalcapi.get_co_framesize(dummy5.__code__) +
            _testinternalcapi.get_co_framesize(dummy2.__code__) +
            _testinternalcapi.get_co_framesize(dummy1.__code__) +
            _testinternalcapi.get_co_framesize(dummy0.__code__)
        )
        self.assertIn(
            ("_CHECK_STACK_SPACE_OPERAND", largest_stack), uops_and_operands
        )

    @unittest.skip("gh-139109 WIP")
    def test_combine_stack_space_checks_large_framesize(self):
        # Create a function with a large framesize. This ensures _CHECK_STACK_SPACE is
        # actually doing its job. Note that the resulting trace hits
        # UOP_MAX_TRACE_LENGTH, but since all _CHECK_STACK_SPACEs happen early, this
        # test is still meaningful.
        repetitions = 10000
        ns = {}
        header = """
            def dummy_large(a0):
        """
        body = "".join([f"""
                a{n+1} = a{n} + 1
        """ for n in range(repetitions)])
        return_ = f"""
                return a{repetitions-1}
        """
        exec(textwrap.dedent(header + body + return_), ns, ns)
        dummy_large = ns['dummy_large']

        # this is something like:
        #
        # def dummy_large(a0):
        #     a1 = a0 + 1
        #     a2 = a1 + 1
        #     ....
        #     a9999 = a9998 + 1
        #     return a9999

        def dummy15(z):
            y = dummy_large(z)
            return y + 3

        def testfunc(n):
            b = 0
            for _ in range(n):
                b += dummy15(7)
            return b

        res, ex = self._run_with_optimizer(testfunc, TIER2_THRESHOLD)
        self.assertEqual(res, TIER2_THRESHOLD * (repetitions + 9))
        self.assertIsNotNone(ex)

        uops_and_operands = [(opcode, operand) for opcode, _, _, operand in ex]
        uop_names = [uop[0] for uop in uops_and_operands]
        self.assertEqual(uop_names.count("_PUSH_FRAME"), 2)
        self.assertEqual(uop_names.count("_CHECK_STACK_SPACE_OPERAND"), 1)

        # this hits a different case during trace projection in refcount test runs only,
        # so we need to account for both possibilities
        self.assertIn(uop_names.count("_CHECK_STACK_SPACE"), [0, 1])
        if uop_names.count("_CHECK_STACK_SPACE") == 0:
            largest_stack = (
                _testinternalcapi.get_co_framesize(dummy15.__code__) +
                _testinternalcapi.get_co_framesize(dummy_large.__code__)
            )
        else:
            largest_stack = _testinternalcapi.get_co_framesize(dummy15.__code__)
        self.assertIn(
            ("_CHECK_STACK_SPACE_OPERAND", largest_stack), uops_and_operands
        )

    @unittest.skip("gh-139109 WIP")
    def test_combine_stack_space_checks_recursion(self):
        def dummy15(x):
            while x > 0:
                return dummy15(x - 1)
            return 42
        def testfunc(n):
            a = 0
            for _ in range(n):
                a += dummy15(n)
            return a

        recursion_limit = sys.getrecursionlimit()
        try:
            sys.setrecursionlimit(TIER2_THRESHOLD + recursion_limit)
            res, ex = self._run_with_optimizer(testfunc, TIER2_THRESHOLD)
        finally:
            sys.setrecursionlimit(recursion_limit)
        self.assertEqual(res, TIER2_THRESHOLD * 42)
        self.assertIsNotNone(ex)

        uops_and_operands = [(opcode, operand) for opcode, _, _, operand in ex]
        uop_names = [uop[0] for uop in uops_and_operands]
        self.assertEqual(uop_names.count("_PUSH_FRAME"), 2)
        self.assertEqual(uop_names.count("_RETURN_VALUE"), 0)
        self.assertEqual(uop_names.count("_CHECK_STACK_SPACE"), 1)
        self.assertEqual(uop_names.count("_CHECK_STACK_SPACE_OPERAND"), 1)
        largest_stack = _testinternalcapi.get_co_framesize(dummy15.__code__)
        self.assertIn(("_CHECK_STACK_SPACE_OPERAND", largest_stack), uops_and_operands)

    def test_many_nested(self):
        # overflow the trace_stack
        def dummy_a(x):
            return x
        def dummy_b(x):
            return dummy_a(x)
        def dummy_c(x):
            return dummy_b(x)
        def dummy_d(x):
            return dummy_c(x)
        def dummy_e(x):
            return dummy_d(x)
        def dummy_f(x):
            return dummy_e(x)
        def dummy_g(x):
            return dummy_f(x)
        def dummy_h(x):
            return dummy_g(x)
        def testfunc(n):
            a = 0
            for _ in range(n):
                a += dummy_h(n)
            return a

        res, ex = self._run_with_optimizer(testfunc, 32)
        self.assertEqual(res, 32 * 32)
        self.assertIsNone(ex)

    def test_return_generator(self):
        def gen():
            yield None
        def testfunc(n):
            for i in range(n):
                gen()
            return i
        res, ex = self._run_with_optimizer(testfunc, TIER2_THRESHOLD)
        self.assertEqual(res, TIER2_THRESHOLD - 1)
        self.assertIsNotNone(ex)
        self.assertIn("_RETURN_GENERATOR", get_opnames(ex))

    def test_for_iter(self):
        def testfunc(n):
            t = 0
            for i in set(range(n)):
                t += i
            return t
        res, ex = self._run_with_optimizer(testfunc, TIER2_THRESHOLD)
        self.assertEqual(res, TIER2_THRESHOLD * (TIER2_THRESHOLD - 1) // 2)
        self.assertIsNotNone(ex)
        self.assertIn("_FOR_ITER_TIER_TWO", get_opnames(ex))

    @unittest.skip("Tracing into generators currently isn't supported.")
    def test_for_iter_gen(self):
        def gen(n):
            for i in range(n):
                yield i
        def testfunc(n):
            g = gen(n)
            s = 0
            for i in g:
                s += i
            return s
        res, ex = self._run_with_optimizer(testfunc, TIER2_THRESHOLD)
        self.assertEqual(res, sum(range(TIER2_THRESHOLD)))
        self.assertIsNotNone(ex)
        self.assertIn("_FOR_ITER_GEN_FRAME", get_opnames(ex))

    def test_modified_local_is_seen_by_optimized_code(self):
        l = sys._getframe().f_locals
        a = 1
        s = 0
        for j in range(1 << 10):
            a + a
            l["xa"[j >> 9]] = 1.0
            s += a
        self.assertIs(type(a), float)
        self.assertIs(type(s), float)
        self.assertEqual(s, 1024.0)

    def test_guard_type_version_removed(self):
        def thing(a):
            x = 0
            for _ in range(TIER2_THRESHOLD):
                x += a.attr
                x += a.attr
            return x

        class Foo:
            attr = 1

        res, ex = self._run_with_optimizer(thing, Foo())
        opnames = list(iter_opnames(ex))
        self.assertIsNotNone(ex)
        self.assertEqual(res, TIER2_THRESHOLD * 2)
        guard_type_version_count = opnames.count("_GUARD_TYPE_VERSION")
        self.assertEqual(guard_type_version_count, 1)

    def test_guard_type_version_removed_inlined(self):
        """
        Verify that the guard type version if we have an inlined function
        """

        def fn():
            pass

        def thing(a):
            x = 0
            for _ in range(TIER2_THRESHOLD):
                x += a.attr
                fn()
                x += a.attr
            return x

        class Foo:
            attr = 1

        res, ex = self._run_with_optimizer(thing, Foo())
        opnames = list(iter_opnames(ex))
        self.assertIsNotNone(ex)
        self.assertEqual(res, TIER2_THRESHOLD * 2)
        guard_type_version_count = opnames.count("_GUARD_TYPE_VERSION")
        self.assertEqual(guard_type_version_count, 1)

    def test_guard_type_version_removed_invalidation(self):

        def thing(a):
            x = 0
            for i in range(TIER2_THRESHOLD * 2 + 1):
                x += a.attr
                # The first TIER2_THRESHOLD iterations we set the attribute on
                # this dummy class, which shouldn't trigger the type watcher.
                # Note that the code needs to be in this weird form so it's
                # optimized inline without any control flow:
                setattr((Bar, Foo)[i == TIER2_THRESHOLD + 1], "attr", 2)
                x += a.attr
            return x

        class Foo:
            attr = 1

        class Bar:
            pass

        res, ex = self._run_with_optimizer(thing, Foo())
        opnames = list(iter_opnames(ex))
        self.assertIsNotNone(ex)
        self.assertEqual(res, TIER2_THRESHOLD * 6 + 1)
        call = opnames.index("_CALL_BUILTIN_FAST")
        load_attr_top = opnames.index("_POP_TOP_LOAD_CONST_INLINE_BORROW", 0, call)
        load_attr_bottom = opnames.index("_POP_TOP_LOAD_CONST_INLINE_BORROW", call)
        self.assertEqual(opnames[:load_attr_top].count("_GUARD_TYPE_VERSION"), 1)
        self.assertEqual(opnames[call:load_attr_bottom].count("_CHECK_VALIDITY"), 2)

    def test_guard_type_version_removed_escaping(self):

        def thing(a):
            x = 0
            for i in range(TIER2_THRESHOLD):
                x += a.attr
                # eval should be escaping
                eval("None")
                x += a.attr
            return x

        class Foo:
            attr = 1
        res, ex = self._run_with_optimizer(thing, Foo())
        opnames = list(iter_opnames(ex))
        self.assertIsNotNone(ex)
        self.assertEqual(res, TIER2_THRESHOLD * 2)
        call = opnames.index("_CALL_BUILTIN_FAST_WITH_KEYWORDS")
        load_attr_top = opnames.index("_POP_TOP_LOAD_CONST_INLINE_BORROW", 0, call)
        load_attr_bottom = opnames.index("_POP_TOP_LOAD_CONST_INLINE_BORROW", call)
        self.assertEqual(opnames[:load_attr_top].count("_GUARD_TYPE_VERSION"), 1)
        self.assertEqual(opnames[call:load_attr_bottom].count("_CHECK_VALIDITY"), 2)

    def test_guard_type_version_executor_invalidated(self):
        """
        Verify that the executor is invalided on a type change.
        """

        def thing(a):
            x = 0
            for i in range(TIER2_THRESHOLD):
                x += a.attr
                x += a.attr
            return x

        class Foo:
            attr = 1

        res, ex = self._run_with_optimizer(thing, Foo())
        self.assertEqual(res, TIER2_THRESHOLD * 2)
        self.assertIsNotNone(ex)
        self.assertEqual(list(iter_opnames(ex)).count("_GUARD_TYPE_VERSION"), 1)
        self.assertTrue(ex.is_valid())
        Foo.attr = 0
        self.assertFalse(ex.is_valid())

    def test_type_version_doesnt_segfault(self):
        """
        Tests that setting a type version doesn't cause a segfault when later looking at the stack.
        """

        # Minimized from mdp.py benchmark

        class A:
            def __init__(self):
                self.attr = {}

            def method(self, arg):
                self.attr[arg] = None

        def fn(a):
            for _ in range(100):
                (_ for _ in [])
                (_ for _ in [a.method(None)])

        fn(A())

    def test_func_guards_removed_or_reduced(self):
        def testfunc(n):
            for i in range(n):
                # Only works on functions promoted to constants
                global_identity(i)

        testfunc(TIER2_THRESHOLD)

        ex = get_first_executor(testfunc)
        self.assertIsNotNone(ex)
        uops = get_opnames(ex)
        self.assertIn("_PUSH_FRAME", uops)
        # Strength reduced version
        self.assertIn("_CHECK_FUNCTION_VERSION_INLINE", uops)
        self.assertNotIn("_CHECK_FUNCTION_VERSION", uops)
        # Removed guard
        self.assertNotIn("_CHECK_FUNCTION_EXACT_ARGS", uops)

    def test_method_guards_removed_or_reduced(self):
        def testfunc(n):
            result = 0
            for i in range(n):
                result += test_bound_method(i)
            return result
        res, ex = self._run_with_optimizer(testfunc, TIER2_THRESHOLD)
        self.assertEqual(res, sum(range(TIER2_THRESHOLD)))
        self.assertIsNotNone(ex)
        uops = get_opnames(ex)
        self.assertIn("_PUSH_FRAME", uops)
        # Strength reduced version
        self.assertIn("_CHECK_FUNCTION_VERSION_INLINE", uops)
        self.assertNotIn("_CHECK_METHOD_VERSION", uops)

    def test_jit_error_pops(self):
        """
        Tests that the correct number of pops are inserted into the
        exit stub
        """
        items = 17 * [None] + [[]]
        with self.assertRaises(TypeError):
            {item for item in items}

    def test_power_type_depends_on_input_values(self):
        template = textwrap.dedent("""
            import _testinternalcapi

            L, R, X, Y = {l}, {r}, {x}, {y}

            def check(actual: complex, expected: complex) -> None:
                assert actual == expected, (actual, expected)
                assert type(actual) is type(expected), (actual, expected)

            def f(l: complex, r: complex) -> None:
                expected_local_local = pow(l, r) + pow(l, r)
                expected_const_local = pow(L, r) + pow(L, r)
                expected_local_const = pow(l, R) + pow(l, R)
                expected_const_const = pow(L, R) + pow(L, R)
                for _ in range(_testinternalcapi.TIER2_THRESHOLD):
                    # Narrow types:
                    l + l, r + r
                    # The powers produce results, and the addition is unguarded:
                    check(l ** r + l ** r, expected_local_local)
                    check(L ** r + L ** r, expected_const_local)
                    check(l ** R + l ** R, expected_local_const)
                    check(L ** R + L ** R, expected_const_const)

            # JIT for one pair of values...
            f(L, R)
            # ...then run with another:
            f(X, Y)
        """)
        interesting = [
            (1, 1),  # int ** int -> int
            (1, -1),  # int ** int -> float
            (1.0, 1),  # float ** int -> float
            (1, 1.0),  # int ** float -> float
            (-1, 0.5),  # int ** float -> complex
            (1.0, 1.0),  # float ** float -> float
            (-1.0, 0.5),  # float ** float -> complex
        ]
        for (l, r), (x, y) in itertools.product(interesting, repeat=2):
            s = template.format(l=l, r=r, x=x, y=y)
            with self.subTest(l=l, r=r, x=x, y=y):
                script_helper.assert_python_ok("-c", s)

    def test_symbols_flow_through_tuples(self):
        def testfunc(n):
            for _ in range(n):
                a = 1
                b = 2
                t = a, b
                x, y = t
                r = x + y
            return r

        res, ex = self._run_with_optimizer(testfunc, TIER2_THRESHOLD)
        self.assertEqual(res, 3)
        self.assertIsNotNone(ex)
        uops = get_opnames(ex)
        self.assertNotIn("_BINARY_OP_ADD_INT", uops)
        self.assertNotIn("_POP_TWO_LOAD_CONST_INLINE_BORROW", uops)
        self.assertNotIn("_GUARD_NOS_INT", uops)
        self.assertNotIn("_GUARD_TOS_INT", uops)

    def test_decref_escapes(self):
        class Convert9999ToNone:
            def __del__(self):
                ns = sys._getframe(1).f_locals
                if ns["i"] == _testinternalcapi.TIER2_THRESHOLD:
                    ns["i"] = None

        def crash_addition():
            try:
                for i in range(_testinternalcapi.TIER2_THRESHOLD + 1):
                    n = Convert9999ToNone()
                    i + i  # Remove guards for i.
                    n = None  # Change i.
                    i + i  # This crashed when we didn't treat DECREF as escaping (gh-124483)
            except TypeError:
                pass

        crash_addition()

    def test_narrow_type_to_constant_bool_false(self):
        def f(n):
            trace = []
            for i in range(n):
                # false is always False, but we can only prove that it's a bool:
                false = i == TIER2_THRESHOLD
                trace.append("A")
                if not false:  # Kept.
                    trace.append("B")
                    if not false:  # Removed!
                        trace.append("C")
                    trace.append("D")
                    if false:  # Removed!
                        trace.append("X")
                    trace.append("E")
                trace.append("F")
                if false:  # Removed!
                    trace.append("X")
                trace.append("G")
            return trace

        trace, ex = self._run_with_optimizer(f, TIER2_THRESHOLD)
        self.assertEqual(trace, list("ABCDEFG") * TIER2_THRESHOLD)
        self.assertIsNotNone(ex)
        uops = get_opnames(ex)
        # Only one guard remains:
        self.assertEqual(uops.count("_GUARD_IS_FALSE_POP"), 1)
        self.assertEqual(uops.count("_GUARD_IS_TRUE_POP"), 0)
        # But all of the appends we care about are still there:
        self.assertEqual(uops.count("_CALL_LIST_APPEND"), len("ABCDEFG"))

    def test_narrow_type_to_constant_bool_true(self):
        def f(n):
            trace = []
            for i in range(n):
                # true always True, but we can only prove that it's a bool:
                true = i != TIER2_THRESHOLD
                trace.append("A")
                if true:  # Kept.
                    trace.append("B")
                    if not true:  # Removed!
                        trace.append("X")
                    trace.append("C")
                    if true:  # Removed!
                        trace.append("D")
                    trace.append("E")
                trace.append("F")
                if not true:  # Removed!
                    trace.append("X")
                trace.append("G")
            return trace

        trace, ex = self._run_with_optimizer(f, TIER2_THRESHOLD)
        self.assertEqual(trace, list("ABCDEFG") * TIER2_THRESHOLD)
        self.assertIsNotNone(ex)
        uops = get_opnames(ex)
        # Only one guard remains:
        self.assertEqual(uops.count("_GUARD_IS_FALSE_POP"), 0)
        self.assertEqual(uops.count("_GUARD_IS_TRUE_POP"), 1)
        # But all of the appends we care about are still there:
        self.assertEqual(uops.count("_CALL_LIST_APPEND"), len("ABCDEFG"))

    def test_narrow_type_to_constant_int_zero(self):
        def f(n):
            trace = []
            for i in range(n):
                # zero is always (int) 0, but we can only prove that it's a integer:
                false = i == TIER2_THRESHOLD # this will always be false, while hopefully still fooling optimizer improvements
                zero = false + 0 # this should always set the variable zero equal to 0
                trace.append("A")
                if not zero:  # Kept.
                    trace.append("B")
                    if not zero:  # Removed!
                        trace.append("C")
                    trace.append("D")
                    if zero:  # Removed!
                        trace.append("X")
                    trace.append("E")
                trace.append("F")
                if zero:  # Removed!
                    trace.append("X")
                trace.append("G")
            return trace

        trace, ex = self._run_with_optimizer(f, TIER2_THRESHOLD)
        self.assertEqual(trace, list("ABCDEFG") * TIER2_THRESHOLD)
        self.assertIsNotNone(ex)
        uops = get_opnames(ex)
        # Only one guard remains:
        self.assertEqual(uops.count("_GUARD_IS_FALSE_POP"), 1)
        self.assertEqual(uops.count("_GUARD_IS_TRUE_POP"), 0)
        # But all of the appends we care about are still there:
        self.assertEqual(uops.count("_CALL_LIST_APPEND"), len("ABCDEFG"))

    def test_narrow_type_to_constant_str_empty(self):
        def f(n):
            trace = []
            for i in range(n):
                # Hopefully the optimizer can't guess what the value is.
                # empty is always "", but we can only prove that it's a string:
                false = i == TIER2_THRESHOLD
                empty = "X"[:false]
                trace.append("A")
                if not empty:  # Kept.
                    trace.append("B")
                    if not empty:  # Removed!
                        trace.append("C")
                    trace.append("D")
                    if empty:  # Removed!
                        trace.append("X")
                    trace.append("E")
                trace.append("F")
                if empty:  # Removed!
                    trace.append("X")
                trace.append("G")
            return trace

        trace, ex = self._run_with_optimizer(f, TIER2_THRESHOLD)
        self.assertEqual(trace, list("ABCDEFG") * TIER2_THRESHOLD)
        self.assertIsNotNone(ex)
        uops = get_opnames(ex)
        # Only one guard remains:
        self.assertEqual(uops.count("_GUARD_IS_FALSE_POP"), 1)
        self.assertEqual(uops.count("_GUARD_IS_TRUE_POP"), 0)
        # But all of the appends we care about are still there:
        self.assertEqual(uops.count("_CALL_LIST_APPEND"), len("ABCDEFG"))

    def test_unary_negative_pop_top_load_const_inline_borrow(self):
        def testfunc(n):
            x = 0
            for i in range(n):
                a = 1
                result = -a
                if result < 0:
                    x += 1
            return x

        res, ex = self._run_with_optimizer(testfunc, TIER2_THRESHOLD)
        self.assertEqual(res, TIER2_THRESHOLD)
        self.assertIsNotNone(ex)
        uops = get_opnames(ex)
        self.assertNotIn("_UNARY_NEGATIVE", uops)
        self.assertNotIn("_POP_TOP_LOAD_CONST_INLINE_BORROW", uops)

    def test_unary_not_pop_top_load_const_inline_borrow(self):
        def testfunc(n):
                x = 0
                for i in range(n):
                    a = 42
                    result = not a
                    if result:
                        x += 1
                return x

        res, ex = self._run_with_optimizer(testfunc, TIER2_THRESHOLD)
        self.assertEqual(res, 0)
        self.assertIsNotNone(ex)
        uops = get_opnames(ex)
        self.assertNotIn("_UNARY_NOT", uops)
        self.assertNotIn("_POP_TOP_LOAD_CONST_INLINE_BORROW", uops)

    def test_unary_invert_pop_top_load_const_inline_borrow(self):
        def testfunc(n):
            x = 0
            for i in range(n):
                a = 0
                result = ~a
                if result < 0:
                    x += 1
            return x

        res, ex = self._run_with_optimizer(testfunc, TIER2_THRESHOLD)
        self.assertEqual(res, TIER2_THRESHOLD)
        self.assertIsNotNone(ex)
        uops = get_opnames(ex)
        self.assertNotIn("_UNARY_INVERT", uops)
        self.assertNotIn("_POP_TOP_LOAD_CONST_INLINE_BORROW", uops)

    def test_compare_op_pop_two_load_const_inline_borrow(self):
        def testfunc(n):
            x = 0
            for _ in range(n):
                a = 10
                b = 10.0
                if a == b:
                    x += 1
            return x

        res, ex = self._run_with_optimizer(testfunc, TIER2_THRESHOLD)
        self.assertEqual(res, TIER2_THRESHOLD)
        self.assertIsNotNone(ex)
        uops = get_opnames(ex)
        self.assertNotIn("_COMPARE_OP", uops)
        self.assertNotIn("_POP_TWO_LOAD_CONST_INLINE_BORROW", uops)

    def test_compare_op_int_pop_two_load_const_inline_borrow(self):
        def testfunc(n):
            x = 0
            for _ in range(n):
                a = 10
                b = 10
                if a == b:
                    x += 1
            return x

        res, ex = self._run_with_optimizer(testfunc, TIER2_THRESHOLD)
        self.assertEqual(res, TIER2_THRESHOLD)
        self.assertIsNotNone(ex)
        uops = get_opnames(ex)
        self.assertNotIn("_COMPARE_OP_INT", uops)
        self.assertNotIn("_POP_TWO_LOAD_CONST_INLINE_BORROW", uops)

    def test_compare_op_str_pop_two_load_const_inline_borrow(self):
        def testfunc(n):
            x = 0
            for _ in range(n):
                a = "foo"
                b = "foo"
                if a == b:
                    x += 1
            return x

        res, ex = self._run_with_optimizer(testfunc, TIER2_THRESHOLD)
        self.assertEqual(res, TIER2_THRESHOLD)
        self.assertIsNotNone(ex)
        uops = get_opnames(ex)
        self.assertNotIn("_COMPARE_OP_STR", uops)
        self.assertNotIn("_POP_TWO_LOAD_CONST_INLINE_BORROW", uops)

    def test_compare_op_float_pop_two_load_const_inline_borrow(self):
        def testfunc(n):
            x = 0
            for _ in range(n):
                a = 1.0
                b = 1.0
                if a == b:
                    x += 1
            return x

        res, ex = self._run_with_optimizer(testfunc, TIER2_THRESHOLD)
        self.assertEqual(res, TIER2_THRESHOLD)
        self.assertIsNotNone(ex)
        uops = get_opnames(ex)
        self.assertNotIn("_COMPARE_OP_FLOAT", uops)
        self.assertNotIn("_POP_TWO_LOAD_CONST_INLINE_BORROW", uops)

    def test_contains_op_pop_two_load_const_inline_borrow(self):
        def testfunc(n):
            x = 0
            for _ in range(n):
                a = "foo"
                s = "foo bar baz"
                if a in s:
                    x += 1
            return x

        res, ex = self._run_with_optimizer(testfunc, TIER2_THRESHOLD)
        self.assertEqual(res, TIER2_THRESHOLD)
        self.assertIsNotNone(ex)
        uops = get_opnames(ex)
        self.assertNotIn("_CONTAINS_OP", uops)
        self.assertNotIn("_POP_TWO_LOAD_CONST_INLINE_BORROW", uops)

    def test_to_bool_bool_contains_op_set(self):
        """
        Test that _TO_BOOL_BOOL is removed from code like:

        res = foo in some_set
        if res:
            ....

        """
        def testfunc(n):
            x = 0
            s = {1, 2, 3}
            for _ in range(n):
                a = 2
                in_set = a in s
                if in_set:
                    x += 1
            return x

        res, ex = self._run_with_optimizer(testfunc, TIER2_THRESHOLD)
        self.assertEqual(res, TIER2_THRESHOLD)
        self.assertIsNotNone(ex)
        uops = get_opnames(ex)
        self.assertIn("_CONTAINS_OP_SET", uops)
        self.assertNotIn("_TO_BOOL_BOOL", uops)

    def test_to_bool_bool_contains_op_dict(self):
        """
        Test that _TO_BOOL_BOOL is removed from code like:

        res = foo in some_dict
        if res:
            ....

        """
        def testfunc(n):
            x = 0
            s = {1: 1, 2: 2, 3: 3}
            for _ in range(n):
                a = 2
                in_dict = a in s
                if in_dict:
                    x += 1
            return x

        res, ex = self._run_with_optimizer(testfunc, TIER2_THRESHOLD)
        self.assertEqual(res, TIER2_THRESHOLD)
        self.assertIsNotNone(ex)
        uops = get_opnames(ex)
        self.assertIn("_CONTAINS_OP_DICT", uops)
        self.assertNotIn("_TO_BOOL_BOOL", uops)

    def test_remove_guard_for_known_type_str(self):
        def f(n):
            for i in range(n):
                false = i == TIER2_THRESHOLD
                empty = "X"[:false]
                if empty:
                    return 1
            return 0

        res, ex = self._run_with_optimizer(f, TIER2_THRESHOLD)
        self.assertEqual(res, 0)
        self.assertIsNotNone(ex)
        uops = get_opnames(ex)
        self.assertIn("_TO_BOOL_STR", uops)
        self.assertNotIn("_GUARD_TOS_UNICODE", uops)

    def test_remove_guard_for_known_type_dict(self):
        def f(n):
            x = 0
            for _ in range(n):
                d = {}
                d["Spam"] = 1  # unguarded!
                x += d["Spam"]  # ...unguarded!
            return x

        res, ex = self._run_with_optimizer(f, TIER2_THRESHOLD)
        self.assertEqual(res, TIER2_THRESHOLD)
        self.assertIsNotNone(ex)
        uops = get_opnames(ex)
        self.assertEqual(uops.count("_GUARD_NOS_DICT"), 0)
        self.assertEqual(uops.count("_STORE_SUBSCR_DICT"), 1)
        self.assertEqual(uops.count("_BINARY_OP_SUBSCR_DICT"), 1)

    def test_remove_guard_for_known_type_list(self):
        def f(n):
            x = 0
            for _ in range(n):
                l = [0]
                l[0] = 1  # unguarded!
                [a] = l  # ...unguarded!
                b = l[0]  # ...unguarded!
                if l:  # ...unguarded!
                    x += a + b
            return x

        res, ex = self._run_with_optimizer(f, TIER2_THRESHOLD)
        self.assertEqual(res, 2 * TIER2_THRESHOLD)
        self.assertIsNotNone(ex)
        uops = get_opnames(ex)
        self.assertEqual(uops.count("_GUARD_NOS_LIST"), 0)
        self.assertEqual(uops.count("_STORE_SUBSCR_LIST_INT"), 1)
        self.assertEqual(uops.count("_GUARD_TOS_LIST"), 0)
        self.assertEqual(uops.count("_UNPACK_SEQUENCE_LIST"), 1)
        self.assertEqual(uops.count("_BINARY_OP_SUBSCR_LIST_INT"), 1)
        self.assertEqual(uops.count("_TO_BOOL_LIST"), 1)

    def test_remove_guard_for_known_type_set(self):
        def f(n):
            x = 0
            for _ in range(n):
                x += "Spam" in {"Spam"}  # Unguarded!
            return x

        res, ex = self._run_with_optimizer(f, TIER2_THRESHOLD)
        self.assertEqual(res, TIER2_THRESHOLD)
        self.assertIsNotNone(ex)
        uops = get_opnames(ex)
        self.assertNotIn("_GUARD_TOS_ANY_SET", uops)
        self.assertIn("_CONTAINS_OP_SET", uops)

    def test_remove_guard_for_known_type_tuple(self):
        def f(n):
            x = 0
            for _ in range(n):
                t = (1, 2, (3, (4,)))
                t_0, t_1, (t_2_0, t_2_1) = t  # Unguarded!
                t_2_1_0 = t_2_1[0]  # Unguarded!
                x += t_0 + t_1 + t_2_0 + t_2_1_0
            return x

        res, ex = self._run_with_optimizer(f, TIER2_THRESHOLD)
        self.assertEqual(res, 10 * TIER2_THRESHOLD)
        self.assertIsNotNone(ex)
        uops = get_opnames(ex)
        self.assertNotIn("_GUARD_TOS_TUPLE", uops)
        self.assertIn("_UNPACK_SEQUENCE_TUPLE", uops)
        self.assertIn("_UNPACK_SEQUENCE_TWO_TUPLE", uops)
        self.assertNotIn("_GUARD_NOS_TUPLE", uops)
        self.assertIn("_BINARY_OP_SUBSCR_TUPLE_INT", uops)

    def test_binary_subcsr_str_int_narrows_to_str(self):
        def testfunc(n):
            x = []
            s = "foo"
            for _ in range(n):
                y = s[0]       # _BINARY_OP_SUBSCR_STR_INT
                z = "bar" + y  # (_GUARD_TOS_UNICODE) + _BINARY_OP_ADD_UNICODE
                x.append(z)
            return x

        res, ex = self._run_with_optimizer(testfunc, TIER2_THRESHOLD)
        self.assertEqual(res, ["barf"] * TIER2_THRESHOLD)
        self.assertIsNotNone(ex)
        uops = get_opnames(ex)
        self.assertIn("_BINARY_OP_SUBSCR_STR_INT", uops)
        # _BINARY_OP_SUBSCR_STR_INT narrows the result to 'str' so
        # the unicode guard before _BINARY_OP_ADD_UNICODE is removed.
        self.assertNotIn("_GUARD_TOS_UNICODE", uops)
        self.assertIn("_BINARY_OP_ADD_UNICODE", uops)

    def test_call_type_1_guards_removed(self):
        def testfunc(n):
            x = 0
            for _ in range(n):
                foo = eval('42')
                x += type(foo) is int
            return x

        res, ex = self._run_with_optimizer(testfunc, TIER2_THRESHOLD)
        self.assertEqual(res, TIER2_THRESHOLD)
        self.assertIsNotNone(ex)
        uops = get_opnames(ex)
        self.assertIn("_CALL_TYPE_1", uops)
        self.assertNotIn("_GUARD_NOS_NULL", uops)
        self.assertNotIn("_GUARD_CALLABLE_TYPE_1", uops)

    def test_call_type_1_known_type(self):
        def testfunc(n):
            x = 0
            for _ in range(n):
                x += type(42) is int
            return x

        res, ex = self._run_with_optimizer(testfunc, TIER2_THRESHOLD)
        self.assertEqual(res, TIER2_THRESHOLD)
        self.assertIsNotNone(ex)
        uops = get_opnames(ex)
        # When the result of type(...) is known, _CALL_TYPE_1 is replaced with
        # _POP_CALL_ONE_LOAD_CONST_INLINE_BORROW which is optimized away in
        # remove_unneeded_uops.
        self.assertNotIn("_CALL_TYPE_1", uops)
        self.assertNotIn("_POP_CALL_ONE_LOAD_CONST_INLINE_BORROW", uops)
        self.assertNotIn("_POP_CALL_LOAD_CONST_INLINE_BORROW", uops)
        self.assertNotIn("_POP_TOP_LOAD_CONST_INLINE_BORROW", uops)

    def test_call_type_1_result_is_const(self):
        def testfunc(n):
            x = 0
            for _ in range(n):
                t = type(42)
                if t is not None:  # guard is removed
                    x += 1
            return x

        res, ex = self._run_with_optimizer(testfunc, TIER2_THRESHOLD)
        self.assertEqual(res, TIER2_THRESHOLD)
        self.assertIsNotNone(ex)
        uops = get_opnames(ex)
        self.assertNotIn("_GUARD_IS_NOT_NONE_POP", uops)

    def test_call_tuple_1_pop_top(self):
        def testfunc(n):
            x = 0
            for _ in range(n):
                t = tuple(())
                x += len(t) == 0
            return x

        res, ex = self._run_with_optimizer(testfunc, TIER2_THRESHOLD)
        self.assertEqual(res, TIER2_THRESHOLD)
        self.assertIsNotNone(ex)
        uops = get_opnames(ex)
        self.assertIn("_CALL_TUPLE_1", uops)
        self.assertIn("_POP_TOP_NOP", uops)

    def test_call_str_1(self):
        def testfunc(n):
            x = 0
            for _ in range(n):
                y = str(42)
                if y == '42':
                    x += 1
            return x

        res, ex = self._run_with_optimizer(testfunc, TIER2_THRESHOLD)
        self.assertEqual(res, TIER2_THRESHOLD)
        self.assertIsNotNone(ex)
        uops = get_opnames(ex)
        self.assertIn("_CALL_STR_1", uops)
        self.assertNotIn("_GUARD_NOS_NULL", uops)
        self.assertNotIn("_GUARD_CALLABLE_STR_1", uops)

    def test_call_str_1_pop_top(self):
        def testfunc(n):
            x = 0
            for _ in range(n):
                t = str("")
                x += 1 if len(t) == 0 else 0
            return x
        res, ex = self._run_with_optimizer(testfunc, TIER2_THRESHOLD)
        self.assertEqual(res, TIER2_THRESHOLD)
        self.assertIsNotNone(ex)
        uops = get_opnames(ex)
        self.assertIn("_CALL_STR_1", uops)
        self.assertIn("_POP_TOP_NOP", uops)

    def test_call_str_1_result_is_str(self):
        def testfunc(n):
            x = 0
            for _ in range(n):
                y = str(42) + 'foo'
                if y == '42foo':
                    x += 1
            return x

        res, ex = self._run_with_optimizer(testfunc, TIER2_THRESHOLD)
        self.assertEqual(res, TIER2_THRESHOLD)
        self.assertIsNotNone(ex)
        uops = get_opnames(ex)
        self.assertIn("_CALL_STR_1", uops)
        self.assertIn("_BINARY_OP_ADD_UNICODE", uops)
        self.assertNotIn("_GUARD_NOS_UNICODE", uops)
        self.assertNotIn("_GUARD_TOS_UNICODE", uops)

    def test_call_str_1_result_is_const_for_str_input(self):
        # Test a special case where the argument of str(arg)
        # is known to be a string. The information about the
        # argument being a string should be propagated to the
        # result of str(arg).
        def testfunc(n):
            x = 0
            for _ in range(n):
                y = str('foo')  # string argument
                if y:           # _TO_BOOL_STR + _GUARD_IS_TRUE_POP are removed
                    x += 1
            return x

        res, ex = self._run_with_optimizer(testfunc, TIER2_THRESHOLD)
        self.assertEqual(res, TIER2_THRESHOLD)
        self.assertIsNotNone(ex)
        uops = get_opnames(ex)
        self.assertIn("_CALL_STR_1", uops)
        self.assertNotIn("_TO_BOOL_STR", uops)
        self.assertNotIn("_GUARD_IS_TRUE_POP", uops)

    def test_call_tuple_1(self):
        def testfunc(n):
            x = 0
            for _ in range(n):
                y = tuple([1, 2])  # _CALL_TUPLE_1
                if y == (1, 2):
                    x += 1
            return x

        res, ex = self._run_with_optimizer(testfunc, TIER2_THRESHOLD)
        self.assertEqual(res, TIER2_THRESHOLD)
        self.assertIsNotNone(ex)
        uops = get_opnames(ex)
        self.assertIn("_CALL_TUPLE_1", uops)
        self.assertNotIn("_GUARD_NOS_NULL", uops)
        self.assertNotIn("_GUARD_CALLABLE_TUPLE_1", uops)

    def test_call_tuple_1_result_is_tuple(self):
        def testfunc(n):
            x = 0
            for _ in range(n):
                y = tuple([1, 2])  # _CALL_TUPLE_1
                if y[0] == 1:      # _BINARY_OP_SUBSCR_TUPLE_INT
                    x += 1
            return x

        res, ex = self._run_with_optimizer(testfunc, TIER2_THRESHOLD)
        self.assertEqual(res, TIER2_THRESHOLD)
        self.assertIsNotNone(ex)
        uops = get_opnames(ex)
        self.assertIn("_CALL_TUPLE_1", uops)
        self.assertIn("_BINARY_OP_SUBSCR_TUPLE_INT", uops)
        self.assertNotIn("_GUARD_NOS_TUPLE", uops)

    def test_call_tuple_1_result_propagates_for_tuple_input(self):
        # Test a special case where the argument of tuple(arg)
        # is known to be a tuple. The information about the
        # argument being a tuple should be propagated to the
        # result of tuple(arg).
        def testfunc(n):
            x = 0
            for _ in range(n):
                y = tuple((1, 2))  # tuple argument
                a, _ = y           # _UNPACK_SEQUENCE_TWO_TUPLE
                if a == 1:         # _COMPARE_OP_INT + _GUARD_IS_TRUE_POP are removed
                    x += 1
            return x

        res, ex = self._run_with_optimizer(testfunc, TIER2_THRESHOLD)
        self.assertEqual(res, TIER2_THRESHOLD)
        self.assertIsNotNone(ex)
        uops = get_opnames(ex)
        self.assertIn("_CALL_TUPLE_1", uops)
        self.assertIn("_UNPACK_SEQUENCE_TWO_TUPLE", uops)
        self.assertNotIn("_COMPARE_OP_INT", uops)
        self.assertNotIn("_GUARD_IS_TRUE_POP", uops)

    def test_call_len(self):
        def testfunc(n):
            a = [1, 2, 3, 4]
            for _ in range(n):
                _ = len(a) - 1

        _, ex = self._run_with_optimizer(testfunc, TIER2_THRESHOLD)
        uops = get_opnames(ex)
        self.assertNotIn("_GUARD_NOS_NULL", uops)
        self.assertNotIn("_GUARD_CALLABLE_LEN", uops)
        self.assertIn("_CALL_LEN", uops)
        self.assertNotIn("_GUARD_NOS_INT", uops)
        self.assertNotIn("_GUARD_TOS_INT", uops)
        self.assertIn("_POP_TOP_NOP", uops)

    def test_call_len_known_length_small_int(self):
        # Make sure that len(t) is optimized for a tuple of length 5.
        # See https://github.com/python/cpython/issues/139393.
        self.assertGreater(_PY_NSMALLPOSINTS, 5)

        def testfunc(n):
            x = 0
            for _ in range(n):
                t = (1, 2, 3, 4, 5)
                if len(t) == 5:
                    x += 1
            return x

        res, ex = self._run_with_optimizer(testfunc, TIER2_THRESHOLD)
        self.assertEqual(res, TIER2_THRESHOLD)
        self.assertIsNotNone(ex)
        uops = get_opnames(ex)
        # When the length is < _PY_NSMALLPOSINTS, the len() call is replaced
        # with just an inline load.
        self.assertNotIn("_CALL_LEN", uops)
        self.assertNotIn("_POP_CALL_ONE_LOAD_CONST_INLINE_BORROW", uops)
        self.assertNotIn("_POP_CALL_LOAD_CONST_INLINE_BORROW", uops)
        self.assertNotIn("_POP_TOP_LOAD_CONST_INLINE_BORROW", uops)

    def test_call_len_known_length(self):
        # Make sure that len(t) is not optimized for a tuple of length 2048.
        # See https://github.com/python/cpython/issues/139393.
        self.assertLess(_PY_NSMALLPOSINTS, 2048)

        def testfunc(n):
            class C:
                t = tuple(range(2048))

            x = 0
            for _ in range(n):
                if len(C.t) == 2048:  # comparison + guard removed
                    x += 1
            return x

        res, ex = self._run_with_optimizer(testfunc, TIER2_THRESHOLD)
        self.assertEqual(res, TIER2_THRESHOLD)
        self.assertIsNotNone(ex)
        uops = get_opnames(ex)
        # When the length is >= _PY_NSMALLPOSINTS, we cannot replace
        # the len() call with an inline load, but knowing the exact
        # length allows us to optimize more code, such as conditionals
        # in this case
        self.assertIn("_CALL_LEN", uops)
        self.assertNotIn("_COMPARE_OP_INT", uops)
        self.assertNotIn("_GUARD_IS_TRUE_POP", uops)

    def test_call_builtin_o(self):
        def testfunc(n):
            x = 0
            for _ in range(n):
                y = abs(1)
                x += y
            return x

        res, ex = self._run_with_optimizer(testfunc, TIER2_THRESHOLD)
        self.assertEqual(res, TIER2_THRESHOLD)
        self.assertIsNotNone(ex)
        uops = get_opnames(ex)
        self.assertIn("_CALL_BUILTIN_O", uops)
        self.assertIn("_POP_TOP", uops)

    def test_get_len_with_const_tuple(self):
        def testfunc(n):
            x = 0.0
            for _ in range(n):
                match (1, 2, 3, 4):
                    case [_, _, _, _]:
                        x += 1.0
            return x
        res, ex = self._run_with_optimizer(testfunc, TIER2_THRESHOLD)
        self.assertEqual(int(res), TIER2_THRESHOLD)
        uops = get_opnames(ex)
        self.assertNotIn("_GUARD_NOS_INT", uops)
        self.assertNotIn("_GET_LEN", uops)
        self.assertIn("_LOAD_CONST_INLINE_BORROW", uops)

    def test_get_len_with_non_const_tuple(self):
        def testfunc(n):
            x = 0.0
            for _ in range(n):
                match object(), object():
                    case [_, _]:
                        x += 1.0
            return x
        res, ex = self._run_with_optimizer(testfunc, TIER2_THRESHOLD)
        self.assertEqual(int(res), TIER2_THRESHOLD)
        uops = get_opnames(ex)
        self.assertNotIn("_GUARD_NOS_INT", uops)
        self.assertNotIn("_GET_LEN", uops)
        self.assertIn("_LOAD_CONST_INLINE_BORROW", uops)

    def test_get_len_with_non_tuple(self):
        def testfunc(n):
            x = 0.0
            for _ in range(n):
                match [1, 2, 3, 4]:
                    case [_, _, _, _]:
                        x += 1.0
            return x
        res, ex = self._run_with_optimizer(testfunc, TIER2_THRESHOLD)
        self.assertEqual(int(res), TIER2_THRESHOLD)
        uops = get_opnames(ex)
        self.assertNotIn("_GUARD_NOS_INT", uops)
        self.assertIn("_GET_LEN", uops)

    def test_binary_op_subscr_tuple_int(self):
        def testfunc(n):
            x = 0
            for _ in range(n):
                y = (1, 2)
                if y[0] == 1:  # _COMPARE_OP_INT + _GUARD_IS_TRUE_POP are removed
                    x += 1
            return x

        res, ex = self._run_with_optimizer(testfunc, TIER2_THRESHOLD)
        self.assertEqual(res, TIER2_THRESHOLD)
        self.assertIsNotNone(ex)
        uops = get_opnames(ex)
        self.assertIn("_BINARY_OP_SUBSCR_TUPLE_INT", uops)
        self.assertNotIn("_COMPARE_OP_INT", uops)
        self.assertNotIn("_GUARD_IS_TRUE_POP", uops)

    def test_call_isinstance_guards_removed(self):
        def testfunc(n):
            x = 0
            for _ in range(n):
                y = isinstance(42, int)
                if y:
                    x += 1
            return x

        res, ex = self._run_with_optimizer(testfunc, TIER2_THRESHOLD)
        self.assertEqual(res, TIER2_THRESHOLD)
        self.assertIsNotNone(ex)
        uops = get_opnames(ex)
        self.assertNotIn("_CALL_ISINSTANCE", uops)
        self.assertNotIn("_GUARD_THIRD_NULL", uops)
        self.assertNotIn("_GUARD_CALLABLE_ISINSTANCE", uops)
        self.assertNotIn("_POP_TOP_LOAD_CONST_INLINE_BORROW", uops)
        self.assertNotIn("_POP_CALL_LOAD_CONST_INLINE_BORROW", uops)
        self.assertNotIn("_POP_CALL_ONE_LOAD_CONST_INLINE_BORROW", uops)
        self.assertNotIn("_POP_CALL_TWO_LOAD_CONST_INLINE_BORROW", uops)

    def test_call_list_append(self):
        def testfunc(n):
            a = []
            for i in range(n):
                a.append(i)
            return sum(a)

        res, ex = self._run_with_optimizer(testfunc, TIER2_THRESHOLD)
        self.assertEqual(res, sum(range(TIER2_THRESHOLD)))
        uops = get_opnames(ex)
        self.assertIn("_CALL_LIST_APPEND", uops)
        # We should remove these in the future
        self.assertIn("_GUARD_NOS_LIST", uops)
        self.assertIn("_GUARD_CALLABLE_LIST_APPEND", uops)

    def test_call_list_append_pop_top(self):
        def testfunc(n):
            a = []
            for i in range(n):
                a.append(1)
            return sum(a)
        res, ex = self._run_with_optimizer(testfunc, TIER2_THRESHOLD)
        self.assertEqual(res, TIER2_THRESHOLD)
        uops = get_opnames(ex)
        self.assertIn("_CALL_LIST_APPEND", uops)
        self.assertIn("_POP_TOP_NOP", uops)

    def test_call_isinstance_is_true(self):
        def testfunc(n):
            x = 0
            for _ in range(n):
                y = isinstance(42, int)
                if y:
                    x += 1
            return x

        res, ex = self._run_with_optimizer(testfunc, TIER2_THRESHOLD)
        self.assertEqual(res, TIER2_THRESHOLD)
        self.assertIsNotNone(ex)
        uops = get_opnames(ex)
        self.assertNotIn("_CALL_ISINSTANCE", uops)
        self.assertNotIn("_TO_BOOL_BOOL", uops)
        self.assertNotIn("_GUARD_IS_TRUE_POP", uops)
        self.assertNotIn("_POP_TOP_LOAD_CONST_INLINE_BORROW", uops)
        self.assertNotIn("_POP_CALL_LOAD_CONST_INLINE_BORROW", uops)
        self.assertNotIn("_POP_CALL_ONE_LOAD_CONST_INLINE_BORROW", uops)
        self.assertNotIn("_POP_CALL_TWO_LOAD_CONST_INLINE_BORROW", uops)

    def test_call_isinstance_is_false(self):
        def testfunc(n):
            x = 0
            for _ in range(n):
                y = isinstance(42, str)
                if not y:
                    x += 1
            return x

        res, ex = self._run_with_optimizer(testfunc, TIER2_THRESHOLD)
        self.assertEqual(res, TIER2_THRESHOLD)
        self.assertIsNotNone(ex)
        uops = get_opnames(ex)
        self.assertNotIn("_CALL_ISINSTANCE", uops)
        self.assertNotIn("_TO_BOOL_BOOL", uops)
        self.assertNotIn("_GUARD_IS_FALSE_POP", uops)
        self.assertNotIn("_POP_TOP_LOAD_CONST_INLINE_BORROW", uops)
        self.assertNotIn("_POP_CALL_LOAD_CONST_INLINE_BORROW", uops)
        self.assertNotIn("_POP_CALL_ONE_LOAD_CONST_INLINE_BORROW", uops)
        self.assertNotIn("_POP_CALL_TWO_LOAD_CONST_INLINE_BORROW", uops)

    def test_call_isinstance_subclass(self):
        def testfunc(n):
            x = 0
            for _ in range(n):
                y = isinstance(True, int)
                if y:
                    x += 1
            return x

        res, ex = self._run_with_optimizer(testfunc, TIER2_THRESHOLD)
        self.assertEqual(res, TIER2_THRESHOLD)
        self.assertIsNotNone(ex)
        uops = get_opnames(ex)
        self.assertNotIn("_CALL_ISINSTANCE", uops)
        self.assertNotIn("_TO_BOOL_BOOL", uops)
        self.assertNotIn("_GUARD_IS_TRUE_POP", uops)
        self.assertNotIn("_POP_TOP_LOAD_CONST_INLINE_BORROW", uops)
        self.assertNotIn("_POP_CALL_LOAD_CONST_INLINE_BORROW", uops)
        self.assertNotIn("_POP_CALL_ONE_LOAD_CONST_INLINE_BORROW", uops)
        self.assertNotIn("_POP_CALL_TWO_LOAD_CONST_INLINE_BORROW", uops)

    def test_call_isinstance_unknown_object(self):
        def testfunc(n):
            x = 0
            for _ in range(n):
                # The optimizer doesn't know the return type here:
                bar = eval("42")
                # This will only narrow to bool:
                y = isinstance(bar, int)
                if y:
                    x += 1
            return x

        res, ex = self._run_with_optimizer(testfunc, TIER2_THRESHOLD)
        self.assertEqual(res, TIER2_THRESHOLD)
        self.assertIsNotNone(ex)
        uops = get_opnames(ex)
        self.assertIn("_CALL_ISINSTANCE", uops)
        self.assertNotIn("_TO_BOOL_BOOL", uops)
        self.assertIn("_GUARD_IS_TRUE_POP", uops)

    def test_call_isinstance_tuple_of_classes(self):
        def testfunc(n):
            x = 0
            for _ in range(n):
                # A tuple of classes is currently not optimized,
                # so this is only narrowed to bool:
                y = isinstance(42, (int, str))
                if y:
                    x += 1
            return x

        res, ex = self._run_with_optimizer(testfunc, TIER2_THRESHOLD)
        self.assertEqual(res, TIER2_THRESHOLD)
        self.assertIsNotNone(ex)
        uops = get_opnames(ex)
        self.assertIn("_CALL_ISINSTANCE", uops)
        self.assertNotIn("_TO_BOOL_BOOL", uops)
        self.assertIn("_GUARD_IS_TRUE_POP", uops)

    def test_call_isinstance_metaclass(self):
        class EvenNumberMeta(type):
            def __instancecheck__(self, number):
                return number % 2 == 0

        class EvenNumber(metaclass=EvenNumberMeta):
            pass

        def testfunc(n):
            x = 0
            for _ in range(n):
                # Only narrowed to bool
                y = isinstance(42, EvenNumber)
                if y:
                    x += 1
            return x

        res, ex = self._run_with_optimizer(testfunc, TIER2_THRESHOLD)
        self.assertEqual(res, TIER2_THRESHOLD)
        self.assertIsNotNone(ex)
        uops = get_opnames(ex)
        self.assertIn("_CALL_ISINSTANCE", uops)
        self.assertNotIn("_TO_BOOL_BOOL", uops)
        self.assertIn("_GUARD_IS_TRUE_POP", uops)

    def test_set_type_version_sets_type(self):
        class C:
            A = 1

        def testfunc(n):
            x = 0
            c = C()
            for _ in range(n):
                x += c.A  # Guarded.
                x += type(c).A  # Unguarded!
            return x

        res, ex = self._run_with_optimizer(testfunc, TIER2_THRESHOLD)
        self.assertEqual(res, 2 * TIER2_THRESHOLD)
        self.assertIsNotNone(ex)
        uops = get_opnames(ex)
        self.assertIn("_GUARD_TYPE_VERSION", uops)
        self.assertNotIn("_CHECK_ATTR_CLASS", uops)

    def test_load_small_int(self):
        def testfunc(n):
            x = 0
            for i in range(n):
                x += 1
            return x
        res, ex = self._run_with_optimizer(testfunc, TIER2_THRESHOLD)
        self.assertEqual(res, TIER2_THRESHOLD)
        self.assertIsNotNone(ex)
        uops = get_opnames(ex)
        self.assertNotIn("_LOAD_SMALL_INT", uops)
        self.assertIn("_LOAD_CONST_INLINE_BORROW", uops)

    def test_cached_attributes(self):
        class C:
            A = 1
            def m(self):
                return 1
        class D:
            __slots__ = ()
            A = 1
            def m(self):
                return 1
        class E(Exception):
            def m(self):
                return 1
        def f(n):
            x = 0
            c = C()
            d = D()
            e = E()
            for _ in range(n):
                x += C.A  # _LOAD_ATTR_CLASS
                x += c.A  # _LOAD_ATTR_NONDESCRIPTOR_WITH_VALUES
                x += d.A  # _LOAD_ATTR_NONDESCRIPTOR_NO_DICT
                x += c.m()  # _LOAD_ATTR_METHOD_WITH_VALUES
                x += d.m()  # _LOAD_ATTR_METHOD_NO_DICT
                x += e.m()  # _LOAD_ATTR_METHOD_LAZY_DICT
            return x

        res, ex = self._run_with_optimizer(f, TIER2_THRESHOLD)
        self.assertEqual(res, 6 * TIER2_THRESHOLD)
        self.assertIsNotNone(ex)
        uops = get_opnames(ex)
        self.assertNotIn("_LOAD_ATTR_CLASS", uops)
        self.assertNotIn("_LOAD_ATTR_NONDESCRIPTOR_WITH_VALUES", uops)
        self.assertNotIn("_LOAD_ATTR_NONDESCRIPTOR_NO_DICT", uops)
        self.assertNotIn("_LOAD_ATTR_METHOD_WITH_VALUES", uops)
        self.assertNotIn("_LOAD_ATTR_METHOD_NO_DICT", uops)
        self.assertNotIn("_LOAD_ATTR_METHOD_LAZY_DICT", uops)

    def test_float_op_refcount_elimination(self):
        def testfunc(args):
            a, b, n = args
            c = 0.0
            for _ in range(n):
                c += a + b
            return c

        res, ex = self._run_with_optimizer(testfunc, (0.1, 0.1, TIER2_THRESHOLD))
        self.assertAlmostEqual(res, TIER2_THRESHOLD * (0.1 + 0.1))
        self.assertIsNotNone(ex)
        uops = get_opnames(ex)
        self.assertIn("_POP_TOP_NOP", uops)

    def test_remove_guard_for_slice_list(self):
        def f(n):
            for i in range(n):
                false = i == TIER2_THRESHOLD
                sliced = [1, 2, 3][:false]
                if sliced:
                    return 1
            return 0

        res, ex = self._run_with_optimizer(f, TIER2_THRESHOLD)
        self.assertEqual(res, 0)
        self.assertIsNotNone(ex)
        uops = get_opnames(ex)
        self.assertIn("_TO_BOOL_LIST", uops)
        self.assertNotIn("_GUARD_TOS_LIST", uops)

    def test_remove_guard_for_slice_tuple(self):
        def f(n):
            for i in range(n):
                false = i == TIER2_THRESHOLD
                a, b = (1, 2, 3)[: false + 2]

        _, ex = self._run_with_optimizer(f, TIER2_THRESHOLD)
        self.assertIsNotNone(ex)
        uops = get_opnames(ex)
        self.assertIn("_UNPACK_SEQUENCE_TWO_TUPLE", uops)
        self.assertNotIn("_GUARD_TOS_TUPLE", uops)

    def test_unary_invert_long_type(self):
        def testfunc(n):
            for _ in range(n):
                a = 9397
                x = ~a + ~a

        testfunc(TIER2_THRESHOLD)

        ex = get_first_executor(testfunc)
        self.assertIsNotNone(ex)
        uops = get_opnames(ex)

        self.assertNotIn("_GUARD_TOS_INT", uops)
        self.assertNotIn("_GUARD_NOS_INT", uops)

    def test_store_attr_instance_value(self):
        def testfunc(n):
            class C:
                pass
            c = C()
            for i in range(n):
                c.a = i
            return c.a
        res, ex = self._run_with_optimizer(testfunc, TIER2_THRESHOLD)
        self.assertEqual(res, TIER2_THRESHOLD - 1)
        self.assertIsNotNone(ex)
        uops = get_opnames(ex)

        self.assertIn("_STORE_ATTR_INSTANCE_VALUE", uops)
        self.assertNotIn("_POP_TOP", uops)
        self.assertIn("_POP_TOP_NOP", uops)

    def test_store_subscr_int(self):
        def testfunc(n):
            l = [0, 0, 0, 0]
            for _ in range(n):
                l[0] = 1
                l[1] = 2
                l[2] = 3
                l[3] = 4
            return sum(l)

        res, ex = self._run_with_optimizer(testfunc, TIER2_THRESHOLD)
        self.assertEqual(res, 10)
        self.assertIsNotNone(ex)
        uops = get_opnames(ex)
        self.assertIn("_STORE_SUBSCR_LIST_INT", uops)
        self.assertNotIn("_POP_TOP", uops)
        self.assertNotIn("_POP_TOP_INT", uops)
        self.assertIn("_POP_TOP_NOP", uops)

<<<<<<< HEAD
    def test_store_attr_slot(self):
        class C:
            __slots__ = ('x',)

        def testfunc(n):
            c = C()
            for _ in range(n):
                c.x = 42
                y = c.x
            return y

        res, ex = self._run_with_optimizer(testfunc, TIER2_THRESHOLD)
        self.assertEqual(res, 42)
        self.assertIsNotNone(ex)
        uops = get_opnames(ex)
        self.assertIn("_STORE_ATTR_SLOT", uops)
=======
    def test_store_susbscr_dict(self):
        def testfunc(n):
            d = {}
            for _ in range(n):
                d['a'] = 1
                d['b'] = 2
                d['c'] = 3
                d['d'] = 4
            return sum(d.values())

        res, ex = self._run_with_optimizer(testfunc, TIER2_THRESHOLD)
        self.assertEqual(res, 10)
        self.assertIsNotNone(ex)
        uops = get_opnames(ex)
        self.assertIn("_STORE_SUBSCR_DICT", uops)
        self.assertNotIn("_POP_TOP", uops)
>>>>>>> 059316ad
        self.assertIn("_POP_TOP_NOP", uops)

    def test_attr_promotion_failure(self):
        # We're not testing for any specific uops here, just
        # testing it doesn't crash.
        script_helper.assert_python_ok('-c', textwrap.dedent("""
        import _testinternalcapi
        import _opcode
        import email

        def get_first_executor(func):
            code = func.__code__
            co_code = code.co_code
            for i in range(0, len(co_code), 2):
                try:
                    return _opcode.get_executor(code, i)
                except ValueError:
                    pass
            return None

        def testfunc(n):
            for _ in range(n):
                email.jit_testing = None
                prompt = email.jit_testing
                del email.jit_testing


        testfunc(_testinternalcapi.TIER2_THRESHOLD)
        """))

    def test_pop_top_specialize_none(self):
        def testfunc(n):
            for _ in range(n):
                global_identity(None)

        testfunc(TIER2_THRESHOLD)

        ex = get_first_executor(testfunc)
        self.assertIsNotNone(ex)
        uops = get_opnames(ex)

        self.assertIn("_POP_TOP_NOP", uops)

    def test_pop_top_specialize_int(self):
        def testfunc(n):
            for _ in range(n):
                global_identity(100000)

        testfunc(TIER2_THRESHOLD)

        ex = get_first_executor(testfunc)
        self.assertIsNotNone(ex)
        uops = get_opnames(ex)

        self.assertIn("_POP_TOP_INT", uops)

    def test_pop_top_specialize_float(self):
        def testfunc(n):
            for _ in range(n):
                global_identity(1e6)

        testfunc(TIER2_THRESHOLD)

        ex = get_first_executor(testfunc)
        self.assertIsNotNone(ex)
        uops = get_opnames(ex)

        self.assertIn("_POP_TOP_FLOAT", uops)


    def test_unary_negative_long_float_type(self):
        def testfunc(n):
            for _ in range(n):
                a = 9397
                f = 9397.0
                x = -a + -a
                y = -f + -f

        testfunc(TIER2_THRESHOLD)

        ex = get_first_executor(testfunc)
        self.assertIsNotNone(ex)
        uops = get_opnames(ex)

        self.assertNotIn("_GUARD_TOS_INT", uops)
        self.assertNotIn("_GUARD_NOS_INT", uops)
        self.assertNotIn("_GUARD_TOS_FLOAT", uops)
        self.assertNotIn("_GUARD_NOS_FLOAT", uops)

    def test_binary_op_constant_evaluate(self):
        def testfunc(n):
            for _ in range(n):
                2 ** 65

        testfunc(TIER2_THRESHOLD)

        ex = get_first_executor(testfunc)
        self.assertIsNotNone(ex)
        uops = get_opnames(ex)

        # For now... until we constant propagate it away.
        self.assertIn("_BINARY_OP", uops)

    def test_jitted_code_sees_changed_globals(self):
        "Issue 136154: Check that jitted code spots the change in the globals"

        def make_f():
            def f():
                return GLOBAL_136154
            return f

        make_f_with_bad_globals = types.FunctionType(make_f.__code__, {})

        def jitted(funcs):
            for func in funcs:
                func()

        # Make a "good" f:
        f = make_f()
        # Compile jitted for the "good" f:
        jitted([f] * TIER2_THRESHOLD)
        # This "bad" f has different globals, but the *same* code/function versions:
        f_with_bad_globals = make_f_with_bad_globals()
        # A "good" f to enter the JIT code, and a "bad" f to trigger the bug:
        with self.assertRaises(NameError):
            jitted([f, f_with_bad_globals])

    def test_reference_tracking_across_call_doesnt_crash(self):

        def f1():
            for _ in range(TIER2_THRESHOLD + 1):
                # Choose a value that won't occur elsewhere to avoid sharing
                str("value that won't occur elsewhere to avoid sharing")

        f1()

        def f2():
            for _ in range(TIER2_THRESHOLD + 1):
                # Choose a value that won't occur elsewhere to avoid sharing
                tuple((31, -17, 25, "won't occur elsewhere"))

        f2()

    def test_next_instr_for_exception_handler_set(self):
        # gh-140104: We just want the exception to be caught properly.
        def f():
            for i in range(TIER2_THRESHOLD + 3):
                try:
                    undefined_variable(i)
                except Exception:
                    pass

        f()

    def test_next_instr_for_exception_handler_set_lasts_instr(self):
        # gh-140104: We just want the exception to be caught properly.
        def f():
            a_list = []
            for _ in range(TIER2_THRESHOLD + 3):
                try:
                    a_list[""] = 0
                except Exception:
                    pass

        f()

    def test_interpreter_finalization_with_generator_alive(self):
        script_helper.assert_python_ok("-c", textwrap.dedent("""
            import sys
            t = tuple(range(%d))
            def simple_for():
                for x in t:
                    x

            def gen():
                try:
                    yield
                except:
                    simple_for()

            sys.settrace(lambda *args: None)
            simple_for()
            g = gen()
            next(g)
        """ % _testinternalcapi.SPECIALIZATION_THRESHOLD))

    def test_executor_side_exits_create_another_executor(self):
        def f():
            for x in range(TIER2_THRESHOLD + 3):
                for y in range(TIER2_THRESHOLD + 3):
                    z = x + y

        f()
        all_executors = get_all_executors(f)
        # Inner loop warms up first.
        # Outer loop warms up later, linking to the inner one.
        # Therefore, we have at least two executors.
        self.assertGreaterEqual(len(all_executors), 2)
        for executor in all_executors:
            opnames = list(get_opnames(executor))
            # Assert all executors first terminator ends in
            # _EXIT_TRACE or _JUMP_TO_TOP, not _DEOPT
            for idx, op in enumerate(opnames):
                if op == "_EXIT_TRACE" or op == "_JUMP_TO_TOP":
                    break
                elif op == "_DEOPT":
                    self.fail(f"_DEOPT encountered first at executor"
                              f" {executor} at offset {idx} rather"
                              f" than expected _EXIT_TRACE")

    def test_enter_executor_valid_op_arg(self):
        script_helper.assert_python_ok("-c", textwrap.dedent("""
            import sys
            sys.setrecursionlimit(30) # reduce time of the run

            str_v1 = ''
            tuple_v2 = (None, None, None, None, None)
            small_int_v3 = 4

            def f1():

                for _ in range(10):
                    abs(0)

                tuple_v2[small_int_v3]
                tuple_v2[small_int_v3]
                tuple_v2[small_int_v3]

                def recursive_wrapper_4569():
                    str_v1 > str_v1
                    str_v1 > str_v1
                    str_v1 > str_v1
                    recursive_wrapper_4569()

                recursive_wrapper_4569()

            for i_f1 in range(19000):
                try:
                    f1()
                except RecursionError:
                    pass
        """))

    def test_attribute_changes_are_watched(self):
        # Just running to make sure it doesn't crash.
        script_helper.assert_python_ok("-c", textwrap.dedent("""
            from concurrent.futures import ThreadPoolExecutor
            from unittest import TestCase
            NTHREADS = 6
            BOTTOM = 0
            TOP = 1250000
            class A:
                attr = 10**1000
            class TestType(TestCase):
                def read(id0):
                    for _ in range(BOTTOM, TOP):
                        A.attr
                def write(id0):
                    x = A.attr
                    x += 1
                    A.attr = x
                    with ThreadPoolExecutor(NTHREADS) as pool:
                        pool.submit(read, (1,))
                        pool.submit(write, (1,))
        """))

    def test_handling_of_tos_cache_with_side_exits(self):
        # https://github.com/python/cpython/issues/142718
        class EvilAttr:
            def __init__(self, d):
                self.d = d

            def __del__(self):
                try:
                    del self.d['attr']
                except Exception:
                    pass

        class Obj:
            pass

        obj = Obj()
        obj.__dict__ = {}

        for _ in range(TIER2_THRESHOLD+1):
            obj.attr = EvilAttr(obj.__dict__)


def global_identity(x):
    return x

class TestObject:
    def test(self, *args, **kwargs):
        return args[0]

test_object = TestObject()
test_bound_method = TestObject.test.__get__(test_object)

if __name__ == "__main__":
    unittest.main()<|MERGE_RESOLUTION|>--- conflicted
+++ resolved
@@ -2547,7 +2547,6 @@
         self.assertNotIn("_POP_TOP_INT", uops)
         self.assertIn("_POP_TOP_NOP", uops)
 
-<<<<<<< HEAD
     def test_store_attr_slot(self):
         class C:
             __slots__ = ('x',)
@@ -2564,8 +2563,9 @@
         self.assertIsNotNone(ex)
         uops = get_opnames(ex)
         self.assertIn("_STORE_ATTR_SLOT", uops)
-=======
-    def test_store_susbscr_dict(self):
+        self.assertIn("_POP_TOP_NOP", uops)
+
+    def test_store_subscr_dict(self):
         def testfunc(n):
             d = {}
             for _ in range(n):
@@ -2581,8 +2581,6 @@
         uops = get_opnames(ex)
         self.assertIn("_STORE_SUBSCR_DICT", uops)
         self.assertNotIn("_POP_TOP", uops)
->>>>>>> 059316ad
-        self.assertIn("_POP_TOP_NOP", uops)
 
     def test_attr_promotion_failure(self):
         # We're not testing for any specific uops here, just
