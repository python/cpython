--- conflicted
+++ resolved
@@ -3008,7 +3008,6 @@
         for _ in range(TIER2_THRESHOLD+1):
             obj.attr = EvilAttr(obj.__dict__)
 
-<<<<<<< HEAD
     def test_promoted_global_refcount_eliminated(self):
         result = script_helper.run_python_until_end('-c', textwrap.dedent("""
         import _testinternalcapi
@@ -3046,7 +3045,7 @@
         assert "_POP_TOP" not in uops
         """), PYTHON_JIT="1")
         self.assertEqual(result[0].rc, 0, result)
-=======
+
     def test_constant_fold_tuple(self):
         def testfunc(n):
             for _ in range(n):
@@ -3058,7 +3057,6 @@
         uops = get_opnames(ex)
 
         self.assertNotIn("_CALL_LEN", uops)
->>>>>>> 786f464c
 
     def test_binary_subscr_list_int(self):
         def testfunc(n):
