--- conflicted
+++ resolved
@@ -1482,11 +1482,10 @@
 
         fn(A())
 
-<<<<<<< HEAD
     def test_pe_load_fast_pop_top(self):
         def thing(a):
             x = 0
-            for i in range(20):
+            for i in range(TIER2_THRESHOLD):
                 i
             return i
 
@@ -1500,7 +1499,7 @@
     def test_pe_dead_store_elimination(self):
         def thing(a):
             x = 0
-            for i in range(20):
+            for i in range(TIER2_THRESHOLD):
                 x = x
             return i
 
@@ -1510,7 +1509,6 @@
         self.assertIsNotNone(ex)
         self.assertEqual(list(iter_opnames(ex)).count("_LOAD_FAST_1"), 0)
         self.assertTrue(ex.is_valid())
-=======
     def test_func_guards_removed_or_reduced(self):
         def testfunc(n):
             for i in range(n):
@@ -1543,7 +1541,6 @@
 
 def global_identity(x):
     return x
->>>>>>> 6bc3e830
 
 if __name__ == "__main__":
     unittest.main()