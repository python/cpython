--- conflicted
+++ resolved
@@ -1379,29 +1379,6 @@
         with self.assertRaises(TypeError):
             {item for item in items}
 
-<<<<<<< HEAD
-    def test_trace_through_simple_init(self):
-        def testfunc(n):
-            for i in range(n):
-                Initer(i)
-
-        opt = _testinternalcapi.new_uop_optimizer()
-        with temporary_optimizer(opt):
-            testfunc(TIER2_THRESHOLD)
-
-        ex = get_first_executor(testfunc)
-        self.assertIsNotNone(ex)
-        uops = get_opnames(ex)
-        self.assertIn("_PUSH_FRAME", uops)
-        # One return value for __init__, the other for the shim/cleanup frame.
-        self.assertEqual(list(iter_opnames(ex)).count("_RETURN_VALUE"), 2)
-        # Strength reduced version
-        self.assertIn("_CHECK_INIT_MATCHES_VERSIONS", uops)
-
-class Initer:
-    def __init__(self, x):
-        self.x = x
-=======
     def test_power_type_depends_on_input_values(self):
         template = textwrap.dedent("""
             import _testinternalcapi
@@ -1946,7 +1923,20 @@
         self.assertNotIn("_GUARD_TOS_INT", uops)
         self.assertIn("_CALL_LEN", uops)
 
->>>>>>> 8a4d4f37
+    def test_trace_through_simple_init(self):
+        def testfunc(n):
+            for i in range(n):
+                Initer(i)
+
+        _, ex = self._run_with_optimizer(testfunc, TIER2_THRESHOLD)
+        self.assertIsNotNone(ex)
+        uops = get_opnames(ex)
+        self.assertIn("_CHECK_INIT_MATCHES_VERSIONS", uops)
+
+
+class Initer:
+    def __init__(self, x):
+        self.x = x
 
 def global_identity(x):
     return x
