import unittest
import sys
from test import support
from test.support import import_helper

try:
    import _testcapi
    from _testcapi import PY_SSIZE_T_MIN, PY_SSIZE_T_MAX
except ImportError:
    _testcapi = None
try:
    import _testlimitedcapi
except ImportError:
    _testlimitedcapi = None
try:
    import _testinternalcapi
except ImportError:
    _testinternalcapi = None
try:
    import ctypes
except ImportError:
    ctypes = None


NULL = None

class Str(str):
    pass


PyUnicode_FORMAT_ASCII = 0x01
PyUnicode_FORMAT_UCS1 = 0x02
PyUnicode_FORMAT_UCS2 = 0x04
PyUnicode_FORMAT_UCS4 = 0x08
PyUnicode_FORMAT_UTF8 = 0x10
# Invalid native format
PyUnicode_FORMAT_INVALID = 0x20

class CAPITest(unittest.TestCase):

    @support.cpython_only
    @unittest.skipIf(_testcapi is None, 'need _testcapi module')
    def test_new(self):
        """Test PyUnicode_New()"""
        from _testcapi import unicode_new as new

        for maxchar in 0, 0x61, 0xa1, 0x4f60, 0x1f600, 0x10ffff:
            self.assertEqual(new(0, maxchar), '')
            self.assertEqual(new(5, maxchar), chr(maxchar)*5)
            self.assertRaises(MemoryError, new, PY_SSIZE_T_MAX, maxchar)
        self.assertEqual(new(0, 0x110000), '')
        self.assertRaises(MemoryError, new, PY_SSIZE_T_MAX//2, 0x4f60)
        self.assertRaises(MemoryError, new, PY_SSIZE_T_MAX//2+1, 0x4f60)
        self.assertRaises(MemoryError, new, PY_SSIZE_T_MAX//2, 0x1f600)
        self.assertRaises(MemoryError, new, PY_SSIZE_T_MAX//2+1, 0x1f600)
        self.assertRaises(MemoryError, new, PY_SSIZE_T_MAX//4, 0x1f600)
        self.assertRaises(MemoryError, new, PY_SSIZE_T_MAX//4+1, 0x1f600)
        self.assertRaises(SystemError, new, 5, 0x110000)
        self.assertRaises(SystemError, new, -1, 0)
        self.assertRaises(SystemError, new, PY_SSIZE_T_MIN, 0)

    @support.cpython_only
    @unittest.skipIf(_testcapi is None, 'need _testcapi module')
    def test_fill(self):
        """Test PyUnicode_Fill()"""
        from _testcapi import unicode_fill as fill

        strings = [
            # all strings have exactly 5 characters
            'abcde', '\xa1\xa2\xa3\xa4\xa5',
            '\u4f60\u597d\u4e16\u754c\uff01',
            '\U0001f600\U0001f601\U0001f602\U0001f603\U0001f604'
        ]
        chars = [0x78, 0xa9, 0x20ac, 0x1f638]

        for idx, fill_char in enumerate(chars):
            # wide -> narrow: exceed maxchar limitation
            for to in strings[:idx]:
                self.assertRaises(ValueError, fill, to, 0, 0, fill_char)
            for to in strings[idx:]:
                for start in [*range(7), PY_SSIZE_T_MAX]:
                    for length in [*range(-1, 7 - start), PY_SSIZE_T_MIN, PY_SSIZE_T_MAX]:
                        filled = max(min(length, 5 - start), 0)
                        if filled == 5 and to != strings[idx]:
                            # narrow -> wide
                            # Tests omitted since this creates invalid strings.
                            continue
                        expected = to[:start] + chr(fill_char) * filled + to[start + filled:]
                        self.assertEqual(fill(to, start, length, fill_char),
                                        (expected, filled))

        s = strings[0]
        self.assertRaises(IndexError, fill, s, -1, 0, 0x78)
        self.assertRaises(IndexError, fill, s, PY_SSIZE_T_MIN, 0, 0x78)
        self.assertRaises(ValueError, fill, s, 0, 0, 0x110000)
        self.assertRaises(SystemError, fill, b'abc', 0, 0, 0x78)
        self.assertRaises(SystemError, fill, [], 0, 0, 0x78)
        # CRASHES fill(s, 0, NULL, 0, 0)
        # CRASHES fill(NULL, 0, 0, 0x78)
        # TODO: Test PyUnicode_Fill() with non-modifiable unicode.

    @support.cpython_only
    @unittest.skipIf(_testlimitedcapi is None, 'need _testlimitedcapi module')
    def test_writechar(self):
        """Test PyUnicode_WriteChar()"""
        from _testlimitedcapi import unicode_writechar as writechar

        strings = [
            # one string for every kind
            'abc', '\xa1\xa2\xa3', '\u4f60\u597d\u4e16',
            '\U0001f600\U0001f601\U0001f602'
        ]
        # one character for every kind + out of range code
        chars = [0x78, 0xa9, 0x20ac, 0x1f638, 0x110000]
        for i, s in enumerate(strings):
            for j, c in enumerate(chars):
                if j <= i:
                    self.assertEqual(writechar(s, 1, c),
                                     (s[:1] + chr(c) + s[2:], 0))
                else:
                    self.assertRaises(ValueError, writechar, s, 1, c)

        self.assertRaises(IndexError, writechar, 'abc', 3, 0x78)
        self.assertRaises(IndexError, writechar, 'abc', -1, 0x78)
        self.assertRaises(IndexError, writechar, 'abc', PY_SSIZE_T_MAX, 0x78)
        self.assertRaises(IndexError, writechar, 'abc', PY_SSIZE_T_MIN, 0x78)
        self.assertRaises(TypeError, writechar, b'abc', 0, 0x78)
        self.assertRaises(TypeError, writechar, [], 0, 0x78)
        # CRASHES writechar(NULL, 0, 0x78)
        # TODO: Test PyUnicode_WriteChar() with non-modifiable and legacy
        # unicode.

    @support.cpython_only
    @unittest.skipIf(_testlimitedcapi is None, 'need _testlimitedcapi module')
    def test_resize(self):
        """Test PyUnicode_Resize()"""
        from _testlimitedcapi import unicode_resize as resize

        strings = [
            # all strings have exactly 3 characters
            'abc', '\xa1\xa2\xa3', '\u4f60\u597d\u4e16',
            '\U0001f600\U0001f601\U0001f602'
        ]
        for s in strings:
            self.assertEqual(resize(s, 3), (s, 0))
            self.assertEqual(resize(s, 2), (s[:2], 0))
            self.assertEqual(resize(s, 4), (s + '\0', 0))
            self.assertEqual(resize(s, 10), (s + '\0'*7, 0))
            self.assertEqual(resize(s, 0), ('', 0))
            self.assertRaises(MemoryError, resize, s, PY_SSIZE_T_MAX)
            self.assertRaises(SystemError, resize, s, -1)
            self.assertRaises(SystemError, resize, s, PY_SSIZE_T_MIN)
        self.assertRaises(SystemError, resize, b'abc', 0)
        self.assertRaises(SystemError, resize, [], 0)
        self.assertRaises(SystemError, resize, NULL, 0)
        # TODO: Test PyUnicode_Resize() with non-modifiable and legacy unicode
        # and with NULL as the address.

    @support.cpython_only
    @unittest.skipIf(_testlimitedcapi is None, 'need _testlimitedcapi module')
    def test_append(self):
        """Test PyUnicode_Append()"""
        from _testlimitedcapi import unicode_append as append

        strings = [
            'abc', '\xa1\xa2\xa3', '\u4f60\u597d\u4e16',
            '\U0001f600\U0001f601\U0001f602'
        ]
        for left in strings:
            left = left[::-1]
            for right in strings:
                expected = left + right
                self.assertEqual(append(left, right), expected)

        self.assertRaises(SystemError, append, 'abc', b'abc')
        self.assertRaises(SystemError, append, b'abc', 'abc')
        self.assertRaises(SystemError, append, b'abc', b'abc')
        self.assertRaises(SystemError, append, 'abc', [])
        self.assertRaises(SystemError, append, [], 'abc')
        self.assertRaises(SystemError, append, [], [])
        self.assertRaises(SystemError, append, NULL, 'abc')
        self.assertRaises(SystemError, append, 'abc', NULL)
        # TODO: Test PyUnicode_Append() with modifiable unicode
        # and with NULL as the address.
        # TODO: Check reference counts.

    @support.cpython_only
    @unittest.skipIf(_testlimitedcapi is None, 'need _testlimitedcapi module')
    def test_appendanddel(self):
        """Test PyUnicode_AppendAndDel()"""
        from _testlimitedcapi import unicode_appendanddel as appendanddel

        strings = [
            'abc', '\xa1\xa2\xa3', '\u4f60\u597d\u4e16',
            '\U0001f600\U0001f601\U0001f602'
        ]
        for left in strings:
            left = left[::-1]
            for right in strings:
                self.assertEqual(appendanddel(left, right), left + right)

        self.assertRaises(SystemError, appendanddel, 'abc', b'abc')
        self.assertRaises(SystemError, appendanddel, b'abc', 'abc')
        self.assertRaises(SystemError, appendanddel, b'abc', b'abc')
        self.assertRaises(SystemError, appendanddel, 'abc', [])
        self.assertRaises(SystemError, appendanddel, [], 'abc')
        self.assertRaises(SystemError, appendanddel, [], [])
        self.assertRaises(SystemError, appendanddel, NULL, 'abc')
        self.assertRaises(SystemError, appendanddel, 'abc', NULL)
        # TODO: Test PyUnicode_AppendAndDel() with modifiable unicode
        # and with NULL as the address.
        # TODO: Check reference counts.

    @support.cpython_only
    @unittest.skipIf(_testlimitedcapi is None, 'need _testlimitedcapi module')
    def test_fromstringandsize(self):
        """Test PyUnicode_FromStringAndSize()"""
        from _testlimitedcapi import unicode_fromstringandsize as fromstringandsize

        self.assertEqual(fromstringandsize(b'abc'), 'abc')
        self.assertEqual(fromstringandsize(b'abc', 2), 'ab')
        self.assertEqual(fromstringandsize(b'abc\0def'), 'abc\0def')
        self.assertEqual(fromstringandsize(b'\xc2\xa1\xc2\xa2'), '\xa1\xa2')
        self.assertEqual(fromstringandsize(b'\xe4\xbd\xa0'), '\u4f60')
        self.assertEqual(fromstringandsize(b'\xf0\x9f\x98\x80'), '\U0001f600')
        self.assertRaises(UnicodeDecodeError, fromstringandsize, b'\xc2\xa1', 1)
        self.assertRaises(UnicodeDecodeError, fromstringandsize, b'\xa1', 1)
        self.assertEqual(fromstringandsize(b'', 0), '')
        self.assertEqual(fromstringandsize(NULL, 0), '')

        self.assertRaises(MemoryError, fromstringandsize, b'abc', PY_SSIZE_T_MAX)
        self.assertRaises(SystemError, fromstringandsize, b'abc', -1)
        self.assertRaises(SystemError, fromstringandsize, b'abc', PY_SSIZE_T_MIN)
        self.assertRaises(SystemError, fromstringandsize, NULL, -1)
        self.assertRaises(SystemError, fromstringandsize, NULL, PY_SSIZE_T_MIN)
        self.assertRaises(SystemError, fromstringandsize, NULL, 3)
        self.assertRaises(SystemError, fromstringandsize, NULL, PY_SSIZE_T_MAX)

    @support.cpython_only
    @unittest.skipIf(_testlimitedcapi is None, 'need _testlimitedcapi module')
    def test_fromstring(self):
        """Test PyUnicode_FromString()"""
        from _testlimitedcapi import unicode_fromstring as fromstring

        self.assertEqual(fromstring(b'abc'), 'abc')
        self.assertEqual(fromstring(b'\xc2\xa1\xc2\xa2'), '\xa1\xa2')
        self.assertEqual(fromstring(b'\xe4\xbd\xa0'), '\u4f60')
        self.assertEqual(fromstring(b'\xf0\x9f\x98\x80'), '\U0001f600')
        self.assertRaises(UnicodeDecodeError, fromstring, b'\xc2')
        self.assertRaises(UnicodeDecodeError, fromstring, b'\xa1')
        self.assertEqual(fromstring(b''), '')

        # CRASHES fromstring(NULL)

    @support.cpython_only
    @unittest.skipIf(_testcapi is None, 'need _testcapi module')
    def test_fromkindanddata(self):
        """Test PyUnicode_FromKindAndData()"""
        from _testcapi import unicode_fromkindanddata as fromkindanddata

        strings = [
            'abcde', '\xa1\xa2\xa3\xa4\xa5',
            '\u4f60\u597d\u4e16\u754c\uff01',
            '\U0001f600\U0001f601\U0001f602\U0001f603\U0001f604'
        ]
        enc1 = 'latin1'
        for s in strings[:2]:
            self.assertEqual(fromkindanddata(1, s.encode(enc1)), s)
        enc2 = 'utf-16le' if sys.byteorder == 'little' else 'utf-16be'
        for s in strings[:3]:
            self.assertEqual(fromkindanddata(2, s.encode(enc2)), s)
        enc4 = 'utf-32le' if sys.byteorder == 'little' else 'utf-32be'
        for s in strings:
            self.assertEqual(fromkindanddata(4, s.encode(enc4)), s)
        self.assertEqual(fromkindanddata(2, '\U0001f600'.encode(enc2)),
                         '\ud83d\ude00')
        for kind in 1, 2, 4:
            self.assertEqual(fromkindanddata(kind, b''), '')
            self.assertEqual(fromkindanddata(kind, b'\0'*kind), '\0')
            self.assertEqual(fromkindanddata(kind, NULL, 0), '')

        for kind in -1, 0, 3, 5, 8:
            self.assertRaises(SystemError, fromkindanddata, kind, b'')
        self.assertRaises(ValueError, fromkindanddata, 1, b'abc', -1)
        self.assertRaises(ValueError, fromkindanddata, 1, b'abc', PY_SSIZE_T_MIN)
        self.assertRaises(ValueError, fromkindanddata, 1, NULL, -1)
        self.assertRaises(ValueError, fromkindanddata, 1, NULL, PY_SSIZE_T_MIN)
        # CRASHES fromkindanddata(1, NULL, 1)
        # CRASHES fromkindanddata(4, b'\xff\xff\xff\xff')

    @support.cpython_only
    @unittest.skipIf(_testlimitedcapi is None, 'need _testlimitedcapi module')
    def test_substring(self):
        """Test PyUnicode_Substring()"""
        from _testlimitedcapi import unicode_substring as substring

        strings = [
            'ab', 'ab\xa1\xa2',
            'ab\xa1\xa2\u4f60\u597d',
            'ab\xa1\xa2\u4f60\u597d\U0001f600\U0001f601'
        ]
        for s in strings:
            for start in [*range(0, len(s) + 2), PY_SSIZE_T_MAX]:
                for end in [*range(max(start-1, 0), len(s) + 2), PY_SSIZE_T_MAX]:
                    self.assertEqual(substring(s, start, end), s[start:end])

        self.assertRaises(IndexError, substring, 'abc', -1, 0)
        self.assertRaises(IndexError, substring, 'abc', PY_SSIZE_T_MIN, 0)
        self.assertRaises(IndexError, substring, 'abc', 0, -1)
        self.assertRaises(IndexError, substring, 'abc', 0, PY_SSIZE_T_MIN)
        # CRASHES substring(b'abc', 0, 0)
        # CRASHES substring([], 0, 0)
        # CRASHES substring(NULL, 0, 0)

    @support.cpython_only
    @unittest.skipIf(_testlimitedcapi is None, 'need _testlimitedcapi module')
    def test_getlength(self):
        """Test PyUnicode_GetLength()"""
        from _testlimitedcapi import unicode_getlength as getlength

        for s in ['abc', '\xa1\xa2', '\u4f60\u597d', 'a\U0001f600',
                  'a\ud800b\udfffc', '\ud834\udd1e']:
            self.assertEqual(getlength(s), len(s))

        self.assertRaises(TypeError, getlength, b'abc')
        self.assertRaises(TypeError, getlength, [])
        # CRASHES getlength(NULL)

    @support.cpython_only
    @unittest.skipIf(_testlimitedcapi is None, 'need _testlimitedcapi module')
    def test_readchar(self):
        """Test PyUnicode_ReadChar()"""
        from _testlimitedcapi import unicode_readchar as readchar

        for s in ['abc', '\xa1\xa2', '\u4f60\u597d', 'a\U0001f600',
                  'a\ud800b\udfffc', '\ud834\udd1e']:
            for i, c in enumerate(s):
                self.assertEqual(readchar(s, i), ord(c))
            self.assertRaises(IndexError, readchar, s, len(s))
            self.assertRaises(IndexError, readchar, s, PY_SSIZE_T_MAX)
            self.assertRaises(IndexError, readchar, s, -1)
            self.assertRaises(IndexError, readchar, s, PY_SSIZE_T_MIN)

        self.assertRaises(TypeError, readchar, b'abc', 0)
        self.assertRaises(TypeError, readchar, [], 0)
        # CRASHES readchar(NULL, 0)

    @support.cpython_only
    @unittest.skipIf(_testlimitedcapi is None, 'need _testlimitedcapi module')
    def test_fromobject(self):
        """Test PyUnicode_FromObject()"""
        from _testlimitedcapi import unicode_fromobject as fromobject

        for s in ['abc', '\xa1\xa2', '\u4f60\u597d', 'a\U0001f600',
                  'a\ud800b\udfffc', '\ud834\udd1e']:
            self.assertEqual(fromobject(s), s)
            o = Str(s)
            s2 = fromobject(o)
            self.assertEqual(s2, s)
            self.assertIs(type(s2), str)
            self.assertIsNot(s2, s)

        self.assertRaises(TypeError, fromobject, b'abc')
        self.assertRaises(TypeError, fromobject, [])
        # CRASHES fromobject(NULL)

    @unittest.skipIf(ctypes is None, 'need ctypes')
    def test_from_format(self):
        """Test PyUnicode_FromFormat()"""
        # Length modifiers "j" and "t" are not tested here because ctypes does
        # not expose types for intmax_t and ptrdiff_t.
        # _testlimitedcapi.test_string_from_format() has a wider coverage of all
        # formats.
        from ctypes import (
            c_char_p,
            pythonapi, py_object, sizeof,
            c_int, c_long, c_longlong, c_ssize_t,
            c_uint, c_ulong, c_ulonglong, c_size_t, c_void_p,
            c_wchar, c_wchar_p)
        name = "PyUnicode_FromFormat"
        _PyUnicode_FromFormat = getattr(pythonapi, name)
        _PyUnicode_FromFormat.argtypes = (c_char_p,)
        _PyUnicode_FromFormat.restype = py_object

        def PyUnicode_FromFormat(format, *args):
            cargs = tuple(
                py_object(arg) if isinstance(arg, str) else arg
                for arg in args)
            return _PyUnicode_FromFormat(format, *cargs)

        def check_format(expected, format, *args):
            text = PyUnicode_FromFormat(format, *args)
            self.assertEqual(expected, text)

        # ascii format, non-ascii argument
        check_format('ascii\x7f=unicode\xe9',
                     b'ascii\x7f=%U', 'unicode\xe9')

        # non-ascii format, ascii argument: ensure that PyUnicode_FromFormatV()
        # raises an error
        self.assertRaisesRegex(ValueError,
            r'^PyUnicode_FromFormatV\(\) expects an ASCII-encoded format '
            'string, got a non-ASCII byte: 0xe9$',
            PyUnicode_FromFormat, b'unicode\xe9=%s', 'ascii')

        # test "%c"
        check_format('\uabcd',
                     b'%c', c_int(0xabcd))
        check_format('\U0010ffff',
                     b'%c', c_int(0x10ffff))
        with self.assertRaises(OverflowError):
            PyUnicode_FromFormat(b'%c', c_int(0x110000))
        # Issue #18183
        check_format('\U00010000\U00100000',
                     b'%c%c', c_int(0x10000), c_int(0x100000))

        # test "%"
        check_format('%',
                     b'%%')
        check_format('%s',
                     b'%%s')
        check_format('[%]',
                     b'[%%]')
        check_format('%abc',
                     b'%%%s', b'abc')

        # truncated string
        check_format('abc',
                     b'%.3s', b'abcdef')
        check_format('abc[\ufffd',
                     b'%.5s', 'abc[\u20ac]'.encode('utf8'))
        check_format("'\\u20acABC'",
                     b'%A', '\u20acABC')
        check_format("'\\u20",
                     b'%.5A', '\u20acABCDEF')
        check_format("'\u20acABC'",
                     b'%R', '\u20acABC')
        check_format("'\u20acA",
                     b'%.3R', '\u20acABCDEF')
        check_format('\u20acAB',
                     b'%.3S', '\u20acABCDEF')
        check_format('\u20acAB',
                     b'%.3U', '\u20acABCDEF')
        check_format('\u20acAB',
                     b'%.3V', '\u20acABCDEF', None)
        check_format('abc[\ufffd',
                     b'%.5V', None, 'abc[\u20ac]'.encode('utf8'))

        # following tests comes from #7330
        # test width modifier and precision modifier with %S
        check_format("repr=  abc",
                     b'repr=%5S', 'abc')
        check_format("repr=ab",
                     b'repr=%.2S', 'abc')
        check_format("repr=   ab",
                     b'repr=%5.2S', 'abc')

        # test width modifier and precision modifier with %R
        check_format("repr=   'abc'",
                     b'repr=%8R', 'abc')
        check_format("repr='ab",
                     b'repr=%.3R', 'abc')
        check_format("repr=  'ab",
                     b'repr=%5.3R', 'abc')

        # test width modifier and precision modifier with %A
        check_format("repr=   'abc'",
                     b'repr=%8A', 'abc')
        check_format("repr='ab",
                     b'repr=%.3A', 'abc')
        check_format("repr=  'ab",
                     b'repr=%5.3A', 'abc')

        # test width modifier and precision modifier with %s
        check_format("repr=  abc",
                     b'repr=%5s', b'abc')
        check_format("repr=ab",
                     b'repr=%.2s', b'abc')
        check_format("repr=   ab",
                     b'repr=%5.2s', b'abc')

        # test width modifier and precision modifier with %U
        check_format("repr=  abc",
                     b'repr=%5U', 'abc')
        check_format("repr=ab",
                     b'repr=%.2U', 'abc')
        check_format("repr=   ab",
                     b'repr=%5.2U', 'abc')

        # test width modifier and precision modifier with %V
        check_format("repr=  abc",
                     b'repr=%5V', 'abc', b'123')
        check_format("repr=ab",
                     b'repr=%.2V', 'abc', b'123')
        check_format("repr=   ab",
                     b'repr=%5.2V', 'abc', b'123')
        check_format("repr=  123",
                     b'repr=%5V', None, b'123')
        check_format("repr=12",
                     b'repr=%.2V', None, b'123')
        check_format("repr=   12",
                     b'repr=%5.2V', None, b'123')

        # test integer formats (%i, %d, %u, %o, %x, %X)
        check_format('010',
                     b'%03i', c_int(10))
        check_format('0010',
                     b'%0.4i', c_int(10))
        for conv, signed, value, expected in [
            (b'i', True, -123, '-123'),
            (b'd', True, -123, '-123'),
            (b'u', False, 123, '123'),
            (b'o', False, 0o123, '123'),
            (b'x', False, 0xabc, 'abc'),
            (b'X', False, 0xabc, 'ABC'),
        ]:
            for mod, ctype in [
                (b'', c_int if signed else c_uint),
                (b'l', c_long if signed else c_ulong),
                (b'll', c_longlong if signed else c_ulonglong),
                (b'z', c_ssize_t if signed else c_size_t),
            ]:
                with self.subTest(format=b'%' + mod + conv):
                    check_format(expected,
                                 b'%' + mod + conv, ctype(value))

        # test long output
        min_longlong = -(2 ** (8 * sizeof(c_longlong) - 1))
        max_longlong = -min_longlong - 1
        check_format(str(min_longlong),
                     b'%lld', c_longlong(min_longlong))
        check_format(str(max_longlong),
                     b'%lld', c_longlong(max_longlong))
        max_ulonglong = 2 ** (8 * sizeof(c_ulonglong)) - 1
        check_format(str(max_ulonglong),
                     b'%llu', c_ulonglong(max_ulonglong))
        PyUnicode_FromFormat(b'%p', c_void_p(-1))

        # test padding (width and/or precision)
        check_format('123',        b'%2i', c_int(123))
        check_format('       123', b'%10i', c_int(123))
        check_format('0000000123', b'%010i', c_int(123))
        check_format('123       ', b'%-10i', c_int(123))
        check_format('123       ', b'%-010i', c_int(123))
        check_format('123',        b'%.2i', c_int(123))
        check_format('0000123',    b'%.7i', c_int(123))
        check_format('       123', b'%10.2i', c_int(123))
        check_format('   0000123', b'%10.7i', c_int(123))
        check_format('0000000123', b'%010.7i', c_int(123))
        check_format('0000123   ', b'%-10.7i', c_int(123))
        check_format('0000123   ', b'%-010.7i', c_int(123))

        check_format('-123',       b'%2i', c_int(-123))
        check_format('      -123', b'%10i', c_int(-123))
        check_format('-000000123', b'%010i', c_int(-123))
        check_format('-123      ', b'%-10i', c_int(-123))
        check_format('-123      ', b'%-010i', c_int(-123))
        check_format('-123',       b'%.2i', c_int(-123))
        check_format('-0000123',   b'%.7i', c_int(-123))
        check_format('      -123', b'%10.2i', c_int(-123))
        check_format('  -0000123', b'%10.7i', c_int(-123))
        check_format('-000000123', b'%010.7i', c_int(-123))
        check_format('-0000123  ', b'%-10.7i', c_int(-123))
        check_format('-0000123  ', b'%-010.7i', c_int(-123))

        check_format('123',        b'%2u', c_uint(123))
        check_format('       123', b'%10u', c_uint(123))
        check_format('0000000123', b'%010u', c_uint(123))
        check_format('123       ', b'%-10u', c_uint(123))
        check_format('123       ', b'%-010u', c_uint(123))
        check_format('123',        b'%.2u', c_uint(123))
        check_format('0000123',    b'%.7u', c_uint(123))
        check_format('       123', b'%10.2u', c_uint(123))
        check_format('   0000123', b'%10.7u', c_uint(123))
        check_format('0000000123', b'%010.7u', c_uint(123))
        check_format('0000123   ', b'%-10.7u', c_uint(123))
        check_format('0000123   ', b'%-010.7u', c_uint(123))

        check_format('123',        b'%2o', c_uint(0o123))
        check_format('       123', b'%10o', c_uint(0o123))
        check_format('0000000123', b'%010o', c_uint(0o123))
        check_format('123       ', b'%-10o', c_uint(0o123))
        check_format('123       ', b'%-010o', c_uint(0o123))
        check_format('123',        b'%.2o', c_uint(0o123))
        check_format('0000123',    b'%.7o', c_uint(0o123))
        check_format('       123', b'%10.2o', c_uint(0o123))
        check_format('   0000123', b'%10.7o', c_uint(0o123))
        check_format('0000000123', b'%010.7o', c_uint(0o123))
        check_format('0000123   ', b'%-10.7o', c_uint(0o123))
        check_format('0000123   ', b'%-010.7o', c_uint(0o123))

        check_format('abc',        b'%2x', c_uint(0xabc))
        check_format('       abc', b'%10x', c_uint(0xabc))
        check_format('0000000abc', b'%010x', c_uint(0xabc))
        check_format('abc       ', b'%-10x', c_uint(0xabc))
        check_format('abc       ', b'%-010x', c_uint(0xabc))
        check_format('abc',        b'%.2x', c_uint(0xabc))
        check_format('0000abc',    b'%.7x', c_uint(0xabc))
        check_format('       abc', b'%10.2x', c_uint(0xabc))
        check_format('   0000abc', b'%10.7x', c_uint(0xabc))
        check_format('0000000abc', b'%010.7x', c_uint(0xabc))
        check_format('0000abc   ', b'%-10.7x', c_uint(0xabc))
        check_format('0000abc   ', b'%-010.7x', c_uint(0xabc))

        check_format('ABC',        b'%2X', c_uint(0xabc))
        check_format('       ABC', b'%10X', c_uint(0xabc))
        check_format('0000000ABC', b'%010X', c_uint(0xabc))
        check_format('ABC       ', b'%-10X', c_uint(0xabc))
        check_format('ABC       ', b'%-010X', c_uint(0xabc))
        check_format('ABC',        b'%.2X', c_uint(0xabc))
        check_format('0000ABC',    b'%.7X', c_uint(0xabc))
        check_format('       ABC', b'%10.2X', c_uint(0xabc))
        check_format('   0000ABC', b'%10.7X', c_uint(0xabc))
        check_format('0000000ABC', b'%010.7X', c_uint(0xabc))
        check_format('0000ABC   ', b'%-10.7X', c_uint(0xabc))
        check_format('0000ABC   ', b'%-010.7X', c_uint(0xabc))

        # test %A
        check_format(r"%A:'abc\xe9\uabcd\U0010ffff'",
                     b'%%A:%A', 'abc\xe9\uabcd\U0010ffff')

        # test %V
        check_format('abc',
                     b'%V', 'abc', b'xyz')
        check_format('xyz',
                     b'%V', None, b'xyz')

        # test %ls
        check_format('abc', b'%ls', c_wchar_p('abc'))
        check_format('\u4eba\u6c11', b'%ls', c_wchar_p('\u4eba\u6c11'))
        check_format('\U0001f4bb+\U0001f40d',
                     b'%ls', c_wchar_p('\U0001f4bb+\U0001f40d'))
        check_format('   ab', b'%5.2ls', c_wchar_p('abc'))
        check_format('   \u4eba\u6c11', b'%5ls', c_wchar_p('\u4eba\u6c11'))
        check_format('  \U0001f4bb+\U0001f40d',
                     b'%5ls', c_wchar_p('\U0001f4bb+\U0001f40d'))
        check_format('\u4eba', b'%.1ls', c_wchar_p('\u4eba\u6c11'))
        check_format('\U0001f4bb' if sizeof(c_wchar) > 2 else '\ud83d',
                     b'%.1ls', c_wchar_p('\U0001f4bb+\U0001f40d'))
        check_format('\U0001f4bb+' if sizeof(c_wchar) > 2 else '\U0001f4bb',
                     b'%.2ls', c_wchar_p('\U0001f4bb+\U0001f40d'))

        # test %lV
        check_format('abc',
                     b'%lV', 'abc', c_wchar_p('xyz'))
        check_format('xyz',
                     b'%lV', None, c_wchar_p('xyz'))
        check_format('\u4eba\u6c11',
                     b'%lV', None, c_wchar_p('\u4eba\u6c11'))
        check_format('\U0001f4bb+\U0001f40d',
                     b'%lV', None, c_wchar_p('\U0001f4bb+\U0001f40d'))
        check_format('   ab',
                     b'%5.2lV', None, c_wchar_p('abc'))
        check_format('   \u4eba\u6c11',
                     b'%5lV', None, c_wchar_p('\u4eba\u6c11'))
        check_format('  \U0001f4bb+\U0001f40d',
                     b'%5lV', None, c_wchar_p('\U0001f4bb+\U0001f40d'))
        check_format('\u4eba',
                     b'%.1lV', None, c_wchar_p('\u4eba\u6c11'))
        check_format('\U0001f4bb' if sizeof(c_wchar) > 2 else '\ud83d',
                     b'%.1lV', None, c_wchar_p('\U0001f4bb+\U0001f40d'))
        check_format('\U0001f4bb+' if sizeof(c_wchar) > 2 else '\U0001f4bb',
                     b'%.2lV', None, c_wchar_p('\U0001f4bb+\U0001f40d'))

        # test %T
        check_format('type: str',
                     b'type: %T', py_object("abc"))
        check_format(f'type: st',
                     b'type: %.2T', py_object("abc"))
        check_format(f'type:        str',
                     b'type: %10T', py_object("abc"))

        class LocalType:
            pass
        obj = LocalType()
        fullname = f'{__name__}.{LocalType.__qualname__}'
        check_format(f'type: {fullname}',
                     b'type: %T', py_object(obj))
        fullname_alt = f'{__name__}:{LocalType.__qualname__}'
        check_format(f'type: {fullname_alt}',
                     b'type: %#T', py_object(obj))

        # test %N
        check_format('type: str',
                     b'type: %N', py_object(str))
        check_format(f'type: st',
                     b'type: %.2N', py_object(str))
        check_format(f'type:        str',
                     b'type: %10N', py_object(str))

        check_format(f'type: {fullname}',
                     b'type: %N', py_object(type(obj)))
        check_format(f'type: {fullname_alt}',
                     b'type: %#N', py_object(type(obj)))
        with self.assertRaisesRegex(TypeError, "%N argument must be a type"):
            check_format('type: str',
                         b'type: %N', py_object("abc"))

        # test variable width and precision
        check_format('  abc', b'%*s', c_int(5), b'abc')
        check_format('ab', b'%.*s', c_int(2), b'abc')
        check_format('   ab', b'%*.*s', c_int(5), c_int(2), b'abc')
        check_format('  abc', b'%*U', c_int(5), 'abc')
        check_format('ab', b'%.*U', c_int(2), 'abc')
        check_format('   ab', b'%*.*U', c_int(5), c_int(2), 'abc')
        check_format('   ab', b'%*.*V', c_int(5), c_int(2), None, b'abc')
        check_format('   ab', b'%*.*lV', c_int(5), c_int(2),
                     None, c_wchar_p('abc'))
        check_format('     123', b'%*i', c_int(8), c_int(123))
        check_format('00123', b'%.*i', c_int(5), c_int(123))
        check_format('   00123', b'%*.*i', c_int(8), c_int(5), c_int(123))

        # test %p
        # We cannot test the exact result,
        # because it returns a hex representation of a C pointer,
        # which is going to be different each time. But, we can test the format.
        p_format_regex = r'^0x[a-zA-Z0-9]{3,}$'
        p_format1 = PyUnicode_FromFormat(b'%p', 'abc')
        self.assertIsInstance(p_format1, str)
        self.assertRegex(p_format1, p_format_regex)

        p_format2 = PyUnicode_FromFormat(b'%p %p', '123456', b'xyz')
        self.assertIsInstance(p_format2, str)
        self.assertRegex(p_format2,
                         r'0x[a-zA-Z0-9]{3,} 0x[a-zA-Z0-9]{3,}')

        # Extra args are ignored:
        p_format3 = PyUnicode_FromFormat(b'%p', '123456', None, b'xyz')
        self.assertIsInstance(p_format3, str)
        self.assertRegex(p_format3, p_format_regex)

        # Test string decode from parameter of %s using utf-8.
        # b'\xe4\xba\xba\xe6\xb0\x91' is utf-8 encoded byte sequence of
        # '\u4eba\u6c11'
        check_format('repr=\u4eba\u6c11',
                     b'repr=%V', None, b'\xe4\xba\xba\xe6\xb0\x91')

        #Test replace error handler.
        check_format('repr=abc\ufffd',
                     b'repr=%V', None, b'abc\xff')

        # Issue #33817: empty strings
        check_format('',
                     b'')
        check_format('',
                     b'%s', b'')

        # test invalid format strings. these tests are just here
        # to check for crashes and should not be considered as specifications
        for fmt in (b'%', b'%0', b'%01', b'%.', b'%.1',
                    b'%0%s', b'%1%s', b'%.%s', b'%.1%s', b'%1abc',
                    b'%l', b'%ll', b'%z', b'%lls', b'%zs'):
            with self.subTest(fmt=fmt):
                self.assertRaisesRegex(SystemError, 'invalid format string',
                    PyUnicode_FromFormat, fmt, b'abc')
        self.assertRaisesRegex(SystemError, 'invalid format string',
            PyUnicode_FromFormat, b'%+i', c_int(10))

    @support.cpython_only
    @unittest.skipIf(_testlimitedcapi is None, 'need _testlimitedcapi module')
    def test_interninplace(self):
        """Test PyUnicode_InternInPlace()"""
        from _testlimitedcapi import unicode_interninplace as interninplace

        s = b'abc'.decode()
        r = interninplace(s)
        self.assertEqual(r, 'abc')

        # CRASHES interninplace(b'abc')
        # CRASHES interninplace(NULL)

    @support.cpython_only
    @unittest.skipIf(_testlimitedcapi is None, 'need _testlimitedcapi module')
    def test_internfromstring(self):
        """Test PyUnicode_InternFromString()"""
        from _testlimitedcapi import unicode_internfromstring as internfromstring

        self.assertEqual(internfromstring(b'abc'), 'abc')
        self.assertEqual(internfromstring(b'\xf0\x9f\x98\x80'), '\U0001f600')
        self.assertRaises(UnicodeDecodeError, internfromstring, b'\xc2')
        self.assertRaises(UnicodeDecodeError, internfromstring, b'\xa1')
        self.assertEqual(internfromstring(b''), '')

        # CRASHES internfromstring(NULL)

    @support.cpython_only
    @unittest.skipIf(_testlimitedcapi is None, 'need _testlimitedcapi module')
    def test_fromwidechar(self):
        """Test PyUnicode_FromWideChar()"""
        from _testlimitedcapi import unicode_fromwidechar as fromwidechar
        from _testcapi import SIZEOF_WCHAR_T

        if SIZEOF_WCHAR_T == 2:
            encoding = 'utf-16le' if sys.byteorder == 'little' else 'utf-16be'
        elif SIZEOF_WCHAR_T == 4:
            encoding = 'utf-32le' if sys.byteorder == 'little' else 'utf-32be'

        for s in '', 'abc', '\xa1\xa2', '\u4f60', '\U0001f600':
            b = s.encode(encoding)
            self.assertEqual(fromwidechar(b), s)
            self.assertEqual(fromwidechar(b + b'\0'*SIZEOF_WCHAR_T, -1), s)
        for s in '\ud83d', '\ude00':
            b = s.encode(encoding, 'surrogatepass')
            self.assertEqual(fromwidechar(b), s)
            self.assertEqual(fromwidechar(b + b'\0'*SIZEOF_WCHAR_T, -1), s)

        self.assertEqual(fromwidechar('abc'.encode(encoding), 2), 'ab')
        if SIZEOF_WCHAR_T == 2:
            self.assertEqual(fromwidechar('a\U0001f600'.encode(encoding), 2), 'a\ud83d')

        self.assertRaises(MemoryError, fromwidechar, b'', PY_SSIZE_T_MAX)
        self.assertRaises(SystemError, fromwidechar, b'\0'*SIZEOF_WCHAR_T, -2)
        self.assertRaises(SystemError, fromwidechar, b'\0'*SIZEOF_WCHAR_T, PY_SSIZE_T_MIN)
        self.assertEqual(fromwidechar(NULL, 0), '')
        self.assertRaises(SystemError, fromwidechar, NULL, 1)
        self.assertRaises(SystemError, fromwidechar, NULL, PY_SSIZE_T_MAX)
        self.assertRaises(SystemError, fromwidechar, NULL, -1)
        self.assertRaises(SystemError, fromwidechar, NULL, -2)
        self.assertRaises(SystemError, fromwidechar, NULL, PY_SSIZE_T_MIN)

    @support.cpython_only
    @unittest.skipIf(_testlimitedcapi is None, 'need _testlimitedcapi module')
    def test_aswidechar(self):
        """Test PyUnicode_AsWideChar()"""
        from _testlimitedcapi import unicode_aswidechar
        from _testlimitedcapi import unicode_aswidechar_null
        from _testcapi import SIZEOF_WCHAR_T

        wchar, size = unicode_aswidechar('abcdef', 2)
        self.assertEqual(size, 2)
        self.assertEqual(wchar, 'ab')

        wchar, size = unicode_aswidechar('abc', 3)
        self.assertEqual(size, 3)
        self.assertEqual(wchar, 'abc')
        self.assertEqual(unicode_aswidechar_null('abc', 10), 4)
        self.assertEqual(unicode_aswidechar_null('abc', 0), 4)

        wchar, size = unicode_aswidechar('abc', 4)
        self.assertEqual(size, 3)
        self.assertEqual(wchar, 'abc\0')

        wchar, size = unicode_aswidechar('abc', 10)
        self.assertEqual(size, 3)
        self.assertEqual(wchar, 'abc\0')

        wchar, size = unicode_aswidechar('abc\0def', 20)
        self.assertEqual(size, 7)
        self.assertEqual(wchar, 'abc\0def\0')
        self.assertEqual(unicode_aswidechar_null('abc\0def', 20), 8)

        nonbmp = chr(0x10ffff)
        if SIZEOF_WCHAR_T == 2:
            nchar = 2
        else: # SIZEOF_WCHAR_T == 4
            nchar = 1
        wchar, size = unicode_aswidechar(nonbmp, 10)
        self.assertEqual(size, nchar)
        self.assertEqual(wchar, nonbmp + '\0')
        self.assertEqual(unicode_aswidechar_null(nonbmp, 10), nchar + 1)

        self.assertRaises(TypeError, unicode_aswidechar, b'abc', 10)
        self.assertRaises(TypeError, unicode_aswidechar, [], 10)
        self.assertRaises(SystemError, unicode_aswidechar, NULL, 10)
        self.assertRaises(TypeError, unicode_aswidechar_null, b'abc', 10)
        self.assertRaises(TypeError, unicode_aswidechar_null, [], 10)
        self.assertRaises(SystemError, unicode_aswidechar_null, NULL, 10)

    @support.cpython_only
    @unittest.skipIf(_testlimitedcapi is None, 'need _testlimitedcapi module')
    def test_aswidecharstring(self):
        """Test PyUnicode_AsWideCharString()"""
        from _testlimitedcapi import unicode_aswidecharstring
        from _testlimitedcapi import unicode_aswidecharstring_null
        from _testcapi import SIZEOF_WCHAR_T

        wchar, size = unicode_aswidecharstring('abc')
        self.assertEqual(size, 3)
        self.assertEqual(wchar, 'abc\0')
        self.assertEqual(unicode_aswidecharstring_null('abc'), 'abc')

        wchar, size = unicode_aswidecharstring('abc\0def')
        self.assertEqual(size, 7)
        self.assertEqual(wchar, 'abc\0def\0')
        self.assertRaises(ValueError, unicode_aswidecharstring_null, 'abc\0def')

        nonbmp = chr(0x10ffff)
        if SIZEOF_WCHAR_T == 2:
            nchar = 2
        else: # SIZEOF_WCHAR_T == 4
            nchar = 1
        wchar, size = unicode_aswidecharstring(nonbmp)
        self.assertEqual(size, nchar)
        self.assertEqual(wchar, nonbmp + '\0')
        self.assertEqual(unicode_aswidecharstring_null(nonbmp), nonbmp)

        self.assertRaises(TypeError, unicode_aswidecharstring, b'abc')
        self.assertRaises(TypeError, unicode_aswidecharstring, [])
        self.assertRaises(SystemError, unicode_aswidecharstring, NULL)
        self.assertRaises(TypeError, unicode_aswidecharstring_null, b'abc')
        self.assertRaises(TypeError, unicode_aswidecharstring_null, [])
        self.assertRaises(SystemError, unicode_aswidecharstring_null, NULL)

    @support.cpython_only
    @unittest.skipIf(_testcapi is None, 'need _testcapi module')
    def test_asucs4(self):
        """Test PyUnicode_AsUCS4()"""
        from _testcapi import unicode_asucs4

        for s in ['abc', '\xa1\xa2', '\u4f60\u597d', 'a\U0001f600',
                  'a\ud800b\udfffc', '\ud834\udd1e']:
            l = len(s)
            self.assertEqual(unicode_asucs4(s, l, 1), s+'\0')
            self.assertEqual(unicode_asucs4(s, l, 0), s+'\uffff')
            self.assertEqual(unicode_asucs4(s, l+1, 1), s+'\0\uffff')
            self.assertEqual(unicode_asucs4(s, l+1, 0), s+'\0\uffff')
            self.assertRaises(SystemError, unicode_asucs4, s, l-1, 1)
            self.assertRaises(SystemError, unicode_asucs4, s, l-2, 0)
            s = '\0'.join([s, s])
            self.assertEqual(unicode_asucs4(s, len(s), 1), s+'\0')
            self.assertEqual(unicode_asucs4(s, len(s), 0), s+'\uffff')

        # CRASHES unicode_asucs4(b'abc', 1, 0)
        # CRASHES unicode_asucs4(b'abc', 1, 1)
        # CRASHES unicode_asucs4([], 1, 1)
        # CRASHES unicode_asucs4(NULL, 1, 0)
        # CRASHES unicode_asucs4(NULL, 1, 1)

    @support.cpython_only
    @unittest.skipIf(_testcapi is None, 'need _testcapi module')
    def test_asucs4copy(self):
        """Test PyUnicode_AsUCS4Copy()"""
        from _testcapi import unicode_asucs4copy as asucs4copy

        for s in ['abc', '\xa1\xa2', '\u4f60\u597d', 'a\U0001f600',
                  'a\ud800b\udfffc', '\ud834\udd1e']:
            self.assertEqual(asucs4copy(s), s+'\0')
            s = '\0'.join([s, s])
            self.assertEqual(asucs4copy(s), s+'\0')

        # CRASHES asucs4copy(b'abc')
        # CRASHES asucs4copy([])
        # CRASHES asucs4copy(NULL)

    @support.cpython_only
    @unittest.skipIf(_testlimitedcapi is None, 'need _testlimitedcapi module')
    def test_fromordinal(self):
        """Test PyUnicode_FromOrdinal()"""
        from _testlimitedcapi import unicode_fromordinal as fromordinal

        self.assertEqual(fromordinal(0x61), 'a')
        self.assertEqual(fromordinal(0x20ac), '\u20ac')
        self.assertEqual(fromordinal(0x1f600), '\U0001f600')

        self.assertRaises(ValueError, fromordinal, 0x110000)
        self.assertRaises(ValueError, fromordinal, -1)

    @support.cpython_only
    @unittest.skipIf(_testcapi is None, 'need _testcapi module')
    def test_asutf8(self):
        """Test PyUnicode_AsUTF8()"""
        from _testcapi import unicode_asutf8

        self.assertEqual(unicode_asutf8('abc', 4), b'abc\0')
        self.assertEqual(unicode_asutf8('абв', 7), b'\xd0\xb0\xd0\xb1\xd0\xb2\0')
        self.assertEqual(unicode_asutf8('\U0001f600', 5), b'\xf0\x9f\x98\x80\0')
        self.assertEqual(unicode_asutf8('abc\0def', 8), b'abc\0def\0')

        self.assertRaises(UnicodeEncodeError, unicode_asutf8, '\ud8ff', 0)
        self.assertRaises(TypeError, unicode_asutf8, b'abc', 0)
        self.assertRaises(TypeError, unicode_asutf8, [], 0)
        # CRASHES unicode_asutf8(NULL, 0)

    @support.cpython_only
    @unittest.skipIf(_testlimitedcapi is None, 'need _testlimitedcapi module')
    def test_asutf8andsize(self):
        """Test PyUnicode_AsUTF8AndSize()"""
        from _testlimitedcapi import unicode_asutf8andsize
        from _testlimitedcapi import unicode_asutf8andsize_null

        self.assertEqual(unicode_asutf8andsize('abc', 4), (b'abc\0', 3))
        self.assertEqual(unicode_asutf8andsize('абв', 7), (b'\xd0\xb0\xd0\xb1\xd0\xb2\0', 6))
        self.assertEqual(unicode_asutf8andsize('\U0001f600', 5), (b'\xf0\x9f\x98\x80\0', 4))
        self.assertEqual(unicode_asutf8andsize('abc\0def', 8), (b'abc\0def\0', 7))
        self.assertEqual(unicode_asutf8andsize_null('abc', 4), b'abc\0')
        self.assertEqual(unicode_asutf8andsize_null('abc\0def', 8), b'abc\0def\0')

        self.assertRaises(UnicodeEncodeError, unicode_asutf8andsize, '\ud8ff', 0)
        self.assertRaises(TypeError, unicode_asutf8andsize, b'abc', 0)
        self.assertRaises(TypeError, unicode_asutf8andsize, [], 0)
        self.assertRaises(UnicodeEncodeError, unicode_asutf8andsize_null, '\ud8ff', 0)
        self.assertRaises(TypeError, unicode_asutf8andsize_null, b'abc', 0)
        self.assertRaises(TypeError, unicode_asutf8andsize_null, [], 0)
        # CRASHES unicode_asutf8andsize(NULL, 0)
        # CRASHES unicode_asutf8andsize_null(NULL, 0)

    @support.cpython_only
    @unittest.skipIf(_testlimitedcapi is None, 'need _testlimitedcapi module')
    def test_getdefaultencoding(self):
        """Test PyUnicode_GetDefaultEncoding()"""
        from _testlimitedcapi import unicode_getdefaultencoding as getdefaultencoding

        self.assertEqual(getdefaultencoding(), b'utf-8')

    @support.cpython_only
    @unittest.skipIf(_testinternalcapi is None, 'need _testinternalcapi module')
    def test_transform_decimal_and_space(self):
        """Test _PyUnicode_TransformDecimalAndSpaceToASCII()"""
        from _testinternalcapi import _PyUnicode_TransformDecimalAndSpaceToASCII as transform_decimal

        self.assertEqual(transform_decimal('123'),
                         '123')
        self.assertEqual(transform_decimal('\u0663.\u0661\u0664'),
                         '3.14')
        self.assertEqual(transform_decimal("\N{EM SPACE}3.14\N{EN SPACE}"),
                         " 3.14 ")
        self.assertEqual(transform_decimal('12\u20ac3'),
                         '12?')
        self.assertEqual(transform_decimal(''), '')

        self.assertRaises(SystemError, transform_decimal, b'123')
        self.assertRaises(SystemError, transform_decimal, [])
        # CRASHES transform_decimal(NULL)

    @support.cpython_only
    @unittest.skipIf(_testlimitedcapi is None, 'need _testlimitedcapi module')
    def test_concat(self):
        """Test PyUnicode_Concat()"""
        from _testlimitedcapi import unicode_concat as concat

        self.assertEqual(concat('abc', 'def'), 'abcdef')
        self.assertEqual(concat('abc', 'где'), 'abcгде')
        self.assertEqual(concat('абв', 'def'), 'абвdef')
        self.assertEqual(concat('абв', 'где'), 'абвгде')
        self.assertEqual(concat('a\0b', 'c\0d'), 'a\0bc\0d')

        self.assertRaises(TypeError, concat, b'abc', 'def')
        self.assertRaises(TypeError, concat, 'abc', b'def')
        self.assertRaises(TypeError, concat, b'abc', b'def')
        self.assertRaises(TypeError, concat, [], 'def')
        self.assertRaises(TypeError, concat, 'abc', [])
        self.assertRaises(TypeError, concat, [], [])
        # CRASHES concat(NULL, 'def')
        # CRASHES concat('abc', NULL)

    @support.cpython_only
    @unittest.skipIf(_testlimitedcapi is None, 'need _testlimitedcapi module')
    def test_split(self):
        """Test PyUnicode_Split()"""
        from _testlimitedcapi import unicode_split as split

        self.assertEqual(split('a|b|c|d', '|'), ['a', 'b', 'c', 'd'])
        self.assertEqual(split('a|b|c|d', '|', 2), ['a', 'b', 'c|d'])
        self.assertEqual(split('a|b|c|d', '|', PY_SSIZE_T_MAX),
                         ['a', 'b', 'c', 'd'])
        self.assertEqual(split('a|b|c|d', '|', -1), ['a', 'b', 'c', 'd'])
        self.assertEqual(split('a|b|c|d', '|', PY_SSIZE_T_MIN),
                         ['a', 'b', 'c', 'd'])
        self.assertEqual(split('a|b|c|d', '\u20ac'), ['a|b|c|d'])
        self.assertEqual(split('a||b|c||d', '||'), ['a', 'b|c', 'd'])
        self.assertEqual(split('а|б|в|г', '|'), ['а', 'б', 'в', 'г'])
        self.assertEqual(split('абабагаламага', 'а'),
                         ['', 'б', 'б', 'г', 'л', 'м', 'г', ''])
        self.assertEqual(split(' a\tb\nc\rd\ve\f', NULL),
                         ['a', 'b', 'c', 'd', 'e'])
        self.assertEqual(split('a\x85b\xa0c\u1680d\u2000e', NULL),
                         ['a', 'b', 'c', 'd', 'e'])

        self.assertRaises(ValueError, split, 'a|b|c|d', '')
        self.assertRaises(TypeError, split, 'a|b|c|d', ord('|'))
        self.assertRaises(TypeError, split, [], '|')
        # CRASHES split(NULL, '|')

    @support.cpython_only
    @unittest.skipIf(_testlimitedcapi is None, 'need _testlimitedcapi module')
    def test_rsplit(self):
        """Test PyUnicode_RSplit()"""
        from _testlimitedcapi import unicode_rsplit as rsplit

        self.assertEqual(rsplit('a|b|c|d', '|'), ['a', 'b', 'c', 'd'])
        self.assertEqual(rsplit('a|b|c|d', '|', 2), ['a|b', 'c', 'd'])
        self.assertEqual(rsplit('a|b|c|d', '|', PY_SSIZE_T_MAX),
                         ['a', 'b', 'c', 'd'])
        self.assertEqual(rsplit('a|b|c|d', '|', -1), ['a', 'b', 'c', 'd'])
        self.assertEqual(rsplit('a|b|c|d', '|', PY_SSIZE_T_MIN),
                         ['a', 'b', 'c', 'd'])
        self.assertEqual(rsplit('a|b|c|d', '\u20ac'), ['a|b|c|d'])
        self.assertEqual(rsplit('a||b|c||d', '||'), ['a', 'b|c', 'd'])
        self.assertEqual(rsplit('а|б|в|г', '|'), ['а', 'б', 'в', 'г'])
        self.assertEqual(rsplit('абабагаламага', 'а'),
                         ['', 'б', 'б', 'г', 'л', 'м', 'г', ''])
        self.assertEqual(rsplit('aжbжcжd', 'ж'), ['a', 'b', 'c', 'd'])
        self.assertEqual(rsplit(' a\tb\nc\rd\ve\f', NULL),
                         ['a', 'b', 'c', 'd', 'e'])
        self.assertEqual(rsplit('a\x85b\xa0c\u1680d\u2000e', NULL),
                         ['a', 'b', 'c', 'd', 'e'])

        self.assertRaises(ValueError, rsplit, 'a|b|c|d', '')
        self.assertRaises(TypeError, rsplit, 'a|b|c|d', ord('|'))
        self.assertRaises(TypeError, rsplit, [], '|')
        # CRASHES rsplit(NULL, '|')

    @support.cpython_only
    @unittest.skipIf(_testlimitedcapi is None, 'need _testlimitedcapi module')
    def test_partition(self):
        """Test PyUnicode_Partition()"""
        from _testlimitedcapi import unicode_partition as partition

        self.assertEqual(partition('a|b|c', '|'), ('a', '|', 'b|c'))
        self.assertEqual(partition('a||b||c', '||'), ('a', '||', 'b||c'))
        self.assertEqual(partition('а|б|в', '|'), ('а', '|', 'б|в'))
        self.assertEqual(partition('кабан', 'а'), ('к', 'а', 'бан'))
        self.assertEqual(partition('aжbжc', 'ж'), ('a', 'ж', 'bжc'))

        self.assertRaises(ValueError, partition, 'a|b|c', '')
        self.assertRaises(TypeError, partition, b'a|b|c', '|')
        self.assertRaises(TypeError, partition, 'a|b|c', b'|')
        self.assertRaises(TypeError, partition, 'a|b|c', ord('|'))
        self.assertRaises(TypeError, partition, [], '|')
        # CRASHES partition(NULL, '|')
        # CRASHES partition('a|b|c', NULL)

    @support.cpython_only
    @unittest.skipIf(_testlimitedcapi is None, 'need _testlimitedcapi module')
    def test_rpartition(self):
        """Test PyUnicode_RPartition()"""
        from _testlimitedcapi import unicode_rpartition as rpartition

        self.assertEqual(rpartition('a|b|c', '|'), ('a|b', '|', 'c'))
        self.assertEqual(rpartition('a||b||c', '||'), ('a||b', '||', 'c'))
        self.assertEqual(rpartition('а|б|в', '|'), ('а|б', '|', 'в'))
        self.assertEqual(rpartition('кабан', 'а'), ('каб', 'а', 'н'))
        self.assertEqual(rpartition('aжbжc', 'ж'), ('aжb', 'ж', 'c'))

        self.assertRaises(ValueError, rpartition, 'a|b|c', '')
        self.assertRaises(TypeError, rpartition, b'a|b|c', '|')
        self.assertRaises(TypeError, rpartition, 'a|b|c', b'|')
        self.assertRaises(TypeError, rpartition, 'a|b|c', ord('|'))
        self.assertRaises(TypeError, rpartition, [], '|')
        # CRASHES rpartition(NULL, '|')
        # CRASHES rpartition('a|b|c', NULL)

    @support.cpython_only
    @unittest.skipIf(_testlimitedcapi is None, 'need _testlimitedcapi module')
    def test_splitlines(self):
        """Test PyUnicode_SplitLines()"""
        from _testlimitedcapi import unicode_splitlines as splitlines

        self.assertEqual(splitlines('a\nb\rc\r\nd'), ['a', 'b', 'c', 'd'])
        self.assertEqual(splitlines('a\nb\rc\r\nd', True),
                         ['a\n', 'b\r', 'c\r\n', 'd'])
        self.assertEqual(splitlines('a\x85b\u2028c\u2029d'),
                         ['a', 'b', 'c', 'd'])
        self.assertEqual(splitlines('a\x85b\u2028c\u2029d', True),
                         ['a\x85', 'b\u2028', 'c\u2029', 'd'])
        self.assertEqual(splitlines('а\nб\rв\r\nг'), ['а', 'б', 'в', 'г'])

        self.assertRaises(TypeError, splitlines, b'a\nb\rc\r\nd')
        # CRASHES splitlines(NULL)

    @support.cpython_only
    @unittest.skipIf(_testlimitedcapi is None, 'need _testlimitedcapi module')
    def test_translate(self):
        """Test PyUnicode_Translate()"""
        from _testlimitedcapi import unicode_translate as translate

        self.assertEqual(translate('abcd', {ord('a'): 'A', ord('b'): ord('B'), ord('c'): '<>'}), 'AB<>d')
        self.assertEqual(translate('абвг', {ord('а'): 'А', ord('б'): ord('Б'), ord('в'): '<>'}), 'АБ<>г')
        self.assertEqual(translate('abc', {}), 'abc')
        self.assertEqual(translate('abc', []), 'abc')
        self.assertRaises(UnicodeTranslateError, translate, 'abc', {ord('b'): None})
        self.assertRaises(UnicodeTranslateError, translate, 'abc', {ord('b'): None}, 'strict')
        self.assertRaises(LookupError, translate, 'abc', {ord('b'): None}, 'foo')
        self.assertEqual(translate('abc', {ord('b'): None}, 'ignore'), 'ac')
        self.assertEqual(translate('abc', {ord('b'): None}, 'replace'), 'a\ufffdc')
        self.assertEqual(translate('abc', {ord('b'): None}, 'backslashreplace'), r'a\x62c')
        # XXX Other error handlers do not support UnicodeTranslateError
        self.assertRaises(TypeError, translate, b'abc', [])
        self.assertRaises(TypeError, translate, 123, [])
        self.assertRaises(TypeError, translate, 'abc', {ord('a'): b'A'})
        self.assertRaises(TypeError, translate, 'abc', 123)
        self.assertRaises(TypeError, translate, 'abc', NULL)
        self.assertRaises(LookupError, translate, 'abc', {ord('b'): None}, 'foo')
        # CRASHES translate(NULL, [])

    @support.cpython_only
    @unittest.skipIf(_testlimitedcapi is None, 'need _testlimitedcapi module')
    def test_join(self):
        """Test PyUnicode_Join()"""
        from _testlimitedcapi import unicode_join as join
        self.assertEqual(join('|', ['a', 'b', 'c']), 'a|b|c')
        self.assertEqual(join('|', ['a', '', 'c']), 'a||c')
        self.assertEqual(join('', ['a', 'b', 'c']), 'abc')
        self.assertEqual(join(NULL, ['a', 'b', 'c']), 'a b c')
        self.assertEqual(join('|', ['а', 'б', 'в']), 'а|б|в')
        self.assertEqual(join('ж', ['а', 'б', 'в']), 'ажбжв')
        self.assertRaises(TypeError, join, b'|', ['a', 'b', 'c'])
        self.assertRaises(TypeError, join, '|', [b'a', b'b', b'c'])
        self.assertRaises(TypeError, join, NULL, [b'a', b'b', b'c'])
        self.assertRaises(TypeError, join, '|', b'123')
        self.assertRaises(TypeError, join, '|', 123)
        self.assertRaises(SystemError, join, '|', NULL)

    @support.cpython_only
    @unittest.skipIf(_testlimitedcapi is None, 'need _testlimitedcapi module')
    def test_count(self):
        """Test PyUnicode_Count()"""
        from _testlimitedcapi import unicode_count

        for str in "\xa1", "\u8000\u8080", "\ud800\udc02", "\U0001f100\U0001f1f1":
            for i, ch in enumerate(str):
                self.assertEqual(unicode_count(str, ch, 0, len(str)), 1)

        str = "!>_<!"
        self.assertEqual(unicode_count(str, 'z', 0, len(str)), 0)
        self.assertEqual(unicode_count(str, '', 0, len(str)), len(str)+1)
        # start < end
        self.assertEqual(unicode_count(str, '!', 1, len(str)+1), 1)
        self.assertEqual(unicode_count(str, '!', 1, PY_SSIZE_T_MAX), 1)
        # start >= end
        self.assertEqual(unicode_count(str, '!', 0, 0), 0)
        self.assertEqual(unicode_count(str, '!', len(str), 0), 0)
        # negative
        self.assertEqual(unicode_count(str, '!', -len(str), -1), 1)
        self.assertEqual(unicode_count(str, '!', -len(str)-1, -1), 1)
        self.assertEqual(unicode_count(str, '!', PY_SSIZE_T_MIN, -1), 1)
        # bad arguments
        self.assertRaises(TypeError, unicode_count, str, b'!', 0, len(str))
        self.assertRaises(TypeError, unicode_count, b"!>_<!", '!', 0, len(str))
        self.assertRaises(TypeError, unicode_count, str, ord('!'), 0, len(str))
        self.assertRaises(TypeError, unicode_count, [], '!', 0, len(str), 1)
        # CRASHES unicode_count(NULL, '!', 0, len(str))
        # CRASHES unicode_count(str, NULL, 0, len(str))

    @support.cpython_only
    @unittest.skipIf(_testlimitedcapi is None, 'need _testlimitedcapi module')
    def test_tailmatch(self):
        """Test PyUnicode_Tailmatch()"""
        from _testlimitedcapi import unicode_tailmatch as tailmatch

        str = 'ababahalamaha'
        self.assertEqual(tailmatch(str, 'aba', 0, len(str), -1), 1)
        self.assertEqual(tailmatch(str, 'aha', 0, len(str), 1), 1)

        self.assertEqual(tailmatch(str, 'aba', 0, PY_SSIZE_T_MAX, -1), 1)
        self.assertEqual(tailmatch(str, 'aba', -len(str), PY_SSIZE_T_MAX, -1), 1)
        self.assertEqual(tailmatch(str, 'aba', PY_SSIZE_T_MIN, len(str), -1), 1)
        self.assertEqual(tailmatch(str, 'aha', 0, PY_SSIZE_T_MAX, 1), 1)
        self.assertEqual(tailmatch(str, 'aha', PY_SSIZE_T_MIN, len(str), 1), 1)

        self.assertEqual(tailmatch(str, 'z', 0, len(str), 1), 0)
        self.assertEqual(tailmatch(str, 'z', 0, len(str), -1), 0)
        self.assertEqual(tailmatch(str, '', 0, len(str), 1), 1)
        self.assertEqual(tailmatch(str, '', 0, len(str), -1), 1)

        self.assertEqual(tailmatch(str, 'ba', 0, len(str)-1, -1), 0)
        self.assertEqual(tailmatch(str, 'ba', 1, len(str)-1, -1), 1)
        self.assertEqual(tailmatch(str, 'aba', 1, len(str)-1, -1), 0)
        self.assertEqual(tailmatch(str, 'ba', -len(str)+1, -1, -1), 1)
        self.assertEqual(tailmatch(str, 'ah', 0, len(str), 1), 0)
        self.assertEqual(tailmatch(str, 'ah', 0, len(str)-1, 1), 1)
        self.assertEqual(tailmatch(str, 'ah', -len(str), -1, 1), 1)

        # bad arguments
        self.assertRaises(TypeError, tailmatch, str, ('aba', 'aha'), 0, len(str), -1)
        self.assertRaises(TypeError, tailmatch, str, ('aba', 'aha'), 0, len(str), 1)
        # CRASHES tailmatch(NULL, 'aba', 0, len(str), -1)
        # CRASHES tailmatch(str, NULL, 0, len(str), -1)

    @support.cpython_only
    @unittest.skipIf(_testlimitedcapi is None, 'need _testlimitedcapi module')
    def test_find(self):
        """Test PyUnicode_Find()"""
        from _testlimitedcapi import unicode_find as find

        for str in "\xa1", "\u8000\u8080", "\ud800\udc02", "\U0001f100\U0001f1f1":
            for i, ch in enumerate(str):
                self.assertEqual(find(str, ch, 0, len(str), 1), i)
                self.assertEqual(find(str, ch, 0, len(str), -1), i)

        str = "!>_<!"
        self.assertEqual(find(str, 'z', 0, len(str), 1), -1)
        self.assertEqual(find(str, 'z', 0, len(str), -1), -1)
        self.assertEqual(find(str, '', 0, len(str), 1), 0)
        self.assertEqual(find(str, '', 0, len(str), -1), len(str))
        # start < end
        self.assertEqual(find(str, '!', 1, len(str)+1, 1), 4)
        self.assertEqual(find(str, '!', 1, PY_SSIZE_T_MAX, 1), 4)
        self.assertEqual(find(str, '!', 0, len(str)+1, -1), 4)
        self.assertEqual(find(str, '!', 0, PY_SSIZE_T_MAX, -1), 4)
        # start >= end
        self.assertEqual(find(str, '!', 0, 0, 1), -1)
        self.assertEqual(find(str, '!', 0, 0, -1), -1)
        self.assertEqual(find(str, '!', len(str), 0, 1), -1)
        self.assertEqual(find(str, '!', len(str), 0, -1), -1)
        # negative
        self.assertEqual(find(str, '!', -len(str), -1, 1), 0)
        self.assertEqual(find(str, '!', -len(str), -1, -1), 0)
        self.assertEqual(find(str, '!', PY_SSIZE_T_MIN, -1, 1), 0)
        self.assertEqual(find(str, '!', PY_SSIZE_T_MIN, -1, -1), 0)
        self.assertEqual(find(str, '!', PY_SSIZE_T_MIN, PY_SSIZE_T_MAX, 1), 0)
        self.assertEqual(find(str, '!', PY_SSIZE_T_MIN, PY_SSIZE_T_MAX, -1), 4)
        # bad arguments
        self.assertRaises(TypeError, find, str, b'!', 0, len(str), 1)
        self.assertRaises(TypeError, find, b"!>_<!", '!', 0, len(str), 1)
        self.assertRaises(TypeError, find, str, ord('!'), 0, len(str), 1)
        self.assertRaises(TypeError, find, [], '!', 0, len(str), 1)
        # CRASHES find(NULL, '!', 0, len(str), 1)
        # CRASHES find(str, NULL, 0, len(str), 1)

    @support.cpython_only
    @unittest.skipIf(_testlimitedcapi is None, 'need _testlimitedcapi module')
    def test_findchar(self):
        """Test PyUnicode_FindChar()"""
        from _testlimitedcapi import unicode_findchar

        for str in "\xa1", "\u8000\u8080", "\ud800\udc02", "\U0001f100\U0001f1f1":
            for i, ch in enumerate(str):
                self.assertEqual(unicode_findchar(str, ord(ch), 0, len(str), 1), i)
                self.assertEqual(unicode_findchar(str, ord(ch), 0, len(str), -1), i)

        str = "!>_<!"
        self.assertEqual(unicode_findchar(str, 0x110000, 0, len(str), 1), -1)
        self.assertEqual(unicode_findchar(str, 0x110000, 0, len(str), -1), -1)
        # start < end
        self.assertEqual(unicode_findchar(str, ord('!'), 1, len(str)+1, 1), 4)
        self.assertEqual(unicode_findchar(str, ord('!'), 1, PY_SSIZE_T_MAX, 1), 4)
        self.assertEqual(unicode_findchar(str, ord('!'), 0, len(str)+1, -1), 4)
        self.assertEqual(unicode_findchar(str, ord('!'), 0, PY_SSIZE_T_MAX, -1), 4)
        # start >= end
        self.assertEqual(unicode_findchar(str, ord('!'), 0, 0, 1), -1)
        self.assertEqual(unicode_findchar(str, ord('!'), 0, 0, -1), -1)
        self.assertEqual(unicode_findchar(str, ord('!'), len(str), 0, 1), -1)
        self.assertEqual(unicode_findchar(str, ord('!'), len(str), 0, -1), -1)
        # negative
        self.assertEqual(unicode_findchar(str, ord('!'), -len(str), -1, 1), 0)
        self.assertEqual(unicode_findchar(str, ord('!'), -len(str), -1, -1), 0)
        self.assertEqual(unicode_findchar(str, ord('!'), PY_SSIZE_T_MIN, -1, 1), 0)
        self.assertEqual(unicode_findchar(str, ord('!'), PY_SSIZE_T_MIN, -1, -1), 0)
        self.assertEqual(unicode_findchar(str, ord('!'), PY_SSIZE_T_MIN, PY_SSIZE_T_MAX, 1), 0)
        self.assertEqual(unicode_findchar(str, ord('!'), PY_SSIZE_T_MIN, PY_SSIZE_T_MAX, -1), 4)
        # bad arguments
        # CRASHES unicode_findchar(b"!>_<!", ord('!'), 0, len(str), 1)
        # CRASHES unicode_findchar([], ord('!'), 0, len(str), 1)
        # CRASHES unicode_findchar(NULL, ord('!'), 0, len(str), 1), 1)

    @support.cpython_only
    @unittest.skipIf(_testlimitedcapi is None, 'need _testlimitedcapi module')
    def test_replace(self):
        """Test PyUnicode_Replace()"""
        from _testlimitedcapi import unicode_replace as replace

        str = 'abracadabra'
        self.assertEqual(replace(str, 'a', '='), '=br=c=d=br=')
        self.assertEqual(replace(str, 'a', '<>'), '<>br<>c<>d<>br<>')
        self.assertEqual(replace(str, 'abra', '='), '=cad=')
        self.assertEqual(replace(str, 'a', '=', 2), '=br=cadabra')
        self.assertEqual(replace(str, 'a', '=', 0), str)
        self.assertEqual(replace(str, 'a', '=', PY_SSIZE_T_MAX), '=br=c=d=br=')
        self.assertEqual(replace(str, 'a', '=', -1), '=br=c=d=br=')
        self.assertEqual(replace(str, 'a', '=', PY_SSIZE_T_MIN), '=br=c=d=br=')
        self.assertEqual(replace(str, 'z', '='), str)
        self.assertEqual(replace(str, '', '='), '=a=b=r=a=c=a=d=a=b=r=a=')
        self.assertEqual(replace(str, 'a', 'ж'), 'жbrжcжdжbrж')
        self.assertEqual(replace('абабагаламага', 'а', '='), '=б=б=г=л=м=г=')
        self.assertEqual(replace('Баден-Баден', 'Баден', 'Baden'), 'Baden-Baden')
        # bad arguments
        self.assertRaises(TypeError, replace, 'a', 'a', b'=')
        self.assertRaises(TypeError, replace, 'a', b'a', '=')
        self.assertRaises(TypeError, replace, b'a', 'a', '=')
        self.assertRaises(TypeError, replace, 'a', 'a', ord('='))
        self.assertRaises(TypeError, replace, 'a', ord('a'), '=')
        self.assertRaises(TypeError, replace, [], 'a', '=')
        # CRASHES replace('a', 'a', NULL)
        # CRASHES replace('a', NULL, '=')
        # CRASHES replace(NULL, 'a', '=')

    @support.cpython_only
    @unittest.skipIf(_testlimitedcapi is None, 'need _testlimitedcapi module')
    def test_compare(self):
        """Test PyUnicode_Compare()"""
        from _testlimitedcapi import unicode_compare as compare

        self.assertEqual(compare('abc', 'abc'), 0)
        self.assertEqual(compare('abc', 'def'), -1)
        self.assertEqual(compare('def', 'abc'), 1)
        self.assertEqual(compare('abc', 'abc\0def'), -1)
        self.assertEqual(compare('abc\0def', 'abc\0def'), 0)
        self.assertEqual(compare('абв', 'abc'), 1)

        self.assertRaises(TypeError, compare, b'abc', 'abc')
        self.assertRaises(TypeError, compare, 'abc', b'abc')
        self.assertRaises(TypeError, compare, b'abc', b'abc')
        self.assertRaises(TypeError, compare, [], 'abc')
        self.assertRaises(TypeError, compare, 'abc', [])
        self.assertRaises(TypeError, compare, [], [])
        # CRASHES compare(NULL, 'abc')
        # CRASHES compare('abc', NULL)

    @support.cpython_only
    @unittest.skipIf(_testlimitedcapi is None, 'need _testlimitedcapi module')
    def test_comparewithasciistring(self):
        """Test PyUnicode_CompareWithASCIIString()"""
        from _testlimitedcapi import unicode_comparewithasciistring as comparewithasciistring

        self.assertEqual(comparewithasciistring('abc', b'abc'), 0)
        self.assertEqual(comparewithasciistring('abc', b'def'), -1)
        self.assertEqual(comparewithasciistring('def', b'abc'), 1)
        self.assertEqual(comparewithasciistring('abc', b'abc\0def'), 0)
        self.assertEqual(comparewithasciistring('abc\0def', b'abc\0def'), 1)
        self.assertEqual(comparewithasciistring('абв', b'abc'), 1)

        # CRASHES comparewithasciistring(b'abc', b'abc')
        # CRASHES comparewithasciistring([], b'abc')
        # CRASHES comparewithasciistring(NULL, b'abc')

    @support.cpython_only
    @unittest.skipIf(_testlimitedcapi is None, 'need _testlimitedcapi module')
    def test_equaltoutf8(self):
        # Test PyUnicode_EqualToUTF8()
        from _testlimitedcapi import unicode_equaltoutf8 as equaltoutf8
        from _testlimitedcapi import unicode_asutf8andsize as asutf8andsize

        strings = [
            'abc', '\xa1\xa2\xa3', '\u4f60\u597d\u4e16',
            '\U0001f600\U0001f601\U0001f602',
            '\U0010ffff',
        ]
        for s in strings:
            # Call PyUnicode_AsUTF8AndSize() which creates the UTF-8
            # encoded string cached in the Unicode object.
            asutf8andsize(s, 0)
            b = s.encode()
            self.assertEqual(equaltoutf8(s, b), 1)  # Use the UTF-8 cache.
            s2 = b.decode()  # New Unicode object without the UTF-8 cache.
            self.assertEqual(equaltoutf8(s2, b), 1)
            self.assertEqual(equaltoutf8(s + 'x', b + b'x'), 1)
            self.assertEqual(equaltoutf8(s + 'x', b + b'y'), 0)
            self.assertEqual(equaltoutf8(s, b + b'\0'), 1)
            self.assertEqual(equaltoutf8(s2, b + b'\0'), 1)
            self.assertEqual(equaltoutf8(s + '\0', b + b'\0'), 0)
            self.assertEqual(equaltoutf8(s + '\0', b), 0)
            self.assertEqual(equaltoutf8(s2, b + b'x'), 0)
            self.assertEqual(equaltoutf8(s2, b[:-1]), 0)
            self.assertEqual(equaltoutf8(s2, b[:-1] + b'x'), 0)

        self.assertEqual(equaltoutf8('', b''), 1)
        self.assertEqual(equaltoutf8('', b'\0'), 1)

        # embedded null chars/bytes
        self.assertEqual(equaltoutf8('abc', b'abc\0def\0'), 1)
        self.assertEqual(equaltoutf8('a\0bc', b'abc'), 0)
        self.assertEqual(equaltoutf8('abc', b'a\0bc'), 0)

        # Surrogate characters are always treated as not equal
        self.assertEqual(equaltoutf8('\udcfe',
                            '\udcfe'.encode("utf8", "surrogateescape")), 0)
        self.assertEqual(equaltoutf8('\udcfe',
                            '\udcfe'.encode("utf8", "surrogatepass")), 0)
        self.assertEqual(equaltoutf8('\ud801',
                            '\ud801'.encode("utf8", "surrogatepass")), 0)

    @support.cpython_only
    @unittest.skipIf(_testlimitedcapi is None, 'need _testlimitedcapi module')
    def test_equaltoutf8andsize(self):
        # Test PyUnicode_EqualToUTF8AndSize()
        from _testlimitedcapi import unicode_equaltoutf8andsize as equaltoutf8andsize
        from _testlimitedcapi import unicode_asutf8andsize as asutf8andsize

        strings = [
            'abc', '\xa1\xa2\xa3', '\u4f60\u597d\u4e16',
            '\U0001f600\U0001f601\U0001f602',
            '\U0010ffff',
        ]
        for s in strings:
            # Call PyUnicode_AsUTF8AndSize() which creates the UTF-8
            # encoded string cached in the Unicode object.
            asutf8andsize(s, 0)
            b = s.encode()
            self.assertEqual(equaltoutf8andsize(s, b), 1)  # Use the UTF-8 cache.
            s2 = b.decode()  # New Unicode object without the UTF-8 cache.
            self.assertEqual(equaltoutf8andsize(s2, b), 1)
            self.assertEqual(equaltoutf8andsize(s + 'x', b + b'x'), 1)
            self.assertEqual(equaltoutf8andsize(s + 'x', b + b'y'), 0)
            self.assertEqual(equaltoutf8andsize(s, b + b'\0'), 0)
            self.assertEqual(equaltoutf8andsize(s2, b + b'\0'), 0)
            self.assertEqual(equaltoutf8andsize(s + '\0', b + b'\0'), 1)
            self.assertEqual(equaltoutf8andsize(s + '\0', b), 0)
            self.assertEqual(equaltoutf8andsize(s2, b + b'x'), 0)
            self.assertEqual(equaltoutf8andsize(s2, b[:-1]), 0)
            self.assertEqual(equaltoutf8andsize(s2, b[:-1] + b'x'), 0)
            # Not null-terminated,
            self.assertEqual(equaltoutf8andsize(s, b + b'x', len(b)), 1)
            self.assertEqual(equaltoutf8andsize(s2, b + b'x', len(b)), 1)
            self.assertEqual(equaltoutf8andsize(s + '\0', b + b'\0x', len(b) + 1), 1)
            self.assertEqual(equaltoutf8andsize(s2, b, len(b) - 1), 0)
            self.assertEqual(equaltoutf8andsize(s, b, -1), 0)
            self.assertEqual(equaltoutf8andsize(s, b, PY_SSIZE_T_MAX), 0)
            self.assertEqual(equaltoutf8andsize(s, b, PY_SSIZE_T_MIN), 0)

        self.assertEqual(equaltoutf8andsize('', b''), 1)
        self.assertEqual(equaltoutf8andsize('', b'\0'), 0)
        self.assertEqual(equaltoutf8andsize('', b'x', 0), 1)

        # embedded null chars/bytes
        self.assertEqual(equaltoutf8andsize('abc\0def', b'abc\0def'), 1)
        self.assertEqual(equaltoutf8andsize('abc\0def\0', b'abc\0def\0'), 1)

        # Surrogate characters are always treated as not equal
        self.assertEqual(equaltoutf8andsize('\udcfe',
                            '\udcfe'.encode("utf8", "surrogateescape")), 0)
        self.assertEqual(equaltoutf8andsize('\udcfe',
                            '\udcfe'.encode("utf8", "surrogatepass")), 0)
        self.assertEqual(equaltoutf8andsize('\ud801',
                            '\ud801'.encode("utf8", "surrogatepass")), 0)

        def check_not_equal_encoding(text, encoding):
            self.assertEqual(equaltoutf8andsize(text, text.encode(encoding)), 0)
            self.assertNotEqual(text.encode(encoding), text.encode("utf8"))

        # Strings encoded to other encodings are not equal to expected UTF8-encoding string
        check_not_equal_encoding('Stéphane', 'latin1')
        check_not_equal_encoding('Stéphane', 'utf-16-le')  # embedded null characters
        check_not_equal_encoding('北京市', 'gbk')

        # CRASHES equaltoutf8andsize('abc', b'abc', -1)
        # CRASHES equaltoutf8andsize(b'abc', b'abc')
        # CRASHES equaltoutf8andsize([], b'abc')
        # CRASHES equaltoutf8andsize(NULL, b'abc')
        # CRASHES equaltoutf8andsize('abc', NULL)

    @support.cpython_only
    @unittest.skipIf(_testlimitedcapi is None, 'need _testlimitedcapi module')
    def test_richcompare(self):
        """Test PyUnicode_RichCompare()"""
        from _testlimitedcapi import unicode_richcompare as richcompare

        LT, LE, EQ, NE, GT, GE = range(6)
        strings = ('abc', 'абв', '\U0001f600', 'abc\0')
        for s1 in strings:
            for s2 in strings:
                self.assertIs(richcompare(s1, s2, LT), s1 < s2)
                self.assertIs(richcompare(s1, s2, LE), s1 <= s2)
                self.assertIs(richcompare(s1, s2, EQ), s1 == s2)
                self.assertIs(richcompare(s1, s2, NE), s1 != s2)
                self.assertIs(richcompare(s1, s2, GT), s1 > s2)
                self.assertIs(richcompare(s1, s2, GE), s1 >= s2)

        for op in LT, LE, EQ, NE, GT, GE:
            self.assertIs(richcompare(b'abc', 'abc', op), NotImplemented)
            self.assertIs(richcompare('abc', b'abc', op), NotImplemented)
            self.assertIs(richcompare(b'abc', b'abc', op), NotImplemented)
            self.assertIs(richcompare([], 'abc', op), NotImplemented)
            self.assertIs(richcompare('abc', [], op), NotImplemented)
            self.assertIs(richcompare([], [], op), NotImplemented)

            # CRASHES richcompare(NULL, 'abc', op)
            # CRASHES richcompare('abc', NULL, op)

    @support.cpython_only
    @unittest.skipIf(_testlimitedcapi is None, 'need _testlimitedcapi module')
    def test_format(self):
        """Test PyUnicode_Format()"""
        from _testlimitedcapi import unicode_format as format

        self.assertEqual(format('x=%d!', 42), 'x=42!')
        self.assertEqual(format('x=%d!', (42,)), 'x=42!')
        self.assertEqual(format('x=%d y=%s!', (42, [])), 'x=42 y=[]!')

        self.assertRaises(SystemError, format, 'x=%d!', NULL)
        self.assertRaises(SystemError, format, NULL, 42)

    @support.cpython_only
    @unittest.skipIf(_testlimitedcapi is None, 'need _testlimitedcapi module')
    def test_contains(self):
        """Test PyUnicode_Contains()"""
        from _testlimitedcapi import unicode_contains as contains

        self.assertEqual(contains('abcd', ''), 1)
        self.assertEqual(contains('abcd', 'b'), 1)
        self.assertEqual(contains('abcd', 'x'), 0)
        self.assertEqual(contains('abcd', 'ж'), 0)
        self.assertEqual(contains('abcd', '\0'), 0)
        self.assertEqual(contains('abc\0def', '\0'), 1)
        self.assertEqual(contains('abcd', 'bc'), 1)

        self.assertRaises(TypeError, contains, b'abcd', 'b')
        self.assertRaises(TypeError, contains, 'abcd', b'b')
        self.assertRaises(TypeError, contains, b'abcd', b'b')
        self.assertRaises(TypeError, contains, [], 'b')
        self.assertRaises(TypeError, contains, 'abcd', ord('b'))
        # CRASHES contains(NULL, 'b')
        # CRASHES contains('abcd', NULL)

    @support.cpython_only
    @unittest.skipIf(_testlimitedcapi is None, 'need _testlimitedcapi module')
    def test_isidentifier(self):
        """Test PyUnicode_IsIdentifier()"""
        from _testlimitedcapi import unicode_isidentifier as isidentifier

        self.assertEqual(isidentifier("a"), 1)
        self.assertEqual(isidentifier("b0"), 1)
        self.assertEqual(isidentifier("µ"), 1)
        self.assertEqual(isidentifier("𝔘𝔫𝔦𝔠𝔬𝔡𝔢"), 1)

        self.assertEqual(isidentifier(""), 0)
        self.assertEqual(isidentifier(" "), 0)
        self.assertEqual(isidentifier("["), 0)
        self.assertEqual(isidentifier("©"), 0)
        self.assertEqual(isidentifier("0"), 0)
        self.assertEqual(isidentifier("32M"), 0)

        # CRASHES isidentifier(b"a")
        # CRASHES isidentifier([])
        # CRASHES isidentifier(NULL)

    @support.cpython_only
    @unittest.skipIf(_testcapi is None, 'need _testcapi module')
    def test_copycharacters(self):
        """Test PyUnicode_CopyCharacters()"""
        from _testcapi import unicode_copycharacters

        strings = [
            # all strings have exactly 5 characters
            'abcde', '\xa1\xa2\xa3\xa4\xa5',
            '\u4f60\u597d\u4e16\u754c\uff01',
            '\U0001f600\U0001f601\U0001f602\U0001f603\U0001f604'
        ]

        for idx, from_ in enumerate(strings):
            # wide -> narrow: exceed maxchar limitation
            for to in strings[:idx]:
                self.assertRaises(
                    SystemError,
                    unicode_copycharacters, to, 0, from_, 0, 5
                )
            # same kind
            for from_start in range(5):
                self.assertEqual(
                    unicode_copycharacters(from_, 0, from_, from_start, 5),
                    (from_[from_start:from_start+5].ljust(5, '\0'),
                     5-from_start)
                )
            for to_start in range(5):
                self.assertEqual(
                    unicode_copycharacters(from_, to_start, from_, to_start, 5),
                    (from_[to_start:to_start+5].rjust(5, '\0'),
                     5-to_start)
                )
            # narrow -> wide
            # Tests omitted since this creates invalid strings.

        s = strings[0]
        self.assertRaises(IndexError, unicode_copycharacters, s, 6, s, 0, 5)
        self.assertRaises(IndexError, unicode_copycharacters, s, PY_SSIZE_T_MAX, s, 0, 5)
        self.assertRaises(IndexError, unicode_copycharacters, s, -1, s, 0, 5)
        self.assertRaises(IndexError, unicode_copycharacters, s, PY_SSIZE_T_MIN, s, 0, 5)
        self.assertRaises(IndexError, unicode_copycharacters, s, 0, s, 6, 5)
        self.assertRaises(IndexError, unicode_copycharacters, s, 0, s, PY_SSIZE_T_MAX, 5)
        self.assertRaises(IndexError, unicode_copycharacters, s, 0, s, -1, 5)
        self.assertRaises(IndexError, unicode_copycharacters, s, 0, s, PY_SSIZE_T_MIN, 5)
        self.assertRaises(SystemError, unicode_copycharacters, s, 1, s, 0, 5)
        self.assertRaises(SystemError, unicode_copycharacters, s, 1, s, 0, PY_SSIZE_T_MAX)
        self.assertRaises(SystemError, unicode_copycharacters, s, 0, s, 0, -1)
        self.assertRaises(SystemError, unicode_copycharacters, s, 0, s, 0, PY_SSIZE_T_MIN)
        self.assertRaises(SystemError, unicode_copycharacters, s, 0, b'', 0, 0)
        self.assertRaises(SystemError, unicode_copycharacters, s, 0, [], 0, 0)
        # CRASHES unicode_copycharacters(s, 0, NULL, 0, 0)
        # TODO: Test PyUnicode_CopyCharacters() with non-unicode and
        # non-modifiable unicode as "to".

    @support.cpython_only
    @unittest.skipIf(_testcapi is None, 'need _testcapi module')
    def test_pep393_utf8_caching_bug(self):
        # Issue #25709: Problem with string concatenation and utf-8 cache
        from _testcapi import getargs_s_hash
        for k in 0x24, 0xa4, 0x20ac, 0x1f40d:
            s = ''
            for i in range(5):
                # Due to CPython specific optimization the 's' string can be
                # resized in-place.
                s += chr(k)
                # Parsing with the "s#" format code calls indirectly
                # PyUnicode_AsUTF8AndSize() which creates the UTF-8
                # encoded string cached in the Unicode object.
                self.assertEqual(getargs_s_hash(s), chr(k).encode() * (i + 1))
                # Check that the second call returns the same result
                self.assertEqual(getargs_s_hash(s), chr(k).encode() * (i + 1))

<<<<<<< HEAD
    def test_unicode_export(self):
        # Test PyUnicode_Export() and PyUnicode_FreeExport()
        unicode_export = _testlimitedcapi.unicode_export
        if sys.byteorder == 'little':
            ucs2_enc = 'utf-16le'
            ucs4_enc = 'utf-32le'
        else:
            ucs2_enc = 'utf-16be'
            ucs4_enc = 'utf-32be'

        # export to the native format
        formats = (PyUnicode_FORMAT_ASCII
                   | PyUnicode_FORMAT_UCS1
                   | PyUnicode_FORMAT_UCS2
                   | PyUnicode_FORMAT_UCS4)
        self.assertEqual(unicode_export("abc", formats),
                         (b'abc', PyUnicode_FORMAT_ASCII))
        self.assertEqual(unicode_export("latin1:\xe9", formats),
                         (b'latin1:\xe9', PyUnicode_FORMAT_UCS1))
        self.assertEqual(unicode_export('ucs2:\u20ac', formats),
                         ('ucs2:\u20ac'.encode(ucs2_enc),
                          PyUnicode_FORMAT_UCS2))
        self.assertEqual(unicode_export('ucs4:\U0010ffff', formats),
                         ('ucs4:\U0010ffff'.encode(ucs4_enc),
                          PyUnicode_FORMAT_UCS4))

        # export ASCII as UCS1
        self.assertEqual(unicode_export("abc", PyUnicode_FORMAT_UCS1),
                         (b'abc', PyUnicode_FORMAT_UCS1))

        # export ASCII and UCS1 to UCS2
        self.assertEqual(unicode_export("abc", PyUnicode_FORMAT_UCS2),
                         ('abc'.encode(ucs2_enc), PyUnicode_FORMAT_UCS2))
        self.assertEqual(unicode_export("latin1:\xe9", PyUnicode_FORMAT_UCS2),
                         ('latin1:\xe9'.encode(ucs2_enc), PyUnicode_FORMAT_UCS2))

        # always export to UCS4
        self.assertEqual(unicode_export("abc", PyUnicode_FORMAT_UCS4),
                         ('abc'.encode(ucs4_enc), PyUnicode_FORMAT_UCS4))
        self.assertEqual(unicode_export("latin1:\xe9", PyUnicode_FORMAT_UCS4),
                         ('latin1:\xe9'.encode(ucs4_enc), PyUnicode_FORMAT_UCS4))
        self.assertEqual(unicode_export('ucs2:\u20ac', PyUnicode_FORMAT_UCS4),
                         ('ucs2:\u20ac'.encode(ucs4_enc),
                          PyUnicode_FORMAT_UCS4))
        self.assertEqual(unicode_export('ucs4:\U0010ffff', PyUnicode_FORMAT_UCS4),
                         ('ucs4:\U0010ffff'.encode(ucs4_enc),
                          PyUnicode_FORMAT_UCS4))

        # always export to UTF8
        self.assertEqual(unicode_export("abc", PyUnicode_FORMAT_UTF8),
                         ('abc'.encode('utf8'), PyUnicode_FORMAT_UTF8))
        self.assertEqual(unicode_export("latin1:\xe9", PyUnicode_FORMAT_UTF8),
                         ('latin1:\xe9'.encode('utf8'), PyUnicode_FORMAT_UTF8))
        self.assertEqual(unicode_export('ucs2:\u20ac', PyUnicode_FORMAT_UTF8),
                         ('ucs2:\u20ac'.encode('utf8'),
                          PyUnicode_FORMAT_UTF8))
        self.assertEqual(unicode_export('ucs4:\U0010ffff', PyUnicode_FORMAT_UTF8),
                         ('ucs4:\U0010ffff'.encode('utf8'),
                          PyUnicode_FORMAT_UTF8))

        # No supported format or invalid format
        with self.assertRaisesRegex(ValueError,
                                    "unable to find a matching export format"):
            unicode_export('abc', 0)
        with self.assertRaisesRegex(ValueError,
                                    "unable to find a matching export format"):
            unicode_export('abc', PyUnicode_FORMAT_INVALID)

    def test_unicode_import(self):
        # Test PyUnicode_Import()
        unicode_import = _testlimitedcapi.unicode_import
        if sys.byteorder == 'little':
            ucs2_enc = 'utf-16le'
            ucs4_enc = 'utf-32le'
        else:
            ucs2_enc = 'utf-16be'
            ucs4_enc = 'utf-32be'

        self.assertEqual(unicode_import(b'abc', PyUnicode_FORMAT_ASCII),
                         "abc")
        self.assertEqual(unicode_import(b'latin1:\xe9', PyUnicode_FORMAT_UCS1),
                         "latin1:\xe9")

        self.assertEqual(unicode_import('ucs2:\u20ac'.encode(ucs2_enc),
                                          PyUnicode_FORMAT_UCS2),
                         'ucs2:\u20ac')

        self.assertEqual(unicode_import('ucs4:\U0010ffff'.encode(ucs4_enc),
                                          PyUnicode_FORMAT_UCS4),
                         'ucs4:\U0010ffff')

        text = "abc\xe9\U0010ffff"
        self.assertEqual(unicode_import(text.encode('utf8'),
                                          PyUnicode_FORMAT_UTF8),
                         text)

        # Empty string
        for native_format in (
            PyUnicode_FORMAT_ASCII,
            PyUnicode_FORMAT_UCS1,
            PyUnicode_FORMAT_UCS2,
            PyUnicode_FORMAT_UCS4,
            PyUnicode_FORMAT_UTF8,
        ):
            with self.subTest(native_format=native_format):
                self.assertEqual(unicode_import(b'', native_format),
                                 '')

        # Invalid format
        with self.assertRaises(ValueError):
            unicode_import(b'', PyUnicode_FORMAT_INVALID)

        # Invalid size
        ucs2 = 'ucs2:\u20ac'.encode(ucs2_enc)
        with self.assertRaises(ValueError):
            unicode_import(ucs2[:-1], PyUnicode_FORMAT_UCS2)
        ucs4 = 'ucs4:\U0010ffff'.encode(ucs4_enc)
        with self.assertRaises(ValueError):
            unicode_import(ucs4[:-1], PyUnicode_FORMAT_UCS4)
        with self.assertRaises(ValueError):
            unicode_import(ucs4[:-2], PyUnicode_FORMAT_UCS4)
        with self.assertRaises(ValueError):
            unicode_import(ucs4[:-3], PyUnicode_FORMAT_UCS4)



    def test_unicode_export_import_roundtrip(self):
        unicode_export = _testlimitedcapi.unicode_export
        unicode_import = _testlimitedcapi.unicode_import

        ASCII = PyUnicode_FORMAT_ASCII
        UCS1 = PyUnicode_FORMAT_UCS1
        UCS2 = PyUnicode_FORMAT_UCS2
        UCS4 = PyUnicode_FORMAT_UCS4
        UTF8 = PyUnicode_FORMAT_UTF8
        ALL = (ASCII | UCS1 | UCS2 | UCS4 | UTF8)

        for string, allowed_formats in (
            ('', {ASCII, UCS1, UCS2, UCS4, UTF8}),
            ('ascii', {ASCII, UCS1, UCS2, UCS4, UTF8}),
            ('latin1:\xe9', {UCS1, UCS2, UCS4, UTF8}),
            ('ucs2:\u20ac', {UCS2, UCS4, UTF8}),
            ('ucs4:\U0001f638', {UCS4, UTF8}),
        ):
            for format in ASCII, UCS1, UCS2, UCS4, UTF8:
                with self.subTest(string=string, format=format):
                    if format not in allowed_formats:
                        with self.assertRaises(ValueError):
                            unicode_export(string, format)
                    else:
                        buf, buf_fmt = unicode_export(string, format)
                        restored = unicode_import(buf, buf_fmt)
                        self.assertEqual(restored, string)

            buf, buf_fmt = unicode_export(string, ALL)
            restored = unicode_import(buf, buf_fmt)
            self.assertEqual(restored, string)


if __name__ == '__main__':
=======

class PyUnicodeWriterTest(unittest.TestCase):
    def create_writer(self, size):
        return _testcapi.PyUnicodeWriter(size)

    def test_basic(self):
        writer = self.create_writer(100)

        # test PyUnicodeWriter_WriteUTF8()
        writer.write_utf8(b'var', -1)

        # test PyUnicodeWriter_WriteChar()
        writer.write_char('=')

        # test PyUnicodeWriter_WriteSubstring()
        writer.write_substring("[long]", 1, 5);

        # test PyUnicodeWriter_WriteStr()
        writer.write_str(" value ")

        # test PyUnicodeWriter_WriteRepr()
        writer.write_repr("repr")

        self.assertEqual(writer.finish(),
                         "var=long value 'repr'")

    def test_utf8(self):
        writer = self.create_writer(0)
        writer.write_utf8(b"ascii", -1)
        writer.write_char('-')
        writer.write_utf8(b"latin1=\xC3\xA9", -1)
        writer.write_char('-')
        writer.write_utf8(b"euro=\xE2\x82\xAC", -1)
        writer.write_char('.')
        self.assertEqual(writer.finish(),
                         "ascii-latin1=\xE9-euro=\u20AC.")

    def test_invalid_utf8(self):
        writer = self.create_writer(0)
        with self.assertRaises(UnicodeDecodeError):
            writer.write_utf8(b"invalid=\xFF", -1)

    def test_recover_utf8_error(self):
        # test recovering from PyUnicodeWriter_WriteUTF8() error
        writer = self.create_writer(0)
        writer.write_utf8(b"value=", -1)

        # write fails with an invalid string
        with self.assertRaises(UnicodeDecodeError):
            writer.write_utf8(b"invalid\xFF", -1)

        # retry write with a valid string
        writer.write_utf8(b"valid", -1)

        self.assertEqual(writer.finish(),
                         "value=valid")

    def test_decode_utf8(self):
        # test PyUnicodeWriter_DecodeUTF8Stateful()
        writer = self.create_writer(0)
        writer.decodeutf8stateful(b"ign\xFFore", -1, b"ignore")
        writer.write_char('-')
        writer.decodeutf8stateful(b"replace\xFF", -1, b"replace")
        writer.write_char('-')

        # incomplete trailing UTF-8 sequence
        writer.decodeutf8stateful(b"incomplete\xC3", -1, b"replace")

        self.assertEqual(writer.finish(),
                         "ignore-replace\uFFFD-incomplete\uFFFD")

    def test_decode_utf8_consumed(self):
        # test PyUnicodeWriter_DecodeUTF8Stateful() with consumed
        writer = self.create_writer(0)

        # valid string
        consumed = writer.decodeutf8stateful(b"text", -1, b"strict", True)
        self.assertEqual(consumed, 4)
        writer.write_char('-')

        # non-ASCII
        consumed = writer.decodeutf8stateful(b"\xC3\xA9-\xE2\x82\xAC", 6, b"strict", True)
        self.assertEqual(consumed, 6)
        writer.write_char('-')

        # invalid UTF-8 (consumed is 0 on error)
        with self.assertRaises(UnicodeDecodeError):
            writer.decodeutf8stateful(b"invalid\xFF", -1, b"strict", True)

        # ignore error handler
        consumed = writer.decodeutf8stateful(b"more\xFF", -1, b"ignore", True)
        self.assertEqual(consumed, 5)
        writer.write_char('-')

        # incomplete trailing UTF-8 sequence
        consumed = writer.decodeutf8stateful(b"incomplete\xC3", -1, b"ignore", True)
        self.assertEqual(consumed, 10)

        self.assertEqual(writer.finish(), "text-\xE9-\u20AC-more-incomplete")

    def test_widechar(self):
        writer = self.create_writer(0)
        writer.write_widechar("latin1=\xE9")
        writer.write_widechar("-")
        writer.write_widechar("euro=\u20AC")
        writer.write_char('.')
        self.assertEqual(writer.finish(), "latin1=\xE9-euro=\u20AC.")


@unittest.skipIf(ctypes is None, 'need ctypes')
class PyUnicodeWriterFormatTest(unittest.TestCase):
    def create_writer(self, size):
        return _testcapi.PyUnicodeWriter(size)

    def writer_format(self, writer, *args):
        from ctypes import c_char_p, pythonapi, c_int, c_void_p
        _PyUnicodeWriter_Format = getattr(pythonapi, "PyUnicodeWriter_Format")
        _PyUnicodeWriter_Format.argtypes = (c_void_p, c_char_p,)
        _PyUnicodeWriter_Format.restype = c_int

        if _PyUnicodeWriter_Format(writer.get_pointer(), *args) < 0:
            raise ValueError("PyUnicodeWriter_Format failed")

    def test_format(self):
        from ctypes import c_int
        writer = self.create_writer(0)
        self.writer_format(writer, b'%s %i', b'abc', c_int(123))
        writer.write_char('.')
        self.assertEqual(writer.finish(), 'abc 123.')

    def test_recover_error(self):
        # test recovering from PyUnicodeWriter_Format() error
        writer = self.create_writer(0)
        self.writer_format(writer, b"%s ", b"Hello")

        # PyUnicodeWriter_Format() fails with an invalid format string
        with self.assertRaises(ValueError):
            self.writer_format(writer, b"%s\xff", b"World")

        # Retry PyUnicodeWriter_Format() with a valid format string
        self.writer_format(writer, b"%s.", b"World")

        self.assertEqual(writer.finish(), 'Hello World.')


if __name__ == "__main__":
>>>>>>> a046c848
    unittest.main()<|MERGE_RESOLUTION|>--- conflicted
+++ resolved
@@ -1687,7 +1687,6 @@
                 # Check that the second call returns the same result
                 self.assertEqual(getargs_s_hash(s), chr(k).encode() * (i + 1))
 
-<<<<<<< HEAD
     def test_unicode_export(self):
         # Test PyUnicode_Export() and PyUnicode_FreeExport()
         unicode_export = _testlimitedcapi.unicode_export
@@ -1811,8 +1810,6 @@
             unicode_import(ucs4[:-2], PyUnicode_FORMAT_UCS4)
         with self.assertRaises(ValueError):
             unicode_import(ucs4[:-3], PyUnicode_FORMAT_UCS4)
-
-
 
     def test_unicode_export_import_roundtrip(self):
         unicode_export = _testlimitedcapi.unicode_export
@@ -1847,9 +1844,6 @@
             self.assertEqual(restored, string)
 
 
-if __name__ == '__main__':
-=======
-
 class PyUnicodeWriterTest(unittest.TestCase):
     def create_writer(self, size):
         return _testcapi.PyUnicodeWriter(size)
@@ -1995,5 +1989,4 @@
 
 
 if __name__ == "__main__":
->>>>>>> a046c848
     unittest.main()