--- conflicted
+++ resolved
@@ -5,11 +5,7 @@
 from contextlib import contextmanager, ExitStack
 from test.support import (
     catch_unraisable_exception, import_helper,
-<<<<<<< HEAD
-    gc_collect, suppress_immortalization, threading_helper)
-=======
-    gc_collect)
->>>>>>> dbb6e22c
+    gc_collect, threading_helper)
 
 
 # Skip this test if the _testcapi module isn't available.
