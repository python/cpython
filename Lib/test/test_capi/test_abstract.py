--- conflicted
+++ resolved
@@ -994,22 +994,12 @@
         self.assertRaises(TypeError, xtuple, 42)
         self.assertRaises(SystemError, xtuple, NULL)
 
-<<<<<<< HEAD
-=======
-    def test_number_check(self):
-        number_check = _testlimitedcapi.number_check
-        self.assertTrue(number_check(1 + 1j))
-        self.assertTrue(number_check(1))
-        self.assertTrue(number_check(0.5))
-        self.assertFalse(number_check("1 + 1j"))
-
     def test_object_generichash(self):
         # Test PyObject_GenericHash()
         generichash = _testcapi.object_generichash
         for obj in object(), 1, 'string', []:
             self.assertEqual(generichash(obj), object.__hash__(obj))
 
->>>>>>> 72eea512
 
 if __name__ == "__main__":
     unittest.main()