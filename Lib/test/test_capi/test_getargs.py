import unittest
import math
import string
import sys
from test import support
from test.support import import_helper
from test.support import script_helper
from test.support import warnings_helper
<<<<<<< HEAD
from test.support.classes import (ComplexSubclass, FloatSubclass, WithComplex,
                                  WithFloat, WithIndex, WithInt)
=======
from test.support.testcase import FloatsAreIdenticalMixin
>>>>>>> 6f9525dd
# Skip this test if the _testcapi module isn't available.
_testcapi = import_helper.import_module('_testcapi')
from _testcapi import getargs_keywords, getargs_keyword_only

try:
    import _testinternalcapi
except ImportError:
    _testinternalcapi = NULL

# > How about the following counterproposal. This also changes some of
# > the other format codes to be a little more regular.
# >
# > Code C type Range check
# >
# > b unsigned char 0..UCHAR_MAX
# > h signed short SHRT_MIN..SHRT_MAX
# > B unsigned char none **
# > H unsigned short none **
# > k * unsigned long none
# > I * unsigned int 0..UINT_MAX
#
#
# > i int INT_MIN..INT_MAX
# > l long LONG_MIN..LONG_MAX
#
# > K * unsigned long long none
# > L long long LLONG_MIN..LLONG_MAX
#
# > Notes:
# >
# > * New format codes.
# >
# > ** Changed from previous "range-and-a-half" to "none"; the
# > range-and-a-half checking wasn't particularly useful.
#
# Plus a C API or two, e.g. PyLong_AsUnsignedLongMask() ->
# unsigned long and PyLong_AsUnsignedLongLongMask() -> unsigned
# long long (if that exists).

LARGE = 0x7FFFFFFF
VERY_LARGE = 0xFF0000121212121212121242

from _testcapi import UCHAR_MAX, USHRT_MAX, UINT_MAX, ULONG_MAX, INT_MAX, \
     INT_MIN, LONG_MIN, LONG_MAX, PY_SSIZE_T_MIN, PY_SSIZE_T_MAX, \
     SHRT_MIN, SHRT_MAX, FLT_MIN, FLT_MAX, DBL_MIN, DBL_MAX

DBL_MAX_EXP = sys.float_info.max_exp
INF = float('inf')
NAN = float('nan')

# fake, they are not defined in Python's header files
LLONG_MAX = 2**63-1
LLONG_MIN = -2**63
ULLONG_MAX = 2**64-1

NULL = None

class IndexIntSubclass(int):
    def __index__(self):
        return 99

class BadIndex3(int):
    def __index__(self):
        return True


class IntSubclass(int):
    def __int__(self):
        return 99

class BadInt3(int):
    def __int__(self):
        return True

class FloatSubclass2(float):
    def __float__(self):
        return 4.25

class BadFloat3(float):
    def __float__(self):
        return FloatSubclass(4.25)

class ComplexSubclass2(complex):
    def __complex__(self):
        return 4.25+0.5j

class BadComplex3(complex):
    def __complex__(self):
        return ComplexSubclass(4.25+0.5j)


class TupleSubclass(tuple):
    pass

class DictSubclass(dict):
    pass

NONCONTIG_WRITABLE = memoryview(bytearray(b'noncontig'))[::-2]
NONCONTIG_READONLY = memoryview(b'noncontig')[::-2]

class Unsigned_TestCase(unittest.TestCase):
    def test_b(self):
        from _testcapi import getargs_b
        # b returns 'unsigned char', and does range checking (0 ... UCHAR_MAX)
        self.assertRaises(TypeError, getargs_b, 3.14)
        self.assertEqual(99, getargs_b(WithIndex(99)))
        self.assertEqual(0, getargs_b(IndexIntSubclass()))
        self.assertRaises(TypeError, getargs_b, WithIndex(1.0))
        with self.assertWarns(DeprecationWarning):
            self.assertEqual(1, getargs_b(WithIndex(True)))
        self.assertEqual(0, getargs_b(BadIndex3()))
        self.assertRaises(TypeError, getargs_b, WithInt(99))
        self.assertEqual(0, getargs_b(IntSubclass()))
        self.assertRaises(TypeError, getargs_b, WithInt(1.0))
        self.assertRaises(TypeError, getargs_b, WithInt(True))
        self.assertEqual(0, getargs_b(BadInt3()))

        self.assertRaises(OverflowError, getargs_b, -1)
        self.assertEqual(0, getargs_b(0))
        self.assertEqual(UCHAR_MAX, getargs_b(UCHAR_MAX))
        self.assertRaises(OverflowError, getargs_b, UCHAR_MAX + 1)

        self.assertEqual(42, getargs_b(42))
        self.assertRaises(OverflowError, getargs_b, VERY_LARGE)

    def test_B(self):
        from _testcapi import getargs_B
        # B returns 'unsigned char', no range checking
        self.assertRaises(TypeError, getargs_B, 3.14)
        self.assertEqual(99, getargs_B(WithIndex(99)))
        self.assertEqual(0, getargs_B(IndexIntSubclass()))
        self.assertRaises(TypeError, getargs_B, WithIndex(1.0))
        with self.assertWarns(DeprecationWarning):
            self.assertEqual(1, getargs_B(WithIndex(True)))
        self.assertEqual(0, getargs_B(BadIndex3()))
        self.assertRaises(TypeError, getargs_B, WithInt(99))
        self.assertEqual(0, getargs_B(IntSubclass()))
        self.assertRaises(TypeError, getargs_B, WithInt(1.0))
        self.assertRaises(TypeError, getargs_B, WithInt(True))
        self.assertEqual(0, getargs_B(BadInt3()))

        self.assertEqual(UCHAR_MAX, getargs_B(-1))
        self.assertEqual(0, getargs_B(0))
        self.assertEqual(UCHAR_MAX, getargs_B(UCHAR_MAX))
        self.assertEqual(0, getargs_B(UCHAR_MAX+1))

        self.assertEqual(42, getargs_B(42))
        self.assertEqual(UCHAR_MAX & VERY_LARGE, getargs_B(VERY_LARGE))

    def test_H(self):
        from _testcapi import getargs_H
        # H returns 'unsigned short', no range checking
        self.assertRaises(TypeError, getargs_H, 3.14)
        self.assertEqual(99, getargs_H(WithIndex(99)))
        self.assertEqual(0, getargs_H(IndexIntSubclass()))
        self.assertRaises(TypeError, getargs_H, WithIndex(1.0))
        with self.assertWarns(DeprecationWarning):
            self.assertEqual(1, getargs_H(WithIndex(True)))
        self.assertEqual(0, getargs_H(BadIndex3()))
        self.assertRaises(TypeError, getargs_H, WithInt(99))
        self.assertEqual(0, getargs_H(IntSubclass()))
        self.assertRaises(TypeError, getargs_H, WithInt(1.0))
        self.assertRaises(TypeError, getargs_H, WithInt(True))
        self.assertEqual(0, getargs_H(BadInt3()))

        self.assertEqual(USHRT_MAX, getargs_H(-1))
        self.assertEqual(0, getargs_H(0))
        self.assertEqual(USHRT_MAX, getargs_H(USHRT_MAX))
        self.assertEqual(0, getargs_H(USHRT_MAX+1))

        self.assertEqual(42, getargs_H(42))

        self.assertEqual(VERY_LARGE & USHRT_MAX, getargs_H(VERY_LARGE))

    def test_I(self):
        from _testcapi import getargs_I
        # I returns 'unsigned int', no range checking
        self.assertRaises(TypeError, getargs_I, 3.14)
        self.assertEqual(99, getargs_I(WithIndex(99)))
        self.assertEqual(0, getargs_I(IndexIntSubclass()))
        self.assertRaises(TypeError, getargs_I, WithIndex(1.0))
        with self.assertWarns(DeprecationWarning):
            self.assertEqual(1, getargs_I(WithIndex(True)))
        self.assertEqual(0, getargs_I(BadIndex3()))
        self.assertRaises(TypeError, getargs_I, WithInt(99))
        self.assertEqual(0, getargs_I(IntSubclass()))
        self.assertRaises(TypeError, getargs_I, WithInt(1.0))
        self.assertRaises(TypeError, getargs_I, WithInt(True))
        self.assertEqual(0, getargs_I(BadInt3()))

        self.assertEqual(UINT_MAX, getargs_I(-1))
        self.assertEqual(0, getargs_I(0))
        self.assertEqual(UINT_MAX, getargs_I(UINT_MAX))
        self.assertEqual(0, getargs_I(UINT_MAX+1))

        self.assertEqual(42, getargs_I(42))

        self.assertEqual(VERY_LARGE & UINT_MAX, getargs_I(VERY_LARGE))

    def test_k(self):
        from _testcapi import getargs_k
        # k returns 'unsigned long', no range checking
        # it does not accept float, or instances with __int__
        self.assertRaises(TypeError, getargs_k, 3.14)
        self.assertRaises(TypeError, getargs_k, WithIndex(99))
        self.assertEqual(0, getargs_k(IndexIntSubclass()))
        self.assertRaises(TypeError, getargs_k, WithIndex(1.0))
        self.assertRaises(TypeError, getargs_k, WithIndex(True))
        self.assertEqual(0, getargs_k(BadIndex3()))
        self.assertRaises(TypeError, getargs_k, WithInt(99))
        self.assertEqual(0, getargs_k(IntSubclass()))
        self.assertRaises(TypeError, getargs_k, WithInt(1.0))
        self.assertRaises(TypeError, getargs_k, WithInt(True))
        self.assertEqual(0, getargs_k(BadInt3()))

        self.assertEqual(ULONG_MAX, getargs_k(-1))
        self.assertEqual(0, getargs_k(0))
        self.assertEqual(ULONG_MAX, getargs_k(ULONG_MAX))
        self.assertEqual(0, getargs_k(ULONG_MAX+1))

        self.assertEqual(42, getargs_k(42))

        self.assertEqual(VERY_LARGE & ULONG_MAX, getargs_k(VERY_LARGE))

class Signed_TestCase(unittest.TestCase):
    def test_h(self):
        from _testcapi import getargs_h
        # h returns 'short', and does range checking (SHRT_MIN ... SHRT_MAX)
        self.assertRaises(TypeError, getargs_h, 3.14)
        self.assertEqual(99, getargs_h(WithIndex(99)))
        self.assertEqual(0, getargs_h(IndexIntSubclass()))
        self.assertRaises(TypeError, getargs_h, WithIndex(1.0))
        with self.assertWarns(DeprecationWarning):
            self.assertEqual(1, getargs_h(WithIndex(True)))
        self.assertEqual(0, getargs_h(BadIndex3()))
        self.assertRaises(TypeError, getargs_h, WithInt(99))
        self.assertEqual(0, getargs_h(IntSubclass()))
        self.assertRaises(TypeError, getargs_h, WithInt(1.0))
        self.assertRaises(TypeError, getargs_h, WithInt(True))
        self.assertEqual(0, getargs_h(BadInt3()))

        self.assertRaises(OverflowError, getargs_h, SHRT_MIN-1)
        self.assertEqual(SHRT_MIN, getargs_h(SHRT_MIN))
        self.assertEqual(SHRT_MAX, getargs_h(SHRT_MAX))
        self.assertRaises(OverflowError, getargs_h, SHRT_MAX+1)

        self.assertEqual(42, getargs_h(42))
        self.assertRaises(OverflowError, getargs_h, VERY_LARGE)

    def test_i(self):
        from _testcapi import getargs_i
        # i returns 'int', and does range checking (INT_MIN ... INT_MAX)
        self.assertRaises(TypeError, getargs_i, 3.14)
        self.assertEqual(99, getargs_i(WithIndex(99)))
        self.assertEqual(0, getargs_i(IndexIntSubclass()))
        self.assertRaises(TypeError, getargs_i, WithIndex(1.0))
        with self.assertWarns(DeprecationWarning):
            self.assertEqual(1, getargs_i(WithIndex(True)))
        self.assertEqual(0, getargs_i(BadIndex3()))
        self.assertRaises(TypeError, getargs_i, WithInt(99))
        self.assertEqual(0, getargs_i(IntSubclass()))
        self.assertRaises(TypeError, getargs_i, WithInt(1.0))
        self.assertRaises(TypeError, getargs_i, WithInt(True))
        self.assertEqual(0, getargs_i(BadInt3()))

        self.assertRaises(OverflowError, getargs_i, INT_MIN-1)
        self.assertEqual(INT_MIN, getargs_i(INT_MIN))
        self.assertEqual(INT_MAX, getargs_i(INT_MAX))
        self.assertRaises(OverflowError, getargs_i, INT_MAX+1)

        self.assertEqual(42, getargs_i(42))
        self.assertRaises(OverflowError, getargs_i, VERY_LARGE)

    def test_l(self):
        from _testcapi import getargs_l
        # l returns 'long', and does range checking (LONG_MIN ... LONG_MAX)
        self.assertRaises(TypeError, getargs_l, 3.14)
        self.assertEqual(99, getargs_l(WithIndex(99)))
        self.assertEqual(0, getargs_l(IndexIntSubclass()))
        self.assertRaises(TypeError, getargs_l, WithIndex(1.0))
        with self.assertWarns(DeprecationWarning):
            self.assertEqual(1, getargs_l(WithIndex(True)))
        self.assertEqual(0, getargs_l(BadIndex3()))
        self.assertRaises(TypeError, getargs_l, WithInt(99))
        self.assertEqual(0, getargs_l(IntSubclass()))
        self.assertRaises(TypeError, getargs_l, WithInt(1.0))
        self.assertRaises(TypeError, getargs_l, WithInt(True))
        self.assertEqual(0, getargs_l(BadInt3()))

        self.assertRaises(OverflowError, getargs_l, LONG_MIN-1)
        self.assertEqual(LONG_MIN, getargs_l(LONG_MIN))
        self.assertEqual(LONG_MAX, getargs_l(LONG_MAX))
        self.assertRaises(OverflowError, getargs_l, LONG_MAX+1)

        self.assertEqual(42, getargs_l(42))
        self.assertRaises(OverflowError, getargs_l, VERY_LARGE)

    def test_n(self):
        from _testcapi import getargs_n
        # n returns 'Py_ssize_t', and does range checking
        # (PY_SSIZE_T_MIN ... PY_SSIZE_T_MAX)
        self.assertRaises(TypeError, getargs_n, 3.14)
        self.assertEqual(99, getargs_n(WithIndex(99)))
        self.assertEqual(0, getargs_n(IndexIntSubclass()))
        self.assertRaises(TypeError, getargs_n, WithIndex(1.0))
        with self.assertWarns(DeprecationWarning):
            self.assertEqual(1, getargs_n(WithIndex(True)))
        self.assertEqual(0, getargs_n(BadIndex3()))
        self.assertRaises(TypeError, getargs_n, WithInt(99))
        self.assertEqual(0, getargs_n(IntSubclass()))
        self.assertRaises(TypeError, getargs_n, WithInt(1.0))
        self.assertRaises(TypeError, getargs_n, WithInt(True))
        self.assertEqual(0, getargs_n(BadInt3()))

        self.assertRaises(OverflowError, getargs_n, PY_SSIZE_T_MIN-1)
        self.assertEqual(PY_SSIZE_T_MIN, getargs_n(PY_SSIZE_T_MIN))
        self.assertEqual(PY_SSIZE_T_MAX, getargs_n(PY_SSIZE_T_MAX))
        self.assertRaises(OverflowError, getargs_n, PY_SSIZE_T_MAX+1)

        self.assertEqual(42, getargs_n(42))
        self.assertRaises(OverflowError, getargs_n, VERY_LARGE)


class LongLong_TestCase(unittest.TestCase):
    def test_L(self):
        from _testcapi import getargs_L
        # L returns 'long long', and does range checking (LLONG_MIN
        # ... LLONG_MAX)
        self.assertRaises(TypeError, getargs_L, 3.14)
        self.assertRaises(TypeError, getargs_L, "Hello")
        self.assertEqual(99, getargs_L(WithIndex(99)))
        self.assertEqual(0, getargs_L(IndexIntSubclass()))
        self.assertRaises(TypeError, getargs_L, WithIndex(1.0))
        with self.assertWarns(DeprecationWarning):
            self.assertEqual(1, getargs_L(WithIndex(True)))
        self.assertEqual(0, getargs_L(BadIndex3()))
        self.assertRaises(TypeError, getargs_L, WithInt(99))
        self.assertEqual(0, getargs_L(IntSubclass()))
        self.assertRaises(TypeError, getargs_L, WithInt(1.0))
        self.assertRaises(TypeError, getargs_L, WithInt(True))
        self.assertEqual(0, getargs_L(BadInt3()))

        self.assertRaises(OverflowError, getargs_L, LLONG_MIN-1)
        self.assertEqual(LLONG_MIN, getargs_L(LLONG_MIN))
        self.assertEqual(LLONG_MAX, getargs_L(LLONG_MAX))
        self.assertRaises(OverflowError, getargs_L, LLONG_MAX+1)

        self.assertEqual(42, getargs_L(42))
        self.assertRaises(OverflowError, getargs_L, VERY_LARGE)

    def test_K(self):
        from _testcapi import getargs_K
        # K return 'unsigned long long', no range checking
        self.assertRaises(TypeError, getargs_K, 3.14)
        self.assertRaises(TypeError, getargs_K, WithIndex(99))
        self.assertEqual(0, getargs_K(IndexIntSubclass()))
        self.assertRaises(TypeError, getargs_K, WithIndex(1.0))
        self.assertRaises(TypeError, getargs_K, WithIndex(True))
        self.assertEqual(0, getargs_K(BadIndex3()))
        self.assertRaises(TypeError, getargs_K, WithInt(99))
        self.assertEqual(0, getargs_K(IntSubclass()))
        self.assertRaises(TypeError, getargs_K, WithInt(1.0))
        self.assertRaises(TypeError, getargs_K, WithInt(True))
        self.assertEqual(0, getargs_K(BadInt3()))

        self.assertEqual(ULLONG_MAX, getargs_K(ULLONG_MAX))
        self.assertEqual(0, getargs_K(0))
        self.assertEqual(0, getargs_K(ULLONG_MAX+1))

        self.assertEqual(42, getargs_K(42))

        self.assertEqual(VERY_LARGE & ULLONG_MAX, getargs_K(VERY_LARGE))


class Float_TestCase(unittest.TestCase, FloatsAreIdenticalMixin):
    def test_f(self):
        from _testcapi import getargs_f
        self.assertEqual(getargs_f(4.25), 4.25)
        self.assertEqual(getargs_f(4), 4.0)
        self.assertRaises(TypeError, getargs_f, 4.25+0j)
        self.assertEqual(getargs_f(WithFloat(4.25)), 4.25)
        self.assertEqual(getargs_f(FloatSubclass(7.5)), 7.5)
        self.assertEqual(getargs_f(FloatSubclass2(7.5)), 7.5)
        self.assertRaises(TypeError, getargs_f, WithFloat(687))
        with self.assertWarns(DeprecationWarning):
            self.assertEqual(getargs_f(WithFloat(FloatSubclass(4.25))), 4.25)
        self.assertEqual(getargs_f(BadFloat3(7.5)), 7.5)
        self.assertEqual(getargs_f(WithIndex(99)), 99.0)
        self.assertRaises(TypeError, getargs_f, WithInt(99))

        for x in (FLT_MIN, -FLT_MIN, FLT_MAX, -FLT_MAX, INF, -INF):
            self.assertEqual(getargs_f(x), x)
        if FLT_MAX < DBL_MAX:
            self.assertEqual(getargs_f(DBL_MAX), INF)
            self.assertEqual(getargs_f(-DBL_MAX), -INF)
        if FLT_MIN > DBL_MIN:
            self.assertFloatsAreIdentical(getargs_f(DBL_MIN), 0.0)
            self.assertFloatsAreIdentical(getargs_f(-DBL_MIN), -0.0)
        self.assertFloatsAreIdentical(getargs_f(0.0), 0.0)
        self.assertFloatsAreIdentical(getargs_f(-0.0), -0.0)
        r = getargs_f(NAN)
        self.assertNotEqual(r, r)

    @support.requires_IEEE_754
    def test_f_rounding(self):
        from _testcapi import getargs_f
        self.assertEqual(getargs_f(3.40282356e38), FLT_MAX)
        self.assertEqual(getargs_f(-3.40282356e38), -FLT_MAX)

    def test_d(self):
        from _testcapi import getargs_d
        self.assertEqual(getargs_d(4.25), 4.25)
        self.assertEqual(getargs_d(4), 4.0)
        self.assertRaises(TypeError, getargs_d, 4.25+0j)
        self.assertEqual(getargs_d(WithFloat(4.25)), 4.25)
        self.assertEqual(getargs_d(FloatSubclass(7.5)), 7.5)
        self.assertEqual(getargs_d(FloatSubclass2(7.5)), 7.5)
        self.assertRaises(TypeError, getargs_d, WithFloat(687))
        with self.assertWarns(DeprecationWarning):
            self.assertEqual(getargs_d(WithFloat(FloatSubclass(4.25))), 4.25)
        self.assertEqual(getargs_d(BadFloat3(7.5)), 7.5)
        self.assertEqual(getargs_d(WithIndex(99)), 99.0)
        self.assertRaises(TypeError, getargs_d, WithInt(99))

        for x in (DBL_MIN, -DBL_MIN, DBL_MAX, -DBL_MAX, INF, -INF):
            self.assertEqual(getargs_d(x), x)
        self.assertRaises(OverflowError, getargs_d, 1<<DBL_MAX_EXP)
        self.assertRaises(OverflowError, getargs_d, -1<<DBL_MAX_EXP)
        self.assertFloatsAreIdentical(getargs_d(0.0), 0.0)
        self.assertFloatsAreIdentical(getargs_d(-0.0), -0.0)
        r = getargs_d(NAN)
        self.assertNotEqual(r, r)

    def test_D(self):
        from _testcapi import getargs_D
        self.assertEqual(getargs_D(4.25+0.5j), 4.25+0.5j)
        self.assertEqual(getargs_D(4.25), 4.25+0j)
        self.assertEqual(getargs_D(4), 4.0+0j)
        self.assertEqual(getargs_D(WithComplex(4.25+0.5j)), 4.25+0.5j)
        self.assertEqual(getargs_D(ComplexSubclass(7.5+0.25j)), 7.5+0.25j)
        self.assertEqual(getargs_D(ComplexSubclass2(7.5+0.25j)), 7.5+0.25j)
        self.assertRaises(TypeError, getargs_D, WithComplex(1.25))
        with self.assertWarns(DeprecationWarning):
            self.assertEqual(getargs_D(WithComplex(ComplexSubclass(4.25+0.5j))), 4.25+0.5j)
        self.assertEqual(getargs_D(BadComplex3(7.5+0.25j)), 7.5+0.25j)
        self.assertEqual(getargs_D(WithIndex(99)), 99.0+0j)
        self.assertRaises(TypeError, getargs_D, WithInt(99))

        for x in (DBL_MIN, -DBL_MIN, DBL_MAX, -DBL_MAX, INF, -INF):
            c = complex(x, 1.0)
            self.assertEqual(getargs_D(c), c)
            c = complex(1.0, x)
            self.assertEqual(getargs_D(c), c)
        self.assertFloatsAreIdentical(getargs_D(complex(0.0, 1.0)).real, 0.0)
        self.assertFloatsAreIdentical(getargs_D(complex(-0.0, 1.0)).real, -0.0)
        self.assertFloatsAreIdentical(getargs_D(complex(1.0, 0.0)).imag, 0.0)
        self.assertFloatsAreIdentical(getargs_D(complex(1.0, -0.0)).imag, -0.0)


class Paradox:
    "This statement is false."
    def __bool__(self):
        raise NotImplementedError

class Boolean_TestCase(unittest.TestCase):
    def test_p(self):
        from _testcapi import getargs_p
        self.assertEqual(0, getargs_p(False))
        self.assertEqual(0, getargs_p(None))
        self.assertEqual(0, getargs_p(0))
        self.assertEqual(0, getargs_p(0.0))
        self.assertEqual(0, getargs_p(0j))
        self.assertEqual(0, getargs_p(''))
        self.assertEqual(0, getargs_p(()))
        self.assertEqual(0, getargs_p([]))
        self.assertEqual(0, getargs_p({}))

        self.assertEqual(1, getargs_p(True))
        self.assertEqual(1, getargs_p(1))
        self.assertEqual(1, getargs_p(1.0))
        self.assertEqual(1, getargs_p(1j))
        self.assertEqual(1, getargs_p('x'))
        self.assertEqual(1, getargs_p((1,)))
        self.assertEqual(1, getargs_p([1]))
        self.assertEqual(1, getargs_p({1:2}))
        self.assertEqual(1, getargs_p(unittest.TestCase))

        self.assertRaises(NotImplementedError, getargs_p, Paradox())


class Tuple_TestCase(unittest.TestCase):
    def test_args(self):
        from _testcapi import get_args

        ret = get_args(1, 2)
        self.assertEqual(ret, (1, 2))
        self.assertIs(type(ret), tuple)

        ret = get_args(1, *(2, 3))
        self.assertEqual(ret, (1, 2, 3))
        self.assertIs(type(ret), tuple)

        ret = get_args(*[1, 2])
        self.assertEqual(ret, (1, 2))
        self.assertIs(type(ret), tuple)

        ret = get_args(*TupleSubclass([1, 2]))
        self.assertEqual(ret, (1, 2))
        self.assertIs(type(ret), tuple)

        ret = get_args()
        self.assertIn(ret, ((), None))
        self.assertIn(type(ret), (tuple, type(None)))

        ret = get_args(*())
        self.assertIn(ret, ((), None))
        self.assertIn(type(ret), (tuple, type(None)))

    def test_tuple(self):
        from _testcapi import getargs_tuple

        ret = getargs_tuple(1, (2, 3))
        self.assertEqual(ret, (1,2,3))

        # make sure invalid tuple arguments are handled correctly
        class seq:
            def __len__(self):
                return 2
            def __getitem__(self, n):
                raise ValueError
        self.assertRaises(TypeError, getargs_tuple, 1, seq())

class Keywords_TestCase(unittest.TestCase):
    def test_kwargs(self):
        from _testcapi import get_kwargs

        ret = get_kwargs(a=1, b=2)
        self.assertEqual(ret, {'a': 1, 'b': 2})
        self.assertIs(type(ret), dict)

        ret = get_kwargs(a=1, **{'b': 2, 'c': 3})
        self.assertEqual(ret, {'a': 1, 'b': 2, 'c': 3})
        self.assertIs(type(ret), dict)

        ret = get_kwargs(**DictSubclass({'a': 1, 'b': 2}))
        self.assertEqual(ret, {'a': 1, 'b': 2})
        self.assertIs(type(ret), dict)

        ret = get_kwargs()
        self.assertIn(ret, ({}, None))
        self.assertIn(type(ret), (dict, type(None)))

        ret = get_kwargs(**{})
        self.assertIn(ret, ({}, None))
        self.assertIn(type(ret), (dict, type(None)))

    def test_positional_args(self):
        # using all positional args
        self.assertEqual(
            getargs_keywords((1,2), 3, (4,(5,6)), (7,8,9), 10),
            (1, 2, 3, 4, 5, 6, 7, 8, 9, 10)
            )

    def test_mixed_args(self):
        # positional and keyword args
        self.assertEqual(
            getargs_keywords((1,2), 3, (4,(5,6)), arg4=(7,8,9), arg5=10),
            (1, 2, 3, 4, 5, 6, 7, 8, 9, 10)
            )

    def test_keyword_args(self):
        # all keywords
        self.assertEqual(
            getargs_keywords(arg1=(1,2), arg2=3, arg3=(4,(5,6)), arg4=(7,8,9), arg5=10),
            (1, 2, 3, 4, 5, 6, 7, 8, 9, 10)
            )

    def test_optional_args(self):
        # missing optional keyword args, skipping tuples
        self.assertEqual(
            getargs_keywords(arg1=(1,2), arg2=3, arg5=10),
            (1, 2, 3, -1, -1, -1, -1, -1, -1, 10)
            )

    def test_required_args(self):
        # required arg missing
        try:
            getargs_keywords(arg1=(1,2))
        except TypeError as err:
            self.assertEqual(
                str(err), "function missing required argument 'arg2' (pos 2)")
        else:
            self.fail('TypeError should have been raised')

    def test_too_many_args(self):
        try:
            getargs_keywords((1,2),3,(4,(5,6)),(7,8,9),10,111)
        except TypeError as err:
            self.assertEqual(str(err), "function takes at most 5 arguments (6 given)")
        else:
            self.fail('TypeError should have been raised')

    def test_invalid_keyword(self):
        # extraneous keyword arg
        try:
            getargs_keywords((1,2),3,arg5=10,arg666=666)
        except TypeError as err:
            self.assertEqual(str(err), "this function got an unexpected keyword argument 'arg666'")
        else:
            self.fail('TypeError should have been raised')

    def test_surrogate_keyword(self):
        try:
            getargs_keywords((1,2), 3, (4,(5,6)), (7,8,9), **{'\uDC80': 10})
        except TypeError as err:
            self.assertEqual(str(err), "this function got an unexpected keyword argument '\udc80'")
        else:
            self.fail('TypeError should have been raised')

class KeywordOnly_TestCase(unittest.TestCase):
    def test_positional_args(self):
        # using all possible positional args
        self.assertEqual(
            getargs_keyword_only(1, 2),
            (1, 2, -1)
            )

    def test_mixed_args(self):
        # positional and keyword args
        self.assertEqual(
            getargs_keyword_only(1, 2, keyword_only=3),
            (1, 2, 3)
            )

    def test_keyword_args(self):
        # all keywords
        self.assertEqual(
            getargs_keyword_only(required=1, optional=2, keyword_only=3),
            (1, 2, 3)
            )

    def test_optional_args(self):
        # missing optional keyword args, skipping tuples
        self.assertEqual(
            getargs_keyword_only(required=1, optional=2),
            (1, 2, -1)
            )
        self.assertEqual(
            getargs_keyword_only(required=1, keyword_only=3),
            (1, -1, 3)
            )

    def test_required_args(self):
        self.assertEqual(
            getargs_keyword_only(1),
            (1, -1, -1)
            )
        self.assertEqual(
            getargs_keyword_only(required=1),
            (1, -1, -1)
            )
        # required arg missing
        with self.assertRaisesRegex(TypeError,
            r"function missing required argument 'required' \(pos 1\)"):
            getargs_keyword_only(optional=2)

        with self.assertRaisesRegex(TypeError,
            r"function missing required argument 'required' \(pos 1\)"):
            getargs_keyword_only(keyword_only=3)

    def test_too_many_args(self):
        with self.assertRaisesRegex(TypeError,
            r"function takes at most 2 positional arguments \(3 given\)"):
            getargs_keyword_only(1, 2, 3)

        with self.assertRaisesRegex(TypeError,
            r"function takes at most 3 arguments \(4 given\)"):
            getargs_keyword_only(1, 2, 3, keyword_only=5)

    def test_invalid_keyword(self):
        # extraneous keyword arg
        with self.assertRaisesRegex(TypeError,
            "this function got an unexpected keyword argument 'monster'"):
            getargs_keyword_only(1, 2, monster=666)

    def test_surrogate_keyword(self):
        with self.assertRaisesRegex(TypeError,
            "this function got an unexpected keyword argument '\udc80'"):
            getargs_keyword_only(1, 2, **{'\uDC80': 10})

    def test_weird_str_subclass(self):
        class BadStr(str):
            def __eq__(self, other):
                return True
            def __hash__(self):
                # Guaranteed different hash
                return str.__hash__(self) ^ 3
        with self.assertRaisesRegex(TypeError,
            "invalid keyword argument for this function"):
            getargs_keyword_only(1, 2, **{BadStr("keyword_only"): 3})
        with self.assertRaisesRegex(TypeError,
            "this function got an unexpected keyword argument"):
            getargs_keyword_only(1, 2, **{BadStr("monster"): 666})

    def test_weird_str_subclass2(self):
        class BadStr(str):
            def __eq__(self, other):
                return False
            def __hash__(self):
                return str.__hash__(self)
        with self.assertRaisesRegex(TypeError,
            "invalid keyword argument for this function"):
            getargs_keyword_only(1, 2, **{BadStr("keyword_only"): 3})
        with self.assertRaisesRegex(TypeError,
            "this function got an unexpected keyword argument"):
            getargs_keyword_only(1, 2, **{BadStr("monster"): 666})


class PositionalOnlyAndKeywords_TestCase(unittest.TestCase):
    from _testcapi import getargs_positional_only_and_keywords as getargs

    def test_positional_args(self):
        # using all possible positional args
        self.assertEqual(self.getargs(1, 2, 3), (1, 2, 3))

    def test_mixed_args(self):
        # positional and keyword args
        self.assertEqual(self.getargs(1, 2, keyword=3), (1, 2, 3))

    def test_optional_args(self):
        # missing optional args
        self.assertEqual(self.getargs(1, 2), (1, 2, -1))
        self.assertEqual(self.getargs(1, keyword=3), (1, -1, 3))

    def test_required_args(self):
        self.assertEqual(self.getargs(1), (1, -1, -1))
        # required positional arg missing
        with self.assertRaisesRegex(TypeError,
            r"function takes at least 1 positional argument \(0 given\)"):
            self.getargs()

        with self.assertRaisesRegex(TypeError,
            r"function takes at least 1 positional argument \(0 given\)"):
            self.getargs(keyword=3)

    def test_empty_keyword(self):
        with self.assertRaisesRegex(TypeError,
            "this function got an unexpected keyword argument ''"):
            self.getargs(1, 2, **{'': 666})


class Bytes_TestCase(unittest.TestCase):
    def test_c(self):
        from _testcapi import getargs_c
        self.assertRaises(TypeError, getargs_c, b'abc')  # len > 1
        self.assertEqual(getargs_c(b'a'), 97)
        self.assertEqual(getargs_c(bytearray(b'a')), 97)
        self.assertRaises(TypeError, getargs_c, memoryview(b'a'))
        self.assertRaises(TypeError, getargs_c, 's')
        self.assertRaises(TypeError, getargs_c, 97)
        self.assertRaises(TypeError, getargs_c, None)

    def test_y(self):
        from _testcapi import getargs_y
        self.assertRaises(TypeError, getargs_y, 'abc\xe9')
        self.assertEqual(getargs_y(b'bytes'), b'bytes')
        self.assertRaises(ValueError, getargs_y, b'nul:\0')
        self.assertRaises(TypeError, getargs_y, bytearray(b'bytearray'))
        self.assertRaises(TypeError, getargs_y, memoryview(b'memoryview'))
        self.assertRaises(TypeError, getargs_y, None)

    def test_y_star(self):
        from _testcapi import getargs_y_star
        self.assertRaises(TypeError, getargs_y_star, 'abc\xe9')
        self.assertEqual(getargs_y_star(b'bytes'), b'bytes')
        self.assertEqual(getargs_y_star(b'nul:\0'), b'nul:\0')
        self.assertEqual(getargs_y_star(bytearray(b'bytearray')), b'bytearray')
        self.assertEqual(getargs_y_star(memoryview(b'memoryview')), b'memoryview')
        self.assertRaises(TypeError, getargs_y_star, None)
        self.assertRaises(BufferError, getargs_y_star, NONCONTIG_WRITABLE)
        self.assertRaises(BufferError, getargs_y_star, NONCONTIG_READONLY)

    def test_y_hash(self):
        from _testcapi import getargs_y_hash
        self.assertRaises(TypeError, getargs_y_hash, 'abc\xe9')
        self.assertEqual(getargs_y_hash(b'bytes'), b'bytes')
        self.assertEqual(getargs_y_hash(b'nul:\0'), b'nul:\0')
        self.assertRaises(TypeError, getargs_y_hash, bytearray(b'bytearray'))
        self.assertRaises(TypeError, getargs_y_hash, memoryview(b'memoryview'))
        self.assertRaises(TypeError, getargs_y_hash, None)
        # TypeError: must be read-only bytes-like object, not memoryview
        self.assertRaises(TypeError, getargs_y_hash, NONCONTIG_WRITABLE)
        self.assertRaises(TypeError, getargs_y_hash, NONCONTIG_READONLY)

    def test_w_star(self):
        # getargs_w_star() modifies first and last byte
        # getargs_w_star_opt() takes additional optional args: with one
        #   argument it should behave the same as getargs_w_star
        from _testcapi import getargs_w_star, getargs_w_star_opt
        for func in (getargs_w_star, getargs_w_star_opt):
            with self.subTest(func=func):
                self.assertRaises(TypeError, func, 'abc\xe9')
                self.assertRaises(TypeError, func, b'bytes')
                self.assertRaises(TypeError, func, b'nul:\0')
                self.assertRaises(TypeError, func, memoryview(b'bytes'))
                buf = bytearray(b'bytearray')
                self.assertEqual(func(buf), b'[ytearra]')
                self.assertEqual(buf, bytearray(b'[ytearra]'))
                buf = bytearray(b'memoryview')
                self.assertEqual(func(memoryview(buf)), b'[emoryvie]')
                self.assertEqual(buf, bytearray(b'[emoryvie]'))
                self.assertRaises(TypeError, func, None)
                self.assertRaises(TypeError, func, NONCONTIG_WRITABLE)
                self.assertRaises(TypeError, func, NONCONTIG_READONLY)

    def test_getargs_empty(self):
        from _testcapi import getargs_empty
        self.assertTrue(getargs_empty())
        self.assertRaises(TypeError, getargs_empty, 1)
        self.assertRaises(TypeError, getargs_empty, 1, 2, 3)
        self.assertRaises(TypeError, getargs_empty, a=1)
        self.assertRaises(TypeError, getargs_empty, a=1, b=2)
        self.assertRaises(TypeError, getargs_empty, 'x', 'y', 'z', a=1, b=2)


class String_TestCase(unittest.TestCase):
    def test_C(self):
        from _testcapi import getargs_C
        self.assertRaises(TypeError, getargs_C, 'abc')  # len > 1
        self.assertEqual(getargs_C('a'), 97)
        self.assertEqual(getargs_C('\u20ac'), 0x20ac)
        self.assertEqual(getargs_C('\U0001f40d'), 0x1f40d)
        self.assertRaises(TypeError, getargs_C, b'a')
        self.assertRaises(TypeError, getargs_C, bytearray(b'a'))
        self.assertRaises(TypeError, getargs_C, memoryview(b'a'))
        self.assertRaises(TypeError, getargs_C, 97)
        self.assertRaises(TypeError, getargs_C, None)

    def test_s(self):
        from _testcapi import getargs_s
        self.assertEqual(getargs_s('abc\xe9'), b'abc\xc3\xa9')
        self.assertRaises(ValueError, getargs_s, 'nul:\0')
        self.assertRaises(TypeError, getargs_s, b'bytes')
        self.assertRaises(TypeError, getargs_s, bytearray(b'bytearray'))
        self.assertRaises(TypeError, getargs_s, memoryview(b'memoryview'))
        self.assertRaises(TypeError, getargs_s, None)

    def test_s_star(self):
        from _testcapi import getargs_s_star
        self.assertEqual(getargs_s_star('abc\xe9'), b'abc\xc3\xa9')
        self.assertEqual(getargs_s_star('nul:\0'), b'nul:\0')
        self.assertEqual(getargs_s_star(b'bytes'), b'bytes')
        self.assertEqual(getargs_s_star(bytearray(b'bytearray')), b'bytearray')
        self.assertEqual(getargs_s_star(memoryview(b'memoryview')), b'memoryview')
        self.assertRaises(TypeError, getargs_s_star, None)
        self.assertRaises(BufferError, getargs_s_star, NONCONTIG_WRITABLE)
        self.assertRaises(BufferError, getargs_s_star, NONCONTIG_READONLY)

    def test_s_hash(self):
        from _testcapi import getargs_s_hash
        self.assertEqual(getargs_s_hash('abc\xe9'), b'abc\xc3\xa9')
        self.assertEqual(getargs_s_hash('nul:\0'), b'nul:\0')
        self.assertEqual(getargs_s_hash(b'bytes'), b'bytes')
        self.assertRaises(TypeError, getargs_s_hash, bytearray(b'bytearray'))
        self.assertRaises(TypeError, getargs_s_hash, memoryview(b'memoryview'))
        self.assertRaises(TypeError, getargs_s_hash, None)
        # TypeError: must be read-only bytes-like object, not memoryview
        self.assertRaises(TypeError, getargs_s_hash, NONCONTIG_WRITABLE)
        self.assertRaises(TypeError, getargs_s_hash, NONCONTIG_READONLY)

    def test_z(self):
        from _testcapi import getargs_z
        self.assertEqual(getargs_z('abc\xe9'), b'abc\xc3\xa9')
        self.assertRaises(ValueError, getargs_z, 'nul:\0')
        self.assertRaises(TypeError, getargs_z, b'bytes')
        self.assertRaises(TypeError, getargs_z, bytearray(b'bytearray'))
        self.assertRaises(TypeError, getargs_z, memoryview(b'memoryview'))
        self.assertIsNone(getargs_z(None))

    def test_z_star(self):
        from _testcapi import getargs_z_star
        self.assertEqual(getargs_z_star('abc\xe9'), b'abc\xc3\xa9')
        self.assertEqual(getargs_z_star('nul:\0'), b'nul:\0')
        self.assertEqual(getargs_z_star(b'bytes'), b'bytes')
        self.assertEqual(getargs_z_star(bytearray(b'bytearray')), b'bytearray')
        self.assertEqual(getargs_z_star(memoryview(b'memoryview')), b'memoryview')
        self.assertIsNone(getargs_z_star(None))
        self.assertRaises(BufferError, getargs_z_star, NONCONTIG_WRITABLE)
        self.assertRaises(BufferError, getargs_z_star, NONCONTIG_READONLY)

    def test_z_hash(self):
        from _testcapi import getargs_z_hash
        self.assertEqual(getargs_z_hash('abc\xe9'), b'abc\xc3\xa9')
        self.assertEqual(getargs_z_hash('nul:\0'), b'nul:\0')
        self.assertEqual(getargs_z_hash(b'bytes'), b'bytes')
        self.assertRaises(TypeError, getargs_z_hash, bytearray(b'bytearray'))
        self.assertRaises(TypeError, getargs_z_hash, memoryview(b'memoryview'))
        self.assertIsNone(getargs_z_hash(None))
        # TypeError: must be read-only bytes-like object, not memoryview
        self.assertRaises(TypeError, getargs_z_hash, NONCONTIG_WRITABLE)
        self.assertRaises(TypeError, getargs_z_hash, NONCONTIG_READONLY)

    def test_es(self):
        from _testcapi import getargs_es
        self.assertEqual(getargs_es('abc\xe9'), b'abc\xc3\xa9')
        self.assertEqual(getargs_es('abc\xe9', 'latin1'), b'abc\xe9')
        self.assertRaises(UnicodeEncodeError, getargs_es, 'abc\xe9', 'ascii')
        self.assertRaises(LookupError, getargs_es, 'abc\xe9', 'spam')
        self.assertRaises(TypeError, getargs_es, b'bytes', 'latin1')
        self.assertRaises(TypeError, getargs_es, bytearray(b'bytearray'), 'latin1')
        self.assertRaises(TypeError, getargs_es, memoryview(b'memoryview'), 'latin1')
        self.assertRaises(TypeError, getargs_es, None, 'latin1')
        self.assertRaises(TypeError, getargs_es, 'nul:\0', 'latin1')

    def test_et(self):
        from _testcapi import getargs_et
        self.assertEqual(getargs_et('abc\xe9'), b'abc\xc3\xa9')
        self.assertEqual(getargs_et('abc\xe9', 'latin1'), b'abc\xe9')
        self.assertRaises(UnicodeEncodeError, getargs_et, 'abc\xe9', 'ascii')
        self.assertRaises(LookupError, getargs_et, 'abc\xe9', 'spam')
        self.assertEqual(getargs_et(b'bytes', 'latin1'), b'bytes')
        self.assertEqual(getargs_et(bytearray(b'bytearray'), 'latin1'), b'bytearray')
        self.assertRaises(TypeError, getargs_et, memoryview(b'memoryview'), 'latin1')
        self.assertRaises(TypeError, getargs_et, None, 'latin1')
        self.assertRaises(TypeError, getargs_et, 'nul:\0', 'latin1')
        self.assertRaises(TypeError, getargs_et, b'nul:\0', 'latin1')
        self.assertRaises(TypeError, getargs_et, bytearray(b'nul:\0'), 'latin1')

    def test_es_hash(self):
        from _testcapi import getargs_es_hash
        self.assertEqual(getargs_es_hash('abc\xe9'), b'abc\xc3\xa9')
        self.assertEqual(getargs_es_hash('abc\xe9', 'latin1'), b'abc\xe9')
        self.assertRaises(UnicodeEncodeError, getargs_es_hash, 'abc\xe9', 'ascii')
        self.assertRaises(LookupError, getargs_es_hash, 'abc\xe9', 'spam')
        self.assertRaises(TypeError, getargs_es_hash, b'bytes', 'latin1')
        self.assertRaises(TypeError, getargs_es_hash, bytearray(b'bytearray'), 'latin1')
        self.assertRaises(TypeError, getargs_es_hash, memoryview(b'memoryview'), 'latin1')
        self.assertRaises(TypeError, getargs_es_hash, None, 'latin1')
        self.assertEqual(getargs_es_hash('nul:\0', 'latin1'), b'nul:\0')

        buf = bytearray(b'x'*8)
        self.assertEqual(getargs_es_hash('abc\xe9', 'latin1', buf), b'abc\xe9')
        self.assertEqual(buf, bytearray(b'abc\xe9\x00xxx'))
        buf = bytearray(b'x'*5)
        self.assertEqual(getargs_es_hash('abc\xe9', 'latin1', buf), b'abc\xe9')
        self.assertEqual(buf, bytearray(b'abc\xe9\x00'))
        buf = bytearray(b'x'*4)
        self.assertRaises(ValueError, getargs_es_hash, 'abc\xe9', 'latin1', buf)
        self.assertEqual(buf, bytearray(b'x'*4))
        buf = bytearray()
        self.assertRaises(ValueError, getargs_es_hash, 'abc\xe9', 'latin1', buf)

    def test_et_hash(self):
        from _testcapi import getargs_et_hash
        self.assertEqual(getargs_et_hash('abc\xe9'), b'abc\xc3\xa9')
        self.assertEqual(getargs_et_hash('abc\xe9', 'latin1'), b'abc\xe9')
        self.assertRaises(UnicodeEncodeError, getargs_et_hash, 'abc\xe9', 'ascii')
        self.assertRaises(LookupError, getargs_et_hash, 'abc\xe9', 'spam')
        self.assertEqual(getargs_et_hash(b'bytes', 'latin1'), b'bytes')
        self.assertEqual(getargs_et_hash(bytearray(b'bytearray'), 'latin1'), b'bytearray')
        self.assertRaises(TypeError, getargs_et_hash, memoryview(b'memoryview'), 'latin1')
        self.assertRaises(TypeError, getargs_et_hash, None, 'latin1')
        self.assertEqual(getargs_et_hash('nul:\0', 'latin1'), b'nul:\0')
        self.assertEqual(getargs_et_hash(b'nul:\0', 'latin1'), b'nul:\0')
        self.assertEqual(getargs_et_hash(bytearray(b'nul:\0'), 'latin1'), b'nul:\0')

        buf = bytearray(b'x'*8)
        self.assertEqual(getargs_et_hash('abc\xe9', 'latin1', buf), b'abc\xe9')
        self.assertEqual(buf, bytearray(b'abc\xe9\x00xxx'))
        buf = bytearray(b'x'*5)
        self.assertEqual(getargs_et_hash('abc\xe9', 'latin1', buf), b'abc\xe9')
        self.assertEqual(buf, bytearray(b'abc\xe9\x00'))
        buf = bytearray(b'x'*4)
        self.assertRaises(ValueError, getargs_et_hash, 'abc\xe9', 'latin1', buf)
        self.assertEqual(buf, bytearray(b'x'*4))
        buf = bytearray()
        self.assertRaises(ValueError, getargs_et_hash, 'abc\xe9', 'latin1', buf)

    def test_gh_99240_clear_args(self):
        from _testcapi import gh_99240_clear_args
        self.assertRaises(TypeError, gh_99240_clear_args, 'a', '\0b')


class Object_TestCase(unittest.TestCase):
    def test_S(self):
        from _testcapi import getargs_S
        obj = b'bytes'
        self.assertIs(getargs_S(obj), obj)
        self.assertRaises(TypeError, getargs_S, bytearray(b'bytearray'))
        self.assertRaises(TypeError, getargs_S, 'str')
        self.assertRaises(TypeError, getargs_S, None)
        self.assertRaises(TypeError, getargs_S, memoryview(obj))

    def test_Y(self):
        from _testcapi import getargs_Y
        obj = bytearray(b'bytearray')
        self.assertIs(getargs_Y(obj), obj)
        self.assertRaises(TypeError, getargs_Y, b'bytes')
        self.assertRaises(TypeError, getargs_Y, 'str')
        self.assertRaises(TypeError, getargs_Y, None)
        self.assertRaises(TypeError, getargs_Y, memoryview(obj))

    def test_U(self):
        from _testcapi import getargs_U
        obj = 'str'
        self.assertIs(getargs_U(obj), obj)
        self.assertRaises(TypeError, getargs_U, b'bytes')
        self.assertRaises(TypeError, getargs_U, bytearray(b'bytearray'))
        self.assertRaises(TypeError, getargs_U, None)


# Bug #6012
class Test6012(unittest.TestCase):
    def test(self):
        self.assertEqual(_testcapi.argparsing("Hello", "World"), 1)


class SkipitemTest(unittest.TestCase):

    # u, and Z raises DeprecationWarning
    @warnings_helper.ignore_warnings(category=DeprecationWarning)
    def test_skipitem(self):
        """
        If this test failed, you probably added a new "format unit"
        in Python/getargs.c, but neglected to update our poor friend
        skipitem() in the same file.  (If so, shame on you!)

        With a few exceptions**, this function brute-force tests all
        printable ASCII*** characters (32 to 126 inclusive) as format units,
        checking to see that PyArg_ParseTupleAndKeywords() return consistent
        errors both when the unit is attempted to be used and when it is
        skipped.  If the format unit doesn't exist, we'll get one of two
        specific error messages (one for used, one for skipped); if it does
        exist we *won't* get that error--we'll get either no error or some
        other error.  If we get the specific "does not exist" error for one
        test and not for the other, there's a mismatch, and the test fails.

           ** Some format units have special funny semantics and it would
              be difficult to accommodate them here.  Since these are all
              well-established and properly skipped in skipitem() we can
              get away with not testing them--this test is really intended
              to catch *new* format units.

          *** Python C source files must be ASCII.  Therefore it's impossible
              to have non-ASCII format units.

        """
        empty_tuple = ()
        tuple_1 = (0,)
        dict_b = {'b':1}
        keywords = ["a", "b"]

        for i in range(32, 127):
            c = chr(i)

            # skip parentheses, the error reporting is inconsistent about them
            # skip 'e' and 'w', they're always two-character codes
            # skip '|' and '$', they don't represent arguments anyway
            if c in '()ew|$':
                continue

            # test the format unit when not skipped
            format = c + "i"
            try:
                _testcapi.parse_tuple_and_keywords(tuple_1, dict_b,
                    format, keywords)
                when_not_skipped = False
            except SystemError as e:
                s = "argument 1 (impossible<bad format char>)"
                when_not_skipped = (str(e) == s)
            except TypeError:
                when_not_skipped = False

            # test the format unit when skipped
            optional_format = "|" + format
            try:
                _testcapi.parse_tuple_and_keywords(empty_tuple, dict_b,
                    optional_format, keywords)
                when_skipped = False
            except SystemError as e:
                s = "impossible<bad format char>: '{}'".format(format)
                when_skipped = (str(e) == s)

            message = ("test_skipitem_parity: "
                "detected mismatch between convertsimple and skipitem "
                "for format unit '{}' ({}), not skipped {}, skipped {}".format(
                    c, i, when_skipped, when_not_skipped))
            self.assertIs(when_skipped, when_not_skipped, message)

    def test_skipitem_with_suffix(self):
        parse = _testcapi.parse_tuple_and_keywords
        empty_tuple = ()
        tuple_1 = (0,)
        dict_b = {'b':1}
        keywords = ["a", "b"]

        supported = ('s#', 's*', 'z#', 'z*', 'y#', 'y*', 'w*')
        for c in string.ascii_letters:
            for c2 in '#*':
                f = c + c2
                with self.subTest(format=f):
                    optional_format = "|" + f + "i"
                    if f in supported:
                        parse(empty_tuple, dict_b, optional_format, keywords)
                    else:
                        with self.assertRaisesRegex(SystemError,
                                    'impossible<bad format char>'):
                            parse(empty_tuple, dict_b, optional_format, keywords)

        for c in map(chr, range(32, 128)):
            f = 'e' + c
            optional_format = "|" + f + "i"
            with self.subTest(format=f):
                if c in 'st':
                    parse(empty_tuple, dict_b, optional_format, keywords)
                else:
                    with self.assertRaisesRegex(SystemError,
                                'impossible<bad format char>'):
                        parse(empty_tuple, dict_b, optional_format, keywords)


class ParseTupleAndKeywords_Test(unittest.TestCase):

    def test_parse_tuple_and_keywords(self):
        # Test handling errors in the parse_tuple_and_keywords helper itself
        self.assertRaises(TypeError, _testcapi.parse_tuple_and_keywords,
                          (), {}, 42, [])
        self.assertRaises(ValueError, _testcapi.parse_tuple_and_keywords,
                          (), {}, '', 42)
        self.assertRaises(ValueError, _testcapi.parse_tuple_and_keywords,
                          (), {}, '', [''] * 42)
        self.assertRaises(ValueError, _testcapi.parse_tuple_and_keywords,
                          (), {}, '', [42])

    def test_basic(self):
        parse = _testcapi.parse_tuple_and_keywords

        self.assertEqual(parse((), {'a': 1}, 'O', ['a']), (1,))
        self.assertEqual(parse((), {}, '|O', ['a']), (NULL,))
        self.assertEqual(parse((1, 2), {}, 'OO', ['a', 'b']), (1, 2))
        self.assertEqual(parse((1,), {'b': 2}, 'OO', ['a', 'b']), (1, 2))
        self.assertEqual(parse((), {'a': 1, 'b': 2}, 'OO', ['a', 'b']), (1, 2))
        self.assertEqual(parse((), {'b': 2}, '|OO', ['a', 'b']), (NULL, 2))

        with self.assertRaisesRegex(TypeError,
                "function missing required argument 'a'"):
            parse((), {}, 'O', ['a'])
        with self.assertRaisesRegex(TypeError,
                "this function got an unexpected keyword argument 'b'"):
            parse((), {'b': 1}, '|O', ['a'])
        with self.assertRaisesRegex(TypeError,
                fr"argument for function given by name \('a'\) "
                fr"and position \(1\)"):
            parse((1,), {'a': 2}, 'O|O', ['a', 'b'])

    def test_bad_use(self):
        # Test handling invalid format and keywords in
        # PyArg_ParseTupleAndKeywords()
        self.assertRaises(SystemError, _testcapi.parse_tuple_and_keywords,
                          (1,), {}, '||O', ['a'])
        self.assertRaises(SystemError, _testcapi.parse_tuple_and_keywords,
                          (1, 2), {}, '|O|O', ['a', 'b'])
        self.assertRaises(SystemError, _testcapi.parse_tuple_and_keywords,
                          (), {'a': 1}, '$$O', ['a'])
        self.assertRaises(SystemError, _testcapi.parse_tuple_and_keywords,
                          (), {'a': 1, 'b': 2}, '$O$O', ['a', 'b'])
        self.assertRaises(SystemError, _testcapi.parse_tuple_and_keywords,
                          (), {'a': 1}, '$|O', ['a'])
        self.assertRaises(SystemError, _testcapi.parse_tuple_and_keywords,
                          (), {'a': 1, 'b': 2}, '$O|O', ['a', 'b'])
        self.assertRaises(SystemError, _testcapi.parse_tuple_and_keywords,
                          (1,), {}, '|O', ['a', 'b'])
        self.assertRaises(SystemError, _testcapi.parse_tuple_and_keywords,
                          (1,), {}, '|OO', ['a'])
        self.assertRaises(SystemError, _testcapi.parse_tuple_and_keywords,
                          (), {}, '|$O', [''])
        self.assertRaises(SystemError, _testcapi.parse_tuple_and_keywords,
                          (), {}, '|OO', ['a', ''])

    def test_positional_only(self):
        parse = _testcapi.parse_tuple_and_keywords

        self.assertEqual(parse((1, 2, 3), {}, 'OOO', ['', '', 'a']), (1, 2, 3))
        self.assertEqual(parse((1, 2), {'a': 3}, 'OOO', ['', '', 'a']), (1, 2, 3))
        with self.assertRaisesRegex(TypeError,
               r'function takes at least 2 positional arguments \(1 given\)'):
            parse((1,), {'a': 3}, 'OOO', ['', '', 'a'])
        self.assertEqual(parse((1,), {}, 'O|OO', ['', '', 'a']),
                         (1, NULL, NULL))
        with self.assertRaisesRegex(TypeError,
               r'function takes at least 1 positional argument \(0 given\)'):
            parse((), {}, 'O|OO', ['', '', 'a'])
        self.assertEqual(parse((1, 2), {'a': 3}, 'OO$O', ['', '', 'a']),
                         (1, 2, 3))
        with self.assertRaisesRegex(TypeError,
               r'function takes exactly 2 positional arguments \(1 given\)'):
            parse((1,), {'a': 3}, 'OO$O', ['', '', 'a'])
        self.assertEqual(parse((1,), {}, 'O|O$O', ['', '', 'a']),
                         (1, NULL, NULL))
        with self.assertRaisesRegex(TypeError,
               r'function takes at least 1 positional argument \(0 given\)'):
            parse((), {}, 'O|O$O', ['', '', 'a'])
        with self.assertRaisesRegex(SystemError, r'Empty parameter name after \$'):
            parse((1,), {}, 'O|$OO', ['', '', 'a'])
        with self.assertRaisesRegex(SystemError, 'Empty keyword'):
            parse((1,), {}, 'O|OO', ['', 'a', ''])

    def test_nonascii_keywords(self):
        parse = _testcapi.parse_tuple_and_keywords

        for name in ('a', 'ä', 'ŷ', '㷷', '𐀀'):
            with self.subTest(name=name):
                self.assertEqual(parse((), {name: 1}, 'O', [name]), (1,))
                self.assertEqual(parse((), {}, '|O', [name]), (NULL,))
                with self.assertRaisesRegex(TypeError,
                        f"function missing required argument '{name}'"):
                    parse((), {}, 'O', [name])
                with self.assertRaisesRegex(TypeError,
                        fr"argument for function given by name \('{name}'\) "
                        fr"and position \(1\)"):
                    parse((1,), {name: 2}, 'O|O', [name, 'b'])
                with self.assertRaisesRegex(TypeError,
                        f"this function got an unexpected keyword argument '{name}'"):
                    parse((), {name: 1}, '|O', ['b'])
                with self.assertRaisesRegex(TypeError,
                        "this function got an unexpected keyword argument 'b'"):
                    parse((), {'b': 1}, '|O', [name])

                invalid = name.encode() + (name.encode()[:-1] or b'\x80')
                self.assertEqual(parse((), {}, '|O', [invalid]), (NULL,))
                self.assertEqual(parse((1,), {'b': 2}, 'O|O', [invalid, 'b']),
                                    (1, 2))
                with self.assertRaisesRegex(TypeError,
                        f"function missing required argument '{name}\ufffd'"):
                    parse((), {}, 'O', [invalid])
                with self.assertRaisesRegex(UnicodeDecodeError,
                        f"'utf-8' codec can't decode bytes? "):
                    parse((), {'b': 1}, '|OO', [invalid, 'b'])
                with self.assertRaisesRegex(UnicodeDecodeError,
                        f"'utf-8' codec can't decode bytes? "):
                    parse((), {'b': 1}, '|O', [invalid])

                for name2 in ('b', 'ë', 'ĉ', 'Ɐ', '𐀁'):
                    with self.subTest(name2=name2):
                        with self.assertRaisesRegex(TypeError,
                                f"this function got an unexpected keyword argument '{name2}'"):
                            parse((), {name2: 1}, '|O', [name])

                name2 = name.encode().decode('latin1')
                if name2 != name:
                    with self.assertRaisesRegex(TypeError,
                            f"this function got an unexpected keyword argument '{name2}'"):
                        parse((), {name2: 1}, '|O', [name])
                    name3 = name + '3'
                    with self.assertRaisesRegex(TypeError,
                            f"this function got an unexpected keyword argument '{name2}'"):
                        parse((), {name2: 1, name3: 2}, '|OO', [name, name3])

    def test_nested_tuple(self):
        parse = _testcapi.parse_tuple_and_keywords

        self.assertEqual(parse(((1, 2, 3),), {}, '(OOO)', ['a']), (1, 2, 3))
        self.assertEqual(parse((1, (2, 3), 4), {}, 'O(OO)O', ['a', 'b', 'c']),
                         (1, 2, 3, 4))
        parse(((1, 2, 3),), {}, '(iii)', ['a'])

        with self.assertRaisesRegex(TypeError,
                "argument 1 must be sequence of length 2, not 3"):
            parse(((1, 2, 3),), {}, '(ii)', ['a'])
        with self.assertRaisesRegex(TypeError,
                "argument 1 must be sequence of length 2, not 1"):
            parse(((1,),), {}, '(ii)', ['a'])
        with self.assertRaisesRegex(TypeError,
                "argument 1 must be 2-item sequence, not int"):
            parse((1,), {}, '(ii)', ['a'])
        with self.assertRaisesRegex(TypeError,
                "argument 1 must be 2-item sequence, not bytes"):
            parse((b'ab',), {}, '(ii)', ['a'])

        for f in 'es', 'et', 'es#', 'et#':
            with self.assertRaises(LookupError):  # empty encoding ""
                parse((('a',),), {}, '(' + f + ')', ['a'])
            with self.assertRaisesRegex(TypeError,
                    "argument 1 must be sequence of length 1, not 0"):
                parse(((),), {}, '(' + f + ')', ['a'])

    @unittest.skipIf(_testinternalcapi is None, 'needs _testinternalcapi')
    def test_gh_119213(self):
        rc, out, err = script_helper.assert_python_ok("-c", """if True:
            from test import support
            script = '''if True:
                import _testinternalcapi
                _testinternalcapi.gh_119213_getargs(spam='eggs')
                '''
            config = dict(
                allow_fork=False,
                allow_exec=False,
                allow_threads=True,
                allow_daemon_threads=False,
                use_main_obmalloc=False,
                gil=2,
                check_multi_interp_extensions=True,
            )
            rc = support.run_in_subinterp_with_config(script, **config)
            assert rc == 0

            # The crash is different if the interpreter was not destroyed first.
            #interpid = _testinternalcapi.create_interpreter()
            #rc = _testinternalcapi.exec_interpreter(interpid, script)
            #assert rc == 0
            """)
        self.assertEqual(rc, 0)


if __name__ == "__main__":
    unittest.main()<|MERGE_RESOLUTION|>--- conflicted
+++ resolved
@@ -6,12 +6,9 @@
 from test.support import import_helper
 from test.support import script_helper
 from test.support import warnings_helper
-<<<<<<< HEAD
 from test.support.classes import (ComplexSubclass, FloatSubclass, WithComplex,
                                   WithFloat, WithIndex, WithInt)
-=======
 from test.support.testcase import FloatsAreIdenticalMixin
->>>>>>> 6f9525dd
 # Skip this test if the _testcapi module isn't available.
 _testcapi = import_helper.import_module('_testcapi')
 from _testcapi import getargs_keywords, getargs_keyword_only
