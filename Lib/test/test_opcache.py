import copy
import pickle
import dis
import threading
import types
import unittest
from test.support import (threading_helper, check_impl_detail,
                          requires_specialization, requires_specialization_ft,
                          cpython_only)
from test.support.import_helper import import_module

# Skip this module on other interpreters, it is cpython specific:
if check_impl_detail(cpython=False):
    raise unittest.SkipTest('implementation detail specific to cpython')

_testinternalcapi = import_module("_testinternalcapi")


def disabling_optimizer(func):
    def wrapper(*args, **kwargs):
        if not hasattr(_testinternalcapi, "get_optimizer"):
            return func(*args, **kwargs)
        old_opt = _testinternalcapi.get_optimizer()
        _testinternalcapi.set_optimizer(None)
        try:
            return func(*args, **kwargs)
        finally:
            _testinternalcapi.set_optimizer(old_opt)

    return wrapper


class TestBase(unittest.TestCase):
    def assert_specialized(self, f, opname):
        instructions = dis.get_instructions(f, adaptive=True)
        opnames = {instruction.opname for instruction in instructions}
        self.assertIn(opname, opnames)

    def assert_no_opcode(self, f, opname):
        instructions = dis.get_instructions(f, adaptive=True)
        opnames = {instruction.opname for instruction in instructions}
        self.assertNotIn(opname, opnames)


class TestLoadSuperAttrCache(unittest.TestCase):
    def test_descriptor_not_double_executed_on_spec_fail(self):
        calls = []
        class Descriptor:
            def __get__(self, instance, owner):
                calls.append((instance, owner))
                return lambda: 1

        class C:
            d = Descriptor()

        class D(C):
            def f(self):
                return super().d()

        d = D()

        self.assertEqual(d.f(), 1)  # warmup
        calls.clear()
        self.assertEqual(d.f(), 1)  # try to specialize
        self.assertEqual(calls, [(d, D)])


class TestLoadAttrCache(unittest.TestCase):
    def test_descriptor_added_after_optimization(self):
        class Descriptor:
            pass

        class C:
            def __init__(self):
                self.x = 1
            x = Descriptor()

        def f(o):
            return o.x

        o = C()
        for i in range(1025):
            assert f(o) == 1

        Descriptor.__get__ = lambda self, instance, value: 2
        Descriptor.__set__ = lambda *args: None

        self.assertEqual(f(o), 2)

    def test_metaclass_descriptor_added_after_optimization(self):
        class Descriptor:
            pass

        class Metaclass(type):
            attribute = Descriptor()

        class Class(metaclass=Metaclass):
            attribute = True

        def __get__(self, instance, owner):
            return False

        def __set__(self, instance, value):
            return None

        def f():
            return Class.attribute

        for _ in range(1025):
            self.assertTrue(f())

        Descriptor.__get__ = __get__
        Descriptor.__set__ = __set__

        for _ in range(1025):
            self.assertFalse(f())

    def test_metaclass_descriptor_shadows_class_attribute(self):
        class Metaclass(type):
            @property
            def attribute(self):
                return True

        class Class(metaclass=Metaclass):
            attribute = False

        def f():
            return Class.attribute

        for _ in range(1025):
            self.assertTrue(f())

    def test_metaclass_set_descriptor_after_optimization(self):
        class Metaclass(type):
            pass

        class Class(metaclass=Metaclass):
            attribute = True

        @property
        def attribute(self):
            return False

        def f():
            return Class.attribute

        for _ in range(1025):
            self.assertTrue(f())

        Metaclass.attribute = attribute

        for _ in range(1025):
            self.assertFalse(f())

    def test_metaclass_del_descriptor_after_optimization(self):
        class Metaclass(type):
            @property
            def attribute(self):
                return True

        class Class(metaclass=Metaclass):
            attribute = False

        def f():
            return Class.attribute

        for _ in range(1025):
            self.assertTrue(f())

        del Metaclass.attribute

        for _ in range(1025):
            self.assertFalse(f())

    def test_type_descriptor_shadows_attribute_method(self):
        class Class:
            mro = None

        def f():
            return Class.mro

        for _ in range(1025):
            self.assertIsNone(f())

    def test_type_descriptor_shadows_attribute_member(self):
        class Class:
            __base__ = None

        def f():
            return Class.__base__

        for _ in range(1025):
            self.assertIs(f(), object)

    def test_type_descriptor_shadows_attribute_getset(self):
        class Class:
            __name__ = "Spam"

        def f():
            return Class.__name__

        for _ in range(1025):
            self.assertEqual(f(), "Class")

    def test_metaclass_getattribute(self):
        class Metaclass(type):
            def __getattribute__(self, name):
                return True

        class Class(metaclass=Metaclass):
            attribute = False

        def f():
            return Class.attribute

        for _ in range(1025):
            self.assertTrue(f())

    def test_metaclass_swap(self):
        class OldMetaclass(type):
            @property
            def attribute(self):
                return True

        class NewMetaclass(type):
            @property
            def attribute(self):
                return False

        class Class(metaclass=OldMetaclass):
            pass

        def f():
            return Class.attribute

        for _ in range(1025):
            self.assertTrue(f())

        Class.__class__ = NewMetaclass

        for _ in range(1025):
            self.assertFalse(f())

    def test_load_shadowing_slot_should_raise_type_error(self):
        class Class:
            __slots__ = ("slot",)

        class Sneaky:
            __slots__ = ("shadowed",)
            shadowing = Class.slot

        def f(o):
            o.shadowing

        o = Sneaky()
        o.shadowed = 42

        for _ in range(1025):
            with self.assertRaises(TypeError):
                f(o)

    def test_store_shadowing_slot_should_raise_type_error(self):
        class Class:
            __slots__ = ("slot",)

        class Sneaky:
            __slots__ = ("shadowed",)
            shadowing = Class.slot

        def f(o):
            o.shadowing = 42

        o = Sneaky()

        for _ in range(1025):
            with self.assertRaises(TypeError):
                f(o)

    def test_load_borrowed_slot_should_not_crash(self):
        class Class:
            __slots__ = ("slot",)

        class Sneaky:
            borrowed = Class.slot

        def f(o):
            o.borrowed

        o = Sneaky()

        for _ in range(1025):
            with self.assertRaises(TypeError):
                f(o)

    def test_store_borrowed_slot_should_not_crash(self):
        class Class:
            __slots__ = ("slot",)

        class Sneaky:
            borrowed = Class.slot

        def f(o):
            o.borrowed = 42

        o = Sneaky()

        for _ in range(1025):
            with self.assertRaises(TypeError):
                f(o)


class TestLoadMethodCache(unittest.TestCase):
    def test_descriptor_added_after_optimization(self):
        class Descriptor:
            pass

        class Class:
            attribute = Descriptor()

        def __get__(self, instance, owner):
            return lambda: False

        def __set__(self, instance, value):
            return None

        def attribute():
            return True

        instance = Class()
        instance.attribute = attribute

        def f():
            return instance.attribute()

        for _ in range(1025):
            self.assertTrue(f())

        Descriptor.__get__ = __get__
        Descriptor.__set__ = __set__

        for _ in range(1025):
            self.assertFalse(f())

    def test_metaclass_descriptor_added_after_optimization(self):
        class Descriptor:
            pass

        class Metaclass(type):
            attribute = Descriptor()

        class Class(metaclass=Metaclass):
            def attribute():
                return True

        def __get__(self, instance, owner):
            return lambda: False

        def __set__(self, instance, value):
            return None

        def f():
            return Class.attribute()

        for _ in range(1025):
            self.assertTrue(f())

        Descriptor.__get__ = __get__
        Descriptor.__set__ = __set__

        for _ in range(1025):
            self.assertFalse(f())

    def test_metaclass_descriptor_shadows_class_attribute(self):
        class Metaclass(type):
            @property
            def attribute(self):
                return lambda: True

        class Class(metaclass=Metaclass):
            def attribute():
                return False

        def f():
            return Class.attribute()

        for _ in range(1025):
            self.assertTrue(f())

    def test_metaclass_set_descriptor_after_optimization(self):
        class Metaclass(type):
            pass

        class Class(metaclass=Metaclass):
            def attribute():
                return True

        @property
        def attribute(self):
            return lambda: False

        def f():
            return Class.attribute()

        for _ in range(1025):
            self.assertTrue(f())

        Metaclass.attribute = attribute

        for _ in range(1025):
            self.assertFalse(f())

    def test_metaclass_del_descriptor_after_optimization(self):
        class Metaclass(type):
            @property
            def attribute(self):
                return lambda: True

        class Class(metaclass=Metaclass):
            def attribute():
                return False

        def f():
            return Class.attribute()

        for _ in range(1025):
            self.assertTrue(f())

        del Metaclass.attribute

        for _ in range(1025):
            self.assertFalse(f())

    def test_type_descriptor_shadows_attribute_method(self):
        class Class:
            def mro():
                return ["Spam", "eggs"]

        def f():
            return Class.mro()

        for _ in range(1025):
            self.assertEqual(f(), ["Spam", "eggs"])

    def test_type_descriptor_shadows_attribute_member(self):
        class Class:
            def __base__():
                return "Spam"

        def f():
            return Class.__base__()

        for _ in range(1025):
            self.assertNotEqual(f(), "Spam")

    def test_metaclass_getattribute(self):
        class Metaclass(type):
            def __getattribute__(self, name):
                return lambda: True

        class Class(metaclass=Metaclass):
            def attribute():
                return False

        def f():
            return Class.attribute()

        for _ in range(1025):
            self.assertTrue(f())

    def test_metaclass_swap(self):
        class OldMetaclass(type):
            @property
            def attribute(self):
                return lambda: True

        class NewMetaclass(type):
            @property
            def attribute(self):
                return lambda: False

        class Class(metaclass=OldMetaclass):
            pass

        def f():
            return Class.attribute()

        for _ in range(1025):
            self.assertTrue(f())

        Class.__class__ = NewMetaclass

        for _ in range(1025):
            self.assertFalse(f())


class InitTakesArg:
    def __init__(self, arg):
        self.arg = arg


class TestCallCache(TestBase):
    def test_too_many_defaults_0(self):
        def f():
            pass

        f.__defaults__ = (None,)
        for _ in range(1025):
            f()

    def test_too_many_defaults_1(self):
        def f(x):
            pass

        f.__defaults__ = (None, None)
        for _ in range(1025):
            f(None)
            f()

    def test_too_many_defaults_2(self):
        def f(x, y):
            pass

        f.__defaults__ = (None, None, None)
        for _ in range(1025):
            f(None, None)
            f(None)
            f()

    @disabling_optimizer
    @requires_specialization_ft
    def test_assign_init_code(self):
        class MyClass:
            def __init__(self):
                pass

        def instantiate():
            return MyClass()

        # Trigger specialization
        for _ in range(1025):
            instantiate()
        self.assert_specialized(instantiate, "CALL_ALLOC_AND_ENTER_INIT")

        def count_args(self, *args):
            self.num_args = len(args)

        # Set MyClass.__init__.__code__ to a code object that uses different
        # args
        MyClass.__init__.__code__ = count_args.__code__
        instantiate()

    @disabling_optimizer
    @requires_specialization_ft
    def test_push_init_frame_fails(self):
        def instantiate():
            return InitTakesArg()

        for _ in range(2):
            with self.assertRaises(TypeError):
                instantiate()
        self.assert_specialized(instantiate, "CALL_ALLOC_AND_ENTER_INIT")

        with self.assertRaises(TypeError):
            instantiate()


def make_deferred_ref_count_obj():
    """Create an object that uses deferred reference counting.

    Only objects that use deferred refence counting may be stored in inline
    caches in free-threaded builds. This constructs a new class named Foo,
    which uses deferred reference counting.
    """
    return type("Foo", (object,), {})


@threading_helper.requires_working_threading()
class TestRacesDoNotCrash(TestBase):
    # Careful with these. Bigger numbers have a higher chance of catching bugs,
    # but you can also burn through a *ton* of type/dict/function versions:
    ITEMS = 1000
    LOOPS = 4
    WARMUPS = 2
    WRITERS = 2

    @disabling_optimizer
    def assert_races_do_not_crash(
        self, opname, get_items, read, write, *, check_items=False
    ):
        # This might need a few dozen loops in some cases:
        for _ in range(self.LOOPS):
            items = get_items()
            # Reset:
            if check_items:
                for item in items:
                    item.__code__ = item.__code__.replace()
            else:
                read.__code__ = read.__code__.replace()
            # Specialize:
            for _ in range(self.WARMUPS):
                read(items)
            if check_items:
                for item in items:
                    self.assert_specialized(item, opname)
            else:
                self.assert_specialized(read, opname)
            # Create writers:
            writers = []
            for _ in range(self.WRITERS):
                writer = threading.Thread(target=write, args=[items])
                writers.append(writer)
            # Run:
            for writer in writers:
                writer.start()
            read(items)  # BOOM!
            for writer in writers:
                writer.join()

    @requires_specialization_ft
    def test_binary_subscr_getitem(self):
        def get_items():
            class C:
                __getitem__ = lambda self, item: None

            items = []
            for _ in range(self.ITEMS):
                item = C()
                items.append(item)
            return items

        def read(items):
            for item in items:
                try:
                    item[None]
                except TypeError:
                    pass

        def write(items):
            for item in items:
                try:
                    del item.__getitem__
                except AttributeError:
                    pass
                type(item).__getitem__ = lambda self, item: None

        opname = "BINARY_SUBSCR_GETITEM"
        self.assert_races_do_not_crash(opname, get_items, read, write)

    @requires_specialization_ft
    def test_binary_subscr_list_int(self):
        def get_items():
            items = []
            for _ in range(self.ITEMS):
                item = [None]
                items.append(item)
            return items

        def read(items):
            for item in items:
                try:
                    item[0]
                except IndexError:
                    pass

        def write(items):
            for item in items:
                item.clear()
                item.append(None)

        opname = "BINARY_SUBSCR_LIST_INT"
        self.assert_races_do_not_crash(opname, get_items, read, write)

    @requires_specialization
    def test_for_iter_gen(self):
        def get_items():
            def g():
                yield
                yield

            items = []
            for _ in range(self.ITEMS):
                item = g()
                items.append(item)
            return items

        def read(items):
            for item in items:
                try:
                    for _ in item:
                        break
                except ValueError:
                    pass

        def write(items):
            for item in items:
                try:
                    for _ in item:
                        break
                except ValueError:
                    pass

        opname = "FOR_ITER_GEN"
        self.assert_races_do_not_crash(opname, get_items, read, write)

    @requires_specialization
    def test_for_iter_list(self):
        def get_items():
            items = []
            for _ in range(self.ITEMS):
                item = [None]
                items.append(item)
            return items

        def read(items):
            for item in items:
                for item in item:
                    break

        def write(items):
            for item in items:
                item.clear()
                item.append(None)

        opname = "FOR_ITER_LIST"
        self.assert_races_do_not_crash(opname, get_items, read, write)

    @requires_specialization_ft
    def test_load_attr_class(self):
        def get_items():
            class C:
                a = make_deferred_ref_count_obj()

            items = []
            for _ in range(self.ITEMS):
                item = C
                items.append(item)
            return items

        def read(items):
            for item in items:
                try:
                    item.a
                except AttributeError:
                    pass

        def write(items):
            for item in items:
                try:
                    del item.a
                except AttributeError:
                    pass
                item.a = make_deferred_ref_count_obj()

        opname = "LOAD_ATTR_CLASS"
        self.assert_races_do_not_crash(opname, get_items, read, write)

    @requires_specialization_ft
    def test_load_attr_class_with_metaclass_check(self):
        def get_items():
            class Meta(type):
                pass

            class C(metaclass=Meta):
                a = make_deferred_ref_count_obj()

            items = []
            for _ in range(self.ITEMS):
                item = C
                items.append(item)
            return items

        def read(items):
            for item in items:
                try:
                    item.a
                except AttributeError:
                    pass

        def write(items):
            for item in items:
                try:
                    del item.a
                except AttributeError:
                    pass
                item.a = make_deferred_ref_count_obj()

        opname = "LOAD_ATTR_CLASS_WITH_METACLASS_CHECK"
        self.assert_races_do_not_crash(opname, get_items, read, write)

    @requires_specialization_ft
    def test_load_attr_getattribute_overridden(self):
        def get_items():
            class C:
                __getattribute__ = lambda self, name: None

            items = []
            for _ in range(self.ITEMS):
                item = C()
                items.append(item)
            return items

        def read(items):
            for item in items:
                try:
                    item.a
                except AttributeError:
                    pass

        def write(items):
            for item in items:
                try:
                    del item.__getattribute__
                except AttributeError:
                    pass
                type(item).__getattribute__ = lambda self, name: None

        opname = "LOAD_ATTR_GETATTRIBUTE_OVERRIDDEN"
        self.assert_races_do_not_crash(opname, get_items, read, write)

    @requires_specialization_ft
    def test_load_attr_instance_value(self):
        def get_items():
            class C:
                pass

            items = []
            for _ in range(self.ITEMS):
                item = C()
                item.a = None
                items.append(item)
            return items

        def read(items):
            for item in items:
                item.a

        def write(items):
            for item in items:
                item.__dict__[None] = None

        opname = "LOAD_ATTR_INSTANCE_VALUE"
        self.assert_races_do_not_crash(opname, get_items, read, write)

    @requires_specialization_ft
    def test_load_attr_method_lazy_dict(self):
        def get_items():
            class C(Exception):
                m = lambda self: None

            items = []
            for _ in range(self.ITEMS):
                item = C()
                items.append(item)
            return items

        def read(items):
            for item in items:
                try:
                    item.m()
                except AttributeError:
                    pass

        def write(items):
            for item in items:
                try:
                    del item.m
                except AttributeError:
                    pass
                type(item).m = lambda self: None

        opname = "LOAD_ATTR_METHOD_LAZY_DICT"
        self.assert_races_do_not_crash(opname, get_items, read, write)

    @requires_specialization_ft
    def test_load_attr_method_no_dict(self):
        def get_items():
            class C:
                __slots__ = ()
                m = lambda self: None

            items = []
            for _ in range(self.ITEMS):
                item = C()
                items.append(item)
            return items

        def read(items):
            for item in items:
                try:
                    item.m()
                except AttributeError:
                    pass

        def write(items):
            for item in items:
                try:
                    del item.m
                except AttributeError:
                    pass
                type(item).m = lambda self: None

        opname = "LOAD_ATTR_METHOD_NO_DICT"
        self.assert_races_do_not_crash(opname, get_items, read, write)

    @requires_specialization_ft
    def test_load_attr_method_with_values(self):
        def get_items():
            class C:
                m = lambda self: None

            items = []
            for _ in range(self.ITEMS):
                item = C()
                items.append(item)
            return items

        def read(items):
            for item in items:
                try:
                    item.m()
                except AttributeError:
                    pass

        def write(items):
            for item in items:
                try:
                    del item.m
                except AttributeError:
                    pass
                type(item).m = lambda self: None

        opname = "LOAD_ATTR_METHOD_WITH_VALUES"
        self.assert_races_do_not_crash(opname, get_items, read, write)

    @requires_specialization_ft
    def test_load_attr_module(self):
        def get_items():
            items = []
            for _ in range(self.ITEMS):
                item = types.ModuleType("<item>")
                items.append(item)
            return items

        def read(items):
            for item in items:
                try:
                    item.__name__
                except AttributeError:
                    pass

        def write(items):
            for item in items:
                d = item.__dict__.copy()
                item.__dict__.clear()
                item.__dict__.update(d)

        opname = "LOAD_ATTR_MODULE"
        self.assert_races_do_not_crash(opname, get_items, read, write)

    @requires_specialization_ft
    def test_load_attr_property(self):
        def get_items():
            class C:
                a = property(lambda self: None)

            items = []
            for _ in range(self.ITEMS):
                item = C()
                items.append(item)
            return items

        def read(items):
            for item in items:
                try:
                    item.a
                except AttributeError:
                    pass

        def write(items):
            for item in items:
                try:
                    del type(item).a
                except AttributeError:
                    pass
                type(item).a = property(lambda self: None)

        opname = "LOAD_ATTR_PROPERTY"
        self.assert_races_do_not_crash(opname, get_items, read, write)

    @requires_specialization_ft
    def test_load_attr_slot(self):
        def get_items():
            class C:
                __slots__ = ["a", "b"]

            items = []
            for i in range(self.ITEMS):
                item = C()
                item.a = i
                item.b = i + self.ITEMS
                items.append(item)
            return items

        def read(items):
            for item in items:
                item.a
                item.b

        def write(items):
            for item in items:
                item.a = 100
                item.b = 200

        opname = "LOAD_ATTR_SLOT"
        self.assert_races_do_not_crash(opname, get_items, read, write)

    @requires_specialization_ft
    def test_load_attr_with_hint(self):
        def get_items():
            class C:
                pass

            items = []
            for _ in range(self.ITEMS):
                item = C()
                item.a = None
                # Resize into a combined unicode dict:
                for i in range(29):
                    setattr(item, f"_{i}", None)
                items.append(item)
            return items

        def read(items):
            for item in items:
                item.a

        def write(items):
            for item in items:
                item.__dict__[None] = None

        opname = "LOAD_ATTR_WITH_HINT"
        self.assert_races_do_not_crash(opname, get_items, read, write)

    @requires_specialization_ft
    def test_load_global_module(self):
        def get_items():
            items = []
            for _ in range(self.ITEMS):
                item = eval("lambda: x", {"x": None})
                items.append(item)
            return items

        def read(items):
            for item in items:
                item()

        def write(items):
            for item in items:
                item.__globals__[None] = None

        opname = "LOAD_GLOBAL_MODULE"
        self.assert_races_do_not_crash(
            opname, get_items, read, write, check_items=True
        )

    @requires_specialization
    def test_store_attr_instance_value(self):
        def get_items():
            class C:
                pass

            items = []
            for _ in range(self.ITEMS):
                item = C()
                items.append(item)
            return items

        def read(items):
            for item in items:
                item.a = None

        def write(items):
            for item in items:
                item.__dict__[None] = None

        opname = "STORE_ATTR_INSTANCE_VALUE"
        self.assert_races_do_not_crash(opname, get_items, read, write)

    @requires_specialization
    def test_store_attr_with_hint(self):
        def get_items():
            class C:
                pass

            items = []
            for _ in range(self.ITEMS):
                item = C()
                # Resize into a combined unicode dict:
                for i in range(29):
                    setattr(item, f"_{i}", None)
                items.append(item)
            return items

        def read(items):
            for item in items:
                item.a = None

        def write(items):
            for item in items:
                item.__dict__[None] = None

        opname = "STORE_ATTR_WITH_HINT"
        self.assert_races_do_not_crash(opname, get_items, read, write)

    @requires_specialization_ft
    def test_store_subscr_list_int(self):
        def get_items():
            items = []
            for _ in range(self.ITEMS):
                item = [None]
                items.append(item)
            return items

        def read(items):
            for item in items:
                try:
                    item[0] = None
                except IndexError:
                    pass

        def write(items):
            for item in items:
                item.clear()
                item.append(None)

        opname = "STORE_SUBSCR_LIST_INT"
        self.assert_races_do_not_crash(opname, get_items, read, write)

    @requires_specialization_ft
    def test_unpack_sequence_list(self):
        def get_items():
            items = []
            for _ in range(self.ITEMS):
                item = [None]
                items.append(item)
            return items

        def read(items):
            for item in items:
                try:
                    [_] = item
                except ValueError:
                    pass

        def write(items):
            for item in items:
                item.clear()
                item.append(None)

        opname = "UNPACK_SEQUENCE_LIST"
        self.assert_races_do_not_crash(opname, get_items, read, write)

class C:
    pass

@requires_specialization
class TestInstanceDict(unittest.TestCase):

    def setUp(self):
        c = C()
        c.a, c.b, c.c = 0,0,0

    def test_values_on_instance(self):
        c = C()
        c.a = 1
        C().b = 2
        c.c = 3
        self.assertEqual(
            _testinternalcapi.get_object_dict_values(c),
            (1, '<NULL>', 3)
        )

    def test_dict_materialization(self):
        c = C()
        c.a = 1
        c.b = 2
        c.__dict__
        self.assertEqual(c.__dict__, {"a":1, "b": 2})

    def test_dict_dematerialization(self):
        c = C()
        c.a = 1
        c.b = 2
        c.__dict__
        for _ in range(100):
            c.a
        self.assertEqual(
            _testinternalcapi.get_object_dict_values(c),
            (1, 2, '<NULL>')
        )

    def test_dict_dematerialization_multiple_refs(self):
        c = C()
        c.a = 1
        c.b = 2
        d = c.__dict__
        for _ in range(100):
            c.a
        self.assertIs(c.__dict__, d)

    def test_dict_dematerialization_copy(self):
        c = C()
        c.a = 1
        c.b = 2
        c2 = copy.copy(c)
        for _ in range(100):
            c.a
            c2.a
        self.assertEqual(
            _testinternalcapi.get_object_dict_values(c),
            (1, 2, '<NULL>')
        )
        self.assertEqual(
            _testinternalcapi.get_object_dict_values(c2),
            (1, 2, '<NULL>')
        )
        c3 = copy.deepcopy(c)
        for _ in range(100):
            c.a
            c3.a
        self.assertEqual(
            _testinternalcapi.get_object_dict_values(c),
            (1, 2, '<NULL>')
        )
        #NOTE -- c3.__dict__ does not de-materialize

    def test_dict_dematerialization_pickle(self):
        c = C()
        c.a = 1
        c.b = 2
        c2 = pickle.loads(pickle.dumps(c))
        for _ in range(100):
            c.a
            c2.a
        self.assertEqual(
            _testinternalcapi.get_object_dict_values(c),
            (1, 2, '<NULL>')
        )
        self.assertEqual(
            _testinternalcapi.get_object_dict_values(c2),
            (1, 2, '<NULL>')
        )

    def test_dict_dematerialization_subclass(self):
        class D(dict): pass
        c = C()
        c.a = 1
        c.b = 2
        c.__dict__ = D(c.__dict__)
        for _ in range(100):
            c.a
        self.assertIs(
            _testinternalcapi.get_object_dict_values(c),
            None
        )
        self.assertEqual(
            c.__dict__,
            {'a':1, 'b':2}
        )

    def test_125868(self):

        def make_special_dict():
            """Create a dictionary an object with a this table:
            index | key | value
            ----- | --- | -----
              0   | 'b' | 'value'
              1   | 'b' | NULL
            """
            class A:
                pass
            a = A()
            a.a = 1
            a.b = 2
            d = a.__dict__.copy()
            del d['a']
            del d['b']
            d['b'] = "value"
            return d

        class NoInlineAorB:
            pass
        for i in range(ord('c'), ord('z')):
            setattr(NoInlineAorB(), chr(i), i)

        c = NoInlineAorB()
        c.a = 0
        c.b = 1
        self.assertFalse(_testinternalcapi.has_inline_values(c))

        def f(o, n):
            for i in range(n):
                o.b = i
        # Prime f to store to dict slot 1
        f(c, 100)

        test_obj = NoInlineAorB()
        test_obj.__dict__ = make_special_dict()
        self.assertEqual(test_obj.b, "value")

        #This should set x.b = 0
        f(test_obj, 1)
        self.assertEqual(test_obj.b, 0)


class TestSpecializer(TestBase):

    @cpython_only
    @requires_specialization_ft
    def test_binary_op(self):
        def binary_op_add_int():
            for _ in range(100):
                a, b = 1, 2
                c = a + b
                self.assertEqual(c, 3)

        binary_op_add_int()
        self.assert_specialized(binary_op_add_int, "BINARY_OP_ADD_INT")
        self.assert_no_opcode(binary_op_add_int, "BINARY_OP")

        def binary_op_add_unicode():
            for _ in range(100):
                a, b = "foo", "bar"
                c = a + b
                self.assertEqual(c, "foobar")

        binary_op_add_unicode()
        self.assert_specialized(binary_op_add_unicode, "BINARY_OP_ADD_UNICODE")
        self.assert_no_opcode(binary_op_add_unicode, "BINARY_OP")

        def binary_op_add_extend():
            for _ in range(100):
                a, b = 6, 3.0
                c = a + b
                self.assertEqual(c, 9.0)
                c = b + a
                self.assertEqual(c, 9.0)
                c = a - b
                self.assertEqual(c, 3.0)
                c = b - a
                self.assertEqual(c, -3.0)
                c = a * b
                self.assertEqual(c, 18.0)
                c = b * a
                self.assertEqual(c, 18.0)
                c = a / b
                self.assertEqual(c, 2.0)
                c = b / a
                self.assertEqual(c, 0.5)

        binary_op_add_extend()
        self.assert_specialized(binary_op_add_extend, "BINARY_OP_EXTEND")
        self.assert_no_opcode(binary_op_add_extend, "BINARY_OP")

<<<<<<< HEAD
        def binary_op_add_extend_sequences():
            l1 = [1, 2]
            l2 = [None]
            t1 = (1, 2)
            t2 = (None,)
            for _ in range(100):
                list_sum = l1 + l2
                self.assertEqual(list_sum, [1, 2, None])
                tuple_sum = t1 + t2
                self.assertEqual(tuple_sum, (1, 2, None))

        binary_op_add_extend_sequences()
        self.assert_specialized(binary_op_add_extend_sequences, "BINARY_OP_EXTEND")
        self.assert_no_opcode(binary_op_add_extend_sequences, "BINARY_OP")
=======
        def binary_op_zero_division():
            def compactlong_lhs(arg):
                42 / arg
            def float_lhs(arg):
                42.0 / arg

            with self.assertRaises(ZeroDivisionError):
                compactlong_lhs(0)
            with self.assertRaises(ZeroDivisionError):
                compactlong_lhs(0.0)
            with self.assertRaises(ZeroDivisionError):
                float_lhs(0.0)
            with self.assertRaises(ZeroDivisionError):
                float_lhs(0)

            self.assert_no_opcode(compactlong_lhs, "BINARY_OP_EXTEND")
            self.assert_no_opcode(float_lhs, "BINARY_OP_EXTEND")

        binary_op_zero_division()

        def binary_op_nan():
            def compactlong_lhs(arg):
                return (
                    42 + arg,
                    42 - arg,
                    42 * arg,
                    42 / arg,
                )
            def compactlong_rhs(arg):
                return (
                    arg + 42,
                    arg - 42,
                    arg * 2,
                    arg / 42,
                )
            nan = float('nan')
            self.assertEqual(compactlong_lhs(1.0), (43.0, 41.0, 42.0, 42.0))
            for _ in range(100):
                self.assertTrue(all(filter(lambda x: x is nan, compactlong_lhs(nan))))
            self.assertEqual(compactlong_rhs(42.0), (84.0, 0.0, 84.0, 1.0))
            for _ in range(100):
                self.assertTrue(all(filter(lambda x: x is nan, compactlong_rhs(nan))))

            self.assert_no_opcode(compactlong_lhs, "BINARY_OP_EXTEND")
            self.assert_no_opcode(compactlong_rhs, "BINARY_OP_EXTEND")

        binary_op_nan()
>>>>>>> a8dc6d6d

    @cpython_only
    @requires_specialization_ft
    def test_load_super_attr(self):
        """Ensure that LOAD_SUPER_ATTR is specialized as expected."""

        class A:
            def __init__(self):
                meth = super().__init__
                super().__init__()

        for _ in range(100):
            A()

        self.assert_specialized(A.__init__, "LOAD_SUPER_ATTR_ATTR")
        self.assert_specialized(A.__init__, "LOAD_SUPER_ATTR_METHOD")
        self.assert_no_opcode(A.__init__, "LOAD_SUPER_ATTR")

        # Temporarily replace super() with something else.
        real_super = super

        def fake_super():
            def init(self):
                pass

            return init

        # Force unspecialize
        globals()['super'] = fake_super
        try:
            # Should be unspecialized after enough calls.
            for _ in range(100):
                A()
        finally:
            globals()['super'] = real_super

        # Ensure the specialized instructions are not present
        self.assert_no_opcode(A.__init__, "LOAD_SUPER_ATTR_ATTR")
        self.assert_no_opcode(A.__init__, "LOAD_SUPER_ATTR_METHOD")

    @cpython_only
    @requires_specialization_ft
    def test_contain_op(self):
        def contains_op_dict():
            for _ in range(100):
                a, b = 1, {1: 2, 2: 5}
                self.assertTrue(a in b)
                self.assertFalse(3 in b)

        contains_op_dict()
        self.assert_specialized(contains_op_dict, "CONTAINS_OP_DICT")
        self.assert_no_opcode(contains_op_dict, "CONTAINS_OP")

        def contains_op_set():
            for _ in range(100):
                a, b = 1, {1, 2}
                self.assertTrue(a in b)
                self.assertFalse(3 in b)

        contains_op_set()
        self.assert_specialized(contains_op_set, "CONTAINS_OP_SET")
        self.assert_no_opcode(contains_op_set, "CONTAINS_OP")

    @cpython_only
    @requires_specialization_ft
    def test_send_with(self):
        def run_async(coro):
            while True:
                try:
                    coro.send(None)
                except StopIteration:
                    break

        class CM:
            async def __aenter__(self):
                return self

            async def __aexit__(self, *exc):
                pass

        async def send_with():
            for i in range(100):
                async with CM():
                    x = 1

        run_async(send_with())
        # Note there are still unspecialized "SEND" opcodes in the
        # cleanup paths of the 'with' statement.
        self.assert_specialized(send_with, "SEND_GEN")

    @cpython_only
    @requires_specialization_ft
    def test_send_yield_from(self):
        def g():
            yield None

        def send_yield_from():
            yield from g()

        for i in range(100):
            list(send_yield_from())

        self.assert_specialized(send_yield_from, "SEND_GEN")
        self.assert_no_opcode(send_yield_from, "SEND")

    @cpython_only
    @requires_specialization_ft
    def test_store_attr_slot(self):
        class C:
            __slots__ = ['x']

        def set_slot():
            c = C()
            for i in range(100):
                c.x = i

        set_slot()

        self.assert_specialized(set_slot, "STORE_ATTR_SLOT")
        self.assert_no_opcode(set_slot, "STORE_ATTR")

        # Adding a property for 'x' should unspecialize it.
        C.x = property(lambda self: None, lambda self, x: None)
        set_slot()
        self.assert_no_opcode(set_slot, "STORE_ATTR_SLOT")

    @cpython_only
    @requires_specialization_ft
    def test_store_attr_instance_value(self):
        class C:
            pass

        def set_value():
            c = C()
            for i in range(100):
                c.x = i

        set_value()

        self.assert_specialized(set_value, "STORE_ATTR_INSTANCE_VALUE")
        self.assert_no_opcode(set_value, "STORE_ATTR")

        # Adding a property for 'x' should unspecialize it.
        C.x = property(lambda self: None, lambda self, x: None)
        set_value()
        self.assert_no_opcode(set_value, "STORE_ATTR_INSTANCE_VALUE")

    @cpython_only
    @requires_specialization_ft
    def test_store_attr_with_hint(self):
        class C:
            pass

        c = C()
        for i in range(29):
            setattr(c, f"_{i}", None)

        def set_value():
            for i in range(100):
                c.x = i

        set_value()

        self.assert_specialized(set_value, "STORE_ATTR_WITH_HINT")
        self.assert_no_opcode(set_value, "STORE_ATTR")

        # Adding a property for 'x' should unspecialize it.
        C.x = property(lambda self: None, lambda self, x: None)
        set_value()
        self.assert_no_opcode(set_value, "STORE_ATTR_WITH_HINT")

    @cpython_only
    @requires_specialization_ft
    def test_to_bool(self):
        def to_bool_bool():
            true_cnt, false_cnt = 0, 0
            elems = [e % 2 == 0 for e in range(100)]
            for e in elems:
                if e:
                    true_cnt += 1
                else:
                    false_cnt += 1
            self.assertEqual(true_cnt, 50)
            self.assertEqual(false_cnt, 50)

        to_bool_bool()
        self.assert_specialized(to_bool_bool, "TO_BOOL_BOOL")
        self.assert_no_opcode(to_bool_bool, "TO_BOOL")

        def to_bool_int():
            count = 0
            for i in range(100):
                if i:
                    count += 1
                else:
                    count -= 1
            self.assertEqual(count, 98)

        to_bool_int()
        self.assert_specialized(to_bool_int, "TO_BOOL_INT")
        self.assert_no_opcode(to_bool_int, "TO_BOOL")

        def to_bool_list():
            count = 0
            elems = [1, 2, 3]
            while elems:
                count += elems.pop()
            self.assertEqual(elems, [])
            self.assertEqual(count, 6)

        to_bool_list()
        self.assert_specialized(to_bool_list, "TO_BOOL_LIST")
        self.assert_no_opcode(to_bool_list, "TO_BOOL")

        def to_bool_none():
            count = 0
            elems = [None, None, None, None]
            for e in elems:
                if not e:
                    count += 1
            self.assertEqual(count, len(elems))

        to_bool_none()
        self.assert_specialized(to_bool_none, "TO_BOOL_NONE")
        self.assert_no_opcode(to_bool_none, "TO_BOOL")

        def to_bool_str():
            count = 0
            elems = ["", "foo", ""]
            for e in elems:
                if e:
                    count += 1
            self.assertEqual(count, 1)

        to_bool_str()
        self.assert_specialized(to_bool_str, "TO_BOOL_STR")
        self.assert_no_opcode(to_bool_str, "TO_BOOL")

    @cpython_only
    @requires_specialization_ft
    def test_unpack_sequence(self):
        def unpack_sequence_two_tuple():
            for _ in range(100):
                a, b = 1, 2
                self.assertEqual(a, 1)
                self.assertEqual(b, 2)

        unpack_sequence_two_tuple()
        self.assert_specialized(unpack_sequence_two_tuple,
                                "UNPACK_SEQUENCE_TWO_TUPLE")
        self.assert_no_opcode(unpack_sequence_two_tuple, "UNPACK_SEQUENCE")

        def unpack_sequence_tuple():
            for _ in range(100):
                a, = 1,
                self.assertEqual(a, 1)

        unpack_sequence_tuple()
        self.assert_specialized(unpack_sequence_tuple, "UNPACK_SEQUENCE_TUPLE")
        self.assert_no_opcode(unpack_sequence_tuple, "UNPACK_SEQUENCE")

        def unpack_sequence_list():
            for _ in range(100):
                a, b = [1, 2]
                self.assertEqual(a, 1)
                self.assertEqual(b, 2)

        unpack_sequence_list()
        self.assert_specialized(unpack_sequence_list, "UNPACK_SEQUENCE_LIST")
        self.assert_no_opcode(unpack_sequence_list, "UNPACK_SEQUENCE")

    @cpython_only
    @requires_specialization_ft
    def test_binary_subscr(self):
        def binary_subscr_list_int():
            for _ in range(100):
                a = [1, 2, 3]
                for idx, expected in enumerate(a):
                    self.assertEqual(a[idx], expected)

        binary_subscr_list_int()
        self.assert_specialized(binary_subscr_list_int,
                                "BINARY_SUBSCR_LIST_INT")
        self.assert_no_opcode(binary_subscr_list_int, "BINARY_SUBSCR")

        def binary_subscr_tuple_int():
            for _ in range(100):
                a = (1, 2, 3)
                for idx, expected in enumerate(a):
                    self.assertEqual(a[idx], expected)

        binary_subscr_tuple_int()
        self.assert_specialized(binary_subscr_tuple_int,
                                "BINARY_SUBSCR_TUPLE_INT")
        self.assert_no_opcode(binary_subscr_tuple_int, "BINARY_SUBSCR")

        def binary_subscr_dict():
            for _ in range(100):
                a = {1: 2, 2: 3}
                self.assertEqual(a[1], 2)
                self.assertEqual(a[2], 3)

        binary_subscr_dict()
        self.assert_specialized(binary_subscr_dict, "BINARY_SUBSCR_DICT")
        self.assert_no_opcode(binary_subscr_dict, "BINARY_SUBSCR")

        def binary_subscr_str_int():
            for _ in range(100):
                a = "foobar"
                for idx, expected in enumerate(a):
                    self.assertEqual(a[idx], expected)

        binary_subscr_str_int()
        self.assert_specialized(binary_subscr_str_int, "BINARY_SUBSCR_STR_INT")
        self.assert_no_opcode(binary_subscr_str_int, "BINARY_SUBSCR")

        def binary_subscr_getitems():
            class C:
                def __init__(self, val):
                    self.val = val
                def __getitem__(self, item):
                    return self.val

            items = [C(i) for i in range(100)]
            for i in range(100):
                self.assertEqual(items[i][i], i)

        binary_subscr_getitems()
        self.assert_specialized(binary_subscr_getitems, "BINARY_SUBSCR_GETITEM")
        self.assert_no_opcode(binary_subscr_getitems, "BINARY_SUBSCR")

    @cpython_only
    @requires_specialization_ft
    def test_compare_op(self):
        def compare_op_int():
            for _ in range(100):
                a, b = 1, 2
                c = a == b
                self.assertFalse(c)

        compare_op_int()
        self.assert_specialized(compare_op_int, "COMPARE_OP_INT")
        self.assert_no_opcode(compare_op_int, "COMPARE_OP")

        def compare_op_float():
            for _ in range(100):
                a, b = 1.0, 2.0
                c = a == b
                self.assertFalse(c)

        compare_op_float()
        self.assert_specialized(compare_op_float, "COMPARE_OP_FLOAT")
        self.assert_no_opcode(compare_op_float, "COMPARE_OP")

        def compare_op_str():
            for _ in range(100):
                a, b = "spam", "ham"
                c = a == b
                self.assertFalse(c)

        compare_op_str()
        self.assert_specialized(compare_op_str, "COMPARE_OP_STR")
        self.assert_no_opcode(compare_op_str, "COMPARE_OP")


if __name__ == "__main__":
    unittest.main()<|MERGE_RESOLUTION|>--- conflicted
+++ resolved
@@ -1362,7 +1362,6 @@
         self.assert_specialized(binary_op_add_extend, "BINARY_OP_EXTEND")
         self.assert_no_opcode(binary_op_add_extend, "BINARY_OP")
 
-<<<<<<< HEAD
         def binary_op_add_extend_sequences():
             l1 = [1, 2]
             l2 = [None]
@@ -1377,7 +1376,7 @@
         binary_op_add_extend_sequences()
         self.assert_specialized(binary_op_add_extend_sequences, "BINARY_OP_EXTEND")
         self.assert_no_opcode(binary_op_add_extend_sequences, "BINARY_OP")
-=======
+
         def binary_op_zero_division():
             def compactlong_lhs(arg):
                 42 / arg
@@ -1425,7 +1424,7 @@
             self.assert_no_opcode(compactlong_rhs, "BINARY_OP_EXTEND")
 
         binary_op_nan()
->>>>>>> a8dc6d6d
+
 
     @cpython_only
     @requires_specialization_ft
