--- conflicted
+++ resolved
@@ -836,7 +836,6 @@
         lamb = list(genexp)[0]
         self.assertEqual(lamb(), 42)
 
-<<<<<<< HEAD
     def test_annotate_qualname(self):
         code = """
         def f() -> None:
@@ -853,7 +852,7 @@
         self.assertEqual(ns["f"].__annotate__.__qualname__, "f.__annotate__")
         self.assertEqual(ns["f"]().__annotate__.__qualname__, "f.<locals>.nested.__annotate__")
         self.assertEqual(ns["Outer"].__annotate__.__qualname__, "Outer.__annotate__")
-=======
+
     # gh-138349
     def test_module_level_annotation_plus_listcomp(self):
         cases = [
@@ -889,5 +888,4 @@
             with self.subTest(code=code):
                 mod = build_module(code)
                 annos = mod.__annotations__
-                self.assertEqual(annos, {"annotated_name": 0})
->>>>>>> 248ce9fa
+                self.assertEqual(annos, {"annotated_name": 0})