--- conflicted
+++ resolved
@@ -606,15 +606,17 @@
         self.assertEqual(old_october, new_october)
 
     def test_locale_calendar_formatweekday(self):
-<<<<<<< HEAD
-        # formatweekday uses different day names based on the available width.
-        cal = calendar.LocaleTextCalendar(locale='en_US')
-        # For short widths, a centered, abbreviated name is used.
-        self.assertEqual(cal.formatweekday(0, 5), " Mon ")
-        # For really short widths, even the abbreviated name is truncated.
-        self.assertEqual(cal.formatweekday(0, 2), "Mo")
-        # For long widths, the full day name is used.
-        self.assertEqual(cal.formatweekday(0, 10), "  Monday  ")
+        try:
+            # formatweekday uses different day names based on the available width.
+            cal = calendar.LocaleTextCalendar(locale='en_US')
+            # For short widths, a centered, abbreviated name is used.
+            self.assertEqual(cal.formatweekday(0, 5), " Mon ")
+            # For really short widths, even the abbreviated name is truncated.
+            self.assertEqual(cal.formatweekday(0, 2), "Mo")
+            # For long widths, the full day name is used.
+            self.assertEqual(cal.formatweekday(0, 10), "  Monday  ")
+        except locale.Error:
+            raise unittest.SkipTest('cannot set the en_US locale')
 
     def test_locale_calendar_formatmonthname(self):
         try:
@@ -629,19 +631,6 @@
         # For long widths, a centered name is used.
         self.assertEqual(cal.formatmonthname(2022, 6, 10, withyear=False), "   June   ")
         self.assertEqual(cal.formatmonthname(2022, 6, 15, withyear=True), "   June 2022   ")
-=======
-        try:
-            # formatweekday uses different day names based on the available width.
-            cal = calendar.LocaleTextCalendar(locale='en_US')
-            # For short widths, a centered, abbreviated name is used.
-            self.assertEqual(cal.formatweekday(0, 5), " Mon ")
-            # For really short widths, even the abbreviated name is truncated.
-            self.assertEqual(cal.formatweekday(0, 2), "Mo")
-            # For long widths, the full day name is used.
-            self.assertEqual(cal.formatweekday(0, 10), "  Monday  ")
-        except locale.Error:
-            raise unittest.SkipTest('cannot set the en_US locale')
->>>>>>> 6099611a
 
     def test_locale_html_calendar_custom_css_class_month_name(self):
         try:
