""" Test script for the Unicode implementation.

Written by Bill Tutt.
Modified for Python 2.0 by Fredrik Lundh (fredrik@pythonware.com)

(c) Copyright CNRI, All Rights Reserved. NO WARRANTY.

"""#"

import ast
import unittest
import unicodedata
import urllib.error

from test import support
from http.client import HTTPException

try:
    from _testcapi import INT_MAX, PY_SSIZE_T_MAX, UINT_MAX
except ImportError:
    INT_MAX = PY_SSIZE_T_MAX = UINT_MAX = 2**64 - 1

class UnicodeNamesTest(unittest.TestCase):

    def checkletter(self, name, code):
        # Helper that put all \N escapes inside eval'd raw strings,
        # to make sure this script runs even if the compiler
        # chokes on \N escapes
        res = ast.literal_eval(r'"\N{%s}"' % name)
        self.assertEqual(res, code)
        return res

    def test_general(self):
        # General and case insensitivity test:
        chars = [
            "LATIN CAPITAL LETTER T",
            "LATIN SMALL LETTER H",
            "LATIN SMALL LETTER E",
            "SPACE",
            "LATIN SMALL LETTER R",
            "LATIN CAPITAL LETTER E",
            "LATIN SMALL LETTER D",
            "SPACE",
            "LATIN SMALL LETTER f",
            "LATIN CAPITAL LeTtEr o",
            "LATIN SMaLl LETTER x",
            "SPACE",
            "LATIN SMALL LETTER A",
            "LATIN SMALL LETTER T",
            "LATIN SMALL LETTER E",
            "SPACE",
            "LATIN SMALL LETTER T",
            "LATIN SMALL LETTER H",
            "LATIN SMALL LETTER E",
            "SpAcE",
            "LATIN SMALL LETTER S",
            "LATIN SMALL LETTER H",
            "LATIN small LETTER e",
            "LATIN small LETTER e",
            "LATIN SMALL LETTER P",
            "FULL STOP"
        ]
        string = "The rEd fOx ate the sheep."

        self.assertEqual(
            "".join([self.checkletter(*args) for args in zip(chars, string)]),
            string
        )

    def test_ascii_letters(self):
        for char in "".join(map(chr, range(ord("a"), ord("z")))):
            name = "LATIN SMALL LETTER %s" % char.upper()
            code = unicodedata.lookup(name)
            self.assertEqual(unicodedata.name(code), name)

    def test_hangul_syllables(self):
        self.checkletter("HANGUL SYLLABLE GA", "\uac00")
        self.checkletter("HANGUL SYLLABLE GGWEOSS", "\uafe8")
        self.checkletter("HANGUL SYLLABLE DOLS", "\ub3d0")
        self.checkletter("HANGUL SYLLABLE RYAN", "\ub7b8")
        self.checkletter("HANGUL SYLLABLE MWIK", "\ubba0")
        self.checkletter("HANGUL SYLLABLE BBWAEM", "\ubf88")
        self.checkletter("HANGUL SYLLABLE SSEOL", "\uc370")
        self.checkletter("HANGUL SYLLABLE YI", "\uc758")
        self.checkletter("HANGUL SYLLABLE JJYOSS", "\ucb40")
        self.checkletter("HANGUL SYLLABLE KYEOLS", "\ucf28")
        self.checkletter("HANGUL SYLLABLE PAN", "\ud310")
        self.checkletter("HANGUL SYLLABLE HWEOK", "\ud6f8")
        self.checkletter("HANGUL SYLLABLE HIH", "\ud7a3")

        self.assertRaises(ValueError, unicodedata.name, "\ud7a4")

    def test_cjk_unified_ideographs(self):
        self.checkletter("CJK UNIFIED IDEOGRAPH-3400", "\u3400")
        self.checkletter("CJK UNIFIED IDEOGRAPH-4DB5", "\u4db5")
        self.checkletter("CJK UNIFIED IDEOGRAPH-4E00", "\u4e00")
        self.checkletter("CJK UNIFIED IDEOGRAPH-9FCB", "\u9fCB")
        self.checkletter("CJK UNIFIED IDEOGRAPH-20000", "\U00020000")
        self.checkletter("CJK UNIFIED IDEOGRAPH-2A6D6", "\U0002a6d6")
        self.checkletter("CJK UNIFIED IDEOGRAPH-2A700", "\U0002A700")
        self.checkletter("CJK UNIFIED IDEOGRAPH-2B734", "\U0002B734")
        self.checkletter("CJK UNIFIED IDEOGRAPH-2B740", "\U0002B740")
        self.checkletter("CJK UNIFIED IDEOGRAPH-2B81D", "\U0002B81D")
        self.checkletter("CJK UNIFIED IDEOGRAPH-3134A", "\U0003134A")

    def test_bmp_characters(self):
        for code in range(0x10000):
            char = chr(code)
            name = unicodedata.name(char, None)
            if name is not None:
                self.assertEqual(unicodedata.lookup(name), char)

    def test_misc_symbols(self):
        self.checkletter("PILCROW SIGN", "\u00b6")
        self.checkletter("REPLACEMENT CHARACTER", "\uFFFD")
        self.checkletter("HALFWIDTH KATAKANA SEMI-VOICED SOUND MARK", "\uFF9F")
        self.checkletter("FULLWIDTH LATIN SMALL LETTER A", "\uFF41")

    def test_aliases(self):
        # Check that the aliases defined in the NameAliases.txt file work.
        # This should be updated when new aliases are added or the file
        # should be downloaded and parsed instead.  See #12753.
        aliases = [
            ('LATIN CAPITAL LETTER GHA', 0x01A2),
            ('LATIN SMALL LETTER GHA', 0x01A3),
            ('KANNADA LETTER LLLA', 0x0CDE),
            ('LAO LETTER FO FON', 0x0E9D),
            ('LAO LETTER FO FAY', 0x0E9F),
            ('LAO LETTER RO', 0x0EA3),
            ('LAO LETTER LO', 0x0EA5),
            ('TIBETAN MARK BKA- SHOG GI MGO RGYAN', 0x0FD0),
            ('YI SYLLABLE ITERATION MARK', 0xA015),
            ('PRESENTATION FORM FOR VERTICAL RIGHT WHITE LENTICULAR BRACKET', 0xFE18),
            ('BYZANTINE MUSICAL SYMBOL FTHORA SKLIRON CHROMA VASIS', 0x1D0C5)
        ]
        for alias, codepoint in aliases:
            self.checkletter(alias, chr(codepoint))
            name = unicodedata.name(chr(codepoint))
            self.assertNotEqual(name, alias)
            self.assertEqual(unicodedata.lookup(alias),
                             unicodedata.lookup(name))
            with self.assertRaises(KeyError):
                unicodedata.ucd_3_2_0.lookup(alias)

    def test_aliases_names_in_pua_range(self):
        # We are storing aliases in the PUA 15, but their names shouldn't leak
        for cp in range(0xf0000, 0xf0100):
            with self.assertRaises(ValueError) as cm:
                unicodedata.name(chr(cp))
            self.assertEqual(str(cm.exception), 'no such name')

    def test_named_sequences_names_in_pua_range(self):
        # We are storing named seq in the PUA 15, but their names shouldn't leak
        for cp in range(0xf0100, 0xf0fff):
            with self.assertRaises(ValueError) as cm:
                unicodedata.name(chr(cp))
            self.assertEqual(str(cm.exception), 'no such name')

    def test_named_sequences_sample(self):
        # Check a few named sequences.  See #12753.
        sequences = [
            ('LATIN SMALL LETTER R WITH TILDE', '\u0072\u0303'),
            ('TAMIL SYLLABLE SAI', '\u0BB8\u0BC8'),
            ('TAMIL SYLLABLE MOO', '\u0BAE\u0BCB'),
            ('TAMIL SYLLABLE NNOO', '\u0BA3\u0BCB'),
            ('TAMIL CONSONANT KSS', '\u0B95\u0BCD\u0BB7\u0BCD'),
        ]
        for seqname, codepoints in sequences:
            self.assertEqual(unicodedata.lookup(seqname), codepoints)
            with self.assertRaises(SyntaxError):
                self.checkletter(seqname, None)
            with self.assertRaises(KeyError):
                unicodedata.ucd_3_2_0.lookup(seqname)

    def test_named_sequences_full(self):
        # Check all the named sequences
        def check_version(testfile):
            hdr = testfile.readline()
            return unicodedata.unidata_version in hdr
        url = ("http://www.pythontest.net/unicode/%s/NamedSequences.txt" %
               unicodedata.unidata_version)
        try:
            testdata = support.open_urlresource(url, encoding="utf-8",
                                                check=check_version)
<<<<<<< HEAD
        except urllib.error.HTTPError as e:
            e.close()
            self.skipTest(f"Could not retrieve {url} {e=}")
        except (OSError, HTTPException) as e:
            self.skipTest(f"Could not retrieve {url} {e=}")
=======
        except urllib.error.HTTPError as exc:
            exc.close()
            self.skipTest(f"Could not retrieve {url}: {exc!r}")
        except (OSError, HTTPException) as exc:
            self.skipTest(f"Could not retrieve {url}: {exc!r}")
>>>>>>> 1059b0cc
        with testdata:
            for line in testdata:
                line = line.strip()
                if not line or line.startswith('#'):
                    continue
                seqname, codepoints = line.split(';')
                codepoints = ''.join(chr(int(cp, 16)) for cp in codepoints.split())
                self.assertEqual(unicodedata.lookup(seqname), codepoints)
                with self.assertRaises(SyntaxError):
                    self.checkletter(seqname, None)
                with self.assertRaises(KeyError):
                    unicodedata.ucd_3_2_0.lookup(seqname)

    def test_errors(self):
        self.assertRaises(TypeError, unicodedata.name)
        self.assertRaises(TypeError, unicodedata.name, 'xx')
        self.assertRaises(TypeError, unicodedata.lookup)
        self.assertRaises(KeyError, unicodedata.lookup, 'unknown')

    def test_strict_error_handling(self):
        # bogus character name
        self.assertRaises(
            UnicodeError,
            str, b"\\N{blah}", 'unicode-escape', 'strict'
        )
        # long bogus character name
        self.assertRaises(
            UnicodeError,
            str, bytes("\\N{%s}" % ("x" * 100000), "ascii"), 'unicode-escape', 'strict'
        )
        # missing closing brace
        self.assertRaises(
            UnicodeError,
            str, b"\\N{SPACE", 'unicode-escape', 'strict'
        )
        # missing opening brace
        self.assertRaises(
            UnicodeError,
            str, b"\\NSPACE", 'unicode-escape', 'strict'
        )

    @support.cpython_only
    @unittest.skipUnless(INT_MAX < PY_SSIZE_T_MAX, "needs UINT_MAX < SIZE_MAX")
    @support.bigmemtest(size=UINT_MAX + 1, memuse=2 + 1, dry_run=False)
    def test_issue16335(self, size):
        # very very long bogus character name
        x = b'\\N{SPACE' + b'x' * (UINT_MAX + 1) + b'}'
        self.assertEqual(len(x), len(b'\\N{SPACE}') + (UINT_MAX + 1))
        self.assertRaisesRegex(UnicodeError,
            'unknown Unicode character name',
            x.decode, 'unicode-escape'
        )


if __name__ == "__main__":
    unittest.main()<|MERGE_RESOLUTION|>--- conflicted
+++ resolved
@@ -182,19 +182,11 @@
         try:
             testdata = support.open_urlresource(url, encoding="utf-8",
                                                 check=check_version)
-<<<<<<< HEAD
-        except urllib.error.HTTPError as e:
-            e.close()
-            self.skipTest(f"Could not retrieve {url} {e=}")
-        except (OSError, HTTPException) as e:
-            self.skipTest(f"Could not retrieve {url} {e=}")
-=======
         except urllib.error.HTTPError as exc:
             exc.close()
             self.skipTest(f"Could not retrieve {url}: {exc!r}")
         except (OSError, HTTPException) as exc:
             self.skipTest(f"Could not retrieve {url}: {exc!r}")
->>>>>>> 1059b0cc
         with testdata:
             for line in testdata:
                 line = line.strip()
