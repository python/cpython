--- conflicted
+++ resolved
@@ -964,11 +964,7 @@
         # (noted as part of Issue #10188)
         with tempfile.TemporaryDirectory() as nonexistent:
             pass
-<<<<<<< HEAD
-        with self.assertRaises(OSError):
-=======
         with self.assertRaises(FileNotFoundError) as cm:
->>>>>>> bb4edd3c
             tempfile.TemporaryDirectory(dir=nonexistent)
         self.assertEqual(cm.exception.errno, errno.ENOENT)
 
