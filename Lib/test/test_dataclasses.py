# Deliberately use "from dataclasses import *".  Every name in __all__
# is tested, so they all must be present.  This is a way to catch
# missing ones.

from dataclasses import *

import abc
import io
import pickle
import inspect
import builtins
import types
import weakref
import traceback
import unittest
from unittest.mock import Mock
<<<<<<< HEAD
from typing import Annotated, ClassVar, Any, List, Union, Tuple, Dict, Generic, TypeVar, Optional, Protocol
=======
from typing import ClassVar, Any, List, Union, Tuple, Dict, Generic, TypeVar, Optional, Protocol, DefaultDict
>>>>>>> b1a91d26
from typing import get_type_hints
from collections import deque, OrderedDict, namedtuple, defaultdict
from functools import total_ordering

import typing       # Needed for the string "typing.ClassVar[int]" to work as an annotation.
import dataclasses  # Needed for the string "dataclasses.InitVar[int]" to work as an annotation.

# Just any custom exception we can catch.
class CustomError(Exception): pass

class TestCase(unittest.TestCase):
    def test_no_fields(self):
        @dataclass
        class C:
            pass

        o = C()
        self.assertEqual(len(fields(C)), 0)

    def test_no_fields_but_member_variable(self):
        @dataclass
        class C:
            i = 0

        o = C()
        self.assertEqual(len(fields(C)), 0)

    def test_one_field_no_default(self):
        @dataclass
        class C:
            x: int

        o = C(42)
        self.assertEqual(o.x, 42)

    def test_field_default_default_factory_error(self):
        msg = "cannot specify both default and default_factory"
        with self.assertRaisesRegex(ValueError, msg):
            @dataclass
            class C:
                x: int = field(default=1, default_factory=int)

    def test_field_repr(self):
        int_field = field(default=1, init=True, repr=False)
        int_field.name = "id"
        repr_output = repr(int_field)
        expected_output = "Field(name='id',type=None," \
                           f"default=1,default_factory={MISSING!r}," \
                           "init=True,repr=False,hash=None," \
                           "compare=True,metadata=mappingproxy({})," \
                           f"kw_only={MISSING!r}," \
                           "_field_type=None)"

        self.assertEqual(repr_output, expected_output)

    def test_field_recursive_repr(self):
        rec_field = field()
        rec_field.type = rec_field
        rec_field.name = "id"
        repr_output = repr(rec_field)

        self.assertIn(",type=...,", repr_output)

    def test_recursive_annotation(self):
        class C:
            pass

        @dataclass
        class D:
            C: C = field()

        self.assertIn(",type=...,", repr(D.__dataclass_fields__["C"]))

    def test_dataclass_params_repr(self):
        # Even though this is testing an internal implementation detail,
        # it's testing a feature we want to make sure is correctly implemented
        # for the sake of dataclasses itself
        @dataclass(slots=True, frozen=True)
        class Some: pass

        repr_output = repr(Some.__dataclass_params__)
        expected_output = "_DataclassParams(init=True,repr=True," \
                          "eq=True,order=False,unsafe_hash=False,frozen=True," \
                          "match_args=True,kw_only=False," \
                          "slots=True,weakref_slot=False)"
        self.assertEqual(repr_output, expected_output)

    def test_dataclass_params_signature(self):
        # Even though this is testing an internal implementation detail,
        # it's testing a feature we want to make sure is correctly implemented
        # for the sake of dataclasses itself
        @dataclass
        class Some: pass

        for param in inspect.signature(dataclass).parameters:
            if param == 'cls':
                continue
            self.assertTrue(hasattr(Some.__dataclass_params__, param), msg=param)

    def test_named_init_params(self):
        @dataclass
        class C:
            x: int

        o = C(x=32)
        self.assertEqual(o.x, 32)

    def test_two_fields_one_default(self):
        @dataclass
        class C:
            x: int
            y: int = 0

        o = C(3)
        self.assertEqual((o.x, o.y), (3, 0))

        # Non-defaults following defaults.
        with self.assertRaisesRegex(TypeError,
                                    "non-default argument 'y' follows "
                                    "default argument"):
            @dataclass
            class C:
                x: int = 0
                y: int

        # A derived class adds a non-default field after a default one.
        with self.assertRaisesRegex(TypeError,
                                    "non-default argument 'y' follows "
                                    "default argument"):
            @dataclass
            class B:
                x: int = 0

            @dataclass
            class C(B):
                y: int

        # Override a base class field and add a default to
        #  a field which didn't use to have a default.
        with self.assertRaisesRegex(TypeError,
                                    "non-default argument 'y' follows "
                                    "default argument"):
            @dataclass
            class B:
                x: int
                y: int

            @dataclass
            class C(B):
                x: int = 0

    def test_overwrite_hash(self):
        # Test that declaring this class isn't an error.  It should
        #  use the user-provided __hash__.
        @dataclass(frozen=True)
        class C:
            x: int
            def __hash__(self):
                return 301
        self.assertEqual(hash(C(100)), 301)

        # Test that declaring this class isn't an error.  It should
        #  use the generated __hash__.
        @dataclass(frozen=True)
        class C:
            x: int
            def __eq__(self, other):
                return False
        self.assertEqual(hash(C(100)), hash((100,)))

        # But this one should generate an exception, because with
        #  unsafe_hash=True, it's an error to have a __hash__ defined.
        with self.assertRaisesRegex(TypeError,
                                    'Cannot overwrite attribute __hash__'):
            @dataclass(unsafe_hash=True)
            class C:
                def __hash__(self):
                    pass

        # Creating this class should not generate an exception,
        #  because even though __hash__ exists before @dataclass is
        #  called, (due to __eq__ being defined), since it's None
        #  that's okay.
        @dataclass(unsafe_hash=True)
        class C:
            x: int
            def __eq__(self):
                pass
        # The generated hash function works as we'd expect.
        self.assertEqual(hash(C(10)), hash((10,)))

        # Creating this class should generate an exception, because
        #  __hash__ exists and is not None, which it would be if it
        #  had been auto-generated due to __eq__ being defined.
        with self.assertRaisesRegex(TypeError,
                                    'Cannot overwrite attribute __hash__'):
            @dataclass(unsafe_hash=True)
            class C:
                x: int
                def __eq__(self):
                    pass
                def __hash__(self):
                    pass

    def test_overwrite_fields_in_derived_class(self):
        # Note that x from C1 replaces x in Base, but the order remains
        #  the same as defined in Base.
        @dataclass
        class Base:
            x: Any = 15.0
            y: int = 0

        @dataclass
        class C1(Base):
            z: int = 10
            x: int = 15

        o = Base()
        self.assertEqual(repr(o), 'TestCase.test_overwrite_fields_in_derived_class.<locals>.Base(x=15.0, y=0)')

        o = C1()
        self.assertEqual(repr(o), 'TestCase.test_overwrite_fields_in_derived_class.<locals>.C1(x=15, y=0, z=10)')

        o = C1(x=5)
        self.assertEqual(repr(o), 'TestCase.test_overwrite_fields_in_derived_class.<locals>.C1(x=5, y=0, z=10)')

    def test_field_named_self(self):
        @dataclass
        class C:
            self: str
        c=C('foo')
        self.assertEqual(c.self, 'foo')

        # Make sure the first parameter is not named 'self'.
        sig = inspect.signature(C.__init__)
        first = next(iter(sig.parameters))
        self.assertNotEqual('self', first)

        # But we do use 'self' if no field named self.
        @dataclass
        class C:
            selfx: str

        # Make sure the first parameter is named 'self'.
        sig = inspect.signature(C.__init__)
        first = next(iter(sig.parameters))
        self.assertEqual('self', first)

    def test_field_named_object(self):
        @dataclass
        class C:
            object: str
        c = C('foo')
        self.assertEqual(c.object, 'foo')

    def test_field_named_object_frozen(self):
        @dataclass(frozen=True)
        class C:
            object: str
        c = C('foo')
        self.assertEqual(c.object, 'foo')

    def test_field_named_BUILTINS_frozen(self):
        # gh-96151
        @dataclass(frozen=True)
        class C:
            BUILTINS: int
        c = C(5)
        self.assertEqual(c.BUILTINS, 5)

    def test_field_with_special_single_underscore_names(self):
        # gh-98886

        @dataclass
        class X:
            x: int = field(default_factory=lambda: 111)
            _dflt_x: int = field(default_factory=lambda: 222)

        X()

        @dataclass
        class Y:
            y: int = field(default_factory=lambda: 111)
            _HAS_DEFAULT_FACTORY: int = 222

        assert Y(y=222).y == 222

    def test_field_named_like_builtin(self):
        # Attribute names can shadow built-in names
        # since code generation is used.
        # Ensure that this is not happening.
        exclusions = {'None', 'True', 'False'}
        builtins_names = sorted(
            b for b in builtins.__dict__.keys()
            if not b.startswith('__') and b not in exclusions
        )
        attributes = [(name, str) for name in builtins_names]
        C = make_dataclass('C', attributes)

        c = C(*[name for name in builtins_names])

        for name in builtins_names:
            self.assertEqual(getattr(c, name), name)

    def test_field_named_like_builtin_frozen(self):
        # Attribute names can shadow built-in names
        # since code generation is used.
        # Ensure that this is not happening
        # for frozen data classes.
        exclusions = {'None', 'True', 'False'}
        builtins_names = sorted(
            b for b in builtins.__dict__.keys()
            if not b.startswith('__') and b not in exclusions
        )
        attributes = [(name, str) for name in builtins_names]
        C = make_dataclass('C', attributes, frozen=True)

        c = C(*[name for name in builtins_names])

        for name in builtins_names:
            self.assertEqual(getattr(c, name), name)

    def test_0_field_compare(self):
        # Ensure that order=False is the default.
        @dataclass
        class C0:
            pass

        @dataclass(order=False)
        class C1:
            pass

        for cls in [C0, C1]:
            with self.subTest(cls=cls):
                self.assertEqual(cls(), cls())
                for idx, fn in enumerate([lambda a, b: a < b,
                                          lambda a, b: a <= b,
                                          lambda a, b: a > b,
                                          lambda a, b: a >= b]):
                    with self.subTest(idx=idx):
                        with self.assertRaisesRegex(TypeError,
                                                    f"not supported between instances of '{cls.__name__}' and '{cls.__name__}'"):
                            fn(cls(), cls())

        @dataclass(order=True)
        class C:
            pass
        self.assertLessEqual(C(), C())
        self.assertGreaterEqual(C(), C())

    def test_1_field_compare(self):
        # Ensure that order=False is the default.
        @dataclass
        class C0:
            x: int

        @dataclass(order=False)
        class C1:
            x: int

        for cls in [C0, C1]:
            with self.subTest(cls=cls):
                self.assertEqual(cls(1), cls(1))
                self.assertNotEqual(cls(0), cls(1))
                for idx, fn in enumerate([lambda a, b: a < b,
                                          lambda a, b: a <= b,
                                          lambda a, b: a > b,
                                          lambda a, b: a >= b]):
                    with self.subTest(idx=idx):
                        with self.assertRaisesRegex(TypeError,
                                                    f"not supported between instances of '{cls.__name__}' and '{cls.__name__}'"):
                            fn(cls(0), cls(0))

        @dataclass(order=True)
        class C:
            x: int
        self.assertLess(C(0), C(1))
        self.assertLessEqual(C(0), C(1))
        self.assertLessEqual(C(1), C(1))
        self.assertGreater(C(1), C(0))
        self.assertGreaterEqual(C(1), C(0))
        self.assertGreaterEqual(C(1), C(1))

    def test_simple_compare(self):
        # Ensure that order=False is the default.
        @dataclass
        class C0:
            x: int
            y: int

        @dataclass(order=False)
        class C1:
            x: int
            y: int

        for cls in [C0, C1]:
            with self.subTest(cls=cls):
                self.assertEqual(cls(0, 0), cls(0, 0))
                self.assertEqual(cls(1, 2), cls(1, 2))
                self.assertNotEqual(cls(1, 0), cls(0, 0))
                self.assertNotEqual(cls(1, 0), cls(1, 1))
                for idx, fn in enumerate([lambda a, b: a < b,
                                          lambda a, b: a <= b,
                                          lambda a, b: a > b,
                                          lambda a, b: a >= b]):
                    with self.subTest(idx=idx):
                        with self.assertRaisesRegex(TypeError,
                                                    f"not supported between instances of '{cls.__name__}' and '{cls.__name__}'"):
                            fn(cls(0, 0), cls(0, 0))

        @dataclass(order=True)
        class C:
            x: int
            y: int

        for idx, fn in enumerate([lambda a, b: a == b,
                                  lambda a, b: a <= b,
                                  lambda a, b: a >= b]):
            with self.subTest(idx=idx):
                self.assertTrue(fn(C(0, 0), C(0, 0)))

        for idx, fn in enumerate([lambda a, b: a < b,
                                  lambda a, b: a <= b,
                                  lambda a, b: a != b]):
            with self.subTest(idx=idx):
                self.assertTrue(fn(C(0, 0), C(0, 1)))
                self.assertTrue(fn(C(0, 1), C(1, 0)))
                self.assertTrue(fn(C(1, 0), C(1, 1)))

        for idx, fn in enumerate([lambda a, b: a > b,
                                  lambda a, b: a >= b,
                                  lambda a, b: a != b]):
            with self.subTest(idx=idx):
                self.assertTrue(fn(C(0, 1), C(0, 0)))
                self.assertTrue(fn(C(1, 0), C(0, 1)))
                self.assertTrue(fn(C(1, 1), C(1, 0)))

    def test_compare_subclasses(self):
        # Comparisons fail for subclasses, even if no fields
        #  are added.
        @dataclass
        class B:
            i: int

        @dataclass
        class C(B):
            pass

        for idx, (fn, expected) in enumerate([(lambda a, b: a == b, False),
                                              (lambda a, b: a != b, True)]):
            with self.subTest(idx=idx):
                self.assertEqual(fn(B(0), C(0)), expected)

        for idx, fn in enumerate([lambda a, b: a < b,
                                  lambda a, b: a <= b,
                                  lambda a, b: a > b,
                                  lambda a, b: a >= b]):
            with self.subTest(idx=idx):
                with self.assertRaisesRegex(TypeError,
                                            "not supported between instances of 'B' and 'C'"):
                    fn(B(0), C(0))

    def test_eq_order(self):
        # Test combining eq and order.
        for (eq,    order, result   ) in [
            (False, False, 'neither'),
            (False, True,  'exception'),
            (True,  False, 'eq_only'),
            (True,  True,  'both'),
        ]:
            with self.subTest(eq=eq, order=order):
                if result == 'exception':
                    with self.assertRaisesRegex(ValueError, 'eq must be true if order is true'):
                        @dataclass(eq=eq, order=order)
                        class C:
                            pass
                else:
                    @dataclass(eq=eq, order=order)
                    class C:
                        pass

                    if result == 'neither':
                        self.assertNotIn('__eq__', C.__dict__)
                        self.assertNotIn('__lt__', C.__dict__)
                        self.assertNotIn('__le__', C.__dict__)
                        self.assertNotIn('__gt__', C.__dict__)
                        self.assertNotIn('__ge__', C.__dict__)
                    elif result == 'both':
                        self.assertIn('__eq__', C.__dict__)
                        self.assertIn('__lt__', C.__dict__)
                        self.assertIn('__le__', C.__dict__)
                        self.assertIn('__gt__', C.__dict__)
                        self.assertIn('__ge__', C.__dict__)
                    elif result == 'eq_only':
                        self.assertIn('__eq__', C.__dict__)
                        self.assertNotIn('__lt__', C.__dict__)
                        self.assertNotIn('__le__', C.__dict__)
                        self.assertNotIn('__gt__', C.__dict__)
                        self.assertNotIn('__ge__', C.__dict__)
                    else:
                        assert False, f'unknown result {result!r}'

    def test_field_no_default(self):
        @dataclass
        class C:
            x: int = field()

        self.assertEqual(C(5).x, 5)

        with self.assertRaisesRegex(TypeError,
                                    r"__init__\(\) missing 1 required "
                                    "positional argument: 'x'"):
            C()

    def test_field_default(self):
        default = object()
        @dataclass
        class C:
            x: object = field(default=default)

        self.assertIs(C.x, default)
        c = C(10)
        self.assertEqual(c.x, 10)

        # If we delete the instance attribute, we should then see the
        #  class attribute.
        del c.x
        self.assertIs(c.x, default)

        self.assertIs(C().x, default)

    def test_not_in_repr(self):
        @dataclass
        class C:
            x: int = field(repr=False)
        with self.assertRaises(TypeError):
            C()
        c = C(10)
        self.assertEqual(repr(c), 'TestCase.test_not_in_repr.<locals>.C()')

        @dataclass
        class C:
            x: int = field(repr=False)
            y: int
        c = C(10, 20)
        self.assertEqual(repr(c), 'TestCase.test_not_in_repr.<locals>.C(y=20)')

    def test_not_in_compare(self):
        @dataclass
        class C:
            x: int = 0
            y: int = field(compare=False, default=4)

        self.assertEqual(C(), C(0, 20))
        self.assertEqual(C(1, 10), C(1, 20))
        self.assertNotEqual(C(3), C(4, 10))
        self.assertNotEqual(C(3, 10), C(4, 10))

    def test_no_unhashable_default(self):
        # See bpo-44674.
        class Unhashable:
            __hash__ = None

        unhashable_re = 'mutable default .* for field a is not allowed'
        with self.assertRaisesRegex(ValueError, unhashable_re):
            @dataclass
            class A:
                a: dict = {}

        with self.assertRaisesRegex(ValueError, unhashable_re):
            @dataclass
            class A:
                a: Any = Unhashable()

        # Make sure that the machinery looking for hashability is using the
        # class's __hash__, not the instance's __hash__.
        with self.assertRaisesRegex(ValueError, unhashable_re):
            unhashable = Unhashable()
            # This shouldn't make the variable hashable.
            unhashable.__hash__ = lambda: 0
            @dataclass
            class A:
                a: Any = unhashable

    def test_hash_field_rules(self):
        # Test all 6 cases of:
        #  hash=True/False/None
        #  compare=True/False
        for (hash_,    compare, result  ) in [
            (True,     False,   'field' ),
            (True,     True,    'field' ),
            (False,    False,   'absent'),
            (False,    True,    'absent'),
            (None,     False,   'absent'),
            (None,     True,    'field' ),
            ]:
            with self.subTest(hash=hash_, compare=compare):
                @dataclass(unsafe_hash=True)
                class C:
                    x: int = field(compare=compare, hash=hash_, default=5)

                if result == 'field':
                    # __hash__ contains the field.
                    self.assertEqual(hash(C(5)), hash((5,)))
                elif result == 'absent':
                    # The field is not present in the hash.
                    self.assertEqual(hash(C(5)), hash(()))
                else:
                    assert False, f'unknown result {result!r}'

    def test_init_false_no_default(self):
        # If init=False and no default value, then the field won't be
        #  present in the instance.
        @dataclass
        class C:
            x: int = field(init=False)

        self.assertNotIn('x', C().__dict__)

        @dataclass
        class C:
            x: int
            y: int = 0
            z: int = field(init=False)
            t: int = 10

        self.assertNotIn('z', C(0).__dict__)
        self.assertEqual(vars(C(5)), {'t': 10, 'x': 5, 'y': 0})

    def test_class_marker(self):
        @dataclass
        class C:
            x: int
            y: str = field(init=False, default=None)
            z: str = field(repr=False)

        the_fields = fields(C)
        # the_fields is a tuple of 3 items, each value
        #  is in __annotations__.
        self.assertIsInstance(the_fields, tuple)
        for f in the_fields:
            self.assertIs(type(f), Field)
            self.assertIn(f.name, C.__annotations__)

        self.assertEqual(len(the_fields), 3)

        self.assertEqual(the_fields[0].name, 'x')
        self.assertEqual(the_fields[0].type, int)
        self.assertFalse(hasattr(C, 'x'))
        self.assertTrue (the_fields[0].init)
        self.assertTrue (the_fields[0].repr)
        self.assertEqual(the_fields[1].name, 'y')
        self.assertEqual(the_fields[1].type, str)
        self.assertIsNone(getattr(C, 'y'))
        self.assertFalse(the_fields[1].init)
        self.assertTrue (the_fields[1].repr)
        self.assertEqual(the_fields[2].name, 'z')
        self.assertEqual(the_fields[2].type, str)
        self.assertFalse(hasattr(C, 'z'))
        self.assertTrue (the_fields[2].init)
        self.assertFalse(the_fields[2].repr)

    def test_field_order(self):
        @dataclass
        class B:
            a: str = 'B:a'
            b: str = 'B:b'
            c: str = 'B:c'

        @dataclass
        class C(B):
            b: str = 'C:b'

        self.assertEqual([(f.name, f.default) for f in fields(C)],
                         [('a', 'B:a'),
                          ('b', 'C:b'),
                          ('c', 'B:c')])

        @dataclass
        class D(B):
            c: str = 'D:c'

        self.assertEqual([(f.name, f.default) for f in fields(D)],
                         [('a', 'B:a'),
                          ('b', 'B:b'),
                          ('c', 'D:c')])

        @dataclass
        class E(D):
            a: str = 'E:a'
            d: str = 'E:d'

        self.assertEqual([(f.name, f.default) for f in fields(E)],
                         [('a', 'E:a'),
                          ('b', 'B:b'),
                          ('c', 'D:c'),
                          ('d', 'E:d')])

    def test_class_attrs(self):
        # We only have a class attribute if a default value is
        #  specified, either directly or via a field with a default.
        default = object()
        @dataclass
        class C:
            x: int
            y: int = field(repr=False)
            z: object = default
            t: int = field(default=100)

        self.assertFalse(hasattr(C, 'x'))
        self.assertFalse(hasattr(C, 'y'))
        self.assertIs   (C.z, default)
        self.assertEqual(C.t, 100)

    def test_disallowed_mutable_defaults(self):
        # For the known types, don't allow mutable default values.
        for typ, empty, non_empty in [(list, [], [1]),
                                      (dict, {}, {0:1}),
                                      (set, set(), set([1])),
                                      ]:
            with self.subTest(typ=typ):
                # Can't use a zero-length value.
                with self.assertRaisesRegex(ValueError,
                                            f'mutable default {typ} for field '
                                            'x is not allowed'):
                    @dataclass
                    class Point:
                        x: typ = empty


                # Nor a non-zero-length value
                with self.assertRaisesRegex(ValueError,
                                            f'mutable default {typ} for field '
                                            'y is not allowed'):
                    @dataclass
                    class Point:
                        y: typ = non_empty

                # Check subtypes also fail.
                class Subclass(typ): pass

                with self.assertRaisesRegex(ValueError,
                                            "mutable default .*Subclass'>"
                                            " for field z is not allowed"
                                            ):
                    @dataclass
                    class Point:
                        z: typ = Subclass()

                # Because this is a ClassVar, it can be mutable.
                @dataclass
                class C:
                    z: ClassVar[typ] = typ()

                # Because this is a ClassVar, it can be mutable.
                @dataclass
                class C:
                    x: ClassVar[typ] = Subclass()

    def test_deliberately_mutable_defaults(self):
        # If a mutable default isn't in the known list of
        #  (list, dict, set), then it's okay.
        class Mutable:
            def __init__(self):
                self.l = []

        @dataclass
        class C:
            x: Mutable

        # These 2 instances will share this value of x.
        lst = Mutable()
        o1 = C(lst)
        o2 = C(lst)
        self.assertEqual(o1, o2)
        o1.x.l.extend([1, 2])
        self.assertEqual(o1, o2)
        self.assertEqual(o1.x.l, [1, 2])
        self.assertIs(o1.x, o2.x)

    def test_no_options(self):
        # Call with dataclass().
        @dataclass()
        class C:
            x: int

        self.assertEqual(C(42).x, 42)

    def test_not_tuple(self):
        # Make sure we can't be compared to a tuple.
        @dataclass
        class Point:
            x: int
            y: int
        self.assertNotEqual(Point(1, 2), (1, 2))

        # And that we can't compare to another unrelated dataclass.
        @dataclass
        class C:
            x: int
            y: int
        self.assertNotEqual(Point(1, 3), C(1, 3))

    def test_not_other_dataclass(self):
        # Test that some of the problems with namedtuple don't happen
        #  here.
        @dataclass
        class Point3D:
            x: int
            y: int
            z: int

        @dataclass
        class Date:
            year: int
            month: int
            day: int

        self.assertNotEqual(Point3D(2017, 6, 3), Date(2017, 6, 3))
        self.assertNotEqual(Point3D(1, 2, 3), (1, 2, 3))

        # Make sure we can't unpack.
        with self.assertRaisesRegex(TypeError, 'unpack'):
            x, y, z = Point3D(4, 5, 6)

        # Make sure another class with the same field names isn't
        #  equal.
        @dataclass
        class Point3Dv1:
            x: int = 0
            y: int = 0
            z: int = 0
        self.assertNotEqual(Point3D(0, 0, 0), Point3Dv1())

    def test_function_annotations(self):
        # Some dummy class and instance to use as a default.
        class F:
            pass
        f = F()

        def validate_class(cls):
            # First, check __annotations__, even though they're not
            #  function annotations.
            self.assertEqual(cls.__annotations__['i'], int)
            self.assertEqual(cls.__annotations__['j'], str)
            self.assertEqual(cls.__annotations__['k'], F)
            self.assertEqual(cls.__annotations__['l'], float)
            self.assertEqual(cls.__annotations__['z'], complex)

            # Verify __init__.

            signature = inspect.signature(cls.__init__)
            # Check the return type, should be None.
            self.assertIs(signature.return_annotation, None)

            # Check each parameter.
            params = iter(signature.parameters.values())
            param = next(params)
            # This is testing an internal name, and probably shouldn't be tested.
            self.assertEqual(param.name, 'self')
            param = next(params)
            self.assertEqual(param.name, 'i')
            self.assertIs   (param.annotation, int)
            self.assertEqual(param.default, inspect.Parameter.empty)
            self.assertEqual(param.kind, inspect.Parameter.POSITIONAL_OR_KEYWORD)
            param = next(params)
            self.assertEqual(param.name, 'j')
            self.assertIs   (param.annotation, str)
            self.assertEqual(param.default, inspect.Parameter.empty)
            self.assertEqual(param.kind, inspect.Parameter.POSITIONAL_OR_KEYWORD)
            param = next(params)
            self.assertEqual(param.name, 'k')
            self.assertIs   (param.annotation, F)
            # Don't test for the default, since it's set to MISSING.
            self.assertEqual(param.kind, inspect.Parameter.POSITIONAL_OR_KEYWORD)
            param = next(params)
            self.assertEqual(param.name, 'l')
            self.assertIs   (param.annotation, float)
            # Don't test for the default, since it's set to MISSING.
            self.assertEqual(param.kind, inspect.Parameter.POSITIONAL_OR_KEYWORD)
            self.assertRaises(StopIteration, next, params)


        @dataclass
        class C:
            i: int
            j: str
            k: F = f
            l: float=field(default=None)
            z: complex=field(default=3+4j, init=False)

        validate_class(C)

        # Now repeat with __hash__.
        @dataclass(frozen=True, unsafe_hash=True)
        class C:
            i: int
            j: str
            k: F = f
            l: float=field(default=None)
            z: complex=field(default=3+4j, init=False)

        validate_class(C)

    def test_missing_default(self):
        # Test that MISSING works the same as a default not being
        #  specified.
        @dataclass
        class C:
            x: int=field(default=MISSING)
        with self.assertRaisesRegex(TypeError,
                                    r'__init__\(\) missing 1 required '
                                    'positional argument'):
            C()
        self.assertNotIn('x', C.__dict__)

        @dataclass
        class D:
            x: int
        with self.assertRaisesRegex(TypeError,
                                    r'__init__\(\) missing 1 required '
                                    'positional argument'):
            D()
        self.assertNotIn('x', D.__dict__)

    def test_missing_default_factory(self):
        # Test that MISSING works the same as a default factory not
        #  being specified (which is really the same as a default not
        #  being specified, too).
        @dataclass
        class C:
            x: int=field(default_factory=MISSING)
        with self.assertRaisesRegex(TypeError,
                                    r'__init__\(\) missing 1 required '
                                    'positional argument'):
            C()
        self.assertNotIn('x', C.__dict__)

        @dataclass
        class D:
            x: int=field(default=MISSING, default_factory=MISSING)
        with self.assertRaisesRegex(TypeError,
                                    r'__init__\(\) missing 1 required '
                                    'positional argument'):
            D()
        self.assertNotIn('x', D.__dict__)

    def test_missing_repr(self):
        self.assertIn('MISSING_TYPE object', repr(MISSING))

    def test_dont_include_other_annotations(self):
        @dataclass
        class C:
            i: int
            def foo(self) -> int:
                return 4
            @property
            def bar(self) -> int:
                return 5
        self.assertEqual(list(C.__annotations__), ['i'])
        self.assertEqual(C(10).foo(), 4)
        self.assertEqual(C(10).bar, 5)
        self.assertEqual(C(10).i, 10)

    def test_post_init(self):
        # Just make sure it gets called
        @dataclass
        class C:
            def __post_init__(self):
                raise CustomError()
        with self.assertRaises(CustomError):
            C()

        @dataclass
        class C:
            i: int = 10
            def __post_init__(self):
                if self.i == 10:
                    raise CustomError()
        with self.assertRaises(CustomError):
            C()
        # post-init gets called, but doesn't raise. This is just
        #  checking that self is used correctly.
        C(5)

        # If there's not an __init__, then post-init won't get called.
        @dataclass(init=False)
        class C:
            def __post_init__(self):
                raise CustomError()
        # Creating the class won't raise
        C()

        @dataclass
        class C:
            x: int = 0
            def __post_init__(self):
                self.x *= 2
        self.assertEqual(C().x, 0)
        self.assertEqual(C(2).x, 4)

        # Make sure that if we're frozen, post-init can't set
        #  attributes.
        @dataclass(frozen=True)
        class C:
            x: int = 0
            def __post_init__(self):
                self.x *= 2
        with self.assertRaises(FrozenInstanceError):
            C()

    def test_post_init_super(self):
        # Make sure super() post-init isn't called by default.
        class B:
            def __post_init__(self):
                raise CustomError()

        @dataclass
        class C(B):
            def __post_init__(self):
                self.x = 5

        self.assertEqual(C().x, 5)

        # Now call super(), and it will raise.
        @dataclass
        class C(B):
            def __post_init__(self):
                super().__post_init__()

        with self.assertRaises(CustomError):
            C()

        # Make sure post-init is called, even if not defined in our
        #  class.
        @dataclass
        class C(B):
            pass

        with self.assertRaises(CustomError):
            C()

    def test_post_init_staticmethod(self):
        flag = False
        @dataclass
        class C:
            x: int
            y: int
            @staticmethod
            def __post_init__():
                nonlocal flag
                flag = True

        self.assertFalse(flag)
        c = C(3, 4)
        self.assertEqual((c.x, c.y), (3, 4))
        self.assertTrue(flag)

    def test_post_init_classmethod(self):
        @dataclass
        class C:
            flag = False
            x: int
            y: int
            @classmethod
            def __post_init__(cls):
                cls.flag = True

        self.assertFalse(C.flag)
        c = C(3, 4)
        self.assertEqual((c.x, c.y), (3, 4))
        self.assertTrue(C.flag)

    def test_post_init_not_auto_added(self):
        # See bpo-46757, which had proposed always adding __post_init__.  As
        # Raymond Hettinger pointed out, that would be a breaking change.  So,
        # add a test to make sure that the current behavior doesn't change.

        @dataclass
        class A0:
            pass

        @dataclass
        class B0:
            b_called: bool = False
            def __post_init__(self):
                self.b_called = True

        @dataclass
        class C0(A0, B0):
            c_called: bool = False
            def __post_init__(self):
                super().__post_init__()
                self.c_called = True

        # Since A0 has no __post_init__, and one wasn't automatically added
        # (because that's the rule: it's never added by @dataclass, it's only
        # the class author that can add it), then B0.__post_init__ is called.
        # Verify that.
        c = C0()
        self.assertTrue(c.b_called)
        self.assertTrue(c.c_called)

        ######################################
        # Now, the same thing, except A1 defines __post_init__.
        @dataclass
        class A1:
            def __post_init__(self):
                pass

        @dataclass
        class B1:
            b_called: bool = False
            def __post_init__(self):
                self.b_called = True

        @dataclass
        class C1(A1, B1):
            c_called: bool = False
            def __post_init__(self):
                super().__post_init__()
                self.c_called = True

        # This time, B1.__post_init__ isn't being called.  This mimics what
        # would happen if A1.__post_init__ had been automatically added,
        # instead of manually added as we see here.  This test isn't really
        # needed, but I'm including it just to demonstrate the changed
        # behavior when A1 does define __post_init__.
        c = C1()
        self.assertFalse(c.b_called)
        self.assertTrue(c.c_called)

    def test_class_var(self):
        # Make sure ClassVars are ignored in __init__, __repr__, etc.
        @dataclass
        class C:
            x: int
            y: int = 10
            z: ClassVar[int]                                    = 1000
            w: ClassVar[int]                                    = 2000
            t: ClassVar[int]                                    = 3000
            s: ClassVar                                         = 4000
            a: Annotated[ClassVar, 'meta']                      = 5000
            b: Annotated[ClassVar[int], 'meta']                 = 6000
            c: Annotated['ClassVar', 'meta']                    = 7000
            d: Annotated[Annotated[ClassVar, 'meta'], 'meta']   = 8000
            e: Annotated['Annotated[ClassVar, "meta"]', 'meta'] = 9000

        c = C(5)
        self.assertEqual(repr(c), 'TestCase.test_class_var.<locals>.C(x=5, y=10)')
        self.assertEqual(len(fields(C)), 2)                 # We have 2 fields.
        self.assertEqual(len(C.__annotations__), 11)        # And 9 ClassVars.
        self.assertEqual(c.z, 1000)
        self.assertEqual(c.w, 2000)
        self.assertEqual(c.t, 3000)
        self.assertEqual(c.s, 4000)
        self.assertEqual(c.a, 5000)
        self.assertEqual(c.b, 6000)
        self.assertEqual(c.c, 7000)
        self.assertEqual(c.d, 8000)
        self.assertEqual(c.e, 9000)
        C.z += 1
        self.assertEqual(c.z, 1001)
        c = C(20)
        self.assertEqual((c.x, c.y), (20, 10))
        self.assertEqual(c.z, 1001)
        self.assertEqual(c.w, 2000)
        self.assertEqual(c.t, 3000)
        self.assertEqual(c.s, 4000)
        self.assertEqual(c.a, 5000)
        self.assertEqual(c.b, 6000)
        self.assertEqual(c.c, 7000)
        self.assertEqual(c.d, 8000)
        self.assertEqual(c.e, 9000)

    def test_class_var_no_default(self):
        # If a ClassVar has no default value, it should not be set on the class.
        @dataclass
        class C:
            x: ClassVar[int]

        self.assertNotIn('x', C.__dict__)

    def test_class_var_default_factory(self):
        # It makes no sense for a ClassVar to have a default factory. When
        #  would it be called? Call it yourself, since it's class-wide.
        with self.assertRaisesRegex(TypeError,
                                    'cannot have a default factory'):
            @dataclass
            class C:
                x: ClassVar[int] = field(default_factory=int)

            self.assertNotIn('x', C.__dict__)

    def test_class_var_with_default(self):
        # If a ClassVar has a default value, it should be set on the class.
        @dataclass
        class C:
            x: ClassVar[int] = 10
        self.assertEqual(C.x, 10)

        @dataclass
        class C:
            x: ClassVar[int] = field(default=10)
        self.assertEqual(C.x, 10)

    def test_class_var_frozen(self):
        # Make sure ClassVars work even if we're frozen.
        @dataclass(frozen=True)
        class C:
            x: int
            y: int = 10
            z: ClassVar[int] = 1000
            w: ClassVar[int] = 2000
            t: ClassVar[int] = 3000

        c = C(5)
        self.assertEqual(repr(C(5)), 'TestCase.test_class_var_frozen.<locals>.C(x=5, y=10)')
        self.assertEqual(len(fields(C)), 2)                 # We have 2 fields
        self.assertEqual(len(C.__annotations__), 5)         # And 3 ClassVars
        self.assertEqual(c.z, 1000)
        self.assertEqual(c.w, 2000)
        self.assertEqual(c.t, 3000)
        # We can still modify the ClassVar, it's only instances that are
        #  frozen.
        C.z += 1
        self.assertEqual(c.z, 1001)
        c = C(20)
        self.assertEqual((c.x, c.y), (20, 10))
        self.assertEqual(c.z, 1001)
        self.assertEqual(c.w, 2000)
        self.assertEqual(c.t, 3000)

    def test_init_var_no_default(self):
        # If an InitVar has no default value, it should not be set on the class.
        @dataclass
        class C:
            x: InitVar[int]

        self.assertNotIn('x', C.__dict__)

    def test_init_var_default_factory(self):
        # It makes no sense for an InitVar to have a default factory. When
        #  would it be called? Call it yourself, since it's class-wide.
        with self.assertRaisesRegex(TypeError,
                                    'cannot have a default factory'):
            @dataclass
            class C:
                x: InitVar[int] = field(default_factory=int)

            self.assertNotIn('x', C.__dict__)

    def test_init_var_with_default(self):
        # If an InitVar has a default value, it should be set on the class.
        @dataclass
        class C:
            x: InitVar[int] = 10
        self.assertEqual(C.x, 10)

        @dataclass
        class C:
            x: InitVar[int] = field(default=10)
        self.assertEqual(C.x, 10)

    def test_init_var(self):
        @dataclass
        class C:
            x: int = None
            init_param: InitVar[int] = None
            annotated_init_param: Annotated[InitVar[int], 'meta'] = None

            def __post_init__(self, init_param, annotated_init_param):
                if self.x is None:
                    self.x = init_param*2 + annotated_init_param

        c = C(init_param=10, annotated_init_param=5)
        self.assertEqual(c.x, 25)

    def test_init_var_preserve_type(self):
        self.assertEqual(InitVar[int].type, int)

        # Make sure the repr is correct.
        self.assertEqual(repr(InitVar[int]), 'dataclasses.InitVar[int]')
        self.assertEqual(repr(InitVar[List[int]]),
                         'dataclasses.InitVar[typing.List[int]]')
        self.assertEqual(repr(InitVar[list[int]]),
                         'dataclasses.InitVar[list[int]]')
        self.assertEqual(repr(InitVar[int|str]),
                         'dataclasses.InitVar[int | str]')

    def test_init_var_inheritance(self):
        # Note that this deliberately tests that a dataclass need not
        #  have a __post_init__ function if it has an InitVar field.
        #  It could just be used in a derived class, as shown here.
        @dataclass
        class Base:
            x: int
            init_base: InitVar[int]

        # We can instantiate by passing the InitVar, even though
        #  it's not used.
        b = Base(0, 10)
        self.assertEqual(vars(b), {'x': 0})

        @dataclass
        class C(Base):
            y: int
            init_derived: InitVar[int]

            def __post_init__(self, init_base, init_derived):
                self.x = self.x + init_base
                self.y = self.y + init_derived

        c = C(10, 11, 50, 51)
        self.assertEqual(vars(c), {'x': 21, 'y': 101})

    def test_default_factory(self):
        # Test a factory that returns a new list.
        @dataclass
        class C:
            x: int
            y: list = field(default_factory=list)

        c0 = C(3)
        c1 = C(3)
        self.assertEqual(c0.x, 3)
        self.assertEqual(c0.y, [])
        self.assertEqual(c0, c1)
        self.assertIsNot(c0.y, c1.y)
        self.assertEqual(astuple(C(5, [1])), (5, [1]))

        # Test a factory that returns a shared list.
        l = []
        @dataclass
        class C:
            x: int
            y: list = field(default_factory=lambda: l)

        c0 = C(3)
        c1 = C(3)
        self.assertEqual(c0.x, 3)
        self.assertEqual(c0.y, [])
        self.assertEqual(c0, c1)
        self.assertIs(c0.y, c1.y)
        self.assertEqual(astuple(C(5, [1])), (5, [1]))

        # Test various other field flags.
        # repr
        @dataclass
        class C:
            x: list = field(default_factory=list, repr=False)
        self.assertEqual(repr(C()), 'TestCase.test_default_factory.<locals>.C()')
        self.assertEqual(C().x, [])

        # hash
        @dataclass(unsafe_hash=True)
        class C:
            x: list = field(default_factory=list, hash=False)
        self.assertEqual(astuple(C()), ([],))
        self.assertEqual(hash(C()), hash(()))

        # init (see also test_default_factory_with_no_init)
        @dataclass
        class C:
            x: list = field(default_factory=list, init=False)
        self.assertEqual(astuple(C()), ([],))

        # compare
        @dataclass
        class C:
            x: list = field(default_factory=list, compare=False)
        self.assertEqual(C(), C([1]))

    def test_default_factory_with_no_init(self):
        # We need a factory with a side effect.
        factory = Mock()

        @dataclass
        class C:
            x: list = field(default_factory=factory, init=False)

        # Make sure the default factory is called for each new instance.
        C().x
        self.assertEqual(factory.call_count, 1)
        C().x
        self.assertEqual(factory.call_count, 2)

    def test_default_factory_not_called_if_value_given(self):
        # We need a factory that we can test if it's been called.
        factory = Mock()

        @dataclass
        class C:
            x: int = field(default_factory=factory)

        # Make sure that if a field has a default factory function,
        #  it's not called if a value is specified.
        C().x
        self.assertEqual(factory.call_count, 1)
        self.assertEqual(C(10).x, 10)
        self.assertEqual(factory.call_count, 1)
        C().x
        self.assertEqual(factory.call_count, 2)

    def test_default_factory_derived(self):
        # See bpo-32896.
        @dataclass
        class Foo:
            x: dict = field(default_factory=dict)

        @dataclass
        class Bar(Foo):
            y: int = 1

        self.assertEqual(Foo().x, {})
        self.assertEqual(Bar().x, {})
        self.assertEqual(Bar().y, 1)

        @dataclass
        class Baz(Foo):
            pass
        self.assertEqual(Baz().x, {})

    def test_intermediate_non_dataclass(self):
        # Test that an intermediate class that defines
        #  annotations does not define fields.

        @dataclass
        class A:
            x: int

        class B(A):
            y: int

        @dataclass
        class C(B):
            z: int

        c = C(1, 3)
        self.assertEqual((c.x, c.z), (1, 3))

        # .y was not initialized.
        with self.assertRaisesRegex(AttributeError,
                                    'object has no attribute'):
            c.y

        # And if we again derive a non-dataclass, no fields are added.
        class D(C):
            t: int
        d = D(4, 5)
        self.assertEqual((d.x, d.z), (4, 5))

    def test_classvar_default_factory(self):
        # It's an error for a ClassVar to have a factory function.
        with self.assertRaisesRegex(TypeError,
                                    'cannot have a default factory'):
            @dataclass
            class C:
                x: ClassVar[int] = field(default_factory=int)

    def test_is_dataclass(self):
        class NotDataClass:
            pass

        self.assertFalse(is_dataclass(0))
        self.assertFalse(is_dataclass(int))
        self.assertFalse(is_dataclass(NotDataClass))
        self.assertFalse(is_dataclass(NotDataClass()))

        @dataclass
        class C:
            x: int

        @dataclass
        class D:
            d: C
            e: int

        c = C(10)
        d = D(c, 4)

        self.assertTrue(is_dataclass(C))
        self.assertTrue(is_dataclass(c))
        self.assertFalse(is_dataclass(c.x))
        self.assertTrue(is_dataclass(d.d))
        self.assertFalse(is_dataclass(d.e))

    def test_is_dataclass_when_getattr_always_returns(self):
        # See bpo-37868.
        class A:
            def __getattr__(self, key):
                return 0
        self.assertFalse(is_dataclass(A))
        a = A()

        # Also test for an instance attribute.
        class B:
            pass
        b = B()
        b.__dataclass_fields__ = []

        for obj in a, b:
            with self.subTest(obj=obj):
                self.assertFalse(is_dataclass(obj))

                # Indirect tests for _is_dataclass_instance().
                with self.assertRaisesRegex(TypeError, 'should be called on dataclass instances'):
                    asdict(obj)
                with self.assertRaisesRegex(TypeError, 'should be called on dataclass instances'):
                    astuple(obj)
                with self.assertRaisesRegex(TypeError, 'should be called on dataclass instances'):
                    replace(obj, x=0)

    def test_is_dataclass_genericalias(self):
        @dataclass
        class A(types.GenericAlias):
            origin: type
            args: type
        self.assertTrue(is_dataclass(A))
        a = A(list, int)
        self.assertTrue(is_dataclass(type(a)))
        self.assertTrue(is_dataclass(a))


    def test_helper_fields_with_class_instance(self):
        # Check that we can call fields() on either a class or instance,
        #  and get back the same thing.
        @dataclass
        class C:
            x: int
            y: float

        self.assertEqual(fields(C), fields(C(0, 0.0)))

    def test_helper_fields_exception(self):
        # Check that TypeError is raised if not passed a dataclass or
        #  instance.
        with self.assertRaisesRegex(TypeError, 'dataclass type or instance'):
            fields(0)

        class C: pass
        with self.assertRaisesRegex(TypeError, 'dataclass type or instance'):
            fields(C)
        with self.assertRaisesRegex(TypeError, 'dataclass type or instance'):
            fields(C())

    def test_clean_traceback_from_fields_exception(self):
        stdout = io.StringIO()
        try:
            fields(object)
        except TypeError as exc:
            traceback.print_exception(exc, file=stdout)
        printed_traceback = stdout.getvalue()
        self.assertNotIn("AttributeError", printed_traceback)
        self.assertNotIn("__dataclass_fields__", printed_traceback)

    def test_helper_asdict(self):
        # Basic tests for asdict(), it should return a new dictionary.
        @dataclass
        class C:
            x: int
            y: int
        c = C(1, 2)

        self.assertEqual(asdict(c), {'x': 1, 'y': 2})
        self.assertEqual(asdict(c), asdict(c))
        self.assertIsNot(asdict(c), asdict(c))
        c.x = 42
        self.assertEqual(asdict(c), {'x': 42, 'y': 2})
        self.assertIs(type(asdict(c)), dict)

    def test_helper_asdict_raises_on_classes(self):
        # asdict() should raise on a class object.
        @dataclass
        class C:
            x: int
            y: int
        with self.assertRaisesRegex(TypeError, 'dataclass instance'):
            asdict(C)
        with self.assertRaisesRegex(TypeError, 'dataclass instance'):
            asdict(int)

    def test_helper_asdict_copy_values(self):
        @dataclass
        class C:
            x: int
            y: List[int] = field(default_factory=list)
        initial = []
        c = C(1, initial)
        d = asdict(c)
        self.assertEqual(d['y'], initial)
        self.assertIsNot(d['y'], initial)
        c = C(1)
        d = asdict(c)
        d['y'].append(1)
        self.assertEqual(c.y, [])

    def test_helper_asdict_nested(self):
        @dataclass
        class UserId:
            token: int
            group: int
        @dataclass
        class User:
            name: str
            id: UserId
        u = User('Joe', UserId(123, 1))
        d = asdict(u)
        self.assertEqual(d, {'name': 'Joe', 'id': {'token': 123, 'group': 1}})
        self.assertIsNot(asdict(u), asdict(u))
        u.id.group = 2
        self.assertEqual(asdict(u), {'name': 'Joe',
                                     'id': {'token': 123, 'group': 2}})

    def test_helper_asdict_builtin_containers(self):
        @dataclass
        class User:
            name: str
            id: int
        @dataclass
        class GroupList:
            id: int
            users: List[User]
        @dataclass
        class GroupTuple:
            id: int
            users: Tuple[User, ...]
        @dataclass
        class GroupDict:
            id: int
            users: Dict[str, User]
        a = User('Alice', 1)
        b = User('Bob', 2)
        gl = GroupList(0, [a, b])
        gt = GroupTuple(0, (a, b))
        gd = GroupDict(0, {'first': a, 'second': b})
        self.assertEqual(asdict(gl), {'id': 0, 'users': [{'name': 'Alice', 'id': 1},
                                                         {'name': 'Bob', 'id': 2}]})
        self.assertEqual(asdict(gt), {'id': 0, 'users': ({'name': 'Alice', 'id': 1},
                                                         {'name': 'Bob', 'id': 2})})
        self.assertEqual(asdict(gd), {'id': 0, 'users': {'first': {'name': 'Alice', 'id': 1},
                                                         'second': {'name': 'Bob', 'id': 2}}})

    def test_helper_asdict_builtin_object_containers(self):
        @dataclass
        class Child:
            d: object

        @dataclass
        class Parent:
            child: Child

        self.assertEqual(asdict(Parent(Child([1]))), {'child': {'d': [1]}})
        self.assertEqual(asdict(Parent(Child({1: 2}))), {'child': {'d': {1: 2}}})

    def test_helper_asdict_factory(self):
        @dataclass
        class C:
            x: int
            y: int
        c = C(1, 2)
        d = asdict(c, dict_factory=OrderedDict)
        self.assertEqual(d, OrderedDict([('x', 1), ('y', 2)]))
        self.assertIsNot(d, asdict(c, dict_factory=OrderedDict))
        c.x = 42
        d = asdict(c, dict_factory=OrderedDict)
        self.assertEqual(d, OrderedDict([('x', 42), ('y', 2)]))
        self.assertIs(type(d), OrderedDict)

    def test_helper_asdict_namedtuple(self):
        T = namedtuple('T', 'a b c')
        @dataclass
        class C:
            x: str
            y: T
        c = C('outer', T(1, C('inner', T(11, 12, 13)), 2))

        d = asdict(c)
        self.assertEqual(d, {'x': 'outer',
                             'y': T(1,
                                    {'x': 'inner',
                                     'y': T(11, 12, 13)},
                                    2),
                             }
                         )

        # Now with a dict_factory.  OrderedDict is convenient, but
        # since it compares to dicts, we also need to have separate
        # assertIs tests.
        d = asdict(c, dict_factory=OrderedDict)
        self.assertEqual(d, {'x': 'outer',
                             'y': T(1,
                                    {'x': 'inner',
                                     'y': T(11, 12, 13)},
                                    2),
                             }
                         )

        # Make sure that the returned dicts are actually OrderedDicts.
        self.assertIs(type(d), OrderedDict)
        self.assertIs(type(d['y'][1]), OrderedDict)

    def test_helper_asdict_namedtuple_key(self):
        # Ensure that a field that contains a dict which has a
        # namedtuple as a key works with asdict().

        @dataclass
        class C:
            f: dict
        T = namedtuple('T', 'a')

        c = C({T('an a'): 0})

        self.assertEqual(asdict(c), {'f': {T(a='an a'): 0}})

    def test_helper_asdict_namedtuple_derived(self):
        class T(namedtuple('Tbase', 'a')):
            def my_a(self):
                return self.a

        @dataclass
        class C:
            f: T

        t = T(6)
        c = C(t)

        d = asdict(c)
        self.assertEqual(d, {'f': T(a=6)})
        # Make sure that t has been copied, not used directly.
        self.assertIsNot(d['f'], t)
        self.assertEqual(d['f'].my_a(), 6)

    def test_helper_asdict_defaultdict(self):
        # Ensure asdict() does not throw exceptions when a
        # defaultdict is a member of a dataclass
        @dataclass
        class C:
            mp: DefaultDict[str, List]

        dd = defaultdict(list)
        dd["x"].append(12)
        c = C(mp=dd)
        d = asdict(c)

        self.assertEqual(d, {"mp": {"x": [12]}})
        self.assertTrue(d["mp"] is not c.mp)  # make sure defaultdict is copied

    def test_helper_astuple(self):
        # Basic tests for astuple(), it should return a new tuple.
        @dataclass
        class C:
            x: int
            y: int = 0
        c = C(1)

        self.assertEqual(astuple(c), (1, 0))
        self.assertEqual(astuple(c), astuple(c))
        self.assertIsNot(astuple(c), astuple(c))
        c.y = 42
        self.assertEqual(astuple(c), (1, 42))
        self.assertIs(type(astuple(c)), tuple)

    def test_helper_astuple_raises_on_classes(self):
        # astuple() should raise on a class object.
        @dataclass
        class C:
            x: int
            y: int
        with self.assertRaisesRegex(TypeError, 'dataclass instance'):
            astuple(C)
        with self.assertRaisesRegex(TypeError, 'dataclass instance'):
            astuple(int)

    def test_helper_astuple_copy_values(self):
        @dataclass
        class C:
            x: int
            y: List[int] = field(default_factory=list)
        initial = []
        c = C(1, initial)
        t = astuple(c)
        self.assertEqual(t[1], initial)
        self.assertIsNot(t[1], initial)
        c = C(1)
        t = astuple(c)
        t[1].append(1)
        self.assertEqual(c.y, [])

    def test_helper_astuple_nested(self):
        @dataclass
        class UserId:
            token: int
            group: int
        @dataclass
        class User:
            name: str
            id: UserId
        u = User('Joe', UserId(123, 1))
        t = astuple(u)
        self.assertEqual(t, ('Joe', (123, 1)))
        self.assertIsNot(astuple(u), astuple(u))
        u.id.group = 2
        self.assertEqual(astuple(u), ('Joe', (123, 2)))

    def test_helper_astuple_builtin_containers(self):
        @dataclass
        class User:
            name: str
            id: int
        @dataclass
        class GroupList:
            id: int
            users: List[User]
        @dataclass
        class GroupTuple:
            id: int
            users: Tuple[User, ...]
        @dataclass
        class GroupDict:
            id: int
            users: Dict[str, User]
        a = User('Alice', 1)
        b = User('Bob', 2)
        gl = GroupList(0, [a, b])
        gt = GroupTuple(0, (a, b))
        gd = GroupDict(0, {'first': a, 'second': b})
        self.assertEqual(astuple(gl), (0, [('Alice', 1), ('Bob', 2)]))
        self.assertEqual(astuple(gt), (0, (('Alice', 1), ('Bob', 2))))
        self.assertEqual(astuple(gd), (0, {'first': ('Alice', 1), 'second': ('Bob', 2)}))

    def test_helper_astuple_builtin_object_containers(self):
        @dataclass
        class Child:
            d: object

        @dataclass
        class Parent:
            child: Child

        self.assertEqual(astuple(Parent(Child([1]))), (([1],),))
        self.assertEqual(astuple(Parent(Child({1: 2}))), (({1: 2},),))

    def test_helper_astuple_factory(self):
        @dataclass
        class C:
            x: int
            y: int
        NT = namedtuple('NT', 'x y')
        def nt(lst):
            return NT(*lst)
        c = C(1, 2)
        t = astuple(c, tuple_factory=nt)
        self.assertEqual(t, NT(1, 2))
        self.assertIsNot(t, astuple(c, tuple_factory=nt))
        c.x = 42
        t = astuple(c, tuple_factory=nt)
        self.assertEqual(t, NT(42, 2))
        self.assertIs(type(t), NT)

    def test_helper_astuple_namedtuple(self):
        T = namedtuple('T', 'a b c')
        @dataclass
        class C:
            x: str
            y: T
        c = C('outer', T(1, C('inner', T(11, 12, 13)), 2))

        t = astuple(c)
        self.assertEqual(t, ('outer', T(1, ('inner', (11, 12, 13)), 2)))

        # Now, using a tuple_factory.  list is convenient here.
        t = astuple(c, tuple_factory=list)
        self.assertEqual(t, ['outer', T(1, ['inner', T(11, 12, 13)], 2)])

    def test_helper_astuple_defaultdict(self):
        # Ensure astuple() does not throw exceptions when a
        # defaultdict is a member of a dataclass
        @dataclass
        class C:
            mp: DefaultDict[str, List]

        dd = defaultdict(list)
        dd["x"].append(12)
        c = C(mp=dd)
        t = astuple(c)

        self.assertEqual(t, ({"x": [12]},))
        self.assertTrue(t[0] is not dd) # make sure defaultdict is copied

    def test_dynamic_class_creation(self):
        cls_dict = {'__annotations__': {'x': int, 'y': int},
                    }

        # Create the class.
        cls = type('C', (), cls_dict)

        # Make it a dataclass.
        cls1 = dataclass(cls)

        self.assertEqual(cls1, cls)
        self.assertEqual(asdict(cls(1, 2)), {'x': 1, 'y': 2})

    def test_dynamic_class_creation_using_field(self):
        cls_dict = {'__annotations__': {'x': int, 'y': int},
                    'y': field(default=5),
                    }

        # Create the class.
        cls = type('C', (), cls_dict)

        # Make it a dataclass.
        cls1 = dataclass(cls)

        self.assertEqual(cls1, cls)
        self.assertEqual(asdict(cls1(1)), {'x': 1, 'y': 5})

    def test_init_in_order(self):
        @dataclass
        class C:
            a: int
            b: int = field()
            c: list = field(default_factory=list, init=False)
            d: list = field(default_factory=list)
            e: int = field(default=4, init=False)
            f: int = 4

        calls = []
        def setattr(self, name, value):
            calls.append((name, value))

        C.__setattr__ = setattr
        c = C(0, 1)
        self.assertEqual(('a', 0), calls[0])
        self.assertEqual(('b', 1), calls[1])
        self.assertEqual(('c', []), calls[2])
        self.assertEqual(('d', []), calls[3])
        self.assertNotIn(('e', 4), calls)
        self.assertEqual(('f', 4), calls[4])

    def test_items_in_dicts(self):
        @dataclass
        class C:
            a: int
            b: list = field(default_factory=list, init=False)
            c: list = field(default_factory=list)
            d: int = field(default=4, init=False)
            e: int = 0

        c = C(0)
        # Class dict
        self.assertNotIn('a', C.__dict__)
        self.assertNotIn('b', C.__dict__)
        self.assertNotIn('c', C.__dict__)
        self.assertIn('d', C.__dict__)
        self.assertEqual(C.d, 4)
        self.assertIn('e', C.__dict__)
        self.assertEqual(C.e, 0)
        # Instance dict
        self.assertIn('a', c.__dict__)
        self.assertEqual(c.a, 0)
        self.assertIn('b', c.__dict__)
        self.assertEqual(c.b, [])
        self.assertIn('c', c.__dict__)
        self.assertEqual(c.c, [])
        self.assertNotIn('d', c.__dict__)
        self.assertIn('e', c.__dict__)
        self.assertEqual(c.e, 0)

    def test_alternate_classmethod_constructor(self):
        # Since __post_init__ can't take params, use a classmethod
        #  alternate constructor.  This is mostly an example to show
        #  how to use this technique.
        @dataclass
        class C:
            x: int
            @classmethod
            def from_file(cls, filename):
                # In a real example, create a new instance
                #  and populate 'x' from contents of a file.
                value_in_file = 20
                return cls(value_in_file)

        self.assertEqual(C.from_file('filename').x, 20)

    def test_field_metadata_default(self):
        # Make sure the default metadata is read-only and of
        #  zero length.
        @dataclass
        class C:
            i: int

        self.assertFalse(fields(C)[0].metadata)
        self.assertEqual(len(fields(C)[0].metadata), 0)
        with self.assertRaisesRegex(TypeError,
                                    'does not support item assignment'):
            fields(C)[0].metadata['test'] = 3

    def test_field_metadata_mapping(self):
        # Make sure only a mapping can be passed as metadata
        #  zero length.
        with self.assertRaises(TypeError):
            @dataclass
            class C:
                i: int = field(metadata=0)

        # Make sure an empty dict works.
        d = {}
        @dataclass
        class C:
            i: int = field(metadata=d)
        self.assertFalse(fields(C)[0].metadata)
        self.assertEqual(len(fields(C)[0].metadata), 0)
        # Update should work (see bpo-35960).
        d['foo'] = 1
        self.assertEqual(len(fields(C)[0].metadata), 1)
        self.assertEqual(fields(C)[0].metadata['foo'], 1)
        with self.assertRaisesRegex(TypeError,
                                    'does not support item assignment'):
            fields(C)[0].metadata['test'] = 3

        # Make sure a non-empty dict works.
        d = {'test': 10, 'bar': '42', 3: 'three'}
        @dataclass
        class C:
            i: int = field(metadata=d)
        self.assertEqual(len(fields(C)[0].metadata), 3)
        self.assertEqual(fields(C)[0].metadata['test'], 10)
        self.assertEqual(fields(C)[0].metadata['bar'], '42')
        self.assertEqual(fields(C)[0].metadata[3], 'three')
        # Update should work.
        d['foo'] = 1
        self.assertEqual(len(fields(C)[0].metadata), 4)
        self.assertEqual(fields(C)[0].metadata['foo'], 1)
        with self.assertRaises(KeyError):
            # Non-existent key.
            fields(C)[0].metadata['baz']
        with self.assertRaisesRegex(TypeError,
                                    'does not support item assignment'):
            fields(C)[0].metadata['test'] = 3

    def test_field_metadata_custom_mapping(self):
        # Try a custom mapping.
        class SimpleNameSpace:
            def __init__(self, **kw):
                self.__dict__.update(kw)

            def __getitem__(self, item):
                if item == 'xyzzy':
                    return 'plugh'
                return getattr(self, item)

            def __len__(self):
                return self.__dict__.__len__()

        @dataclass
        class C:
            i: int = field(metadata=SimpleNameSpace(a=10))

        self.assertEqual(len(fields(C)[0].metadata), 1)
        self.assertEqual(fields(C)[0].metadata['a'], 10)
        with self.assertRaises(AttributeError):
            fields(C)[0].metadata['b']
        # Make sure we're still talking to our custom mapping.
        self.assertEqual(fields(C)[0].metadata['xyzzy'], 'plugh')

    def test_generic_dataclasses(self):
        T = TypeVar('T')

        @dataclass
        class LabeledBox(Generic[T]):
            content: T
            label: str = '<unknown>'

        box = LabeledBox(42)
        self.assertEqual(box.content, 42)
        self.assertEqual(box.label, '<unknown>')

        # Subscripting the resulting class should work, etc.
        Alias = List[LabeledBox[int]]

    def test_generic_extending(self):
        S = TypeVar('S')
        T = TypeVar('T')

        @dataclass
        class Base(Generic[T, S]):
            x: T
            y: S

        @dataclass
        class DataDerived(Base[int, T]):
            new_field: str
        Alias = DataDerived[str]
        c = Alias(0, 'test1', 'test2')
        self.assertEqual(astuple(c), (0, 'test1', 'test2'))

        class NonDataDerived(Base[int, T]):
            def new_method(self):
                return self.y
        Alias = NonDataDerived[float]
        c = Alias(10, 1.0)
        self.assertEqual(c.new_method(), 1.0)

    def test_generic_dynamic(self):
        T = TypeVar('T')

        @dataclass
        class Parent(Generic[T]):
            x: T
        Child = make_dataclass('Child', [('y', T), ('z', Optional[T], None)],
                               bases=(Parent[int], Generic[T]), namespace={'other': 42})
        self.assertIs(Child[int](1, 2).z, None)
        self.assertEqual(Child[int](1, 2, 3).z, 3)
        self.assertEqual(Child[int](1, 2, 3).other, 42)
        # Check that type aliases work correctly.
        Alias = Child[T]
        self.assertEqual(Alias[int](1, 2).x, 1)
        # Check MRO resolution.
        self.assertEqual(Child.__mro__, (Child, Parent, Generic, object))

    def test_dataclasses_pickleable(self):
        global P, Q, R
        @dataclass
        class P:
            x: int
            y: int = 0
        @dataclass
        class Q:
            x: int
            y: int = field(default=0, init=False)
        @dataclass
        class R:
            x: int
            y: List[int] = field(default_factory=list)
        q = Q(1)
        q.y = 2
        samples = [P(1), P(1, 2), Q(1), q, R(1), R(1, [2, 3, 4])]
        for sample in samples:
            for proto in range(pickle.HIGHEST_PROTOCOL + 1):
                with self.subTest(sample=sample, proto=proto):
                    new_sample = pickle.loads(pickle.dumps(sample, proto))
                    self.assertEqual(sample.x, new_sample.x)
                    self.assertEqual(sample.y, new_sample.y)
                    self.assertIsNot(sample, new_sample)
                    new_sample.x = 42
                    another_new_sample = pickle.loads(pickle.dumps(new_sample, proto))
                    self.assertEqual(new_sample.x, another_new_sample.x)
                    self.assertEqual(sample.y, another_new_sample.y)

    def test_dataclasses_qualnames(self):
        @dataclass(order=True, unsafe_hash=True, frozen=True)
        class A:
            x: int
            y: int

        self.assertEqual(A.__init__.__name__, "__init__")
        for function in (
            '__eq__',
            '__lt__',
            '__le__',
            '__gt__',
            '__ge__',
            '__hash__',
            '__init__',
            '__repr__',
            '__setattr__',
            '__delattr__',
        ):
            self.assertEqual(getattr(A, function).__qualname__, f"TestCase.test_dataclasses_qualnames.<locals>.A.{function}")

        with self.assertRaisesRegex(TypeError, r"A\.__init__\(\) missing"):
            A()


class TestFieldNoAnnotation(unittest.TestCase):
    def test_field_without_annotation(self):
        with self.assertRaisesRegex(TypeError,
                                    "'f' is a field but has no type annotation"):
            @dataclass
            class C:
                f = field()

    def test_field_without_annotation_but_annotation_in_base(self):
        @dataclass
        class B:
            f: int

        with self.assertRaisesRegex(TypeError,
                                    "'f' is a field but has no type annotation"):
            # This is still an error: make sure we don't pick up the
            #  type annotation in the base class.
            @dataclass
            class C(B):
                f = field()

    def test_field_without_annotation_but_annotation_in_base_not_dataclass(self):
        # Same test, but with the base class not a dataclass.
        class B:
            f: int

        with self.assertRaisesRegex(TypeError,
                                    "'f' is a field but has no type annotation"):
            # This is still an error: make sure we don't pick up the
            #  type annotation in the base class.
            @dataclass
            class C(B):
                f = field()


class TestDocString(unittest.TestCase):
    def assertDocStrEqual(self, a, b):
        # Because 3.6 and 3.7 differ in how inspect.signature work
        #  (see bpo #32108), for the time being just compare them with
        #  whitespace stripped.
        self.assertEqual(a.replace(' ', ''), b.replace(' ', ''))

    def test_existing_docstring_not_overridden(self):
        @dataclass
        class C:
            """Lorem ipsum"""
            x: int

        self.assertEqual(C.__doc__, "Lorem ipsum")

    def test_docstring_no_fields(self):
        @dataclass
        class C:
            pass

        self.assertDocStrEqual(C.__doc__, "C()")

    def test_docstring_one_field(self):
        @dataclass
        class C:
            x: int

        self.assertDocStrEqual(C.__doc__, "C(x:int)")

    def test_docstring_two_fields(self):
        @dataclass
        class C:
            x: int
            y: int

        self.assertDocStrEqual(C.__doc__, "C(x:int, y:int)")

    def test_docstring_three_fields(self):
        @dataclass
        class C:
            x: int
            y: int
            z: str

        self.assertDocStrEqual(C.__doc__, "C(x:int, y:int, z:str)")

    def test_docstring_one_field_with_default(self):
        @dataclass
        class C:
            x: int = 3

        self.assertDocStrEqual(C.__doc__, "C(x:int=3)")

    def test_docstring_one_field_with_default_none(self):
        @dataclass
        class C:
            x: Union[int, type(None)] = None

        self.assertDocStrEqual(C.__doc__, "C(x:Optional[int]=None)")

    def test_docstring_list_field(self):
        @dataclass
        class C:
            x: List[int]

        self.assertDocStrEqual(C.__doc__, "C(x:List[int])")

    def test_docstring_list_field_with_default_factory(self):
        @dataclass
        class C:
            x: List[int] = field(default_factory=list)

        self.assertDocStrEqual(C.__doc__, "C(x:List[int]=<factory>)")

    def test_docstring_deque_field(self):
        @dataclass
        class C:
            x: deque

        self.assertDocStrEqual(C.__doc__, "C(x:collections.deque)")

    def test_docstring_deque_field_with_default_factory(self):
        @dataclass
        class C:
            x: deque = field(default_factory=deque)

        self.assertDocStrEqual(C.__doc__, "C(x:collections.deque=<factory>)")

    def test_docstring_with_no_signature(self):
        # See https://github.com/python/cpython/issues/103449
        class Meta(type):
            __call__ = dict
        class Base(metaclass=Meta):
            pass

        @dataclass
        class C(Base):
            pass

        self.assertDocStrEqual(C.__doc__, "C")


class TestInit(unittest.TestCase):
    def test_base_has_init(self):
        class B:
            def __init__(self):
                self.z = 100

        # Make sure that declaring this class doesn't raise an error.
        #  The issue is that we can't override __init__ in our class,
        #  but it should be okay to add __init__ to us if our base has
        #  an __init__.
        @dataclass
        class C(B):
            x: int = 0
        c = C(10)
        self.assertEqual(c.x, 10)
        self.assertNotIn('z', vars(c))

        # Make sure that if we don't add an init, the base __init__
        #  gets called.
        @dataclass(init=False)
        class C(B):
            x: int = 10
        c = C()
        self.assertEqual(c.x, 10)
        self.assertEqual(c.z, 100)

    def test_no_init(self):
        @dataclass(init=False)
        class C:
            i: int = 0
        self.assertEqual(C().i, 0)

        @dataclass(init=False)
        class C:
            i: int = 2
            def __init__(self):
                self.i = 3
        self.assertEqual(C().i, 3)

    def test_overwriting_init(self):
        # If the class has __init__, use it no matter the value of
        #  init=.

        @dataclass
        class C:
            x: int
            def __init__(self, x):
                self.x = 2 * x
        self.assertEqual(C(3).x, 6)

        @dataclass(init=True)
        class C:
            x: int
            def __init__(self, x):
                self.x = 2 * x
        self.assertEqual(C(4).x, 8)

        @dataclass(init=False)
        class C:
            x: int
            def __init__(self, x):
                self.x = 2 * x
        self.assertEqual(C(5).x, 10)

    def test_inherit_from_protocol(self):
        # Dataclasses inheriting from protocol should preserve their own `__init__`.
        # See bpo-45081.

        class P(Protocol):
            a: int

        @dataclass
        class C(P):
            a: int

        self.assertEqual(C(5).a, 5)

        @dataclass
        class D(P):
            def __init__(self, a):
                self.a = a * 2

        self.assertEqual(D(5).a, 10)


class TestRepr(unittest.TestCase):
    def test_repr(self):
        @dataclass
        class B:
            x: int

        @dataclass
        class C(B):
            y: int = 10

        o = C(4)
        self.assertEqual(repr(o), 'TestRepr.test_repr.<locals>.C(x=4, y=10)')

        @dataclass
        class D(C):
            x: int = 20
        self.assertEqual(repr(D()), 'TestRepr.test_repr.<locals>.D(x=20, y=10)')

        @dataclass
        class C:
            @dataclass
            class D:
                i: int
            @dataclass
            class E:
                pass
        self.assertEqual(repr(C.D(0)), 'TestRepr.test_repr.<locals>.C.D(i=0)')
        self.assertEqual(repr(C.E()), 'TestRepr.test_repr.<locals>.C.E()')

    def test_no_repr(self):
        # Test a class with no __repr__ and repr=False.
        @dataclass(repr=False)
        class C:
            x: int
        self.assertIn(f'{__name__}.TestRepr.test_no_repr.<locals>.C object at',
                      repr(C(3)))

        # Test a class with a __repr__ and repr=False.
        @dataclass(repr=False)
        class C:
            x: int
            def __repr__(self):
                return 'C-class'
        self.assertEqual(repr(C(3)), 'C-class')

    def test_overwriting_repr(self):
        # If the class has __repr__, use it no matter the value of
        #  repr=.

        @dataclass
        class C:
            x: int
            def __repr__(self):
                return 'x'
        self.assertEqual(repr(C(0)), 'x')

        @dataclass(repr=True)
        class C:
            x: int
            def __repr__(self):
                return 'x'
        self.assertEqual(repr(C(0)), 'x')

        @dataclass(repr=False)
        class C:
            x: int
            def __repr__(self):
                return 'x'
        self.assertEqual(repr(C(0)), 'x')


class TestEq(unittest.TestCase):
    def test_no_eq(self):
        # Test a class with no __eq__ and eq=False.
        @dataclass(eq=False)
        class C:
            x: int
        self.assertNotEqual(C(0), C(0))
        c = C(3)
        self.assertEqual(c, c)

        # Test a class with an __eq__ and eq=False.
        @dataclass(eq=False)
        class C:
            x: int
            def __eq__(self, other):
                return other == 10
        self.assertEqual(C(3), 10)

    def test_overwriting_eq(self):
        # If the class has __eq__, use it no matter the value of
        #  eq=.

        @dataclass
        class C:
            x: int
            def __eq__(self, other):
                return other == 3
        self.assertEqual(C(1), 3)
        self.assertNotEqual(C(1), 1)

        @dataclass(eq=True)
        class C:
            x: int
            def __eq__(self, other):
                return other == 4
        self.assertEqual(C(1), 4)
        self.assertNotEqual(C(1), 1)

        @dataclass(eq=False)
        class C:
            x: int
            def __eq__(self, other):
                return other == 5
        self.assertEqual(C(1), 5)
        self.assertNotEqual(C(1), 1)


class TestOrdering(unittest.TestCase):
    def test_functools_total_ordering(self):
        # Test that functools.total_ordering works with this class.
        @total_ordering
        @dataclass
        class C:
            x: int
            def __lt__(self, other):
                # Perform the test "backward", just to make
                #  sure this is being called.
                return self.x >= other

        self.assertLess(C(0), -1)
        self.assertLessEqual(C(0), -1)
        self.assertGreater(C(0), 1)
        self.assertGreaterEqual(C(0), 1)

    def test_no_order(self):
        # Test that no ordering functions are added by default.
        @dataclass(order=False)
        class C:
            x: int
        # Make sure no order methods are added.
        self.assertNotIn('__le__', C.__dict__)
        self.assertNotIn('__lt__', C.__dict__)
        self.assertNotIn('__ge__', C.__dict__)
        self.assertNotIn('__gt__', C.__dict__)

        # Test that __lt__ is still called
        @dataclass(order=False)
        class C:
            x: int
            def __lt__(self, other):
                return False
        # Make sure other methods aren't added.
        self.assertNotIn('__le__', C.__dict__)
        self.assertNotIn('__ge__', C.__dict__)
        self.assertNotIn('__gt__', C.__dict__)

    def test_overwriting_order(self):
        with self.assertRaisesRegex(TypeError,
                                    'Cannot overwrite attribute __lt__'
                                    '.*using functools.total_ordering'):
            @dataclass(order=True)
            class C:
                x: int
                def __lt__(self):
                    pass

        with self.assertRaisesRegex(TypeError,
                                    'Cannot overwrite attribute __le__'
                                    '.*using functools.total_ordering'):
            @dataclass(order=True)
            class C:
                x: int
                def __le__(self):
                    pass

        with self.assertRaisesRegex(TypeError,
                                    'Cannot overwrite attribute __gt__'
                                    '.*using functools.total_ordering'):
            @dataclass(order=True)
            class C:
                x: int
                def __gt__(self):
                    pass

        with self.assertRaisesRegex(TypeError,
                                    'Cannot overwrite attribute __ge__'
                                    '.*using functools.total_ordering'):
            @dataclass(order=True)
            class C:
                x: int
                def __ge__(self):
                    pass

class TestHash(unittest.TestCase):
    def test_unsafe_hash(self):
        @dataclass(unsafe_hash=True)
        class C:
            x: int
            y: str
        self.assertEqual(hash(C(1, 'foo')), hash((1, 'foo')))

    def test_hash_rules(self):
        def non_bool(value):
            # Map to something else that's True, but not a bool.
            if value is None:
                return None
            if value:
                return (3,)
            return 0

        def test(case, unsafe_hash, eq, frozen, with_hash, result):
            with self.subTest(case=case, unsafe_hash=unsafe_hash, eq=eq,
                              frozen=frozen):
                if result != 'exception':
                    if with_hash:
                        @dataclass(unsafe_hash=unsafe_hash, eq=eq, frozen=frozen)
                        class C:
                            def __hash__(self):
                                return 0
                    else:
                        @dataclass(unsafe_hash=unsafe_hash, eq=eq, frozen=frozen)
                        class C:
                            pass

                # See if the result matches what's expected.
                if result == 'fn':
                    # __hash__ contains the function we generated.
                    self.assertIn('__hash__', C.__dict__)
                    self.assertIsNotNone(C.__dict__['__hash__'])

                elif result == '':
                    # __hash__ is not present in our class.
                    if not with_hash:
                        self.assertNotIn('__hash__', C.__dict__)

                elif result == 'none':
                    # __hash__ is set to None.
                    self.assertIn('__hash__', C.__dict__)
                    self.assertIsNone(C.__dict__['__hash__'])

                elif result == 'exception':
                    # Creating the class should cause an exception.
                    #  This only happens with with_hash==True.
                    assert(with_hash)
                    with self.assertRaisesRegex(TypeError, 'Cannot overwrite attribute __hash__'):
                        @dataclass(unsafe_hash=unsafe_hash, eq=eq, frozen=frozen)
                        class C:
                            def __hash__(self):
                                return 0

                else:
                    assert False, f'unknown result {result!r}'

        # There are 8 cases of:
        #  unsafe_hash=True/False
        #  eq=True/False
        #  frozen=True/False
        # And for each of these, a different result if
        #  __hash__ is defined or not.
        for case, (unsafe_hash,  eq,    frozen, res_no_defined_hash, res_defined_hash) in enumerate([
                  (False,        False, False,  '',                  ''),
                  (False,        False, True,   '',                  ''),
                  (False,        True,  False,  'none',              ''),
                  (False,        True,  True,   'fn',                ''),
                  (True,         False, False,  'fn',                'exception'),
                  (True,         False, True,   'fn',                'exception'),
                  (True,         True,  False,  'fn',                'exception'),
                  (True,         True,  True,   'fn',                'exception'),
                  ], 1):
            test(case, unsafe_hash, eq, frozen, False, res_no_defined_hash)
            test(case, unsafe_hash, eq, frozen, True,  res_defined_hash)

            # Test non-bool truth values, too.  This is just to
            #  make sure the data-driven table in the decorator
            #  handles non-bool values.
            test(case, non_bool(unsafe_hash), non_bool(eq), non_bool(frozen), False, res_no_defined_hash)
            test(case, non_bool(unsafe_hash), non_bool(eq), non_bool(frozen), True,  res_defined_hash)


    def test_eq_only(self):
        # If a class defines __eq__, __hash__ is automatically added
        #  and set to None.  This is normal Python behavior, not
        #  related to dataclasses.  Make sure we don't interfere with
        #  that (see bpo=32546).

        @dataclass
        class C:
            i: int
            def __eq__(self, other):
                return self.i == other.i
        self.assertEqual(C(1), C(1))
        self.assertNotEqual(C(1), C(4))

        # And make sure things work in this case if we specify
        #  unsafe_hash=True.
        @dataclass(unsafe_hash=True)
        class C:
            i: int
            def __eq__(self, other):
                return self.i == other.i
        self.assertEqual(C(1), C(1.0))
        self.assertEqual(hash(C(1)), hash(C(1.0)))

        # And check that the classes __eq__ is being used, despite
        #  specifying eq=True.
        @dataclass(unsafe_hash=True, eq=True)
        class C:
            i: int
            def __eq__(self, other):
                return self.i == 3 and self.i == other.i
        self.assertEqual(C(3), C(3))
        self.assertNotEqual(C(1), C(1))
        self.assertEqual(hash(C(1)), hash(C(1.0)))

    def test_0_field_hash(self):
        @dataclass(frozen=True)
        class C:
            pass
        self.assertEqual(hash(C()), hash(()))

        @dataclass(unsafe_hash=True)
        class C:
            pass
        self.assertEqual(hash(C()), hash(()))

    def test_1_field_hash(self):
        @dataclass(frozen=True)
        class C:
            x: int
        self.assertEqual(hash(C(4)), hash((4,)))
        self.assertEqual(hash(C(42)), hash((42,)))

        @dataclass(unsafe_hash=True)
        class C:
            x: int
        self.assertEqual(hash(C(4)), hash((4,)))
        self.assertEqual(hash(C(42)), hash((42,)))

    def test_hash_no_args(self):
        # Test dataclasses with no hash= argument.  This exists to
        #  make sure that if the @dataclass parameter name is changed
        #  or the non-default hashing behavior changes, the default
        #  hashability keeps working the same way.

        class Base:
            def __hash__(self):
                return 301

        # If frozen or eq is None, then use the default value (do not
        #  specify any value in the decorator).
        for frozen, eq,    base,   expected       in [
            (None,  None,  object, 'unhashable'),
            (None,  None,  Base,   'unhashable'),
            (None,  False, object, 'object'),
            (None,  False, Base,   'base'),
            (None,  True,  object, 'unhashable'),
            (None,  True,  Base,   'unhashable'),
            (False, None,  object, 'unhashable'),
            (False, None,  Base,   'unhashable'),
            (False, False, object, 'object'),
            (False, False, Base,   'base'),
            (False, True,  object, 'unhashable'),
            (False, True,  Base,   'unhashable'),
            (True,  None,  object, 'tuple'),
            (True,  None,  Base,   'tuple'),
            (True,  False, object, 'object'),
            (True,  False, Base,   'base'),
            (True,  True,  object, 'tuple'),
            (True,  True,  Base,   'tuple'),
            ]:

            with self.subTest(frozen=frozen, eq=eq, base=base, expected=expected):
                # First, create the class.
                if frozen is None and eq is None:
                    @dataclass
                    class C(base):
                        i: int
                elif frozen is None:
                    @dataclass(eq=eq)
                    class C(base):
                        i: int
                elif eq is None:
                    @dataclass(frozen=frozen)
                    class C(base):
                        i: int
                else:
                    @dataclass(frozen=frozen, eq=eq)
                    class C(base):
                        i: int

                # Now, make sure it hashes as expected.
                if expected == 'unhashable':
                    c = C(10)
                    with self.assertRaisesRegex(TypeError, 'unhashable type'):
                        hash(c)

                elif expected == 'base':
                    self.assertEqual(hash(C(10)), 301)

                elif expected == 'object':
                    # I'm not sure what test to use here.  object's
                    #  hash isn't based on id(), so calling hash()
                    #  won't tell us much.  So, just check the
                    #  function used is object's.
                    self.assertIs(C.__hash__, object.__hash__)

                elif expected == 'tuple':
                    self.assertEqual(hash(C(42)), hash((42,)))

                else:
                    assert False, f'unknown value for expected={expected!r}'


class TestFrozen(unittest.TestCase):
    def test_frozen(self):
        @dataclass(frozen=True)
        class C:
            i: int

        c = C(10)
        self.assertEqual(c.i, 10)
        with self.assertRaises(FrozenInstanceError):
            c.i = 5
        self.assertEqual(c.i, 10)

    def test_frozen_empty(self):
        @dataclass(frozen=True)
        class C:
            pass

        c = C()
        self.assertFalse(hasattr(c, 'i'))
        with self.assertRaises(FrozenInstanceError):
            c.i = 5
        self.assertFalse(hasattr(c, 'i'))
        with self.assertRaises(FrozenInstanceError):
            del c.i

    def test_inherit(self):
        @dataclass(frozen=True)
        class C:
            i: int

        @dataclass(frozen=True)
        class D(C):
            j: int

        d = D(0, 10)
        with self.assertRaises(FrozenInstanceError):
            d.i = 5
        with self.assertRaises(FrozenInstanceError):
            d.j = 6
        self.assertEqual(d.i, 0)
        self.assertEqual(d.j, 10)

    def test_inherit_nonfrozen_from_empty_frozen(self):
        @dataclass(frozen=True)
        class C:
            pass

        with self.assertRaisesRegex(TypeError,
                                    'cannot inherit non-frozen dataclass from a frozen one'):
            @dataclass
            class D(C):
                j: int

    def test_inherit_nonfrozen_from_empty(self):
        @dataclass
        class C:
            pass

        @dataclass
        class D(C):
            j: int

        d = D(3)
        self.assertEqual(d.j, 3)
        self.assertIsInstance(d, C)

    # Test both ways: with an intermediate normal (non-dataclass)
    #  class and without an intermediate class.
    def test_inherit_nonfrozen_from_frozen(self):
        for intermediate_class in [True, False]:
            with self.subTest(intermediate_class=intermediate_class):
                @dataclass(frozen=True)
                class C:
                    i: int

                if intermediate_class:
                    class I(C): pass
                else:
                    I = C

                with self.assertRaisesRegex(TypeError,
                                            'cannot inherit non-frozen dataclass from a frozen one'):
                    @dataclass
                    class D(I):
                        pass

    def test_inherit_frozen_from_nonfrozen(self):
        for intermediate_class in [True, False]:
            with self.subTest(intermediate_class=intermediate_class):
                @dataclass
                class C:
                    i: int

                if intermediate_class:
                    class I(C): pass
                else:
                    I = C

                with self.assertRaisesRegex(TypeError,
                                            'cannot inherit frozen dataclass from a non-frozen one'):
                    @dataclass(frozen=True)
                    class D(I):
                        pass

    def test_inherit_from_normal_class(self):
        for intermediate_class in [True, False]:
            with self.subTest(intermediate_class=intermediate_class):
                class C:
                    pass

                if intermediate_class:
                    class I(C): pass
                else:
                    I = C

                @dataclass(frozen=True)
                class D(I):
                    i: int

            d = D(10)
            with self.assertRaises(FrozenInstanceError):
                d.i = 5

    def test_non_frozen_normal_derived(self):
        # See bpo-32953.

        @dataclass(frozen=True)
        class D:
            x: int
            y: int = 10

        class S(D):
            pass

        s = S(3)
        self.assertEqual(s.x, 3)
        self.assertEqual(s.y, 10)
        s.cached = True

        # But can't change the frozen attributes.
        with self.assertRaises(FrozenInstanceError):
            s.x = 5
        with self.assertRaises(FrozenInstanceError):
            s.y = 5
        self.assertEqual(s.x, 3)
        self.assertEqual(s.y, 10)
        self.assertEqual(s.cached, True)

        with self.assertRaises(FrozenInstanceError):
            del s.x
        self.assertEqual(s.x, 3)
        with self.assertRaises(FrozenInstanceError):
            del s.y
        self.assertEqual(s.y, 10)
        del s.cached
        self.assertFalse(hasattr(s, 'cached'))
        with self.assertRaises(AttributeError) as cm:
            del s.cached
        self.assertNotIsInstance(cm.exception, FrozenInstanceError)

    def test_non_frozen_normal_derived_from_empty_frozen(self):
        @dataclass(frozen=True)
        class D:
            pass

        class S(D):
            pass

        s = S()
        self.assertFalse(hasattr(s, 'x'))
        s.x = 5
        self.assertEqual(s.x, 5)

        del s.x
        self.assertFalse(hasattr(s, 'x'))
        with self.assertRaises(AttributeError) as cm:
            del s.x
        self.assertNotIsInstance(cm.exception, FrozenInstanceError)

    def test_overwriting_frozen(self):
        # frozen uses __setattr__ and __delattr__.
        with self.assertRaisesRegex(TypeError,
                                    'Cannot overwrite attribute __setattr__'):
            @dataclass(frozen=True)
            class C:
                x: int
                def __setattr__(self):
                    pass

        with self.assertRaisesRegex(TypeError,
                                    'Cannot overwrite attribute __delattr__'):
            @dataclass(frozen=True)
            class C:
                x: int
                def __delattr__(self):
                    pass

        @dataclass(frozen=False)
        class C:
            x: int
            def __setattr__(self, name, value):
                self.__dict__['x'] = value * 2
        self.assertEqual(C(10).x, 20)

    def test_frozen_hash(self):
        @dataclass(frozen=True)
        class C:
            x: Any

        # If x is immutable, we can compute the hash.  No exception is
        # raised.
        hash(C(3))

        # If x is mutable, computing the hash is an error.
        with self.assertRaisesRegex(TypeError, 'unhashable type'):
            hash(C({}))


class TestSlots(unittest.TestCase):
    def test_simple(self):
        @dataclass
        class C:
            __slots__ = ('x',)
            x: Any

        # There was a bug where a variable in a slot was assumed to
        #  also have a default value (of type
        #  types.MemberDescriptorType).
        with self.assertRaisesRegex(TypeError,
                                    r"__init__\(\) missing 1 required positional argument: 'x'"):
            C()

        # We can create an instance, and assign to x.
        c = C(10)
        self.assertEqual(c.x, 10)
        c.x = 5
        self.assertEqual(c.x, 5)

        # We can't assign to anything else.
        with self.assertRaisesRegex(AttributeError, "'C' object has no attribute 'y'"):
            c.y = 5

    def test_derived_added_field(self):
        # See bpo-33100.
        @dataclass
        class Base:
            __slots__ = ('x',)
            x: Any

        @dataclass
        class Derived(Base):
            x: int
            y: int

        d = Derived(1, 2)
        self.assertEqual((d.x, d.y), (1, 2))

        # We can add a new field to the derived instance.
        d.z = 10

    def test_generated_slots(self):
        @dataclass(slots=True)
        class C:
            x: int
            y: int

        c = C(1, 2)
        self.assertEqual((c.x, c.y), (1, 2))

        c.x = 3
        c.y = 4
        self.assertEqual((c.x, c.y), (3, 4))

        with self.assertRaisesRegex(AttributeError, "'C' object has no attribute 'z'"):
            c.z = 5

    def test_add_slots_when_slots_exists(self):
        with self.assertRaisesRegex(TypeError, '^C already specifies __slots__$'):
            @dataclass(slots=True)
            class C:
                __slots__ = ('x',)
                x: int

    def test_generated_slots_value(self):

        class Root:
            __slots__ = {'x'}

        class Root2(Root):
            __slots__ = {'k': '...', 'j': ''}

        class Root3(Root2):
            __slots__ = ['h']

        class Root4(Root3):
            __slots__ = 'aa'

        @dataclass(slots=True)
        class Base(Root4):
            y: int
            j: str
            h: str

        self.assertEqual(Base.__slots__, ('y', ))

        @dataclass(slots=True)
        class Derived(Base):
            aa: float
            x: str
            z: int
            k: str
            h: str

        self.assertEqual(Derived.__slots__, ('z', ))

        @dataclass
        class AnotherDerived(Base):
            z: int

        self.assertNotIn('__slots__', AnotherDerived.__dict__)

    def test_cant_inherit_from_iterator_slots(self):

        class Root:
            __slots__ = iter(['a'])

        class Root2(Root):
            __slots__ = ('b', )

        with self.assertRaisesRegex(
           TypeError,
            "^Slots of 'Root' cannot be determined"
        ):
            @dataclass(slots=True)
            class C(Root2):
                x: int

    def test_returns_new_class(self):
        class A:
            x: int

        B = dataclass(A, slots=True)
        self.assertIsNot(A, B)

        self.assertFalse(hasattr(A, "__slots__"))
        self.assertTrue(hasattr(B, "__slots__"))

    # Can't be local to test_frozen_pickle.
    @dataclass(frozen=True, slots=True)
    class FrozenSlotsClass:
        foo: str
        bar: int

    @dataclass(frozen=True)
    class FrozenWithoutSlotsClass:
        foo: str
        bar: int

    def test_frozen_pickle(self):
        # bpo-43999

        self.assertEqual(self.FrozenSlotsClass.__slots__, ("foo", "bar"))
        for proto in range(pickle.HIGHEST_PROTOCOL + 1):
            with self.subTest(proto=proto):
                obj = self.FrozenSlotsClass("a", 1)
                p = pickle.loads(pickle.dumps(obj, protocol=proto))
                self.assertIsNot(obj, p)
                self.assertEqual(obj, p)

                obj = self.FrozenWithoutSlotsClass("a", 1)
                p = pickle.loads(pickle.dumps(obj, protocol=proto))
                self.assertIsNot(obj, p)
                self.assertEqual(obj, p)

    @dataclass(frozen=True, slots=True)
    class FrozenSlotsGetStateClass:
        foo: str
        bar: int

        getstate_called: bool = field(default=False, compare=False)

        def __getstate__(self):
            object.__setattr__(self, 'getstate_called', True)
            return [self.foo, self.bar]

    @dataclass(frozen=True, slots=True)
    class FrozenSlotsSetStateClass:
        foo: str
        bar: int

        setstate_called: bool = field(default=False, compare=False)

        def __setstate__(self, state):
            object.__setattr__(self, 'setstate_called', True)
            object.__setattr__(self, 'foo', state[0])
            object.__setattr__(self, 'bar', state[1])

    @dataclass(frozen=True, slots=True)
    class FrozenSlotsAllStateClass:
        foo: str
        bar: int

        getstate_called: bool = field(default=False, compare=False)
        setstate_called: bool = field(default=False, compare=False)

        def __getstate__(self):
            object.__setattr__(self, 'getstate_called', True)
            return [self.foo, self.bar]

        def __setstate__(self, state):
            object.__setattr__(self, 'setstate_called', True)
            object.__setattr__(self, 'foo', state[0])
            object.__setattr__(self, 'bar', state[1])

    def test_frozen_slots_pickle_custom_state(self):
        for proto in range(pickle.HIGHEST_PROTOCOL + 1):
            with self.subTest(proto=proto):
                obj = self.FrozenSlotsGetStateClass('a', 1)
                dumped = pickle.dumps(obj, protocol=proto)

                self.assertTrue(obj.getstate_called)
                self.assertEqual(obj, pickle.loads(dumped))

        for proto in range(pickle.HIGHEST_PROTOCOL + 1):
            with self.subTest(proto=proto):
                obj = self.FrozenSlotsSetStateClass('a', 1)
                obj2 = pickle.loads(pickle.dumps(obj, protocol=proto))

                self.assertTrue(obj2.setstate_called)
                self.assertEqual(obj, obj2)

        for proto in range(pickle.HIGHEST_PROTOCOL + 1):
            with self.subTest(proto=proto):
                obj = self.FrozenSlotsAllStateClass('a', 1)
                dumped = pickle.dumps(obj, protocol=proto)

                self.assertTrue(obj.getstate_called)

                obj2 = pickle.loads(dumped)
                self.assertTrue(obj2.setstate_called)
                self.assertEqual(obj, obj2)

    def test_slots_with_default_no_init(self):
        # Originally reported in bpo-44649.
        @dataclass(slots=True)
        class A:
            a: str
            b: str = field(default='b', init=False)

        obj = A("a")
        self.assertEqual(obj.a, 'a')
        self.assertEqual(obj.b, 'b')

    def test_slots_with_default_factory_no_init(self):
        # Originally reported in bpo-44649.
        @dataclass(slots=True)
        class A:
            a: str
            b: str = field(default_factory=lambda:'b', init=False)

        obj = A("a")
        self.assertEqual(obj.a, 'a')
        self.assertEqual(obj.b, 'b')

    def test_slots_no_weakref(self):
        @dataclass(slots=True)
        class A:
            # No weakref.
            pass

        self.assertNotIn("__weakref__", A.__slots__)
        a = A()
        with self.assertRaisesRegex(TypeError,
                                    "cannot create weak reference"):
            weakref.ref(a)
        with self.assertRaises(AttributeError):
            a.__weakref__

    def test_slots_weakref(self):
        @dataclass(slots=True, weakref_slot=True)
        class A:
            a: int

        self.assertIn("__weakref__", A.__slots__)
        a = A(1)
        a_ref = weakref.ref(a)

        self.assertIs(a.__weakref__, a_ref)

    def test_slots_weakref_base_str(self):
        class Base:
            __slots__ = '__weakref__'

        @dataclass(slots=True)
        class A(Base):
            a: int

        # __weakref__ is in the base class, not A.  But an A is still weakref-able.
        self.assertIn("__weakref__", Base.__slots__)
        self.assertNotIn("__weakref__", A.__slots__)
        a = A(1)
        weakref.ref(a)

    def test_slots_weakref_base_tuple(self):
        # Same as test_slots_weakref_base, but use a tuple instead of a string
        # in the base class.
        class Base:
            __slots__ = ('__weakref__',)

        @dataclass(slots=True)
        class A(Base):
            a: int

        # __weakref__ is in the base class, not A.  But an A is still
        # weakref-able.
        self.assertIn("__weakref__", Base.__slots__)
        self.assertNotIn("__weakref__", A.__slots__)
        a = A(1)
        weakref.ref(a)

    def test_weakref_slot_without_slot(self):
        with self.assertRaisesRegex(TypeError,
                                    "weakref_slot is True but slots is False"):
            @dataclass(weakref_slot=True)
            class A:
                a: int

    def test_weakref_slot_make_dataclass(self):
        A = make_dataclass('A', [('a', int),], slots=True, weakref_slot=True)
        self.assertIn("__weakref__", A.__slots__)
        a = A(1)
        weakref.ref(a)

        # And make sure if raises if slots=True is not given.
        with self.assertRaisesRegex(TypeError,
                                    "weakref_slot is True but slots is False"):
            B = make_dataclass('B', [('a', int),], weakref_slot=True)

    def test_weakref_slot_subclass_weakref_slot(self):
        @dataclass(slots=True, weakref_slot=True)
        class Base:
            field: int

        # A *can* also specify weakref_slot=True if it wants to (gh-93521)
        @dataclass(slots=True, weakref_slot=True)
        class A(Base):
            ...

        # __weakref__ is in the base class, not A.  But an instance of A
        # is still weakref-able.
        self.assertIn("__weakref__", Base.__slots__)
        self.assertNotIn("__weakref__", A.__slots__)
        a = A(1)
        a_ref = weakref.ref(a)
        self.assertIs(a.__weakref__, a_ref)

    def test_weakref_slot_subclass_no_weakref_slot(self):
        @dataclass(slots=True, weakref_slot=True)
        class Base:
            field: int

        @dataclass(slots=True)
        class A(Base):
            ...

        # __weakref__ is in the base class, not A.  Even though A doesn't
        # specify weakref_slot, it should still be weakref-able.
        self.assertIn("__weakref__", Base.__slots__)
        self.assertNotIn("__weakref__", A.__slots__)
        a = A(1)
        a_ref = weakref.ref(a)
        self.assertIs(a.__weakref__, a_ref)

    def test_weakref_slot_normal_base_weakref_slot(self):
        class Base:
            __slots__ = ('__weakref__',)

        @dataclass(slots=True, weakref_slot=True)
        class A(Base):
            field: int

        # __weakref__ is in the base class, not A.  But an instance of
        # A is still weakref-able.
        self.assertIn("__weakref__", Base.__slots__)
        self.assertNotIn("__weakref__", A.__slots__)
        a = A(1)
        a_ref = weakref.ref(a)
        self.assertIs(a.__weakref__, a_ref)


class TestDescriptors(unittest.TestCase):
    def test_set_name(self):
        # See bpo-33141.

        # Create a descriptor.
        class D:
            def __set_name__(self, owner, name):
                self.name = name + 'x'
            def __get__(self, instance, owner):
                if instance is not None:
                    return 1
                return self

        # This is the case of just normal descriptor behavior, no
        #  dataclass code is involved in initializing the descriptor.
        @dataclass
        class C:
            c: int=D()
        self.assertEqual(C.c.name, 'cx')

        # Now test with a default value and init=False, which is the
        #  only time this is really meaningful.  If not using
        #  init=False, then the descriptor will be overwritten, anyway.
        @dataclass
        class C:
            c: int=field(default=D(), init=False)
        self.assertEqual(C.c.name, 'cx')
        self.assertEqual(C().c, 1)

    def test_non_descriptor(self):
        # PEP 487 says __set_name__ should work on non-descriptors.
        # Create a descriptor.

        class D:
            def __set_name__(self, owner, name):
                self.name = name + 'x'

        @dataclass
        class C:
            c: int=field(default=D(), init=False)
        self.assertEqual(C.c.name, 'cx')

    def test_lookup_on_instance(self):
        # See bpo-33175.
        class D:
            pass

        d = D()
        # Create an attribute on the instance, not type.
        d.__set_name__ = Mock()

        # Make sure d.__set_name__ is not called.
        @dataclass
        class C:
            i: int=field(default=d, init=False)

        self.assertEqual(d.__set_name__.call_count, 0)

    def test_lookup_on_class(self):
        # See bpo-33175.
        class D:
            pass
        D.__set_name__ = Mock()

        # Make sure D.__set_name__ is called.
        @dataclass
        class C:
            i: int=field(default=D(), init=False)

        self.assertEqual(D.__set_name__.call_count, 1)

    def test_init_calls_set(self):
        class D:
            pass

        D.__set__ = Mock()

        @dataclass
        class C:
            i: D = D()

        # Make sure D.__set__ is called.
        D.__set__.reset_mock()
        c = C(5)
        self.assertEqual(D.__set__.call_count, 1)

    def test_getting_field_calls_get(self):
        class D:
            pass

        D.__set__ = Mock()
        D.__get__ = Mock()

        @dataclass
        class C:
            i: D = D()

        c = C(5)

        # Make sure D.__get__ is called.
        D.__get__.reset_mock()
        value = c.i
        self.assertEqual(D.__get__.call_count, 1)

    def test_setting_field_calls_set(self):
        class D:
            pass

        D.__set__ = Mock()

        @dataclass
        class C:
            i: D = D()

        c = C(5)

        # Make sure D.__set__ is called.
        D.__set__.reset_mock()
        c.i = 10
        self.assertEqual(D.__set__.call_count, 1)

    def test_setting_uninitialized_descriptor_field(self):
        class D:
            pass

        D.__set__ = Mock()

        @dataclass
        class C:
            i: D

        # D.__set__ is not called because there's no D instance to call it on
        D.__set__.reset_mock()
        c = C(5)
        self.assertEqual(D.__set__.call_count, 0)

        # D.__set__ still isn't called after setting i to an instance of D
        # because descriptors don't behave like that when stored as instance vars
        c.i = D()
        c.i = 5
        self.assertEqual(D.__set__.call_count, 0)

    def test_default_value(self):
        class D:
            def __get__(self, instance: Any, owner: object) -> int:
                if instance is None:
                    return 100

                return instance._x

            def __set__(self, instance: Any, value: int) -> None:
                instance._x = value

        @dataclass
        class C:
            i: D = D()

        c = C()
        self.assertEqual(c.i, 100)

        c = C(5)
        self.assertEqual(c.i, 5)

    def test_no_default_value(self):
        class D:
            def __get__(self, instance: Any, owner: object) -> int:
                if instance is None:
                    raise AttributeError()

                return instance._x

            def __set__(self, instance: Any, value: int) -> None:
                instance._x = value

        @dataclass
        class C:
            i: D = D()

        with self.assertRaisesRegex(TypeError, 'missing 1 required positional argument'):
            c = C()

class TestStringAnnotations(unittest.TestCase):
    def test_classvar(self):
        # Some expressions recognized as ClassVar really aren't.  But
        #  if you're using string annotations, it's not an exact
        #  science.
        # These tests assume that both "import typing" and "from
        # typing import *" have been run in this file.
        for typestr in ('ClassVar[int]',
                        'ClassVar [int]',
                        'ClassVar',
                        'typing.ClassVar[int]',
                        'typing.ClassVar[str]',
                        'typing .ClassVar[str]',
                        'typing. ClassVar[str]',
                        'typing.ClassVar [str]',
                        'typing.ClassVar [ str]',
                        'Annotated[ClassVar[int], (3, 5)]',
                        'Annotated[Annotated[ClassVar[int], (3, 5)], (3, 6)]',
                        'Annotated[typing.ClassVar[int], (3, 5)]',
                        'Annotated [ClassVar[int], (3, 5)]',
                        'Annotated[ ClassVar[int], (3, 5)]',
                        'typing.Annotated[ClassVar[int], (3, 5)]',
                        'typing .Annotated[ClassVar[int], (3, 5)]',
                        'typing. Annotated[ClassVar[int], (3, 5)]',

                        # Not syntactically valid, but these will
                        #  be treated as ClassVars.
                        'typing.ClassVar.[int]',
                        'typing.ClassVar+',
                        ):
            with self.subTest(typestr=typestr):
                @dataclass
                class C:
                    x: typestr

                # x is a ClassVar, so C() takes no args.
                C()

                # And it won't appear in the class's dict because it doesn't
                # have a default.
                self.assertNotIn('x', C.__dict__)

    def test_isnt_classvar(self):
        for typestr in ('CV',
                        't.ClassVar',
                        't.ClassVar[int]',
                        'typing..ClassVar[int]',
                        'Classvar',
                        'Classvar[int]',
                        'typing.ClassVarx[int]',
                        'typong.ClassVar[int]',
                        'dataclasses.ClassVar[int]',
                        'typingxClassVar[str]',
                        ):
            with self.subTest(typestr=typestr):
                @dataclass
                class C:
                    x: typestr

                # x is not a ClassVar, so C() takes one arg.
                self.assertEqual(C(10).x, 10)

    def test_initvar(self):
        # These tests assume that both "import dataclasses" and "from
        #  dataclasses import *" have been run in this file.
        for typestr in ('InitVar[int]',
                        'InitVar [int]',
                        'InitVar',
                        'dataclasses.InitVar[int]',
                        'dataclasses.InitVar[str]',
                        'dataclasses .InitVar[str]',
                        'dataclasses. InitVar[str]',
                        'dataclasses.InitVar [str]',
                        'dataclasses.InitVar [ str]',
                        'Annotated[InitVar[int], (3, 5)]',
                        'Annotated[Annotated[InitVar[int], (3, 5)], (3, 6)]',
                        'Annotated[dataclasses.InitVar[int], (3, 5)]',
                        'Annotated [InitVar[int], (3, 5)]',
                        'Annotated[ InitVar[int], (3, 5)]',
                        'typing.Annotated[InitVar[int], (3, 5)]',
                        'typing .Annotated[InitVar[int], (3, 5)]',
                        'typing. Annotated[InitVar[int], (3, 5)]',

                        # Not syntactically valid, but these will
                        #  be treated as InitVars.
                        'dataclasses.InitVar.[int]',
                        'dataclasses.InitVar+',
                        ):
            with self.subTest(typestr=typestr):
                @dataclass
                class C:
                    x: typestr

                # x is an InitVar, so doesn't create a member.
                with self.assertRaisesRegex(AttributeError,
                                            "object has no attribute 'x'"):
                    C(1).x

    def test_isnt_initvar(self):
        for typestr in ('IV',
                        'dc.InitVar',
                        'xdataclasses.xInitVar',
                        'typing.xInitVar[int]',
                        ):
            with self.subTest(typestr=typestr):
                @dataclass
                class C:
                    x: typestr

                # x is not an InitVar, so there will be a member x.
                self.assertEqual(C(10).x, 10)

    def test_classvar_module_level_import(self):
        from test import dataclass_module_1
        from test import dataclass_module_1_str
        from test import dataclass_module_2
        from test import dataclass_module_2_str

        for m in (dataclass_module_1, dataclass_module_1_str,
                  dataclass_module_2, dataclass_module_2_str,
                  ):
            with self.subTest(m=m):
                # There's a difference in how the ClassVars are
                # interpreted when using string annotations or
                # not. See the imported modules for details.
                if m.USING_STRINGS:
                    c = m.CV(10)
                else:
                    c = m.CV()
                self.assertEqual(c.cv0, 20)


                # There's a difference in how the InitVars are
                # interpreted when using string annotations or
                # not. See the imported modules for details.
                c = m.IV(0, 1, 2, 3, 4)

                for field_name in ('iv0', 'iv1', 'iv2', 'iv3'):
                    with self.subTest(field_name=field_name):
                        with self.assertRaisesRegex(AttributeError, f"object has no attribute '{field_name}'"):
                            # Since field_name is an InitVar, it's
                            # not an instance field.
                            getattr(c, field_name)

                if m.USING_STRINGS:
                    # iv4 is interpreted as a normal field.
                    self.assertIn('not_iv4', c.__dict__)
                    self.assertEqual(c.not_iv4, 4)
                else:
                    # iv4 is interpreted as an InitVar, so it
                    # won't exist on the instance.
                    self.assertNotIn('not_iv4', c.__dict__)

    def test_text_annotations(self):
        from test import dataclass_textanno

        self.assertEqual(
            get_type_hints(dataclass_textanno.Bar),
            {'foo': dataclass_textanno.Foo})
        self.assertEqual(
            get_type_hints(dataclass_textanno.Bar.__init__),
            {'foo': dataclass_textanno.Foo,
             'return': type(None)})


ByMakeDataClass = make_dataclass('ByMakeDataClass', [('x', int)])
ManualModuleMakeDataClass = make_dataclass('ManualModuleMakeDataClass',
                                           [('x', int)],
                                           module=__name__)
WrongNameMakeDataclass = make_dataclass('Wrong', [('x', int)])
WrongModuleMakeDataclass = make_dataclass('WrongModuleMakeDataclass',
                                          [('x', int)],
                                          module='custom')

class TestMakeDataclass(unittest.TestCase):
    def test_simple(self):
        C = make_dataclass('C',
                           [('x', int),
                            ('y', int, field(default=5))],
                           namespace={'add_one': lambda self: self.x + 1})
        c = C(10)
        self.assertEqual((c.x, c.y), (10, 5))
        self.assertEqual(c.add_one(), 11)


    def test_no_mutate_namespace(self):
        # Make sure a provided namespace isn't mutated.
        ns = {}
        C = make_dataclass('C',
                           [('x', int),
                            ('y', int, field(default=5))],
                           namespace=ns)
        self.assertEqual(ns, {})

    def test_base(self):
        class Base1:
            pass
        class Base2:
            pass
        C = make_dataclass('C',
                           [('x', int)],
                           bases=(Base1, Base2))
        c = C(2)
        self.assertIsInstance(c, C)
        self.assertIsInstance(c, Base1)
        self.assertIsInstance(c, Base2)

    def test_base_dataclass(self):
        @dataclass
        class Base1:
            x: int
        class Base2:
            pass
        C = make_dataclass('C',
                           [('y', int)],
                           bases=(Base1, Base2))
        with self.assertRaisesRegex(TypeError, 'required positional'):
            c = C(2)
        c = C(1, 2)
        self.assertIsInstance(c, C)
        self.assertIsInstance(c, Base1)
        self.assertIsInstance(c, Base2)

        self.assertEqual((c.x, c.y), (1, 2))

    def test_init_var(self):
        def post_init(self, y):
            self.x *= y

        C = make_dataclass('C',
                           [('x', int),
                            ('y', InitVar[int]),
                            ],
                           namespace={'__post_init__': post_init},
                           )
        c = C(2, 3)
        self.assertEqual(vars(c), {'x': 6})
        self.assertEqual(len(fields(c)), 1)

    def test_class_var(self):
        C = make_dataclass('C',
                           [('x', int),
                            ('y', ClassVar[int], 10),
                            ('z', ClassVar[int], field(default=20)),
                            ])
        c = C(1)
        self.assertEqual(vars(c), {'x': 1})
        self.assertEqual(len(fields(c)), 1)
        self.assertEqual(C.y, 10)
        self.assertEqual(C.z, 20)

    def test_other_params(self):
        C = make_dataclass('C',
                           [('x', int),
                            ('y', ClassVar[int], 10),
                            ('z', ClassVar[int], field(default=20)),
                            ],
                           init=False)
        # Make sure we have a repr, but no init.
        self.assertNotIn('__init__', vars(C))
        self.assertIn('__repr__', vars(C))

        # Make sure random other params don't work.
        with self.assertRaisesRegex(TypeError, 'unexpected keyword argument'):
            C = make_dataclass('C',
                               [],
                               xxinit=False)

    def test_no_types(self):
        C = make_dataclass('Point', ['x', 'y', 'z'])
        c = C(1, 2, 3)
        self.assertEqual(vars(c), {'x': 1, 'y': 2, 'z': 3})
        self.assertEqual(C.__annotations__, {'x': 'typing.Any',
                                             'y': 'typing.Any',
                                             'z': 'typing.Any'})

        C = make_dataclass('Point', ['x', ('y', int), 'z'])
        c = C(1, 2, 3)
        self.assertEqual(vars(c), {'x': 1, 'y': 2, 'z': 3})
        self.assertEqual(C.__annotations__, {'x': 'typing.Any',
                                             'y': int,
                                             'z': 'typing.Any'})

    def test_module_attr(self):
        self.assertEqual(ByMakeDataClass.__module__, __name__)
        self.assertEqual(ByMakeDataClass(1).__module__, __name__)
        self.assertEqual(WrongModuleMakeDataclass.__module__, "custom")
        Nested = make_dataclass('Nested', [])
        self.assertEqual(Nested.__module__, __name__)
        self.assertEqual(Nested().__module__, __name__)

    def test_pickle_support(self):
        for klass in [ByMakeDataClass, ManualModuleMakeDataClass]:
            for proto in range(pickle.HIGHEST_PROTOCOL + 1):
                with self.subTest(proto=proto):
                    self.assertEqual(
                        pickle.loads(pickle.dumps(klass, proto)),
                        klass,
                    )
                    self.assertEqual(
                        pickle.loads(pickle.dumps(klass(1), proto)),
                        klass(1),
                    )

    def test_cannot_be_pickled(self):
        for klass in [WrongNameMakeDataclass, WrongModuleMakeDataclass]:
            for proto in range(pickle.HIGHEST_PROTOCOL + 1):
                with self.subTest(proto=proto):
                    with self.assertRaises(pickle.PickleError):
                        pickle.dumps(klass, proto)
                    with self.assertRaises(pickle.PickleError):
                        pickle.dumps(klass(1), proto)

    def test_invalid_type_specification(self):
        for bad_field in [(),
                          (1, 2, 3, 4),
                          ]:
            with self.subTest(bad_field=bad_field):
                with self.assertRaisesRegex(TypeError, r'Invalid field: '):
                    make_dataclass('C', ['a', bad_field])

        # And test for things with no len().
        for bad_field in [float,
                          lambda x:x,
                          ]:
            with self.subTest(bad_field=bad_field):
                with self.assertRaisesRegex(TypeError, r'has no len\(\)'):
                    make_dataclass('C', ['a', bad_field])

    def test_duplicate_field_names(self):
        for field in ['a', 'ab']:
            with self.subTest(field=field):
                with self.assertRaisesRegex(TypeError, 'Field name duplicated'):
                    make_dataclass('C', [field, 'a', field])

    def test_keyword_field_names(self):
        for field in ['for', 'async', 'await', 'as']:
            with self.subTest(field=field):
                with self.assertRaisesRegex(TypeError, 'must not be keywords'):
                    make_dataclass('C', ['a', field])
                with self.assertRaisesRegex(TypeError, 'must not be keywords'):
                    make_dataclass('C', [field])
                with self.assertRaisesRegex(TypeError, 'must not be keywords'):
                    make_dataclass('C', [field, 'a'])

    def test_non_identifier_field_names(self):
        for field in ['()', 'x,y', '*', '2@3', '', 'little johnny tables']:
            with self.subTest(field=field):
                with self.assertRaisesRegex(TypeError, 'must be valid identifiers'):
                    make_dataclass('C', ['a', field])
                with self.assertRaisesRegex(TypeError, 'must be valid identifiers'):
                    make_dataclass('C', [field])
                with self.assertRaisesRegex(TypeError, 'must be valid identifiers'):
                    make_dataclass('C', [field, 'a'])

    def test_underscore_field_names(self):
        # Unlike namedtuple, it's okay if dataclass field names have
        # an underscore.
        make_dataclass('C', ['_', '_a', 'a_a', 'a_'])

    def test_funny_class_names_names(self):
        # No reason to prevent weird class names, since
        # types.new_class allows them.
        for classname in ['()', 'x,y', '*', '2@3', '']:
            with self.subTest(classname=classname):
                C = make_dataclass(classname, ['a', 'b'])
                self.assertEqual(C.__name__, classname)

class TestReplace(unittest.TestCase):
    def test(self):
        @dataclass(frozen=True)
        class C:
            x: int
            y: int

        c = C(1, 2)
        c1 = replace(c, x=3)
        self.assertEqual(c1.x, 3)
        self.assertEqual(c1.y, 2)

    def test_frozen(self):
        @dataclass(frozen=True)
        class C:
            x: int
            y: int
            z: int = field(init=False, default=10)
            t: int = field(init=False, default=100)

        c = C(1, 2)
        c1 = replace(c, x=3)
        self.assertEqual((c.x, c.y, c.z, c.t), (1, 2, 10, 100))
        self.assertEqual((c1.x, c1.y, c1.z, c1.t), (3, 2, 10, 100))


        with self.assertRaisesRegex(ValueError, 'init=False'):
            replace(c, x=3, z=20, t=50)
        with self.assertRaisesRegex(ValueError, 'init=False'):
            replace(c, z=20)
            replace(c, x=3, z=20, t=50)

        # Make sure the result is still frozen.
        with self.assertRaisesRegex(FrozenInstanceError, "cannot assign to field 'x'"):
            c1.x = 3

        # Make sure we can't replace an attribute that doesn't exist,
        #  if we're also replacing one that does exist.  Test this
        #  here, because setting attributes on frozen instances is
        #  handled slightly differently from non-frozen ones.
        with self.assertRaisesRegex(TypeError, r"__init__\(\) got an unexpected "
                                             "keyword argument 'a'"):
            c1 = replace(c, x=20, a=5)

    def test_invalid_field_name(self):
        @dataclass(frozen=True)
        class C:
            x: int
            y: int

        c = C(1, 2)
        with self.assertRaisesRegex(TypeError, r"__init__\(\) got an unexpected "
                                    "keyword argument 'z'"):
            c1 = replace(c, z=3)

    def test_invalid_object(self):
        @dataclass(frozen=True)
        class C:
            x: int
            y: int

        with self.assertRaisesRegex(TypeError, 'dataclass instance'):
            replace(C, x=3)

        with self.assertRaisesRegex(TypeError, 'dataclass instance'):
            replace(0, x=3)

    def test_no_init(self):
        @dataclass
        class C:
            x: int
            y: int = field(init=False, default=10)

        c = C(1)
        c.y = 20

        # Make sure y gets the default value.
        c1 = replace(c, x=5)
        self.assertEqual((c1.x, c1.y), (5, 10))

        # Trying to replace y is an error.
        with self.assertRaisesRegex(ValueError, 'init=False'):
            replace(c, x=2, y=30)

        with self.assertRaisesRegex(ValueError, 'init=False'):
            replace(c, y=30)

    def test_classvar(self):
        @dataclass
        class C:
            x: int
            y: ClassVar[int] = 1000

        c = C(1)
        d = C(2)

        self.assertIs(c.y, d.y)
        self.assertEqual(c.y, 1000)

        # Trying to replace y is an error: can't replace ClassVars.
        with self.assertRaisesRegex(TypeError, r"__init__\(\) got an "
                                    "unexpected keyword argument 'y'"):
            replace(c, y=30)

        replace(c, x=5)

    def test_initvar_is_specified(self):
        @dataclass
        class C:
            x: int
            y: InitVar[int]

            def __post_init__(self, y):
                self.x *= y

        c = C(1, 10)
        self.assertEqual(c.x, 10)
        with self.assertRaisesRegex(ValueError, r"InitVar 'y' must be "
                                    "specified with replace()"):
            replace(c, x=3)
        c = replace(c, x=3, y=5)
        self.assertEqual(c.x, 15)

    def test_initvar_with_default_value(self):
        @dataclass
        class C:
            x: int
            y: InitVar[int] = None
            z: InitVar[int] = 42

            def __post_init__(self, y, z):
                if y is not None:
                    self.x += y
                if z is not None:
                    self.x += z

        c = C(x=1, y=10, z=1)
        self.assertEqual(replace(c), C(x=12))
        self.assertEqual(replace(c, y=4), C(x=12, y=4, z=42))
        self.assertEqual(replace(c, y=4, z=1), C(x=12, y=4, z=1))

    def test_recursive_repr(self):
        @dataclass
        class C:
            f: "C"

        c = C(None)
        c.f = c
        self.assertEqual(repr(c), "TestReplace.test_recursive_repr.<locals>.C(f=...)")

    def test_recursive_repr_two_attrs(self):
        @dataclass
        class C:
            f: "C"
            g: "C"

        c = C(None, None)
        c.f = c
        c.g = c
        self.assertEqual(repr(c), "TestReplace.test_recursive_repr_two_attrs"
                                  ".<locals>.C(f=..., g=...)")

    def test_recursive_repr_indirection(self):
        @dataclass
        class C:
            f: "D"

        @dataclass
        class D:
            f: "C"

        c = C(None)
        d = D(None)
        c.f = d
        d.f = c
        self.assertEqual(repr(c), "TestReplace.test_recursive_repr_indirection"
                                  ".<locals>.C(f=TestReplace.test_recursive_repr_indirection"
                                  ".<locals>.D(f=...))")

    def test_recursive_repr_indirection_two(self):
        @dataclass
        class C:
            f: "D"

        @dataclass
        class D:
            f: "E"

        @dataclass
        class E:
            f: "C"

        c = C(None)
        d = D(None)
        e = E(None)
        c.f = d
        d.f = e
        e.f = c
        self.assertEqual(repr(c), "TestReplace.test_recursive_repr_indirection_two"
                                  ".<locals>.C(f=TestReplace.test_recursive_repr_indirection_two"
                                  ".<locals>.D(f=TestReplace.test_recursive_repr_indirection_two"
                                  ".<locals>.E(f=...)))")

    def test_recursive_repr_misc_attrs(self):
        @dataclass
        class C:
            f: "C"
            g: int

        c = C(None, 1)
        c.f = c
        self.assertEqual(repr(c), "TestReplace.test_recursive_repr_misc_attrs"
                                  ".<locals>.C(f=..., g=1)")

    ## def test_initvar(self):
    ##     @dataclass
    ##     class C:
    ##         x: int
    ##         y: InitVar[int]

    ##     c = C(1, 10)
    ##     d = C(2, 20)

    ##     # In our case, replacing an InitVar is a no-op
    ##     self.assertEqual(c, replace(c, y=5))

    ##     replace(c, x=5)

class TestAbstract(unittest.TestCase):
    def test_abc_implementation(self):
        class Ordered(abc.ABC):
            @abc.abstractmethod
            def __lt__(self, other):
                pass

            @abc.abstractmethod
            def __le__(self, other):
                pass

        @dataclass(order=True)
        class Date(Ordered):
            year: int
            month: 'Month'
            day: 'int'

        self.assertFalse(inspect.isabstract(Date))
        self.assertGreater(Date(2020,12,25), Date(2020,8,31))

    def test_maintain_abc(self):
        class A(abc.ABC):
            @abc.abstractmethod
            def foo(self):
                pass

        @dataclass
        class Date(A):
            year: int
            month: 'Month'
            day: 'int'

        self.assertTrue(inspect.isabstract(Date))
        msg = "class Date without an implementation for abstract method 'foo'"
        self.assertRaisesRegex(TypeError, msg, Date)


class TestMatchArgs(unittest.TestCase):
    def test_match_args(self):
        @dataclass
        class C:
            a: int
        self.assertEqual(C(42).__match_args__, ('a',))

    def test_explicit_match_args(self):
        ma = ()
        @dataclass
        class C:
            a: int
            __match_args__ = ma
        self.assertIs(C(42).__match_args__, ma)

    def test_bpo_43764(self):
        @dataclass(repr=False, eq=False, init=False)
        class X:
            a: int
            b: int
            c: int
        self.assertEqual(X.__match_args__, ("a", "b", "c"))

    def test_match_args_argument(self):
        @dataclass(match_args=False)
        class X:
            a: int
        self.assertNotIn('__match_args__', X.__dict__)

        @dataclass(match_args=False)
        class Y:
            a: int
            __match_args__ = ('b',)
        self.assertEqual(Y.__match_args__, ('b',))

        @dataclass(match_args=False)
        class Z(Y):
            z: int
        self.assertEqual(Z.__match_args__, ('b',))

        # Ensure parent dataclass __match_args__ is seen, if child class
        # specifies match_args=False.
        @dataclass
        class A:
            a: int
            z: int
        @dataclass(match_args=False)
        class B(A):
            b: int
        self.assertEqual(B.__match_args__, ('a', 'z'))

    def test_make_dataclasses(self):
        C = make_dataclass('C', [('x', int), ('y', int)])
        self.assertEqual(C.__match_args__, ('x', 'y'))

        C = make_dataclass('C', [('x', int), ('y', int)], match_args=True)
        self.assertEqual(C.__match_args__, ('x', 'y'))

        C = make_dataclass('C', [('x', int), ('y', int)], match_args=False)
        self.assertNotIn('__match__args__', C.__dict__)

        C = make_dataclass('C', [('x', int), ('y', int)], namespace={'__match_args__': ('z',)})
        self.assertEqual(C.__match_args__, ('z',))


class TestKeywordArgs(unittest.TestCase):
    def test_no_classvar_kwarg(self):
        msg = 'field a is a ClassVar but specifies kw_only'
        with self.assertRaisesRegex(TypeError, msg):
            @dataclass
            class A:
                a: ClassVar[int] = field(kw_only=True)

        with self.assertRaisesRegex(TypeError, msg):
            @dataclass
            class A:
                a: ClassVar[int] = field(kw_only=False)

        with self.assertRaisesRegex(TypeError, msg):
            @dataclass(kw_only=True)
            class A:
                a: ClassVar[int] = field(kw_only=False)

    def test_field_marked_as_kwonly(self):
        #######################
        # Using dataclass(kw_only=True)
        @dataclass(kw_only=True)
        class A:
            a: int
        self.assertTrue(fields(A)[0].kw_only)

        @dataclass(kw_only=True)
        class A:
            a: int = field(kw_only=True)
        self.assertTrue(fields(A)[0].kw_only)

        @dataclass(kw_only=True)
        class A:
            a: int = field(kw_only=False)
        self.assertFalse(fields(A)[0].kw_only)

        #######################
        # Using dataclass(kw_only=False)
        @dataclass(kw_only=False)
        class A:
            a: int
        self.assertFalse(fields(A)[0].kw_only)

        @dataclass(kw_only=False)
        class A:
            a: int = field(kw_only=True)
        self.assertTrue(fields(A)[0].kw_only)

        @dataclass(kw_only=False)
        class A:
            a: int = field(kw_only=False)
        self.assertFalse(fields(A)[0].kw_only)

        #######################
        # Not specifying dataclass(kw_only)
        @dataclass
        class A:
            a: int
        self.assertFalse(fields(A)[0].kw_only)

        @dataclass
        class A:
            a: int = field(kw_only=True)
        self.assertTrue(fields(A)[0].kw_only)

        @dataclass
        class A:
            a: int = field(kw_only=False)
        self.assertFalse(fields(A)[0].kw_only)

    def test_match_args(self):
        # kw fields don't show up in __match_args__.
        @dataclass(kw_only=True)
        class C:
            a: int
        self.assertEqual(C(a=42).__match_args__, ())

        @dataclass
        class C:
            a: int
            b: int = field(kw_only=True)
        self.assertEqual(C(42, b=10).__match_args__, ('a',))

    def test_KW_ONLY(self):
        @dataclass
        class A:
            a: int
            _: KW_ONLY
            b: int
            c: int
        A(3, c=5, b=4)
        msg = "takes 2 positional arguments but 4 were given"
        with self.assertRaisesRegex(TypeError, msg):
            A(3, 4, 5)


        @dataclass(kw_only=True)
        class B:
            a: int
            _: KW_ONLY
            b: int
            c: int
        B(a=3, b=4, c=5)
        msg = "takes 1 positional argument but 4 were given"
        with self.assertRaisesRegex(TypeError, msg):
            B(3, 4, 5)

        # Explicitly make a field that follows KW_ONLY be non-keyword-only.
        @dataclass
        class C:
            a: int
            _: KW_ONLY
            b: int
            c: int = field(kw_only=False)
        c = C(1, 2, b=3)
        self.assertEqual(c.a, 1)
        self.assertEqual(c.b, 3)
        self.assertEqual(c.c, 2)
        c = C(1, b=3, c=2)
        self.assertEqual(c.a, 1)
        self.assertEqual(c.b, 3)
        self.assertEqual(c.c, 2)
        c = C(1, b=3, c=2)
        self.assertEqual(c.a, 1)
        self.assertEqual(c.b, 3)
        self.assertEqual(c.c, 2)
        c = C(c=2, b=3, a=1)
        self.assertEqual(c.a, 1)
        self.assertEqual(c.b, 3)
        self.assertEqual(c.c, 2)

    def test_KW_ONLY_as_string(self):
        @dataclass
        class A:
            a: int
            _: 'dataclasses.KW_ONLY'
            b: int
            c: int
        A(3, c=5, b=4)
        msg = "takes 2 positional arguments but 4 were given"
        with self.assertRaisesRegex(TypeError, msg):
            A(3, 4, 5)

    def test_KW_ONLY_twice(self):
        msg = "'Y' is KW_ONLY, but KW_ONLY has already been specified"

        with self.assertRaisesRegex(TypeError, msg):
            @dataclass
            class A:
                a: int
                X: KW_ONLY
                Y: KW_ONLY
                b: int
                c: int

        with self.assertRaisesRegex(TypeError, msg):
            @dataclass
            class A:
                a: int
                X: KW_ONLY
                b: int
                Y: KW_ONLY
                c: int

        with self.assertRaisesRegex(TypeError, msg):
            @dataclass
            class A:
                a: int
                X: KW_ONLY
                b: int
                c: int
                Y: KW_ONLY

        # But this usage is okay, since it's not using KW_ONLY.
        @dataclass
        class A:
            a: int
            _: KW_ONLY
            b: int
            c: int = field(kw_only=True)

        # And if inheriting, it's okay.
        @dataclass
        class A:
            a: int
            _: KW_ONLY
            b: int
            c: int
        @dataclass
        class B(A):
            _: KW_ONLY
            d: int

        # Make sure the error is raised in a derived class.
        with self.assertRaisesRegex(TypeError, msg):
            @dataclass
            class A:
                a: int
                _: KW_ONLY
                b: int
                c: int
            @dataclass
            class B(A):
                X: KW_ONLY
                d: int
                Y: KW_ONLY


    def test_post_init(self):
        @dataclass
        class A:
            a: int
            _: KW_ONLY
            b: InitVar[int]
            c: int
            d: InitVar[int]
            def __post_init__(self, b, d):
                raise CustomError(f'{b=} {d=}')
        with self.assertRaisesRegex(CustomError, 'b=3 d=4'):
            A(1, c=2, b=3, d=4)

        @dataclass
        class B:
            a: int
            _: KW_ONLY
            b: InitVar[int]
            c: int
            d: InitVar[int]
            def __post_init__(self, b, d):
                self.a = b
                self.c = d
        b = B(1, c=2, b=3, d=4)
        self.assertEqual(asdict(b), {'a': 3, 'c': 4})

    def test_defaults(self):
        # For kwargs, make sure we can have defaults after non-defaults.
        @dataclass
        class A:
            a: int = 0
            _: KW_ONLY
            b: int
            c: int = 1
            d: int

        a = A(d=4, b=3)
        self.assertEqual(a.a, 0)
        self.assertEqual(a.b, 3)
        self.assertEqual(a.c, 1)
        self.assertEqual(a.d, 4)

        # Make sure we still check for non-kwarg non-defaults not following
        # defaults.
        err_regex = "non-default argument 'z' follows default argument"
        with self.assertRaisesRegex(TypeError, err_regex):
            @dataclass
            class A:
                a: int = 0
                z: int
                _: KW_ONLY
                b: int
                c: int = 1
                d: int

    def test_make_dataclass(self):
        A = make_dataclass("A", ['a'], kw_only=True)
        self.assertTrue(fields(A)[0].kw_only)

        B = make_dataclass("B",
                           ['a', ('b', int, field(kw_only=False))],
                           kw_only=True)
        self.assertTrue(fields(B)[0].kw_only)
        self.assertFalse(fields(B)[1].kw_only)


if __name__ == '__main__':
    unittest.main()<|MERGE_RESOLUTION|>--- conflicted
+++ resolved
@@ -14,11 +14,7 @@
 import traceback
 import unittest
 from unittest.mock import Mock
-<<<<<<< HEAD
-from typing import Annotated, ClassVar, Any, List, Union, Tuple, Dict, Generic, TypeVar, Optional, Protocol
-=======
-from typing import ClassVar, Any, List, Union, Tuple, Dict, Generic, TypeVar, Optional, Protocol, DefaultDict
->>>>>>> b1a91d26
+from typing import Annotated, ClassVar, Any, List, Union, Tuple, Dict, Generic, TypeVar, Optional, Protocol, DefaultDict
 from typing import get_type_hints
 from collections import deque, OrderedDict, namedtuple, defaultdict
 from functools import total_ordering
