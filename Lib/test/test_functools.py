--- conflicted
+++ resolved
@@ -2867,11 +2867,7 @@
 
     def test_invalid_positional_argument(self):
         @functools.singledispatch
-<<<<<<< HEAD
         def f(a, /):
-=======
-        def f(*args, **kwargs):
->>>>>>> 9f8a9e8a
             pass
         msg = 'f requires at least 1 positional argument'
         with self.assertRaisesRegex(TypeError, msg):
