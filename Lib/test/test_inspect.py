--- conflicted
+++ resolved
@@ -586,7 +586,6 @@
         self.assertSourceEqual(mod.eggs.__code__, 12, 18)
 
 class TestGetsourceInteractive(unittest.TestCase):
-<<<<<<< HEAD
     def test_getclasses_interactive(self):
         code = ("import sys, inspect; \
                  sys.modules['__main__'].__file__ = None; \
@@ -595,21 +594,6 @@
                )
         _, _, stderr = assert_python_failure("-c", code, __isolated=True)
         self.assertIn(b'OSError: source code not available', stderr)
-=======
-    def tearDown(self):
-        mod.ParrotDroppings.__module__ = self.mod
-        sys.modules['__main__'] = self.main
-
-    def test_getclasses_interactive(self):
-        self.main = sys.modules['__main__']
-        self.mod = mod.ParrotDroppings.__module__
-        class MockModule:
-            __file__ = None
-        sys.modules['__main__'] = MockModule
-        mod.ParrotDroppings.__module__ = '__main__'
-        with self.assertRaisesRegex(OSError, 'source code not available') as e:
-            inspect.getsource(mod.ParrotDroppings)
->>>>>>> 54f185b6
 
 class TestGettingSourceOfToplevelFrames(GetSourceBase):
     fodderModule = mod
