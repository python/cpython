import typing
import os
import pathlib
import py_compile
import shutil
import textwrap
import unittest
import warnings
import importlib
import contextlib

from importlib import resources
from importlib.resources.abc import Traversable
from . import data01
from . import util
from . import _path
from test.support import os_helper, import_helper


@contextlib.contextmanager
def suppress_known_deprecation():
    with warnings.catch_warnings(record=True) as ctx:
        warnings.simplefilter('default', category=DeprecationWarning)
        yield ctx


class FilesTests:
    def test_read_bytes(self):
        files = resources.files(self.data)
        actual = files.joinpath('utf-8.file').read_bytes()
        assert actual == b'Hello, UTF-8 world!\n'

    def test_read_text(self):
        files = resources.files(self.data)
        actual = files.joinpath('utf-8.file').read_text(encoding='utf-8')
        assert actual == 'Hello, UTF-8 world!\n'

    @unittest.skipUnless(
        hasattr(typing, 'runtime_checkable'),
        "Only suitable when typing supports runtime_checkable",
    )
    def test_traversable(self):
        assert isinstance(resources.files(self.data), Traversable)

    def test_old_parameter(self):
        """
        Files used to take a 'package' parameter. Make sure anyone
        passing by name is still supported.
        """
        with suppress_known_deprecation():
            resources.files(package=self.data)


class OpenDiskTests(FilesTests, unittest.TestCase):
    def setUp(self):
        self.data = data01


class OpenZipTests(FilesTests, util.ZipSetup, unittest.TestCase):
    pass


class OpenNamespaceTests(FilesTests, unittest.TestCase):
    def setUp(self):
        from . import namespacedata01

        self.data = namespacedata01


class SiteDir:
    def setUp(self):
        self.fixtures = contextlib.ExitStack()
        self.addCleanup(self.fixtures.close)
        self.site_dir = self.fixtures.enter_context(os_helper.temp_dir())
        self.fixtures.enter_context(import_helper.DirsOnSysPath(self.site_dir))
        self.fixtures.enter_context(import_helper.isolated_modules())


class ModulesFilesTests(SiteDir, unittest.TestCase):
    def test_module_resources(self):
        """
        A module can have resources found adjacent to the module.
        """
        spec = {
            'mod.py': '',
            'res.txt': 'resources are the best',
        }
        _path.build(spec, self.site_dir)
        import mod

        actual = resources.files(mod).joinpath('res.txt').read_text(encoding='utf-8')
        assert actual == spec['res.txt']


class ImplicitContextFilesTests(SiteDir, unittest.TestCase):
    def test_implicit_files(self):
        """
        Without any parameter, files() will infer the location as the caller.
        """
        spec = {
            'somepkg': {
                '__init__.py': textwrap.dedent(
                    """
                    import importlib.resources as res
                    val = res.files().joinpath('res.txt').read_text(encoding='utf-8')
                    """
                ),
                'res.txt': 'resources are the best',
            },
        }
        _path.build(spec, self.site_dir)
        assert importlib.import_module('somepkg').val == 'resources are the best'

<<<<<<< HEAD
    def _compile_importlib(self):
        """
        Make a compiled-only copy of the importlib resources package.
        """
        bin_site = self.fixtures.enter_context(os_helper.temp_dir())
        c_resources = pathlib.Path(bin_site, 'c_resources')
        sources = pathlib.Path(resources.__file__).parent
        shutil.copytree(sources, c_resources, ignore=lambda *_: ['__pycache__'])

        for dirpath, _, filenames in os.walk(c_resources):
            for filename in filenames:
                source_path = pathlib.Path(dirpath) / filename
                cfile = source_path.with_suffix('.pyc')
                py_compile.compile(source_path, cfile)
                pathlib.Path.unlink(source_path)
        self.fixtures.enter_context(import_helper.DirsOnSysPath(bin_site))

    def test_implicit_files_with_compiled_importlib(self):
        """
        Caller detection works for compiled-only resources module.

        python/cpython#123085
        """
        set_val = textwrap.dedent(
            f"""
            import {resources.__name__} as res
=======
    def test_implicit_files_zip_submodule(self):
        """
        Special test for gh-121735 for Python 3.12.
        """
        import os
        import zipfile

        def create_zip_from_directory(source_dir, zip_filename):
            with zipfile.ZipFile(zip_filename, 'w') as zipf:
                for root, _, files in os.walk(source_dir):
                    for file in files:
                        file_path = os.path.join(root, file)
                        # Ensure files are at the root
                        arcname = os.path.relpath(file_path, source_dir)
                        zipf.write(file_path, arcname)

        set_val = textwrap.dedent(
            """
            import importlib.resources as res
>>>>>>> 09f7d88c
            val = res.files().joinpath('res.txt').read_text(encoding='utf-8')
            """
        )
        spec = {
<<<<<<< HEAD
            'frozenpkg': {
                '__init__.py': set_val.replace(resources.__name__, 'c_resources'),
                'res.txt': 'resources are the best',
            },
        }
        _path.build(spec, self.site_dir)
        self._compile_importlib()
        assert importlib.import_module('frozenpkg').val == 'resources are the best'
=======
            'somepkg': {
                '__init__.py': set_val,
                'submod.py': set_val,
                'res.txt': 'resources are the best',
            },
        }
        build_dir = self.fixtures.enter_context(os_helper.temp_dir())
        _path.build(spec, build_dir)
        zip_file = os.path.join(self.site_dir, 'thepkg.zip')
        create_zip_from_directory(build_dir, zip_file)
        self.fixtures.enter_context(import_helper.DirsOnSysPath(zip_file))
        assert importlib.import_module('somepkg.submod').val == 'resources are the best'
>>>>>>> 09f7d88c


if __name__ == '__main__':
    unittest.main()<|MERGE_RESOLUTION|>--- conflicted
+++ resolved
@@ -111,7 +111,42 @@
         _path.build(spec, self.site_dir)
         assert importlib.import_module('somepkg').val == 'resources are the best'
 
-<<<<<<< HEAD
+    def test_implicit_files_zip_submodule(self):
+        """
+        Special test for gh-121735 for Python 3.12.
+        """
+        import os
+        import zipfile
+
+        def create_zip_from_directory(source_dir, zip_filename):
+            with zipfile.ZipFile(zip_filename, 'w') as zipf:
+                for root, _, files in os.walk(source_dir):
+                    for file in files:
+                        file_path = os.path.join(root, file)
+                        # Ensure files are at the root
+                        arcname = os.path.relpath(file_path, source_dir)
+                        zipf.write(file_path, arcname)
+
+        set_val = textwrap.dedent(
+            """
+            import importlib.resources as res
+            val = res.files().joinpath('res.txt').read_text(encoding='utf-8')
+            """
+        )
+        spec = {
+            'somepkg': {
+                '__init__.py': set_val,
+                'submod.py': set_val,
+                'res.txt': 'resources are the best',
+            },
+        }
+        build_dir = self.fixtures.enter_context(os_helper.temp_dir())
+        _path.build(spec, build_dir)
+        zip_file = os.path.join(self.site_dir, 'thepkg.zip')
+        create_zip_from_directory(build_dir, zip_file)
+        self.fixtures.enter_context(import_helper.DirsOnSysPath(zip_file))
+        assert importlib.import_module('somepkg.submod').val == 'resources are the best'
+
     def _compile_importlib(self):
         """
         Make a compiled-only copy of the importlib resources package.
@@ -138,32 +173,10 @@
         set_val = textwrap.dedent(
             f"""
             import {resources.__name__} as res
-=======
-    def test_implicit_files_zip_submodule(self):
-        """
-        Special test for gh-121735 for Python 3.12.
-        """
-        import os
-        import zipfile
-
-        def create_zip_from_directory(source_dir, zip_filename):
-            with zipfile.ZipFile(zip_filename, 'w') as zipf:
-                for root, _, files in os.walk(source_dir):
-                    for file in files:
-                        file_path = os.path.join(root, file)
-                        # Ensure files are at the root
-                        arcname = os.path.relpath(file_path, source_dir)
-                        zipf.write(file_path, arcname)
-
-        set_val = textwrap.dedent(
-            """
-            import importlib.resources as res
->>>>>>> 09f7d88c
             val = res.files().joinpath('res.txt').read_text(encoding='utf-8')
             """
         )
         spec = {
-<<<<<<< HEAD
             'frozenpkg': {
                 '__init__.py': set_val.replace(resources.__name__, 'c_resources'),
                 'res.txt': 'resources are the best',
@@ -172,20 +185,6 @@
         _path.build(spec, self.site_dir)
         self._compile_importlib()
         assert importlib.import_module('frozenpkg').val == 'resources are the best'
-=======
-            'somepkg': {
-                '__init__.py': set_val,
-                'submod.py': set_val,
-                'res.txt': 'resources are the best',
-            },
-        }
-        build_dir = self.fixtures.enter_context(os_helper.temp_dir())
-        _path.build(spec, build_dir)
-        zip_file = os.path.join(self.site_dir, 'thepkg.zip')
-        create_zip_from_directory(build_dir, zip_file)
-        self.fixtures.enter_context(import_helper.DirsOnSysPath(zip_file))
-        assert importlib.import_module('somepkg.submod').val == 'resources are the best'
->>>>>>> 09f7d88c
 
 
 if __name__ == '__main__':
