--- conflicted
+++ resolved
@@ -946,7 +946,6 @@
     def test_close_fd_2(self):
         self.check_close_std_fds([2])
 
-<<<<<<< HEAD
     def test_close_fds_0_1(self):
         self.check_close_std_fds([0, 1])
 
@@ -977,19 +976,6 @@
 
             # move the standard file descriptors out of the way
             saved_fds = [os.dup(fd) for fd in range(3)]
-=======
-        def test_select_unbuffered(self):
-            # Issue #11459: bufsize=0 should really set the pipes as
-            # unbuffered (and therefore let select() work properly).
-            select = support.import_module("select")
-            p = subprocess.Popen([sys.executable, "-c",
-                                  'import sys;'
-                                  'sys.stdout.write("apple")'],
-                                 stdout=subprocess.PIPE,
-                                 bufsize=0)
-            f = p.stdout
-            self.addCleanup(f.close)
->>>>>>> a5801776
             try:
                 # duplicate the file objects over the standard fd's
                 for fd, temp_fd in enumerate(temp_fds):
@@ -1240,6 +1226,7 @@
                              stdout=subprocess.PIPE,
                              bufsize=0)
         f = p.stdout
+        self.addCleanup(f.close)
         try:
             self.assertEqual(f.read(4), b"appl")
             self.assertIn(f, select.select([f], [], [], 0.0)[0])
