--- conflicted
+++ resolved
@@ -662,26 +662,6 @@
         self.assertNotEqual(code1, code2)
         sys.settrace(None)
 
-<<<<<<< HEAD
-    @unittest.skipUnless(ctypes, "requires ctypes")
-    @unittest.skipUnless(_testcapi, "requires _testcapi")
-    def test_co_framesize_overflow(self):
-        # See: https://github.com/python/cpython/issues/126119.
-
-        def foo(a, b):
-            x = a * b
-            return x
-
-        c = foo.__code__
-
-        co_nlocalsplus = len({*c.co_varnames, *c.co_cellvars, *c.co_freevars})
-        # anything below that limit is a valid co_stacksize
-        evil_stacksize = int(_testcapi.INT_MAX / 16 - co_nlocalsplus)
-
-        with self.assertRaisesRegex(OverflowError, "stack size is too large"):
-            c.__replace__(co_stacksize=evil_stacksize)
-        c.__replace__(co_stacksize=evil_stacksize - 1)
-=======
     @unittest.skipIf(_testinternalcapi is None, "missing _testinternalcapi")
     def test_local_kinds(self):
         CO_FAST_ARG_POS = 0x02
@@ -1140,7 +1120,25 @@
                 with self.subTest((func, '(func)')):
                     with self.assertRaises(Exception):
                         _testinternalcapi.verify_stateless_code(func)
->>>>>>> 13cb8ca3
+
+    @unittest.skipUnless(ctypes, "requires ctypes")
+    @unittest.skipUnless(_testcapi, "requires _testcapi")
+    def test_co_framesize_overflow(self):
+        # See: https://github.com/python/cpython/issues/126119.
+
+        def foo(a, b):
+            x = a * b
+            return x
+
+        c = foo.__code__
+
+        co_nlocalsplus = len({*c.co_varnames, *c.co_cellvars, *c.co_freevars})
+        # anything below that limit is a valid co_stacksize
+        evil_stacksize = int(_testcapi.INT_MAX / 16 - co_nlocalsplus)
+
+        with self.assertRaisesRegex(OverflowError, "stack size is too large"):
+            c.__replace__(co_stacksize=evil_stacksize)
+        c.__replace__(co_stacksize=evil_stacksize - 1)
 
 
 def isinterned(s):
