# tests command line execution of scripts

import contextlib
import importlib
import importlib.machinery
import zipimport
import unittest
import sys
import os
import os.path
import py_compile
import subprocess
import io

import textwrap
from test import support
from test.support import import_helper, is_apple, os_helper
from test.support.script_helper import (
    make_pkg, make_script, make_zip_pkg, make_zip_script,
    assert_python_ok, assert_python_failure, spawn_python, kill_python)

verbose = support.verbose

example_args = ['test1', 'test2', 'test3']

test_source = """\
# Script may be run with optimisation enabled, so don't rely on assert
# statements being executed
def assertEqual(lhs, rhs):
    if lhs != rhs:
        raise AssertionError('%r != %r' % (lhs, rhs))
def assertIdentical(lhs, rhs):
    if lhs is not rhs:
        raise AssertionError('%r is not %r' % (lhs, rhs))
# Check basic code execution
result = ['Top level assignment']
def f():
    result.append('Lower level reference')
f()
assertEqual(result, ['Top level assignment', 'Lower level reference'])
# Check population of magic variables
assertEqual(__name__, '__main__')
from importlib.machinery import BuiltinImporter
_loader = __loader__ if __loader__ is BuiltinImporter else type(__loader__)
print('__loader__==%a' % _loader)
print('__file__==%a' % __file__)
print('__cached__==%a' % __cached__)
print('__package__==%r' % __package__)
# Check PEP 451 details
import os.path
if __package__ is not None:
    print('__main__ was located through the import system')
    assertIdentical(__spec__.loader, __loader__)
    expected_spec_name = os.path.splitext(os.path.basename(__file__))[0]
    if __package__:
        expected_spec_name = __package__ + "." + expected_spec_name
    assertEqual(__spec__.name, expected_spec_name)
    assertEqual(__spec__.parent, __package__)
    assertIdentical(__spec__.submodule_search_locations, None)
    assertEqual(__spec__.origin, __file__)
    if __spec__.cached is not None:
        assertEqual(__spec__.cached, __cached__)
# Check the sys module
import sys
assertIdentical(globals(), sys.modules[__name__].__dict__)
if __spec__ is not None:
    # XXX: We're not currently making __main__ available under its real name
    pass # assertIdentical(globals(), sys.modules[__spec__.name].__dict__)
from test import test_cmd_line_script
example_args_list = test_cmd_line_script.example_args
assertEqual(sys.argv[1:], example_args_list)
print('sys.argv[0]==%a' % sys.argv[0])
print('sys.path[0]==%a' % sys.path[0])
# Check the working directory
import os
print('cwd==%a' % os.getcwd())
"""

def _make_test_script(script_dir, script_basename, source=test_source):
    to_return = make_script(script_dir, script_basename, source)
    importlib.invalidate_caches()
    return to_return

def _make_test_zip_pkg(zip_dir, zip_basename, pkg_name, script_basename,
                       source=test_source, depth=1):
    to_return = make_zip_pkg(zip_dir, zip_basename, pkg_name, script_basename,
                             source, depth)
    importlib.invalidate_caches()
    return to_return


@support.force_not_colorized_test_class
class CmdLineTest(unittest.TestCase):
    def _check_output(self, script_name, exit_code, data,
                             expected_file, expected_argv0,
                             expected_path0, expected_package,
                             expected_loader, expected_cwd=None):
        if verbose > 1:
            print("Output from test script %r:" % script_name)
            print(repr(data))
        self.assertEqual(exit_code, 0)
        printed_loader = '__loader__==%a' % expected_loader
        printed_file = '__file__==%a' % expected_file
        printed_package = '__package__==%r' % expected_package
        printed_argv0 = 'sys.argv[0]==%a' % expected_argv0
        printed_path0 = 'sys.path[0]==%a' % expected_path0
        if expected_cwd is None:
            expected_cwd = os.getcwd()
        printed_cwd = 'cwd==%a' % expected_cwd
        if verbose > 1:
            print('Expected output:')
            print(printed_file)
            print(printed_package)
            print(printed_argv0)
            print(printed_cwd)
        self.assertIn(printed_loader.encode('utf-8'), data)
        self.assertIn(printed_file.encode('utf-8'), data)
        self.assertIn(printed_package.encode('utf-8'), data)
        self.assertIn(printed_argv0.encode('utf-8'), data)
        # PYTHONSAFEPATH=1 changes the default sys.path[0]
        if not sys.flags.safe_path:
            self.assertIn(printed_path0.encode('utf-8'), data)
        self.assertIn(printed_cwd.encode('utf-8'), data)

    def _check_script(self, script_exec_args, expected_file,
                            expected_argv0, expected_path0,
                            expected_package, expected_loader,
                            *cmd_line_switches, cwd=None, **env_vars):
        if isinstance(script_exec_args, str):
            script_exec_args = [script_exec_args]
        run_args = [*support.optim_args_from_interpreter_flags(),
                    *cmd_line_switches, *script_exec_args, *example_args]
        rc, out, err = assert_python_ok(
            *run_args, __isolated=False, __cwd=cwd, **env_vars
        )
        self._check_output(script_exec_args, rc, out + err, expected_file,
                           expected_argv0, expected_path0,
                           expected_package, expected_loader, cwd)

    def _check_import_error(self, script_exec_args, expected_msg,
                            *cmd_line_switches, cwd=None, **env_vars):
        if isinstance(script_exec_args, str):
            script_exec_args = (script_exec_args,)
        else:
            script_exec_args = tuple(script_exec_args)
        run_args = cmd_line_switches + script_exec_args
        rc, out, err = assert_python_failure(
            *run_args, __isolated=False, __cwd=cwd, **env_vars
        )
        if verbose > 1:
            print(f'Output from test script {script_exec_args!r:}')
            print(repr(err))
            print('Expected output: %r' % expected_msg)
        self.assertIn(expected_msg.encode('utf-8'), err)

    def test_dash_c_loader(self):
        rc, out, err = assert_python_ok("-c", "print(__loader__)")
        expected = repr(importlib.machinery.BuiltinImporter).encode("utf-8")
        self.assertIn(expected, out)

    def test_stdin_loader(self):
        # Unfortunately, there's no way to automatically test the fully
        # interactive REPL, since that code path only gets executed when
        # stdin is an interactive tty.
        p = spawn_python()
        try:
            p.stdin.write(b"print(__loader__)\n")
            p.stdin.flush()
        finally:
            out = kill_python(p)
        expected = repr(importlib.machinery.BuiltinImporter).encode("utf-8")
        self.assertIn(expected, out)

    @contextlib.contextmanager
    def interactive_python(self, separate_stderr=False):
        if separate_stderr:
            p = spawn_python('-i', stderr=subprocess.PIPE)
            stderr = p.stderr
        else:
            p = spawn_python('-i', stderr=subprocess.STDOUT)
            stderr = p.stdout
        try:
            # Drain stderr until prompt
            while True:
                data = stderr.read(4)
                if data == b">>> ":
                    break
                stderr.readline()
            yield p
        finally:
            kill_python(p)
            stderr.close()

    def check_repl_stdout_flush(self, separate_stderr=False):
        with self.interactive_python(separate_stderr) as p:
            p.stdin.write(b"print('foo')\n")
            p.stdin.flush()
            self.assertEqual(b'foo', p.stdout.readline().strip())

    def check_repl_stderr_flush(self, separate_stderr=False):
        with self.interactive_python(separate_stderr) as p:
            p.stdin.write(b"1/0\n")
            p.stdin.flush()
            stderr = p.stderr if separate_stderr else p.stdout
            self.assertIn(b'Traceback ', stderr.readline())
            self.assertIn(b'File "<stdin>"', stderr.readline())
            self.assertIn(b'1/0', stderr.readline())
            self.assertIn(b'    ~^~', stderr.readline())
            self.assertIn(b'ZeroDivisionError', stderr.readline())

    def test_repl_stdout_flush(self):
        self.check_repl_stdout_flush()

    def test_repl_stdout_flush_separate_stderr(self):
        self.check_repl_stdout_flush(True)

    def test_repl_stderr_flush(self):
        self.check_repl_stderr_flush()

    def test_repl_stderr_flush_separate_stderr(self):
        self.check_repl_stderr_flush(True)

    def test_basic_script(self):
        with os_helper.temp_dir() as script_dir:
            script_name = _make_test_script(script_dir, 'script')
            self._check_script(script_name, script_name, script_name,
                               script_dir, None,
                               importlib.machinery.SourceFileLoader,
                               expected_cwd=script_dir)

    def test_script_abspath(self):
        # pass the script using the relative path, expect the absolute path
        # in __file__
        with os_helper.temp_cwd() as script_dir:
            self.assertTrue(os.path.isabs(script_dir), script_dir)

            script_name = _make_test_script(script_dir, 'script')
            relative_name = os.path.basename(script_name)
            self._check_script(relative_name, script_name, relative_name,
                               script_dir, None,
                               importlib.machinery.SourceFileLoader)

    def test_script_compiled(self):
        with os_helper.temp_dir() as script_dir:
            script_name = _make_test_script(script_dir, 'script')
            py_compile.compile(script_name, doraise=True)
            os.remove(script_name)
            pyc_file = import_helper.make_legacy_pyc(script_name)
            self._check_script(pyc_file, pyc_file,
                               pyc_file, script_dir, None,
                               importlib.machinery.SourcelessFileLoader)

    def test_directory(self):
        with os_helper.temp_dir() as script_dir:
            script_name = _make_test_script(script_dir, '__main__')
            self._check_script(script_dir, script_name, script_dir,
                               script_dir, '',
                               importlib.machinery.SourceFileLoader)

    def test_directory_compiled(self):
        with os_helper.temp_dir() as script_dir:
            script_name = _make_test_script(script_dir, '__main__')
            py_compile.compile(script_name, doraise=True)
            os.remove(script_name)
            pyc_file = import_helper.make_legacy_pyc(script_name)
            self._check_script(script_dir, pyc_file, script_dir,
                               script_dir, '',
                               importlib.machinery.SourcelessFileLoader)

    def test_directory_error(self):
        with os_helper.temp_dir() as script_dir:
            msg = "can't find '__main__' module in %r" % script_dir
            self._check_import_error(script_dir, msg)

    def test_zipfile(self):
        with os_helper.temp_dir() as script_dir:
            script_name = _make_test_script(script_dir, '__main__')
            zip_name, run_name = make_zip_script(script_dir, 'test_zip', script_name)
            self._check_script(zip_name, run_name, zip_name, zip_name, '',
                               zipimport.zipimporter)

    def test_zipfile_compiled_timestamp(self):
        with os_helper.temp_dir() as script_dir:
            script_name = _make_test_script(script_dir, '__main__')
            compiled_name = py_compile.compile(
                script_name, doraise=True,
                invalidation_mode=py_compile.PycInvalidationMode.TIMESTAMP)
            zip_name, run_name = make_zip_script(script_dir, 'test_zip', compiled_name)
            self._check_script(zip_name, run_name, zip_name, zip_name, '',
                               zipimport.zipimporter)

    def test_zipfile_compiled_checked_hash(self):
        with os_helper.temp_dir() as script_dir:
            script_name = _make_test_script(script_dir, '__main__')
            compiled_name = py_compile.compile(
                script_name, doraise=True,
                invalidation_mode=py_compile.PycInvalidationMode.CHECKED_HASH)
            zip_name, run_name = make_zip_script(script_dir, 'test_zip', compiled_name)
            self._check_script(zip_name, run_name, zip_name, zip_name, '',
                               zipimport.zipimporter)

    def test_zipfile_compiled_unchecked_hash(self):
        with os_helper.temp_dir() as script_dir:
            script_name = _make_test_script(script_dir, '__main__')
            compiled_name = py_compile.compile(
                script_name, doraise=True,
                invalidation_mode=py_compile.PycInvalidationMode.UNCHECKED_HASH)
            zip_name, run_name = make_zip_script(script_dir, 'test_zip', compiled_name)
            self._check_script(zip_name, run_name, zip_name, zip_name, '',
                               zipimport.zipimporter)

    def test_zipfile_error(self):
        with os_helper.temp_dir() as script_dir:
            script_name = _make_test_script(script_dir, 'not_main')
            zip_name, run_name = make_zip_script(script_dir, 'test_zip', script_name)
            msg = "can't find '__main__' module in %r" % zip_name
            self._check_import_error(zip_name, msg)

    def test_module_in_package(self):
        with os_helper.temp_dir() as script_dir:
            pkg_dir = os.path.join(script_dir, 'test_pkg')
            make_pkg(pkg_dir)
            script_name = _make_test_script(pkg_dir, 'script')
            self._check_script(["-m", "test_pkg.script"], script_name, script_name,
                               script_dir, 'test_pkg',
                               importlib.machinery.SourceFileLoader,
                               cwd=script_dir)

    def test_module_in_package_in_zipfile(self):
        with os_helper.temp_dir() as script_dir:
            zip_name, run_name = _make_test_zip_pkg(script_dir, 'test_zip', 'test_pkg', 'script')
            self._check_script(["-m", "test_pkg.script"], run_name, run_name,
                               script_dir, 'test_pkg', zipimport.zipimporter,
                               PYTHONPATH=zip_name, cwd=script_dir)

    def test_module_in_subpackage_in_zipfile(self):
        with os_helper.temp_dir() as script_dir:
            zip_name, run_name = _make_test_zip_pkg(script_dir, 'test_zip', 'test_pkg', 'script', depth=2)
            self._check_script(["-m", "test_pkg.test_pkg.script"], run_name, run_name,
                               script_dir, 'test_pkg.test_pkg',
                               zipimport.zipimporter,
                               PYTHONPATH=zip_name, cwd=script_dir)

    def test_package(self):
        with os_helper.temp_dir() as script_dir:
            pkg_dir = os.path.join(script_dir, 'test_pkg')
            make_pkg(pkg_dir)
            script_name = _make_test_script(pkg_dir, '__main__')
            self._check_script(["-m", "test_pkg"], script_name,
                               script_name, script_dir, 'test_pkg',
                               importlib.machinery.SourceFileLoader,
                               cwd=script_dir)

    def test_package_compiled(self):
        with os_helper.temp_dir() as script_dir:
            pkg_dir = os.path.join(script_dir, 'test_pkg')
            make_pkg(pkg_dir)
            script_name = _make_test_script(pkg_dir, '__main__')
            compiled_name = py_compile.compile(script_name, doraise=True)
            os.remove(script_name)
            pyc_file = import_helper.make_legacy_pyc(script_name)
            self._check_script(["-m", "test_pkg"], pyc_file,
                               pyc_file, script_dir, 'test_pkg',
                               importlib.machinery.SourcelessFileLoader,
                               cwd=script_dir)

    def test_package_error(self):
        with os_helper.temp_dir() as script_dir:
            pkg_dir = os.path.join(script_dir, 'test_pkg')
            make_pkg(pkg_dir)
            msg = ("'test_pkg' is a package and cannot "
                   "be directly executed")
            self._check_import_error(["-m", "test_pkg"], msg, cwd=script_dir)

    def test_package_recursion(self):
        with os_helper.temp_dir() as script_dir:
            pkg_dir = os.path.join(script_dir, 'test_pkg')
            make_pkg(pkg_dir)
            main_dir = os.path.join(pkg_dir, '__main__')
            make_pkg(main_dir)
            msg = ("Cannot use package as __main__ module; "
                   "'test_pkg' is a package and cannot "
                   "be directly executed")
            self._check_import_error(["-m", "test_pkg"], msg, cwd=script_dir)

    def test_issue8202(self):
        # Make sure package __init__ modules see "-m" in sys.argv0 while
        # searching for the module to execute
        with os_helper.temp_dir() as script_dir:
            with os_helper.change_cwd(path=script_dir):
                pkg_dir = os.path.join(script_dir, 'test_pkg')
                make_pkg(pkg_dir, "import sys; print('init_argv0==%r' % sys.argv[0])")
                script_name = _make_test_script(pkg_dir, 'script')
                rc, out, err = assert_python_ok('-m', 'test_pkg.script', *example_args, __isolated=False)
                if verbose > 1:
                    print(repr(out))
                expected = "init_argv0==%r" % '-m'
                self.assertIn(expected.encode('utf-8'), out)
                self._check_output(script_name, rc, out,
                                   script_name, script_name, script_dir, 'test_pkg',
                                   importlib.machinery.SourceFileLoader)

    def test_issue8202_dash_c_file_ignored(self):
        # Make sure a "-c" file in the current directory
        # does not alter the value of sys.path[0]
        with os_helper.temp_dir() as script_dir:
            with os_helper.change_cwd(path=script_dir):
                with open("-c", "w", encoding="utf-8") as f:
                    f.write("data")
                    rc, out, err = assert_python_ok('-c',
                        'import sys; print("sys.path[0]==%r" % sys.path[0])',
                        __isolated=False)
                    if verbose > 1:
                        print(repr(out))
                    expected = "sys.path[0]==%r" % ''
                    self.assertIn(expected.encode('utf-8'), out)

    def test_issue8202_dash_m_file_ignored(self):
        # Make sure a "-m" file in the current directory
        # does not alter the value of sys.path[0]
        with os_helper.temp_dir() as script_dir:
            script_name = _make_test_script(script_dir, 'other')
            with os_helper.change_cwd(path=script_dir):
                with open("-m", "w", encoding="utf-8") as f:
                    f.write("data")
                    rc, out, err = assert_python_ok('-m', 'other', *example_args,
                                                    __isolated=False)
                    self._check_output(script_name, rc, out,
                                      script_name, script_name, script_dir, '',
                                      importlib.machinery.SourceFileLoader)

    def test_issue20884(self):
        # On Windows, script with encoding cookie and LF line ending
        # will be failed.
        with os_helper.temp_dir() as script_dir:
            script_name = os.path.join(script_dir, "issue20884.py")
            with open(script_name, "w", encoding="latin1", newline='\n') as f:
                f.write("#coding: iso-8859-1\n")
                f.write('"""\n')
                for _ in range(30):
                    f.write('x'*80 + '\n')
                f.write('"""\n')

            with os_helper.change_cwd(path=script_dir):
                rc, out, err = assert_python_ok(script_name)
            self.assertEqual(b"", out)
            self.assertEqual(b"", err)

    @contextlib.contextmanager
    def setup_test_pkg(self, *args):
        with os_helper.temp_dir() as script_dir, \
                os_helper.change_cwd(path=script_dir):
            pkg_dir = os.path.join(script_dir, 'test_pkg')
            make_pkg(pkg_dir, *args)
            yield pkg_dir

    def check_dash_m_failure(self, *args):
        rc, out, err = assert_python_failure('-m', *args, __isolated=False)
        if verbose > 1:
            print(repr(out))
        self.assertEqual(rc, 1)
        return err

    def test_dash_m_error_code_is_one(self):
        # If a module is invoked with the -m command line flag
        # and results in an error that the return code to the
        # shell is '1'
        with self.setup_test_pkg() as pkg_dir:
            script_name = _make_test_script(pkg_dir, 'other',
                                            "if __name__ == '__main__': raise ValueError")
            err = self.check_dash_m_failure('test_pkg.other', *example_args)
            self.assertIn(b'ValueError', err)

    def test_dash_m_errors(self):
        # Exercise error reporting for various invalid package executions
        tests = (
            ('builtins', br'No code object available'),
            ('builtins.x', br'Error while finding module specification.*'
                br'ModuleNotFoundError'),
            ('builtins.x.y', br'Error while finding module specification.*'
                br'ModuleNotFoundError.*No module named.*not a package'),
            ('importlib', br'No module named.*'
                br'is a package and cannot be directly executed'),
            ('importlib.nonexistent', br'No module named'),
            ('.unittest', br'Relative module names not supported'),
        )
        for name, regex in tests:
            with self.subTest(name):
                rc, _, err = assert_python_failure('-m', name)
                self.assertEqual(rc, 1)
                self.assertRegex(err, regex)
                self.assertNotIn(b'Traceback', err)

    def test_dash_m_bad_pyc(self):
        with os_helper.temp_dir() as script_dir, \
                os_helper.change_cwd(path=script_dir):
            os.mkdir('test_pkg')
            # Create invalid *.pyc as empty file
            with open('test_pkg/__init__.pyc', 'wb'):
                pass
            err = self.check_dash_m_failure('test_pkg')
            self.assertRegex(err,
                br'Error while finding module specification.*'
                br'ImportError.*bad magic number')
            self.assertNotIn(b'is a package', err)
            self.assertNotIn(b'Traceback', err)

    def test_hint_when_triying_to_import_a_py_file(self):
        with os_helper.temp_dir() as script_dir, \
                os_helper.change_cwd(path=script_dir):
            # Create invalid *.pyc as empty file
            with open('asyncio.py', 'wb'):
                pass
            err = self.check_dash_m_failure('asyncio.py')
            self.assertIn(b"Try using 'asyncio' instead "
                          b"of 'asyncio.py' as the module name", err)

    def test_dash_m_init_traceback(self):
        # These were wrapped in an ImportError and tracebacks were
        # suppressed; see Issue 14285
        exceptions = (ImportError, AttributeError, TypeError, ValueError)
        for exception in exceptions:
            exception = exception.__name__
            init = "raise {0}('Exception in __init__.py')".format(exception)
            with self.subTest(exception), \
                    self.setup_test_pkg(init) as pkg_dir:
                err = self.check_dash_m_failure('test_pkg')
                self.assertIn(exception.encode('ascii'), err)
                self.assertIn(b'Exception in __init__.py', err)
                self.assertIn(b'Traceback', err)

    def test_dash_m_main_traceback(self):
        # Ensure that an ImportError's traceback is reported
        with self.setup_test_pkg() as pkg_dir:
            main = "raise ImportError('Exception in __main__ module')"
            _make_test_script(pkg_dir, '__main__', main)
            err = self.check_dash_m_failure('test_pkg')
            self.assertIn(b'ImportError', err)
            self.assertIn(b'Exception in __main__ module', err)
            self.assertIn(b'Traceback', err)

    def test_pep_409_verbiage(self):
        # Make sure PEP 409 syntax properly suppresses
        # the context of an exception
        script = textwrap.dedent("""\
            try:
                raise ValueError
            except ValueError:
                raise NameError from None
            """)
        with os_helper.temp_dir() as script_dir:
            script_name = _make_test_script(script_dir, 'script', script)
            exitcode, stdout, stderr = assert_python_failure(script_name)
            text = stderr.decode('ascii').split('\n')
            self.assertEqual(len(text), 5)
            self.assertStartsWith(text[0], 'Traceback')
            self.assertStartsWith(text[1], '  File ')
            self.assertStartsWith(text[3], 'NameError')

    def test_non_ascii(self):
        # Apple platforms deny the creation of a file with an invalid UTF-8 name.
        # Windows allows creating a name with an arbitrary bytes name, but
        # Python cannot a undecodable bytes argument to a subprocess.
        # Emscripten/WASI does not permit invalid UTF-8 names.
        if (
            os_helper.TESTFN_UNDECODABLE
            and sys.platform not in {
                "win32", "emscripten", "wasi"
            }
            and not is_apple
        ):
            name = os.fsdecode(os_helper.TESTFN_UNDECODABLE)
        elif os_helper.TESTFN_NONASCII:
            name = os_helper.TESTFN_NONASCII
        else:
            self.skipTest("need os_helper.TESTFN_NONASCII")

        # Issue #16218
        source = 'print(ascii(__file__))\n'
        script_name = _make_test_script(os.getcwd(), name, source)
        self.addCleanup(os_helper.unlink, script_name)
        rc, stdout, stderr = assert_python_ok(script_name)
        self.assertEqual(
            ascii(script_name),
            stdout.rstrip().decode('ascii'),
            'stdout=%r stderr=%r' % (stdout, stderr))
        self.assertEqual(0, rc)

    def test_issue20500_exit_with_exception_value(self):
        script = textwrap.dedent("""\
            import sys
            error = None
            try:
                raise ValueError('some text')
            except ValueError as err:
                error = err

            if error:
                sys.exit(error)
            """)
        with os_helper.temp_dir() as script_dir:
            script_name = _make_test_script(script_dir, 'script', script)
            exitcode, stdout, stderr = assert_python_failure(script_name)
            text = stderr.decode('ascii')
            self.assertEqual(text.rstrip(), "some text")

    def test_syntaxerror_unindented_caret_position(self):
        script = "1 + 1 = 2\n"
        with os_helper.temp_dir() as script_dir:
            script_name = _make_test_script(script_dir, 'script', script)
            exitcode, stdout, stderr = assert_python_failure(script_name)
            text = io.TextIOWrapper(io.BytesIO(stderr), 'ascii').read()
            # Confirm that the caret is located under the '=' sign
            self.assertIn("\n    ^^^^^\n", text)

    def test_syntaxerror_indented_caret_position(self):
        script = textwrap.dedent("""\
            if True:
                1 + 1 = 2
            """)
        with os_helper.temp_dir() as script_dir:
            script_name = _make_test_script(script_dir, 'script', script)
            exitcode, stdout, stderr = assert_python_failure(script_name)
            text = io.TextIOWrapper(io.BytesIO(stderr), 'ascii').read()
            # Confirm that the caret starts under the first 1 character
            self.assertIn("\n    1 + 1 = 2\n    ^^^^^\n", text)

            # Try the same with a form feed at the start of the indented line
            script = (
                "if True:\n"
                "\f    1 + 1 = 2\n"
            )
            script_name = _make_test_script(script_dir, "script", script)
            exitcode, stdout, stderr = assert_python_failure(script_name)
            text = io.TextIOWrapper(io.BytesIO(stderr), "ascii").read()
            self.assertNotIn("\f", text)
            self.assertIn("\n    1 + 1 = 2\n    ^^^^^\n", text)

    def test_syntaxerror_multi_line_fstring(self):
        script = 'foo = f"""{}\nfoo"""\n'
        with os_helper.temp_dir() as script_dir:
            script_name = _make_test_script(script_dir, 'script', script)
            exitcode, stdout, stderr = assert_python_failure(script_name)
            self.assertEqual(
                stderr.splitlines()[-3:],
                [
                    b'    foo = f"""{}',
                    b'               ^',
                    b'SyntaxError: f-string: valid expression required before \'}\'',
                ],
            )

    def test_syntaxerror_invalid_escape_sequence_multi_line(self):
        script = 'foo = """\\q"""\n'
        with os_helper.temp_dir() as script_dir:
            script_name = _make_test_script(script_dir, 'script', script)
            exitcode, stdout, stderr = assert_python_failure(
                '-Werror', script_name,
            )
            self.assertEqual(
                stderr.splitlines()[-3:],
                [   b'    foo = """\\q"""',
                    b'             ^^',
                    b'SyntaxError: "\\q" is an invalid escape sequence. '
                    b'Did you mean "\\\\q"? A raw string is also an option.'
                ],
            )

    def test_syntaxerror_null_bytes(self):
        script = "x = '\0' nothing to see here\n';import os;os.system('echo pwnd')\n"
        with os_helper.temp_dir() as script_dir:
            script_name = _make_test_script(script_dir, 'script', script)
            exitcode, stdout, stderr = assert_python_failure(script_name)
            self.assertEqual(
                stderr.splitlines()[-2:],
                [   b"    x = '",
                    b'SyntaxError: source code cannot contain null bytes'
                ],
            )

    def test_syntaxerror_null_bytes_in_multiline_string(self):
        scripts = ["\n'''\nmultilinestring\0\n'''", "\nf'''\nmultilinestring\0\n'''"] # Both normal and f-strings
        with os_helper.temp_dir() as script_dir:
            for script in scripts:
                script_name = _make_test_script(script_dir, 'script', script)
                _, _, stderr = assert_python_failure(script_name)
                self.assertEqual(
                    stderr.splitlines()[-2:],
                    [   b"    multilinestring",
                        b'SyntaxError: source code cannot contain null bytes'
                    ]
                )

    def test_source_lines_are_shown_when_running_source(self):
        _, _, stderr = assert_python_failure("-c", "1/0")
        expected_lines = [
            b'Traceback (most recent call last):',
            b'  File "<string>", line 1, in <module>',
            b'    1/0',
            b'    ~^~',
            b'ZeroDivisionError: division by zero']
        self.assertEqual(stderr.splitlines(), expected_lines)

    def test_syntaxerror_does_not_crash(self):
        script = "nonlocal x\n"
        with os_helper.temp_dir() as script_dir:
            script_name = _make_test_script(script_dir, 'script', script)
            exitcode, stdout, stderr = assert_python_failure(script_name)
            text = io.TextIOWrapper(io.BytesIO(stderr), 'ascii').read()
            # It used to crash in https://github.com/python/cpython/issues/111132
            self.assertEndsWith(text,
                'SyntaxError: nonlocal declaration not allowed at module level\n')

    def test_consistent_sys_path_for_direct_execution(self):
        # This test case ensures that the following all give the same
        # sys.path configuration:
        #
        #    ./python -s script_dir/__main__.py
        #    ./python -s script_dir
        #    ./python -I script_dir
        script = textwrap.dedent("""\
            import sys
            for entry in sys.path:
                print(entry)
            """)
        # Always show full path diffs on errors
        self.maxDiff = None
        with os_helper.temp_dir() as work_dir, os_helper.temp_dir() as script_dir:
            script_name = _make_test_script(script_dir, '__main__', script)
            # Reference output comes from directly executing __main__.py
            # We omit PYTHONPATH and user site to align with isolated mode
            p = spawn_python("-Es", script_name, cwd=work_dir)
            out_by_name = kill_python(p).decode().splitlines()
            self.assertEqual(out_by_name[0], script_dir)
            self.assertNotIn(work_dir, out_by_name)
            # Directory execution should give the same output
            p = spawn_python("-Es", script_dir, cwd=work_dir)
            out_by_dir = kill_python(p).decode().splitlines()
            self.assertEqual(out_by_dir, out_by_name)
            # As should directory execution in isolated mode
            p = spawn_python("-I", script_dir, cwd=work_dir)
            out_by_dir_isolated = kill_python(p).decode().splitlines()
            self.assertEqual(out_by_dir_isolated, out_by_dir, out_by_name)

    def test_consistent_sys_path_for_module_execution(self):
        # This test case ensures that the following both give the same
        # sys.path configuration:
        #    ./python -sm script_pkg.__main__
        #    ./python -sm script_pkg
        #
        # And that this fails as unable to find the package:
        #    ./python -Im script_pkg
        script = textwrap.dedent("""\
            import sys
            for entry in sys.path:
                print(entry)
            """)
        # Always show full path diffs on errors
        self.maxDiff = None
        with os_helper.temp_dir() as work_dir:
            script_dir = os.path.join(work_dir, "script_pkg")
            os.mkdir(script_dir)
            script_name = _make_test_script(script_dir, '__main__', script)
            # Reference output comes from `-m script_pkg.__main__`
            # We omit PYTHONPATH and user site to better align with the
            # direct execution test cases
            p = spawn_python("-sm", "script_pkg.__main__", cwd=work_dir)
            out_by_module = kill_python(p).decode().splitlines()
            self.assertEqual(out_by_module[0], work_dir)
            self.assertNotIn(script_dir, out_by_module)
            # Package execution should give the same output
            p = spawn_python("-sm", "script_pkg", cwd=work_dir)
            out_by_package = kill_python(p).decode().splitlines()
            self.assertEqual(out_by_package, out_by_module)
            # Isolated mode should fail with an import error
            exitcode, stdout, stderr = assert_python_failure(
                "-Im", "script_pkg", cwd=work_dir
            )
            traceback_lines = stderr.decode().splitlines()
            self.assertIn("No module named script_pkg", traceback_lines[-1])

    def test_nonexisting_script(self):
        # bpo-34783: "./python script.py" must not crash
        # if the script file doesn't exist.
        # (Skip test for macOS framework builds because sys.executable name
        #  is not the actual Python executable file name.
        script = 'nonexistingscript.py'
        self.assertFalse(os.path.exists(script))

        proc = spawn_python(script, text=True,
                            stdout=subprocess.PIPE,
                            stderr=subprocess.PIPE)
        out, err = proc.communicate()
        self.assertIn(": can't open file ", err)
        self.assertNotEqual(proc.returncode, 0)

    @unittest.skipUnless(os.path.exists('/dev/fd/0'), 'requires /dev/fd platform')
    @unittest.skipIf(sys.platform.startswith("freebsd") and
                     os.stat("/dev").st_dev == os.stat("/dev/fd").st_dev,
                     "Requires fdescfs mounted on /dev/fd on FreeBSD")
    def test_script_as_dev_fd(self):
        # GH-87235: On macOS passing a non-trivial script to /dev/fd/N can cause
        # problems because all open /dev/fd/N file descriptors share the same
        # offset.
        script = 'print("12345678912345678912345")'
        with os_helper.temp_dir() as work_dir:
            script_name = _make_test_script(work_dir, 'script.py', script)
            with open(script_name, "r") as fp:
                p = spawn_python(f"/dev/fd/{fp.fileno()}", close_fds=True, pass_fds=(0,1,2,fp.fileno()))
                out, err = p.communicate()
                self.assertEqual(out, b"12345678912345678912345\n")

    def test_filter_syntax_warnings_by_module(self):
        filename = support.findfile('test_import/data/syntax_warnings.py')
<<<<<<< HEAD
        rc, out, err = assert_python_ok('-Werror', '-Walways:::__main__', filename)
        self.assertEqual(err.count(b': SyntaxWarning: '), 6)
        rc, out, err = assert_python_ok('-Werror', '-Wignore:::__main__', filename)
        self.assertEqual(err, b'')
=======
        rc, out, err = assert_python_ok(
            '-Werror',
            '-Walways:::test.test_import.data.syntax_warnings',
            filename)
        self.assertEqual(err.count(b': SyntaxWarning: '), 6)

        rc, out, err = assert_python_ok(
            '-Werror',
            '-Walways:::syntax_warnings',
            filename)
        self.assertEqual(err.count(b': SyntaxWarning: '), 6)
>>>>>>> 68261662


def tearDownModule():
    support.reap_children()


if __name__ == '__main__':
    unittest.main()<|MERGE_RESOLUTION|>--- conflicted
+++ resolved
@@ -812,25 +812,14 @@
 
     def test_filter_syntax_warnings_by_module(self):
         filename = support.findfile('test_import/data/syntax_warnings.py')
-<<<<<<< HEAD
-        rc, out, err = assert_python_ok('-Werror', '-Walways:::__main__', filename)
-        self.assertEqual(err.count(b': SyntaxWarning: '), 6)
-        rc, out, err = assert_python_ok('-Werror', '-Wignore:::__main__', filename)
-        self.assertEqual(err, b'')
-=======
         rc, out, err = assert_python_ok(
             '-Werror',
-            '-Walways:::test.test_import.data.syntax_warnings',
+            '-Walways:::__main__',
+            '-Werror:::test.test_import.data.syntax_warnings',
+            '-Werror:::syntax_warnings',
             filename)
         self.assertEqual(err.count(b': SyntaxWarning: '), 6)
 
-        rc, out, err = assert_python_ok(
-            '-Werror',
-            '-Walways:::syntax_warnings',
-            filename)
-        self.assertEqual(err.count(b': SyntaxWarning: '), 6)
->>>>>>> 68261662
-
 
 def tearDownModule():
     support.reap_children()
