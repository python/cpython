--- conflicted
+++ resolved
@@ -8,12 +8,8 @@
                     c_uint32, c_uint64,
                     c_short, c_ushort, c_int, c_uint, c_long, c_ulong, c_longlong, c_ulonglong)
 from test import support
-<<<<<<< HEAD
-from test.test_ctypes import need_symbol
-=======
 from test.support import import_helper
 _ctypes_test = import_helper.import_module("_ctypes_test")
->>>>>>> ea94b3b1
 
 
 class BITS(Structure):
