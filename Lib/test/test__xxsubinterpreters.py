import contextlib
import itertools
import os
import pickle
import sys
from textwrap import dedent
import threading
import unittest

import _testinternalcapi
from test import support
from test.support import import_helper
from test.support import script_helper


interpreters = import_helper.import_module('_xxsubinterpreters')


##################################
# helpers

def _captured_script(script):
    r, w = os.pipe()
    indented = script.replace('\n', '\n                ')
    wrapped = dedent(f"""
        import contextlib
        with open({w}, 'w', encoding="utf-8") as spipe:
            with contextlib.redirect_stdout(spipe):
                {indented}
        """)
    return wrapped, open(r, encoding="utf-8")


def _run_output(interp, request, shared=None):
    script, rpipe = _captured_script(request)
    with rpipe:
        interpreters.run_string(interp, script, shared)
        return rpipe.read()


def _wait_for_interp_to_run(interp, timeout=None):
    # bpo-37224: Running this test file in multiprocesses will fail randomly.
    # The failure reason is that the thread can't acquire the cpu to
    # run subinterpreter eariler than the main thread in multiprocess.
    if timeout is None:
        timeout = support.SHORT_TIMEOUT
    for _ in support.sleeping_retry(timeout, error=False):
        if interpreters.is_running(interp):
            break
    else:
        raise RuntimeError('interp is not running')


@contextlib.contextmanager
def _running(interp):
    r, w = os.pipe()
    def run():
        interpreters.run_string(interp, dedent(f"""
            # wait for "signal"
            with open({r}, encoding="utf-8") as rpipe:
                rpipe.read()
            """))

    t = threading.Thread(target=run)
    t.start()
    _wait_for_interp_to_run(interp)

    yield

    with open(w, 'w', encoding="utf-8") as spipe:
        spipe.write('done')
    t.join()


def clean_up_interpreters():
    for id in interpreters.list_all():
        if id == 0:  # main
            continue
        try:
            interpreters.destroy(id)
        except RuntimeError:
            pass  # already destroyed


class TestBase(unittest.TestCase):

    def tearDown(self):
        clean_up_interpreters()


##################################
# misc. tests

class IsShareableTests(unittest.TestCase):

    def test_default_shareables(self):
        shareables = [
                # singletons
                None,
                # builtin objects
                b'spam',
                'spam',
                10,
                -10,
<<<<<<< HEAD
                True,
                False,
=======
                100.0,
>>>>>>> cde1071b
                ]
        for obj in shareables:
            with self.subTest(obj):
                self.assertTrue(
                    interpreters.is_shareable(obj))

    def test_not_shareable(self):
        class Cheese:
            def __init__(self, name):
                self.name = name
            def __str__(self):
                return self.name

        class SubBytes(bytes):
            """A subclass of a shareable type."""

        not_shareables = [
                # singletons
                NotImplemented,
                ...,
                # builtin types and objects
                type,
                object,
                object(),
                Exception(),
                # user-defined types and objects
                Cheese,
                Cheese('Wensleydale'),
                SubBytes(b'spam'),
                ]
        for obj in not_shareables:
            with self.subTest(repr(obj)):
                self.assertFalse(
                    interpreters.is_shareable(obj))


class ShareableTypeTests(unittest.TestCase):

    def _assert_values(self, values):
        for obj in values:
            with self.subTest(obj):
                xid = _testinternalcapi.get_crossinterp_data(obj)
                got = _testinternalcapi.restore_crossinterp_data(xid)

                self.assertEqual(got, obj)
                self.assertIs(type(got), type(obj))

    def test_singletons(self):
        for obj in [None]:
            with self.subTest(obj):
                xid = _testinternalcapi.get_crossinterp_data(obj)
                got = _testinternalcapi.restore_crossinterp_data(xid)

                # XXX What about between interpreters?
                self.assertIs(got, obj)

    def test_types(self):
        self._assert_values([
            b'spam',
            9999,
            ])

    def test_bytes(self):
        self._assert_values(i.to_bytes(2, 'little', signed=True)
                            for i in range(-1, 258))

    def test_strs(self):
        self._assert_values(['hello world', '你好世界', ''])

    def test_int(self):
        self._assert_values(itertools.chain(range(-1, 258),
                                            [sys.maxsize, -sys.maxsize - 1]))

    def test_non_shareable_int(self):
        ints = [
            sys.maxsize + 1,
            -sys.maxsize - 2,
            2**1000,
        ]
        for i in ints:
            with self.subTest(i):
                with self.assertRaises(OverflowError):
                    _testinternalcapi.get_crossinterp_data(i)

<<<<<<< HEAD
    def test_bool(self):
        self._assert_values([True, False])
=======
    def test_float(self):
        self._assert_values([0.0, 1.1, -1.0, 0.12345678, -0.12345678])
>>>>>>> cde1071b


class ModuleTests(TestBase):

    def test_import_in_interpreter(self):
        _run_output(
            interpreters.create(),
            'import _xxsubinterpreters as _interpreters',
        )


##################################
# interpreter tests

class ListAllTests(TestBase):

    def test_initial(self):
        main = interpreters.get_main()
        ids = interpreters.list_all()
        self.assertEqual(ids, [main])

    def test_after_creating(self):
        main = interpreters.get_main()
        first = interpreters.create()
        second = interpreters.create()
        ids = interpreters.list_all()
        self.assertEqual(ids, [main, first, second])

    def test_after_destroying(self):
        main = interpreters.get_main()
        first = interpreters.create()
        second = interpreters.create()
        interpreters.destroy(first)
        ids = interpreters.list_all()
        self.assertEqual(ids, [main, second])


class GetCurrentTests(TestBase):

    def test_main(self):
        main = interpreters.get_main()
        cur = interpreters.get_current()
        self.assertEqual(cur, main)
        self.assertIsInstance(cur, interpreters.InterpreterID)

    def test_subinterpreter(self):
        main = interpreters.get_main()
        interp = interpreters.create()
        out = _run_output(interp, dedent("""
            import _xxsubinterpreters as _interpreters
            cur = _interpreters.get_current()
            print(cur)
            assert isinstance(cur, _interpreters.InterpreterID)
            """))
        cur = int(out.strip())
        _, expected = interpreters.list_all()
        self.assertEqual(cur, expected)
        self.assertNotEqual(cur, main)


class GetMainTests(TestBase):

    def test_from_main(self):
        [expected] = interpreters.list_all()
        main = interpreters.get_main()
        self.assertEqual(main, expected)
        self.assertIsInstance(main, interpreters.InterpreterID)

    def test_from_subinterpreter(self):
        [expected] = interpreters.list_all()
        interp = interpreters.create()
        out = _run_output(interp, dedent("""
            import _xxsubinterpreters as _interpreters
            main = _interpreters.get_main()
            print(main)
            assert isinstance(main, _interpreters.InterpreterID)
            """))
        main = int(out.strip())
        self.assertEqual(main, expected)


class IsRunningTests(TestBase):

    def test_main(self):
        main = interpreters.get_main()
        self.assertTrue(interpreters.is_running(main))

    @unittest.skip('Fails on FreeBSD')
    def test_subinterpreter(self):
        interp = interpreters.create()
        self.assertFalse(interpreters.is_running(interp))

        with _running(interp):
            self.assertTrue(interpreters.is_running(interp))
        self.assertFalse(interpreters.is_running(interp))

    def test_from_subinterpreter(self):
        interp = interpreters.create()
        out = _run_output(interp, dedent(f"""
            import _xxsubinterpreters as _interpreters
            if _interpreters.is_running({interp}):
                print(True)
            else:
                print(False)
            """))
        self.assertEqual(out.strip(), 'True')

    def test_already_destroyed(self):
        interp = interpreters.create()
        interpreters.destroy(interp)
        with self.assertRaises(RuntimeError):
            interpreters.is_running(interp)

    def test_does_not_exist(self):
        with self.assertRaises(RuntimeError):
            interpreters.is_running(1_000_000)

    def test_bad_id(self):
        with self.assertRaises(ValueError):
            interpreters.is_running(-1)


class InterpreterIDTests(TestBase):

    def test_with_int(self):
        id = interpreters.InterpreterID(10, force=True)

        self.assertEqual(int(id), 10)

    def test_coerce_id(self):
        class Int(str):
            def __index__(self):
                return 10

        id = interpreters.InterpreterID(Int(), force=True)
        self.assertEqual(int(id), 10)

    def test_bad_id(self):
        self.assertRaises(TypeError, interpreters.InterpreterID, object())
        self.assertRaises(TypeError, interpreters.InterpreterID, 10.0)
        self.assertRaises(TypeError, interpreters.InterpreterID, '10')
        self.assertRaises(TypeError, interpreters.InterpreterID, b'10')
        self.assertRaises(ValueError, interpreters.InterpreterID, -1)
        self.assertRaises(OverflowError, interpreters.InterpreterID, 2**64)

    def test_does_not_exist(self):
        id = interpreters.create()
        with self.assertRaises(RuntimeError):
            interpreters.InterpreterID(int(id) + 1)  # unforced

    def test_str(self):
        id = interpreters.InterpreterID(10, force=True)
        self.assertEqual(str(id), '10')

    def test_repr(self):
        id = interpreters.InterpreterID(10, force=True)
        self.assertEqual(repr(id), 'InterpreterID(10)')

    def test_equality(self):
        id1 = interpreters.create()
        id2 = interpreters.InterpreterID(int(id1))
        id3 = interpreters.create()

        self.assertTrue(id1 == id1)
        self.assertTrue(id1 == id2)
        self.assertTrue(id1 == int(id1))
        self.assertTrue(int(id1) == id1)
        self.assertTrue(id1 == float(int(id1)))
        self.assertTrue(float(int(id1)) == id1)
        self.assertFalse(id1 == float(int(id1)) + 0.1)
        self.assertFalse(id1 == str(int(id1)))
        self.assertFalse(id1 == 2**1000)
        self.assertFalse(id1 == float('inf'))
        self.assertFalse(id1 == 'spam')
        self.assertFalse(id1 == id3)

        self.assertFalse(id1 != id1)
        self.assertFalse(id1 != id2)
        self.assertTrue(id1 != id3)


class CreateTests(TestBase):

    def test_in_main(self):
        id = interpreters.create()
        self.assertIsInstance(id, interpreters.InterpreterID)

        self.assertIn(id, interpreters.list_all())

    @unittest.skip('enable this test when working on pystate.c')
    def test_unique_id(self):
        seen = set()
        for _ in range(100):
            id = interpreters.create()
            interpreters.destroy(id)
            seen.add(id)

        self.assertEqual(len(seen), 100)

    def test_in_thread(self):
        lock = threading.Lock()
        id = None
        def f():
            nonlocal id
            id = interpreters.create()
            lock.acquire()
            lock.release()

        t = threading.Thread(target=f)
        with lock:
            t.start()
        t.join()
        self.assertIn(id, interpreters.list_all())

    def test_in_subinterpreter(self):
        main, = interpreters.list_all()
        id1 = interpreters.create()
        out = _run_output(id1, dedent("""
            import _xxsubinterpreters as _interpreters
            id = _interpreters.create()
            print(id)
            assert isinstance(id, _interpreters.InterpreterID)
            """))
        id2 = int(out.strip())

        self.assertEqual(set(interpreters.list_all()), {main, id1, id2})

    def test_in_threaded_subinterpreter(self):
        main, = interpreters.list_all()
        id1 = interpreters.create()
        id2 = None
        def f():
            nonlocal id2
            out = _run_output(id1, dedent("""
                import _xxsubinterpreters as _interpreters
                id = _interpreters.create()
                print(id)
                """))
            id2 = int(out.strip())

        t = threading.Thread(target=f)
        t.start()
        t.join()

        self.assertEqual(set(interpreters.list_all()), {main, id1, id2})

    def test_after_destroy_all(self):
        before = set(interpreters.list_all())
        # Create 3 subinterpreters.
        ids = []
        for _ in range(3):
            id = interpreters.create()
            ids.append(id)
        # Now destroy them.
        for id in ids:
            interpreters.destroy(id)
        # Finally, create another.
        id = interpreters.create()
        self.assertEqual(set(interpreters.list_all()), before | {id})

    def test_after_destroy_some(self):
        before = set(interpreters.list_all())
        # Create 3 subinterpreters.
        id1 = interpreters.create()
        id2 = interpreters.create()
        id3 = interpreters.create()
        # Now destroy 2 of them.
        interpreters.destroy(id1)
        interpreters.destroy(id3)
        # Finally, create another.
        id = interpreters.create()
        self.assertEqual(set(interpreters.list_all()), before | {id, id2})


class DestroyTests(TestBase):

    def test_one(self):
        id1 = interpreters.create()
        id2 = interpreters.create()
        id3 = interpreters.create()
        self.assertIn(id2, interpreters.list_all())
        interpreters.destroy(id2)
        self.assertNotIn(id2, interpreters.list_all())
        self.assertIn(id1, interpreters.list_all())
        self.assertIn(id3, interpreters.list_all())

    def test_all(self):
        before = set(interpreters.list_all())
        ids = set()
        for _ in range(3):
            id = interpreters.create()
            ids.add(id)
        self.assertEqual(set(interpreters.list_all()), before | ids)
        for id in ids:
            interpreters.destroy(id)
        self.assertEqual(set(interpreters.list_all()), before)

    def test_main(self):
        main, = interpreters.list_all()
        with self.assertRaises(RuntimeError):
            interpreters.destroy(main)

        def f():
            with self.assertRaises(RuntimeError):
                interpreters.destroy(main)

        t = threading.Thread(target=f)
        t.start()
        t.join()

    def test_already_destroyed(self):
        id = interpreters.create()
        interpreters.destroy(id)
        with self.assertRaises(RuntimeError):
            interpreters.destroy(id)

    def test_does_not_exist(self):
        with self.assertRaises(RuntimeError):
            interpreters.destroy(1_000_000)

    def test_bad_id(self):
        with self.assertRaises(ValueError):
            interpreters.destroy(-1)

    def test_from_current(self):
        main, = interpreters.list_all()
        id = interpreters.create()
        script = dedent(f"""
            import _xxsubinterpreters as _interpreters
            try:
                _interpreters.destroy({id})
            except RuntimeError:
                pass
            """)

        interpreters.run_string(id, script)
        self.assertEqual(set(interpreters.list_all()), {main, id})

    def test_from_sibling(self):
        main, = interpreters.list_all()
        id1 = interpreters.create()
        id2 = interpreters.create()
        script = dedent(f"""
            import _xxsubinterpreters as _interpreters
            _interpreters.destroy({id2})
            """)
        interpreters.run_string(id1, script)

        self.assertEqual(set(interpreters.list_all()), {main, id1})

    def test_from_other_thread(self):
        id = interpreters.create()
        def f():
            interpreters.destroy(id)

        t = threading.Thread(target=f)
        t.start()
        t.join()

    def test_still_running(self):
        main, = interpreters.list_all()
        interp = interpreters.create()
        with _running(interp):
            self.assertTrue(interpreters.is_running(interp),
                            msg=f"Interp {interp} should be running before destruction.")

            with self.assertRaises(RuntimeError,
                                   msg=f"Should not be able to destroy interp {interp} while it's still running."):
                interpreters.destroy(interp)
            self.assertTrue(interpreters.is_running(interp))


class RunStringTests(TestBase):

    def setUp(self):
        super().setUp()
        self.id = interpreters.create()

    def test_success(self):
        script, file = _captured_script('print("it worked!", end="")')
        with file:
            interpreters.run_string(self.id, script)
            out = file.read()

        self.assertEqual(out, 'it worked!')

    def test_in_thread(self):
        script, file = _captured_script('print("it worked!", end="")')
        with file:
            def f():
                interpreters.run_string(self.id, script)

            t = threading.Thread(target=f)
            t.start()
            t.join()
            out = file.read()

        self.assertEqual(out, 'it worked!')

    def test_create_thread(self):
        subinterp = interpreters.create()
        script, file = _captured_script("""
            import threading
            def f():
                print('it worked!', end='')

            t = threading.Thread(target=f)
            t.start()
            t.join()
            """)
        with file:
            interpreters.run_string(subinterp, script)
            out = file.read()

        self.assertEqual(out, 'it worked!')

    def test_create_daemon_thread(self):
        with self.subTest('isolated'):
            expected = 'spam spam spam spam spam'
            subinterp = interpreters.create(isolated=True)
            script, file = _captured_script(f"""
                import threading
                def f():
                    print('it worked!', end='')

                try:
                    t = threading.Thread(target=f, daemon=True)
                    t.start()
                    t.join()
                except RuntimeError:
                    print('{expected}', end='')
                """)
            with file:
                interpreters.run_string(subinterp, script)
                out = file.read()

            self.assertEqual(out, expected)

        with self.subTest('not isolated'):
            subinterp = interpreters.create(isolated=False)
            script, file = _captured_script("""
                import threading
                def f():
                    print('it worked!', end='')

                t = threading.Thread(target=f, daemon=True)
                t.start()
                t.join()
                """)
            with file:
                interpreters.run_string(subinterp, script)
                out = file.read()

            self.assertEqual(out, 'it worked!')

    def test_shareable_types(self):
        interp = interpreters.create()
        objects = [
            None,
            'spam',
            b'spam',
            42,
        ]
        for obj in objects:
            with self.subTest(obj):
                interpreters.run_string(
                    interp,
                    f'assert(obj == {obj!r})',
                    shared=dict(obj=obj),
                )

    def test_os_exec(self):
        expected = 'spam spam spam spam spam'
        subinterp = interpreters.create()
        script, file = _captured_script(f"""
            import os, sys
            try:
                os.execl(sys.executable)
            except RuntimeError:
                print('{expected}', end='')
            """)
        with file:
            interpreters.run_string(subinterp, script)
            out = file.read()

        self.assertEqual(out, expected)

    @support.requires_fork()
    def test_fork(self):
        import tempfile
        with tempfile.NamedTemporaryFile('w+', encoding="utf-8") as file:
            file.write('')
            file.flush()

            expected = 'spam spam spam spam spam'
            script = dedent(f"""
                import os
                try:
                    os.fork()
                except RuntimeError:
                    with open('{file.name}', 'w', encoding='utf-8') as out:
                        out.write('{expected}')
                """)
            interpreters.run_string(self.id, script)

            file.seek(0)
            content = file.read()
            self.assertEqual(content, expected)

    def test_already_running(self):
        with _running(self.id):
            with self.assertRaises(RuntimeError):
                interpreters.run_string(self.id, 'print("spam")')

    def test_does_not_exist(self):
        id = 0
        while id in interpreters.list_all():
            id += 1
        with self.assertRaises(RuntimeError):
            interpreters.run_string(id, 'print("spam")')

    def test_error_id(self):
        with self.assertRaises(ValueError):
            interpreters.run_string(-1, 'print("spam")')

    def test_bad_id(self):
        with self.assertRaises(TypeError):
            interpreters.run_string('spam', 'print("spam")')

    def test_bad_script(self):
        with self.assertRaises(TypeError):
            interpreters.run_string(self.id, 10)

    def test_bytes_for_script(self):
        with self.assertRaises(TypeError):
            interpreters.run_string(self.id, b'print("spam")')

    @contextlib.contextmanager
    def assert_run_failed(self, exctype, msg=None):
        with self.assertRaises(interpreters.RunFailedError) as caught:
            yield
        if msg is None:
            self.assertEqual(str(caught.exception).split(':')[0],
                             exctype.__name__)
        else:
            self.assertEqual(str(caught.exception),
                             "{}: {}".format(exctype.__name__, msg))

    def test_invalid_syntax(self):
        with self.assert_run_failed(SyntaxError):
            # missing close paren
            interpreters.run_string(self.id, 'print("spam"')

    def test_failure(self):
        with self.assert_run_failed(Exception, 'spam'):
            interpreters.run_string(self.id, 'raise Exception("spam")')

    def test_SystemExit(self):
        with self.assert_run_failed(SystemExit, '42'):
            interpreters.run_string(self.id, 'raise SystemExit(42)')

    def test_sys_exit(self):
        with self.assert_run_failed(SystemExit):
            interpreters.run_string(self.id, dedent("""
                import sys
                sys.exit()
                """))

        with self.assert_run_failed(SystemExit, '42'):
            interpreters.run_string(self.id, dedent("""
                import sys
                sys.exit(42)
                """))

    def test_with_shared(self):
        r, w = os.pipe()

        shared = {
                'spam': b'ham',
                'eggs': b'-1',
                'cheddar': None,
                }
        script = dedent(f"""
            eggs = int(eggs)
            spam = 42
            result = spam + eggs

            ns = dict(vars())
            del ns['__builtins__']
            import pickle
            with open({w}, 'wb') as chan:
                pickle.dump(ns, chan)
            """)
        interpreters.run_string(self.id, script, shared)
        with open(r, 'rb') as chan:
            ns = pickle.load(chan)

        self.assertEqual(ns['spam'], 42)
        self.assertEqual(ns['eggs'], -1)
        self.assertEqual(ns['result'], 41)
        self.assertIsNone(ns['cheddar'])

    def test_shared_overwrites(self):
        interpreters.run_string(self.id, dedent("""
            spam = 'eggs'
            ns1 = dict(vars())
            del ns1['__builtins__']
            """))

        shared = {'spam': b'ham'}
        script = dedent("""
            ns2 = dict(vars())
            del ns2['__builtins__']
        """)
        interpreters.run_string(self.id, script, shared)

        r, w = os.pipe()
        script = dedent(f"""
            ns = dict(vars())
            del ns['__builtins__']
            import pickle
            with open({w}, 'wb') as chan:
                pickle.dump(ns, chan)
            """)
        interpreters.run_string(self.id, script)
        with open(r, 'rb') as chan:
            ns = pickle.load(chan)

        self.assertEqual(ns['ns1']['spam'], 'eggs')
        self.assertEqual(ns['ns2']['spam'], b'ham')
        self.assertEqual(ns['spam'], b'ham')

    def test_shared_overwrites_default_vars(self):
        r, w = os.pipe()

        shared = {'__name__': b'not __main__'}
        script = dedent(f"""
            spam = 42

            ns = dict(vars())
            del ns['__builtins__']
            import pickle
            with open({w}, 'wb') as chan:
                pickle.dump(ns, chan)
            """)
        interpreters.run_string(self.id, script, shared)
        with open(r, 'rb') as chan:
            ns = pickle.load(chan)

        self.assertEqual(ns['__name__'], b'not __main__')

    def test_main_reused(self):
        r, w = os.pipe()
        interpreters.run_string(self.id, dedent(f"""
            spam = True

            ns = dict(vars())
            del ns['__builtins__']
            import pickle
            with open({w}, 'wb') as chan:
                pickle.dump(ns, chan)
            del ns, pickle, chan
            """))
        with open(r, 'rb') as chan:
            ns1 = pickle.load(chan)

        r, w = os.pipe()
        interpreters.run_string(self.id, dedent(f"""
            eggs = False

            ns = dict(vars())
            del ns['__builtins__']
            import pickle
            with open({w}, 'wb') as chan:
                pickle.dump(ns, chan)
            """))
        with open(r, 'rb') as chan:
            ns2 = pickle.load(chan)

        self.assertIn('spam', ns1)
        self.assertNotIn('eggs', ns1)
        self.assertIn('eggs', ns2)
        self.assertIn('spam', ns2)

    def test_execution_namespace_is_main(self):
        r, w = os.pipe()

        script = dedent(f"""
            spam = 42

            ns = dict(vars())
            ns['__builtins__'] = str(ns['__builtins__'])
            import pickle
            with open({w}, 'wb') as chan:
                pickle.dump(ns, chan)
            """)
        interpreters.run_string(self.id, script)
        with open(r, 'rb') as chan:
            ns = pickle.load(chan)

        ns.pop('__builtins__')
        ns.pop('__loader__')
        self.assertEqual(ns, {
            '__name__': '__main__',
            '__annotations__': {},
            '__doc__': None,
            '__package__': None,
            '__spec__': None,
            'spam': 42,
            })

    # XXX Fix this test!
    @unittest.skip('blocking forever')
    def test_still_running_at_exit(self):
        script = dedent("""
        from textwrap import dedent
        import threading
        import _xxsubinterpreters as _interpreters
        id = _interpreters.create()
        def f():
            _interpreters.run_string(id, dedent('''
                import time
                # Give plenty of time for the main interpreter to finish.
                time.sleep(1_000_000)
                '''))

        t = threading.Thread(target=f)
        t.start()
        """)
        with support.temp_dir() as dirname:
            filename = script_helper.make_script(dirname, 'interp', script)
            with script_helper.spawn_python(filename) as proc:
                retcode = proc.wait()

        self.assertEqual(retcode, 0)


class RunFuncTests(TestBase):

    def setUp(self):
        super().setUp()
        self.id = interpreters.create()

    def test_success(self):
        r, w = os.pipe()
        def script():
            global w
            import contextlib
            with open(w, 'w', encoding="utf-8") as spipe:
                with contextlib.redirect_stdout(spipe):
                    print('it worked!', end='')
        interpreters.run_func(self.id, script, shared=dict(w=w))

        with open(r, encoding="utf-8") as outfile:
            out = outfile.read()

        self.assertEqual(out, 'it worked!')

    def test_in_thread(self):
        r, w = os.pipe()
        def script():
            global w
            import contextlib
            with open(w, 'w', encoding="utf-8") as spipe:
                with contextlib.redirect_stdout(spipe):
                    print('it worked!', end='')
        def f():
            interpreters.run_func(self.id, script, shared=dict(w=w))
        t = threading.Thread(target=f)
        t.start()
        t.join()

        with open(r, encoding="utf-8") as outfile:
            out = outfile.read()

        self.assertEqual(out, 'it worked!')

    def test_code_object(self):
        r, w = os.pipe()

        def script():
            global w
            import contextlib
            with open(w, 'w', encoding="utf-8") as spipe:
                with contextlib.redirect_stdout(spipe):
                    print('it worked!', end='')
        code = script.__code__
        interpreters.run_func(self.id, code, shared=dict(w=w))

        with open(r, encoding="utf-8") as outfile:
            out = outfile.read()

        self.assertEqual(out, 'it worked!')

    def test_closure(self):
        spam = True
        def script():
            assert spam

        with self.assertRaises(ValueError):
            interpreters.run_func(self.id, script)

    # XXX This hasn't been fixed yet.
    @unittest.expectedFailure
    def test_return_value(self):
        def script():
            return 'spam'
        with self.assertRaises(ValueError):
            interpreters.run_func(self.id, script)

    def test_args(self):
        with self.subTest('args'):
            def script(a, b=0):
                assert a == b
            with self.assertRaises(ValueError):
                interpreters.run_func(self.id, script)

        with self.subTest('*args'):
            def script(*args):
                assert not args
            with self.assertRaises(ValueError):
                interpreters.run_func(self.id, script)

        with self.subTest('**kwargs'):
            def script(**kwargs):
                assert not kwargs
            with self.assertRaises(ValueError):
                interpreters.run_func(self.id, script)

        with self.subTest('kwonly'):
            def script(*, spam=True):
                assert spam
            with self.assertRaises(ValueError):
                interpreters.run_func(self.id, script)

        with self.subTest('posonly'):
            def script(spam, /):
                assert spam
            with self.assertRaises(ValueError):
                interpreters.run_func(self.id, script)


if __name__ == '__main__':
    unittest.main()<|MERGE_RESOLUTION|>--- conflicted
+++ resolved
@@ -102,12 +102,9 @@
                 'spam',
                 10,
                 -10,
-<<<<<<< HEAD
                 True,
                 False,
-=======
                 100.0,
->>>>>>> cde1071b
                 ]
         for obj in shareables:
             with self.subTest(obj):
@@ -192,13 +189,11 @@
                 with self.assertRaises(OverflowError):
                     _testinternalcapi.get_crossinterp_data(i)
 
-<<<<<<< HEAD
     def test_bool(self):
         self._assert_values([True, False])
-=======
+
     def test_float(self):
         self._assert_values([0.0, 1.1, -1.0, 0.12345678, -0.12345678])
->>>>>>> cde1071b
 
 
 class ModuleTests(TestBase):
