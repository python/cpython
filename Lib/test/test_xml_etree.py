# IMPORTANT: the same tests are run from "test_xml_etree_c" in order
# to ensure consistency between the C implementation and the Python
# implementation.
#
# For this purpose, the module-level "ET" symbol is temporarily
# monkey-patched when running the "test_xml_etree_c" test suite.

import copy
import functools
import html
import io
import itertools
import operator
import os
import pickle
import pyexpat
import sys
import textwrap
import types
import unittest
import unittest.mock as mock
import warnings
import weakref

from contextlib import nullcontext
from functools import partial
from itertools import product, islice
from test import support
from test.support import os_helper
from test.support import warnings_helper
from test.support import findfile, gc_collect, swap_attr, swap_item
from test.support.import_helper import import_fresh_module
from test.support.os_helper import TESTFN


# pyET is the pure-Python implementation.
#
# ET is pyET in test_xml_etree and is the C accelerated version in
# test_xml_etree_c.
pyET = None
ET = None

SIMPLE_XMLFILE = findfile("simple.xml", subdir="xmltestdata")
try:
    SIMPLE_XMLFILE.encode("utf-8")
except UnicodeEncodeError:
    raise unittest.SkipTest("filename is not encodable to utf8")
SIMPLE_NS_XMLFILE = findfile("simple-ns.xml", subdir="xmltestdata")
UTF8_BUG_XMLFILE = findfile("expat224_utf8_bug.xml", subdir="xmltestdata")

SAMPLE_XML = """\
<body>
  <tag class='a'>text</tag>
  <tag class='b' />
  <section>
    <tag class='b' id='inner'>subtext</tag>
  </section>
</body>
"""

SAMPLE_SECTION = """\
<section>
  <tag class='b' id='inner'>subtext</tag>
  <nexttag />
  <nextsection>
    <tag />
  </nextsection>
</section>
"""

SAMPLE_XML_NS = """
<body xmlns="http://effbot.org/ns">
  <tag>text</tag>
  <tag />
  <section>
    <tag>subtext</tag>
  </section>
</body>
"""

SAMPLE_XML_NS_ELEMS = """
<root>
<h:table xmlns:h="hello">
  <h:tr>
    <h:td>Apples</h:td>
    <h:td>Bananas</h:td>
  </h:tr>
</h:table>

<f:table xmlns:f="foo">
  <f:name>African Coffee Table</f:name>
  <f:width>80</f:width>
  <f:length>120</f:length>
</f:table>
</root>
"""

ENTITY_XML = """\
<!DOCTYPE points [
<!ENTITY % user-entities SYSTEM 'user-entities.xml'>
%user-entities;
]>
<document>&entity;</document>
"""

EXTERNAL_ENTITY_XML = """\
<!DOCTYPE points [
<!ENTITY entity SYSTEM "file:///non-existing-file.xml">
]>
<document>&entity;</document>
"""

ATTLIST_XML = """\
<?xml version="1.0" encoding="UTF-8"?>
<!DOCTYPE Foo [
<!ELEMENT foo (bar*)>
<!ELEMENT bar (#PCDATA)*>
<!ATTLIST bar xml:lang CDATA "eng">
<!ENTITY qux "quux">
]>
<foo>
<bar>&qux;</bar>
</foo>
"""

def is_python_implementation():
    assert ET is not None, "ET must be initialized"
    assert pyET is not None, "pyET must be initialized"
    return ET is pyET


def equal_wrapper(cls):
    """Mock cls.__eq__ to check whether it has been called or not.

    The behaviour of cls.__eq__ (side-effects included) is left as is.
    """
    eq = cls.__eq__
    return mock.patch.object(cls, "__eq__", autospec=True, wraps=eq)


def checkwarnings(*filters, quiet=False):
    def decorator(test):
        def newtest(*args, **kwargs):
            with warnings_helper.check_warnings(*filters, quiet=quiet):
                test(*args, **kwargs)
        functools.update_wrapper(newtest, test)
        return newtest
    return decorator

def convlinesep(data):
    return data.replace(b'\n', os.linesep.encode())


class ModuleTest(unittest.TestCase):
    def test_sanity(self):
        # Import sanity.

        from xml.etree import ElementTree     # noqa: F401
        from xml.etree import ElementInclude  # noqa: F401
        from xml.etree import ElementPath     # noqa: F401

    def test_all(self):
        names = ("xml.etree.ElementTree", "_elementtree")
        support.check__all__(self, ET, names, not_exported=("HTML_EMPTY",))


def serialize(elem, to_string=True, encoding='unicode', **options):
    if encoding != 'unicode':
        file = io.BytesIO()
    else:
        file = io.StringIO()
    tree = ET.ElementTree(elem)
    tree.write(file, encoding=encoding, **options)
    if to_string:
        return file.getvalue()
    else:
        file.seek(0)
        return file

def summarize_list(seq):
    return [elem.tag for elem in seq]


class ElementTestCase:
    @classmethod
    def setUpClass(cls):
        cls.modules = {pyET, ET}

    def pickleRoundTrip(self, obj, name, dumper, loader, proto):
        try:
            with swap_item(sys.modules, name, dumper):
                temp = pickle.dumps(obj, proto)
            with swap_item(sys.modules, name, loader):
                result = pickle.loads(temp)
        except pickle.PicklingError as pe:
            # pyET must be second, because pyET may be (equal to) ET.
            human = dict([(ET, "cET"), (pyET, "pyET")])
            raise support.TestFailed("Failed to round-trip %r from %r to %r"
                                     % (obj,
                                        human.get(dumper, dumper),
                                        human.get(loader, loader))) from pe
        return result

    def assertEqualElements(self, alice, bob):
        self.assertIsInstance(alice, (ET.Element, pyET.Element))
        self.assertIsInstance(bob, (ET.Element, pyET.Element))
        self.assertEqual(len(list(alice)), len(list(bob)))
        for x, y in zip(alice, bob):
            self.assertEqualElements(x, y)
        properties = operator.attrgetter('tag', 'tail', 'text', 'attrib')
        self.assertEqual(properties(alice), properties(bob))

# --------------------------------------------------------------------
# element tree tests

class ElementTreeTest(unittest.TestCase):

    def serialize_check(self, elem, expected):
        self.assertEqual(serialize(elem), expected)

    def test_constructor(self):
        # Test constructor behavior.

        with self.assertRaises(TypeError):
            tree = ET.ElementTree("")
        with self.assertRaises(TypeError):
            tree = ET.ElementTree(ET.ElementTree())

    def test_setroot(self):
        # Test _setroot behavior.

        tree = ET.ElementTree()
        element = ET.Element("tag")
        tree._setroot(element)
        self.assertEqual(tree.getroot().tag, "tag")
        self.assertEqual(tree.getroot(), element)

        # Test behavior with an invalid root element

        tree = ET.ElementTree()
        with self.assertRaises(TypeError):
            tree._setroot("")
        with self.assertRaises(TypeError):
            tree._setroot(ET.ElementTree())
        with self.assertRaises(TypeError):
            tree._setroot(None)

    def test_interface(self):
        # Test element tree interface.

        def check_element(element):
            self.assertTrue(ET.iselement(element), msg="not an element")
            direlem = dir(element)
            for attr in 'tag', 'attrib', 'text', 'tail':
                self.assertHasAttr(element, attr)
                self.assertIn(attr, direlem,
                        msg='no %s visible by dir' % attr)

            self.assertIsInstance(element.tag, str)
            self.assertIsInstance(element.attrib, dict)
            if element.text is not None:
                self.assertIsInstance(element.text, str)
            if element.tail is not None:
                self.assertIsInstance(element.tail, str)
            for elem in element:
                check_element(elem)

        element = ET.Element("tag")
        check_element(element)
        tree = ET.ElementTree(element)
        check_element(tree.getroot())
        element = ET.Element("t\xe4g", key="value")
        tree = ET.ElementTree(element)
        self.assertRegex(repr(element), r"^<Element 't\xe4g' at 0x.*>$")
        element = ET.Element("tag", key="value")

        # Make sure all standard element methods exist.

        def check_method(method):
            self.assertHasAttr(method, '__call__',
                    msg="%s not callable" % method)

        check_method(element.append)
        check_method(element.extend)
        check_method(element.insert)
        check_method(element.remove)
        check_method(element.find)
        check_method(element.iterfind)
        check_method(element.findall)
        check_method(element.findtext)
        check_method(element.clear)
        check_method(element.get)
        check_method(element.set)
        check_method(element.keys)
        check_method(element.items)
        check_method(element.iter)
        check_method(element.itertext)

        # These methods return an iterable. See bug 6472.

        def check_iter(it):
            check_method(it.__next__)

        check_iter(element.iterfind("tag"))
        check_iter(element.iterfind("*"))
        check_iter(tree.iterfind("tag"))
        check_iter(tree.iterfind("*"))

        # These aliases are provided:

        self.assertEqual(ET.XML, ET.fromstring)
        self.assertEqual(ET.PI, ET.ProcessingInstruction)

    def test_set_attribute(self):
        element = ET.Element('tag')

        self.assertEqual(element.tag, 'tag')
        element.tag = 'Tag'
        self.assertEqual(element.tag, 'Tag')
        element.tag = 'TAG'
        self.assertEqual(element.tag, 'TAG')

        self.assertIsNone(element.text)
        element.text = 'Text'
        self.assertEqual(element.text, 'Text')
        element.text = 'TEXT'
        self.assertEqual(element.text, 'TEXT')

        self.assertIsNone(element.tail)
        element.tail = 'Tail'
        self.assertEqual(element.tail, 'Tail')
        element.tail = 'TAIL'
        self.assertEqual(element.tail, 'TAIL')

        self.assertEqual(element.attrib, {})
        element.attrib = {'a': 'b', 'c': 'd'}
        self.assertEqual(element.attrib, {'a': 'b', 'c': 'd'})
        element.attrib = {'A': 'B', 'C': 'D'}
        self.assertEqual(element.attrib, {'A': 'B', 'C': 'D'})

    def test_simpleops(self):
        # Basic method sanity checks.

        elem = ET.XML("<body><tag/></body>")
        self.serialize_check(elem, '<body><tag /></body>')
        e = ET.Element("tag2")
        elem.append(e)
        self.serialize_check(elem, '<body><tag /><tag2 /></body>')
        elem.remove(e)
        self.serialize_check(elem, '<body><tag /></body>')
        elem.insert(0, e)
        self.serialize_check(elem, '<body><tag2 /><tag /></body>')
        elem.remove(e)
        elem.extend([e])
        self.serialize_check(elem, '<body><tag /><tag2 /></body>')
        elem.remove(e)
        elem.extend(iter([e]))
        self.serialize_check(elem, '<body><tag /><tag2 /></body>')
        elem.remove(e)

        element = ET.Element("tag", key="value")
        self.serialize_check(element, '<tag key="value" />') # 1
        subelement = ET.Element("subtag")
        element.append(subelement)
        self.serialize_check(element, '<tag key="value"><subtag /></tag>') # 2
        element.insert(0, subelement)
        self.serialize_check(element,
                '<tag key="value"><subtag /><subtag /></tag>') # 3
        element.remove(subelement)
        self.serialize_check(element, '<tag key="value"><subtag /></tag>') # 4
        element.remove(subelement)
        self.serialize_check(element, '<tag key="value" />') # 5
        with self.assertRaisesRegex(ValueError,
                                    r'Element\.remove\(.+\): element not found'):
            element.remove(subelement)
        self.serialize_check(element, '<tag key="value" />') # 6
        element[0:0] = [subelement, subelement, subelement]
        self.serialize_check(element[1], '<subtag />')
        self.assertEqual(element[1:9], [element[1], element[2]])
        self.assertEqual(element[:9:2], [element[0], element[2]])
        del element[1:2]
        self.serialize_check(element,
                '<tag key="value"><subtag /><subtag /></tag>')

    def test_cdata(self):
        # Test CDATA handling (etc).

        self.serialize_check(ET.XML("<tag>hello</tag>"),
                '<tag>hello</tag>')
        self.serialize_check(ET.XML("<tag>&#104;&#101;&#108;&#108;&#111;</tag>"),
                '<tag>hello</tag>')
        self.serialize_check(ET.XML("<tag><![CDATA[hello]]></tag>"),
                '<tag>hello</tag>')

    def test_file_init(self):
        stringfile = io.BytesIO(SAMPLE_XML.encode("utf-8"))
        tree = ET.ElementTree(file=stringfile)
        self.assertEqual(tree.find("tag").tag, 'tag')
        self.assertEqual(tree.find("section/tag").tag, 'tag')

        tree = ET.ElementTree(file=SIMPLE_XMLFILE)
        self.assertEqual(tree.find("element").tag, 'element')
        self.assertEqual(tree.find("element/../empty-element").tag,
                'empty-element')

    def test_path_cache(self):
        # Check that the path cache behaves sanely.

        from xml.etree import ElementPath

        elem = ET.XML(SAMPLE_XML)
        ElementPath._cache.clear()
        for i in range(10): ET.ElementTree(elem).find('./'+str(i))
        cache_len_10 = len(ElementPath._cache)
        for i in range(10): ET.ElementTree(elem).find('./'+str(i))
        self.assertEqual(len(ElementPath._cache), cache_len_10)
        for i in range(20): ET.ElementTree(elem).find('./'+str(i))
        self.assertGreater(len(ElementPath._cache), cache_len_10)
        for i in range(600): ET.ElementTree(elem).find('./'+str(i))
        self.assertLess(len(ElementPath._cache), 500)

    def test_copy(self):
        # Test copy handling (etc).

        import copy
        e1 = ET.XML("<tag>hello<foo/></tag>")
        e2 = copy.copy(e1)
        e3 = copy.deepcopy(e1)
        e1.find("foo").tag = "bar"
        self.serialize_check(e1, '<tag>hello<bar /></tag>')
        self.serialize_check(e2, '<tag>hello<bar /></tag>')
        self.serialize_check(e3, '<tag>hello<foo /></tag>')

    def test_attrib(self):
        # Test attribute handling.

        elem = ET.Element("tag")
        elem.get("key") # 1.1
        self.assertEqual(elem.get("key", "default"), 'default') # 1.2

        elem.set("key", "value")
        self.assertEqual(elem.get("key"), 'value') # 1.3

        elem = ET.Element("tag", key="value")
        self.assertEqual(elem.get("key"), 'value') # 2.1
        self.assertEqual(elem.attrib, {'key': 'value'}) # 2.2

        attrib = {"key": "value"}
        elem = ET.Element("tag", attrib)
        attrib.clear() # check for aliasing issues
        self.assertEqual(elem.get("key"), 'value') # 3.1
        self.assertEqual(elem.attrib, {'key': 'value'}) # 3.2

        attrib = {"key": "value"}
        elem = ET.Element("tag", **attrib)
        attrib.clear() # check for aliasing issues
        self.assertEqual(elem.get("key"), 'value') # 4.1
        self.assertEqual(elem.attrib, {'key': 'value'}) # 4.2

        elem = ET.Element("tag", {"key": "other"}, key="value")
        self.assertEqual(elem.get("key"), 'value') # 5.1
        self.assertEqual(elem.attrib, {'key': 'value'}) # 5.2

        elem = ET.Element('test')
        elem.text = "aa"
        elem.set('testa', 'testval')
        elem.set('testb', 'test2')
        self.assertEqual(ET.tostring(elem),
                b'<test testa="testval" testb="test2">aa</test>')
        self.assertEqual(sorted(elem.keys()), ['testa', 'testb'])
        self.assertEqual(sorted(elem.items()),
                [('testa', 'testval'), ('testb', 'test2')])
        self.assertEqual(elem.attrib['testb'], 'test2')
        elem.attrib['testb'] = 'test1'
        elem.attrib['testc'] = 'test2'
        self.assertEqual(ET.tostring(elem),
                b'<test testa="testval" testb="test1" testc="test2">aa</test>')

        # Test preserving white space chars in attributes
        elem = ET.Element('test')
        elem.set('a', '\r')
        elem.set('b', '\r\n')
        elem.set('c', '\t\n\r ')
        elem.set('d', '\n\n\r\r\t\t  ')
        self.assertEqual(ET.tostring(elem),
                b'<test a="&#13;" b="&#13;&#10;" c="&#09;&#10;&#13; " d="&#10;&#10;&#13;&#13;&#09;&#09;  " />')

    def test_makeelement(self):
        # Test makeelement handling.

        elem = ET.Element("tag")
        attrib = {"key": "value"}
        subelem = elem.makeelement("subtag", attrib)
        self.assertIsNot(subelem.attrib, attrib, msg="attrib aliasing")
        elem.append(subelem)
        self.serialize_check(elem, '<tag><subtag key="value" /></tag>')

        elem.clear()
        self.serialize_check(elem, '<tag />')
        elem.append(subelem)
        self.serialize_check(elem, '<tag><subtag key="value" /></tag>')
        elem.extend([subelem, subelem])
        self.serialize_check(elem,
            '<tag><subtag key="value" /><subtag key="value" /><subtag key="value" /></tag>')
        elem[:] = [subelem]
        self.serialize_check(elem, '<tag><subtag key="value" /></tag>')
        elem[:] = tuple([subelem])
        self.serialize_check(elem, '<tag><subtag key="value" /></tag>')

    def test_parsefile(self):
        # Test parsing from file.

        tree = ET.parse(SIMPLE_XMLFILE)
        stream = io.StringIO()
        tree.write(stream, encoding='unicode')
        self.assertEqual(stream.getvalue(),
                '<root>\n'
                '   <element key="value">text</element>\n'
                '   <element>text</element>tail\n'
                '   <empty-element />\n'
                '</root>')
        tree = ET.parse(SIMPLE_NS_XMLFILE)
        stream = io.StringIO()
        tree.write(stream, encoding='unicode')
        self.assertEqual(stream.getvalue(),
                '<ns0:root xmlns:ns0="namespace">\n'
                '   <ns0:element key="value">text</ns0:element>\n'
                '   <ns0:element>text</ns0:element>tail\n'
                '   <ns0:empty-element />\n'
                '</ns0:root>')

        with open(SIMPLE_XMLFILE) as f:
            data = f.read()

        parser = ET.XMLParser()
        self.assertRegex(parser.version, r'^Expat ')
        parser.feed(data)
        self.serialize_check(parser.close(),
                '<root>\n'
                '   <element key="value">text</element>\n'
                '   <element>text</element>tail\n'
                '   <empty-element />\n'
                '</root>')

        target = ET.TreeBuilder()
        parser = ET.XMLParser(target=target)
        parser.feed(data)
        self.serialize_check(parser.close(),
                '<root>\n'
                '   <element key="value">text</element>\n'
                '   <element>text</element>tail\n'
                '   <empty-element />\n'
                '</root>')

    def test_parseliteral(self):
        element = ET.XML("<html><body>text</body></html>")
        self.assertEqual(ET.tostring(element, encoding='unicode'),
                '<html><body>text</body></html>')
        element = ET.fromstring("<html><body>text</body></html>")
        self.assertEqual(ET.tostring(element, encoding='unicode'),
                '<html><body>text</body></html>')
        sequence = ["<html><body>", "text</bo", "dy></html>"]
        element = ET.fromstringlist(sequence)
        self.assertEqual(ET.tostring(element),
                b'<html><body>text</body></html>')
        self.assertEqual(b"".join(ET.tostringlist(element)),
                b'<html><body>text</body></html>')
        self.assertEqual(ET.tostring(element, "ascii"),
                b"<?xml version='1.0' encoding='ascii'?>\n"
                b"<html><body>text</body></html>")
        _, ids = ET.XMLID("<html><body>text</body></html>")
        self.assertEqual(len(ids), 0)
        _, ids = ET.XMLID("<html><body id='body'>text</body></html>")
        self.assertEqual(len(ids), 1)
        self.assertEqual(ids["body"].tag, 'body')

    def test_writefile(self):
        elem = ET.Element("tag")
        elem.text = "text"
        self.serialize_check(elem, '<tag>text</tag>')
        ET.SubElement(elem, "subtag").text = "subtext"
        self.serialize_check(elem, '<tag>text<subtag>subtext</subtag></tag>')

        # Test tag suppression
        elem.tag = None
        self.serialize_check(elem, 'text<subtag>subtext</subtag>')
        elem.insert(0, ET.Comment("comment"))
        self.serialize_check(elem,
                'text<!--comment--><subtag>subtext</subtag>')     # assumes 1.3

        elem[0] = ET.PI("key", "value")
        self.serialize_check(elem, 'text<?key value?><subtag>subtext</subtag>')

    def test_custom_builder(self):
        # Test parser w. custom builder.

        with open(SIMPLE_XMLFILE) as f:
            data = f.read()
        class Builder(list):
            def start(self, tag, attrib):
                self.append(("start", tag))
            def end(self, tag):
                self.append(("end", tag))
            def data(self, text):
                pass
        builder = Builder()
        parser = ET.XMLParser(target=builder)
        parser.feed(data)
        self.assertEqual(builder, [
                ('start', 'root'),
                ('start', 'element'),
                ('end', 'element'),
                ('start', 'element'),
                ('end', 'element'),
                ('start', 'empty-element'),
                ('end', 'empty-element'),
                ('end', 'root'),
            ])

        with open(SIMPLE_NS_XMLFILE) as f:
            data = f.read()
        class Builder(list):
            def start(self, tag, attrib):
                self.append(("start", tag))
            def end(self, tag):
                self.append(("end", tag))
            def data(self, text):
                pass
            def pi(self, target, data):
                self.append(("pi", target, data))
            def comment(self, data):
                self.append(("comment", data))
            def start_ns(self, prefix, uri):
                self.append(("start-ns", prefix, uri))
            def end_ns(self, prefix):
                self.append(("end-ns", prefix))
        builder = Builder()
        parser = ET.XMLParser(target=builder)
        parser.feed(data)
        self.assertEqual(builder, [
                ('pi', 'pi', 'data'),
                ('comment', ' comment '),
                ('start-ns', '', 'namespace'),
                ('start', '{namespace}root'),
                ('start', '{namespace}element'),
                ('end', '{namespace}element'),
                ('start', '{namespace}element'),
                ('end', '{namespace}element'),
                ('start', '{namespace}empty-element'),
                ('end', '{namespace}empty-element'),
                ('end', '{namespace}root'),
                ('end-ns', ''),
            ])

    def test_custom_builder_only_end_ns(self):
        class Builder(list):
            def end_ns(self, prefix):
                self.append(("end-ns", prefix))

        builder = Builder()
        parser = ET.XMLParser(target=builder)
        parser.feed(textwrap.dedent("""\
            <?pi data?>
            <!-- comment -->
            <root xmlns='namespace' xmlns:p='pns' xmlns:a='ans'>
               <a:element key='value'>text</a:element>
               <p:element>text</p:element>tail
               <empty-element/>
            </root>
            """))
        self.assertEqual(builder, [
                ('end-ns', 'a'),
                ('end-ns', 'p'),
                ('end-ns', ''),
            ])

    def test_initialize_parser_without_target(self):
        # Explicit None
        parser = ET.XMLParser(target=None)
        self.assertIsInstance(parser.target, ET.TreeBuilder)

        # Implicit None
        parser2 = ET.XMLParser()
        self.assertIsInstance(parser2.target, ET.TreeBuilder)

    def test_children(self):
        # Test Element children iteration

        with open(SIMPLE_XMLFILE, "rb") as f:
            tree = ET.parse(f)
        self.assertEqual([summarize_list(elem)
                          for elem in tree.getroot().iter()], [
                ['element', 'element', 'empty-element'],
                [],
                [],
                [],
            ])
        self.assertEqual([summarize_list(elem)
                          for elem in tree.iter()], [
                ['element', 'element', 'empty-element'],
                [],
                [],
                [],
            ])

        elem = ET.XML(SAMPLE_XML)
        self.assertEqual(len(list(elem)), 3)
        self.assertEqual(len(list(elem[2])), 1)
        self.assertEqual(elem[:], list(elem))
        child1 = elem[0]
        child2 = elem[2]
        del elem[1:2]
        self.assertEqual(len(list(elem)), 2)
        self.assertEqual(child1, elem[0])
        self.assertEqual(child2, elem[1])
        elem[0:2] = [child2, child1]
        self.assertEqual(child2, elem[0])
        self.assertEqual(child1, elem[1])
        self.assertNotEqual(child1, elem[0])
        elem.clear()
        self.assertEqual(list(elem), [])

    def test_writestring(self):
        elem = ET.XML("<html><body>text</body></html>")
        self.assertEqual(ET.tostring(elem), b'<html><body>text</body></html>')
        elem = ET.fromstring("<html><body>text</body></html>")
        self.assertEqual(ET.tostring(elem), b'<html><body>text</body></html>')

    def test_indent(self):
        elem = ET.XML("<root></root>")
        ET.indent(elem)
        self.assertEqual(ET.tostring(elem), b'<root />')

        elem = ET.XML("<html><body>text</body></html>")
        ET.indent(elem)
        self.assertEqual(ET.tostring(elem), b'<html>\n  <body>text</body>\n</html>')

        elem = ET.XML("<html> <body>text</body>  </html>")
        ET.indent(elem)
        self.assertEqual(ET.tostring(elem), b'<html>\n  <body>text</body>\n</html>')

        elem = ET.XML("<html><body>text</body>tail</html>")
        ET.indent(elem)
        self.assertEqual(ET.tostring(elem), b'<html>\n  <body>text</body>tail</html>')

        elem = ET.XML("<html><body><p>par</p>\n<p>text</p>\t<p><br/></p></body></html>")
        ET.indent(elem)
        self.assertEqual(
            ET.tostring(elem),
            b'<html>\n'
            b'  <body>\n'
            b'    <p>par</p>\n'
            b'    <p>text</p>\n'
            b'    <p>\n'
            b'      <br />\n'
            b'    </p>\n'
            b'  </body>\n'
            b'</html>'
        )

        elem = ET.XML("<html><body><p>pre<br/>post</p><p>text</p></body></html>")
        ET.indent(elem)
        self.assertEqual(
            ET.tostring(elem),
            b'<html>\n'
            b'  <body>\n'
            b'    <p>pre<br />post</p>\n'
            b'    <p>text</p>\n'
            b'  </body>\n'
            b'</html>'
        )

    def test_indent_space(self):
        elem = ET.XML("<html><body><p>pre<br/>post</p><p>text</p></body></html>")
        ET.indent(elem, space='\t')
        self.assertEqual(
            ET.tostring(elem),
            b'<html>\n'
            b'\t<body>\n'
            b'\t\t<p>pre<br />post</p>\n'
            b'\t\t<p>text</p>\n'
            b'\t</body>\n'
            b'</html>'
        )

        elem = ET.XML("<html><body><p>pre<br/>post</p><p>text</p></body></html>")
        ET.indent(elem, space='')
        self.assertEqual(
            ET.tostring(elem),
            b'<html>\n'
            b'<body>\n'
            b'<p>pre<br />post</p>\n'
            b'<p>text</p>\n'
            b'</body>\n'
            b'</html>'
        )

    def test_indent_space_caching(self):
        elem = ET.XML("<html><body><p>par</p><p>text</p><p><br/></p><p /></body></html>")
        ET.indent(elem)
        self.assertEqual(
            {el.tail for el in elem.iter()},
            {None, "\n", "\n  ", "\n    "}
        )
        self.assertEqual(
            {el.text for el in elem.iter()},
            {None, "\n  ", "\n    ", "\n      ", "par", "text"}
        )
        self.assertEqual(
            len({el.tail for el in elem.iter()}),
            len({id(el.tail) for el in elem.iter()}),
        )

    def test_indent_level(self):
        elem = ET.XML("<html><body><p>pre<br/>post</p><p>text</p></body></html>")
        with self.assertRaises(ValueError):
            ET.indent(elem, level=-1)
        self.assertEqual(
            ET.tostring(elem),
            b"<html><body><p>pre<br />post</p><p>text</p></body></html>"
        )

        ET.indent(elem, level=2)
        self.assertEqual(
            ET.tostring(elem),
            b'<html>\n'
            b'      <body>\n'
            b'        <p>pre<br />post</p>\n'
            b'        <p>text</p>\n'
            b'      </body>\n'
            b'    </html>'
        )

        elem = ET.XML("<html><body><p>pre<br/>post</p><p>text</p></body></html>")
        ET.indent(elem, level=1, space=' ')
        self.assertEqual(
            ET.tostring(elem),
            b'<html>\n'
            b'  <body>\n'
            b'   <p>pre<br />post</p>\n'
            b'   <p>text</p>\n'
            b'  </body>\n'
            b' </html>'
        )

    def test_tostring_default_namespace(self):
        elem = ET.XML('<body xmlns="http://effbot.org/ns"><tag/></body>')
        self.assertEqual(
            ET.tostring(elem, encoding='unicode'),
            '<ns0:body xmlns:ns0="http://effbot.org/ns"><ns0:tag /></ns0:body>'
        )
        self.assertEqual(
            ET.tostring(elem, encoding='unicode', default_namespace='http://effbot.org/ns'),
            '<body xmlns="http://effbot.org/ns"><tag /></body>'
        )

    def test_tostring_default_namespace_different_namespace(self):
        elem = ET.XML('<body xmlns="http://effbot.org/ns"><tag/></body>')
        self.assertEqual(
            ET.tostring(elem, encoding='unicode', default_namespace='foobar'),
            '<ns1:body xmlns="foobar" xmlns:ns1="http://effbot.org/ns"><ns1:tag /></ns1:body>'
        )

    def test_tostring_default_namespace_original_no_namespace(self):
        elem = ET.XML('<body><tag/></body>')
        EXPECTED_MSG = '^cannot use non-qualified names with default_namespace option$'
        with self.assertRaisesRegex(ValueError, EXPECTED_MSG):
            ET.tostring(elem, encoding='unicode', default_namespace='foobar')

    def test_tostring_no_xml_declaration(self):
        elem = ET.XML('<body><tag/></body>')
        self.assertEqual(
            ET.tostring(elem, encoding='unicode'),
            '<body><tag /></body>'
        )

    def test_tostring_xml_declaration(self):
        elem = ET.XML('<body><tag/></body>')
        self.assertEqual(
            ET.tostring(elem, encoding='utf8', xml_declaration=True),
            b"<?xml version='1.0' encoding='utf8'?>\n<body><tag /></body>"
        )

    def test_tostring_xml_declaration_unicode_encoding(self):
        elem = ET.XML('<body><tag/></body>')
        self.assertEqual(
            ET.tostring(elem, encoding='unicode', xml_declaration=True),
            "<?xml version='1.0' encoding='utf-8'?>\n<body><tag /></body>"
        )

    def test_tostring_xml_declaration_cases(self):
        elem = ET.XML('<body><tag>ø</tag></body>')
        TESTCASES = [
        #   (expected_retval,                  encoding, xml_declaration)
            # ... xml_declaration = None
            (b'<body><tag>&#248;</tag></body>', None, None),
            (b'<body><tag>\xc3\xb8</tag></body>', 'UTF-8', None),
            (b'<body><tag>&#248;</tag></body>', 'US-ASCII', None),
            (b"<?xml version='1.0' encoding='ISO-8859-1'?>\n"
             b"<body><tag>\xf8</tag></body>", 'ISO-8859-1', None),
            ('<body><tag>ø</tag></body>', 'unicode', None),

            # ... xml_declaration = False
            (b"<body><tag>&#248;</tag></body>", None, False),
            (b"<body><tag>\xc3\xb8</tag></body>", 'UTF-8', False),
            (b"<body><tag>&#248;</tag></body>", 'US-ASCII', False),
            (b"<body><tag>\xf8</tag></body>", 'ISO-8859-1', False),
            ("<body><tag>ø</tag></body>", 'unicode', False),

            # ... xml_declaration = True
            (b"<?xml version='1.0' encoding='us-ascii'?>\n"
             b"<body><tag>&#248;</tag></body>", None, True),
            (b"<?xml version='1.0' encoding='UTF-8'?>\n"
             b"<body><tag>\xc3\xb8</tag></body>", 'UTF-8', True),
            (b"<?xml version='1.0' encoding='US-ASCII'?>\n"
             b"<body><tag>&#248;</tag></body>", 'US-ASCII', True),
            (b"<?xml version='1.0' encoding='ISO-8859-1'?>\n"
             b"<body><tag>\xf8</tag></body>", 'ISO-8859-1', True),
            ("<?xml version='1.0' encoding='utf-8'?>\n"
             "<body><tag>ø</tag></body>", 'unicode', True),

        ]
        for expected_retval, encoding, xml_declaration in TESTCASES:
            with self.subTest(f'encoding={encoding} '
                              f'xml_declaration={xml_declaration}'):
                self.assertEqual(
                    ET.tostring(
                        elem,
                        encoding=encoding,
                        xml_declaration=xml_declaration
                    ),
                    expected_retval
                )

    def test_tostringlist_default_namespace(self):
        elem = ET.XML('<body xmlns="http://effbot.org/ns"><tag/></body>')
        self.assertEqual(
            ''.join(ET.tostringlist(elem, encoding='unicode')),
            '<ns0:body xmlns:ns0="http://effbot.org/ns"><ns0:tag /></ns0:body>'
        )
        self.assertEqual(
            ''.join(ET.tostringlist(elem, encoding='unicode', default_namespace='http://effbot.org/ns')),
            '<body xmlns="http://effbot.org/ns"><tag /></body>'
        )

    def test_tostringlist_xml_declaration(self):
        elem = ET.XML('<body><tag/></body>')
        self.assertEqual(
            ''.join(ET.tostringlist(elem, encoding='unicode')),
            '<body><tag /></body>'
        )
        self.assertEqual(
            b''.join(ET.tostringlist(elem, xml_declaration=True)),
            b"<?xml version='1.0' encoding='us-ascii'?>\n<body><tag /></body>"
        )

        stringlist = ET.tostringlist(elem, encoding='unicode', xml_declaration=True)
        self.assertEqual(
            ''.join(stringlist),
            "<?xml version='1.0' encoding='utf-8'?>\n<body><tag /></body>"
        )
        self.assertRegex(stringlist[0], r"^<\?xml version='1.0' encoding='.+'?>")
        self.assertEqual(['<body', '>', '<tag', ' />', '</body>'], stringlist[1:])

    def test_encoding(self):
        def check(encoding, body=''):
            xml = ("<?xml version='1.0' encoding='%s'?><xml>%s</xml>" %
                   (encoding, body))
            self.assertEqual(ET.XML(xml.encode(encoding)).text, body)
            self.assertEqual(ET.XML(xml).text, body)
        check("ascii", 'a')
        check("us-ascii", 'a')
        check("iso-8859-1", '\xbd')
        check("iso-8859-15", '\u20ac')
        check("cp437", '\u221a')
        check("mac-roman", '\u02da')

        def xml(encoding):
            return "<?xml version='1.0' encoding='%s'?><xml />" % encoding
        def bxml(encoding):
            return xml(encoding).encode(encoding)
        supported_encodings = [
            'ascii', 'utf-8', 'utf-8-sig', 'utf-16', 'utf-16be', 'utf-16le',
            'iso8859-1', 'iso8859-2', 'iso8859-3', 'iso8859-4', 'iso8859-5',
            'iso8859-6', 'iso8859-7', 'iso8859-8', 'iso8859-9', 'iso8859-10',
            'iso8859-13', 'iso8859-14', 'iso8859-15', 'iso8859-16',
            'cp437', 'cp720', 'cp737', 'cp775', 'cp850', 'cp852',
            'cp855', 'cp856', 'cp857', 'cp858', 'cp860', 'cp861', 'cp862',
            'cp863', 'cp865', 'cp866', 'cp869', 'cp874', 'cp1006', 'cp1125',
            'cp1250', 'cp1251', 'cp1252', 'cp1253', 'cp1254', 'cp1255',
            'cp1256', 'cp1257', 'cp1258',
            'mac-cyrillic', 'mac-greek', 'mac-iceland', 'mac-latin2',
            'mac-roman', 'mac-turkish',
            'iso2022-jp', 'iso2022-jp-1', 'iso2022-jp-2', 'iso2022-jp-2004',
            'iso2022-jp-3', 'iso2022-jp-ext',
            'koi8-r', 'koi8-t', 'koi8-u', 'kz1048',
            'hz', 'ptcp154',
        ]
        for encoding in supported_encodings:
            self.assertEqual(ET.tostring(ET.XML(bxml(encoding))), b'<xml />')

        unsupported_ascii_compatible_encodings = [
            'big5', 'big5hkscs',
            'cp932', 'cp949', 'cp950',
            'euc-jp', 'euc-jis-2004', 'euc-jisx0213', 'euc-kr',
            'gb2312', 'gbk', 'gb18030',
            'iso2022-kr', 'johab',
            'shift-jis', 'shift-jis-2004', 'shift-jisx0213',
            'utf-7',
        ]
        for encoding in unsupported_ascii_compatible_encodings:
            self.assertRaises(ValueError, ET.XML, bxml(encoding))

        unsupported_ascii_incompatible_encodings = [
            'cp037', 'cp424', 'cp500', 'cp864', 'cp875', 'cp1026', 'cp1140',
            'utf_32', 'utf_32_be', 'utf_32_le',
        ]
        for encoding in unsupported_ascii_incompatible_encodings:
            self.assertRaises(ET.ParseError, ET.XML, bxml(encoding))

        self.assertRaises(ValueError, ET.XML, xml('undefined').encode('ascii'))
        self.assertRaises(LookupError, ET.XML, xml('xxx').encode('ascii'))

    def test_methods(self):
        # Test serialization methods.

        e = ET.XML("<html><link/><script>1 &lt; 2</script></html>")
        e.tail = "\n"
        self.assertEqual(serialize(e),
                '<html><link /><script>1 &lt; 2</script></html>\n')
        self.assertEqual(serialize(e, method=None),
                '<html><link /><script>1 &lt; 2</script></html>\n')
        self.assertEqual(serialize(e, method="xml"),
                '<html><link /><script>1 &lt; 2</script></html>\n')
        self.assertEqual(serialize(e, method="html"),
                '<html><link><script>1 < 2</script></html>\n')
        self.assertEqual(serialize(e, method="text"), '1 < 2\n')

    def test_issue18347(self):
        e = ET.XML('<html><CamelCase>text</CamelCase></html>')
        self.assertEqual(serialize(e),
                '<html><CamelCase>text</CamelCase></html>')
        self.assertEqual(serialize(e, method="html"),
                '<html><CamelCase>text</CamelCase></html>')

    def test_entity(self):
        # Test entity handling.

        # 1) good entities

        e = ET.XML("<document title='&#x8230;'>test</document>")
        self.assertEqual(serialize(e, encoding="us-ascii"),
                b'<document title="&#33328;">test</document>')
        self.serialize_check(e, '<document title="\u8230">test</document>')

        # 2) bad entities

        with self.assertRaises(ET.ParseError) as cm:
            ET.XML("<document>&entity;</document>")
        self.assertEqual(str(cm.exception),
                'undefined entity: line 1, column 10')

        with self.assertRaises(ET.ParseError) as cm:
            ET.XML(ENTITY_XML)
        self.assertEqual(str(cm.exception),
                'undefined entity &entity;: line 5, column 10')

        # 3) custom entity

        parser = ET.XMLParser()
        parser.entity["entity"] = "text"
        parser.feed(ENTITY_XML)
        root = parser.close()
        self.serialize_check(root, '<document>text</document>')

        # 4) external (SYSTEM) entity

        with self.assertRaises(ET.ParseError) as cm:
            ET.XML(EXTERNAL_ENTITY_XML)
        self.assertEqual(str(cm.exception),
                'undefined entity &entity;: line 4, column 10')

    def test_namespace(self):
        # Test namespace issues.

        # 1) xml namespace

        elem = ET.XML("<tag xml:lang='en' />")
        self.serialize_check(elem, '<tag xml:lang="en" />') # 1.1

        # 2) other "well-known" namespaces

        elem = ET.XML("<rdf:RDF xmlns:rdf='http://www.w3.org/1999/02/22-rdf-syntax-ns#' />")
        self.serialize_check(elem,
            '<rdf:RDF xmlns:rdf="http://www.w3.org/1999/02/22-rdf-syntax-ns#" />') # 2.1

        elem = ET.XML("<html:html xmlns:html='http://www.w3.org/1999/xhtml' />")
        self.serialize_check(elem,
            '<html:html xmlns:html="http://www.w3.org/1999/xhtml" />') # 2.2

        elem = ET.XML("<soap:Envelope xmlns:soap='http://schemas.xmlsoap.org/soap/envelope' />")
        self.serialize_check(elem,
            '<ns0:Envelope xmlns:ns0="http://schemas.xmlsoap.org/soap/envelope" />') # 2.3

        # 3) unknown namespaces
        elem = ET.XML(SAMPLE_XML_NS)
        self.serialize_check(elem,
            '<ns0:body xmlns:ns0="http://effbot.org/ns">\n'
            '  <ns0:tag>text</ns0:tag>\n'
            '  <ns0:tag />\n'
            '  <ns0:section>\n'
            '    <ns0:tag>subtext</ns0:tag>\n'
            '  </ns0:section>\n'
            '</ns0:body>')

    def test_qname(self):
        # Test QName handling.

        # 1) decorated tags

        elem = ET.Element("{uri}tag")
        self.serialize_check(elem, '<ns0:tag xmlns:ns0="uri" />') # 1.1
        elem = ET.Element(ET.QName("{uri}tag"))
        self.serialize_check(elem, '<ns0:tag xmlns:ns0="uri" />') # 1.2
        elem = ET.Element(ET.QName("uri", "tag"))
        self.serialize_check(elem, '<ns0:tag xmlns:ns0="uri" />') # 1.3
        elem = ET.Element(ET.QName("uri", "tag"))
        subelem = ET.SubElement(elem, ET.QName("uri", "tag1"))
        subelem = ET.SubElement(elem, ET.QName("uri", "tag2"))
        self.serialize_check(elem,
            '<ns0:tag xmlns:ns0="uri"><ns0:tag1 /><ns0:tag2 /></ns0:tag>') # 1.4

        # 2) decorated attributes

        elem.clear()
        elem.attrib["{uri}key"] = "value"
        self.serialize_check(elem,
            '<ns0:tag xmlns:ns0="uri" ns0:key="value" />') # 2.1

        elem.clear()
        elem.attrib[ET.QName("{uri}key")] = "value"
        self.serialize_check(elem,
            '<ns0:tag xmlns:ns0="uri" ns0:key="value" />') # 2.2

        # 3) decorated values are not converted by default, but the
        # QName wrapper can be used for values

        elem.clear()
        elem.attrib["{uri}key"] = "{uri}value"
        self.serialize_check(elem,
            '<ns0:tag xmlns:ns0="uri" ns0:key="{uri}value" />') # 3.1

        elem.clear()
        elem.attrib["{uri}key"] = ET.QName("{uri}value")
        self.serialize_check(elem,
            '<ns0:tag xmlns:ns0="uri" ns0:key="ns0:value" />') # 3.2

        elem.clear()
        subelem = ET.Element("tag")
        subelem.attrib["{uri1}key"] = ET.QName("{uri2}value")
        elem.append(subelem)
        elem.append(subelem)
        self.serialize_check(elem,
            '<ns0:tag xmlns:ns0="uri" xmlns:ns1="uri1" xmlns:ns2="uri2">'
            '<tag ns1:key="ns2:value" />'
            '<tag ns1:key="ns2:value" />'
            '</ns0:tag>') # 3.3

        # 4) Direct QName tests

        self.assertEqual(str(ET.QName('ns', 'tag')), '{ns}tag')
        self.assertEqual(str(ET.QName('{ns}tag')), '{ns}tag')
        q1 = ET.QName('ns', 'tag')
        q2 = ET.QName('ns', 'tag')
        self.assertEqual(q1, q2)
        q2 = ET.QName('ns', 'other-tag')
        self.assertNotEqual(q1, q2)
        self.assertNotEqual(q1, 'ns:tag')
        self.assertEqual(q1, '{ns}tag')

    def test_doctype_public(self):
        # Test PUBLIC doctype.

        elem = ET.XML('<!DOCTYPE html PUBLIC'
                ' "-//W3C//DTD XHTML 1.0 Transitional//EN"'
                ' "http://www.w3.org/TR/xhtml1/DTD/xhtml1-transitional.dtd">'
                '<html>text</html>')

    def test_xpath_tokenizer(self):
        # Test the XPath tokenizer.
        from xml.etree import ElementPath
        def check(p, expected, namespaces=None):
            self.assertEqual([op or tag
                              for op, tag in ElementPath.xpath_tokenizer(p, namespaces)],
                             expected)

        # tests from the xml specification
        check("*", ['*'])
        check("text()", ['text', '()'])
        check("@name", ['@', 'name'])
        check("@*", ['@', '*'])
        check("para[1]", ['para', '[', '1', ']'])
        check("para[last()]", ['para', '[', 'last', '()', ']'])
        check("*/para", ['*', '/', 'para'])
        check("/doc/chapter[5]/section[2]",
              ['/', 'doc', '/', 'chapter', '[', '5', ']',
               '/', 'section', '[', '2', ']'])
        check("chapter//para", ['chapter', '//', 'para'])
        check("//para", ['//', 'para'])
        check("//olist/item", ['//', 'olist', '/', 'item'])
        check(".", ['.'])
        check(".//para", ['.', '//', 'para'])
        check("..", ['..'])
        check("../@lang", ['..', '/', '@', 'lang'])
        check("chapter[title]", ['chapter', '[', 'title', ']'])
        check("employee[@secretary and @assistant]", ['employee',
              '[', '@', 'secretary', '', 'and', '', '@', 'assistant', ']'])

        # additional tests
        check("@{ns}attr", ['@', '{ns}attr'])
        check("{http://spam}egg", ['{http://spam}egg'])
        check("./spam.egg", ['.', '/', 'spam.egg'])
        check(".//{http://spam}egg", ['.', '//', '{http://spam}egg'])

        # wildcard tags
        check("{ns}*", ['{ns}*'])
        check("{}*", ['{}*'])
        check("{*}tag", ['{*}tag'])
        check("{*}*", ['{*}*'])
        check(".//{*}tag", ['.', '//', '{*}tag'])

        # namespace prefix resolution
        check("./xsd:type", ['.', '/', '{http://www.w3.org/2001/XMLSchema}type'],
              {'xsd': 'http://www.w3.org/2001/XMLSchema'})
        check("type", ['{http://www.w3.org/2001/XMLSchema}type'],
              {'': 'http://www.w3.org/2001/XMLSchema'})
        check("@xsd:type", ['@', '{http://www.w3.org/2001/XMLSchema}type'],
              {'xsd': 'http://www.w3.org/2001/XMLSchema'})
        check("@type", ['@', 'type'],
              {'': 'http://www.w3.org/2001/XMLSchema'})
        check("@{*}type", ['@', '{*}type'],
              {'': 'http://www.w3.org/2001/XMLSchema'})
        check("@{ns}attr", ['@', '{ns}attr'],
              {'': 'http://www.w3.org/2001/XMLSchema',
               'ns': 'http://www.w3.org/2001/XMLSchema'})

    def test_processinginstruction(self):
        # Test ProcessingInstruction directly

        self.assertEqual(ET.tostring(ET.ProcessingInstruction('test', 'instruction')),
                b'<?test instruction?>')
        self.assertEqual(ET.tostring(ET.PI('test', 'instruction')),
                b'<?test instruction?>')

        # Issue #2746

        self.assertEqual(ET.tostring(ET.PI('test', '<testing&>')),
                b'<?test <testing&>?>')
        self.assertEqual(ET.tostring(ET.PI('test', '<testing&>\xe3'), 'latin-1'),
                b"<?xml version='1.0' encoding='latin-1'?>\n"
                b"<?test <testing&>\xe3?>")

    def test_html_empty_elems_serialization(self):
        # issue 15970
        # from http://www.w3.org/TR/html401/index/elements.html
        for element in ['AREA', 'BASE', 'BASEFONT', 'BR', 'COL', 'EMBED', 'FRAME',
                        'HR', 'IMG', 'INPUT', 'ISINDEX', 'LINK', 'META', 'PARAM',
                        'SOURCE', 'TRACK', 'WBR']:
            for elem in [element, element.lower()]:
                expected = '<%s>' % elem
                serialized = serialize(ET.XML('<%s />' % elem), method='html')
                self.assertEqual(serialized, expected)
                serialized = serialize(ET.XML('<%s></%s>' % (elem,elem)),
                                       method='html')
                self.assertEqual(serialized, expected)

    def test_dump_attribute_order(self):
        # See BPO 34160
        e = ET.Element('cirriculum', status='public', company='example')
        with support.captured_stdout() as stdout:
            ET.dump(e)
        self.assertEqual(stdout.getvalue(),
                         '<cirriculum status="public" company="example" />\n')

    def test_tree_write_attribute_order(self):
        # See BPO 34160
        root = ET.Element('cirriculum', status='public', company='example')
        self.assertEqual(serialize(root),
                         '<cirriculum status="public" company="example" />')
        self.assertEqual(serialize(root, method='html'),
                '<cirriculum status="public" company="example"></cirriculum>')

    def test_attlist_default(self):
        # Test default attribute values; See BPO 42151.
        root = ET.fromstring(ATTLIST_XML)
        self.assertEqual(root[0].attrib,
                         {'{http://www.w3.org/XML/1998/namespace}lang': 'eng'})


class IterparseTest(unittest.TestCase):
    # Test iterparse interface.

    def test_basic(self):
        iterparse = ET.iterparse

<<<<<<< HEAD
        context = iterparse(SIMPLE_XMLFILE)
        self.assertIsNone(context.root)
        action, elem = next(context)
        self.assertIsNone(context.root)
        self.assertEqual((action, elem.tag), ('end', 'element'))
        self.assertEqual([(action, elem.tag) for action, elem in context], [
=======
        it = iterparse(SIMPLE_XMLFILE)
        self.assertIsNone(it.root)
        action, elem = next(it)
        self.assertIsNone(it.root)
        self.assertEqual((action, elem.tag), ('end', 'element'))
        self.assertEqual([(action, elem.tag) for action, elem in it], [
>>>>>>> 2fbd3966
                ('end', 'element'),
                ('end', 'empty-element'),
                ('end', 'root'),
            ])
<<<<<<< HEAD
        self.assertEqual(context.root.tag, 'root')
        context.close()

        context = iterparse(SIMPLE_NS_XMLFILE)
        self.assertEqual([(action, elem.tag) for action, elem in context], [
=======
        self.assertEqual(it.root.tag, 'root')
        it.close()

        it = iterparse(SIMPLE_NS_XMLFILE)
        self.assertEqual([(action, elem.tag) for action, elem in it], [
>>>>>>> 2fbd3966
                ('end', '{namespace}element'),
                ('end', '{namespace}element'),
                ('end', '{namespace}empty-element'),
                ('end', '{namespace}root'),
            ])
<<<<<<< HEAD
        context.close()

    def test_opened_file(self):
        with open(SIMPLE_XMLFILE, 'rb') as source:
            context = ET.iterparse(source)
            action, elem = next(context)
            self.assertEqual((action, elem.tag), ('end', 'element'))
            self.assertEqual([(action, elem.tag) for action, elem in context], [
=======
        it.close()

    def test_external_file(self):
        with open(SIMPLE_XMLFILE, 'rb') as source:
            it = ET.iterparse(source)
            action, elem = next(it)
            self.assertEqual((action, elem.tag), ('end', 'element'))
            self.assertEqual([(action, elem.tag) for action, elem in it], [
>>>>>>> 2fbd3966
                    ('end', 'element'),
                    ('end', 'empty-element'),
                    ('end', 'root'),
                ])
<<<<<<< HEAD
            self.assertEqual(context.root.tag, 'root')
=======
            self.assertEqual(it.root.tag, 'root')
>>>>>>> 2fbd3966

    def test_events(self):
        iterparse = ET.iterparse

        events = ()
<<<<<<< HEAD
        context = iterparse(SIMPLE_XMLFILE, events)
        self.assertEqual([(action, elem.tag) for action, elem in context], [])
        context.close()

        events = ()
        context = iterparse(SIMPLE_XMLFILE, events=events)
        self.assertEqual([(action, elem.tag) for action, elem in context], [])
        context.close()

        events = ("start", "end")
        context = iterparse(SIMPLE_XMLFILE, events)
        self.assertEqual([(action, elem.tag) for action, elem in context], [
=======
        it = iterparse(SIMPLE_XMLFILE, events)
        self.assertEqual([(action, elem.tag) for action, elem in it], [])
        it.close()

        events = ()
        it = iterparse(SIMPLE_XMLFILE, events=events)
        self.assertEqual([(action, elem.tag) for action, elem in it], [])
        it.close()

        events = ("start", "end")
        it = iterparse(SIMPLE_XMLFILE, events)
        self.assertEqual([(action, elem.tag) for action, elem in it], [
>>>>>>> 2fbd3966
                ('start', 'root'),
                ('start', 'element'),
                ('end', 'element'),
                ('start', 'element'),
                ('end', 'element'),
                ('start', 'empty-element'),
                ('end', 'empty-element'),
                ('end', 'root'),
            ])
<<<<<<< HEAD
        context.close()

        events = ("start", "end", "start-ns", "end-ns")
        context = iterparse(SIMPLE_NS_XMLFILE, events)
        self.assertEqual([(action, elem.tag) if action in ("start", "end")
                                             else (action, elem)
                          for action, elem in context], [
=======
        it.close()

    def test_namespace_events(self):
        iterparse = ET.iterparse

        events = ("start", "end", "start-ns", "end-ns")
        it = iterparse(SIMPLE_NS_XMLFILE, events)
        self.assertEqual([(action, elem.tag) if action in ("start", "end")
                                             else (action, elem)
                          for action, elem in it], [
>>>>>>> 2fbd3966
                ('start-ns', ('', 'namespace')),
                ('start', '{namespace}root'),
                ('start', '{namespace}element'),
                ('end', '{namespace}element'),
                ('start', '{namespace}element'),
                ('end', '{namespace}element'),
                ('start', '{namespace}empty-element'),
                ('end', '{namespace}empty-element'),
                ('end', '{namespace}root'),
                ('end-ns', None),
            ])
<<<<<<< HEAD
        context.close()

        events = ('start-ns', 'end-ns')
        context = iterparse(io.StringIO(r"<root xmlns=''/>"), events)
        res = [action for action, elem in context]
        self.assertEqual(res, ['start-ns', 'end-ns'])
        context.close()
=======
        it.close()

        events = ('start-ns', 'end-ns')
        it = iterparse(io.BytesIO(br"<root xmlns=''/>"), events)
        res = [action for action, elem in it]
        self.assertEqual(res, ['start-ns', 'end-ns'])
        it.close()
>>>>>>> 2fbd3966

    def test_unknown_events(self):
        iterparse = ET.iterparse

        events = ("start", "end", "bogus")
        with open(SIMPLE_XMLFILE, "rb") as f:
            with self.assertRaises(ValueError) as cm:
                iterparse(f, events)
            self.assertFalse(f.closed)
        self.assertEqual(str(cm.exception), "unknown event 'bogus'")

        with warnings_helper.check_no_resource_warning(self):
            with self.assertRaises(ValueError) as cm:
                iterparse(SIMPLE_XMLFILE, events)
            self.assertEqual(str(cm.exception), "unknown event 'bogus'")
            del cm
            gc_collect()

    def test_non_utf8(self):
        source = io.BytesIO(
            b"<?xml version='1.0' encoding='iso-8859-1'?>\n"
            b"<body xmlns='http://&#233;ffbot.org/ns'\n"
            b"      xmlns:cl\xe9='http://effbot.org/ns'>text</body>\n")
        events = ("start-ns",)
<<<<<<< HEAD
        context = ET.iterparse(source, events)
        self.assertEqual([(action, elem) for action, elem in context], [
=======
        it = ET.iterparse(source, events)
        self.assertEqual([(action, elem) for action, elem in it], [
>>>>>>> 2fbd3966
                ('start-ns', ('', 'http://\xe9ffbot.org/ns')),
                ('start-ns', ('cl\xe9', 'http://effbot.org/ns')),
            ])

    def test_parsing_error(self):
<<<<<<< HEAD
        source = io.StringIO("<document />junk")
=======
        source = io.BytesIO(b"<document />junk")
>>>>>>> 2fbd3966
        it = ET.iterparse(source)
        action, elem = next(it)
        self.assertEqual((action, elem.tag), ('end', 'document'))
        with self.assertRaises(ET.ParseError) as cm:
            next(it)
        self.assertEqual(str(cm.exception),
                'junk after document element: line 1, column 12')

    def test_nonexistent_file(self):
        with self.assertRaises(FileNotFoundError):
            ET.iterparse("nonexistent")

    def test_resource_warnings_not_exhausted(self):
        # Not exhausting the iterator still closes the underlying file (bpo-43292)
<<<<<<< HEAD
        # Not closing before del should emit ResourceWarning
        with self.assertWarns(ResourceWarning) as wm:
            it = ET.iterparse(SIMPLE_XMLFILE)
            del it
            gc_collect()
        # Not 'unclosed file'.
        self.assertIn('unclosed iterparse iterator', str(wm.warning))
        self.assertIn(repr(SIMPLE_XMLFILE), str(wm.warning))
        self.assertEqual(wm.filename, __file__)

        with warnings_helper.check_no_resource_warning(self):
            it = ET.iterparse(SIMPLE_XMLFILE)
            it.close()
            del it
            gc_collect()

        with self.assertWarns(ResourceWarning) as wm:
            it = ET.iterparse(SIMPLE_XMLFILE)
            action, elem = next(it)
            self.assertEqual((action, elem.tag), ('end', 'element'))
            del it, elem
            gc_collect()
        self.assertIn('unclosed iterparse iterator', str(wm.warning))
        self.assertIn(repr(SIMPLE_XMLFILE), str(wm.warning))
        self.assertEqual(wm.filename, __file__)

        with warnings_helper.check_no_resource_warning(self):
            it = ET.iterparse(SIMPLE_XMLFILE)
            action, elem = next(it)
            it.close()
=======
        it = ET.iterparse(SIMPLE_XMLFILE)
        with warnings_helper.check_no_resource_warning(self):
            del it
            gc_collect()

        it = ET.iterparse(SIMPLE_XMLFILE)
        with warnings_helper.check_no_resource_warning(self):
            action, elem = next(it)
>>>>>>> 2fbd3966
            self.assertEqual((action, elem.tag), ('end', 'element'))
            del it, elem
            gc_collect()

    def test_resource_warnings_failed_iteration(self):
        self.addCleanup(os_helper.unlink, TESTFN)
        with open(TESTFN, "wb") as f:
            f.write(b"<document />junk")

        it = ET.iterparse(TESTFN)
        action, elem = next(it)
        self.assertEqual((action, elem.tag), ('end', 'document'))
<<<<<<< HEAD
        with self.assertWarns(ResourceWarning) as wm:
            with self.assertRaises(ET.ParseError) as cm:
                next(it)
            self.assertEqual(str(cm.exception),
                    'junk after document element: line 1, column 12')
            del cm, it
            gc_collect()
        self.assertIn('unclosed iterparse iterator', str(wm.warning))
        self.assertIn(repr(TESTFN), str(wm.warning))
        self.assertEqual(wm.filename, __file__)

        it = ET.iterparse(TESTFN)
        action, elem = next(it)
        self.assertEqual((action, elem.tag), ('end', 'document'))
=======
>>>>>>> 2fbd3966
        with warnings_helper.check_no_resource_warning(self):
            with self.assertRaises(ET.ParseError) as cm:
                next(it)
            self.assertEqual(str(cm.exception),
                    'junk after document element: line 1, column 12')
<<<<<<< HEAD
            it.close()
=======
>>>>>>> 2fbd3966
            del cm, it
            gc_collect()

    def test_resource_warnings_exhausted(self):
<<<<<<< HEAD
        with self.assertWarns(ResourceWarning) as wm:
            it = ET.iterparse(SIMPLE_XMLFILE)
            list(it)
            del it
            gc_collect()
        self.assertIn('unclosed iterparse iterator', str(wm.warning))
        self.assertIn(repr(SIMPLE_XMLFILE), str(wm.warning))
        self.assertEqual(wm.filename, __file__)

        with warnings_helper.check_no_resource_warning(self):
            it = ET.iterparse(SIMPLE_XMLFILE)
            list(it)
            it.close()
            del it
            gc_collect()

    def test_close(self):
=======
        it = ET.iterparse(SIMPLE_XMLFILE)
        with warnings_helper.check_no_resource_warning(self):
            list(it)
            del it
            gc_collect()

    def test_close_not_exhausted(self):
>>>>>>> 2fbd3966
        iterparse = ET.iterparse

        it = iterparse(SIMPLE_XMLFILE)
        it.close()
        with self.assertRaises(StopIteration):
            next(it)
        it.close()  # idempotent

        with open(SIMPLE_XMLFILE, 'rb') as source:
            it = iterparse(source)
            it.close()
            self.assertFalse(source.closed)
            with self.assertRaises(StopIteration):
                next(it)
            it.close()  # idempotent

        it = iterparse(SIMPLE_XMLFILE)
        action, elem = next(it)
        self.assertEqual((action, elem.tag), ('end', 'element'))
        it.close()
        with self.assertRaises(StopIteration):
            next(it)
        it.close()  # idempotent

        with open(SIMPLE_XMLFILE, 'rb') as source:
            it = iterparse(source)
            action, elem = next(it)
            self.assertEqual((action, elem.tag), ('end', 'element'))
            it.close()
            self.assertFalse(source.closed)
            with self.assertRaises(StopIteration):
                next(it)
            it.close()  # idempotent

<<<<<<< HEAD
=======
    def test_close_exhausted(self):
        iterparse = ET.iterparse
>>>>>>> 2fbd3966
        it = iterparse(SIMPLE_XMLFILE)
        list(it)
        it.close()
        with self.assertRaises(StopIteration):
            next(it)
        it.close()  # idempotent

        with open(SIMPLE_XMLFILE, 'rb') as source:
            it = iterparse(source)
            list(it)
            it.close()
            self.assertFalse(source.closed)
            with self.assertRaises(StopIteration):
                next(it)
            it.close()  # idempotent


class XMLPullParserTest(unittest.TestCase):

    def _feed(self, parser, data, chunk_size=None, flush=False):
        if chunk_size is None:
            parser.feed(data)
        else:
            for i in range(0, len(data), chunk_size):
                parser.feed(data[i:i+chunk_size])
        if flush:
            parser.flush()

    def assert_events(self, parser, expected, max_events=None):
        self.assertEqual(
            [(event, (elem.tag, elem.text))
             for event, elem in islice(parser.read_events(), max_events)],
            expected)

    def assert_event_tuples(self, parser, expected, max_events=None):
        self.assertEqual(
            list(islice(parser.read_events(), max_events)),
            expected)

    def assert_event_tags(self, parser, expected, max_events=None):
        events = islice(parser.read_events(), max_events)
        self.assertEqual([(action, elem.tag) for action, elem in events],
                         expected)

    def test_simple_xml(self, chunk_size=None, flush=False):
        parser = ET.XMLPullParser()
        self.assert_event_tags(parser, [])
        self._feed(parser, "<!-- comment -->\n", chunk_size, flush)
        self.assert_event_tags(parser, [])
        self._feed(parser,
                   "<root>\n  <element key='value'>text</element",
                   chunk_size, flush)
        self.assert_event_tags(parser, [])
        self._feed(parser, ">\n", chunk_size, flush)
        self.assert_event_tags(parser, [('end', 'element')])
        self._feed(parser, "<element>text</element>tail\n", chunk_size, flush)
        self._feed(parser, "<empty-element/>\n", chunk_size, flush)
        self.assert_event_tags(parser, [
            ('end', 'element'),
            ('end', 'empty-element'),
            ])
        self._feed(parser, "</root>\n", chunk_size, flush)
        self.assert_event_tags(parser, [('end', 'root')])
        self.assertIsNone(parser.close())

    def test_simple_xml_chunk_1(self):
        self.test_simple_xml(chunk_size=1, flush=True)

    def test_simple_xml_chunk_5(self):
        self.test_simple_xml(chunk_size=5, flush=True)

    def test_simple_xml_chunk_22(self):
        self.test_simple_xml(chunk_size=22)

    def test_feed_while_iterating(self):
        parser = ET.XMLPullParser()
        it = parser.read_events()
        self._feed(parser, "<root>\n  <element key='value'>text</element>\n")
        action, elem = next(it)
        self.assertEqual((action, elem.tag), ('end', 'element'))
        self._feed(parser, "</root>\n")
        action, elem = next(it)
        self.assertEqual((action, elem.tag), ('end', 'root'))
        with self.assertRaises(StopIteration):
            next(it)

    def test_simple_xml_with_ns(self):
        parser = ET.XMLPullParser()
        self.assert_event_tags(parser, [])
        self._feed(parser, "<!-- comment -->\n")
        self.assert_event_tags(parser, [])
        self._feed(parser, "<root xmlns='namespace'>\n")
        self.assert_event_tags(parser, [])
        self._feed(parser, "<element key='value'>text</element")
        self.assert_event_tags(parser, [])
        self._feed(parser, ">\n")
        self.assert_event_tags(parser, [('end', '{namespace}element')])
        self._feed(parser, "<element>text</element>tail\n")
        self._feed(parser, "<empty-element/>\n")
        self.assert_event_tags(parser, [
            ('end', '{namespace}element'),
            ('end', '{namespace}empty-element'),
            ])
        self._feed(parser, "</root>\n")
        self.assert_event_tags(parser, [('end', '{namespace}root')])
        self.assertIsNone(parser.close())

    def test_ns_events(self):
        parser = ET.XMLPullParser(events=('start-ns', 'end-ns'))
        self._feed(parser, "<!-- comment -->\n")
        self._feed(parser, "<root xmlns='namespace'>\n")
        self.assertEqual(
            list(parser.read_events()),
            [('start-ns', ('', 'namespace'))])
        self._feed(parser, "<element key='value'>text</element")
        self._feed(parser, ">\n")
        self._feed(parser, "<element>text</element>tail\n")
        self._feed(parser, "<empty-element/>\n")
        self._feed(parser, "</root>\n")
        self.assertEqual(list(parser.read_events()), [('end-ns', None)])
        self.assertIsNone(parser.close())

    def test_ns_events_start(self):
        parser = ET.XMLPullParser(events=('start-ns', 'start', 'end'))
        self._feed(parser, "<tag xmlns='abc' xmlns:p='xyz'>\n")
        self.assert_event_tuples(parser, [
            ('start-ns', ('', 'abc')),
            ('start-ns', ('p', 'xyz')),
        ], max_events=2)
        self.assert_event_tags(parser, [
            ('start', '{abc}tag'),
        ], max_events=1)

        self._feed(parser, "<child />\n")
        self.assert_event_tags(parser, [
            ('start', '{abc}child'),
            ('end', '{abc}child'),
        ])

        self._feed(parser, "</tag>\n")
        parser.close()
        self.assert_event_tags(parser, [
            ('end', '{abc}tag'),
        ])

    def test_ns_events_start_end(self):
        parser = ET.XMLPullParser(events=('start-ns', 'start', 'end', 'end-ns'))
        self._feed(parser, "<tag xmlns='abc' xmlns:p='xyz'>\n")
        self.assert_event_tuples(parser, [
            ('start-ns', ('', 'abc')),
            ('start-ns', ('p', 'xyz')),
        ], max_events=2)
        self.assert_event_tags(parser, [
            ('start', '{abc}tag'),
        ], max_events=1)

        self._feed(parser, "<child />\n")
        self.assert_event_tags(parser, [
            ('start', '{abc}child'),
            ('end', '{abc}child'),
        ])

        self._feed(parser, "</tag>\n")
        parser.close()
        self.assert_event_tags(parser, [
            ('end', '{abc}tag'),
        ], max_events=1)
        self.assert_event_tuples(parser, [
            ('end-ns', None),
            ('end-ns', None),
        ])

    def test_events(self):
        parser = ET.XMLPullParser(events=())
        self._feed(parser, "<root/>\n")
        self.assert_event_tags(parser, [])

        parser = ET.XMLPullParser(events=('start', 'end'))
        self._feed(parser, "<!-- text here -->\n")
        self.assert_events(parser, [])

        parser = ET.XMLPullParser(events=('start', 'end'))
        self._feed(parser, "<root>\n")
        self.assert_event_tags(parser, [('start', 'root')])
        self._feed(parser, "<element key='value'>text</element")
        self.assert_event_tags(parser, [('start', 'element')])
        self._feed(parser, ">\n")
        self.assert_event_tags(parser, [('end', 'element')])
        self._feed(parser,
                   "<element xmlns='foo'>text<empty-element/></element>tail\n")
        self.assert_event_tags(parser, [
            ('start', '{foo}element'),
            ('start', '{foo}empty-element'),
            ('end', '{foo}empty-element'),
            ('end', '{foo}element'),
            ])
        self._feed(parser, "</root>")
        self.assertIsNone(parser.close())
        self.assert_event_tags(parser, [('end', 'root')])

        parser = ET.XMLPullParser(events=('start',))
        self._feed(parser, "<!-- comment -->\n")
        self.assert_event_tags(parser, [])
        self._feed(parser, "<root>\n")
        self.assert_event_tags(parser, [('start', 'root')])
        self._feed(parser, "<element key='value'>text</element")
        self.assert_event_tags(parser, [('start', 'element')])
        self._feed(parser, ">\n")
        self.assert_event_tags(parser, [])
        self._feed(parser,
                   "<element xmlns='foo'>text<empty-element/></element>tail\n")
        self.assert_event_tags(parser, [
            ('start', '{foo}element'),
            ('start', '{foo}empty-element'),
            ])
        self._feed(parser, "</root>")
        self.assertIsNone(parser.close())

    def test_events_comment(self):
        parser = ET.XMLPullParser(events=('start', 'comment', 'end'))
        self._feed(parser, "<!-- text here -->\n")
        self.assert_events(parser, [('comment', (ET.Comment, ' text here '))])
        self._feed(parser, "<!-- more text here -->\n")
        self.assert_events(parser, [('comment', (ET.Comment, ' more text here '))])
        self._feed(parser, "<root-tag>text")
        self.assert_event_tags(parser, [('start', 'root-tag')])
        self._feed(parser, "<!-- inner comment-->\n")
        self.assert_events(parser, [('comment', (ET.Comment, ' inner comment'))])
        self._feed(parser, "</root-tag>\n")
        self.assert_event_tags(parser, [('end', 'root-tag')])
        self._feed(parser, "<!-- outer comment -->\n")
        self.assert_events(parser, [('comment', (ET.Comment, ' outer comment '))])

        parser = ET.XMLPullParser(events=('comment',))
        self._feed(parser, "<!-- text here -->\n")
        self.assert_events(parser, [('comment', (ET.Comment, ' text here '))])

    def test_events_pi(self):
        parser = ET.XMLPullParser(events=('start', 'pi', 'end'))
        self._feed(parser, "<?pitarget?>\n")
        self.assert_events(parser, [('pi', (ET.PI, 'pitarget'))])
        parser = ET.XMLPullParser(events=('pi',))
        self._feed(parser, "<?pitarget some text ?>\n")
        self.assert_events(parser, [('pi', (ET.PI, 'pitarget some text '))])

    def test_events_sequence(self):
        # Test that events can be some sequence that's not just a tuple or list
        eventset = {'end', 'start'}
        parser = ET.XMLPullParser(events=eventset)
        self._feed(parser, "<foo>bar</foo>")
        self.assert_event_tags(parser, [('start', 'foo'), ('end', 'foo')])

        class DummyIter:
            def __init__(self):
                self.events = iter(['start', 'end', 'start-ns'])
            def __iter__(self):
                return self
            def __next__(self):
                return next(self.events)

        parser = ET.XMLPullParser(events=DummyIter())
        self._feed(parser, "<foo>bar</foo>")
        self.assert_event_tags(parser, [('start', 'foo'), ('end', 'foo')])

    def test_unknown_event(self):
        with self.assertRaises(ValueError):
            ET.XMLPullParser(events=('start', 'end', 'bogus'))
        with self.assertRaisesRegex(ValueError, "unknown event 'bogus'"):
            ET.XMLPullParser(events=(x.decode() for x in (b'start', b'end', b'bogus')))

    @unittest.skipIf(pyexpat.version_info < (2, 6, 0),
                     f'Expat {pyexpat.version_info} does not '
                     'support reparse deferral')
    def test_flush_reparse_deferral_enabled(self):
        parser = ET.XMLPullParser(events=('start', 'end'))

        for chunk in ("<doc", ">"):
            parser.feed(chunk)

        self.assert_event_tags(parser, [])  # i.e. no elements started
        if ET is pyET:
            self.assertTrue(parser._parser._parser.GetReparseDeferralEnabled())

        parser.flush()

        self.assert_event_tags(parser, [('start', 'doc')])
        if ET is pyET:
            self.assertTrue(parser._parser._parser.GetReparseDeferralEnabled())

        parser.feed("</doc>")
        parser.close()

        self.assert_event_tags(parser, [('end', 'doc')])

    def test_flush_reparse_deferral_disabled(self):
        parser = ET.XMLPullParser(events=('start', 'end'))

        for chunk in ("<doc", ">"):
            parser.feed(chunk)

        if pyexpat.version_info >= (2, 6, 0):
            if not ET is pyET:
                self.skipTest(f'XMLParser.(Get|Set)ReparseDeferralEnabled '
                              'methods not available in C')
            parser._parser._parser.SetReparseDeferralEnabled(False)
            self.assert_event_tags(parser, [])  # i.e. no elements started

        if ET is pyET:
            self.assertFalse(parser._parser._parser.GetReparseDeferralEnabled())

        parser.flush()

        self.assert_event_tags(parser, [('start', 'doc')])
        if ET is pyET:
            self.assertFalse(parser._parser._parser.GetReparseDeferralEnabled())

        parser.feed("</doc>")
        parser.close()

        self.assert_event_tags(parser, [('end', 'doc')])

#
# xinclude tests (samples from appendix C of the xinclude specification)

XINCLUDE = {}

XINCLUDE["C1.xml"] = """\
<?xml version='1.0'?>
<document xmlns:xi="http://www.w3.org/2001/XInclude">
  <p>120 Mz is adequate for an average home user.</p>
  <xi:include href="disclaimer.xml"/>
</document>
"""

XINCLUDE["disclaimer.xml"] = """\
<?xml version='1.0'?>
<disclaimer>
  <p>The opinions represented herein represent those of the individual
  and should not be interpreted as official policy endorsed by this
  organization.</p>
</disclaimer>
"""

XINCLUDE["C2.xml"] = """\
<?xml version='1.0'?>
<document xmlns:xi="http://www.w3.org/2001/XInclude">
  <p>This document has been accessed
  <xi:include href="count.txt" parse="text"/> times.</p>
</document>
"""

XINCLUDE["count.txt"] = "324387"

XINCLUDE["C2b.xml"] = """\
<?xml version='1.0'?>
<document xmlns:xi="http://www.w3.org/2001/XInclude">
  <p>This document has been <em>accessed</em>
  <xi:include href="count.txt" parse="text"/> times.</p>
</document>
"""

XINCLUDE["C3.xml"] = """\
<?xml version='1.0'?>
<document xmlns:xi="http://www.w3.org/2001/XInclude">
  <p>The following is the source of the "data.xml" resource:</p>
  <example><xi:include href="data.xml" parse="text"/></example>
</document>
"""

XINCLUDE["data.xml"] = """\
<?xml version='1.0'?>
<data>
  <item><![CDATA[Brooks & Shields]]></item>
</data>
"""

XINCLUDE["C5.xml"] = """\
<?xml version='1.0'?>
<div xmlns:xi="http://www.w3.org/2001/XInclude">
  <xi:include href="example.txt" parse="text">
    <xi:fallback>
      <xi:include href="fallback-example.txt" parse="text">
        <xi:fallback><a href="mailto:bob@example.org">Report error</a></xi:fallback>
      </xi:include>
    </xi:fallback>
  </xi:include>
</div>
"""

XINCLUDE["default.xml"] = """\
<?xml version='1.0'?>
<document xmlns:xi="http://www.w3.org/2001/XInclude">
  <p>Example.</p>
  <xi:include href="{}"/>
</document>
""".format(html.escape(SIMPLE_XMLFILE, True))

XINCLUDE["include_c1_repeated.xml"] = """\
<?xml version='1.0'?>
<document xmlns:xi="http://www.w3.org/2001/XInclude">
  <p>The following is the source code of Recursive1.xml:</p>
  <xi:include href="C1.xml"/>
  <xi:include href="C1.xml"/>
  <xi:include href="C1.xml"/>
  <xi:include href="C1.xml"/>
</document>
"""

#
# badly formatted xi:include tags

XINCLUDE_BAD = {}

XINCLUDE_BAD["B1.xml"] = """\
<?xml version='1.0'?>
<document xmlns:xi="http://www.w3.org/2001/XInclude">
  <p>120 Mz is adequate for an average home user.</p>
  <xi:include href="disclaimer.xml" parse="BAD_TYPE"/>
</document>
"""

XINCLUDE_BAD["B2.xml"] = """\
<?xml version='1.0'?>
<div xmlns:xi="http://www.w3.org/2001/XInclude">
    <xi:fallback></xi:fallback>
</div>
"""

XINCLUDE["Recursive1.xml"] = """\
<?xml version='1.0'?>
<document xmlns:xi="http://www.w3.org/2001/XInclude">
  <p>The following is the source code of Recursive2.xml:</p>
  <xi:include href="Recursive2.xml"/>
</document>
"""

XINCLUDE["Recursive2.xml"] = """\
<?xml version='1.0'?>
<document xmlns:xi="http://www.w3.org/2001/XInclude">
  <p>The following is the source code of Recursive3.xml:</p>
  <xi:include href="Recursive3.xml"/>
</document>
"""

XINCLUDE["Recursive3.xml"] = """\
<?xml version='1.0'?>
<document xmlns:xi="http://www.w3.org/2001/XInclude">
  <p>The following is the source code of Recursive1.xml:</p>
  <xi:include href="Recursive1.xml"/>
</document>
"""


class XIncludeTest(unittest.TestCase):

    def xinclude_loader(self, href, parse="xml", encoding=None):
        try:
            data = XINCLUDE[href]
        except KeyError:
            raise OSError("resource not found")
        if parse == "xml":
            data = ET.XML(data)
        return data

    def none_loader(self, href, parser, encoding=None):
        return None

    def _my_loader(self, href, parse):
        # Used to avoid a test-dependency problem where the default loader
        # of ElementInclude uses the pyET parser for cET tests.
        if parse == 'xml':
            with open(href, 'rb') as f:
                return ET.parse(f).getroot()
        else:
            return None

    def test_xinclude_default(self):
        from xml.etree import ElementInclude
        doc = self.xinclude_loader('default.xml')
        ElementInclude.include(doc, self._my_loader)
        self.assertEqual(serialize(doc),
            '<document>\n'
            '  <p>Example.</p>\n'
            '  <root>\n'
            '   <element key="value">text</element>\n'
            '   <element>text</element>tail\n'
            '   <empty-element />\n'
            '</root>\n'
            '</document>')

    def test_xinclude(self):
        from xml.etree import ElementInclude

        # Basic inclusion example (XInclude C.1)
        document = self.xinclude_loader("C1.xml")
        ElementInclude.include(document, self.xinclude_loader)
        self.assertEqual(serialize(document),
            '<document>\n'
            '  <p>120 Mz is adequate for an average home user.</p>\n'
            '  <disclaimer>\n'
            '  <p>The opinions represented herein represent those of the individual\n'
            '  and should not be interpreted as official policy endorsed by this\n'
            '  organization.</p>\n'
            '</disclaimer>\n'
            '</document>') # C1

        # Textual inclusion example (XInclude C.2)
        document = self.xinclude_loader("C2.xml")
        ElementInclude.include(document, self.xinclude_loader)
        self.assertEqual(serialize(document),
            '<document>\n'
            '  <p>This document has been accessed\n'
            '  324387 times.</p>\n'
            '</document>') # C2

        # Textual inclusion after sibling element (based on modified XInclude C.2)
        document = self.xinclude_loader("C2b.xml")
        ElementInclude.include(document, self.xinclude_loader)
        self.assertEqual(serialize(document),
            '<document>\n'
            '  <p>This document has been <em>accessed</em>\n'
            '  324387 times.</p>\n'
            '</document>') # C2b

        # Textual inclusion of XML example (XInclude C.3)
        document = self.xinclude_loader("C3.xml")
        ElementInclude.include(document, self.xinclude_loader)
        self.assertEqual(serialize(document),
            '<document>\n'
            '  <p>The following is the source of the "data.xml" resource:</p>\n'
            "  <example>&lt;?xml version='1.0'?&gt;\n"
            '&lt;data&gt;\n'
            '  &lt;item&gt;&lt;![CDATA[Brooks &amp; Shields]]&gt;&lt;/item&gt;\n'
            '&lt;/data&gt;\n'
            '</example>\n'
            '</document>') # C3

        # Fallback example (XInclude C.5)
        # Note! Fallback support is not yet implemented
        document = self.xinclude_loader("C5.xml")
        with self.assertRaises(OSError) as cm:
            ElementInclude.include(document, self.xinclude_loader)
        self.assertEqual(str(cm.exception), 'resource not found')
        self.assertEqual(serialize(document),
            '<div xmlns:ns0="http://www.w3.org/2001/XInclude">\n'
            '  <ns0:include href="example.txt" parse="text">\n'
            '    <ns0:fallback>\n'
            '      <ns0:include href="fallback-example.txt" parse="text">\n'
            '        <ns0:fallback><a href="mailto:bob@example.org">Report error</a></ns0:fallback>\n'
            '      </ns0:include>\n'
            '    </ns0:fallback>\n'
            '  </ns0:include>\n'
            '</div>') # C5

    def test_xinclude_repeated(self):
        from xml.etree import ElementInclude

        document = self.xinclude_loader("include_c1_repeated.xml")
        ElementInclude.include(document, self.xinclude_loader)
        self.assertEqual(1+4*2, len(document.findall(".//p")))

    def test_xinclude_failures(self):
        from xml.etree import ElementInclude

        # Test failure to locate included XML file.
        document = ET.XML(XINCLUDE["C1.xml"])
        with self.assertRaises(ElementInclude.FatalIncludeError) as cm:
            ElementInclude.include(document, loader=self.none_loader)
        self.assertEqual(str(cm.exception),
                "cannot load 'disclaimer.xml' as 'xml'")

        # Test failure to locate included text file.
        document = ET.XML(XINCLUDE["C2.xml"])
        with self.assertRaises(ElementInclude.FatalIncludeError) as cm:
            ElementInclude.include(document, loader=self.none_loader)
        self.assertEqual(str(cm.exception),
                "cannot load 'count.txt' as 'text'")

        # Test bad parse type.
        document = ET.XML(XINCLUDE_BAD["B1.xml"])
        with self.assertRaises(ElementInclude.FatalIncludeError) as cm:
            ElementInclude.include(document, loader=self.none_loader)
        self.assertEqual(str(cm.exception),
                "unknown parse type in xi:include tag ('BAD_TYPE')")

        # Test xi:fallback outside xi:include.
        document = ET.XML(XINCLUDE_BAD["B2.xml"])
        with self.assertRaises(ElementInclude.FatalIncludeError) as cm:
            ElementInclude.include(document, loader=self.none_loader)
        self.assertEqual(str(cm.exception),
                "xi:fallback tag must be child of xi:include "
                "('{http://www.w3.org/2001/XInclude}fallback')")

        # Test infinitely recursive includes.
        document = self.xinclude_loader("Recursive1.xml")
        with self.assertRaises(ElementInclude.FatalIncludeError) as cm:
            ElementInclude.include(document, self.xinclude_loader)
        self.assertEqual(str(cm.exception),
                "recursive include of Recursive2.xml")

        # Test 'max_depth' limitation.
        document = self.xinclude_loader("Recursive1.xml")
        with self.assertRaises(ElementInclude.FatalIncludeError) as cm:
            ElementInclude.include(document, self.xinclude_loader, max_depth=None)
        self.assertEqual(str(cm.exception),
                "recursive include of Recursive2.xml")

        document = self.xinclude_loader("Recursive1.xml")
        with self.assertRaises(ElementInclude.LimitedRecursiveIncludeError) as cm:
            ElementInclude.include(document, self.xinclude_loader, max_depth=0)
        self.assertEqual(str(cm.exception),
                "maximum xinclude depth reached when including file Recursive2.xml")

        document = self.xinclude_loader("Recursive1.xml")
        with self.assertRaises(ElementInclude.LimitedRecursiveIncludeError) as cm:
            ElementInclude.include(document, self.xinclude_loader, max_depth=1)
        self.assertEqual(str(cm.exception),
                "maximum xinclude depth reached when including file Recursive3.xml")

        document = self.xinclude_loader("Recursive1.xml")
        with self.assertRaises(ElementInclude.LimitedRecursiveIncludeError) as cm:
            ElementInclude.include(document, self.xinclude_loader, max_depth=2)
        self.assertEqual(str(cm.exception),
                "maximum xinclude depth reached when including file Recursive1.xml")

        document = self.xinclude_loader("Recursive1.xml")
        with self.assertRaises(ElementInclude.FatalIncludeError) as cm:
            ElementInclude.include(document, self.xinclude_loader, max_depth=3)
        self.assertEqual(str(cm.exception),
                "recursive include of Recursive2.xml")


# --------------------------------------------------------------------
# reported bugs

class BugsTest(unittest.TestCase):

    def test_bug_xmltoolkit21(self):
        # marshaller gives obscure errors for non-string values

        def check(elem):
            with self.assertRaises(TypeError) as cm:
                serialize(elem)
            self.assertEqual(str(cm.exception),
                    'cannot serialize 123 (type int)')

        elem = ET.Element(123)
        check(elem) # tag

        elem = ET.Element("elem")
        elem.text = 123
        check(elem) # text

        elem = ET.Element("elem")
        elem.tail = 123
        check(elem) # tail

        elem = ET.Element("elem")
        elem.set(123, "123")
        check(elem) # attribute key

        elem = ET.Element("elem")
        elem.set("123", 123)
        check(elem) # attribute value

    def test_bug_xmltoolkit25(self):
        # typo in ElementTree.findtext

        elem = ET.XML(SAMPLE_XML)
        tree = ET.ElementTree(elem)
        self.assertEqual(tree.findtext("tag"), 'text')
        self.assertEqual(tree.findtext("section/tag"), 'subtext')

    def test_bug_xmltoolkit28(self):
        # .//tag causes exceptions

        tree = ET.XML("<doc><table><tbody/></table></doc>")
        self.assertEqual(summarize_list(tree.findall(".//thead")), [])
        self.assertEqual(summarize_list(tree.findall(".//tbody")), ['tbody'])

    def test_bug_xmltoolkitX1(self):
        # dump() doesn't flush the output buffer

        tree = ET.XML("<doc><table><tbody/></table></doc>")
        with support.captured_stdout() as stdout:
            ET.dump(tree)
            self.assertEqual(stdout.getvalue(), '<doc><table><tbody /></table></doc>\n')

    def test_bug_xmltoolkit39(self):
        # non-ascii element and attribute names doesn't work

        tree = ET.XML(b"<?xml version='1.0' encoding='iso-8859-1'?><t\xe4g />")
        self.assertEqual(ET.tostring(tree, "utf-8"), b'<t\xc3\xa4g />')

        tree = ET.XML(b"<?xml version='1.0' encoding='iso-8859-1'?>"
                      b"<tag \xe4ttr='v&#228;lue' />")
        self.assertEqual(tree.attrib, {'\xe4ttr': 'v\xe4lue'})
        self.assertEqual(ET.tostring(tree, "utf-8"),
                b'<tag \xc3\xa4ttr="v\xc3\xa4lue" />')

        tree = ET.XML(b"<?xml version='1.0' encoding='iso-8859-1'?>"
                      b'<t\xe4g>text</t\xe4g>')
        self.assertEqual(ET.tostring(tree, "utf-8"),
                b'<t\xc3\xa4g>text</t\xc3\xa4g>')

        tree = ET.Element("t\u00e4g")
        self.assertEqual(ET.tostring(tree, "utf-8"), b'<t\xc3\xa4g />')

        tree = ET.Element("tag")
        tree.set("\u00e4ttr", "v\u00e4lue")
        self.assertEqual(ET.tostring(tree, "utf-8"),
                b'<tag \xc3\xa4ttr="v\xc3\xa4lue" />')

    def test_bug_xmltoolkit54(self):
        # problems handling internally defined entities

        e = ET.XML("<!DOCTYPE doc [<!ENTITY ldots '&#x8230;'>]>"
                   '<doc>&ldots;</doc>')
        self.assertEqual(serialize(e, encoding="us-ascii"),
                b'<doc>&#33328;</doc>')
        self.assertEqual(serialize(e), '<doc>\u8230</doc>')

    def test_bug_xmltoolkit55(self):
        # make sure we're reporting the first error, not the last

        with self.assertRaises(ET.ParseError) as cm:
            ET.XML(b"<!DOCTYPE doc SYSTEM 'doc.dtd'>"
                   b'<doc>&ldots;&ndots;&rdots;</doc>')
        self.assertEqual(str(cm.exception),
                'undefined entity &ldots;: line 1, column 36')

    def test_bug_xmltoolkit60(self):
        # Handle crash in stream source.

        class ExceptionFile:
            def read(self, x):
                raise OSError

        self.assertRaises(OSError, ET.parse, ExceptionFile())

    def test_bug_xmltoolkit62(self):
        # Don't crash when using custom entities.

        ENTITIES = {'rsquo': '\u2019', 'lsquo': '\u2018'}
        parser = ET.XMLParser()
        parser.entity.update(ENTITIES)
        parser.feed("""<?xml version="1.0" encoding="UTF-8"?>
<!DOCTYPE patent-application-publication SYSTEM "pap-v15-2001-01-31.dtd" []>
<patent-application-publication>
<subdoc-abstract>
<paragraph id="A-0001" lvl="0">A new cultivar of Begonia plant named &lsquo;BCT9801BEG&rsquo;.</paragraph>
</subdoc-abstract>
</patent-application-publication>""")
        t = parser.close()
        self.assertEqual(t.find('.//paragraph').text,
            'A new cultivar of Begonia plant named \u2018BCT9801BEG\u2019.')

    @unittest.skipIf(sys.gettrace(), "Skips under coverage.")
    def test_bug_xmltoolkit63(self):
        # Check reference leak.
        def xmltoolkit63():
            tree = ET.TreeBuilder()
            tree.start("tag", {})
            tree.data("text")
            tree.end("tag")

        xmltoolkit63()
        count = sys.getrefcount(None)
        for i in range(1000):
            xmltoolkit63()
        self.assertEqual(sys.getrefcount(None), count)

    def test_bug_200708_newline(self):
        # Preserve newlines in attributes.

        e = ET.Element('SomeTag', text="def _f():\n  return 3\n")
        self.assertEqual(ET.tostring(e),
                b'<SomeTag text="def _f():&#10;  return 3&#10;" />')
        self.assertEqual(ET.XML(ET.tostring(e)).get("text"),
                'def _f():\n  return 3\n')
        self.assertEqual(ET.tostring(ET.XML(ET.tostring(e))),
                b'<SomeTag text="def _f():&#10;  return 3&#10;" />')

    def test_bug_200708_close(self):
        # Test default builder.
        parser = ET.XMLParser() # default
        parser.feed("<element>some text</element>")
        self.assertEqual(parser.close().tag, 'element')

        # Test custom builder.
        class EchoTarget:
            def close(self):
                return ET.Element("element") # simulate root
        parser = ET.XMLParser(target=EchoTarget())
        parser.feed("<element>some text</element>")
        self.assertEqual(parser.close().tag, 'element')

    def test_bug_200709_default_namespace(self):
        e = ET.Element("{default}elem")
        s = ET.SubElement(e, "{default}elem")
        self.assertEqual(serialize(e, default_namespace="default"), # 1
                '<elem xmlns="default"><elem /></elem>')

        e = ET.Element("{default}elem")
        s = ET.SubElement(e, "{default}elem")
        s = ET.SubElement(e, "{not-default}elem")
        self.assertEqual(serialize(e, default_namespace="default"), # 2
            '<elem xmlns="default" xmlns:ns1="not-default">'
            '<elem />'
            '<ns1:elem />'
            '</elem>')

        e = ET.Element("{default}elem")
        s = ET.SubElement(e, "{default}elem")
        s = ET.SubElement(e, "elem") # unprefixed name
        with self.assertRaises(ValueError) as cm:
            serialize(e, default_namespace="default") # 3
        self.assertEqual(str(cm.exception),
                'cannot use non-qualified names with default_namespace option')

    def test_bug_200709_register_namespace(self):
        e = ET.Element("{http://namespace.invalid/does/not/exist/}title")
        self.assertEqual(ET.tostring(e),
            b'<ns0:title xmlns:ns0="http://namespace.invalid/does/not/exist/" />')
        ET.register_namespace("foo", "http://namespace.invalid/does/not/exist/")
        e = ET.Element("{http://namespace.invalid/does/not/exist/}title")
        self.assertEqual(ET.tostring(e),
            b'<foo:title xmlns:foo="http://namespace.invalid/does/not/exist/" />')

        # And the Dublin Core namespace is in the default list:

        e = ET.Element("{http://purl.org/dc/elements/1.1/}title")
        self.assertEqual(ET.tostring(e),
            b'<dc:title xmlns:dc="http://purl.org/dc/elements/1.1/" />')

    def test_bug_200709_element_comment(self):
        # Not sure if this can be fixed, really (since the serializer needs
        # ET.Comment, not cET.comment).

        a = ET.Element('a')
        a.append(ET.Comment('foo'))
        self.assertEqual(a[0].tag, ET.Comment)

        a = ET.Element('a')
        a.append(ET.PI('foo'))
        self.assertEqual(a[0].tag, ET.PI)

    def test_bug_200709_element_insert(self):
        a = ET.Element('a')
        b = ET.SubElement(a, 'b')
        c = ET.SubElement(a, 'c')
        d = ET.Element('d')
        a.insert(0, d)
        self.assertEqual(summarize_list(a), ['d', 'b', 'c'])
        a.insert(-1, d)
        self.assertEqual(summarize_list(a), ['d', 'b', 'd', 'c'])

    def test_bug_200709_iter_comment(self):
        a = ET.Element('a')
        b = ET.SubElement(a, 'b')
        comment_b = ET.Comment("TEST-b")
        b.append(comment_b)
        self.assertEqual(summarize_list(a.iter(ET.Comment)), [ET.Comment])

    # --------------------------------------------------------------------
    # reported on bugs.python.org

    def test_bug_1534630(self):
        bob = ET.TreeBuilder()
        e = bob.data("data")
        e = bob.start("tag", {})
        e = bob.end("tag")
        e = bob.close()
        self.assertEqual(serialize(e), '<tag />')

    def test_issue6233(self):
        e = ET.XML(b"<?xml version='1.0' encoding='utf-8'?>"
                   b'<body>t\xc3\xa3g</body>')
        self.assertEqual(ET.tostring(e, 'ascii'),
                b"<?xml version='1.0' encoding='ascii'?>\n"
                b'<body>t&#227;g</body>')
        e = ET.XML(b"<?xml version='1.0' encoding='iso-8859-1'?>"
                   b'<body>t\xe3g</body>')
        self.assertEqual(ET.tostring(e, 'ascii'),
                b"<?xml version='1.0' encoding='ascii'?>\n"
                b'<body>t&#227;g</body>')

    def test_issue6565(self):
        elem = ET.XML("<body><tag/></body>")
        self.assertEqual(summarize_list(elem), ['tag'])
        newelem = ET.XML(SAMPLE_XML)
        elem[:] = newelem[:]
        self.assertEqual(summarize_list(elem), ['tag', 'tag', 'section'])

    def test_issue10777(self):
        # Registering a namespace twice caused a "dictionary changed size during
        # iteration" bug.

        ET.register_namespace('test10777', 'http://myuri/')
        ET.register_namespace('test10777', 'http://myuri/')

    def test_lost_text(self):
        # Issue #25902: Borrowed text can disappear
        class Text:
            def __bool__(self):
                e.text = 'changed'
                return True

        e = ET.Element('tag')
        e.text = Text()
        i = e.itertext()
        t = next(i)
        self.assertIsInstance(t, Text)
        self.assertIsInstance(e.text, str)
        self.assertEqual(e.text, 'changed')

    def test_lost_tail(self):
        # Issue #25902: Borrowed tail can disappear
        class Text:
            def __bool__(self):
                e[0].tail = 'changed'
                return True

        e = ET.Element('root')
        e.append(ET.Element('tag'))
        e[0].tail = Text()
        i = e.itertext()
        t = next(i)
        self.assertIsInstance(t, Text)
        self.assertIsInstance(e[0].tail, str)
        self.assertEqual(e[0].tail, 'changed')

    def test_lost_elem(self):
        # Issue #25902: Borrowed element can disappear
        class Tag:
            def __eq__(self, other):
                e[0] = ET.Element('changed')
                next(i)
                return True

        e = ET.Element('root')
        e.append(ET.Element(Tag()))
        e.append(ET.Element('tag'))
        i = e.iter('tag')
        try:
            t = next(i)
        except ValueError:
            self.skipTest('generators are not reentrant')
        self.assertIsInstance(t.tag, Tag)
        self.assertIsInstance(e[0].tag, str)
        self.assertEqual(e[0].tag, 'changed')

    def check_expat224_utf8_bug(self, text):
        xml = b'<a b="%s"/>' % text
        root = ET.XML(xml)
        self.assertEqual(root.get('b'), text.decode('utf-8'))

    def test_expat224_utf8_bug(self):
        # bpo-31170: Expat 2.2.3 had a bug in its UTF-8 decoder.
        # Check that Expat 2.2.4 fixed the bug.
        #
        # Test buffer bounds at odd and even positions.

        text = b'\xc3\xa0' * 1024
        self.check_expat224_utf8_bug(text)

        text = b'x' + b'\xc3\xa0' * 1024
        self.check_expat224_utf8_bug(text)

    def test_expat224_utf8_bug_file(self):
        with open(UTF8_BUG_XMLFILE, 'rb') as fp:
            raw = fp.read()
        root = ET.fromstring(raw)
        xmlattr = root.get('b')

        # "Parse" manually the XML file to extract the value of the 'b'
        # attribute of the <a b='xxx' /> XML element
        text = raw.decode('utf-8').strip()
        text = text.replace('\r\n', ' ')
        text = text[6:-4]
        self.assertEqual(root.get('b'), text)

    def test_39495_treebuilder_start(self):
        self.assertRaises(TypeError, ET.TreeBuilder().start, "tag")
        self.assertRaises(TypeError, ET.TreeBuilder().start, "tag", None)

    def test_issue123213_correct_extend_exception(self):
        # Does not hide the internal exception when extending the element
        self.assertRaises(ZeroDivisionError, ET.Element('tag').extend,
                          (1/0 for i in range(2)))

        # Still raises the TypeError when extending with a non-iterable
        self.assertRaises(TypeError, ET.Element('tag').extend, None)

        # Preserves the TypeError message when extending with a generator
        def f():
            raise TypeError("mymessage")

        self.assertRaisesRegex(
            TypeError, 'mymessage',
            ET.Element('tag').extend, (f() for i in range(2)))



# --------------------------------------------------------------------


class BasicElementTest(ElementTestCase, unittest.TestCase):

    def test___init__(self):
        tag = "foo"
        attrib = { "zix": "wyp" }

        element_foo = ET.Element(tag, attrib)

        # traits of an element
        self.assertIsInstance(element_foo, ET.Element)
        self.assertIn("tag", dir(element_foo))
        self.assertIn("attrib", dir(element_foo))
        self.assertIn("text", dir(element_foo))
        self.assertIn("tail", dir(element_foo))

        # string attributes have expected values
        self.assertEqual(element_foo.tag, tag)
        self.assertIsNone(element_foo.text)
        self.assertIsNone(element_foo.tail)

        # attrib is a copy
        self.assertIsNot(element_foo.attrib, attrib)
        self.assertEqual(element_foo.attrib, attrib)

        # attrib isn't linked
        attrib["bar"] = "baz"
        self.assertIsNot(element_foo.attrib, attrib)
        self.assertNotEqual(element_foo.attrib, attrib)

    def test___copy__(self):
        element_foo = ET.Element("foo", { "zix": "wyp" })
        element_foo.append(ET.Element("bar", { "baz": "qix" }))

        element_foo2 = copy.copy(element_foo)

        # elements are not the same
        self.assertIsNot(element_foo2, element_foo)

        # string attributes are equal
        self.assertEqual(element_foo2.tag, element_foo.tag)
        self.assertEqual(element_foo2.text, element_foo.text)
        self.assertEqual(element_foo2.tail, element_foo.tail)

        # number of children is the same
        self.assertEqual(len(element_foo2), len(element_foo))

        # children are the same
        for (child1, child2) in itertools.zip_longest(element_foo, element_foo2):
            self.assertIs(child1, child2)

        # attrib is a copy
        self.assertEqual(element_foo2.attrib, element_foo.attrib)

    def test___deepcopy__(self):
        element_foo = ET.Element("foo", { "zix": "wyp" })
        element_foo.append(ET.Element("bar", { "baz": "qix" }))

        element_foo2 = copy.deepcopy(element_foo)

        # elements are not the same
        self.assertIsNot(element_foo2, element_foo)

        # string attributes are equal
        self.assertEqual(element_foo2.tag, element_foo.tag)
        self.assertEqual(element_foo2.text, element_foo.text)
        self.assertEqual(element_foo2.tail, element_foo.tail)

        # number of children is the same
        self.assertEqual(len(element_foo2), len(element_foo))

        # children are not the same
        for (child1, child2) in itertools.zip_longest(element_foo, element_foo2):
            self.assertIsNot(child1, child2)

        # attrib is a copy
        self.assertIsNot(element_foo2.attrib, element_foo.attrib)
        self.assertEqual(element_foo2.attrib, element_foo.attrib)

        # attrib isn't linked
        element_foo.attrib["bar"] = "baz"
        self.assertIsNot(element_foo2.attrib, element_foo.attrib)
        self.assertNotEqual(element_foo2.attrib, element_foo.attrib)

    def test_augmentation_type_errors(self):
        e = ET.Element('joe')
        self.assertRaises(TypeError, e.append, 'b')
        self.assertRaises(TypeError, e.extend, [ET.Element('bar'), 'foo'])
        self.assertRaises(TypeError, e.insert, 0, 'foo')
        e[:] = [ET.Element('bar')]
        with self.assertRaises(TypeError):
            e[0] = 'foo'
        with self.assertRaises(TypeError):
            e[:] = [ET.Element('bar'), 'foo']

        if hasattr(e, '__setstate__'):
            state = {
                'tag': 'tag',
                '_children': [None],  # non-Element
                'attrib': 'attr',
                'tail': 'tail',
                'text': 'text',
            }
            self.assertRaises(TypeError, e.__setstate__, state)

        if hasattr(e, '__deepcopy__'):
            class E(ET.Element):
                def __deepcopy__(self, memo):
                    return None  # non-Element
            e[:] = [E('bar')]
            self.assertRaises(TypeError, copy.deepcopy, e)

    def test_cyclic_gc(self):
        class Dummy:
            pass

        # Test the shortest cycle: d->element->d
        d = Dummy()
        d.dummyref = ET.Element('joe', attr=d)
        wref = weakref.ref(d)
        del d
        gc_collect()
        self.assertIsNone(wref())

        # A longer cycle: d->e->e2->d
        e = ET.Element('joe')
        d = Dummy()
        d.dummyref = e
        wref = weakref.ref(d)
        e2 = ET.SubElement(e, 'foo', attr=d)
        del d, e, e2
        gc_collect()
        self.assertIsNone(wref())

        # A cycle between Element objects as children of one another
        # e1->e2->e3->e1
        e1 = ET.Element('e1')
        e2 = ET.Element('e2')
        e3 = ET.Element('e3')
        e3.append(e1)
        e2.append(e3)
        e1.append(e2)
        wref = weakref.ref(e1)
        del e1, e2, e3
        gc_collect()
        self.assertIsNone(wref())

    def test_weakref(self):
        flag = False
        def wref_cb(w):
            nonlocal flag
            flag = True
        e = ET.Element('e')
        wref = weakref.ref(e, wref_cb)
        self.assertEqual(wref().tag, 'e')
        del e
        gc_collect()  # For PyPy or other GCs.
        self.assertEqual(flag, True)
        self.assertEqual(wref(), None)

    def test_get_keyword_args(self):
        e1 = ET.Element('foo' , x=1, y=2, z=3)
        self.assertEqual(e1.get('x', default=7), 1)
        self.assertEqual(e1.get('w', default=7), 7)

    def test_pickle(self):
        # issue #16076: the C implementation wasn't pickleable.
        for proto in range(2, pickle.HIGHEST_PROTOCOL + 1):
            for dumper, loader in product(self.modules, repeat=2):
                e = dumper.Element('foo', bar=42)
                e.text = "text goes here"
                e.tail = "opposite of head"
                dumper.SubElement(e, 'child').append(dumper.Element('grandchild'))
                e.append(dumper.Element('child'))
                e.findall('.//grandchild')[0].set('attr', 'other value')

                e2 = self.pickleRoundTrip(e, 'xml.etree.ElementTree',
                                          dumper, loader, proto)

                self.assertEqual(e2.tag, 'foo')
                self.assertEqual(e2.attrib['bar'], 42)
                self.assertEqual(len(e2), 2)
                self.assertEqualElements(e, e2)

    def test_pickle_issue18997(self):
        for proto in range(2, pickle.HIGHEST_PROTOCOL + 1):
            for dumper, loader in product(self.modules, repeat=2):
                XMLTEXT = """<?xml version="1.0"?>
                    <group><dogs>4</dogs>
                    </group>"""
                e1 = dumper.fromstring(XMLTEXT)
                self.assertEqual(e1.__getstate__()['tag'], 'group')
                e2 = self.pickleRoundTrip(e1, 'xml.etree.ElementTree',
                                          dumper, loader, proto)
                self.assertEqual(e2.tag, 'group')
                self.assertEqual(e2[0].tag, 'dogs')


class BadElementTest(ElementTestCase, unittest.TestCase):

    def test_extend_mutable_list(self):
        class X:
            @property
            def __class__(self):
                L[:] = [ET.Element('baz')]
                return ET.Element
        L = [X()]
        e = ET.Element('foo')
        try:
            e.extend(L)
        except TypeError:
            pass

        class Y(X, ET.Element):
            pass
        L = [Y('x')]
        e = ET.Element('foo')
        e.extend(L)

    def test_extend_mutable_list2(self):
        class X:
            @property
            def __class__(self):
                del L[:]
                return ET.Element
        L = [X(), ET.Element('baz')]
        e = ET.Element('foo')
        try:
            e.extend(L)
        except TypeError:
            pass

        class Y(X, ET.Element):
            pass
        L = [Y('bar'), ET.Element('baz')]
        e = ET.Element('foo')
        e.extend(L)

    def test_remove_with_clear_assume_missing(self):
        # gh-126033: Check that a concurrent clear() for an assumed-to-be
        # missing element does not make the interpreter crash.
        self.do_test_remove_with_clear(raises=True)

    def test_remove_with_clear_assume_existing(self):
        # gh-126033: Check that a concurrent clear() for an assumed-to-be
        # existing element does not make the interpreter crash.
        self.do_test_remove_with_clear(raises=False)

    def do_test_remove_with_clear(self, *, raises):

        # Until the discrepency between "del root[:]" and "root.clear()" is
        # resolved, we need to keep two tests. Previously, using "del root[:]"
        # did not crash with the reproducer of gh-126033 while "root.clear()"
        # did.

        class E(ET.Element):
            """Local class to be able to mock E.__eq__ for introspection."""

        class X(E):
            def __eq__(self, o):
                del root[:]
                return not raises

        class Y(E):
            def __eq__(self, o):
                root.clear()
                return not raises

        if raises:
            get_checker_context = lambda: self.assertRaises(ValueError)
        else:
            get_checker_context = nullcontext

        self.assertIs(E.__eq__, object.__eq__)

        for Z, side_effect in [(X, 'del root[:]'), (Y, 'root.clear()')]:
            self.enterContext(self.subTest(side_effect=side_effect))

            # test removing R() from [U()]
            for R, U, description in [
                (E, Z, "remove missing E() from [Z()]"),
                (Z, E, "remove missing Z() from [E()]"),
                (Z, Z, "remove missing Z() from [Z()]"),
            ]:
                with self.subTest(description):
                    root = E('top')
                    root.extend([U('one')])
                    with get_checker_context():
                        root.remove(R('missing'))

            # test removing R() from [U(), V()]
            cases = self.cases_for_remove_missing_with_mutations(E, Z)
            for R, U, V, description in cases:
                with self.subTest(description):
                    root = E('top')
                    root.extend([U('one'), V('two')])
                    with get_checker_context():
                        root.remove(R('missing'))

            # Test removing root[0] from [Z()].
            #
            # Since we call root.remove() with root[0], Z.__eq__()
            # will not be called (we branch on the fast Py_EQ path).
            with self.subTest("remove root[0] from [Z()]"):
                root = E('top')
                root.append(Z('rem'))
                with equal_wrapper(E) as f, equal_wrapper(Z) as g:
                    root.remove(root[0])
                f.assert_not_called()
                g.assert_not_called()

            # Test removing root[1] (of type R) from [U(), R()].
            is_special = is_python_implementation() and raises and Z is Y
            if is_python_implementation() and raises and Z is Y:
                # In pure Python, using root.clear() sets the children
                # list to [] without calling list.clear().
                #
                # For this reason, the call to root.remove() first
                # checks root[0] and sets the children list to []
                # since either root[0] or root[1] is an evil element.
                #
                # Since checking root[1] still uses the old reference
                # to the children list, PyObject_RichCompareBool() branches
                # to the fast Py_EQ path and Y.__eq__() is called exactly
                # once (when checking root[0]).
                continue
            else:
                cases = self.cases_for_remove_existing_with_mutations(E, Z)
                for R, U, description in cases:
                    with self.subTest(description):
                        root = E('top')
                        root.extend([U('one'), R('rem')])
                        with get_checker_context():
                            root.remove(root[1])

    def test_remove_with_mutate_root_assume_missing(self):
        # gh-126033: Check that a concurrent mutation for an assumed-to-be
        # missing element does not make the interpreter crash.
        self.do_test_remove_with_mutate_root(raises=True)

    def test_remove_with_mutate_root_assume_existing(self):
        # gh-126033: Check that a concurrent mutation for an assumed-to-be
        # existing element does not make the interpreter crash.
        self.do_test_remove_with_mutate_root(raises=False)

    def do_test_remove_with_mutate_root(self, *, raises):
        E = ET.Element

        class Z(E):
            def __eq__(self, o):
                del root[0]
                return not raises

        if raises:
            get_checker_context = lambda: self.assertRaises(ValueError)
        else:
            get_checker_context = nullcontext

        # test removing R() from [U(), V()]
        cases = self.cases_for_remove_missing_with_mutations(E, Z)
        for R, U, V, description in cases:
            with self.subTest(description):
                root = E('top')
                root.extend([U('one'), V('two')])
                with get_checker_context():
                    root.remove(R('missing'))

        # test removing root[1] (of type R) from [U(), R()]
        cases = self.cases_for_remove_existing_with_mutations(E, Z)
        for R, U, description in cases:
            with self.subTest(description):
                root = E('top')
                root.extend([U('one'), R('rem')])
                with get_checker_context():
                    root.remove(root[1])

    def cases_for_remove_missing_with_mutations(self, E, Z):
        # Cases for removing R() from [U(), V()].
        # The case U = V = R = E is not interesting as there is no mutation.
        for U, V in [(E, Z), (Z, E), (Z, Z)]:
            description = (f"remove missing {E.__name__}() from "
                           f"[{U.__name__}(), {V.__name__}()]")
            yield E, U, V, description

        for U, V in [(E, E), (E, Z), (Z, E), (Z, Z)]:
            description = (f"remove missing {Z.__name__}() from "
                           f"[{U.__name__}(), {V.__name__}()]")
            yield Z, U, V, description

    def cases_for_remove_existing_with_mutations(self, E, Z):
        # Cases for removing root[1] (of type R) from [U(), R()].
        # The case U = R = E is not interesting as there is no mutation.
        for U, R, description in [
            (E, Z, "remove root[1] from [E(), Z()]"),
            (Z, E, "remove root[1] from [Z(), E()]"),
            (Z, Z, "remove root[1] from [Z(), Z()]"),
        ]:
            description = (f"remove root[1] (of type {R.__name__}) "
                           f"from [{U.__name__}(), {R.__name__}()]")
            yield R, U, description

    @support.infinite_recursion(25)
    def test_recursive_repr(self):
        # Issue #25455
        e = ET.Element('foo')
        with swap_attr(e, 'tag', e):
            with self.assertRaises(RuntimeError):
                repr(e)  # Should not crash

    def test_element_get_text(self):
        # Issue #27863
        class X(str):
            def __del__(self):
                try:
                    elem.text
                except NameError:
                    pass

        b = ET.TreeBuilder()
        b.start('tag', {})
        b.data('ABCD')
        b.data(X('EFGH'))
        b.data('IJKL')
        b.end('tag')

        elem = b.close()
        self.assertEqual(elem.text, 'ABCDEFGHIJKL')

    def test_element_get_tail(self):
        # Issue #27863
        class X(str):
            def __del__(self):
                try:
                    elem[0].tail
                except NameError:
                    pass

        b = ET.TreeBuilder()
        b.start('root', {})
        b.start('tag', {})
        b.end('tag')
        b.data('ABCD')
        b.data(X('EFGH'))
        b.data('IJKL')
        b.end('root')

        elem = b.close()
        self.assertEqual(elem[0].tail, 'ABCDEFGHIJKL')

    def test_subscr(self):
        # Issue #27863
        class X:
            def __index__(self):
                del e[:]
                return 1

        e = ET.Element('elem')
        e.append(ET.Element('child'))
        e[:X()]  # shouldn't crash

        e.append(ET.Element('child'))
        e[0:10:X()]  # shouldn't crash

    def test_ass_subscr(self):
        # Issue #27863
        class X:
            def __index__(self):
                e[:] = []
                return 1

        e = ET.Element('elem')
        for _ in range(10):
            e.insert(0, ET.Element('child'))

        e[0:10:X()] = []  # shouldn't crash

    def test_treebuilder_start(self):
        # Issue #27863
        def element_factory(x, y):
            return []
        b = ET.TreeBuilder(element_factory=element_factory)

        b.start('tag', {})
        b.data('ABCD')
        self.assertRaises(AttributeError, b.start, 'tag2', {})
        del b
        gc_collect()

    def test_treebuilder_end(self):
        # Issue #27863
        def element_factory(x, y):
            return []
        b = ET.TreeBuilder(element_factory=element_factory)

        b.start('tag', {})
        b.data('ABCD')
        self.assertRaises(AttributeError, b.end, 'tag')
        del b
        gc_collect()

    def test_deepcopy_clear(self):
        # Prevent crashes when __deepcopy__() clears the children list.
        # See https://github.com/python/cpython/issues/133009.
        class X(ET.Element):
            def __deepcopy__(self, memo):
                root.clear()
                return self

        root = ET.Element('a')
        evil = X('x')
        root.extend([evil, ET.Element('y')])
        if is_python_implementation():
            # Mutating a list over which we iterate raises an error.
            self.assertRaises(RuntimeError, copy.deepcopy, root)
        else:
            c = copy.deepcopy(root)
            # In the C implementation, we can still copy the evil element.
            self.assertListEqual(list(c), [evil])

    def test_deepcopy_grow(self):
        # Prevent crashes when __deepcopy__() mutates the children list.
        # See https://github.com/python/cpython/issues/133009.
        a = ET.Element('a')
        b = ET.Element('b')
        c = ET.Element('c')

        class X(ET.Element):
            def __deepcopy__(self, memo):
                root.append(a)
                root.append(b)
                return self

        root = ET.Element('top')
        evil1, evil2 = X('1'), X('2')
        root.extend([evil1, c, evil2])
        children = list(copy.deepcopy(root))
        # mock deep copies
        self.assertIs(children[0], evil1)
        self.assertIs(children[2], evil2)
        # true deep copies
        self.assertEqual(children[1].tag, c.tag)
        self.assertEqual([c.tag for c in children[3:]],
                         [a.tag, b.tag, a.tag, b.tag])


class MutationDeleteElementPath(str):
    def __new__(cls, elem, *args):
        self = str.__new__(cls, *args)
        self.elem = elem
        return self

    def __eq__(self, o):
        del self.elem[:]
        return True

    __hash__ = str.__hash__


class MutationClearElementPath(str):
    def __new__(cls, elem, *args):
        self = str.__new__(cls, *args)
        self.elem = elem
        return self

    def __eq__(self, o):
        self.elem.clear()
        return True

    __hash__ = str.__hash__


class BadElementPath(str):
    def __eq__(self, o):
        raise 1/0

    __hash__ = str.__hash__


class BadElementPathTest(ElementTestCase, unittest.TestCase):
    def setUp(self):
        super().setUp()
        from xml.etree import ElementPath
        self.path_cache = ElementPath._cache
        ElementPath._cache = {}

    def tearDown(self):
        from xml.etree import ElementPath
        ElementPath._cache = self.path_cache
        super().tearDown()

    def test_find_with_mutating(self):
        for cls in [MutationDeleteElementPath, MutationClearElementPath]:
            with self.subTest(cls):
                e = ET.Element('foo')
                e.extend([ET.Element('bar')])
                e.find(cls(e, 'x'))

    def test_find_with_error(self):
        e = ET.Element('foo')
        e.extend([ET.Element('bar')])
        try:
            e.find(BadElementPath('x'))
        except ZeroDivisionError:
            pass

    def test_findtext_with_mutating(self):
        for cls in [MutationDeleteElementPath, MutationClearElementPath]:
            with self.subTest(cls):
                e = ET.Element('foo')
                e.extend([ET.Element('bar')])
                e.findtext(cls(e, 'x'))

    def test_findtext_with_error(self):
        e = ET.Element('foo')
        e.extend([ET.Element('bar')])
        try:
            e.findtext(BadElementPath('x'))
        except ZeroDivisionError:
            pass

    def test_findtext_with_falsey_text_attribute(self):
        root_elem = ET.Element('foo')
        sub_elem = ET.SubElement(root_elem, 'bar')
        falsey = ["", 0, False, [], (), {}]
        for val in falsey:
            sub_elem.text = val
            self.assertEqual(root_elem.findtext('./bar'), val)

    def test_findtext_with_none_text_attribute(self):
        root_elem = ET.Element('foo')
        sub_elem = ET.SubElement(root_elem, 'bar')
        sub_elem.text = None
        self.assertEqual(root_elem.findtext('./bar'), '')

    def test_findall_with_mutating(self):
        for cls in [MutationDeleteElementPath, MutationClearElementPath]:
            with self.subTest(cls):
                e = ET.Element('foo')
                e.extend([ET.Element('bar')])
                e.findall(cls(e, 'x'))

    def test_findall_with_error(self):
        e = ET.Element('foo')
        e.extend([ET.Element('bar')])
        try:
            e.findall(BadElementPath('x'))
        except ZeroDivisionError:
            pass


class ElementTreeTypeTest(unittest.TestCase):
    def test_istype(self):
        self.assertIsInstance(ET.ParseError, type)
        self.assertIsInstance(ET.QName, type)
        self.assertIsInstance(ET.ElementTree, type)
        self.assertIsInstance(ET.Element, type)
        self.assertIsInstance(ET.TreeBuilder, type)
        self.assertIsInstance(ET.XMLParser, type)

    def test_Element_subclass_trivial(self):
        class MyElement(ET.Element):
            pass

        mye = MyElement('foo')
        self.assertIsInstance(mye, ET.Element)
        self.assertIsInstance(mye, MyElement)
        self.assertEqual(mye.tag, 'foo')

        # test that attribute assignment works (issue 14849)
        mye.text = "joe"
        self.assertEqual(mye.text, "joe")

    def test_Element_subclass_constructor(self):
        class MyElement(ET.Element):
            def __init__(self, tag, attrib={}, **extra):
                super(MyElement, self).__init__(tag + '__', attrib, **extra)

        mye = MyElement('foo', {'a': 1, 'b': 2}, c=3, d=4)
        self.assertEqual(mye.tag, 'foo__')
        self.assertEqual(sorted(mye.items()),
            [('a', 1), ('b', 2), ('c', 3), ('d', 4)])

    def test_Element_subclass_new_method(self):
        class MyElement(ET.Element):
            def newmethod(self):
                return self.tag

        mye = MyElement('joe')
        self.assertEqual(mye.newmethod(), 'joe')

    def test_Element_subclass_find(self):
        class MyElement(ET.Element):
            pass

        e = ET.Element('foo')
        e.text = 'text'
        sub = MyElement('bar')
        sub.text = 'subtext'
        e.append(sub)
        self.assertEqual(e.findtext('bar'), 'subtext')
        self.assertEqual(e.find('bar').tag, 'bar')
        found = list(e.findall('bar'))
        self.assertEqual(len(found), 1, found)
        self.assertEqual(found[0].tag, 'bar')


class ElementFindTest(unittest.TestCase):
    def test_find_simple(self):
        e = ET.XML(SAMPLE_XML)
        self.assertEqual(e.find('tag').tag, 'tag')
        self.assertEqual(e.find('section/tag').tag, 'tag')
        self.assertEqual(e.find('./tag').tag, 'tag')

        e[2] = ET.XML(SAMPLE_SECTION)
        self.assertEqual(e.find('section/nexttag').tag, 'nexttag')

        self.assertEqual(e.findtext('./tag'), 'text')
        self.assertEqual(e.findtext('section/tag'), 'subtext')

        # section/nexttag is found but has no text
        self.assertEqual(e.findtext('section/nexttag'), '')
        self.assertEqual(e.findtext('section/nexttag', 'default'), '')

        # tog doesn't exist and 'default' kicks in
        self.assertIsNone(e.findtext('tog'))
        self.assertEqual(e.findtext('tog', 'default'), 'default')

        # Issue #16922
        self.assertEqual(ET.XML('<tag><empty /></tag>').findtext('empty'), '')

    def test_find_xpath(self):
        LINEAR_XML = '''
        <body>
            <tag class='a'/>
            <tag class='b'/>
            <tag class='c'/>
            <tag class='d'/>
        </body>'''
        e = ET.XML(LINEAR_XML)

        # Test for numeric indexing and last()
        self.assertEqual(e.find('./tag[1]').attrib['class'], 'a')
        self.assertEqual(e.find('./tag[2]').attrib['class'], 'b')
        self.assertEqual(e.find('./tag[last()]').attrib['class'], 'd')
        self.assertEqual(e.find('./tag[last()-1]').attrib['class'], 'c')
        self.assertEqual(e.find('./tag[last()-2]').attrib['class'], 'b')

        self.assertRaisesRegex(SyntaxError, 'XPath', e.find, './tag[0]')
        self.assertRaisesRegex(SyntaxError, 'XPath', e.find, './tag[-1]')
        self.assertRaisesRegex(SyntaxError, 'XPath', e.find, './tag[last()-0]')
        self.assertRaisesRegex(SyntaxError, 'XPath', e.find, './tag[last()+1]')

    def test_findall(self):
        e = ET.XML(SAMPLE_XML)
        e[2] = ET.XML(SAMPLE_SECTION)
        self.assertEqual(summarize_list(e.findall('.')), ['body'])
        self.assertEqual(summarize_list(e.findall('tag')), ['tag', 'tag'])
        self.assertEqual(summarize_list(e.findall('tog')), [])
        self.assertEqual(summarize_list(e.findall('tog/foo')), [])
        self.assertEqual(summarize_list(e.findall('*')),
            ['tag', 'tag', 'section'])
        self.assertEqual(summarize_list(e.findall('.//tag')),
            ['tag'] * 4)
        self.assertEqual(summarize_list(e.findall('section/tag')), ['tag'])
        self.assertEqual(summarize_list(e.findall('section//tag')), ['tag'] * 2)
        self.assertEqual(summarize_list(e.findall('section/*')),
            ['tag', 'nexttag', 'nextsection'])
        self.assertEqual(summarize_list(e.findall('section//*')),
            ['tag', 'nexttag', 'nextsection', 'tag'])
        self.assertEqual(summarize_list(e.findall('section/.//*')),
            ['tag', 'nexttag', 'nextsection', 'tag'])
        self.assertEqual(summarize_list(e.findall('*/*')),
            ['tag', 'nexttag', 'nextsection'])
        self.assertEqual(summarize_list(e.findall('*//*')),
            ['tag', 'nexttag', 'nextsection', 'tag'])
        self.assertEqual(summarize_list(e.findall('*/tag')), ['tag'])
        self.assertEqual(summarize_list(e.findall('*/./tag')), ['tag'])
        self.assertEqual(summarize_list(e.findall('./tag')), ['tag'] * 2)
        self.assertEqual(summarize_list(e.findall('././tag')), ['tag'] * 2)

        self.assertEqual(summarize_list(e.findall('.//tag[@class]')),
            ['tag'] * 3)
        self.assertEqual(summarize_list(e.findall('.//tag[@class="a"]')),
            ['tag'])
        self.assertEqual(summarize_list(e.findall('.//tag[@class!="a"]')),
            ['tag'] * 2)
        self.assertEqual(summarize_list(e.findall('.//tag[@class="b"]')),
            ['tag'] * 2)
        self.assertEqual(summarize_list(e.findall('.//tag[@class!="b"]')),
            ['tag'])
        self.assertEqual(summarize_list(e.findall('.//tag[@id]')),
            ['tag'])
        self.assertEqual(summarize_list(e.findall('.//section[tag]')),
            ['section'])
        self.assertEqual(summarize_list(e.findall('.//section[element]')), [])
        self.assertEqual(summarize_list(e.findall('../tag')), [])
        self.assertEqual(summarize_list(e.findall('section/../tag')),
            ['tag'] * 2)
        self.assertEqual(e.findall('section//'), e.findall('section//*'))

        self.assertEqual(summarize_list(e.findall(".//section[tag='subtext']")),
            ['section'])
        self.assertEqual(summarize_list(e.findall(".//section[tag ='subtext']")),
            ['section'])
        self.assertEqual(summarize_list(e.findall(".//section[tag= 'subtext']")),
            ['section'])
        self.assertEqual(summarize_list(e.findall(".//section[tag = 'subtext']")),
            ['section'])
        self.assertEqual(summarize_list(e.findall(".//section[ tag = 'subtext' ]")),
            ['section'])

        # Negations of above tests. They match nothing because the sole section
        # tag has subtext.
        self.assertEqual(summarize_list(e.findall(".//section[tag!='subtext']")),
            [])
        self.assertEqual(summarize_list(e.findall(".//section[tag !='subtext']")),
            [])
        self.assertEqual(summarize_list(e.findall(".//section[tag!= 'subtext']")),
            [])
        self.assertEqual(summarize_list(e.findall(".//section[tag != 'subtext']")),
            [])
        self.assertEqual(summarize_list(e.findall(".//section[ tag != 'subtext' ]")),
            [])

        self.assertEqual(summarize_list(e.findall(".//tag[.='subtext']")),
                         ['tag'])
        self.assertEqual(summarize_list(e.findall(".//tag[. ='subtext']")),
                         ['tag'])
        self.assertEqual(summarize_list(e.findall('.//tag[.= "subtext"]')),
                         ['tag'])
        self.assertEqual(summarize_list(e.findall('.//tag[ . = "subtext" ]')),
                         ['tag'])
        self.assertEqual(summarize_list(e.findall(".//tag[. = 'subtext']")),
                         ['tag'])
        self.assertEqual(summarize_list(e.findall(".//tag[. = 'subtext ']")),
                         [])
        self.assertEqual(summarize_list(e.findall(".//tag[.= ' subtext']")),
                         [])

        # Negations of above tests.
        #   Matches everything but the tag containing subtext
        self.assertEqual(summarize_list(e.findall(".//tag[.!='subtext']")),
                         ['tag'] * 3)
        self.assertEqual(summarize_list(e.findall(".//tag[. !='subtext']")),
                         ['tag'] * 3)
        self.assertEqual(summarize_list(e.findall('.//tag[.!= "subtext"]')),
                         ['tag'] * 3)
        self.assertEqual(summarize_list(e.findall('.//tag[ . != "subtext" ]')),
                         ['tag'] * 3)
        self.assertEqual(summarize_list(e.findall(".//tag[. != 'subtext']")),
                         ['tag'] * 3)
        # Matches all tags.
        self.assertEqual(summarize_list(e.findall(".//tag[. != 'subtext ']")),
                         ['tag'] * 4)
        self.assertEqual(summarize_list(e.findall(".//tag[.!= ' subtext']")),
                         ['tag'] * 4)

        # duplicate section => 2x tag matches
        e[1] = e[2]
        self.assertEqual(summarize_list(e.findall(".//section[tag = 'subtext']")),
                         ['section', 'section'])
        self.assertEqual(summarize_list(e.findall(".//tag[. = 'subtext']")),
                         ['tag', 'tag'])

    def test_test_find_with_ns(self):
        e = ET.XML(SAMPLE_XML_NS)
        self.assertEqual(summarize_list(e.findall('tag')), [])
        self.assertEqual(
            summarize_list(e.findall("{http://effbot.org/ns}tag")),
            ['{http://effbot.org/ns}tag'] * 2)
        self.assertEqual(
            summarize_list(e.findall(".//{http://effbot.org/ns}tag")),
            ['{http://effbot.org/ns}tag'] * 3)

    def test_findall_different_nsmaps(self):
        root = ET.XML('''
            <a xmlns:x="X" xmlns:y="Y">
                <x:b><c/></x:b>
                <b/>
                <c><x:b/><b/></c><y:b/>
            </a>''')
        nsmap = {'xx': 'X'}
        self.assertEqual(len(root.findall(".//xx:b", namespaces=nsmap)), 2)
        self.assertEqual(len(root.findall(".//b", namespaces=nsmap)), 2)
        nsmap = {'xx': 'Y'}
        self.assertEqual(len(root.findall(".//xx:b", namespaces=nsmap)), 1)
        self.assertEqual(len(root.findall(".//b", namespaces=nsmap)), 2)
        nsmap = {'xx': 'X', '': 'Y'}
        self.assertEqual(len(root.findall(".//xx:b", namespaces=nsmap)), 2)
        self.assertEqual(len(root.findall(".//b", namespaces=nsmap)), 1)

    def test_findall_wildcard(self):
        root = ET.XML('''
            <a xmlns:x="X" xmlns:y="Y">
                <x:b><c/></x:b>
                <b/>
                <c><x:b/><b/></c><y:b/>
            </a>''')
        root.append(ET.Comment('test'))

        self.assertEqual(summarize_list(root.findall("{*}b")),
                         ['{X}b', 'b', '{Y}b'])
        self.assertEqual(summarize_list(root.findall("{*}c")),
                         ['c'])
        self.assertEqual(summarize_list(root.findall("{X}*")),
                         ['{X}b'])
        self.assertEqual(summarize_list(root.findall("{Y}*")),
                         ['{Y}b'])
        self.assertEqual(summarize_list(root.findall("{}*")),
                         ['b', 'c'])
        self.assertEqual(summarize_list(root.findall("{}b")),  # only for consistency
                         ['b'])
        self.assertEqual(summarize_list(root.findall("{}b")),
                         summarize_list(root.findall("b")))
        self.assertEqual(summarize_list(root.findall("{*}*")),
                         ['{X}b', 'b', 'c', '{Y}b'])
        # This is an unfortunate difference, but that's how find('*') works.
        self.assertEqual(summarize_list(root.findall("{*}*") + [root[-1]]),
                         summarize_list(root.findall("*")))

        self.assertEqual(summarize_list(root.findall(".//{*}b")),
                         ['{X}b', 'b', '{X}b', 'b', '{Y}b'])
        self.assertEqual(summarize_list(root.findall(".//{*}c")),
                         ['c', 'c'])
        self.assertEqual(summarize_list(root.findall(".//{X}*")),
                         ['{X}b', '{X}b'])
        self.assertEqual(summarize_list(root.findall(".//{Y}*")),
                         ['{Y}b'])
        self.assertEqual(summarize_list(root.findall(".//{}*")),
                         ['c', 'b', 'c', 'b'])
        self.assertEqual(summarize_list(root.findall(".//{}b")),  # only for consistency
                         ['b', 'b'])
        self.assertEqual(summarize_list(root.findall(".//{}b")),
                         summarize_list(root.findall(".//b")))

    def test_bad_find(self):
        e = ET.XML(SAMPLE_XML)
        with self.assertRaisesRegex(SyntaxError, 'cannot use absolute path'):
            e.findall('/tag')

    def test_find_through_ElementTree(self):
        e = ET.XML(SAMPLE_XML)
        self.assertEqual(ET.ElementTree(e).find('tag').tag, 'tag')
        self.assertEqual(ET.ElementTree(e).findtext('tag'), 'text')
        self.assertEqual(summarize_list(ET.ElementTree(e).findall('tag')),
            ['tag'] * 2)
        # this produces a warning
        msg = ("This search is broken in 1.3 and earlier, and will be fixed "
               "in a future version.  If you rely on the current behaviour, "
               "change it to '.+'")
        with self.assertWarnsRegex(FutureWarning, msg):
            it = ET.ElementTree(e).findall('//tag')
        self.assertEqual(summarize_list(it), ['tag'] * 3)


class ElementIterTest(unittest.TestCase):
    def _ilist(self, elem, tag=None):
        return summarize_list(elem.iter(tag))

    def test_basic(self):
        doc = ET.XML("<html><body>this is a <i>paragraph</i>.</body>..</html>")
        self.assertEqual(self._ilist(doc), ['html', 'body', 'i'])
        self.assertEqual(self._ilist(doc.find('body')), ['body', 'i'])
        self.assertEqual(next(doc.iter()).tag, 'html')
        self.assertEqual(''.join(doc.itertext()), 'this is a paragraph...')
        self.assertEqual(''.join(doc.find('body').itertext()),
            'this is a paragraph.')
        self.assertEqual(next(doc.itertext()), 'this is a ')

        # iterparse should return an iterator
        sourcefile = serialize(doc, to_string=False)
        self.assertEqual(next(ET.iterparse(sourcefile))[0], 'end')

        # With an explicit parser too (issue #9708)
        sourcefile = serialize(doc, to_string=False)
        parser = ET.XMLParser(target=ET.TreeBuilder())
        self.assertEqual(next(ET.iterparse(sourcefile, parser=parser))[0], 'end')

        tree = ET.ElementTree(None)
        self.assertRaises(AttributeError, tree.iter)

        # Issue #16913
        doc = ET.XML("<root>a&amp;<sub>b&amp;</sub>c&amp;</root>")
        self.assertEqual(''.join(doc.itertext()), 'a&b&c&')

    def test_corners(self):
        # single root, no subelements
        a = ET.Element('a')
        self.assertEqual(self._ilist(a), ['a'])

        # one child
        b = ET.SubElement(a, 'b')
        self.assertEqual(self._ilist(a), ['a', 'b'])

        # one child and one grandchild
        c = ET.SubElement(b, 'c')
        self.assertEqual(self._ilist(a), ['a', 'b', 'c'])

        # two children, only first with grandchild
        d = ET.SubElement(a, 'd')
        self.assertEqual(self._ilist(a), ['a', 'b', 'c', 'd'])

        # replace first child by second
        a[0] = a[1]
        del a[1]
        self.assertEqual(self._ilist(a), ['a', 'd'])

    def test_iter_by_tag(self):
        doc = ET.XML('''
            <document>
                <house>
                    <room>bedroom1</room>
                    <room>bedroom2</room>
                </house>
                <shed>nothing here
                </shed>
                <house>
                    <room>bedroom8</room>
                </house>
            </document>''')

        self.assertEqual(self._ilist(doc, 'room'), ['room'] * 3)
        self.assertEqual(self._ilist(doc, 'house'), ['house'] * 2)

        # test that iter also accepts 'tag' as a keyword arg
        self.assertEqual(
            summarize_list(doc.iter(tag='room')),
            ['room'] * 3)

        # make sure both tag=None and tag='*' return all tags
        all_tags = ['document', 'house', 'room', 'room',
                    'shed', 'house', 'room']
        self.assertEqual(summarize_list(doc.iter()), all_tags)
        self.assertEqual(self._ilist(doc), all_tags)
        self.assertEqual(self._ilist(doc, '*'), all_tags)

    def test_copy(self):
        a = ET.Element('a')
        it = a.iter()
        with self.assertRaises(TypeError):
            copy.copy(it)

    def test_pickle(self):
        a = ET.Element('a')
        it = a.iter()
        for proto in range(pickle.HIGHEST_PROTOCOL + 1):
            with self.assertRaises((TypeError, pickle.PicklingError)):
                pickle.dumps(it, proto)


class TreeBuilderTest(unittest.TestCase):
    sample1 = ('<!DOCTYPE html PUBLIC'
        ' "-//W3C//DTD XHTML 1.0 Transitional//EN"'
        ' "http://www.w3.org/TR/xhtml1/DTD/xhtml1-transitional.dtd">'
        '<html>text<div>subtext</div>tail</html>')

    sample2 = '''<toplevel>sometext</toplevel>'''

    def _check_sample1_element(self, e):
        self.assertEqual(e.tag, 'html')
        self.assertEqual(e.text, 'text')
        self.assertEqual(e.tail, None)
        self.assertEqual(e.attrib, {})
        children = list(e)
        self.assertEqual(len(children), 1)
        child = children[0]
        self.assertEqual(child.tag, 'div')
        self.assertEqual(child.text, 'subtext')
        self.assertEqual(child.tail, 'tail')
        self.assertEqual(child.attrib, {})

    def test_dummy_builder(self):
        class BaseDummyBuilder:
            def close(self):
                return 42

        class DummyBuilder(BaseDummyBuilder):
            data = start = end = lambda *a: None

        parser = ET.XMLParser(target=DummyBuilder())
        parser.feed(self.sample1)
        self.assertEqual(parser.close(), 42)

        parser = ET.XMLParser(target=BaseDummyBuilder())
        parser.feed(self.sample1)
        self.assertEqual(parser.close(), 42)

        parser = ET.XMLParser(target=object())
        parser.feed(self.sample1)
        self.assertIsNone(parser.close())

    def test_treebuilder_comment(self):
        b = ET.TreeBuilder()
        self.assertEqual(b.comment('ctext').tag, ET.Comment)
        self.assertEqual(b.comment('ctext').text, 'ctext')

        b = ET.TreeBuilder(comment_factory=ET.Comment)
        self.assertEqual(b.comment('ctext').tag, ET.Comment)
        self.assertEqual(b.comment('ctext').text, 'ctext')

        b = ET.TreeBuilder(comment_factory=len)
        self.assertEqual(b.comment('ctext'), len('ctext'))

    def test_treebuilder_pi(self):
        b = ET.TreeBuilder()
        self.assertEqual(b.pi('target', None).tag, ET.PI)
        self.assertEqual(b.pi('target', None).text, 'target')

        b = ET.TreeBuilder(pi_factory=ET.PI)
        self.assertEqual(b.pi('target').tag, ET.PI)
        self.assertEqual(b.pi('target').text, "target")
        self.assertEqual(b.pi('pitarget', ' text ').tag, ET.PI)
        self.assertEqual(b.pi('pitarget', ' text ').text, "pitarget  text ")

        b = ET.TreeBuilder(pi_factory=lambda target, text: (len(target), text))
        self.assertEqual(b.pi('target'), (len('target'), None))
        self.assertEqual(b.pi('pitarget', ' text '), (len('pitarget'), ' text '))

    def test_late_tail(self):
        # Issue #37399: The tail of an ignored comment could overwrite the text before it.
        class TreeBuilderSubclass(ET.TreeBuilder):
            pass

        xml = "<a>text<!-- comment -->tail</a>"
        a = ET.fromstring(xml)
        self.assertEqual(a.text, "texttail")

        parser = ET.XMLParser(target=TreeBuilderSubclass())
        parser.feed(xml)
        a = parser.close()
        self.assertEqual(a.text, "texttail")

        xml = "<a>text<?pi data?>tail</a>"
        a = ET.fromstring(xml)
        self.assertEqual(a.text, "texttail")

        xml = "<a>text<?pi data?>tail</a>"
        parser = ET.XMLParser(target=TreeBuilderSubclass())
        parser.feed(xml)
        a = parser.close()
        self.assertEqual(a.text, "texttail")

    def test_late_tail_mix_pi_comments(self):
        # Issue #37399: The tail of an ignored comment could overwrite the text before it.
        # Test appending tails to comments/pis.
        class TreeBuilderSubclass(ET.TreeBuilder):
            pass

        xml = "<a>text<?pi1?> <!-- comment -->\n<?pi2?>tail</a>"
        parser = ET.XMLParser(target=ET.TreeBuilder(insert_comments=True))
        parser.feed(xml)
        a = parser.close()
        self.assertEqual(a[0].text, ' comment ')
        self.assertEqual(a[0].tail, '\ntail')
        self.assertEqual(a.text, "text ")

        parser = ET.XMLParser(target=TreeBuilderSubclass(insert_comments=True))
        parser.feed(xml)
        a = parser.close()
        self.assertEqual(a[0].text, ' comment ')
        self.assertEqual(a[0].tail, '\ntail')
        self.assertEqual(a.text, "text ")

        xml = "<a>text<!-- comment -->\n<?pi data?>tail</a>"
        parser = ET.XMLParser(target=ET.TreeBuilder(insert_pis=True))
        parser.feed(xml)
        a = parser.close()
        self.assertEqual(a[0].text, 'pi data')
        self.assertEqual(a[0].tail, 'tail')
        self.assertEqual(a.text, "text\n")

        parser = ET.XMLParser(target=TreeBuilderSubclass(insert_pis=True))
        parser.feed(xml)
        a = parser.close()
        self.assertEqual(a[0].text, 'pi data')
        self.assertEqual(a[0].tail, 'tail')
        self.assertEqual(a.text, "text\n")

    def test_treebuilder_elementfactory_none(self):
        parser = ET.XMLParser(target=ET.TreeBuilder(element_factory=None))
        parser.feed(self.sample1)
        e = parser.close()
        self._check_sample1_element(e)

    def test_subclass(self):
        class MyTreeBuilder(ET.TreeBuilder):
            def foobar(self, x):
                return x * 2

        tb = MyTreeBuilder()
        self.assertEqual(tb.foobar(10), 20)

        parser = ET.XMLParser(target=tb)
        parser.feed(self.sample1)

        e = parser.close()
        self._check_sample1_element(e)

    def test_subclass_comment_pi(self):
        class MyTreeBuilder(ET.TreeBuilder):
            def foobar(self, x):
                return x * 2

        tb = MyTreeBuilder(comment_factory=ET.Comment, pi_factory=ET.PI)
        self.assertEqual(tb.foobar(10), 20)

        parser = ET.XMLParser(target=tb)
        parser.feed(self.sample1)
        parser.feed('<!-- a comment--><?and a pi?>')

        e = parser.close()
        self._check_sample1_element(e)

    def test_element_factory(self):
        lst = []
        def myfactory(tag, attrib):
            nonlocal lst
            lst.append(tag)
            return ET.Element(tag, attrib)

        tb = ET.TreeBuilder(element_factory=myfactory)
        parser = ET.XMLParser(target=tb)
        parser.feed(self.sample2)
        parser.close()

        self.assertEqual(lst, ['toplevel'])

    def _check_element_factory_class(self, cls):
        tb = ET.TreeBuilder(element_factory=cls)

        parser = ET.XMLParser(target=tb)
        parser.feed(self.sample1)
        e = parser.close()
        self.assertIsInstance(e, cls)
        self._check_sample1_element(e)

    def test_element_factory_subclass(self):
        class MyElement(ET.Element):
            pass
        self._check_element_factory_class(MyElement)

    def test_element_factory_pure_python_subclass(self):
        # Mimic SimpleTAL's behaviour (issue #16089): both versions of
        # TreeBuilder should be able to cope with a subclass of the
        # pure Python Element class.
        base = ET._Element_Py
        # Not from a C extension
        self.assertEqual(base.__module__, 'xml.etree.ElementTree')
        # Force some multiple inheritance with a C class to make things
        # more interesting.
        class MyElement(base, ValueError):
            pass
        self._check_element_factory_class(MyElement)

    def test_doctype(self):
        class DoctypeParser:
            _doctype = None

            def doctype(self, name, pubid, system):
                self._doctype = (name, pubid, system)

            def close(self):
                return self._doctype

        parser = ET.XMLParser(target=DoctypeParser())
        parser.feed(self.sample1)

        self.assertEqual(parser.close(),
            ('html', '-//W3C//DTD XHTML 1.0 Transitional//EN',
             'http://www.w3.org/TR/xhtml1/DTD/xhtml1-transitional.dtd'))

    def test_builder_lookup_errors(self):
        class RaisingBuilder:
            def __init__(self, raise_in=None, what=ValueError):
                self.raise_in = raise_in
                self.what = what

            def __getattr__(self, name):
                if name == self.raise_in:
                    raise self.what(self.raise_in)
                def handle(*args):
                    pass
                return handle

        ET.XMLParser(target=RaisingBuilder())
        # cET also checks for 'close' and 'doctype', PyET does it only at need
        for event in ('start', 'data', 'end', 'comment', 'pi'):
            with self.assertRaisesRegex(ValueError, event):
                ET.XMLParser(target=RaisingBuilder(event))

        ET.XMLParser(target=RaisingBuilder(what=AttributeError))
        for event in ('start', 'data', 'end', 'comment', 'pi'):
            parser = ET.XMLParser(target=RaisingBuilder(event, what=AttributeError))
            parser.feed(self.sample1)
            self.assertIsNone(parser.close())


class XMLParserTest(unittest.TestCase):
    sample1 = b'<file><line>22</line></file>'
    sample2 = (b'<!DOCTYPE html PUBLIC'
        b' "-//W3C//DTD XHTML 1.0 Transitional//EN"'
        b' "http://www.w3.org/TR/xhtml1/DTD/xhtml1-transitional.dtd">'
        b'<html>text</html>')
    sample3 = ('<?xml version="1.0" encoding="iso-8859-1"?>\n'
        '<money value="$\xa3\u20ac\U0001017b">$\xa3\u20ac\U0001017b</money>')

    def _check_sample_element(self, e):
        self.assertEqual(e.tag, 'file')
        self.assertEqual(e[0].tag, 'line')
        self.assertEqual(e[0].text, '22')

    def test_constructor_args(self):
        parser2 = ET.XMLParser(encoding='utf-8',
                               target=ET.TreeBuilder())
        parser2.feed(self.sample1)
        self._check_sample_element(parser2.close())

    def test_subclass(self):
        class MyParser(ET.XMLParser):
            pass
        parser = MyParser()
        parser.feed(self.sample1)
        self._check_sample_element(parser.close())

    def test_doctype_warning(self):
        with warnings.catch_warnings():
            warnings.simplefilter('error', DeprecationWarning)
            parser = ET.XMLParser()
            parser.feed(self.sample2)
            parser.close()

    def test_subclass_doctype(self):
        _doctype = None
        class MyParserWithDoctype(ET.XMLParser):
            def doctype(self, *args, **kwargs):
                nonlocal _doctype
                _doctype = (args, kwargs)

        parser = MyParserWithDoctype()
        with self.assertWarnsRegex(RuntimeWarning, 'doctype'):
            parser.feed(self.sample2)
        parser.close()
        self.assertIsNone(_doctype)

        _doctype = _doctype2 = None
        with warnings.catch_warnings():
            warnings.simplefilter('error', DeprecationWarning)
            warnings.simplefilter('error', RuntimeWarning)
            class DoctypeParser:
                def doctype(self, name, pubid, system):
                    nonlocal _doctype2
                    _doctype2 = (name, pubid, system)

            parser = MyParserWithDoctype(target=DoctypeParser())
            parser.feed(self.sample2)
            parser.close()
            self.assertIsNone(_doctype)
            self.assertEqual(_doctype2,
                ('html', '-//W3C//DTD XHTML 1.0 Transitional//EN',
                 'http://www.w3.org/TR/xhtml1/DTD/xhtml1-transitional.dtd'))

    def test_inherited_doctype(self):
        '''Ensure that ordinary usage is not deprecated (Issue 19176)'''
        with warnings.catch_warnings():
            warnings.simplefilter('error', DeprecationWarning)
            warnings.simplefilter('error', RuntimeWarning)
            class MyParserWithoutDoctype(ET.XMLParser):
                pass
            parser = MyParserWithoutDoctype()
            parser.feed(self.sample2)
            parser.close()

    def test_parse_string(self):
        parser = ET.XMLParser(target=ET.TreeBuilder())
        parser.feed(self.sample3)
        e = parser.close()
        self.assertEqual(e.tag, 'money')
        self.assertEqual(e.attrib['value'], '$\xa3\u20ac\U0001017b')
        self.assertEqual(e.text, '$\xa3\u20ac\U0001017b')


class NamespaceParseTest(unittest.TestCase):
    def test_find_with_namespace(self):
        nsmap = {'h': 'hello', 'f': 'foo'}
        doc = ET.fromstring(SAMPLE_XML_NS_ELEMS)

        self.assertEqual(len(doc.findall('{hello}table', nsmap)), 1)
        self.assertEqual(len(doc.findall('.//{hello}td', nsmap)), 2)
        self.assertEqual(len(doc.findall('.//{foo}name', nsmap)), 1)


class ElementSlicingTest(unittest.TestCase):
    def _elem_tags(self, elemlist):
        return [e.tag for e in elemlist]

    def _subelem_tags(self, elem):
        return self._elem_tags(list(elem))

    def _make_elem_with_children(self, numchildren):
        """Create an Element with a tag 'a', with the given amount of children
           named 'a0', 'a1' ... and so on.

        """
        e = ET.Element('a')
        for i in range(numchildren):
            ET.SubElement(e, 'a%s' % i)
        return e

    def test_getslice_single_index(self):
        e = self._make_elem_with_children(10)

        self.assertEqual(e[1].tag, 'a1')
        self.assertEqual(e[-2].tag, 'a8')

        self.assertRaises(IndexError, lambda: e[12])
        self.assertRaises(IndexError, lambda: e[-12])

    def test_getslice_range(self):
        e = self._make_elem_with_children(6)

        self.assertEqual(self._elem_tags(e[3:]), ['a3', 'a4', 'a5'])
        self.assertEqual(self._elem_tags(e[3:6]), ['a3', 'a4', 'a5'])
        self.assertEqual(self._elem_tags(e[3:16]), ['a3', 'a4', 'a5'])
        self.assertEqual(self._elem_tags(e[3:5]), ['a3', 'a4'])
        self.assertEqual(self._elem_tags(e[3:-1]), ['a3', 'a4'])
        self.assertEqual(self._elem_tags(e[:2]), ['a0', 'a1'])

    def test_getslice_steps(self):
        e = self._make_elem_with_children(10)

        self.assertEqual(self._elem_tags(e[8:10:1]), ['a8', 'a9'])
        self.assertEqual(self._elem_tags(e[::3]), ['a0', 'a3', 'a6', 'a9'])
        self.assertEqual(self._elem_tags(e[::8]), ['a0', 'a8'])
        self.assertEqual(self._elem_tags(e[1::8]), ['a1', 'a9'])
        self.assertEqual(self._elem_tags(e[3::sys.maxsize]), ['a3'])
        self.assertEqual(self._elem_tags(e[3::sys.maxsize<<64]), ['a3'])

    def test_getslice_negative_steps(self):
        e = self._make_elem_with_children(4)

        self.assertEqual(self._elem_tags(e[::-1]), ['a3', 'a2', 'a1', 'a0'])
        self.assertEqual(self._elem_tags(e[::-2]), ['a3', 'a1'])
        self.assertEqual(self._elem_tags(e[3::-sys.maxsize]), ['a3'])
        self.assertEqual(self._elem_tags(e[3::-sys.maxsize-1]), ['a3'])
        self.assertEqual(self._elem_tags(e[3::-sys.maxsize<<64]), ['a3'])

    def test_delslice(self):
        e = self._make_elem_with_children(4)
        del e[0:2]
        self.assertEqual(self._subelem_tags(e), ['a2', 'a3'])

        e = self._make_elem_with_children(4)
        del e[0:]
        self.assertEqual(self._subelem_tags(e), [])

        e = self._make_elem_with_children(4)
        del e[::-1]
        self.assertEqual(self._subelem_tags(e), [])

        e = self._make_elem_with_children(4)
        del e[::-2]
        self.assertEqual(self._subelem_tags(e), ['a0', 'a2'])

        e = self._make_elem_with_children(4)
        del e[1::2]
        self.assertEqual(self._subelem_tags(e), ['a0', 'a2'])

        e = self._make_elem_with_children(2)
        del e[::2]
        self.assertEqual(self._subelem_tags(e), ['a1'])

    def test_setslice_single_index(self):
        e = self._make_elem_with_children(4)
        e[1] = ET.Element('b')
        self.assertEqual(self._subelem_tags(e), ['a0', 'b', 'a2', 'a3'])

        e[-2] = ET.Element('c')
        self.assertEqual(self._subelem_tags(e), ['a0', 'b', 'c', 'a3'])

        with self.assertRaises(IndexError):
            e[5] = ET.Element('d')
        with self.assertRaises(IndexError):
            e[-5] = ET.Element('d')
        self.assertEqual(self._subelem_tags(e), ['a0', 'b', 'c', 'a3'])

    def test_setslice_range(self):
        e = self._make_elem_with_children(4)
        e[1:3] = [ET.Element('b%s' % i) for i in range(2)]
        self.assertEqual(self._subelem_tags(e), ['a0', 'b0', 'b1', 'a3'])

        e = self._make_elem_with_children(4)
        e[1:3] = [ET.Element('b')]
        self.assertEqual(self._subelem_tags(e), ['a0', 'b', 'a3'])

        e = self._make_elem_with_children(4)
        e[1:3] = [ET.Element('b%s' % i) for i in range(3)]
        self.assertEqual(self._subelem_tags(e), ['a0', 'b0', 'b1', 'b2', 'a3'])

    def test_setslice_steps(self):
        e = self._make_elem_with_children(6)
        e[1:5:2] = [ET.Element('b%s' % i) for i in range(2)]
        self.assertEqual(self._subelem_tags(e), ['a0', 'b0', 'a2', 'b1', 'a4', 'a5'])

        e = self._make_elem_with_children(6)
        with self.assertRaises(ValueError):
            e[1:5:2] = [ET.Element('b')]
        with self.assertRaises(ValueError):
            e[1:5:2] = [ET.Element('b%s' % i) for i in range(3)]
        with self.assertRaises(ValueError):
            e[1:5:2] = []
        self.assertEqual(self._subelem_tags(e), ['a0', 'a1', 'a2', 'a3', 'a4', 'a5'])

        e = self._make_elem_with_children(4)
        e[1::sys.maxsize] = [ET.Element('b')]
        self.assertEqual(self._subelem_tags(e), ['a0', 'b', 'a2', 'a3'])
        e[1::sys.maxsize<<64] = [ET.Element('c')]
        self.assertEqual(self._subelem_tags(e), ['a0', 'c', 'a2', 'a3'])

    def test_setslice_negative_steps(self):
        e = self._make_elem_with_children(4)
        e[2:0:-1] = [ET.Element('b%s' % i) for i in range(2)]
        self.assertEqual(self._subelem_tags(e), ['a0', 'b1', 'b0', 'a3'])

        e = self._make_elem_with_children(4)
        with self.assertRaises(ValueError):
            e[2:0:-1] = [ET.Element('b')]
        with self.assertRaises(ValueError):
            e[2:0:-1] = [ET.Element('b%s' % i) for i in range(3)]
        with self.assertRaises(ValueError):
            e[2:0:-1] = []
        self.assertEqual(self._subelem_tags(e), ['a0', 'a1', 'a2', 'a3'])

        e = self._make_elem_with_children(4)
        e[1::-sys.maxsize] = [ET.Element('b')]
        self.assertEqual(self._subelem_tags(e), ['a0', 'b', 'a2', 'a3'])
        e[1::-sys.maxsize-1] = [ET.Element('c')]
        self.assertEqual(self._subelem_tags(e), ['a0', 'c', 'a2', 'a3'])
        e[1::-sys.maxsize<<64] = [ET.Element('d')]
        self.assertEqual(self._subelem_tags(e), ['a0', 'd', 'a2', 'a3'])

    def test_issue123213_setslice_exception(self):
        e = ET.Element('tag')
        # Does not hide the internal exception when assigning to the element
        with self.assertRaises(ZeroDivisionError):
            e[:1] = (1/0 for i in range(2))

        # Still raises the TypeError when assigning with a non-iterable
        with self.assertRaises(TypeError):
            e[:1] = None

        # Preserve the original TypeError message when assigning.
        def f():
            raise TypeError("mymessage")

        with self.assertRaisesRegex(TypeError, 'mymessage'):
            e[:1] = (f() for i in range(2))

class IOTest(unittest.TestCase):
    def test_encoding(self):
        # Test encoding issues.
        elem = ET.Element("tag")
        elem.text = "abc"
        self.assertEqual(serialize(elem), '<tag>abc</tag>')
        for enc in ("utf-8", "us-ascii"):
            with self.subTest(enc):
                self.assertEqual(serialize(elem, encoding=enc),
                        b'<tag>abc</tag>')
                self.assertEqual(serialize(elem, encoding=enc.upper()),
                        b'<tag>abc</tag>')
        for enc in ("iso-8859-1", "utf-16", "utf-32"):
            with self.subTest(enc):
                self.assertEqual(serialize(elem, encoding=enc),
                        ("<?xml version='1.0' encoding='%s'?>\n"
                         "<tag>abc</tag>" % enc).encode(enc))
                upper = enc.upper()
                self.assertEqual(serialize(elem, encoding=upper),
                        ("<?xml version='1.0' encoding='%s'?>\n"
                         "<tag>abc</tag>" % upper).encode(enc))

        elem = ET.Element("tag")
        elem.text = "<&\"\'>"
        self.assertEqual(serialize(elem), '<tag>&lt;&amp;"\'&gt;</tag>')
        self.assertEqual(serialize(elem, encoding="utf-8"),
                b'<tag>&lt;&amp;"\'&gt;</tag>')
        self.assertEqual(serialize(elem, encoding="us-ascii"),
                b'<tag>&lt;&amp;"\'&gt;</tag>')
        for enc in ("iso-8859-1", "utf-16", "utf-32"):
            self.assertEqual(serialize(elem, encoding=enc),
                    ("<?xml version='1.0' encoding='%s'?>\n"
                     "<tag>&lt;&amp;\"'&gt;</tag>" % enc).encode(enc))

        elem = ET.Element("tag")
        elem.attrib["key"] = "<&\"\'>"
        self.assertEqual(serialize(elem), '<tag key="&lt;&amp;&quot;\'&gt;" />')
        self.assertEqual(serialize(elem, encoding="utf-8"),
                b'<tag key="&lt;&amp;&quot;\'&gt;" />')
        self.assertEqual(serialize(elem, encoding="us-ascii"),
                b'<tag key="&lt;&amp;&quot;\'&gt;" />')
        for enc in ("iso-8859-1", "utf-16", "utf-32"):
            self.assertEqual(serialize(elem, encoding=enc),
                    ("<?xml version='1.0' encoding='%s'?>\n"
                     "<tag key=\"&lt;&amp;&quot;'&gt;\" />" % enc).encode(enc))

        elem = ET.Element("tag")
        elem.text = '\xe5\xf6\xf6<>'
        self.assertEqual(serialize(elem), '<tag>\xe5\xf6\xf6&lt;&gt;</tag>')
        self.assertEqual(serialize(elem, encoding="utf-8"),
                b'<tag>\xc3\xa5\xc3\xb6\xc3\xb6&lt;&gt;</tag>')
        self.assertEqual(serialize(elem, encoding="us-ascii"),
                b'<tag>&#229;&#246;&#246;&lt;&gt;</tag>')
        for enc in ("iso-8859-1", "utf-16", "utf-32"):
            self.assertEqual(serialize(elem, encoding=enc),
                    ("<?xml version='1.0' encoding='%s'?>\n"
                     "<tag>åöö&lt;&gt;</tag>" % enc).encode(enc))

        elem = ET.Element("tag")
        elem.attrib["key"] = '\xe5\xf6\xf6<>'
        self.assertEqual(serialize(elem), '<tag key="\xe5\xf6\xf6&lt;&gt;" />')
        self.assertEqual(serialize(elem, encoding="utf-8"),
                b'<tag key="\xc3\xa5\xc3\xb6\xc3\xb6&lt;&gt;" />')
        self.assertEqual(serialize(elem, encoding="us-ascii"),
                b'<tag key="&#229;&#246;&#246;&lt;&gt;" />')
        for enc in ("iso-8859-1", "utf-16", "utf-16le", "utf-16be", "utf-32"):
            self.assertEqual(serialize(elem, encoding=enc),
                    ("<?xml version='1.0' encoding='%s'?>\n"
                     "<tag key=\"åöö&lt;&gt;\" />" % enc).encode(enc))

    def test_write_to_filename(self):
        self.addCleanup(os_helper.unlink, TESTFN)
        tree = ET.ElementTree(ET.XML('''<site>\xf8</site>'''))
        tree.write(TESTFN)
        with open(TESTFN, 'rb') as f:
            self.assertEqual(f.read(), b'''<site>&#248;</site>''')

    def test_write_to_filename_with_encoding(self):
        self.addCleanup(os_helper.unlink, TESTFN)
        tree = ET.ElementTree(ET.XML('''<site>\xf8</site>'''))
        tree.write(TESTFN, encoding='utf-8')
        with open(TESTFN, 'rb') as f:
            self.assertEqual(f.read(), b'''<site>\xc3\xb8</site>''')

        tree.write(TESTFN, encoding='ISO-8859-1')
        with open(TESTFN, 'rb') as f:
            self.assertEqual(f.read(), convlinesep(
                             b'''<?xml version='1.0' encoding='ISO-8859-1'?>\n'''
                             b'''<site>\xf8</site>'''))

    def test_write_to_filename_as_unicode(self):
        self.addCleanup(os_helper.unlink, TESTFN)
        with open(TESTFN, 'w') as f:
            encoding = f.encoding
        os_helper.unlink(TESTFN)

        tree = ET.ElementTree(ET.XML('''<site>\xf8</site>'''))
        tree.write(TESTFN, encoding='unicode')
        with open(TESTFN, 'rb') as f:
            self.assertEqual(f.read(), b"<site>\xc3\xb8</site>")

    def test_write_to_text_file(self):
        self.addCleanup(os_helper.unlink, TESTFN)
        tree = ET.ElementTree(ET.XML('''<site>\xf8</site>'''))
        with open(TESTFN, 'w', encoding='utf-8') as f:
            tree.write(f, encoding='unicode')
            self.assertFalse(f.closed)
        with open(TESTFN, 'rb') as f:
            self.assertEqual(f.read(), b'''<site>\xc3\xb8</site>''')

        with open(TESTFN, 'w', encoding='ascii', errors='xmlcharrefreplace') as f:
            tree.write(f, encoding='unicode')
            self.assertFalse(f.closed)
        with open(TESTFN, 'rb') as f:
            self.assertEqual(f.read(),  b'''<site>&#248;</site>''')

        with open(TESTFN, 'w', encoding='ISO-8859-1') as f:
            tree.write(f, encoding='unicode')
            self.assertFalse(f.closed)
        with open(TESTFN, 'rb') as f:
            self.assertEqual(f.read(), b'''<site>\xf8</site>''')

    def test_write_to_binary_file(self):
        self.addCleanup(os_helper.unlink, TESTFN)
        tree = ET.ElementTree(ET.XML('''<site>\xf8</site>'''))
        with open(TESTFN, 'wb') as f:
            tree.write(f)
            self.assertFalse(f.closed)
        with open(TESTFN, 'rb') as f:
            self.assertEqual(f.read(), b'''<site>&#248;</site>''')

    def test_write_to_binary_file_with_encoding(self):
        self.addCleanup(os_helper.unlink, TESTFN)
        tree = ET.ElementTree(ET.XML('''<site>\xf8</site>'''))
        with open(TESTFN, 'wb') as f:
            tree.write(f, encoding='utf-8')
            self.assertFalse(f.closed)
        with open(TESTFN, 'rb') as f:
            self.assertEqual(f.read(), b'''<site>\xc3\xb8</site>''')

        with open(TESTFN, 'wb') as f:
            tree.write(f, encoding='ISO-8859-1')
            self.assertFalse(f.closed)
        with open(TESTFN, 'rb') as f:
            self.assertEqual(f.read(),
                             b'''<?xml version='1.0' encoding='ISO-8859-1'?>\n'''
                             b'''<site>\xf8</site>''')

    def test_write_to_binary_file_with_bom(self):
        self.addCleanup(os_helper.unlink, TESTFN)
        tree = ET.ElementTree(ET.XML('''<site>\xf8</site>'''))
        # test BOM writing to buffered file
        with open(TESTFN, 'wb') as f:
            tree.write(f, encoding='utf-16')
            self.assertFalse(f.closed)
        with open(TESTFN, 'rb') as f:
            self.assertEqual(f.read(),
                    '''<?xml version='1.0' encoding='utf-16'?>\n'''
                    '''<site>\xf8</site>'''.encode("utf-16"))
        # test BOM writing to non-buffered file
        with open(TESTFN, 'wb', buffering=0) as f:
            tree.write(f, encoding='utf-16')
            self.assertFalse(f.closed)
        with open(TESTFN, 'rb') as f:
            self.assertEqual(f.read(),
                    '''<?xml version='1.0' encoding='utf-16'?>\n'''
                    '''<site>\xf8</site>'''.encode("utf-16"))

    def test_read_from_stringio(self):
        tree = ET.ElementTree()
        stream = io.StringIO('''<?xml version="1.0"?><site></site>''')
        tree.parse(stream)
        self.assertEqual(tree.getroot().tag, 'site')

    def test_write_to_stringio(self):
        tree = ET.ElementTree(ET.XML('''<site>\xf8</site>'''))
        stream = io.StringIO()
        tree.write(stream, encoding='unicode')
        self.assertEqual(stream.getvalue(), '''<site>\xf8</site>''')

    def test_read_from_bytesio(self):
        tree = ET.ElementTree()
        raw = io.BytesIO(b'''<?xml version="1.0"?><site></site>''')
        tree.parse(raw)
        self.assertEqual(tree.getroot().tag, 'site')

    def test_write_to_bytesio(self):
        tree = ET.ElementTree(ET.XML('''<site>\xf8</site>'''))
        raw = io.BytesIO()
        tree.write(raw)
        self.assertEqual(raw.getvalue(), b'''<site>&#248;</site>''')

    class dummy:
        pass

    def test_read_from_user_text_reader(self):
        stream = io.StringIO('''<?xml version="1.0"?><site></site>''')
        reader = self.dummy()
        reader.read = stream.read
        tree = ET.ElementTree()
        tree.parse(reader)
        self.assertEqual(tree.getroot().tag, 'site')

    def test_write_to_user_text_writer(self):
        tree = ET.ElementTree(ET.XML('''<site>\xf8</site>'''))
        stream = io.StringIO()
        writer = self.dummy()
        writer.write = stream.write
        tree.write(writer, encoding='unicode')
        self.assertEqual(stream.getvalue(), '''<site>\xf8</site>''')

    def test_read_from_user_binary_reader(self):
        raw = io.BytesIO(b'''<?xml version="1.0"?><site></site>''')
        reader = self.dummy()
        reader.read = raw.read
        tree = ET.ElementTree()
        tree.parse(reader)
        self.assertEqual(tree.getroot().tag, 'site')
        tree = ET.ElementTree()

    def test_write_to_user_binary_writer(self):
        tree = ET.ElementTree(ET.XML('''<site>\xf8</site>'''))
        raw = io.BytesIO()
        writer = self.dummy()
        writer.write = raw.write
        tree.write(writer)
        self.assertEqual(raw.getvalue(), b'''<site>&#248;</site>''')

    def test_write_to_user_binary_writer_with_bom(self):
        tree = ET.ElementTree(ET.XML('''<site />'''))
        raw = io.BytesIO()
        writer = self.dummy()
        writer.write = raw.write
        writer.seekable = lambda: True
        writer.tell = raw.tell
        tree.write(writer, encoding="utf-16")
        self.assertEqual(raw.getvalue(),
                '''<?xml version='1.0' encoding='utf-16'?>\n'''
                '''<site />'''.encode("utf-16"))

    def test_tostringlist_invariant(self):
        root = ET.fromstring('<tag>foo</tag>')
        self.assertEqual(
            ET.tostring(root, 'unicode'),
            ''.join(ET.tostringlist(root, 'unicode')))
        self.assertEqual(
            ET.tostring(root, 'utf-16'),
            b''.join(ET.tostringlist(root, 'utf-16')))

    def test_short_empty_elements(self):
        root = ET.fromstring('<tag>a<x />b<y></y>c</tag>')
        self.assertEqual(
            ET.tostring(root, 'unicode'),
            '<tag>a<x />b<y />c</tag>')
        self.assertEqual(
            ET.tostring(root, 'unicode', short_empty_elements=True),
            '<tag>a<x />b<y />c</tag>')
        self.assertEqual(
            ET.tostring(root, 'unicode', short_empty_elements=False),
            '<tag>a<x></x>b<y></y>c</tag>')


class ParseErrorTest(unittest.TestCase):
    def test_subclass(self):
        self.assertIsInstance(ET.ParseError(), SyntaxError)

    def _get_error(self, s):
        try:
            ET.fromstring(s)
        except ET.ParseError as e:
            return e

    def test_error_position(self):
        self.assertEqual(self._get_error('foo').position, (1, 0))
        self.assertEqual(self._get_error('<tag>&foo;</tag>').position, (1, 5))
        self.assertEqual(self._get_error('foobar<').position, (1, 6))

    def test_error_code(self):
        import xml.parsers.expat.errors as ERRORS
        self.assertEqual(self._get_error('foo').code,
                ERRORS.codes[ERRORS.XML_ERROR_SYNTAX])


class KeywordArgsTest(unittest.TestCase):
    # Test various issues with keyword arguments passed to ET.Element
    # constructor and methods
    def test_issue14818(self):
        x = ET.XML("<a>foo</a>")
        self.assertEqual(x.find('a', None),
                         x.find(path='a', namespaces=None))
        self.assertEqual(x.findtext('a', None, None),
                         x.findtext(path='a', default=None, namespaces=None))
        self.assertEqual(x.findall('a', None),
                         x.findall(path='a', namespaces=None))
        self.assertEqual(list(x.iterfind('a', None)),
                         list(x.iterfind(path='a', namespaces=None)))

        self.assertEqual(ET.Element('a').attrib, {})
        elements = [
            ET.Element('a', dict(href="#", id="foo")),
            ET.Element('a', attrib=dict(href="#", id="foo")),
            ET.Element('a', dict(href="#"), id="foo"),
            ET.Element('a', href="#", id="foo"),
            ET.Element('a', dict(href="#", id="foo"), href="#", id="foo"),
        ]
        for e in elements:
            self.assertEqual(e.tag, 'a')
            self.assertEqual(e.attrib, dict(href="#", id="foo"))

        e2 = ET.SubElement(elements[0], 'foobar', attrib={'key1': 'value1'})
        self.assertEqual(e2.attrib['key1'], 'value1')

        with self.assertRaisesRegex(TypeError, 'must be dict, not str'):
            ET.Element('a', "I'm not a dict")
        with self.assertRaisesRegex(TypeError, 'must be dict, not str'):
            ET.Element('a', attrib="I'm not a dict")

# --------------------------------------------------------------------

class NoAcceleratorTest(unittest.TestCase):
    @classmethod
    def setUpClass(cls):
        if ET is not pyET:
            raise unittest.SkipTest('only for the Python version')

    # Test that the C accelerator was not imported for pyET
    def test_correct_import_pyET(self):
        # The type of methods defined in Python code is types.FunctionType,
        # while the type of methods defined inside _elementtree is
        # <class 'wrapper_descriptor'>
        self.assertIsInstance(pyET.Element.__init__, types.FunctionType)
        self.assertIsInstance(pyET.XMLParser.__init__, types.FunctionType)

# --------------------------------------------------------------------

class BoolTest(unittest.TestCase):
    def test_warning(self):
        e = ET.fromstring('<a style="new"></a>')
        msg = (
            r"Testing an element's truth value will always return True in "
            r"future versions.  "
            r"Use specific 'len\(elem\)' or 'elem is not None' test instead.")
        with self.assertWarnsRegex(DeprecationWarning, msg):
            result = bool(e)
        # Emulate prior behavior for now
        self.assertIs(result, False)

        # Element with children
        ET.SubElement(e, 'b')
        with self.assertWarnsRegex(DeprecationWarning, msg):
            new_result = bool(e)
        self.assertIs(new_result, True)

# --------------------------------------------------------------------

def c14n_roundtrip(xml, **options):
    return pyET.canonicalize(xml, **options)


class C14NTest(unittest.TestCase):
    maxDiff = None

    #
    # simple roundtrip tests (from c14n.py)

    def test_simple_roundtrip(self):
        # Basics
        self.assertEqual(c14n_roundtrip("<doc/>"), '<doc></doc>')
        self.assertEqual(c14n_roundtrip("<doc xmlns='uri'/>"), # FIXME
                '<doc xmlns="uri"></doc>')
        self.assertEqual(c14n_roundtrip("<prefix:doc xmlns:prefix='uri'/>"),
            '<prefix:doc xmlns:prefix="uri"></prefix:doc>')
        self.assertEqual(c14n_roundtrip("<doc xmlns:prefix='uri'><prefix:bar/></doc>"),
            '<doc><prefix:bar xmlns:prefix="uri"></prefix:bar></doc>')
        self.assertEqual(c14n_roundtrip("<elem xmlns:wsu='http://docs.oasis-open.org/wss/2004/01/oasis-200401-wss-wssecurity-utility-1.0.xsd' xmlns:SOAP-ENV='http://schemas.xmlsoap.org/soap/envelope/' />"),
            '<elem></elem>')

        # C14N spec
        self.assertEqual(c14n_roundtrip("<doc>Hello, world!<!-- Comment 1 --></doc>"),
            '<doc>Hello, world!</doc>')
        self.assertEqual(c14n_roundtrip("<value>&#x32;</value>"),
            '<value>2</value>')
        self.assertEqual(c14n_roundtrip('<compute><![CDATA[value>"0" && value<"10" ?"valid":"error"]]></compute>'),
            '<compute>value&gt;"0" &amp;&amp; value&lt;"10" ?"valid":"error"</compute>')
        self.assertEqual(c14n_roundtrip('''<compute expr='value>"0" &amp;&amp; value&lt;"10" ?"valid":"error"'>valid</compute>'''),
            '<compute expr="value>&quot;0&quot; &amp;&amp; value&lt;&quot;10&quot; ?&quot;valid&quot;:&quot;error&quot;">valid</compute>')
        self.assertEqual(c14n_roundtrip("<norm attr=' &apos;   &#x20;&#13;&#xa;&#9;   &apos; '/>"),
            '<norm attr=" \'    &#xD;&#xA;&#x9;   \' "></norm>')
        self.assertEqual(c14n_roundtrip("<normNames attr='   A   &#x20;&#13;&#xa;&#9;   B   '/>"),
            '<normNames attr="   A    &#xD;&#xA;&#x9;   B   "></normNames>')
        self.assertEqual(c14n_roundtrip("<normId id=' &apos;   &#x20;&#13;&#xa;&#9;   &apos; '/>"),
            '<normId id=" \'    &#xD;&#xA;&#x9;   \' "></normId>')

        # fragments from PJ's tests
        #self.assertEqual(c14n_roundtrip("<doc xmlns:x='http://example.com/x' xmlns='http://example.com/default'><b y:a1='1' xmlns='http://example.com/default' a3='3' xmlns:y='http://example.com/y' y:a2='2'/></doc>"),
        #'<doc xmlns:x="http://example.com/x"><b xmlns:y="http://example.com/y" a3="3" y:a1="1" y:a2="2"></b></doc>')

        # Namespace issues
        xml = '<X xmlns="http://nps/a"><Y targets="abc,xyz"></Y></X>'
        self.assertEqual(c14n_roundtrip(xml), xml)
        xml = '<X xmlns="http://nps/a"><Y xmlns="http://nsp/b" targets="abc,xyz"></Y></X>'
        self.assertEqual(c14n_roundtrip(xml), xml)
        xml = '<X xmlns="http://nps/a"><Y xmlns:b="http://nsp/b" b:targets="abc,xyz"></Y></X>'
        self.assertEqual(c14n_roundtrip(xml), xml)

    def test_c14n_exclusion(self):
        xml = textwrap.dedent("""\
        <root xmlns:x="http://example.com/x">
            <a x:attr="attrx">
                <b>abtext</b>
            </a>
            <b>btext</b>
            <c>
                <x:d>dtext</x:d>
            </c>
        </root>
        """)
        self.assertEqual(
            c14n_roundtrip(xml, strip_text=True),
            '<root>'
            '<a xmlns:x="http://example.com/x" x:attr="attrx"><b>abtext</b></a>'
            '<b>btext</b>'
            '<c><x:d xmlns:x="http://example.com/x">dtext</x:d></c>'
            '</root>')
        self.assertEqual(
            c14n_roundtrip(xml, strip_text=True, exclude_attrs=['{http://example.com/x}attr']),
            '<root>'
            '<a><b>abtext</b></a>'
            '<b>btext</b>'
            '<c><x:d xmlns:x="http://example.com/x">dtext</x:d></c>'
            '</root>')
        self.assertEqual(
            c14n_roundtrip(xml, strip_text=True, exclude_tags=['{http://example.com/x}d']),
            '<root>'
            '<a xmlns:x="http://example.com/x" x:attr="attrx"><b>abtext</b></a>'
            '<b>btext</b>'
            '<c></c>'
            '</root>')
        self.assertEqual(
            c14n_roundtrip(xml, strip_text=True, exclude_attrs=['{http://example.com/x}attr'],
                           exclude_tags=['{http://example.com/x}d']),
            '<root>'
            '<a><b>abtext</b></a>'
            '<b>btext</b>'
            '<c></c>'
            '</root>')
        self.assertEqual(
            c14n_roundtrip(xml, strip_text=True, exclude_tags=['a', 'b']),
            '<root>'
            '<c><x:d xmlns:x="http://example.com/x">dtext</x:d></c>'
            '</root>')
        self.assertEqual(
            c14n_roundtrip(xml, exclude_tags=['a', 'b']),
            '<root>\n'
            '    \n'
            '    \n'
            '    <c>\n'
            '        <x:d xmlns:x="http://example.com/x">dtext</x:d>\n'
            '    </c>\n'
            '</root>')
        self.assertEqual(
            c14n_roundtrip(xml, strip_text=True, exclude_tags=['{http://example.com/x}d', 'b']),
            '<root>'
            '<a xmlns:x="http://example.com/x" x:attr="attrx"></a>'
            '<c></c>'
            '</root>')
        self.assertEqual(
            c14n_roundtrip(xml, exclude_tags=['{http://example.com/x}d', 'b']),
            '<root>\n'
            '    <a xmlns:x="http://example.com/x" x:attr="attrx">\n'
            '        \n'
            '    </a>\n'
            '    \n'
            '    <c>\n'
            '        \n'
            '    </c>\n'
            '</root>')

    #
    # basic method=c14n tests from the c14n 2.0 specification.  uses
    # test files under xmltestdata/c14n-20.

    # note that this uses generated C14N versions of the standard ET.write
    # output, not roundtripped C14N (see above).

    def test_xml_c14n2(self):
        datadir = findfile("c14n-20", subdir="xmltestdata")
        full_path = partial(os.path.join, datadir)

        files = [filename[:-4] for filename in sorted(os.listdir(datadir))
                 if filename.endswith('.xml')]
        input_files = [
            filename for filename in files
            if filename.startswith('in')
        ]
        configs = {
            filename: {
                # <c14n2:PrefixRewrite>sequential</c14n2:PrefixRewrite>
                option.tag.split('}')[-1]: ((option.text or '').strip(), option)
                for option in ET.parse(full_path(filename) + ".xml").getroot()
            }
            for filename in files
            if filename.startswith('c14n')
        }

        tests = {
            input_file: [
                (filename, configs[filename.rsplit('_', 1)[-1]])
                for filename in files
                if filename.startswith(f'out_{input_file}_')
                and filename.rsplit('_', 1)[-1] in configs
            ]
            for input_file in input_files
        }

        # Make sure we found all test cases.
        self.assertEqual(30, len([
            output_file for output_files in tests.values()
            for output_file in output_files]))

        def get_option(config, option_name, default=None):
            return config.get(option_name, (default, ()))[0]

        for input_file, output_files in tests.items():
            for output_file, config in output_files:
                keep_comments = get_option(
                    config, 'IgnoreComments') == 'true'  # no, it's right :)
                strip_text = get_option(
                    config, 'TrimTextNodes') == 'true'
                rewrite_prefixes = get_option(
                    config, 'PrefixRewrite') == 'sequential'
                if 'QNameAware' in config:
                    qattrs = [
                        f"{{{el.get('NS')}}}{el.get('Name')}"
                        for el in config['QNameAware'][1].findall(
                            '{http://www.w3.org/2010/xml-c14n2}QualifiedAttr')
                    ]
                    qtags = [
                        f"{{{el.get('NS')}}}{el.get('Name')}"
                        for el in config['QNameAware'][1].findall(
                            '{http://www.w3.org/2010/xml-c14n2}Element')
                    ]
                else:
                    qtags = qattrs = None

                # Build subtest description from config.
                config_descr = ','.join(
                    f"{name}={value or ','.join(c.tag.split('}')[-1] for c in children)}"
                    for name, (value, children) in sorted(config.items())
                )

                with self.subTest(f"{output_file}({config_descr})"):
                    if input_file == 'inNsRedecl' and not rewrite_prefixes:
                        self.skipTest(
                            f"Redeclared namespace handling is not supported in {output_file}")
                    if input_file == 'inNsSuperfluous' and not rewrite_prefixes:
                        self.skipTest(
                            f"Redeclared namespace handling is not supported in {output_file}")
                    if 'QNameAware' in config and config['QNameAware'][1].find(
                            '{http://www.w3.org/2010/xml-c14n2}XPathElement') is not None:
                        self.skipTest(
                            f"QName rewriting in XPath text is not supported in {output_file}")

                    f = full_path(input_file + ".xml")
                    if input_file == 'inC14N5':
                        # Hack: avoid setting up external entity resolution in the parser.
                        with open(full_path('world.txt'), 'rb') as entity_file:
                            with open(f, 'rb') as f:
                                f = io.BytesIO(f.read().replace(b'&ent2;', entity_file.read()))

                    text = ET.canonicalize(
                        from_file=f,
                        with_comments=keep_comments,
                        strip_text=strip_text,
                        rewrite_prefixes=rewrite_prefixes,
                        qname_aware_tags=qtags, qname_aware_attrs=qattrs)

                    with open(full_path(output_file + ".xml"), 'r', encoding='utf8') as f:
                        expected = f.read()
                        if input_file == 'inC14N3':
                            # FIXME: cET resolves default attributes but ET does not!
                            expected = expected.replace(' attr="default"', '')
                            text = text.replace(' attr="default"', '')
                    self.assertEqual(expected, text)

# --------------------------------------------------------------------

def setUpModule(module=None):
    # When invoked without a module, runs the Python ET tests by loading pyET.
    # Otherwise, uses the given module as the ET.
    global pyET
    pyET = import_fresh_module('xml.etree.ElementTree',
                               blocked=['_elementtree'])
    if module is None:
        module = pyET

    global ET
    ET = module

    # don't interfere with subsequent tests
    def cleanup():
        global ET, pyET
        ET = pyET = None
    unittest.addModuleCleanup(cleanup)

    # Provide default namespace mapping and path cache.
    from xml.etree import ElementPath
    nsmap = ET.register_namespace._namespace_map
    # Copy the default namespace mapping
    nsmap_copy = nsmap.copy()
    unittest.addModuleCleanup(nsmap.update, nsmap_copy)
    unittest.addModuleCleanup(nsmap.clear)

    # Copy the path cache (should be empty)
    path_cache = ElementPath._cache
    unittest.addModuleCleanup(setattr, ElementPath, "_cache", path_cache)
    ElementPath._cache = path_cache.copy()

    # Align the Comment/PI factories.
    if hasattr(ET, '_set_factories'):
        old_factories = ET._set_factories(ET.Comment, ET.PI)
        unittest.addModuleCleanup(ET._set_factories, *old_factories)


if __name__ == '__main__':
    unittest.main()<|MERGE_RESOLUTION|>--- conflicted
+++ resolved
@@ -1303,53 +1303,26 @@
     def test_basic(self):
         iterparse = ET.iterparse
 
-<<<<<<< HEAD
-        context = iterparse(SIMPLE_XMLFILE)
-        self.assertIsNone(context.root)
-        action, elem = next(context)
-        self.assertIsNone(context.root)
-        self.assertEqual((action, elem.tag), ('end', 'element'))
-        self.assertEqual([(action, elem.tag) for action, elem in context], [
-=======
         it = iterparse(SIMPLE_XMLFILE)
         self.assertIsNone(it.root)
         action, elem = next(it)
         self.assertIsNone(it.root)
         self.assertEqual((action, elem.tag), ('end', 'element'))
         self.assertEqual([(action, elem.tag) for action, elem in it], [
->>>>>>> 2fbd3966
                 ('end', 'element'),
                 ('end', 'empty-element'),
                 ('end', 'root'),
             ])
-<<<<<<< HEAD
-        self.assertEqual(context.root.tag, 'root')
-        context.close()
-
-        context = iterparse(SIMPLE_NS_XMLFILE)
-        self.assertEqual([(action, elem.tag) for action, elem in context], [
-=======
         self.assertEqual(it.root.tag, 'root')
         it.close()
 
         it = iterparse(SIMPLE_NS_XMLFILE)
         self.assertEqual([(action, elem.tag) for action, elem in it], [
->>>>>>> 2fbd3966
                 ('end', '{namespace}element'),
                 ('end', '{namespace}element'),
                 ('end', '{namespace}empty-element'),
                 ('end', '{namespace}root'),
             ])
-<<<<<<< HEAD
-        context.close()
-
-    def test_opened_file(self):
-        with open(SIMPLE_XMLFILE, 'rb') as source:
-            context = ET.iterparse(source)
-            action, elem = next(context)
-            self.assertEqual((action, elem.tag), ('end', 'element'))
-            self.assertEqual([(action, elem.tag) for action, elem in context], [
-=======
         it.close()
 
     def test_external_file(self):
@@ -1358,35 +1331,16 @@
             action, elem = next(it)
             self.assertEqual((action, elem.tag), ('end', 'element'))
             self.assertEqual([(action, elem.tag) for action, elem in it], [
->>>>>>> 2fbd3966
                     ('end', 'element'),
                     ('end', 'empty-element'),
                     ('end', 'root'),
                 ])
-<<<<<<< HEAD
-            self.assertEqual(context.root.tag, 'root')
-=======
             self.assertEqual(it.root.tag, 'root')
->>>>>>> 2fbd3966
 
     def test_events(self):
         iterparse = ET.iterparse
 
         events = ()
-<<<<<<< HEAD
-        context = iterparse(SIMPLE_XMLFILE, events)
-        self.assertEqual([(action, elem.tag) for action, elem in context], [])
-        context.close()
-
-        events = ()
-        context = iterparse(SIMPLE_XMLFILE, events=events)
-        self.assertEqual([(action, elem.tag) for action, elem in context], [])
-        context.close()
-
-        events = ("start", "end")
-        context = iterparse(SIMPLE_XMLFILE, events)
-        self.assertEqual([(action, elem.tag) for action, elem in context], [
-=======
         it = iterparse(SIMPLE_XMLFILE, events)
         self.assertEqual([(action, elem.tag) for action, elem in it], [])
         it.close()
@@ -1399,7 +1353,6 @@
         events = ("start", "end")
         it = iterparse(SIMPLE_XMLFILE, events)
         self.assertEqual([(action, elem.tag) for action, elem in it], [
->>>>>>> 2fbd3966
                 ('start', 'root'),
                 ('start', 'element'),
                 ('end', 'element'),
@@ -1409,15 +1362,6 @@
                 ('end', 'empty-element'),
                 ('end', 'root'),
             ])
-<<<<<<< HEAD
-        context.close()
-
-        events = ("start", "end", "start-ns", "end-ns")
-        context = iterparse(SIMPLE_NS_XMLFILE, events)
-        self.assertEqual([(action, elem.tag) if action in ("start", "end")
-                                             else (action, elem)
-                          for action, elem in context], [
-=======
         it.close()
 
     def test_namespace_events(self):
@@ -1428,7 +1372,6 @@
         self.assertEqual([(action, elem.tag) if action in ("start", "end")
                                              else (action, elem)
                           for action, elem in it], [
->>>>>>> 2fbd3966
                 ('start-ns', ('', 'namespace')),
                 ('start', '{namespace}root'),
                 ('start', '{namespace}element'),
@@ -1440,15 +1383,6 @@
                 ('end', '{namespace}root'),
                 ('end-ns', None),
             ])
-<<<<<<< HEAD
-        context.close()
-
-        events = ('start-ns', 'end-ns')
-        context = iterparse(io.StringIO(r"<root xmlns=''/>"), events)
-        res = [action for action, elem in context]
-        self.assertEqual(res, ['start-ns', 'end-ns'])
-        context.close()
-=======
         it.close()
 
         events = ('start-ns', 'end-ns')
@@ -1456,7 +1390,6 @@
         res = [action for action, elem in it]
         self.assertEqual(res, ['start-ns', 'end-ns'])
         it.close()
->>>>>>> 2fbd3966
 
     def test_unknown_events(self):
         iterparse = ET.iterparse
@@ -1481,23 +1414,14 @@
             b"<body xmlns='http://&#233;ffbot.org/ns'\n"
             b"      xmlns:cl\xe9='http://effbot.org/ns'>text</body>\n")
         events = ("start-ns",)
-<<<<<<< HEAD
-        context = ET.iterparse(source, events)
-        self.assertEqual([(action, elem) for action, elem in context], [
-=======
         it = ET.iterparse(source, events)
         self.assertEqual([(action, elem) for action, elem in it], [
->>>>>>> 2fbd3966
                 ('start-ns', ('', 'http://\xe9ffbot.org/ns')),
                 ('start-ns', ('cl\xe9', 'http://effbot.org/ns')),
             ])
 
     def test_parsing_error(self):
-<<<<<<< HEAD
-        source = io.StringIO("<document />junk")
-=======
         source = io.BytesIO(b"<document />junk")
->>>>>>> 2fbd3966
         it = ET.iterparse(source)
         action, elem = next(it)
         self.assertEqual((action, elem.tag), ('end', 'document'))
@@ -1512,10 +1436,15 @@
 
     def test_resource_warnings_not_exhausted(self):
         # Not exhausting the iterator still closes the underlying file (bpo-43292)
-<<<<<<< HEAD
         # Not closing before del should emit ResourceWarning
+        it = ET.iterparse(SIMPLE_XMLFILE)
+        with warnings_helper.check_no_resource_warning(self):
+            it.close()
+            del it
+            gc_collect()
+
+        it = ET.iterparse(SIMPLE_XMLFILE)
         with self.assertWarns(ResourceWarning) as wm:
-            it = ET.iterparse(SIMPLE_XMLFILE)
             del it
             gc_collect()
         # Not 'unclosed file'.
@@ -1523,14 +1452,16 @@
         self.assertIn(repr(SIMPLE_XMLFILE), str(wm.warning))
         self.assertEqual(wm.filename, __file__)
 
+        it = ET.iterparse(SIMPLE_XMLFILE)
         with warnings_helper.check_no_resource_warning(self):
-            it = ET.iterparse(SIMPLE_XMLFILE)
+            action, elem = next(it)
             it.close()
-            del it
+            self.assertEqual((action, elem.tag), ('end', 'element'))
+            del it, elem
             gc_collect()
 
+        it = ET.iterparse(SIMPLE_XMLFILE)
         with self.assertWarns(ResourceWarning) as wm:
-            it = ET.iterparse(SIMPLE_XMLFILE)
             action, elem = next(it)
             self.assertEqual((action, elem.tag), ('end', 'element'))
             del it, elem
@@ -1539,24 +1470,6 @@
         self.assertIn(repr(SIMPLE_XMLFILE), str(wm.warning))
         self.assertEqual(wm.filename, __file__)
 
-        with warnings_helper.check_no_resource_warning(self):
-            it = ET.iterparse(SIMPLE_XMLFILE)
-            action, elem = next(it)
-            it.close()
-=======
-        it = ET.iterparse(SIMPLE_XMLFILE)
-        with warnings_helper.check_no_resource_warning(self):
-            del it
-            gc_collect()
-
-        it = ET.iterparse(SIMPLE_XMLFILE)
-        with warnings_helper.check_no_resource_warning(self):
-            action, elem = next(it)
->>>>>>> 2fbd3966
-            self.assertEqual((action, elem.tag), ('end', 'element'))
-            del it, elem
-            gc_collect()
-
     def test_resource_warnings_failed_iteration(self):
         self.addCleanup(os_helper.unlink, TESTFN)
         with open(TESTFN, "wb") as f:
@@ -1565,7 +1478,18 @@
         it = ET.iterparse(TESTFN)
         action, elem = next(it)
         self.assertEqual((action, elem.tag), ('end', 'document'))
-<<<<<<< HEAD
+        with warnings_helper.check_no_resource_warning(self):
+            with self.assertRaises(ET.ParseError) as cm:
+                next(it)
+            self.assertEqual(str(cm.exception),
+                    'junk after document element: line 1, column 12')
+            it.close()
+            del cm, it
+            gc_collect()
+
+        it = ET.iterparse(TESTFN)
+        action, elem = next(it)
+        self.assertEqual((action, elem.tag), ('end', 'document'))
         with self.assertWarns(ResourceWarning) as wm:
             with self.assertRaises(ET.ParseError) as cm:
                 next(it)
@@ -1577,27 +1501,16 @@
         self.assertIn(repr(TESTFN), str(wm.warning))
         self.assertEqual(wm.filename, __file__)
 
-        it = ET.iterparse(TESTFN)
-        action, elem = next(it)
-        self.assertEqual((action, elem.tag), ('end', 'document'))
-=======
->>>>>>> 2fbd3966
+    def test_resource_warnings_exhausted(self):
+        it = ET.iterparse(SIMPLE_XMLFILE)
         with warnings_helper.check_no_resource_warning(self):
-            with self.assertRaises(ET.ParseError) as cm:
-                next(it)
-            self.assertEqual(str(cm.exception),
-                    'junk after document element: line 1, column 12')
-<<<<<<< HEAD
+            list(it)
             it.close()
-=======
->>>>>>> 2fbd3966
-            del cm, it
+            del it
             gc_collect()
 
-    def test_resource_warnings_exhausted(self):
-<<<<<<< HEAD
+        it = ET.iterparse(SIMPLE_XMLFILE)
         with self.assertWarns(ResourceWarning) as wm:
-            it = ET.iterparse(SIMPLE_XMLFILE)
             list(it)
             del it
             gc_collect()
@@ -1605,23 +1518,7 @@
         self.assertIn(repr(SIMPLE_XMLFILE), str(wm.warning))
         self.assertEqual(wm.filename, __file__)
 
-        with warnings_helper.check_no_resource_warning(self):
-            it = ET.iterparse(SIMPLE_XMLFILE)
-            list(it)
-            it.close()
-            del it
-            gc_collect()
-
-    def test_close(self):
-=======
-        it = ET.iterparse(SIMPLE_XMLFILE)
-        with warnings_helper.check_no_resource_warning(self):
-            list(it)
-            del it
-            gc_collect()
-
     def test_close_not_exhausted(self):
->>>>>>> 2fbd3966
         iterparse = ET.iterparse
 
         it = iterparse(SIMPLE_XMLFILE)
@@ -1656,11 +1553,8 @@
                 next(it)
             it.close()  # idempotent
 
-<<<<<<< HEAD
-=======
     def test_close_exhausted(self):
         iterparse = ET.iterparse
->>>>>>> 2fbd3966
         it = iterparse(SIMPLE_XMLFILE)
         list(it)
         it.close()
