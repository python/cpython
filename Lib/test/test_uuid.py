--- conflicted
+++ resolved
@@ -683,7 +683,6 @@
             equal(u, self.uuid.UUID(v))
             equal(str(u), v)
 
-<<<<<<< HEAD
     def test_uuid6(self):
         equal = self.assertEqual
         u = self.uuid.uuid6()
@@ -738,7 +737,7 @@
             self.assertEqual((u.int >> 76) & 0xF, 0x6)
             self.assertEqual((u.int >> 80) & 0xFFFF, 0x232A)
             self.assertEqual((u.int >> 96) & 0xFFFFFFFF, 0x1EC9414C)
-=======
+
     def test_uuid8(self):
         equal = self.assertEqual
         u = self.uuid.uuid8()
@@ -769,7 +768,6 @@
         u2 = self.uuid.uuid8()
         self.assertNotEqual(u1.int, u2.int)
         self.assertEqual(u1.version, u2.version)
->>>>>>> bdf9a77e
 
     @support.requires_fork()
     def testIssue8621(self):
