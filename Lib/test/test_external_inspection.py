--- conflicted
+++ resolved
@@ -20,13 +20,7 @@
     from _remote_debugging import get_async_stack_trace
     from _remote_debugging import get_all_awaited_by
 except ImportError:
-<<<<<<< HEAD
-    raise unittest.SkipTest(
-        "Test only runs when _remote_debugging is available")
-=======
-    raise unittest.SkipTest("Test only runs when _remotedebuggingmodule is available")
-
->>>>>>> 3109c47b
+    raise unittest.SkipTest("Test only runs when _remote_debugging is available")
 
 def _make_test_script(script_dir, script_basename, source):
     to_return = make_script(script_dir, script_basename, source)
