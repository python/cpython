--- conflicted
+++ resolved
@@ -253,24 +253,29 @@
     raise RuntimeError("Failed to get all awaited_by after retries")
 
 
-def _get_stack_trace_with_retry(unwinder, timeout=SHORT_TIMEOUT):
+def _get_stack_trace_with_retry(unwinder, timeout=SHORT_TIMEOUT, condition=None):
     """Get stack trace from an existing unwinder with retry for transient errors.
 
     This handles the case where we want to reuse an existing RemoteUnwinder
     instance but still handle transient failures like "Failed to parse initial
     frame in chain" that can occur when sampling at an inopportune moment.
+    If condition is provided, keeps retrying until condition(traces) is True.
     """
     last_error = None
     for _ in busy_retry(timeout):
         try:
-            return unwinder.get_stack_trace()
-        except (OSError, RuntimeError) as e:
+            traces = unwinder.get_stack_trace()
+            if condition is None or condition(traces):
+                return traces
+            # Condition not met yet, keep retrying
+        except TRANSIENT_ERRORS as e:
             last_error = e
-            time.sleep(0.1)
             continue
-    raise RuntimeError(
-        f"Failed to get stack trace after retries: {last_error}"
-    )
+    if last_error:
+        raise RuntimeError(
+            f"Failed to get stack trace after retries: {last_error}"
+        )
+    raise RuntimeError("Condition never satisfied within timeout")
 
 
 # ============================================================================
@@ -1728,9 +1733,8 @@
 
                     # Get stack trace with all threads
                     unwinder_all = RemoteUnwinder(p.pid, all_threads=True)
-<<<<<<< HEAD
                     for _ in busy_retry(SHORT_TIMEOUT):
-                        with contextlib.suppress(OSError, RuntimeError):
+                        with contextlib.suppress(*TRANSIENT_ERRORS):
                             all_traces = unwinder_all.get_stack_trace()
                             found = self._find_frame_in_trace(
                                 all_traces,
@@ -1739,18 +1743,6 @@
                             )
                             if found:
                                 break
-=======
-                    for _ in range(MAX_TRIES):
-                        all_traces = unwinder_all.get_stack_trace()
-                        found = self._find_frame_in_trace(
-                            all_traces,
-                            lambda f: f.funcname == "main_work"
-                            and f.location.lineno > 12,
-                        )
-                        if found:
-                            break
-                        time.sleep(RETRY_DELAY)
->>>>>>> 20aeb3a4
                     else:
                         self.fail(
                             "Main thread did not start its busy work on time"
@@ -2036,7 +2028,7 @@
                         skip_non_matching_threads=False,
                     )
                     for _ in busy_retry(SHORT_TIMEOUT):
-                        with contextlib.suppress(OSError, RuntimeError):
+                        with contextlib.suppress(*TRANSIENT_ERRORS):
                             traces = unwinder.get_stack_trace()
                             statuses = self._get_thread_statuses(traces)
 
@@ -2188,7 +2180,7 @@
                         skip_non_matching_threads=False,
                     )
                     for _ in busy_retry(SHORT_TIMEOUT):
-                        with contextlib.suppress(OSError, RuntimeError):
+                        with contextlib.suppress(*TRANSIENT_ERRORS):
                             traces = unwinder.get_stack_trace()
                             statuses = self._get_thread_statuses(traces)
 
@@ -2334,7 +2326,7 @@
                 skip_non_matching_threads=False,
             )
             for _ in busy_retry(SHORT_TIMEOUT):
-                with contextlib.suppress(OSError, RuntimeError):
+                with contextlib.suppress(*TRANSIENT_ERRORS):
                     traces = unwinder.get_stack_trace()
                     statuses = self._get_thread_statuses(traces)
 
@@ -2377,7 +2369,7 @@
                 skip_non_matching_threads=True,
             )
             for _ in busy_retry(SHORT_TIMEOUT):
-                with contextlib.suppress(OSError, RuntimeError):
+                with contextlib.suppress(*TRANSIENT_ERRORS):
                     traces = unwinder.get_stack_trace()
                     statuses = self._get_thread_statuses(traces)
 
@@ -2530,8 +2522,23 @@
             finally:
                 _cleanup_sockets(client_socket, server_socket)
 
-    def _check_exception_status(self, p, thread_tid, expect_exception):
-        """Helper to check if thread has expected exception status."""
+    def _check_thread_status(
+        self, p, thread_tid, condition, condition_name="condition"
+    ):
+        """Helper to check thread status with a custom condition.
+
+        This waits until we see 3 consecutive samples where the condition
+        returns True, which confirms the thread has reached and is stable
+        in the expected state. Samples that don't match are ignored (the
+        thread may not have reached the expected state yet).
+
+        Args:
+            p: Process object with pid attribute
+            thread_tid: Thread ID to check
+            condition: Callable(statuses, thread_tid) -> bool that returns
+                       True when the thread is in the expected state
+            condition_name: Description of condition for error messages
+        """
         unwinder = RemoteUnwinder(
             p.pid,
             all_threads=True,
@@ -2539,53 +2546,37 @@
             skip_non_matching_threads=False,
         )
 
-        # Collect multiple samples for reliability
-        results = []
-<<<<<<< HEAD
+        # Wait for 3 consecutive samples matching expected state
+        matching_samples = 0
         for _ in busy_retry(SHORT_TIMEOUT):
-            with contextlib.suppress(OSError, RuntimeError):
+            with contextlib.suppress(*TRANSIENT_ERRORS):
                 traces = unwinder.get_stack_trace()
                 statuses = self._get_thread_statuses(traces)
-=======
-        for _ in range(MAX_TRIES):
-            try:
-                traces = unwinder.get_stack_trace()
-            except TRANSIENT_ERRORS:
-                time.sleep(RETRY_DELAY)
-                continue
-            statuses = self._get_thread_statuses(traces)
-
-            if thread_tid in statuses:
-                has_exc = bool(statuses[thread_tid] & THREAD_STATUS_HAS_EXCEPTION)
-                results.append(has_exc)
->>>>>>> 20aeb3a4
 
                 if thread_tid in statuses:
-                    has_exc = bool(statuses[thread_tid] & THREAD_STATUS_HAS_EXCEPTION)
-                    results.append(has_exc)
-
-<<<<<<< HEAD
-                    if len(results) >= 3:
-                        break
-=======
-            time.sleep(RETRY_DELAY)
->>>>>>> 20aeb3a4
-
-        # Check majority of samples match expected
-        if not results:
-            self.fail("Never found target thread in stack traces")
-
-        majority = sum(results) > len(results) // 2
-        if expect_exception:
-            self.assertTrue(
-                majority,
-                f"Thread should have HAS_EXCEPTION flag, got {results}"
-            )
-        else:
-            self.assertFalse(
-                majority,
-                f"Thread should NOT have HAS_EXCEPTION flag, got {results}"
-            )
+                    if condition(statuses, thread_tid):
+                        matching_samples += 1
+                        if matching_samples >= 3:
+                            return  # Success - confirmed stable in expected state
+                    else:
+                        # Thread not yet in expected state, reset counter
+                        matching_samples = 0
+
+        self.fail(
+            f"Thread did not stabilize in expected state "
+            f"({condition_name}) within timeout"
+        )
+
+    def _check_exception_status(self, p, thread_tid, expect_exception):
+        """Helper to check if thread has expected exception status."""
+        def condition(statuses, tid):
+            has_exc = bool(statuses[tid] & THREAD_STATUS_HAS_EXCEPTION)
+            return has_exc == expect_exception
+
+        self._check_thread_status(
+            p, thread_tid, condition,
+            condition_name=f"expect_exception={expect_exception}"
+        )
 
     @unittest.skipIf(
         sys.platform not in ("linux", "darwin", "win32"),
@@ -3491,7 +3482,7 @@
             _wait_for_signal(client_socket, b"ready")
 
             # Take a sample
-            unwinder.get_stack_trace()
+            _get_stack_trace_with_retry(unwinder)
 
             stats = unwinder.get_stats()
             client_socket.sendall(b"done")
