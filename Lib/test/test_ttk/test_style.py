import unittest
import sys
import tkinter
from tkinter import ttk
from tkinter import TclError
from test import support
from test.support import requires
from test.test_tkinter.support import AbstractTkTest, get_tk_patchlevel

requires('gui')

CLASS_NAMES = [
    '.', 'ComboboxPopdownFrame', 'Heading',
    'Horizontal.TProgressbar', 'Horizontal.TScale', 'Item', 'Sash',
    'TButton', 'TCheckbutton', 'TCombobox', 'TEntry',
    'TLabelframe', 'TLabelframe.Label', 'TMenubutton',
    'TNotebook', 'TNotebook.Tab', 'Toolbutton', 'TProgressbar',
    'TRadiobutton', 'Treeview', 'TScale', 'TScrollbar', 'TSpinbox',
    'Vertical.TProgressbar', 'Vertical.TScale'
]

class StyleTest(AbstractTkTest, unittest.TestCase):

    def setUp(self):
        super().setUp()
        self.style = ttk.Style(self.root)


    def test_configure(self):
        style = self.style
        style.configure('TButton', background='yellow')
        self.assertEqual(style.configure('TButton', 'background'),
            'yellow')
        self.assertIsInstance(style.configure('TButton'), dict)


    def test_map(self):
        style = self.style

        # Single state
        for states in ['active'], [('active',)]:
            with self.subTest(states=states):
                style.map('TButton', background=[(*states, 'white')])
                expected = [('active', 'white')]
                self.assertEqual(style.map('TButton', 'background'), expected)
                m = style.map('TButton')
                self.assertIsInstance(m, dict)
                self.assertEqual(m['background'], expected)

        # Multiple states
        for states in ['pressed', '!disabled'], ['pressed !disabled'], [('pressed', '!disabled')]:
            with self.subTest(states=states):
                style.map('TButton', background=[(*states, 'black')])
                expected = [('pressed', '!disabled', 'black')]
                self.assertEqual(style.map('TButton', 'background'), expected)
                m = style.map('TButton')
                self.assertIsInstance(m, dict)
                self.assertEqual(m['background'], expected)

        # Default state
        for states in [], [''], [()]:
            with self.subTest(states=states):
                style.map('TButton', background=[(*states, 'grey')])
                expected = [('grey',)]
                self.assertEqual(style.map('TButton', 'background'), expected)
                m = style.map('TButton')
                self.assertIsInstance(m, dict)
                self.assertEqual(m['background'], expected)


    def test_lookup(self):
        style = self.style
        style.configure('TButton', background='yellow')
        style.map('TButton', background=[('active', 'background', 'blue')])

        self.assertEqual(style.lookup('TButton', 'background'), 'yellow')
        self.assertEqual(style.lookup('TButton', 'background',
            ['active', 'background']), 'blue')
        self.assertEqual(style.lookup('TButton', 'optionnotdefined',
            default='iknewit'), 'iknewit')


    def test_layout(self):
        style = self.style
        self.assertRaises(tkinter.TclError, style.layout, 'NotALayout')
        tv_style = style.layout('Treeview')

        # "erase" Treeview layout
        style.layout('Treeview', '')
        self.assertEqual(style.layout('Treeview'),
            [('null', {'sticky': 'nswe'})]
        )

        # restore layout
        style.layout('Treeview', tv_style)
        self.assertEqual(style.layout('Treeview'), tv_style)

        # should return a list
        self.assertIsInstance(style.layout('TButton'), list)

        # correct layout, but "option" doesn't exist as option
        self.assertRaises(tkinter.TclError, style.layout, 'Treeview',
            [('name', {'option': 'inexistent'})])


    def test_theme_use(self):
        self.assertRaises(tkinter.TclError, self.style.theme_use,
            'nonexistingname')

        curr_theme = self.style.theme_use()
        new_theme = None
        for theme in self.style.theme_names():
            if theme != curr_theme:
                new_theme = theme
                self.style.theme_use(theme)
                break
        else:
            # just one theme available, can't go on with tests
            return

        self.assertFalse(curr_theme == new_theme)
        self.assertFalse(new_theme != self.style.theme_use())

        self.style.theme_use(curr_theme)

    def test_configure_custom_copy(self):
        style = self.style

        curr_theme = self.style.theme_use()
        self.addCleanup(self.style.theme_use, curr_theme)
        for theme in self.style.theme_names():
            self.style.theme_use(theme)
            for name in CLASS_NAMES:
                default = style.configure(name)
                if not default:
                    continue
                with self.subTest(theme=theme, name=name):
                    if support.verbose >= 2:
                        print('configure', theme, name, default)
                    if (theme in ('vista', 'xpnative')
                            and sys.getwindowsversion()[:2] == (6, 1)):
                        # Fails on the Windows 7 buildbot
                        continue
                    newname = f'C.{name}'
                    self.assertEqual(style.configure(newname), None)
                    style.configure(newname, **default)
                    self.assertEqual(style.configure(newname), default)
                    for key, value in default.items():
                        self.assertEqual(style.configure(newname, key), value)


    def test_map_custom_copy(self):
        style = self.style

        curr_theme = self.style.theme_use()
        self.addCleanup(self.style.theme_use, curr_theme)
        for theme in self.style.theme_names():
            self.style.theme_use(theme)
            for name in CLASS_NAMES:
                default = style.map(name)
                if not default:
                    continue
                with self.subTest(theme=theme, name=name):
                    if support.verbose >= 2:
                        print('map', theme, name, default)
                    if (theme in ('vista', 'xpnative')
                            and sys.getwindowsversion()[:2] == (6, 1)):
                        # Fails on the Windows 7 buildbot
                        continue
                    newname = f'C.{name}'
                    self.assertEqual(style.map(newname), {})
                    style.map(newname, **default)
                    if theme == 'alt' and name == '.' and get_tk_patchlevel(self.root) < (8, 6, 1):
                        default['embossed'] = [('disabled', '1')]
                    self.assertEqual(style.map(newname), default)
                    for key, value in default.items():
                        self.assertEqual(style.map(newname, key), value)

    def test_element_options(self):
        style = self.style
        element_names = style.element_names()
        self.assertNotIsInstance(element_names, str)
        for name in element_names:
            self.assertIsInstance(name, str)
            element_options = style.element_options(name)
            self.assertNotIsInstance(element_options, str)
            for optname in element_options:
                self.assertIsInstance(optname, str)

    def test_element_create_errors(self):
        style = self.style
        with self.assertRaises(TypeError):
            style.element_create('plain.newelem')
        with self.assertRaisesRegex(TclError, 'No such element type spam'):
            style.element_create('plain.newelem', 'spam')

    def test_element_create_from(self):
        style = self.style
        style.element_create('plain.background', 'from', 'default')
        self.assertIn('plain.background', style.element_names())
        style.element_create('plain.arrow', 'from', 'default', 'rightarrow')
        self.assertIn('plain.arrow', style.element_names())

    def test_element_create_from_errors(self):
        style = self.style
        with self.assertRaises(IndexError):
            style.element_create('plain.newelem', 'from')
        with self.assertRaisesRegex(TclError,
            'theme "spam" (does not|doesn\'t) exist'):
            style.element_create('plain.newelem', 'from', 'spam')

    def test_element_create_image(self):
        style = self.style
        image = tkinter.PhotoImage(master=self.root, width=12, height=10)
        style.element_create('block', 'image', image)
        self.assertIn('block', style.element_names())

        style.layout('TestLabel1', [('block', {'sticky': 'news'})])
        a = ttk.Label(self.root, style='TestLabel1')
        a.pack(expand=True, fill='both')
        self.assertEqual(a.winfo_reqwidth(), 12)
        self.assertEqual(a.winfo_reqheight(), 10)

        imgfile = support.findfile('python.xbm', subdir='tkinterdata')
        img1 = tkinter.BitmapImage(master=self.root, file=imgfile,
                                   foreground='yellow', background='blue')
        img2 = tkinter.BitmapImage(master=self.root, file=imgfile,
                                   foreground='blue', background='yellow')
        img3 = tkinter.BitmapImage(master=self.root, file=imgfile,
                                   foreground='white', background='black')
<<<<<<< HEAD
        style.element_create('Button.testbutton', 'image',
                             img1, ('pressed', img2), ('active', img3),
                             border=(2, 4), sticky='we')
        self.assertIn('Button.testbutton', style.element_names())

        style.layout('Button', [('Button.testbutton', {'sticky': 'news'})])
        b = ttk.Button(self.root, style='Button')
=======
        style.element_create('TestButton.button', 'image',
                             img1, ('pressed', img2), ('active', img3),
                             border=(2, 4), sticky='we')
        self.assertIn('TestButton.button', style.element_names())

        style.layout('TestButton', [('TestButton.button', {'sticky': 'news'})])
        b = ttk.Button(self.root, style='TestButton')
>>>>>>> 6d0d26eb
        b.pack(expand=True, fill='both')
        self.assertEqual(b.winfo_reqwidth(), 16)
        self.assertEqual(b.winfo_reqheight(), 16)

    def test_element_create_image_errors(self):
        style = self.style
        image = tkinter.PhotoImage(master=self.root, width=10, height=10)
        with self.assertRaises(IndexError):
            style.element_create('block2', 'image')
        with self.assertRaises(TypeError):
            style.element_create('block2', 'image', image, 1)
        with self.assertRaises(ValueError):
            style.element_create('block2', 'image', image, ())
        with self.assertRaisesRegex(TclError, 'Invalid state name'):
            style.element_create('block2', 'image', image, ('spam', image))
        with self.assertRaisesRegex(TclError, 'Invalid state name'):
            style.element_create('block2', 'image', image, (1, image))
        with self.assertRaises(TypeError):
            style.element_create('block2', 'image', image, ('pressed', 1, image))
        with self.assertRaises(TypeError):
            style.element_create('block2', 'image', image, (1, 'selected', image))
        with self.assertRaisesRegex(TclError, 'bad option'):
            style.element_create('block2', 'image', image, spam=1)

    def test_element_create_vsapi_1(self):
        style = self.style
        if 'xpnative' not in style.theme_names():
            self.skipTest("requires 'xpnative' theme")
        style.element_create('smallclose', 'vsapi', 'WINDOW', 19, [
                             ('disabled', 4),
                             ('pressed', 3),
                             ('active', 2),
                             ('', 1)])
        style.layout('CloseButton',
                     [('CloseButton.smallclose', {'sticky': 'news'})])
        b = ttk.Button(self.root, style='CloseButton')
        b.pack(expand=True, fill='both')
        self.assertEqual(b.winfo_reqwidth(), 13)
        self.assertEqual(b.winfo_reqheight(), 13)

    def test_element_create_vsapi_2(self):
        style = self.style
        if 'xpnative' not in style.theme_names():
            self.skipTest("requires 'xpnative' theme")
        style.element_create('pin', 'vsapi', 'EXPLORERBAR', 3, [
                             ('pressed', '!selected', 3),
                             ('active', '!selected', 2),
                             ('pressed', 'selected', 6),
                             ('active', 'selected', 5),
                             ('selected', 4),
                             ('', 1)])
        style.layout('Explorer.Pin',
                     [('Explorer.Pin.pin', {'sticky': 'news'})])
        pin = ttk.Checkbutton(self.root, style='Explorer.Pin')
        pin.pack(expand=True, fill='both')
        self.assertEqual(pin.winfo_reqwidth(), 16)
        self.assertEqual(pin.winfo_reqheight(), 16)

    def test_element_create_vsapi_3(self):
        style = self.style
        if 'xpnative' not in style.theme_names():
            self.skipTest("requires 'xpnative' theme")
        style.element_create('headerclose', 'vsapi', 'EXPLORERBAR', 2, [
                             ('pressed', 3),
                             ('active', 2),
                             ('', 1)])
        style.layout('Explorer.CloseButton',
                     [('Explorer.CloseButton.headerclose', {'sticky': 'news'})])
        b = ttk.Button(self.root, style='Explorer.CloseButton')
        b.pack(expand=True, fill='both')
        self.assertEqual(b.winfo_reqwidth(), 16)
        self.assertEqual(b.winfo_reqheight(), 16)

    def test_theme_create(self):
        style = self.style
        curr_theme = style.theme_use()
        curr_layout = style.layout('TLabel')
        style.theme_create('testtheme1')
        self.assertIn('testtheme1', style.theme_names())

        style.theme_create('testtheme2', settings={
            'elem' : {'element create': ['from', 'default'],},
            'TLabel' : {
                'configure': {'padding': 10},
                'layout': [('elem', {'sticky': 'we'})],
            },
        })
        self.assertIn('testtheme2', style.theme_names())

        style.theme_create('testtheme3', 'testtheme2')
        self.assertIn('testtheme3', style.theme_names())

        style.theme_use('testtheme1')
        self.assertEqual(style.element_names(), ())
        self.assertEqual(style.layout('TLabel'), curr_layout)

        style.theme_use('testtheme2')
        self.assertEqual(style.element_names(), ('elem',))
        self.assertEqual(style.lookup('TLabel', 'padding'), '10')
        self.assertEqual(style.layout('TLabel'), [('elem', {'sticky': 'we'})])

        style.theme_use('testtheme3')
        self.assertEqual(style.element_names(), ())
        self.assertEqual(style.lookup('TLabel', 'padding'), '')
        self.assertEqual(style.layout('TLabel'), [('elem', {'sticky': 'we'})])

        style.theme_use(curr_theme)

    def test_theme_create_image(self):
        style = self.style
        curr_theme = style.theme_use()
        image = tkinter.PhotoImage(master=self.root, width=10, height=10)
        new_theme = 'testtheme4'
        style.theme_create(new_theme, settings={
            'block' : {
                'element create': ['image', image, {'width': 120, 'height': 100}],
            },
            'TestWidget.block2' : {
                'element create': ['image', image],
            },
            'TestWidget' : {
                'configure': {
                    'anchor': 'left',
                    'padding': (3, 0, 0, 2),
                    'foreground': 'yellow',
                },
                'map': {
                    'foreground': [
                        ('pressed', 'red'),
                        ('active', 'disabled', 'blue'),
                    ],
                },
                'layout': [
                    ('TestWidget.block', {'sticky': 'we', 'side': 'left'}),
                    ('TestWidget.border', {
                        'sticky': 'nsw',
                        'border': 1,
                        'children': [
                            ('TestWidget.block2', {'sticky': 'nswe'})
                        ]
                    })
                ],
            },
        })

        style.theme_use(new_theme)
        self.assertIn('block', style.element_names())
        self.assertEqual(style.lookup('TestWidget', 'anchor'), 'left')
        self.assertEqual(style.lookup('TestWidget', 'padding'), '3 0 0 2')
        self.assertEqual(style.lookup('TestWidget', 'foreground'), 'yellow')
        self.assertEqual(style.lookup('TestWidget', 'foreground',
                                      ['active']), 'yellow')
        self.assertEqual(style.lookup('TestWidget', 'foreground',
                                      ['active', 'pressed']), 'red')
        self.assertEqual(style.lookup('TestWidget', 'foreground',
                                      ['active', 'disabled']), 'blue')
        self.assertEqual(style.layout('TestWidget'),
            [
                ('TestWidget.block', {'side': 'left', 'sticky': 'we'}),
                ('TestWidget.border', {
                    'sticky': 'nsw',
                    'border': '1',
                    'children': [('TestWidget.block2', {'sticky': 'nswe'})]
                })
            ])

        b = ttk.Label(self.root, style='TestWidget')
        b.pack(expand=True, fill='both')
        self.assertEqual(b.winfo_reqwidth(), 134)
        self.assertEqual(b.winfo_reqheight(), 100)

        style.theme_use(curr_theme)

    def test_theme_create_vsapi(self):
        style = self.style
        if 'xpnative' not in style.theme_names():
            self.skipTest("requires 'xpnative' theme")
        curr_theme = style.theme_use()
        new_theme = 'testtheme5'
        style.theme_create(new_theme, settings={
            'pin' : {
                'element create': ['vsapi', 'EXPLORERBAR', 3, [
                                   ('pressed', '!selected', 3),
                                   ('active', '!selected', 2),
                                   ('pressed', 'selected', 6),
                                   ('active', 'selected', 5),
                                   ('selected', 4),
                                   ('', 1)]],
            },
            'Explorer.Pin' : {
                'layout': [('Explorer.Pin.pin', {'sticky': 'news'})],
            },
        })

        style.theme_use(new_theme)
        self.assertIn('pin', style.element_names())
        self.assertEqual(style.layout('Explorer.Pin'),
                         [('Explorer.Pin.pin', {'sticky': 'nswe'})])

        pin = ttk.Checkbutton(self.root, style='Explorer.Pin')
        pin.pack(expand=True, fill='both')
        self.assertEqual(pin.winfo_reqwidth(), 16)
        self.assertEqual(pin.winfo_reqheight(), 16)

        style.theme_use(curr_theme)


if __name__ == "__main__":
    unittest.main()<|MERGE_RESOLUTION|>--- conflicted
+++ resolved
@@ -228,15 +228,6 @@
                                    foreground='blue', background='yellow')
         img3 = tkinter.BitmapImage(master=self.root, file=imgfile,
                                    foreground='white', background='black')
-<<<<<<< HEAD
-        style.element_create('Button.testbutton', 'image',
-                             img1, ('pressed', img2), ('active', img3),
-                             border=(2, 4), sticky='we')
-        self.assertIn('Button.testbutton', style.element_names())
-
-        style.layout('Button', [('Button.testbutton', {'sticky': 'news'})])
-        b = ttk.Button(self.root, style='Button')
-=======
         style.element_create('TestButton.button', 'image',
                              img1, ('pressed', img2), ('active', img3),
                              border=(2, 4), sticky='we')
@@ -244,7 +235,6 @@
 
         style.layout('TestButton', [('TestButton.button', {'sticky': 'news'})])
         b = ttk.Button(self.root, style='TestButton')
->>>>>>> 6d0d26eb
         b.pack(expand=True, fill='both')
         self.assertEqual(b.winfo_reqwidth(), 16)
         self.assertEqual(b.winfo_reqheight(), 16)
