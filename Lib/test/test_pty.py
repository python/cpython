import unittest
from test.support import (
<<<<<<< HEAD
    is_android, is_apple_mobile, is_emscripten, is_wasi, reap_children, verbose, warnings_helper
=======
    is_android, is_apple_mobile, is_wasm32, reap_children, verbose
>>>>>>> b13a5df5
)
from test.support.import_helper import import_module
from test.support.os_helper import TESTFN, unlink

# Skip these tests if termios is not available
import_module('termios')

if is_android or is_apple_mobile or is_wasm32:
    raise unittest.SkipTest("pty is not available on this platform")

import errno
import os
import pty
import tty
import sys
import select
import signal
import socket
import io # readline

TEST_STRING_1 = b"I wish to buy a fish license.\n"
TEST_STRING_2 = b"For my pet fish, Eric.\n"

_HAVE_WINSZ = hasattr(tty, "TIOCGWINSZ") and hasattr(tty, "TIOCSWINSZ")

if verbose:
    def debug(msg):
        print(msg)
else:
    def debug(msg):
        pass


# Note that os.read() is nondeterministic so we need to be very careful
# to make the test suite deterministic.  A normal call to os.read() may
# give us less than expected.
#
# Beware, on my Linux system, if I put 'foo\n' into a terminal fd, I get
# back 'foo\r\n' at the other end.  The behavior depends on the termios
# setting.  The newline translation may be OS-specific.  To make the
# test suite deterministic and OS-independent, the functions _readline
# and normalize_output can be used.

def normalize_output(data):
    # Some operating systems do conversions on newline.  We could possibly fix
    # that by doing the appropriate termios.tcsetattr()s.  I couldn't figure out
    # the right combo on Tru64.  So, just normalize the output and doc the
    # problem O/Ses by allowing certain combinations for some platforms, but
    # avoid allowing other differences (like extra whitespace, trailing garbage,
    # etc.)

    # This is about the best we can do without getting some feedback
    # from someone more knowledgable.

    # OSF/1 (Tru64) apparently turns \n into \r\r\n.
    if data.endswith(b'\r\r\n'):
        return data.replace(b'\r\r\n', b'\n')

    if data.endswith(b'\r\n'):
        return data.replace(b'\r\n', b'\n')

    return data

def _readline(fd):
    """Read one line.  May block forever if no newline is read."""
    reader = io.FileIO(fd, mode='rb', closefd=False)
    return reader.readline()

def expectedFailureIfStdinIsTTY(fun):
    # avoid isatty()
    try:
        tty.tcgetattr(pty.STDIN_FILENO)
        return unittest.expectedFailure(fun)
    except tty.error:
        pass
    return fun


def write_all(fd, data):
    written = os.write(fd, data)
    if written != len(data):
        # gh-73256, gh-110673: It should never happen, but check just in case
        raise Exception(f"short write: os.write({fd}, {len(data)} bytes) "
                        f"wrote {written} bytes")


# Marginal testing of pty suite. Cannot do extensive 'do or fail' testing
# because pty code is not too portable.
class PtyTest(unittest.TestCase):
    def setUp(self):
        old_sighup = signal.signal(signal.SIGHUP, self.handle_sighup)
        self.addCleanup(signal.signal, signal.SIGHUP, old_sighup)

        # Save original stdin window size.
        self.stdin_dim = None
        if _HAVE_WINSZ:
            try:
                self.stdin_dim = tty.tcgetwinsize(pty.STDIN_FILENO)
                self.addCleanup(tty.tcsetwinsize, pty.STDIN_FILENO,
                                self.stdin_dim)
            except tty.error:
                pass

    @staticmethod
    def handle_sighup(signum, frame):
        pass

    @expectedFailureIfStdinIsTTY
    def test_openpty(self):
        try:
            mode = tty.tcgetattr(pty.STDIN_FILENO)
        except tty.error:
            # Not a tty or bad/closed fd.
            debug("tty.tcgetattr(pty.STDIN_FILENO) failed")
            mode = None

        new_dim = None
        if self.stdin_dim:
            try:
                # Modify pty.STDIN_FILENO window size; we need to
                # check if pty.openpty() is able to set pty slave
                # window size accordingly.
                debug("Setting pty.STDIN_FILENO window size.")
                debug(f"original size: (row, col) = {self.stdin_dim}")
                target_dim = (self.stdin_dim[0] + 1, self.stdin_dim[1] + 1)
                debug(f"target size: (row, col) = {target_dim}")
                tty.tcsetwinsize(pty.STDIN_FILENO, target_dim)

                # Were we able to set the window size
                # of pty.STDIN_FILENO successfully?
                new_dim = tty.tcgetwinsize(pty.STDIN_FILENO)
                self.assertEqual(new_dim, target_dim,
                                 "pty.STDIN_FILENO window size unchanged")
            except OSError as e:
                logging.getLogger(__name__).warning(
                    "Failed to set pty.STDIN_FILENO window size.", exc_info=e,
                )
                pass

        try:
            debug("Calling pty.openpty()")
            try:
                master_fd, slave_fd, slave_name = pty.openpty(mode, new_dim,
                                                              True)
            except TypeError:
                master_fd, slave_fd = pty.openpty()
                slave_name = None
            debug(f"Got {master_fd=}, {slave_fd=}, {slave_name=}")
        except OSError:
            # " An optional feature could not be imported " ... ?
            raise unittest.SkipTest("Pseudo-terminals (seemingly) not functional.")

        # closing master_fd can raise a SIGHUP if the process is
        # the session leader: we installed a SIGHUP signal handler
        # to ignore this signal.
        self.addCleanup(os.close, master_fd)
        self.addCleanup(os.close, slave_fd)

        self.assertTrue(os.isatty(slave_fd), "slave_fd is not a tty")

        if mode:
            self.assertEqual(tty.tcgetattr(slave_fd), mode,
                             "openpty() failed to set slave termios")
        if new_dim:
            self.assertEqual(tty.tcgetwinsize(slave_fd), new_dim,
                             "openpty() failed to set slave window size")

        # Ensure the fd is non-blocking in case there's nothing to read.
        blocking = os.get_blocking(master_fd)
        try:
            os.set_blocking(master_fd, False)
            try:
                s1 = os.read(master_fd, 1024)
                self.assertEqual(b'', s1)
            except OSError as e:
                if e.errno != errno.EAGAIN:
                    raise
        finally:
            # Restore the original flags.
            os.set_blocking(master_fd, blocking)

        debug("Writing to slave_fd")
        write_all(slave_fd, TEST_STRING_1)
        s1 = _readline(master_fd)
        self.assertEqual(b'I wish to buy a fish license.\n',
                         normalize_output(s1))

        debug("Writing chunked output")
        write_all(slave_fd, TEST_STRING_2[:5])
        write_all(slave_fd, TEST_STRING_2[5:])
        s2 = _readline(master_fd)
        self.assertEqual(b'For my pet fish, Eric.\n', normalize_output(s2))

    @warnings_helper.ignore_warnings(category=DeprecationWarning)  # gh-135427
    def test_fork(self):
        debug("calling pty.fork()")
        pid, master_fd = pty.fork()
        self.addCleanup(os.close, master_fd)
        if pid == pty.CHILD:
            # stdout should be connected to a tty.
            if not os.isatty(1):
                debug("Child's fd 1 is not a tty?!")
                os._exit(3)

            # After pty.fork(), the child should already be a session leader.
            # (on those systems that have that concept.)
            debug("In child, calling os.setsid()")
            try:
                os.setsid()
            except OSError:
                # Good, we already were session leader
                debug("Good: OSError was raised.")
                pass
            except AttributeError:
                # Have pty, but not setsid()?
                debug("No setsid() available?")
                pass
            except:
                # We don't want this error to propagate, escaping the call to
                # os._exit() and causing very peculiar behavior in the calling
                # regrtest.py !
                # Note: could add traceback printing here.
                debug("An unexpected error was raised.")
                os._exit(1)
            else:
                debug("os.setsid() succeeded! (bad!)")
                os._exit(2)
            os._exit(4)
        else:
            debug("Waiting for child (%d) to finish." % pid)
            # In verbose mode, we have to consume the debug output from the
            # child or the child will block, causing this test to hang in the
            # parent's waitpid() call.  The child blocks after a
            # platform-dependent amount of data is written to its fd.  On
            # Linux 2.6, it's 4000 bytes and the child won't block, but on OS
            # X even the small writes in the child above will block it.  Also
            # on Linux, the read() will raise an OSError (input/output error)
            # when it tries to read past the end of the buffer but the child's
            # already exited, so catch and discard those exceptions.  It's not
            # worth checking for EIO.
            while True:
                try:
                    data = os.read(master_fd, 80)
                except OSError:
                    break
                if not data:
                    break
                sys.stdout.write(str(data.replace(b'\r\n', b'\n'),
                                     encoding='ascii'))

            ##line = os.read(master_fd, 80)
            ##lines = line.replace('\r\n', '\n').split('\n')
            ##if False and lines != ['In child, calling os.setsid()',
            ##             'Good: OSError was raised.', '']:
            ##    raise TestFailed("Unexpected output from child: %r" % line)

            (pid, status) = os.waitpid(pid, 0)
            res = os.waitstatus_to_exitcode(status)
            debug("Child (%d) exited with code %d (status %d)." % (pid, res, status))
            if res == 1:
                self.fail("Child raised an unexpected exception in os.setsid()")
            elif res == 2:
                self.fail("pty.fork() failed to make child a session leader.")
            elif res == 3:
                self.fail("Child spawned by pty.fork() did not have a tty as stdout")
            elif res != 4:
                self.fail("pty.fork() failed for unknown reasons.")

            ##debug("Reading from master_fd now that the child has exited")
            ##try:
            ##    s1 = os.read(master_fd, 1024)
            ##except OSError:
            ##    pass
            ##else:
            ##    raise TestFailed("Read from master_fd did not raise exception")

    def test_master_read(self):
        # XXX(nnorwitz):  this test leaks fds when there is an error.
        debug("Calling pty.openpty()")
        master_fd, slave_fd = pty.openpty()
        debug(f"Got master_fd '{master_fd}', slave_fd '{slave_fd}'")

        self.addCleanup(os.close, master_fd)

        debug("Closing slave_fd")
        os.close(slave_fd)

        debug("Reading from master_fd")
        try:
            data = os.read(master_fd, 1)
        except OSError: # Linux
            data = b""

        self.assertEqual(data, b"")

    @warnings_helper.ignore_warnings(category=DeprecationWarning)  # gh-135427
    def test_spawn_doesnt_hang(self):
        self.addCleanup(unlink, TESTFN)
        with open(TESTFN, 'wb') as f:
            STDOUT_FILENO = 1
            dup_stdout = os.dup(STDOUT_FILENO)
            os.dup2(f.fileno(), STDOUT_FILENO)
            buf = b''
            def master_read(fd):
                nonlocal buf
                data = os.read(fd, 1024)
                buf += data
                return data
            try:
                pty.spawn([sys.executable, '-c', 'print("hi there")'],
                          master_read)
            finally:
                os.dup2(dup_stdout, STDOUT_FILENO)
                os.close(dup_stdout)
        self.assertEqual(buf, b'hi there\r\n')
        with open(TESTFN, 'rb') as f:
            self.assertEqual(f.read(), b'hi there\r\n')

class SmallPtyTests(unittest.TestCase):
    """These tests don't spawn children or hang."""

    def setUp(self):
        self.orig_stdin_fileno = pty.STDIN_FILENO
        self.orig_stdout_fileno = pty.STDOUT_FILENO
        self.orig_pty_close = pty.close
        self.orig_pty__copy = pty._copy
        self.orig_pty_fork = pty.fork
        self.orig_pty_select = pty.select
        self.orig_pty_setraw = pty.setraw
        self.orig_pty_tcgetattr = pty.tcgetattr
        self.orig_pty_tcsetattr = pty.tcsetattr
        self.orig_pty_waitpid = pty.waitpid
        self.fds = []  # A list of file descriptors to close.
        self.files = []
        self.select_input = []
        self.select_output = []
        self.tcsetattr_mode_setting = None

    def tearDown(self):
        pty.STDIN_FILENO = self.orig_stdin_fileno
        pty.STDOUT_FILENO = self.orig_stdout_fileno
        pty.close = self.orig_pty_close
        pty._copy = self.orig_pty__copy
        pty.fork = self.orig_pty_fork
        pty.select = self.orig_pty_select
        pty.setraw = self.orig_pty_setraw
        pty.tcgetattr = self.orig_pty_tcgetattr
        pty.tcsetattr = self.orig_pty_tcsetattr
        pty.waitpid = self.orig_pty_waitpid
        for file in self.files:
            try:
                file.close()
            except OSError:
                pass
        for fd in self.fds:
            try:
                os.close(fd)
            except OSError:
                pass

    def _pipe(self):
        pipe_fds = os.pipe()
        self.fds.extend(pipe_fds)
        return pipe_fds

    def _socketpair(self):
        socketpair = socket.socketpair()
        self.files.extend(socketpair)
        return socketpair

    def _mock_select(self, rfds, wfds, xfds):
        # This will raise IndexError when no more expected calls exist.
        self.assertEqual((rfds, wfds, xfds), self.select_input.pop(0))
        return self.select_output.pop(0)

    def _make_mock_fork(self, pid):
        def mock_fork():
            return (pid, 12)
        return mock_fork

    def _mock_tcsetattr(self, fileno, opt, mode):
        self.tcsetattr_mode_setting = mode

    def test__copy_to_each(self):
        """Test the normal data case on both master_fd and stdin."""
        read_from_stdout_fd, mock_stdout_fd = self._pipe()
        pty.STDOUT_FILENO = mock_stdout_fd
        mock_stdin_fd, write_to_stdin_fd = self._pipe()
        pty.STDIN_FILENO = mock_stdin_fd
        socketpair = self._socketpair()
        masters = [s.fileno() for s in socketpair]

        # Feed data.  Smaller than PIPEBUF.  These writes will not block.
        write_all(masters[1], b'from master')
        write_all(write_to_stdin_fd, b'from stdin')

        # Expect three select calls, the last one will cause IndexError
        pty.select = self._mock_select
        self.select_input.append(([mock_stdin_fd, masters[0]], [], []))
        self.select_output.append(([mock_stdin_fd, masters[0]], [], []))
        self.select_input.append(([mock_stdin_fd, masters[0]], [mock_stdout_fd, masters[0]], []))
        self.select_output.append(([], [mock_stdout_fd, masters[0]], []))
        self.select_input.append(([mock_stdin_fd, masters[0]], [], []))

        with self.assertRaises(IndexError):
            pty._copy(masters[0])

        # Test that the right data went to the right places.
        rfds = select.select([read_from_stdout_fd, masters[1]], [], [], 0)[0]
        self.assertEqual([read_from_stdout_fd, masters[1]], rfds)
        self.assertEqual(os.read(read_from_stdout_fd, 20), b'from master')
        self.assertEqual(os.read(masters[1], 20), b'from stdin')

    def test__restore_tty_mode_normal_return(self):
        """Test that spawn resets the tty mode no when _copy returns normally."""

        # PID 1 is returned from mocked fork to run the parent branch
        # of code
        pty.fork = self._make_mock_fork(1)

        status_sentinel = object()
        pty.waitpid = lambda _1, _2: [None, status_sentinel]
        pty.close = lambda _: None

        pty._copy = lambda _1, _2, _3: None

        mode_sentinel = object()
        pty.tcgetattr = lambda fd: mode_sentinel
        pty.tcsetattr = self._mock_tcsetattr
        pty.setraw = lambda _: None

        self.assertEqual(pty.spawn([]), status_sentinel, "pty.waitpid process status not returned by pty.spawn")
        self.assertEqual(self.tcsetattr_mode_setting, mode_sentinel, "pty.tcsetattr not called with original mode value")


def tearDownModule():
    reap_children()


if __name__ == "__main__":
    unittest.main()<|MERGE_RESOLUTION|>--- conflicted
+++ resolved
@@ -1,10 +1,6 @@
 import unittest
 from test.support import (
-<<<<<<< HEAD
-    is_android, is_apple_mobile, is_emscripten, is_wasi, reap_children, verbose, warnings_helper
-=======
-    is_android, is_apple_mobile, is_wasm32, reap_children, verbose
->>>>>>> b13a5df5
+    is_android, is_apple_mobile, is_wasm32, reap_children, verbose, warnings_helper
 )
 from test.support.import_helper import import_module
 from test.support.os_helper import TESTFN, unlink
