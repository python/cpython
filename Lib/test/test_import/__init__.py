--- conflicted
+++ resolved
@@ -1259,24 +1259,7 @@
               warnings.catch_warnings(record=True) as wlog):
             warnings.simplefilter('error')
             warnings.filterwarnings('always', module=module_re)
-<<<<<<< HEAD
             warnings.filterwarnings('error', module='syntax_warnings')
-=======
-            import test.test_import.data.syntax_warnings
-        self.assertEqual(sorted(wm.lineno for wm in wlog), [4, 7, 10, 13, 14, 21])
-        filename = test.test_import.data.syntax_warnings.__file__
-        for wm in wlog:
-            self.assertEqual(wm.filename, filename)
-            self.assertIs(wm.category, SyntaxWarning)
-
-        module_re = r'syntax_warnings\z'
-        unload('test.test_import.data.syntax_warnings')
-        with (os_helper.temp_dir() as tmpdir,
-              temporary_pycache_prefix(tmpdir),
-              warnings.catch_warnings(record=True) as wlog):
-            warnings.simplefilter('error')
-            warnings.filterwarnings('always', module=module_re)
->>>>>>> 68261662
             import test.test_import.data.syntax_warnings
         self.assertEqual(sorted(wm.lineno for wm in wlog), [4, 7, 10, 13, 14, 21])
         filename = test.test_import.data.syntax_warnings.__file__
