--- conflicted
+++ resolved
@@ -1255,30 +1255,27 @@
 
     def test_create_builtin(self):
         class Spec:
-<<<<<<< HEAD
-            name = "sys"
-
+            pass
         spec = Spec()
+
+        spec.name = "sys"
         self.assertIs(_imp.create_builtin(spec), sys)
 
         spec.name = "builtins"
         self.assertIs(_imp.create_builtin(spec), builtins)
+
+        name = None
+        with self.assertRaisesRegex(TypeError, 'name must be string, not NoneType'):
+            _imp.create_builtin(spec)
 
         # gh-142029
         spec.name = "nonexistent_lib"
         with self.assertRaises(ModuleNotFoundError):
-=======
-            name = None
-        spec = Spec()
-
-        with self.assertRaisesRegex(TypeError, 'name must be string, not NoneType'):
             _imp.create_builtin(spec)
 
+        # gh-142029
         spec.name = ""
-
-        # gh-142029
         with self.assertRaisesRegex(ValueError, 'name must not be empty'):
->>>>>>> b1c9582e
             _imp.create_builtin(spec)
 
     def test_filter_syntax_warnings_by_module(self):
