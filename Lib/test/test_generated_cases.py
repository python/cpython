--- conflicted
+++ resolved
@@ -1812,10 +1812,6 @@
             goto my_label_3;
         }
         """
-<<<<<<< HEAD
-
-=======
->>>>>>> 87fb8b19
 
 class TestGeneratedAbstractCases(unittest.TestCase):
     def setUp(self) -> None:
