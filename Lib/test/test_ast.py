import ast
import builtins
import dis
import os
import sys
import types
import unittest
import warnings
import weakref
from textwrap import dedent

from test import support

def to_tuple(t):
    if t is None or isinstance(t, (str, int, complex)):
        return t
    elif isinstance(t, list):
        return [to_tuple(e) for e in t]
    result = [t.__class__.__name__]
    if hasattr(t, 'lineno') and hasattr(t, 'col_offset'):
        result.append((t.lineno, t.col_offset))
        if hasattr(t, 'end_lineno') and hasattr(t, 'end_col_offset'):
            result[-1] += (t.end_lineno, t.end_col_offset)
    if t._fields is None:
        return tuple(result)
    for f in t._fields:
        result.append(to_tuple(getattr(t, f)))
    return tuple(result)


# These tests are compiled through "exec"
# There should be at least one test per statement
exec_tests = [
    # None
    "None",
    # Module docstring
    "'module docstring'",
    # FunctionDef
    "def f(): pass",
    # FunctionDef with docstring
    "def f(): 'function docstring'",
    # FunctionDef with arg
    "def f(a): pass",
    # FunctionDef with arg and default value
    "def f(a=0): pass",
    # FunctionDef with varargs
    "def f(*args): pass",
    # FunctionDef with kwargs
    "def f(**kwargs): pass",
    # FunctionDef with all kind of args and docstring
    "def f(a, b=1, c=None, d=[], e={}, *args, f=42, **kwargs): 'doc for f()'",
    # ClassDef
    "class C:pass",
    # ClassDef with docstring
    "class C: 'docstring for class C'",
    # ClassDef, new style class
    "class C(object): pass",
    # Return
    "def f():return 1",
    # Delete
    "del v",
    # Assign
    "v = 1",
    "a,b = c",
    "(a,b) = c",
    "[a,b] = c",
    # AugAssign
    "v += 1",
    # For
    "for v in v:pass",
    # While
    "while v:pass",
    # If
    "if v:pass",
    # If-Elif
    "if a:\n  pass\nelif b:\n  pass",
    # If-Elif-Else
    "if a:\n  pass\nelif b:\n  pass\nelse:\n  pass",
    # With
    "with x as y: pass",
    "with x as y, z as q: pass",
    # Raise
    "raise Exception('string')",
    # TryExcept
    "try:\n  pass\nexcept Exception:\n  pass",
    # TryFinally
    "try:\n  pass\nfinally:\n  pass",
    # Assert
    "assert v",
    # Import
    "import sys",
    # ImportFrom
    "from sys import v",
    # Global
    "global v",
    # Expr
    "1",
    # Pass,
    "pass",
    # Break
    "for v in v:break",
    # Continue
    "for v in v:continue",
    # for statements with naked tuples (see http://bugs.python.org/issue6704)
    "for a,b in c: pass",
    "for (a,b) in c: pass",
    "for [a,b] in c: pass",
    # Multiline generator expression (test for .lineno & .col_offset)
    """(
    (
    Aa
    ,
       Bb
    )
    for
    Aa
    ,
    Bb in Cc
    )""",
    # dictcomp
    "{a : b for w in x for m in p if g}",
    # dictcomp with naked tuple
    "{a : b for v,w in x}",
    # setcomp
    "{r for l in x if g}",
    # setcomp with naked tuple
    "{r for l,m in x}",
    # AsyncFunctionDef
    "async def f():\n 'async function'\n await something()",
    # AsyncFor
    "async def f():\n async for e in i: 1\n else: 2",
    # AsyncWith
    "async def f():\n async with a as b: 1",
    # PEP 448: Additional Unpacking Generalizations
    "{**{1:2}, 2:3}",
    "{*{1, 2}, 3}",
    # Asynchronous comprehensions
    "async def f():\n [i async for b in c]",
    # Decorated FunctionDef
    "@deco1\n@deco2()\n@deco3(1)\ndef f(): pass",
    # Decorated AsyncFunctionDef
    "@deco1\n@deco2()\n@deco3(1)\nasync def f(): pass",
    # Decorated ClassDef
    "@deco1\n@deco2()\n@deco3(1)\nclass C: pass",
    # Decorator with generator argument
    "@deco(a for a in b)\ndef f(): pass",
    # Decorator with attribute
    "@a.b.c\ndef f(): pass",
    # Simple assignment expression
    "(a := 1)",
    # Positional-only arguments
    "def f(a, /,): pass",
    "def f(a, /, c, d, e): pass",
    "def f(a, /, c, *, d, e): pass",
    "def f(a, /, c, *, d, e, **kwargs): pass",
    # Positional-only arguments with defaults
    "def f(a=1, /,): pass",
    "def f(a=1, /, b=2, c=4): pass",
    "def f(a=1, /, b=2, *, c=4): pass",
    "def f(a=1, /, b=2, *, c): pass",
    "def f(a=1, /, b=2, *, c=4, **kwargs): pass",
    "def f(a=1, /, b=2, *, c, **kwargs): pass",

]

# These are compiled through "single"
# because of overlap with "eval", it just tests what
# can't be tested with "eval"
single_tests = [
    "1+2"
]

# These are compiled through "eval"
# It should test all expressions
eval_tests = [
  # None
  "None",
  # BoolOp
  "a and b",
  # BinOp
  "a + b",
  # UnaryOp
  "not v",
  # Lambda
  "lambda:None",
  # Dict
  "{ 1:2 }",
  # Empty dict
  "{}",
  # Set
  "{None,}",
  # Multiline dict (test for .lineno & .col_offset)
  """{
      1
        :
          2
     }""",
  # ListComp
  "[a for b in c if d]",
  # GeneratorExp
  "(a for b in c if d)",
  # Comprehensions with multiple for targets
  "[(a,b) for a,b in c]",
  "[(a,b) for (a,b) in c]",
  "[(a,b) for [a,b] in c]",
  "{(a,b) for a,b in c}",
  "{(a,b) for (a,b) in c}",
  "{(a,b) for [a,b] in c}",
  "((a,b) for a,b in c)",
  "((a,b) for (a,b) in c)",
  "((a,b) for [a,b] in c)",
  # Yield - yield expressions can't work outside a function
  #
  # Compare
  "1 < 2 < 3",
  # Call
  "f(1,2,c=3,*d,**e)",
  # Call with multi-character starred
  "f(*[0, 1])",
  # Call with a generator argument
  "f(a for a in b)",
  # Num
  "10",
  # Str
  "'string'",
  # Attribute
  "a.b",
  # Subscript
  "a[b:c]",
  # Name
  "v",
  # List
  "[1,2,3]",
  # Empty list
  "[]",
  # Tuple
  "1,2,3",
  # Tuple
  "(1,2,3)",
  # Empty tuple
  "()",
  # Combination
  "a.b.c.d(a.b[1:2])",

]

# TODO: expr_context, slice, boolop, operator, unaryop, cmpop, comprehension
# excepthandler, arguments, keywords, alias

class AST_Tests(unittest.TestCase):

    def _is_ast_node(self, name, node):
        if not isinstance(node, type):
            return False
        if "ast" not in node.__module__:
            return False
        return name != 'AST' and name[0].isupper()

    def _assertTrueorder(self, ast_node, parent_pos):
        if not isinstance(ast_node, ast.AST) or ast_node._fields is None:
            return
        if isinstance(ast_node, (ast.expr, ast.stmt, ast.excepthandler)):
            node_pos = (ast_node.lineno, ast_node.col_offset)
            self.assertGreaterEqual(node_pos, parent_pos)
            parent_pos = (ast_node.lineno, ast_node.col_offset)
        for name in ast_node._fields:
            value = getattr(ast_node, name)
            if isinstance(value, list):
                first_pos = parent_pos
                if value and name == 'decorator_list':
                    first_pos = (value[0].lineno, value[0].col_offset)
                for child in value:
                    self._assertTrueorder(child, first_pos)
            elif value is not None:
                self._assertTrueorder(value, parent_pos)
        self.assertEqual(ast_node._fields, ast_node.__match_args__)

    def test_AST_objects(self):
        x = ast.AST()
        self.assertEqual(x._fields, ())
        x.foobar = 42
        self.assertEqual(x.foobar, 42)
        self.assertEqual(x.__dict__["foobar"], 42)

        with self.assertRaises(AttributeError):
            x.vararg

        with self.assertRaises(TypeError):
            # "ast.AST constructor takes 0 positional arguments"
            ast.AST(2)

    def test_AST_garbage_collection(self):
        class X:
            pass
        a = ast.AST()
        a.x = X()
        a.x.a = a
        ref = weakref.ref(a.x)
        del a
        support.gc_collect()
        self.assertIsNone(ref())

    def test_snippets(self):
        for input, output, kind in ((exec_tests, exec_results, "exec"),
                                    (single_tests, single_results, "single"),
                                    (eval_tests, eval_results, "eval")):
            for i, o in zip(input, output):
                with self.subTest(action="parsing", input=i):
                    ast_tree = compile(i, "?", kind, ast.PyCF_ONLY_AST)
                    self.assertEqual(to_tuple(ast_tree), o)
                    self._assertTrueorder(ast_tree, (0, 0))
                with self.subTest(action="compiling", input=i, kind=kind):
                    compile(ast_tree, "?", kind)

    def test_ast_validation(self):
        # compile() is the only function that calls PyAST_Validate
        snippets_to_validate = exec_tests + single_tests + eval_tests
        for snippet in snippets_to_validate:
            tree = ast.parse(snippet)
            compile(tree, '<string>', 'exec')

    def test_slice(self):
        slc = ast.parse("x[::]").body[0].value.slice
        self.assertIsNone(slc.upper)
        self.assertIsNone(slc.lower)
        self.assertIsNone(slc.step)

    def test_from_import(self):
        im = ast.parse("from . import y").body[0]
        self.assertIsNone(im.module)

    def test_non_interned_future_from_ast(self):
        mod = ast.parse("from __future__ import division")
        self.assertIsInstance(mod.body[0], ast.ImportFrom)
        mod.body[0].module = " __future__ ".strip()
        compile(mod, "<test>", "exec")

    def test_alias(self):
        im = ast.parse("from bar import y").body[0]
        self.assertEqual(len(im.names), 1)
        alias = im.names[0]
        self.assertEqual(alias.name, 'y')
        self.assertIsNone(alias.asname)
        self.assertEqual(alias.lineno, 1)
        self.assertEqual(alias.end_lineno, 1)
        self.assertEqual(alias.col_offset, 16)
        self.assertEqual(alias.end_col_offset, 17)

        im = ast.parse("from bar import *").body[0]
        alias = im.names[0]
        self.assertEqual(alias.name, '*')
        self.assertIsNone(alias.asname)
        self.assertEqual(alias.lineno, 1)
        self.assertEqual(alias.end_lineno, 1)
        self.assertEqual(alias.col_offset, 16)
        self.assertEqual(alias.end_col_offset, 17)

    def test_base_classes(self):
        self.assertTrue(issubclass(ast.For, ast.stmt))
        self.assertTrue(issubclass(ast.Name, ast.expr))
        self.assertTrue(issubclass(ast.stmt, ast.AST))
        self.assertTrue(issubclass(ast.expr, ast.AST))
        self.assertTrue(issubclass(ast.comprehension, ast.AST))
        self.assertTrue(issubclass(ast.Gt, ast.AST))

    def test_field_attr_existence(self):
        for name, item in ast.__dict__.items():
            if self._is_ast_node(name, item):
                if name == 'Index':
                    # Index(value) just returns value now.
                    # The argument is required.
                    continue
                x = item()
                if isinstance(x, ast.AST):
                    self.assertEqual(type(x._fields), tuple)

    def test_arguments(self):
        x = ast.arguments()
        self.assertEqual(x._fields, ('posonlyargs', 'args', 'vararg', 'kwonlyargs',
                                     'kw_defaults', 'kwarg', 'defaults'))

        with self.assertRaises(AttributeError):
            x.args
        self.assertIsNone(x.vararg)

        x = ast.arguments(*range(1, 8))
        self.assertEqual(x.args, 2)
        self.assertEqual(x.vararg, 3)

    def test_field_attr_writable(self):
        x = ast.Num()
        # We can assign to _fields
        x._fields = 666
        self.assertEqual(x._fields, 666)

    def test_classattrs(self):
        x = ast.Num()
        self.assertEqual(x._fields, ('value', 'kind'))

        with self.assertRaises(AttributeError):
            x.value

        with self.assertRaises(AttributeError):
            x.n

        x = ast.Num(42)
        self.assertEqual(x.value, 42)
        self.assertEqual(x.n, 42)

        with self.assertRaises(AttributeError):
            x.lineno

        with self.assertRaises(AttributeError):
            x.foobar

        x = ast.Num(lineno=2)
        self.assertEqual(x.lineno, 2)

        x = ast.Num(42, lineno=0)
        self.assertEqual(x.lineno, 0)
        self.assertEqual(x._fields, ('value', 'kind'))
        self.assertEqual(x.value, 42)
        self.assertEqual(x.n, 42)

        self.assertRaises(TypeError, ast.Num, 1, None, 2)
        self.assertRaises(TypeError, ast.Num, 1, None, 2, lineno=0)

        # Arbitrary keyword arguments are supported
        self.assertEqual(ast.Constant(1, foo='bar').foo, 'bar')
        self.assertEqual(ast.Num(1, foo='bar').foo, 'bar')

        with self.assertRaisesRegex(TypeError, "Num got multiple values for argument 'n'"):
            ast.Num(1, n=2)
        with self.assertRaisesRegex(TypeError, "Constant got multiple values for argument 'value'"):
            ast.Constant(1, value=2)

        self.assertEqual(ast.Num(42).n, 42)
        self.assertEqual(ast.Num(4.25).n, 4.25)
        self.assertEqual(ast.Num(4.25j).n, 4.25j)
        self.assertEqual(ast.Str('42').s, '42')
        self.assertEqual(ast.Bytes(b'42').s, b'42')
        self.assertIs(ast.NameConstant(True).value, True)
        self.assertIs(ast.NameConstant(False).value, False)
        self.assertIs(ast.NameConstant(None).value, None)

        self.assertEqual(ast.Constant(42).value, 42)
        self.assertEqual(ast.Constant(4.25).value, 4.25)
        self.assertEqual(ast.Constant(4.25j).value, 4.25j)
        self.assertEqual(ast.Constant('42').value, '42')
        self.assertEqual(ast.Constant(b'42').value, b'42')
        self.assertIs(ast.Constant(True).value, True)
        self.assertIs(ast.Constant(False).value, False)
        self.assertIs(ast.Constant(None).value, None)
        self.assertIs(ast.Constant(...).value, ...)

    def test_realtype(self):
        self.assertEqual(type(ast.Num(42)), ast.Constant)
        self.assertEqual(type(ast.Num(4.25)), ast.Constant)
        self.assertEqual(type(ast.Num(4.25j)), ast.Constant)
        self.assertEqual(type(ast.Str('42')), ast.Constant)
        self.assertEqual(type(ast.Bytes(b'42')), ast.Constant)
        self.assertEqual(type(ast.NameConstant(True)), ast.Constant)
        self.assertEqual(type(ast.NameConstant(False)), ast.Constant)
        self.assertEqual(type(ast.NameConstant(None)), ast.Constant)
        self.assertEqual(type(ast.Ellipsis()), ast.Constant)

    def test_isinstance(self):
        self.assertTrue(isinstance(ast.Num(42), ast.Num))
        self.assertTrue(isinstance(ast.Num(4.2), ast.Num))
        self.assertTrue(isinstance(ast.Num(4.2j), ast.Num))
        self.assertTrue(isinstance(ast.Str('42'), ast.Str))
        self.assertTrue(isinstance(ast.Bytes(b'42'), ast.Bytes))
        self.assertTrue(isinstance(ast.NameConstant(True), ast.NameConstant))
        self.assertTrue(isinstance(ast.NameConstant(False), ast.NameConstant))
        self.assertTrue(isinstance(ast.NameConstant(None), ast.NameConstant))
        self.assertTrue(isinstance(ast.Ellipsis(), ast.Ellipsis))

        self.assertTrue(isinstance(ast.Constant(42), ast.Num))
        self.assertTrue(isinstance(ast.Constant(4.2), ast.Num))
        self.assertTrue(isinstance(ast.Constant(4.2j), ast.Num))
        self.assertTrue(isinstance(ast.Constant('42'), ast.Str))
        self.assertTrue(isinstance(ast.Constant(b'42'), ast.Bytes))
        self.assertTrue(isinstance(ast.Constant(True), ast.NameConstant))
        self.assertTrue(isinstance(ast.Constant(False), ast.NameConstant))
        self.assertTrue(isinstance(ast.Constant(None), ast.NameConstant))
        self.assertTrue(isinstance(ast.Constant(...), ast.Ellipsis))

        self.assertFalse(isinstance(ast.Str('42'), ast.Num))
        self.assertFalse(isinstance(ast.Num(42), ast.Str))
        self.assertFalse(isinstance(ast.Str('42'), ast.Bytes))
        self.assertFalse(isinstance(ast.Num(42), ast.NameConstant))
        self.assertFalse(isinstance(ast.Num(42), ast.Ellipsis))
        self.assertFalse(isinstance(ast.NameConstant(True), ast.Num))
        self.assertFalse(isinstance(ast.NameConstant(False), ast.Num))

        self.assertFalse(isinstance(ast.Constant('42'), ast.Num))
        self.assertFalse(isinstance(ast.Constant(42), ast.Str))
        self.assertFalse(isinstance(ast.Constant('42'), ast.Bytes))
        self.assertFalse(isinstance(ast.Constant(42), ast.NameConstant))
        self.assertFalse(isinstance(ast.Constant(42), ast.Ellipsis))
        self.assertFalse(isinstance(ast.Constant(True), ast.Num))
        self.assertFalse(isinstance(ast.Constant(False), ast.Num))

        self.assertFalse(isinstance(ast.Constant(), ast.Num))
        self.assertFalse(isinstance(ast.Constant(), ast.Str))
        self.assertFalse(isinstance(ast.Constant(), ast.Bytes))
        self.assertFalse(isinstance(ast.Constant(), ast.NameConstant))
        self.assertFalse(isinstance(ast.Constant(), ast.Ellipsis))

        class S(str): pass
        self.assertTrue(isinstance(ast.Constant(S('42')), ast.Str))
        self.assertFalse(isinstance(ast.Constant(S('42')), ast.Num))

    def test_subclasses(self):
        class N(ast.Num):
            def __init__(self, *args, **kwargs):
                super().__init__(*args, **kwargs)
                self.z = 'spam'
        class N2(ast.Num):
            pass

        n = N(42)
        self.assertEqual(n.n, 42)
        self.assertEqual(n.z, 'spam')
        self.assertEqual(type(n), N)
        self.assertTrue(isinstance(n, N))
        self.assertTrue(isinstance(n, ast.Num))
        self.assertFalse(isinstance(n, N2))
        self.assertFalse(isinstance(ast.Num(42), N))
        n = N(n=42)
        self.assertEqual(n.n, 42)
        self.assertEqual(type(n), N)

    def test_module(self):
        body = [ast.Num(42)]
        x = ast.Module(body, [])
        self.assertEqual(x.body, body)

    def test_nodeclasses(self):
        # Zero arguments constructor explicitly allowed
        x = ast.BinOp()
        self.assertEqual(x._fields, ('left', 'op', 'right'))

        # Random attribute allowed too
        x.foobarbaz = 5
        self.assertEqual(x.foobarbaz, 5)

        n1 = ast.Num(1)
        n3 = ast.Num(3)
        addop = ast.Add()
        x = ast.BinOp(n1, addop, n3)
        self.assertEqual(x.left, n1)
        self.assertEqual(x.op, addop)
        self.assertEqual(x.right, n3)

        x = ast.BinOp(1, 2, 3)
        self.assertEqual(x.left, 1)
        self.assertEqual(x.op, 2)
        self.assertEqual(x.right, 3)

        x = ast.BinOp(1, 2, 3, lineno=0)
        self.assertEqual(x.left, 1)
        self.assertEqual(x.op, 2)
        self.assertEqual(x.right, 3)
        self.assertEqual(x.lineno, 0)

        # node raises exception when given too many arguments
        self.assertRaises(TypeError, ast.BinOp, 1, 2, 3, 4)
        # node raises exception when given too many arguments
        self.assertRaises(TypeError, ast.BinOp, 1, 2, 3, 4, lineno=0)

        # can set attributes through kwargs too
        x = ast.BinOp(left=1, op=2, right=3, lineno=0)
        self.assertEqual(x.left, 1)
        self.assertEqual(x.op, 2)
        self.assertEqual(x.right, 3)
        self.assertEqual(x.lineno, 0)

        # Random kwargs also allowed
        x = ast.BinOp(1, 2, 3, foobarbaz=42)
        self.assertEqual(x.foobarbaz, 42)

    def test_no_fields(self):
        # this used to fail because Sub._fields was None
        x = ast.Sub()
        self.assertEqual(x._fields, ())

    def test_pickling(self):
        import pickle
        mods = [pickle]
        try:
            import cPickle
            mods.append(cPickle)
        except ImportError:
            pass
        protocols = [0, 1, 2]
        for mod in mods:
            for protocol in protocols:
                for ast in (compile(i, "?", "exec", 0x400) for i in exec_tests):
                    ast2 = mod.loads(mod.dumps(ast, protocol))
                    self.assertEqual(to_tuple(ast2), to_tuple(ast))

    def test_invalid_sum(self):
        pos = dict(lineno=2, col_offset=3)
        m = ast.Module([ast.Expr(ast.expr(**pos), **pos)], [])
        with self.assertRaises(TypeError) as cm:
            compile(m, "<test>", "exec")
        self.assertIn("but got <ast.expr", str(cm.exception))

    def test_invalid_identifier(self):
        m = ast.Module([ast.Expr(ast.Name(42, ast.Load()))], [])
        ast.fix_missing_locations(m)
        with self.assertRaises(TypeError) as cm:
            compile(m, "<test>", "exec")
        self.assertIn("identifier must be of type str", str(cm.exception))

    def test_invalid_constant(self):
        for invalid_constant in int, (1, 2, int), frozenset((1, 2, int)):
            e = ast.Expression(body=ast.Constant(invalid_constant))
            ast.fix_missing_locations(e)
            with self.assertRaisesRegex(
                TypeError, "invalid type in Constant: type"
            ):
                compile(e, "<test>", "eval")

    def test_empty_yield_from(self):
        # Issue 16546: yield from value is not optional.
        empty_yield_from = ast.parse("def f():\n yield from g()")
        empty_yield_from.body[0].body[0].value.value = None
        with self.assertRaises(ValueError) as cm:
            compile(empty_yield_from, "<test>", "exec")
        self.assertIn("field 'value' is required", str(cm.exception))

    @support.cpython_only
    def test_issue31592(self):
        # There shouldn't be an assertion failure in case of a bad
        # unicodedata.normalize().
        import unicodedata
        def bad_normalize(*args):
            return None
        with support.swap_attr(unicodedata, 'normalize', bad_normalize):
            self.assertRaises(TypeError, ast.parse, '\u03D5')

    def test_issue18374_binop_col_offset(self):
        tree = ast.parse('4+5+6+7')
        parent_binop = tree.body[0].value
        child_binop = parent_binop.left
        grandchild_binop = child_binop.left
        self.assertEqual(parent_binop.col_offset, 0)
        self.assertEqual(parent_binop.end_col_offset, 7)
        self.assertEqual(child_binop.col_offset, 0)
        self.assertEqual(child_binop.end_col_offset, 5)
        self.assertEqual(grandchild_binop.col_offset, 0)
        self.assertEqual(grandchild_binop.end_col_offset, 3)

        tree = ast.parse('4+5-\\\n 6-7')
        parent_binop = tree.body[0].value
        child_binop = parent_binop.left
        grandchild_binop = child_binop.left
        self.assertEqual(parent_binop.col_offset, 0)
        self.assertEqual(parent_binop.lineno, 1)
        self.assertEqual(parent_binop.end_col_offset, 4)
        self.assertEqual(parent_binop.end_lineno, 2)

        self.assertEqual(child_binop.col_offset, 0)
        self.assertEqual(child_binop.lineno, 1)
        self.assertEqual(child_binop.end_col_offset, 2)
        self.assertEqual(child_binop.end_lineno, 2)

        self.assertEqual(grandchild_binop.col_offset, 0)
        self.assertEqual(grandchild_binop.lineno, 1)
        self.assertEqual(grandchild_binop.end_col_offset, 3)
        self.assertEqual(grandchild_binop.end_lineno, 1)

    def test_issue39579_dotted_name_end_col_offset(self):
        tree = ast.parse('@a.b.c\ndef f(): pass')
        attr_b = tree.body[0].decorator_list[0].value
        self.assertEqual(attr_b.end_col_offset, 4)

    def test_ast_asdl_signature(self):
        self.assertEqual(ast.withitem.__doc__, "withitem(expr context_expr, expr? optional_vars)")
        self.assertEqual(ast.GtE.__doc__, "GtE")
        self.assertEqual(ast.Name.__doc__, "Name(identifier id, expr_context ctx)")
        self.assertEqual(ast.cmpop.__doc__, "cmpop = Eq | NotEq | Lt | LtE | Gt | GtE | Is | IsNot | In | NotIn")
        expressions = [f"     | {node.__doc__}" for node in ast.expr.__subclasses__()]
        expressions[0] = f"expr = {ast.expr.__subclasses__()[0].__doc__}"
        self.assertCountEqual(ast.expr.__doc__.split("\n"), expressions)

    def test_positional_only_feature_version(self):
        ast.parse('def foo(x, /): ...', feature_version=(3, 8))
        ast.parse('def bar(x=1, /): ...', feature_version=(3, 8))
        with self.assertRaises(SyntaxError):
            ast.parse('def foo(x, /): ...', feature_version=(3, 7))
        with self.assertRaises(SyntaxError):
            ast.parse('def bar(x=1, /): ...', feature_version=(3, 7))

<<<<<<< HEAD
        ast.parse('lambda x, /: ...', feature_version=(3, 8))
        ast.parse('lambda x=1, /: ...', feature_version=(3, 8))
        with self.assertRaises(SyntaxError):
            ast.parse('lambda x, /: ...', feature_version=(3, 7))
        with self.assertRaises(SyntaxError):
            ast.parse('lambda x=1, /: ...', feature_version=(3, 7))

=======
>>>>>>> a92c2d6e
    def test_parenthesized_with_feature_version(self):
        ast.parse('with (CtxManager() as example): ...', feature_version=(3, 10))
        # While advertised as a feature in Python 3.10, this was allowed starting 3.9
        ast.parse('with (CtxManager() as example): ...', feature_version=(3, 9))
        with self.assertRaises(SyntaxError):
            ast.parse('with (CtxManager() as example): ...', feature_version=(3, 8))
        ast.parse('with CtxManager() as example: ...', feature_version=(3, 8))

    def test_debug_f_string_feature_version(self):
        ast.parse('f"{x=}"', feature_version=(3, 8))
        with self.assertRaises(SyntaxError):
            ast.parse('f"{x=}"', feature_version=(3, 7))

    def test_assignment_expression_feature_version(self):
        ast.parse('(x := 0)', feature_version=(3, 8))
        with self.assertRaises(SyntaxError):
            ast.parse('(x := 0)', feature_version=(3, 7))

    def test_constant_as_name(self):
        for constant in "True", "False", "None":
            expr = ast.Expression(ast.Name(constant, ast.Load()))
            ast.fix_missing_locations(expr)
            with self.assertRaisesRegex(ValueError, f"identifier field can't represent '{constant}' constant"):
                compile(expr, "<test>", "eval")


class ASTHelpers_Test(unittest.TestCase):
    maxDiff = None

    def test_parse(self):
        a = ast.parse('foo(1 + 1)')
        b = compile('foo(1 + 1)', '<unknown>', 'exec', ast.PyCF_ONLY_AST)
        self.assertEqual(ast.dump(a), ast.dump(b))

    def test_parse_in_error(self):
        try:
            1/0
        except Exception:
            with self.assertRaises(SyntaxError) as e:
                ast.literal_eval(r"'\U'")
            self.assertIsNotNone(e.exception.__context__)

    def test_dump(self):
        node = ast.parse('spam(eggs, "and cheese")')
        self.assertEqual(ast.dump(node),
            "Module(body=[Expr(value=Call(func=Name(id='spam', ctx=Load()), "
            "args=[Name(id='eggs', ctx=Load()), Constant(value='and cheese')], "
            "keywords=[]))], type_ignores=[])"
        )
        self.assertEqual(ast.dump(node, annotate_fields=False),
            "Module([Expr(Call(Name('spam', Load()), [Name('eggs', Load()), "
            "Constant('and cheese')], []))], [])"
        )
        self.assertEqual(ast.dump(node, include_attributes=True),
            "Module(body=[Expr(value=Call(func=Name(id='spam', ctx=Load(), "
            "lineno=1, col_offset=0, end_lineno=1, end_col_offset=4), "
            "args=[Name(id='eggs', ctx=Load(), lineno=1, col_offset=5, "
            "end_lineno=1, end_col_offset=9), Constant(value='and cheese', "
            "lineno=1, col_offset=11, end_lineno=1, end_col_offset=23)], keywords=[], "
            "lineno=1, col_offset=0, end_lineno=1, end_col_offset=24), "
            "lineno=1, col_offset=0, end_lineno=1, end_col_offset=24)], type_ignores=[])"
        )

    def test_dump_indent(self):
        node = ast.parse('spam(eggs, "and cheese")')
        self.assertEqual(ast.dump(node, indent=3), """\
Module(
   body=[
      Expr(
         value=Call(
            func=Name(id='spam', ctx=Load()),
            args=[
               Name(id='eggs', ctx=Load()),
               Constant(value='and cheese')],
            keywords=[]))],
   type_ignores=[])""")
        self.assertEqual(ast.dump(node, annotate_fields=False, indent='\t'), """\
Module(
\t[
\t\tExpr(
\t\t\tCall(
\t\t\t\tName('spam', Load()),
\t\t\t\t[
\t\t\t\t\tName('eggs', Load()),
\t\t\t\t\tConstant('and cheese')],
\t\t\t\t[]))],
\t[])""")
        self.assertEqual(ast.dump(node, include_attributes=True, indent=3), """\
Module(
   body=[
      Expr(
         value=Call(
            func=Name(
               id='spam',
               ctx=Load(),
               lineno=1,
               col_offset=0,
               end_lineno=1,
               end_col_offset=4),
            args=[
               Name(
                  id='eggs',
                  ctx=Load(),
                  lineno=1,
                  col_offset=5,
                  end_lineno=1,
                  end_col_offset=9),
               Constant(
                  value='and cheese',
                  lineno=1,
                  col_offset=11,
                  end_lineno=1,
                  end_col_offset=23)],
            keywords=[],
            lineno=1,
            col_offset=0,
            end_lineno=1,
            end_col_offset=24),
         lineno=1,
         col_offset=0,
         end_lineno=1,
         end_col_offset=24)],
   type_ignores=[])""")

    def test_dump_incomplete(self):
        node = ast.Raise(lineno=3, col_offset=4)
        self.assertEqual(ast.dump(node),
            "Raise()"
        )
        self.assertEqual(ast.dump(node, include_attributes=True),
            "Raise(lineno=3, col_offset=4)"
        )
        node = ast.Raise(exc=ast.Name(id='e', ctx=ast.Load()), lineno=3, col_offset=4)
        self.assertEqual(ast.dump(node),
            "Raise(exc=Name(id='e', ctx=Load()))"
        )
        self.assertEqual(ast.dump(node, annotate_fields=False),
            "Raise(Name('e', Load()))"
        )
        self.assertEqual(ast.dump(node, include_attributes=True),
            "Raise(exc=Name(id='e', ctx=Load()), lineno=3, col_offset=4)"
        )
        self.assertEqual(ast.dump(node, annotate_fields=False, include_attributes=True),
            "Raise(Name('e', Load()), lineno=3, col_offset=4)"
        )
        node = ast.Raise(cause=ast.Name(id='e', ctx=ast.Load()))
        self.assertEqual(ast.dump(node),
            "Raise(cause=Name(id='e', ctx=Load()))"
        )
        self.assertEqual(ast.dump(node, annotate_fields=False),
            "Raise(cause=Name('e', Load()))"
        )

    def test_copy_location(self):
        src = ast.parse('1 + 1', mode='eval')
        src.body.right = ast.copy_location(ast.Num(2), src.body.right)
        self.assertEqual(ast.dump(src, include_attributes=True),
            'Expression(body=BinOp(left=Constant(value=1, lineno=1, col_offset=0, '
            'end_lineno=1, end_col_offset=1), op=Add(), right=Constant(value=2, '
            'lineno=1, col_offset=4, end_lineno=1, end_col_offset=5), lineno=1, '
            'col_offset=0, end_lineno=1, end_col_offset=5))'
        )
        src = ast.Call(col_offset=1, lineno=1, end_lineno=1, end_col_offset=1)
        new = ast.copy_location(src, ast.Call(col_offset=None, lineno=None))
        self.assertIsNone(new.end_lineno)
        self.assertIsNone(new.end_col_offset)
        self.assertEqual(new.lineno, 1)
        self.assertEqual(new.col_offset, 1)

    def test_fix_missing_locations(self):
        src = ast.parse('write("spam")')
        src.body.append(ast.Expr(ast.Call(ast.Name('spam', ast.Load()),
                                          [ast.Str('eggs')], [])))
        self.assertEqual(src, ast.fix_missing_locations(src))
        self.maxDiff = None
        self.assertEqual(ast.dump(src, include_attributes=True),
            "Module(body=[Expr(value=Call(func=Name(id='write', ctx=Load(), "
            "lineno=1, col_offset=0, end_lineno=1, end_col_offset=5), "
            "args=[Constant(value='spam', lineno=1, col_offset=6, end_lineno=1, "
            "end_col_offset=12)], keywords=[], lineno=1, col_offset=0, end_lineno=1, "
            "end_col_offset=13), lineno=1, col_offset=0, end_lineno=1, "
            "end_col_offset=13), Expr(value=Call(func=Name(id='spam', ctx=Load(), "
            "lineno=1, col_offset=0, end_lineno=1, end_col_offset=0), "
            "args=[Constant(value='eggs', lineno=1, col_offset=0, end_lineno=1, "
            "end_col_offset=0)], keywords=[], lineno=1, col_offset=0, end_lineno=1, "
            "end_col_offset=0), lineno=1, col_offset=0, end_lineno=1, end_col_offset=0)], "
            "type_ignores=[])"
        )

    def test_increment_lineno(self):
        src = ast.parse('1 + 1', mode='eval')
        self.assertEqual(ast.increment_lineno(src, n=3), src)
        self.assertEqual(ast.dump(src, include_attributes=True),
            'Expression(body=BinOp(left=Constant(value=1, lineno=4, col_offset=0, '
            'end_lineno=4, end_col_offset=1), op=Add(), right=Constant(value=1, '
            'lineno=4, col_offset=4, end_lineno=4, end_col_offset=5), lineno=4, '
            'col_offset=0, end_lineno=4, end_col_offset=5))'
        )
        # issue10869: do not increment lineno of root twice
        src = ast.parse('1 + 1', mode='eval')
        self.assertEqual(ast.increment_lineno(src.body, n=3), src.body)
        self.assertEqual(ast.dump(src, include_attributes=True),
            'Expression(body=BinOp(left=Constant(value=1, lineno=4, col_offset=0, '
            'end_lineno=4, end_col_offset=1), op=Add(), right=Constant(value=1, '
            'lineno=4, col_offset=4, end_lineno=4, end_col_offset=5), lineno=4, '
            'col_offset=0, end_lineno=4, end_col_offset=5))'
        )
        src = ast.Call(
            func=ast.Name("test", ast.Load()), args=[], keywords=[], lineno=1
        )
        self.assertEqual(ast.increment_lineno(src).lineno, 2)
        self.assertIsNone(ast.increment_lineno(src).end_lineno)

    def test_iter_fields(self):
        node = ast.parse('foo()', mode='eval')
        d = dict(ast.iter_fields(node.body))
        self.assertEqual(d.pop('func').id, 'foo')
        self.assertEqual(d, {'keywords': [], 'args': []})

    def test_iter_child_nodes(self):
        node = ast.parse("spam(23, 42, eggs='leek')", mode='eval')
        self.assertEqual(len(list(ast.iter_child_nodes(node.body))), 4)
        iterator = ast.iter_child_nodes(node.body)
        self.assertEqual(next(iterator).id, 'spam')
        self.assertEqual(next(iterator).value, 23)
        self.assertEqual(next(iterator).value, 42)
        self.assertEqual(ast.dump(next(iterator)),
            "keyword(arg='eggs', value=Constant(value='leek'))"
        )

    def test_get_docstring(self):
        node = ast.parse('"""line one\n  line two"""')
        self.assertEqual(ast.get_docstring(node),
                         'line one\nline two')

        node = ast.parse('class foo:\n  """line one\n  line two"""')
        self.assertEqual(ast.get_docstring(node.body[0]),
                         'line one\nline two')

        node = ast.parse('def foo():\n  """line one\n  line two"""')
        self.assertEqual(ast.get_docstring(node.body[0]),
                         'line one\nline two')

        node = ast.parse('async def foo():\n  """spam\n  ham"""')
        self.assertEqual(ast.get_docstring(node.body[0]), 'spam\nham')

    def test_get_docstring_none(self):
        self.assertIsNone(ast.get_docstring(ast.parse('')))
        node = ast.parse('x = "not docstring"')
        self.assertIsNone(ast.get_docstring(node))
        node = ast.parse('def foo():\n  pass')
        self.assertIsNone(ast.get_docstring(node))

        node = ast.parse('class foo:\n  pass')
        self.assertIsNone(ast.get_docstring(node.body[0]))
        node = ast.parse('class foo:\n  x = "not docstring"')
        self.assertIsNone(ast.get_docstring(node.body[0]))
        node = ast.parse('class foo:\n  def bar(self): pass')
        self.assertIsNone(ast.get_docstring(node.body[0]))

        node = ast.parse('def foo():\n  pass')
        self.assertIsNone(ast.get_docstring(node.body[0]))
        node = ast.parse('def foo():\n  x = "not docstring"')
        self.assertIsNone(ast.get_docstring(node.body[0]))

        node = ast.parse('async def foo():\n  pass')
        self.assertIsNone(ast.get_docstring(node.body[0]))
        node = ast.parse('async def foo():\n  x = "not docstring"')
        self.assertIsNone(ast.get_docstring(node.body[0]))

    def test_multi_line_docstring_col_offset_and_lineno_issue16806(self):
        node = ast.parse(
            '"""line one\nline two"""\n\n'
            'def foo():\n  """line one\n  line two"""\n\n'
            '  def bar():\n    """line one\n    line two"""\n'
            '  """line one\n  line two"""\n'
            '"""line one\nline two"""\n\n'
        )
        self.assertEqual(node.body[0].col_offset, 0)
        self.assertEqual(node.body[0].lineno, 1)
        self.assertEqual(node.body[1].body[0].col_offset, 2)
        self.assertEqual(node.body[1].body[0].lineno, 5)
        self.assertEqual(node.body[1].body[1].body[0].col_offset, 4)
        self.assertEqual(node.body[1].body[1].body[0].lineno, 9)
        self.assertEqual(node.body[1].body[2].col_offset, 2)
        self.assertEqual(node.body[1].body[2].lineno, 11)
        self.assertEqual(node.body[2].col_offset, 0)
        self.assertEqual(node.body[2].lineno, 13)

    def test_elif_stmt_start_position(self):
        node = ast.parse('if a:\n    pass\nelif b:\n    pass\n')
        elif_stmt = node.body[0].orelse[0]
        self.assertEqual(elif_stmt.lineno, 3)
        self.assertEqual(elif_stmt.col_offset, 0)

    def test_elif_stmt_start_position_with_else(self):
        node = ast.parse('if a:\n    pass\nelif b:\n    pass\nelse:\n    pass\n')
        elif_stmt = node.body[0].orelse[0]
        self.assertEqual(elif_stmt.lineno, 3)
        self.assertEqual(elif_stmt.col_offset, 0)

    def test_starred_expr_end_position_within_call(self):
        node = ast.parse('f(*[0, 1])')
        starred_expr = node.body[0].value.args[0]
        self.assertEqual(starred_expr.end_lineno, 1)
        self.assertEqual(starred_expr.end_col_offset, 9)

    def test_literal_eval(self):
        self.assertEqual(ast.literal_eval('[1, 2, 3]'), [1, 2, 3])
        self.assertEqual(ast.literal_eval('{"foo": 42}'), {"foo": 42})
        self.assertEqual(ast.literal_eval('(True, False, None)'), (True, False, None))
        self.assertEqual(ast.literal_eval('{1, 2, 3}'), {1, 2, 3})
        self.assertEqual(ast.literal_eval('b"hi"'), b"hi")
        self.assertEqual(ast.literal_eval('set()'), set())
        self.assertRaises(ValueError, ast.literal_eval, 'foo()')
        self.assertEqual(ast.literal_eval('6'), 6)
        self.assertEqual(ast.literal_eval('+6'), 6)
        self.assertEqual(ast.literal_eval('-6'), -6)
        self.assertEqual(ast.literal_eval('3.25'), 3.25)
        self.assertEqual(ast.literal_eval('+3.25'), 3.25)
        self.assertEqual(ast.literal_eval('-3.25'), -3.25)
        self.assertEqual(repr(ast.literal_eval('-0.0')), '-0.0')
        self.assertRaises(ValueError, ast.literal_eval, '++6')
        self.assertRaises(ValueError, ast.literal_eval, '+True')
        self.assertRaises(ValueError, ast.literal_eval, '2+3')

    def test_literal_eval_complex(self):
        # Issue #4907
        self.assertEqual(ast.literal_eval('6j'), 6j)
        self.assertEqual(ast.literal_eval('-6j'), -6j)
        self.assertEqual(ast.literal_eval('6.75j'), 6.75j)
        self.assertEqual(ast.literal_eval('-6.75j'), -6.75j)
        self.assertEqual(ast.literal_eval('3+6j'), 3+6j)
        self.assertEqual(ast.literal_eval('-3+6j'), -3+6j)
        self.assertEqual(ast.literal_eval('3-6j'), 3-6j)
        self.assertEqual(ast.literal_eval('-3-6j'), -3-6j)
        self.assertEqual(ast.literal_eval('3.25+6.75j'), 3.25+6.75j)
        self.assertEqual(ast.literal_eval('-3.25+6.75j'), -3.25+6.75j)
        self.assertEqual(ast.literal_eval('3.25-6.75j'), 3.25-6.75j)
        self.assertEqual(ast.literal_eval('-3.25-6.75j'), -3.25-6.75j)
        self.assertEqual(ast.literal_eval('(3+6j)'), 3+6j)
        self.assertRaises(ValueError, ast.literal_eval, '-6j+3')
        self.assertRaises(ValueError, ast.literal_eval, '-6j+3j')
        self.assertRaises(ValueError, ast.literal_eval, '3+-6j')
        self.assertRaises(ValueError, ast.literal_eval, '3+(0+6j)')
        self.assertRaises(ValueError, ast.literal_eval, '-(3+6j)')

    def test_literal_eval_malformed_dict_nodes(self):
        malformed = ast.Dict(keys=[ast.Constant(1), ast.Constant(2)], values=[ast.Constant(3)])
        self.assertRaises(ValueError, ast.literal_eval, malformed)
        malformed = ast.Dict(keys=[ast.Constant(1)], values=[ast.Constant(2), ast.Constant(3)])
        self.assertRaises(ValueError, ast.literal_eval, malformed)

    def test_literal_eval_trailing_ws(self):
        self.assertEqual(ast.literal_eval("    -1"), -1)
        self.assertEqual(ast.literal_eval("\t\t-1"), -1)
        self.assertEqual(ast.literal_eval(" \t -1"), -1)
        self.assertRaises(IndentationError, ast.literal_eval, "\n -1")

    def test_literal_eval_malformed_lineno(self):
        msg = r'malformed node or string on line 3:'
        with self.assertRaisesRegex(ValueError, msg):
            ast.literal_eval("{'a': 1,\n'b':2,\n'c':++3,\n'd':4}")

        node = ast.UnaryOp(
            ast.UAdd(), ast.UnaryOp(ast.UAdd(), ast.Constant(6)))
        self.assertIsNone(getattr(node, 'lineno', None))
        msg = r'malformed node or string:'
        with self.assertRaisesRegex(ValueError, msg):
            ast.literal_eval(node)

    def test_literal_eval_syntax_errors(self):
        with self.assertRaisesRegex(SyntaxError, "unexpected indent"):
            ast.literal_eval(r'''
                \
                (\
            \ ''')

    def test_bad_integer(self):
        # issue13436: Bad error message with invalid numeric values
        body = [ast.ImportFrom(module='time',
                               names=[ast.alias(name='sleep')],
                               level=None,
                               lineno=None, col_offset=None)]
        mod = ast.Module(body, [])
        with self.assertRaises(ValueError) as cm:
            compile(mod, 'test', 'exec')
        self.assertIn("invalid integer value: None", str(cm.exception))

    def test_level_as_none(self):
        body = [ast.ImportFrom(module='time',
                               names=[ast.alias(name='sleep',
                                                lineno=0, col_offset=0)],
                               level=None,
                               lineno=0, col_offset=0)]
        mod = ast.Module(body, [])
        code = compile(mod, 'test', 'exec')
        ns = {}
        exec(code, ns)
        self.assertIn('sleep', ns)

    def test_recursion_direct(self):
        e = ast.UnaryOp(op=ast.Not(), lineno=0, col_offset=0)
        e.operand = e
        with self.assertRaises(RecursionError):
            with support.infinite_recursion():
                compile(ast.Expression(e), "<test>", "eval")

    def test_recursion_indirect(self):
        e = ast.UnaryOp(op=ast.Not(), lineno=0, col_offset=0)
        f = ast.UnaryOp(op=ast.Not(), lineno=0, col_offset=0)
        e.operand = f
        f.operand = e
        with self.assertRaises(RecursionError):
            with support.infinite_recursion():
                compile(ast.Expression(e), "<test>", "eval")


class ASTValidatorTests(unittest.TestCase):

    def mod(self, mod, msg=None, mode="exec", *, exc=ValueError):
        mod.lineno = mod.col_offset = 0
        ast.fix_missing_locations(mod)
        if msg is None:
            compile(mod, "<test>", mode)
        else:
            with self.assertRaises(exc) as cm:
                compile(mod, "<test>", mode)
            self.assertIn(msg, str(cm.exception))

    def expr(self, node, msg=None, *, exc=ValueError):
        mod = ast.Module([ast.Expr(node)], [])
        self.mod(mod, msg, exc=exc)

    def stmt(self, stmt, msg=None):
        mod = ast.Module([stmt], [])
        self.mod(mod, msg)

    def test_module(self):
        m = ast.Interactive([ast.Expr(ast.Name("x", ast.Store()))])
        self.mod(m, "must have Load context", "single")
        m = ast.Expression(ast.Name("x", ast.Store()))
        self.mod(m, "must have Load context", "eval")

    def _check_arguments(self, fac, check):
        def arguments(args=None, posonlyargs=None, vararg=None,
                      kwonlyargs=None, kwarg=None,
                      defaults=None, kw_defaults=None):
            if args is None:
                args = []
            if posonlyargs is None:
                posonlyargs = []
            if kwonlyargs is None:
                kwonlyargs = []
            if defaults is None:
                defaults = []
            if kw_defaults is None:
                kw_defaults = []
            args = ast.arguments(args, posonlyargs, vararg, kwonlyargs,
                                 kw_defaults, kwarg, defaults)
            return fac(args)
        args = [ast.arg("x", ast.Name("x", ast.Store()))]
        check(arguments(args=args), "must have Load context")
        check(arguments(posonlyargs=args), "must have Load context")
        check(arguments(kwonlyargs=args), "must have Load context")
        check(arguments(defaults=[ast.Num(3)]),
                       "more positional defaults than args")
        check(arguments(kw_defaults=[ast.Num(4)]),
                       "length of kwonlyargs is not the same as kw_defaults")
        args = [ast.arg("x", ast.Name("x", ast.Load()))]
        check(arguments(args=args, defaults=[ast.Name("x", ast.Store())]),
                       "must have Load context")
        args = [ast.arg("a", ast.Name("x", ast.Load())),
                ast.arg("b", ast.Name("y", ast.Load()))]
        check(arguments(kwonlyargs=args,
                          kw_defaults=[None, ast.Name("x", ast.Store())]),
                          "must have Load context")

    def test_funcdef(self):
        a = ast.arguments([], [], None, [], [], None, [])
        f = ast.FunctionDef("x", a, [], [], None)
        self.stmt(f, "empty body on FunctionDef")
        f = ast.FunctionDef("x", a, [ast.Pass()], [ast.Name("x", ast.Store())],
                            None)
        self.stmt(f, "must have Load context")
        f = ast.FunctionDef("x", a, [ast.Pass()], [],
                            ast.Name("x", ast.Store()))
        self.stmt(f, "must have Load context")
        def fac(args):
            return ast.FunctionDef("x", args, [ast.Pass()], [], None)
        self._check_arguments(fac, self.stmt)

    def test_classdef(self):
        def cls(bases=None, keywords=None, body=None, decorator_list=None):
            if bases is None:
                bases = []
            if keywords is None:
                keywords = []
            if body is None:
                body = [ast.Pass()]
            if decorator_list is None:
                decorator_list = []
            return ast.ClassDef("myclass", bases, keywords,
                                body, decorator_list)
        self.stmt(cls(bases=[ast.Name("x", ast.Store())]),
                  "must have Load context")
        self.stmt(cls(keywords=[ast.keyword("x", ast.Name("x", ast.Store()))]),
                  "must have Load context")
        self.stmt(cls(body=[]), "empty body on ClassDef")
        self.stmt(cls(body=[None]), "None disallowed")
        self.stmt(cls(decorator_list=[ast.Name("x", ast.Store())]),
                  "must have Load context")

    def test_delete(self):
        self.stmt(ast.Delete([]), "empty targets on Delete")
        self.stmt(ast.Delete([None]), "None disallowed")
        self.stmt(ast.Delete([ast.Name("x", ast.Load())]),
                  "must have Del context")

    def test_assign(self):
        self.stmt(ast.Assign([], ast.Num(3)), "empty targets on Assign")
        self.stmt(ast.Assign([None], ast.Num(3)), "None disallowed")
        self.stmt(ast.Assign([ast.Name("x", ast.Load())], ast.Num(3)),
                  "must have Store context")
        self.stmt(ast.Assign([ast.Name("x", ast.Store())],
                                ast.Name("y", ast.Store())),
                  "must have Load context")

    def test_augassign(self):
        aug = ast.AugAssign(ast.Name("x", ast.Load()), ast.Add(),
                            ast.Name("y", ast.Load()))
        self.stmt(aug, "must have Store context")
        aug = ast.AugAssign(ast.Name("x", ast.Store()), ast.Add(),
                            ast.Name("y", ast.Store()))
        self.stmt(aug, "must have Load context")

    def test_for(self):
        x = ast.Name("x", ast.Store())
        y = ast.Name("y", ast.Load())
        p = ast.Pass()
        self.stmt(ast.For(x, y, [], []), "empty body on For")
        self.stmt(ast.For(ast.Name("x", ast.Load()), y, [p], []),
                  "must have Store context")
        self.stmt(ast.For(x, ast.Name("y", ast.Store()), [p], []),
                  "must have Load context")
        e = ast.Expr(ast.Name("x", ast.Store()))
        self.stmt(ast.For(x, y, [e], []), "must have Load context")
        self.stmt(ast.For(x, y, [p], [e]), "must have Load context")

    def test_while(self):
        self.stmt(ast.While(ast.Num(3), [], []), "empty body on While")
        self.stmt(ast.While(ast.Name("x", ast.Store()), [ast.Pass()], []),
                  "must have Load context")
        self.stmt(ast.While(ast.Num(3), [ast.Pass()],
                             [ast.Expr(ast.Name("x", ast.Store()))]),
                             "must have Load context")

    def test_if(self):
        self.stmt(ast.If(ast.Num(3), [], []), "empty body on If")
        i = ast.If(ast.Name("x", ast.Store()), [ast.Pass()], [])
        self.stmt(i, "must have Load context")
        i = ast.If(ast.Num(3), [ast.Expr(ast.Name("x", ast.Store()))], [])
        self.stmt(i, "must have Load context")
        i = ast.If(ast.Num(3), [ast.Pass()],
                   [ast.Expr(ast.Name("x", ast.Store()))])
        self.stmt(i, "must have Load context")

    def test_with(self):
        p = ast.Pass()
        self.stmt(ast.With([], [p]), "empty items on With")
        i = ast.withitem(ast.Num(3), None)
        self.stmt(ast.With([i], []), "empty body on With")
        i = ast.withitem(ast.Name("x", ast.Store()), None)
        self.stmt(ast.With([i], [p]), "must have Load context")
        i = ast.withitem(ast.Num(3), ast.Name("x", ast.Load()))
        self.stmt(ast.With([i], [p]), "must have Store context")

    def test_raise(self):
        r = ast.Raise(None, ast.Num(3))
        self.stmt(r, "Raise with cause but no exception")
        r = ast.Raise(ast.Name("x", ast.Store()), None)
        self.stmt(r, "must have Load context")
        r = ast.Raise(ast.Num(4), ast.Name("x", ast.Store()))
        self.stmt(r, "must have Load context")

    def test_try(self):
        p = ast.Pass()
        t = ast.Try([], [], [], [p])
        self.stmt(t, "empty body on Try")
        t = ast.Try([ast.Expr(ast.Name("x", ast.Store()))], [], [], [p])
        self.stmt(t, "must have Load context")
        t = ast.Try([p], [], [], [])
        self.stmt(t, "Try has neither except handlers nor finalbody")
        t = ast.Try([p], [], [p], [p])
        self.stmt(t, "Try has orelse but no except handlers")
        t = ast.Try([p], [ast.ExceptHandler(None, "x", [])], [], [])
        self.stmt(t, "empty body on ExceptHandler")
        e = [ast.ExceptHandler(ast.Name("x", ast.Store()), "y", [p])]
        self.stmt(ast.Try([p], e, [], []), "must have Load context")
        e = [ast.ExceptHandler(None, "x", [p])]
        t = ast.Try([p], e, [ast.Expr(ast.Name("x", ast.Store()))], [p])
        self.stmt(t, "must have Load context")
        t = ast.Try([p], e, [p], [ast.Expr(ast.Name("x", ast.Store()))])
        self.stmt(t, "must have Load context")

    def test_assert(self):
        self.stmt(ast.Assert(ast.Name("x", ast.Store()), None),
                  "must have Load context")
        assrt = ast.Assert(ast.Name("x", ast.Load()),
                           ast.Name("y", ast.Store()))
        self.stmt(assrt, "must have Load context")

    def test_import(self):
        self.stmt(ast.Import([]), "empty names on Import")

    def test_importfrom(self):
        imp = ast.ImportFrom(None, [ast.alias("x", None)], -42)
        self.stmt(imp, "Negative ImportFrom level")
        self.stmt(ast.ImportFrom(None, [], 0), "empty names on ImportFrom")

    def test_global(self):
        self.stmt(ast.Global([]), "empty names on Global")

    def test_nonlocal(self):
        self.stmt(ast.Nonlocal([]), "empty names on Nonlocal")

    def test_expr(self):
        e = ast.Expr(ast.Name("x", ast.Store()))
        self.stmt(e, "must have Load context")

    def test_boolop(self):
        b = ast.BoolOp(ast.And(), [])
        self.expr(b, "less than 2 values")
        b = ast.BoolOp(ast.And(), [ast.Num(3)])
        self.expr(b, "less than 2 values")
        b = ast.BoolOp(ast.And(), [ast.Num(4), None])
        self.expr(b, "None disallowed")
        b = ast.BoolOp(ast.And(), [ast.Num(4), ast.Name("x", ast.Store())])
        self.expr(b, "must have Load context")

    def test_unaryop(self):
        u = ast.UnaryOp(ast.Not(), ast.Name("x", ast.Store()))
        self.expr(u, "must have Load context")

    def test_lambda(self):
        a = ast.arguments([], [], None, [], [], None, [])
        self.expr(ast.Lambda(a, ast.Name("x", ast.Store())),
                  "must have Load context")
        def fac(args):
            return ast.Lambda(args, ast.Name("x", ast.Load()))
        self._check_arguments(fac, self.expr)

    def test_ifexp(self):
        l = ast.Name("x", ast.Load())
        s = ast.Name("y", ast.Store())
        for args in (s, l, l), (l, s, l), (l, l, s):
            self.expr(ast.IfExp(*args), "must have Load context")

    def test_dict(self):
        d = ast.Dict([], [ast.Name("x", ast.Load())])
        self.expr(d, "same number of keys as values")
        d = ast.Dict([ast.Name("x", ast.Load())], [None])
        self.expr(d, "None disallowed")

    def test_set(self):
        self.expr(ast.Set([None]), "None disallowed")
        s = ast.Set([ast.Name("x", ast.Store())])
        self.expr(s, "must have Load context")

    def _check_comprehension(self, fac):
        self.expr(fac([]), "comprehension with no generators")
        g = ast.comprehension(ast.Name("x", ast.Load()),
                              ast.Name("x", ast.Load()), [], 0)
        self.expr(fac([g]), "must have Store context")
        g = ast.comprehension(ast.Name("x", ast.Store()),
                              ast.Name("x", ast.Store()), [], 0)
        self.expr(fac([g]), "must have Load context")
        x = ast.Name("x", ast.Store())
        y = ast.Name("y", ast.Load())
        g = ast.comprehension(x, y, [None], 0)
        self.expr(fac([g]), "None disallowed")
        g = ast.comprehension(x, y, [ast.Name("x", ast.Store())], 0)
        self.expr(fac([g]), "must have Load context")

    def _simple_comp(self, fac):
        g = ast.comprehension(ast.Name("x", ast.Store()),
                              ast.Name("x", ast.Load()), [], 0)
        self.expr(fac(ast.Name("x", ast.Store()), [g]),
                  "must have Load context")
        def wrap(gens):
            return fac(ast.Name("x", ast.Store()), gens)
        self._check_comprehension(wrap)

    def test_listcomp(self):
        self._simple_comp(ast.ListComp)

    def test_setcomp(self):
        self._simple_comp(ast.SetComp)

    def test_generatorexp(self):
        self._simple_comp(ast.GeneratorExp)

    def test_dictcomp(self):
        g = ast.comprehension(ast.Name("y", ast.Store()),
                              ast.Name("p", ast.Load()), [], 0)
        c = ast.DictComp(ast.Name("x", ast.Store()),
                         ast.Name("y", ast.Load()), [g])
        self.expr(c, "must have Load context")
        c = ast.DictComp(ast.Name("x", ast.Load()),
                         ast.Name("y", ast.Store()), [g])
        self.expr(c, "must have Load context")
        def factory(comps):
            k = ast.Name("x", ast.Load())
            v = ast.Name("y", ast.Load())
            return ast.DictComp(k, v, comps)
        self._check_comprehension(factory)

    def test_yield(self):
        self.expr(ast.Yield(ast.Name("x", ast.Store())), "must have Load")
        self.expr(ast.YieldFrom(ast.Name("x", ast.Store())), "must have Load")

    def test_compare(self):
        left = ast.Name("x", ast.Load())
        comp = ast.Compare(left, [ast.In()], [])
        self.expr(comp, "no comparators")
        comp = ast.Compare(left, [ast.In()], [ast.Num(4), ast.Num(5)])
        self.expr(comp, "different number of comparators and operands")
        comp = ast.Compare(ast.Num("blah"), [ast.In()], [left])
        self.expr(comp)
        comp = ast.Compare(left, [ast.In()], [ast.Num("blah")])
        self.expr(comp)

    def test_call(self):
        func = ast.Name("x", ast.Load())
        args = [ast.Name("y", ast.Load())]
        keywords = [ast.keyword("w", ast.Name("z", ast.Load()))]
        call = ast.Call(ast.Name("x", ast.Store()), args, keywords)
        self.expr(call, "must have Load context")
        call = ast.Call(func, [None], keywords)
        self.expr(call, "None disallowed")
        bad_keywords = [ast.keyword("w", ast.Name("z", ast.Store()))]
        call = ast.Call(func, args, bad_keywords)
        self.expr(call, "must have Load context")

    def test_num(self):
        class subint(int):
            pass
        class subfloat(float):
            pass
        class subcomplex(complex):
            pass
        for obj in "0", "hello":
            self.expr(ast.Num(obj))
        for obj in subint(), subfloat(), subcomplex():
            self.expr(ast.Num(obj), "invalid type", exc=TypeError)

    def test_attribute(self):
        attr = ast.Attribute(ast.Name("x", ast.Store()), "y", ast.Load())
        self.expr(attr, "must have Load context")

    def test_subscript(self):
        sub = ast.Subscript(ast.Name("x", ast.Store()), ast.Num(3),
                            ast.Load())
        self.expr(sub, "must have Load context")
        x = ast.Name("x", ast.Load())
        sub = ast.Subscript(x, ast.Name("y", ast.Store()),
                            ast.Load())
        self.expr(sub, "must have Load context")
        s = ast.Name("x", ast.Store())
        for args in (s, None, None), (None, s, None), (None, None, s):
            sl = ast.Slice(*args)
            self.expr(ast.Subscript(x, sl, ast.Load()),
                      "must have Load context")
        sl = ast.Tuple([], ast.Load())
        self.expr(ast.Subscript(x, sl, ast.Load()))
        sl = ast.Tuple([s], ast.Load())
        self.expr(ast.Subscript(x, sl, ast.Load()), "must have Load context")

    def test_starred(self):
        left = ast.List([ast.Starred(ast.Name("x", ast.Load()), ast.Store())],
                        ast.Store())
        assign = ast.Assign([left], ast.Num(4))
        self.stmt(assign, "must have Store context")

    def _sequence(self, fac):
        self.expr(fac([None], ast.Load()), "None disallowed")
        self.expr(fac([ast.Name("x", ast.Store())], ast.Load()),
                  "must have Load context")

    def test_list(self):
        self._sequence(ast.List)

    def test_tuple(self):
        self._sequence(ast.Tuple)

    def test_nameconstant(self):
        self.expr(ast.NameConstant(4))

    def test_stdlib_validates(self):
        stdlib = os.path.dirname(ast.__file__)
        tests = [fn for fn in os.listdir(stdlib) if fn.endswith(".py")]
        tests.extend(["test/test_grammar.py", "test/test_unpack_ex.py"])
        for module in tests:
            with self.subTest(module):
                fn = os.path.join(stdlib, module)
                with open(fn, "r", encoding="utf-8") as fp:
                    source = fp.read()
                mod = ast.parse(source, fn)
                compile(mod, fn, "exec")

    constant_1 = ast.Constant(1)
    pattern_1 = ast.MatchValue(constant_1)

    constant_x = ast.Constant('x')
    pattern_x = ast.MatchValue(constant_x)

    constant_true = ast.Constant(True)
    pattern_true = ast.MatchSingleton(True)

    name_carter = ast.Name('carter', ast.Load())

    _MATCH_PATTERNS = [
        ast.MatchValue(
            ast.Attribute(
                ast.Attribute(
                    ast.Name('x', ast.Store()),
                    'y', ast.Load()
                ),
                'z', ast.Load()
            )
        ),
        ast.MatchValue(
            ast.Attribute(
                ast.Attribute(
                    ast.Name('x', ast.Load()),
                    'y', ast.Store()
                ),
                'z', ast.Load()
            )
        ),
        ast.MatchValue(
            ast.Constant(...)
        ),
        ast.MatchValue(
            ast.Constant(True)
        ),
        ast.MatchValue(
            ast.Constant((1,2,3))
        ),
        ast.MatchSingleton('string'),
        ast.MatchSequence([
          ast.MatchSingleton('string')
        ]),
        ast.MatchSequence(
            [
                ast.MatchSequence(
                    [
                        ast.MatchSingleton('string')
                    ]
                )
            ]
        ),
        ast.MatchMapping(
            [constant_1, constant_true],
            [pattern_x]
        ),
        ast.MatchMapping(
            [constant_true, constant_1],
            [pattern_x, pattern_1],
            rest='True'
        ),
        ast.MatchMapping(
            [constant_true, ast.Starred(ast.Name('lol', ast.Load()), ast.Load())],
            [pattern_x, pattern_1],
            rest='legit'
        ),
        ast.MatchClass(
            ast.Attribute(
                ast.Attribute(
                    constant_x,
                    'y', ast.Load()),
                'z', ast.Load()),
            patterns=[], kwd_attrs=[], kwd_patterns=[]
        ),
        ast.MatchClass(
            name_carter,
            patterns=[],
            kwd_attrs=['True'],
            kwd_patterns=[pattern_1]
        ),
        ast.MatchClass(
            name_carter,
            patterns=[],
            kwd_attrs=[],
            kwd_patterns=[pattern_1]
        ),
        ast.MatchClass(
            name_carter,
            patterns=[ast.MatchSingleton('string')],
            kwd_attrs=[],
            kwd_patterns=[]
        ),
        ast.MatchClass(
            name_carter,
            patterns=[ast.MatchStar()],
            kwd_attrs=[],
            kwd_patterns=[]
        ),
        ast.MatchClass(
            name_carter,
            patterns=[],
            kwd_attrs=[],
            kwd_patterns=[ast.MatchStar()]
        ),
        ast.MatchSequence(
            [
                ast.MatchStar("True")
            ]
        ),
        ast.MatchAs(
            name='False'
        ),
        ast.MatchOr(
            []
        ),
        ast.MatchOr(
            [pattern_1]
        ),
        ast.MatchOr(
            [pattern_1, pattern_x, ast.MatchSingleton('xxx')]
        ),
        ast.MatchAs(name="_"),
        ast.MatchStar(name="x"),
        ast.MatchSequence([ast.MatchStar("_")]),
        ast.MatchMapping([], [], rest="_"),
    ]

    def test_match_validation_pattern(self):
        name_x = ast.Name('x', ast.Load())
        for pattern in self._MATCH_PATTERNS:
            with self.subTest(ast.dump(pattern, indent=4)):
                node = ast.Match(
                    subject=name_x,
                    cases = [
                        ast.match_case(
                            pattern=pattern,
                            body = [ast.Pass()]
                        )
                    ]
                )
                node = ast.fix_missing_locations(node)
                module = ast.Module([node], [])
                with self.assertRaises(ValueError):
                    compile(module, "<test>", "exec")


class ConstantTests(unittest.TestCase):
    """Tests on the ast.Constant node type."""

    def compile_constant(self, value):
        tree = ast.parse("x = 123")

        node = tree.body[0].value
        new_node = ast.Constant(value=value)
        ast.copy_location(new_node, node)
        tree.body[0].value = new_node

        code = compile(tree, "<string>", "exec")

        ns = {}
        exec(code, ns)
        return ns['x']

    def test_validation(self):
        with self.assertRaises(TypeError) as cm:
            self.compile_constant([1, 2, 3])
        self.assertEqual(str(cm.exception),
                         "got an invalid type in Constant: list")

    def test_singletons(self):
        for const in (None, False, True, Ellipsis, b'', frozenset()):
            with self.subTest(const=const):
                value = self.compile_constant(const)
                self.assertIs(value, const)

    def test_values(self):
        nested_tuple = (1,)
        nested_frozenset = frozenset({1})
        for level in range(3):
            nested_tuple = (nested_tuple, 2)
            nested_frozenset = frozenset({nested_frozenset, 2})
        values = (123, 123.0, 123j,
                  "unicode", b'bytes',
                  tuple("tuple"), frozenset("frozenset"),
                  nested_tuple, nested_frozenset)
        for value in values:
            with self.subTest(value=value):
                result = self.compile_constant(value)
                self.assertEqual(result, value)

    def test_assign_to_constant(self):
        tree = ast.parse("x = 1")

        target = tree.body[0].targets[0]
        new_target = ast.Constant(value=1)
        ast.copy_location(new_target, target)
        tree.body[0].targets[0] = new_target

        with self.assertRaises(ValueError) as cm:
            compile(tree, "string", "exec")
        self.assertEqual(str(cm.exception),
                         "expression which can't be assigned "
                         "to in Store context")

    def test_get_docstring(self):
        tree = ast.parse("'docstring'\nx = 1")
        self.assertEqual(ast.get_docstring(tree), 'docstring')

    def get_load_const(self, tree):
        # Compile to bytecode, disassemble and get parameter of LOAD_CONST
        # instructions
        co = compile(tree, '<string>', 'exec')
        consts = []
        for instr in dis.get_instructions(co):
            if instr.opname == 'LOAD_CONST':
                consts.append(instr.argval)
        return consts

    @support.cpython_only
    def test_load_const(self):
        consts = [None,
                  True, False,
                  124,
                  2.0,
                  3j,
                  "unicode",
                  b'bytes',
                  (1, 2, 3)]

        code = '\n'.join(['x={!r}'.format(const) for const in consts])
        code += '\nx = ...'
        consts.extend((Ellipsis, None))

        tree = ast.parse(code)
        self.assertEqual(self.get_load_const(tree),
                         consts)

        # Replace expression nodes with constants
        for assign, const in zip(tree.body, consts):
            assert isinstance(assign, ast.Assign), ast.dump(assign)
            new_node = ast.Constant(value=const)
            ast.copy_location(new_node, assign.value)
            assign.value = new_node

        self.assertEqual(self.get_load_const(tree),
                         consts)

    def test_literal_eval(self):
        tree = ast.parse("1 + 2")
        binop = tree.body[0].value

        new_left = ast.Constant(value=10)
        ast.copy_location(new_left, binop.left)
        binop.left = new_left

        new_right = ast.Constant(value=20j)
        ast.copy_location(new_right, binop.right)
        binop.right = new_right

        self.assertEqual(ast.literal_eval(binop), 10+20j)

    def test_string_kind(self):
        c = ast.parse('"x"', mode='eval').body
        self.assertEqual(c.value, "x")
        self.assertEqual(c.kind, None)

        c = ast.parse('u"x"', mode='eval').body
        self.assertEqual(c.value, "x")
        self.assertEqual(c.kind, "u")

        c = ast.parse('r"x"', mode='eval').body
        self.assertEqual(c.value, "x")
        self.assertEqual(c.kind, None)

        c = ast.parse('b"x"', mode='eval').body
        self.assertEqual(c.value, b"x")
        self.assertEqual(c.kind, None)


class EndPositionTests(unittest.TestCase):
    """Tests for end position of AST nodes.

    Testing end positions of nodes requires a bit of extra care
    because of how LL parsers work.
    """
    def _check_end_pos(self, ast_node, end_lineno, end_col_offset):
        self.assertEqual(ast_node.end_lineno, end_lineno)
        self.assertEqual(ast_node.end_col_offset, end_col_offset)

    def _check_content(self, source, ast_node, content):
        self.assertEqual(ast.get_source_segment(source, ast_node), content)

    def _parse_value(self, s):
        # Use duck-typing to support both single expression
        # and a right hand side of an assignment statement.
        return ast.parse(s).body[0].value

    def test_lambda(self):
        s = 'lambda x, *y: None'
        lam = self._parse_value(s)
        self._check_content(s, lam.body, 'None')
        self._check_content(s, lam.args.args[0], 'x')
        self._check_content(s, lam.args.vararg, 'y')

    def test_func_def(self):
        s = dedent('''
            def func(x: int,
                     *args: str,
                     z: float = 0,
                     **kwargs: Any) -> bool:
                return True
            ''').strip()
        fdef = ast.parse(s).body[0]
        self._check_end_pos(fdef, 5, 15)
        self._check_content(s, fdef.body[0], 'return True')
        self._check_content(s, fdef.args.args[0], 'x: int')
        self._check_content(s, fdef.args.args[0].annotation, 'int')
        self._check_content(s, fdef.args.kwarg, 'kwargs: Any')
        self._check_content(s, fdef.args.kwarg.annotation, 'Any')

    def test_call(self):
        s = 'func(x, y=2, **kw)'
        call = self._parse_value(s)
        self._check_content(s, call.func, 'func')
        self._check_content(s, call.keywords[0].value, '2')
        self._check_content(s, call.keywords[1].value, 'kw')

    def test_call_noargs(self):
        s = 'x[0]()'
        call = self._parse_value(s)
        self._check_content(s, call.func, 'x[0]')
        self._check_end_pos(call, 1, 6)

    def test_class_def(self):
        s = dedent('''
            class C(A, B):
                x: int = 0
        ''').strip()
        cdef = ast.parse(s).body[0]
        self._check_end_pos(cdef, 2, 14)
        self._check_content(s, cdef.bases[1], 'B')
        self._check_content(s, cdef.body[0], 'x: int = 0')

    def test_class_kw(self):
        s = 'class S(metaclass=abc.ABCMeta): pass'
        cdef = ast.parse(s).body[0]
        self._check_content(s, cdef.keywords[0].value, 'abc.ABCMeta')

    def test_multi_line_str(self):
        s = dedent('''
            x = """Some multi-line text.

            It goes on starting from same indent."""
        ''').strip()
        assign = ast.parse(s).body[0]
        self._check_end_pos(assign, 3, 40)
        self._check_end_pos(assign.value, 3, 40)

    def test_continued_str(self):
        s = dedent('''
            x = "first part" \\
            "second part"
        ''').strip()
        assign = ast.parse(s).body[0]
        self._check_end_pos(assign, 2, 13)
        self._check_end_pos(assign.value, 2, 13)

    def test_suites(self):
        # We intentionally put these into the same string to check
        # that empty lines are not part of the suite.
        s = dedent('''
            while True:
                pass

            if one():
                x = None
            elif other():
                y = None
            else:
                z = None

            for x, y in stuff:
                assert True

            try:
                raise RuntimeError
            except TypeError as e:
                pass

            pass
        ''').strip()
        mod = ast.parse(s)
        while_loop = mod.body[0]
        if_stmt = mod.body[1]
        for_loop = mod.body[2]
        try_stmt = mod.body[3]
        pass_stmt = mod.body[4]

        self._check_end_pos(while_loop, 2, 8)
        self._check_end_pos(if_stmt, 9, 12)
        self._check_end_pos(for_loop, 12, 15)
        self._check_end_pos(try_stmt, 17, 8)
        self._check_end_pos(pass_stmt, 19, 4)

        self._check_content(s, while_loop.test, 'True')
        self._check_content(s, if_stmt.body[0], 'x = None')
        self._check_content(s, if_stmt.orelse[0].test, 'other()')
        self._check_content(s, for_loop.target, 'x, y')
        self._check_content(s, try_stmt.body[0], 'raise RuntimeError')
        self._check_content(s, try_stmt.handlers[0].type, 'TypeError')

    def test_fstring(self):
        s = 'x = f"abc {x + y} abc"'
        fstr = self._parse_value(s)
        binop = fstr.values[1].value
        self._check_content(s, binop, 'x + y')

    def test_fstring_multi_line(self):
        s = dedent('''
            f"""Some multi-line text.
            {
            arg_one
            +
            arg_two
            }
            It goes on..."""
        ''').strip()
        fstr = self._parse_value(s)
        binop = fstr.values[1].value
        self._check_end_pos(binop, 5, 7)
        self._check_content(s, binop.left, 'arg_one')
        self._check_content(s, binop.right, 'arg_two')

    def test_import_from_multi_line(self):
        s = dedent('''
            from x.y.z import (
                a, b, c as c
            )
        ''').strip()
        imp = ast.parse(s).body[0]
        self._check_end_pos(imp, 3, 1)
        self._check_end_pos(imp.names[2], 2, 16)

    def test_slices(self):
        s1 = 'f()[1, 2] [0]'
        s2 = 'x[ a.b: c.d]'
        sm = dedent('''
            x[ a.b: f () ,
               g () : c.d
              ]
        ''').strip()
        i1, i2, im = map(self._parse_value, (s1, s2, sm))
        self._check_content(s1, i1.value, 'f()[1, 2]')
        self._check_content(s1, i1.value.slice, '1, 2')
        self._check_content(s2, i2.slice.lower, 'a.b')
        self._check_content(s2, i2.slice.upper, 'c.d')
        self._check_content(sm, im.slice.elts[0].upper, 'f ()')
        self._check_content(sm, im.slice.elts[1].lower, 'g ()')
        self._check_end_pos(im, 3, 3)

    def test_binop(self):
        s = dedent('''
            (1 * 2 + (3 ) +
                 4
            )
        ''').strip()
        binop = self._parse_value(s)
        self._check_end_pos(binop, 2, 6)
        self._check_content(s, binop.right, '4')
        self._check_content(s, binop.left, '1 * 2 + (3 )')
        self._check_content(s, binop.left.right, '3')

    def test_boolop(self):
        s = dedent('''
            if (one_condition and
                    (other_condition or yet_another_one)):
                pass
        ''').strip()
        bop = ast.parse(s).body[0].test
        self._check_end_pos(bop, 2, 44)
        self._check_content(s, bop.values[1],
                            'other_condition or yet_another_one')

    def test_tuples(self):
        s1 = 'x = () ;'
        s2 = 'x = 1 , ;'
        s3 = 'x = (1 , 2 ) ;'
        sm = dedent('''
            x = (
                a, b,
            )
        ''').strip()
        t1, t2, t3, tm = map(self._parse_value, (s1, s2, s3, sm))
        self._check_content(s1, t1, '()')
        self._check_content(s2, t2, '1 ,')
        self._check_content(s3, t3, '(1 , 2 )')
        self._check_end_pos(tm, 3, 1)

    def test_attribute_spaces(self):
        s = 'func(x. y .z)'
        call = self._parse_value(s)
        self._check_content(s, call, s)
        self._check_content(s, call.args[0], 'x. y .z')

    def test_redundant_parenthesis(self):
        s = '( ( ( a + b ) ) )'
        v = ast.parse(s).body[0].value
        self.assertEqual(type(v).__name__, 'BinOp')
        self._check_content(s, v, 'a + b')
        s2 = 'await ' + s
        v = ast.parse(s2).body[0].value.value
        self.assertEqual(type(v).__name__, 'BinOp')
        self._check_content(s2, v, 'a + b')

    def test_trailers_with_redundant_parenthesis(self):
        tests = (
            ('( ( ( a ) ) ) ( )', 'Call'),
            ('( ( ( a ) ) ) ( b )', 'Call'),
            ('( ( ( a ) ) ) [ b ]', 'Subscript'),
            ('( ( ( a ) ) ) . b', 'Attribute'),
        )
        for s, t in tests:
            with self.subTest(s):
                v = ast.parse(s).body[0].value
                self.assertEqual(type(v).__name__, t)
                self._check_content(s, v, s)
                s2 = 'await ' + s
                v = ast.parse(s2).body[0].value.value
                self.assertEqual(type(v).__name__, t)
                self._check_content(s2, v, s)

    def test_displays(self):
        s1 = '[{}, {1, }, {1, 2,} ]'
        s2 = '{a: b, f (): g () ,}'
        c1 = self._parse_value(s1)
        c2 = self._parse_value(s2)
        self._check_content(s1, c1.elts[0], '{}')
        self._check_content(s1, c1.elts[1], '{1, }')
        self._check_content(s1, c1.elts[2], '{1, 2,}')
        self._check_content(s2, c2.keys[1], 'f ()')
        self._check_content(s2, c2.values[1], 'g ()')

    def test_comprehensions(self):
        s = dedent('''
            x = [{x for x, y in stuff
                  if cond.x} for stuff in things]
        ''').strip()
        cmp = self._parse_value(s)
        self._check_end_pos(cmp, 2, 37)
        self._check_content(s, cmp.generators[0].iter, 'things')
        self._check_content(s, cmp.elt.generators[0].iter, 'stuff')
        self._check_content(s, cmp.elt.generators[0].ifs[0], 'cond.x')
        self._check_content(s, cmp.elt.generators[0].target, 'x, y')

    def test_yield_await(self):
        s = dedent('''
            async def f():
                yield x
                await y
        ''').strip()
        fdef = ast.parse(s).body[0]
        self._check_content(s, fdef.body[0].value, 'yield x')
        self._check_content(s, fdef.body[1].value, 'await y')

    def test_source_segment_multi(self):
        s_orig = dedent('''
            x = (
                a, b,
            ) + ()
        ''').strip()
        s_tuple = dedent('''
            (
                a, b,
            )
        ''').strip()
        binop = self._parse_value(s_orig)
        self.assertEqual(ast.get_source_segment(s_orig, binop.left), s_tuple)

    def test_source_segment_padded(self):
        s_orig = dedent('''
            class C:
                def fun(self) -> None:
                    "ЖЖЖЖЖ"
        ''').strip()
        s_method = '    def fun(self) -> None:\n' \
                   '        "ЖЖЖЖЖ"'
        cdef = ast.parse(s_orig).body[0]
        self.assertEqual(ast.get_source_segment(s_orig, cdef.body[0], padded=True),
                         s_method)

    def test_source_segment_endings(self):
        s = 'v = 1\r\nw = 1\nx = 1\n\ry = 1\rz = 1\r\n'
        v, w, x, y, z = ast.parse(s).body
        self._check_content(s, v, 'v = 1')
        self._check_content(s, w, 'w = 1')
        self._check_content(s, x, 'x = 1')
        self._check_content(s, y, 'y = 1')
        self._check_content(s, z, 'z = 1')

    def test_source_segment_tabs(self):
        s = dedent('''
            class C:
              \t\f  def fun(self) -> None:
              \t\f      pass
        ''').strip()
        s_method = '  \t\f  def fun(self) -> None:\n' \
                   '  \t\f      pass'

        cdef = ast.parse(s).body[0]
        self.assertEqual(ast.get_source_segment(s, cdef.body[0], padded=True), s_method)

    def test_source_segment_missing_info(self):
        s = 'v = 1\r\nw = 1\nx = 1\n\ry = 1\r\n'
        v, w, x, y = ast.parse(s).body
        del v.lineno
        del w.end_lineno
        del x.col_offset
        del y.end_col_offset
        self.assertIsNone(ast.get_source_segment(s, v))
        self.assertIsNone(ast.get_source_segment(s, w))
        self.assertIsNone(ast.get_source_segment(s, x))
        self.assertIsNone(ast.get_source_segment(s, y))

class NodeVisitorTests(unittest.TestCase):
    def test_old_constant_nodes(self):
        class Visitor(ast.NodeVisitor):
            def visit_Num(self, node):
                log.append((node.lineno, 'Num', node.n))
            def visit_Str(self, node):
                log.append((node.lineno, 'Str', node.s))
            def visit_Bytes(self, node):
                log.append((node.lineno, 'Bytes', node.s))
            def visit_NameConstant(self, node):
                log.append((node.lineno, 'NameConstant', node.value))
            def visit_Ellipsis(self, node):
                log.append((node.lineno, 'Ellipsis', ...))
        mod = ast.parse(dedent('''\
            i = 42
            f = 4.25
            c = 4.25j
            s = 'string'
            b = b'bytes'
            t = True
            n = None
            e = ...
            '''))
        visitor = Visitor()
        log = []
        with warnings.catch_warnings(record=True) as wlog:
            warnings.filterwarnings('always', '', DeprecationWarning)
            visitor.visit(mod)
        self.assertEqual(log, [
            (1, 'Num', 42),
            (2, 'Num', 4.25),
            (3, 'Num', 4.25j),
            (4, 'Str', 'string'),
            (5, 'Bytes', b'bytes'),
            (6, 'NameConstant', True),
            (7, 'NameConstant', None),
            (8, 'Ellipsis', ...),
        ])
        self.assertEqual([str(w.message) for w in wlog], [
            'visit_Num is deprecated; add visit_Constant',
            'visit_Num is deprecated; add visit_Constant',
            'visit_Num is deprecated; add visit_Constant',
            'visit_Str is deprecated; add visit_Constant',
            'visit_Bytes is deprecated; add visit_Constant',
            'visit_NameConstant is deprecated; add visit_Constant',
            'visit_NameConstant is deprecated; add visit_Constant',
            'visit_Ellipsis is deprecated; add visit_Constant',
        ])


@support.cpython_only
class ModuleStateTests(unittest.TestCase):
    # bpo-41194, bpo-41261, bpo-41631: The _ast module uses a global state.

    def check_ast_module(self):
        # Check that the _ast module still works as expected
        code = 'x + 1'
        filename = '<string>'
        mode = 'eval'

        # Create _ast.AST subclasses instances
        ast_tree = compile(code, filename, mode, flags=ast.PyCF_ONLY_AST)

        # Call PyAST_Check()
        code = compile(ast_tree, filename, mode)
        self.assertIsInstance(code, types.CodeType)

    def test_reload_module(self):
        # bpo-41194: Importing the _ast module twice must not crash.
        with support.swap_item(sys.modules, '_ast', None):
            del sys.modules['_ast']
            import _ast as ast1

            del sys.modules['_ast']
            import _ast as ast2

            self.check_ast_module()

        # Unloading the two _ast module instances must not crash.
        del ast1
        del ast2
        support.gc_collect()

        self.check_ast_module()

    def test_sys_modules(self):
        # bpo-41631: Test reproducing a Mercurial crash when PyAST_Check()
        # imported the _ast module internally.
        lazy_mod = object()

        def my_import(name, *args, **kw):
            sys.modules[name] = lazy_mod
            return lazy_mod

        with support.swap_item(sys.modules, '_ast', None):
            del sys.modules['_ast']

            with support.swap_attr(builtins, '__import__', my_import):
                # Test that compile() does not import the _ast module
                self.check_ast_module()
                self.assertNotIn('_ast', sys.modules)

                # Sanity check of the test itself
                import _ast
                self.assertIs(_ast, lazy_mod)

    def test_subinterpreter(self):
        # bpo-41631: Importing and using the _ast module in a subinterpreter
        # must not crash.
        code = dedent('''
            import _ast
            import ast
            import gc
            import sys
            import types

            # Create _ast.AST subclasses instances and call PyAST_Check()
            ast_tree = compile('x+1', '<string>', 'eval',
                               flags=ast.PyCF_ONLY_AST)
            code = compile(ast_tree, 'string', 'eval')
            if not isinstance(code, types.CodeType):
                raise AssertionError

            # Unloading the _ast module must not crash.
            del ast, _ast
            del sys.modules['ast'], sys.modules['_ast']
            gc.collect()
        ''')
        res = support.run_in_subinterp(code)
        self.assertEqual(res, 0)


def main():
    if __name__ != '__main__':
        return
    if sys.argv[1:] == ['-g']:
        for statements, kind in ((exec_tests, "exec"), (single_tests, "single"),
                                 (eval_tests, "eval")):
            print(kind+"_results = [")
            for statement in statements:
                tree = ast.parse(statement, "?", kind)
                print("%r," % (to_tuple(tree),))
            print("]")
        print("main()")
        raise SystemExit
    unittest.main()

#### EVERYTHING BELOW IS GENERATED BY python Lib/test/test_ast.py -g  #####
exec_results = [
('Module', [('Expr', (1, 0, 1, 4), ('Constant', (1, 0, 1, 4), None, None))], []),
('Module', [('Expr', (1, 0, 1, 18), ('Constant', (1, 0, 1, 18), 'module docstring', None))], []),
('Module', [('FunctionDef', (1, 0, 1, 13), 'f', ('arguments', [], [], None, [], [], None, []), [('Pass', (1, 9, 1, 13))], [], None, None)], []),
('Module', [('FunctionDef', (1, 0, 1, 29), 'f', ('arguments', [], [], None, [], [], None, []), [('Expr', (1, 9, 1, 29), ('Constant', (1, 9, 1, 29), 'function docstring', None))], [], None, None)], []),
('Module', [('FunctionDef', (1, 0, 1, 14), 'f', ('arguments', [], [('arg', (1, 6, 1, 7), 'a', None, None)], None, [], [], None, []), [('Pass', (1, 10, 1, 14))], [], None, None)], []),
('Module', [('FunctionDef', (1, 0, 1, 16), 'f', ('arguments', [], [('arg', (1, 6, 1, 7), 'a', None, None)], None, [], [], None, [('Constant', (1, 8, 1, 9), 0, None)]), [('Pass', (1, 12, 1, 16))], [], None, None)], []),
('Module', [('FunctionDef', (1, 0, 1, 18), 'f', ('arguments', [], [], ('arg', (1, 7, 1, 11), 'args', None, None), [], [], None, []), [('Pass', (1, 14, 1, 18))], [], None, None)], []),
('Module', [('FunctionDef', (1, 0, 1, 21), 'f', ('arguments', [], [], None, [], [], ('arg', (1, 8, 1, 14), 'kwargs', None, None), []), [('Pass', (1, 17, 1, 21))], [], None, None)], []),
('Module', [('FunctionDef', (1, 0, 1, 71), 'f', ('arguments', [], [('arg', (1, 6, 1, 7), 'a', None, None), ('arg', (1, 9, 1, 10), 'b', None, None), ('arg', (1, 14, 1, 15), 'c', None, None), ('arg', (1, 22, 1, 23), 'd', None, None), ('arg', (1, 28, 1, 29), 'e', None, None)], ('arg', (1, 35, 1, 39), 'args', None, None), [('arg', (1, 41, 1, 42), 'f', None, None)], [('Constant', (1, 43, 1, 45), 42, None)], ('arg', (1, 49, 1, 55), 'kwargs', None, None), [('Constant', (1, 11, 1, 12), 1, None), ('Constant', (1, 16, 1, 20), None, None), ('List', (1, 24, 1, 26), [], ('Load',)), ('Dict', (1, 30, 1, 32), [], [])]), [('Expr', (1, 58, 1, 71), ('Constant', (1, 58, 1, 71), 'doc for f()', None))], [], None, None)], []),
('Module', [('ClassDef', (1, 0, 1, 12), 'C', [], [], [('Pass', (1, 8, 1, 12))], [])], []),
('Module', [('ClassDef', (1, 0, 1, 32), 'C', [], [], [('Expr', (1, 9, 1, 32), ('Constant', (1, 9, 1, 32), 'docstring for class C', None))], [])], []),
('Module', [('ClassDef', (1, 0, 1, 21), 'C', [('Name', (1, 8, 1, 14), 'object', ('Load',))], [], [('Pass', (1, 17, 1, 21))], [])], []),
('Module', [('FunctionDef', (1, 0, 1, 16), 'f', ('arguments', [], [], None, [], [], None, []), [('Return', (1, 8, 1, 16), ('Constant', (1, 15, 1, 16), 1, None))], [], None, None)], []),
('Module', [('Delete', (1, 0, 1, 5), [('Name', (1, 4, 1, 5), 'v', ('Del',))])], []),
('Module', [('Assign', (1, 0, 1, 5), [('Name', (1, 0, 1, 1), 'v', ('Store',))], ('Constant', (1, 4, 1, 5), 1, None), None)], []),
('Module', [('Assign', (1, 0, 1, 7), [('Tuple', (1, 0, 1, 3), [('Name', (1, 0, 1, 1), 'a', ('Store',)), ('Name', (1, 2, 1, 3), 'b', ('Store',))], ('Store',))], ('Name', (1, 6, 1, 7), 'c', ('Load',)), None)], []),
('Module', [('Assign', (1, 0, 1, 9), [('Tuple', (1, 0, 1, 5), [('Name', (1, 1, 1, 2), 'a', ('Store',)), ('Name', (1, 3, 1, 4), 'b', ('Store',))], ('Store',))], ('Name', (1, 8, 1, 9), 'c', ('Load',)), None)], []),
('Module', [('Assign', (1, 0, 1, 9), [('List', (1, 0, 1, 5), [('Name', (1, 1, 1, 2), 'a', ('Store',)), ('Name', (1, 3, 1, 4), 'b', ('Store',))], ('Store',))], ('Name', (1, 8, 1, 9), 'c', ('Load',)), None)], []),
('Module', [('AugAssign', (1, 0, 1, 6), ('Name', (1, 0, 1, 1), 'v', ('Store',)), ('Add',), ('Constant', (1, 5, 1, 6), 1, None))], []),
('Module', [('For', (1, 0, 1, 15), ('Name', (1, 4, 1, 5), 'v', ('Store',)), ('Name', (1, 9, 1, 10), 'v', ('Load',)), [('Pass', (1, 11, 1, 15))], [], None)], []),
('Module', [('While', (1, 0, 1, 12), ('Name', (1, 6, 1, 7), 'v', ('Load',)), [('Pass', (1, 8, 1, 12))], [])], []),
('Module', [('If', (1, 0, 1, 9), ('Name', (1, 3, 1, 4), 'v', ('Load',)), [('Pass', (1, 5, 1, 9))], [])], []),
('Module', [('If', (1, 0, 4, 6), ('Name', (1, 3, 1, 4), 'a', ('Load',)), [('Pass', (2, 2, 2, 6))], [('If', (3, 0, 4, 6), ('Name', (3, 5, 3, 6), 'b', ('Load',)), [('Pass', (4, 2, 4, 6))], [])])], []),
('Module', [('If', (1, 0, 6, 6), ('Name', (1, 3, 1, 4), 'a', ('Load',)), [('Pass', (2, 2, 2, 6))], [('If', (3, 0, 6, 6), ('Name', (3, 5, 3, 6), 'b', ('Load',)), [('Pass', (4, 2, 4, 6))], [('Pass', (6, 2, 6, 6))])])], []),
('Module', [('With', (1, 0, 1, 17), [('withitem', ('Name', (1, 5, 1, 6), 'x', ('Load',)), ('Name', (1, 10, 1, 11), 'y', ('Store',)))], [('Pass', (1, 13, 1, 17))], None)], []),
('Module', [('With', (1, 0, 1, 25), [('withitem', ('Name', (1, 5, 1, 6), 'x', ('Load',)), ('Name', (1, 10, 1, 11), 'y', ('Store',))), ('withitem', ('Name', (1, 13, 1, 14), 'z', ('Load',)), ('Name', (1, 18, 1, 19), 'q', ('Store',)))], [('Pass', (1, 21, 1, 25))], None)], []),
('Module', [('Raise', (1, 0, 1, 25), ('Call', (1, 6, 1, 25), ('Name', (1, 6, 1, 15), 'Exception', ('Load',)), [('Constant', (1, 16, 1, 24), 'string', None)], []), None)], []),
('Module', [('Try', (1, 0, 4, 6), [('Pass', (2, 2, 2, 6))], [('ExceptHandler', (3, 0, 4, 6), ('Name', (3, 7, 3, 16), 'Exception', ('Load',)), None, [('Pass', (4, 2, 4, 6))])], [], [])], []),
('Module', [('Try', (1, 0, 4, 6), [('Pass', (2, 2, 2, 6))], [], [], [('Pass', (4, 2, 4, 6))])], []),
('Module', [('Assert', (1, 0, 1, 8), ('Name', (1, 7, 1, 8), 'v', ('Load',)), None)], []),
('Module', [('Import', (1, 0, 1, 10), [('alias', (1, 7, 1, 10), 'sys', None)])], []),
('Module', [('ImportFrom', (1, 0, 1, 17), 'sys', [('alias', (1, 16, 1, 17), 'v', None)], 0)], []),
('Module', [('Global', (1, 0, 1, 8), ['v'])], []),
('Module', [('Expr', (1, 0, 1, 1), ('Constant', (1, 0, 1, 1), 1, None))], []),
('Module', [('Pass', (1, 0, 1, 4))], []),
('Module', [('For', (1, 0, 1, 16), ('Name', (1, 4, 1, 5), 'v', ('Store',)), ('Name', (1, 9, 1, 10), 'v', ('Load',)), [('Break', (1, 11, 1, 16))], [], None)], []),
('Module', [('For', (1, 0, 1, 19), ('Name', (1, 4, 1, 5), 'v', ('Store',)), ('Name', (1, 9, 1, 10), 'v', ('Load',)), [('Continue', (1, 11, 1, 19))], [], None)], []),
('Module', [('For', (1, 0, 1, 18), ('Tuple', (1, 4, 1, 7), [('Name', (1, 4, 1, 5), 'a', ('Store',)), ('Name', (1, 6, 1, 7), 'b', ('Store',))], ('Store',)), ('Name', (1, 11, 1, 12), 'c', ('Load',)), [('Pass', (1, 14, 1, 18))], [], None)], []),
('Module', [('For', (1, 0, 1, 20), ('Tuple', (1, 4, 1, 9), [('Name', (1, 5, 1, 6), 'a', ('Store',)), ('Name', (1, 7, 1, 8), 'b', ('Store',))], ('Store',)), ('Name', (1, 13, 1, 14), 'c', ('Load',)), [('Pass', (1, 16, 1, 20))], [], None)], []),
('Module', [('For', (1, 0, 1, 20), ('List', (1, 4, 1, 9), [('Name', (1, 5, 1, 6), 'a', ('Store',)), ('Name', (1, 7, 1, 8), 'b', ('Store',))], ('Store',)), ('Name', (1, 13, 1, 14), 'c', ('Load',)), [('Pass', (1, 16, 1, 20))], [], None)], []),
('Module', [('Expr', (1, 0, 11, 5), ('GeneratorExp', (1, 0, 11, 5), ('Tuple', (2, 4, 6, 5), [('Name', (3, 4, 3, 6), 'Aa', ('Load',)), ('Name', (5, 7, 5, 9), 'Bb', ('Load',))], ('Load',)), [('comprehension', ('Tuple', (8, 4, 10, 6), [('Name', (8, 4, 8, 6), 'Aa', ('Store',)), ('Name', (10, 4, 10, 6), 'Bb', ('Store',))], ('Store',)), ('Name', (10, 10, 10, 12), 'Cc', ('Load',)), [], 0)]))], []),
('Module', [('Expr', (1, 0, 1, 34), ('DictComp', (1, 0, 1, 34), ('Name', (1, 1, 1, 2), 'a', ('Load',)), ('Name', (1, 5, 1, 6), 'b', ('Load',)), [('comprehension', ('Name', (1, 11, 1, 12), 'w', ('Store',)), ('Name', (1, 16, 1, 17), 'x', ('Load',)), [], 0), ('comprehension', ('Name', (1, 22, 1, 23), 'm', ('Store',)), ('Name', (1, 27, 1, 28), 'p', ('Load',)), [('Name', (1, 32, 1, 33), 'g', ('Load',))], 0)]))], []),
('Module', [('Expr', (1, 0, 1, 20), ('DictComp', (1, 0, 1, 20), ('Name', (1, 1, 1, 2), 'a', ('Load',)), ('Name', (1, 5, 1, 6), 'b', ('Load',)), [('comprehension', ('Tuple', (1, 11, 1, 14), [('Name', (1, 11, 1, 12), 'v', ('Store',)), ('Name', (1, 13, 1, 14), 'w', ('Store',))], ('Store',)), ('Name', (1, 18, 1, 19), 'x', ('Load',)), [], 0)]))], []),
('Module', [('Expr', (1, 0, 1, 19), ('SetComp', (1, 0, 1, 19), ('Name', (1, 1, 1, 2), 'r', ('Load',)), [('comprehension', ('Name', (1, 7, 1, 8), 'l', ('Store',)), ('Name', (1, 12, 1, 13), 'x', ('Load',)), [('Name', (1, 17, 1, 18), 'g', ('Load',))], 0)]))], []),
('Module', [('Expr', (1, 0, 1, 16), ('SetComp', (1, 0, 1, 16), ('Name', (1, 1, 1, 2), 'r', ('Load',)), [('comprehension', ('Tuple', (1, 7, 1, 10), [('Name', (1, 7, 1, 8), 'l', ('Store',)), ('Name', (1, 9, 1, 10), 'm', ('Store',))], ('Store',)), ('Name', (1, 14, 1, 15), 'x', ('Load',)), [], 0)]))], []),
('Module', [('AsyncFunctionDef', (1, 0, 3, 18), 'f', ('arguments', [], [], None, [], [], None, []), [('Expr', (2, 1, 2, 17), ('Constant', (2, 1, 2, 17), 'async function', None)), ('Expr', (3, 1, 3, 18), ('Await', (3, 1, 3, 18), ('Call', (3, 7, 3, 18), ('Name', (3, 7, 3, 16), 'something', ('Load',)), [], [])))], [], None, None)], []),
('Module', [('AsyncFunctionDef', (1, 0, 3, 8), 'f', ('arguments', [], [], None, [], [], None, []), [('AsyncFor', (2, 1, 3, 8), ('Name', (2, 11, 2, 12), 'e', ('Store',)), ('Name', (2, 16, 2, 17), 'i', ('Load',)), [('Expr', (2, 19, 2, 20), ('Constant', (2, 19, 2, 20), 1, None))], [('Expr', (3, 7, 3, 8), ('Constant', (3, 7, 3, 8), 2, None))], None)], [], None, None)], []),
('Module', [('AsyncFunctionDef', (1, 0, 2, 21), 'f', ('arguments', [], [], None, [], [], None, []), [('AsyncWith', (2, 1, 2, 21), [('withitem', ('Name', (2, 12, 2, 13), 'a', ('Load',)), ('Name', (2, 17, 2, 18), 'b', ('Store',)))], [('Expr', (2, 20, 2, 21), ('Constant', (2, 20, 2, 21), 1, None))], None)], [], None, None)], []),
('Module', [('Expr', (1, 0, 1, 14), ('Dict', (1, 0, 1, 14), [None, ('Constant', (1, 10, 1, 11), 2, None)], [('Dict', (1, 3, 1, 8), [('Constant', (1, 4, 1, 5), 1, None)], [('Constant', (1, 6, 1, 7), 2, None)]), ('Constant', (1, 12, 1, 13), 3, None)]))], []),
('Module', [('Expr', (1, 0, 1, 12), ('Set', (1, 0, 1, 12), [('Starred', (1, 1, 1, 8), ('Set', (1, 2, 1, 8), [('Constant', (1, 3, 1, 4), 1, None), ('Constant', (1, 6, 1, 7), 2, None)]), ('Load',)), ('Constant', (1, 10, 1, 11), 3, None)]))], []),
('Module', [('AsyncFunctionDef', (1, 0, 2, 21), 'f', ('arguments', [], [], None, [], [], None, []), [('Expr', (2, 1, 2, 21), ('ListComp', (2, 1, 2, 21), ('Name', (2, 2, 2, 3), 'i', ('Load',)), [('comprehension', ('Name', (2, 14, 2, 15), 'b', ('Store',)), ('Name', (2, 19, 2, 20), 'c', ('Load',)), [], 1)]))], [], None, None)], []),
('Module', [('FunctionDef', (4, 0, 4, 13), 'f', ('arguments', [], [], None, [], [], None, []), [('Pass', (4, 9, 4, 13))], [('Name', (1, 1, 1, 6), 'deco1', ('Load',)), ('Call', (2, 1, 2, 8), ('Name', (2, 1, 2, 6), 'deco2', ('Load',)), [], []), ('Call', (3, 1, 3, 9), ('Name', (3, 1, 3, 6), 'deco3', ('Load',)), [('Constant', (3, 7, 3, 8), 1, None)], [])], None, None)], []),
('Module', [('AsyncFunctionDef', (4, 0, 4, 19), 'f', ('arguments', [], [], None, [], [], None, []), [('Pass', (4, 15, 4, 19))], [('Name', (1, 1, 1, 6), 'deco1', ('Load',)), ('Call', (2, 1, 2, 8), ('Name', (2, 1, 2, 6), 'deco2', ('Load',)), [], []), ('Call', (3, 1, 3, 9), ('Name', (3, 1, 3, 6), 'deco3', ('Load',)), [('Constant', (3, 7, 3, 8), 1, None)], [])], None, None)], []),
('Module', [('ClassDef', (4, 0, 4, 13), 'C', [], [], [('Pass', (4, 9, 4, 13))], [('Name', (1, 1, 1, 6), 'deco1', ('Load',)), ('Call', (2, 1, 2, 8), ('Name', (2, 1, 2, 6), 'deco2', ('Load',)), [], []), ('Call', (3, 1, 3, 9), ('Name', (3, 1, 3, 6), 'deco3', ('Load',)), [('Constant', (3, 7, 3, 8), 1, None)], [])])], []),
('Module', [('FunctionDef', (2, 0, 2, 13), 'f', ('arguments', [], [], None, [], [], None, []), [('Pass', (2, 9, 2, 13))], [('Call', (1, 1, 1, 19), ('Name', (1, 1, 1, 5), 'deco', ('Load',)), [('GeneratorExp', (1, 5, 1, 19), ('Name', (1, 6, 1, 7), 'a', ('Load',)), [('comprehension', ('Name', (1, 12, 1, 13), 'a', ('Store',)), ('Name', (1, 17, 1, 18), 'b', ('Load',)), [], 0)])], [])], None, None)], []),
('Module', [('FunctionDef', (2, 0, 2, 13), 'f', ('arguments', [], [], None, [], [], None, []), [('Pass', (2, 9, 2, 13))], [('Attribute', (1, 1, 1, 6), ('Attribute', (1, 1, 1, 4), ('Name', (1, 1, 1, 2), 'a', ('Load',)), 'b', ('Load',)), 'c', ('Load',))], None, None)], []),
('Module', [('Expr', (1, 0, 1, 8), ('NamedExpr', (1, 1, 1, 7), ('Name', (1, 1, 1, 2), 'a', ('Store',)), ('Constant', (1, 6, 1, 7), 1, None)))], []),
('Module', [('FunctionDef', (1, 0, 1, 18), 'f', ('arguments', [('arg', (1, 6, 1, 7), 'a', None, None)], [], None, [], [], None, []), [('Pass', (1, 14, 1, 18))], [], None, None)], []),
('Module', [('FunctionDef', (1, 0, 1, 26), 'f', ('arguments', [('arg', (1, 6, 1, 7), 'a', None, None)], [('arg', (1, 12, 1, 13), 'c', None, None), ('arg', (1, 15, 1, 16), 'd', None, None), ('arg', (1, 18, 1, 19), 'e', None, None)], None, [], [], None, []), [('Pass', (1, 22, 1, 26))], [], None, None)], []),
('Module', [('FunctionDef', (1, 0, 1, 29), 'f', ('arguments', [('arg', (1, 6, 1, 7), 'a', None, None)], [('arg', (1, 12, 1, 13), 'c', None, None)], None, [('arg', (1, 18, 1, 19), 'd', None, None), ('arg', (1, 21, 1, 22), 'e', None, None)], [None, None], None, []), [('Pass', (1, 25, 1, 29))], [], None, None)], []),
('Module', [('FunctionDef', (1, 0, 1, 39), 'f', ('arguments', [('arg', (1, 6, 1, 7), 'a', None, None)], [('arg', (1, 12, 1, 13), 'c', None, None)], None, [('arg', (1, 18, 1, 19), 'd', None, None), ('arg', (1, 21, 1, 22), 'e', None, None)], [None, None], ('arg', (1, 26, 1, 32), 'kwargs', None, None), []), [('Pass', (1, 35, 1, 39))], [], None, None)], []),
('Module', [('FunctionDef', (1, 0, 1, 20), 'f', ('arguments', [('arg', (1, 6, 1, 7), 'a', None, None)], [], None, [], [], None, [('Constant', (1, 8, 1, 9), 1, None)]), [('Pass', (1, 16, 1, 20))], [], None, None)], []),
('Module', [('FunctionDef', (1, 0, 1, 29), 'f', ('arguments', [('arg', (1, 6, 1, 7), 'a', None, None)], [('arg', (1, 14, 1, 15), 'b', None, None), ('arg', (1, 19, 1, 20), 'c', None, None)], None, [], [], None, [('Constant', (1, 8, 1, 9), 1, None), ('Constant', (1, 16, 1, 17), 2, None), ('Constant', (1, 21, 1, 22), 4, None)]), [('Pass', (1, 25, 1, 29))], [], None, None)], []),
('Module', [('FunctionDef', (1, 0, 1, 32), 'f', ('arguments', [('arg', (1, 6, 1, 7), 'a', None, None)], [('arg', (1, 14, 1, 15), 'b', None, None)], None, [('arg', (1, 22, 1, 23), 'c', None, None)], [('Constant', (1, 24, 1, 25), 4, None)], None, [('Constant', (1, 8, 1, 9), 1, None), ('Constant', (1, 16, 1, 17), 2, None)]), [('Pass', (1, 28, 1, 32))], [], None, None)], []),
('Module', [('FunctionDef', (1, 0, 1, 30), 'f', ('arguments', [('arg', (1, 6, 1, 7), 'a', None, None)], [('arg', (1, 14, 1, 15), 'b', None, None)], None, [('arg', (1, 22, 1, 23), 'c', None, None)], [None], None, [('Constant', (1, 8, 1, 9), 1, None), ('Constant', (1, 16, 1, 17), 2, None)]), [('Pass', (1, 26, 1, 30))], [], None, None)], []),
('Module', [('FunctionDef', (1, 0, 1, 42), 'f', ('arguments', [('arg', (1, 6, 1, 7), 'a', None, None)], [('arg', (1, 14, 1, 15), 'b', None, None)], None, [('arg', (1, 22, 1, 23), 'c', None, None)], [('Constant', (1, 24, 1, 25), 4, None)], ('arg', (1, 29, 1, 35), 'kwargs', None, None), [('Constant', (1, 8, 1, 9), 1, None), ('Constant', (1, 16, 1, 17), 2, None)]), [('Pass', (1, 38, 1, 42))], [], None, None)], []),
('Module', [('FunctionDef', (1, 0, 1, 40), 'f', ('arguments', [('arg', (1, 6, 1, 7), 'a', None, None)], [('arg', (1, 14, 1, 15), 'b', None, None)], None, [('arg', (1, 22, 1, 23), 'c', None, None)], [None], ('arg', (1, 27, 1, 33), 'kwargs', None, None), [('Constant', (1, 8, 1, 9), 1, None), ('Constant', (1, 16, 1, 17), 2, None)]), [('Pass', (1, 36, 1, 40))], [], None, None)], []),
]
single_results = [
('Interactive', [('Expr', (1, 0, 1, 3), ('BinOp', (1, 0, 1, 3), ('Constant', (1, 0, 1, 1), 1, None), ('Add',), ('Constant', (1, 2, 1, 3), 2, None)))]),
]
eval_results = [
('Expression', ('Constant', (1, 0, 1, 4), None, None)),
('Expression', ('BoolOp', (1, 0, 1, 7), ('And',), [('Name', (1, 0, 1, 1), 'a', ('Load',)), ('Name', (1, 6, 1, 7), 'b', ('Load',))])),
('Expression', ('BinOp', (1, 0, 1, 5), ('Name', (1, 0, 1, 1), 'a', ('Load',)), ('Add',), ('Name', (1, 4, 1, 5), 'b', ('Load',)))),
('Expression', ('UnaryOp', (1, 0, 1, 5), ('Not',), ('Name', (1, 4, 1, 5), 'v', ('Load',)))),
('Expression', ('Lambda', (1, 0, 1, 11), ('arguments', [], [], None, [], [], None, []), ('Constant', (1, 7, 1, 11), None, None))),
('Expression', ('Dict', (1, 0, 1, 7), [('Constant', (1, 2, 1, 3), 1, None)], [('Constant', (1, 4, 1, 5), 2, None)])),
('Expression', ('Dict', (1, 0, 1, 2), [], [])),
('Expression', ('Set', (1, 0, 1, 7), [('Constant', (1, 1, 1, 5), None, None)])),
('Expression', ('Dict', (1, 0, 5, 6), [('Constant', (2, 6, 2, 7), 1, None)], [('Constant', (4, 10, 4, 11), 2, None)])),
('Expression', ('ListComp', (1, 0, 1, 19), ('Name', (1, 1, 1, 2), 'a', ('Load',)), [('comprehension', ('Name', (1, 7, 1, 8), 'b', ('Store',)), ('Name', (1, 12, 1, 13), 'c', ('Load',)), [('Name', (1, 17, 1, 18), 'd', ('Load',))], 0)])),
('Expression', ('GeneratorExp', (1, 0, 1, 19), ('Name', (1, 1, 1, 2), 'a', ('Load',)), [('comprehension', ('Name', (1, 7, 1, 8), 'b', ('Store',)), ('Name', (1, 12, 1, 13), 'c', ('Load',)), [('Name', (1, 17, 1, 18), 'd', ('Load',))], 0)])),
('Expression', ('ListComp', (1, 0, 1, 20), ('Tuple', (1, 1, 1, 6), [('Name', (1, 2, 1, 3), 'a', ('Load',)), ('Name', (1, 4, 1, 5), 'b', ('Load',))], ('Load',)), [('comprehension', ('Tuple', (1, 11, 1, 14), [('Name', (1, 11, 1, 12), 'a', ('Store',)), ('Name', (1, 13, 1, 14), 'b', ('Store',))], ('Store',)), ('Name', (1, 18, 1, 19), 'c', ('Load',)), [], 0)])),
('Expression', ('ListComp', (1, 0, 1, 22), ('Tuple', (1, 1, 1, 6), [('Name', (1, 2, 1, 3), 'a', ('Load',)), ('Name', (1, 4, 1, 5), 'b', ('Load',))], ('Load',)), [('comprehension', ('Tuple', (1, 11, 1, 16), [('Name', (1, 12, 1, 13), 'a', ('Store',)), ('Name', (1, 14, 1, 15), 'b', ('Store',))], ('Store',)), ('Name', (1, 20, 1, 21), 'c', ('Load',)), [], 0)])),
('Expression', ('ListComp', (1, 0, 1, 22), ('Tuple', (1, 1, 1, 6), [('Name', (1, 2, 1, 3), 'a', ('Load',)), ('Name', (1, 4, 1, 5), 'b', ('Load',))], ('Load',)), [('comprehension', ('List', (1, 11, 1, 16), [('Name', (1, 12, 1, 13), 'a', ('Store',)), ('Name', (1, 14, 1, 15), 'b', ('Store',))], ('Store',)), ('Name', (1, 20, 1, 21), 'c', ('Load',)), [], 0)])),
('Expression', ('SetComp', (1, 0, 1, 20), ('Tuple', (1, 1, 1, 6), [('Name', (1, 2, 1, 3), 'a', ('Load',)), ('Name', (1, 4, 1, 5), 'b', ('Load',))], ('Load',)), [('comprehension', ('Tuple', (1, 11, 1, 14), [('Name', (1, 11, 1, 12), 'a', ('Store',)), ('Name', (1, 13, 1, 14), 'b', ('Store',))], ('Store',)), ('Name', (1, 18, 1, 19), 'c', ('Load',)), [], 0)])),
('Expression', ('SetComp', (1, 0, 1, 22), ('Tuple', (1, 1, 1, 6), [('Name', (1, 2, 1, 3), 'a', ('Load',)), ('Name', (1, 4, 1, 5), 'b', ('Load',))], ('Load',)), [('comprehension', ('Tuple', (1, 11, 1, 16), [('Name', (1, 12, 1, 13), 'a', ('Store',)), ('Name', (1, 14, 1, 15), 'b', ('Store',))], ('Store',)), ('Name', (1, 20, 1, 21), 'c', ('Load',)), [], 0)])),
('Expression', ('SetComp', (1, 0, 1, 22), ('Tuple', (1, 1, 1, 6), [('Name', (1, 2, 1, 3), 'a', ('Load',)), ('Name', (1, 4, 1, 5), 'b', ('Load',))], ('Load',)), [('comprehension', ('List', (1, 11, 1, 16), [('Name', (1, 12, 1, 13), 'a', ('Store',)), ('Name', (1, 14, 1, 15), 'b', ('Store',))], ('Store',)), ('Name', (1, 20, 1, 21), 'c', ('Load',)), [], 0)])),
('Expression', ('GeneratorExp', (1, 0, 1, 20), ('Tuple', (1, 1, 1, 6), [('Name', (1, 2, 1, 3), 'a', ('Load',)), ('Name', (1, 4, 1, 5), 'b', ('Load',))], ('Load',)), [('comprehension', ('Tuple', (1, 11, 1, 14), [('Name', (1, 11, 1, 12), 'a', ('Store',)), ('Name', (1, 13, 1, 14), 'b', ('Store',))], ('Store',)), ('Name', (1, 18, 1, 19), 'c', ('Load',)), [], 0)])),
('Expression', ('GeneratorExp', (1, 0, 1, 22), ('Tuple', (1, 1, 1, 6), [('Name', (1, 2, 1, 3), 'a', ('Load',)), ('Name', (1, 4, 1, 5), 'b', ('Load',))], ('Load',)), [('comprehension', ('Tuple', (1, 11, 1, 16), [('Name', (1, 12, 1, 13), 'a', ('Store',)), ('Name', (1, 14, 1, 15), 'b', ('Store',))], ('Store',)), ('Name', (1, 20, 1, 21), 'c', ('Load',)), [], 0)])),
('Expression', ('GeneratorExp', (1, 0, 1, 22), ('Tuple', (1, 1, 1, 6), [('Name', (1, 2, 1, 3), 'a', ('Load',)), ('Name', (1, 4, 1, 5), 'b', ('Load',))], ('Load',)), [('comprehension', ('List', (1, 11, 1, 16), [('Name', (1, 12, 1, 13), 'a', ('Store',)), ('Name', (1, 14, 1, 15), 'b', ('Store',))], ('Store',)), ('Name', (1, 20, 1, 21), 'c', ('Load',)), [], 0)])),
('Expression', ('Compare', (1, 0, 1, 9), ('Constant', (1, 0, 1, 1), 1, None), [('Lt',), ('Lt',)], [('Constant', (1, 4, 1, 5), 2, None), ('Constant', (1, 8, 1, 9), 3, None)])),
('Expression', ('Call', (1, 0, 1, 17), ('Name', (1, 0, 1, 1), 'f', ('Load',)), [('Constant', (1, 2, 1, 3), 1, None), ('Constant', (1, 4, 1, 5), 2, None), ('Starred', (1, 10, 1, 12), ('Name', (1, 11, 1, 12), 'd', ('Load',)), ('Load',))], [('keyword', (1, 6, 1, 9), 'c', ('Constant', (1, 8, 1, 9), 3, None)), ('keyword', (1, 13, 1, 16), None, ('Name', (1, 15, 1, 16), 'e', ('Load',)))])),
('Expression', ('Call', (1, 0, 1, 10), ('Name', (1, 0, 1, 1), 'f', ('Load',)), [('Starred', (1, 2, 1, 9), ('List', (1, 3, 1, 9), [('Constant', (1, 4, 1, 5), 0, None), ('Constant', (1, 7, 1, 8), 1, None)], ('Load',)), ('Load',))], [])),
('Expression', ('Call', (1, 0, 1, 15), ('Name', (1, 0, 1, 1), 'f', ('Load',)), [('GeneratorExp', (1, 1, 1, 15), ('Name', (1, 2, 1, 3), 'a', ('Load',)), [('comprehension', ('Name', (1, 8, 1, 9), 'a', ('Store',)), ('Name', (1, 13, 1, 14), 'b', ('Load',)), [], 0)])], [])),
('Expression', ('Constant', (1, 0, 1, 2), 10, None)),
('Expression', ('Constant', (1, 0, 1, 8), 'string', None)),
('Expression', ('Attribute', (1, 0, 1, 3), ('Name', (1, 0, 1, 1), 'a', ('Load',)), 'b', ('Load',))),
('Expression', ('Subscript', (1, 0, 1, 6), ('Name', (1, 0, 1, 1), 'a', ('Load',)), ('Slice', (1, 2, 1, 5), ('Name', (1, 2, 1, 3), 'b', ('Load',)), ('Name', (1, 4, 1, 5), 'c', ('Load',)), None), ('Load',))),
('Expression', ('Name', (1, 0, 1, 1), 'v', ('Load',))),
('Expression', ('List', (1, 0, 1, 7), [('Constant', (1, 1, 1, 2), 1, None), ('Constant', (1, 3, 1, 4), 2, None), ('Constant', (1, 5, 1, 6), 3, None)], ('Load',))),
('Expression', ('List', (1, 0, 1, 2), [], ('Load',))),
('Expression', ('Tuple', (1, 0, 1, 5), [('Constant', (1, 0, 1, 1), 1, None), ('Constant', (1, 2, 1, 3), 2, None), ('Constant', (1, 4, 1, 5), 3, None)], ('Load',))),
('Expression', ('Tuple', (1, 0, 1, 7), [('Constant', (1, 1, 1, 2), 1, None), ('Constant', (1, 3, 1, 4), 2, None), ('Constant', (1, 5, 1, 6), 3, None)], ('Load',))),
('Expression', ('Tuple', (1, 0, 1, 2), [], ('Load',))),
('Expression', ('Call', (1, 0, 1, 17), ('Attribute', (1, 0, 1, 7), ('Attribute', (1, 0, 1, 5), ('Attribute', (1, 0, 1, 3), ('Name', (1, 0, 1, 1), 'a', ('Load',)), 'b', ('Load',)), 'c', ('Load',)), 'd', ('Load',)), [('Subscript', (1, 8, 1, 16), ('Attribute', (1, 8, 1, 11), ('Name', (1, 8, 1, 9), 'a', ('Load',)), 'b', ('Load',)), ('Slice', (1, 12, 1, 15), ('Constant', (1, 12, 1, 13), 1, None), ('Constant', (1, 14, 1, 15), 2, None), None), ('Load',))], [])),
]
main()<|MERGE_RESOLUTION|>--- conflicted
+++ resolved
@@ -694,7 +694,6 @@
         with self.assertRaises(SyntaxError):
             ast.parse('def bar(x=1, /): ...', feature_version=(3, 7))
 
-<<<<<<< HEAD
         ast.parse('lambda x, /: ...', feature_version=(3, 8))
         ast.parse('lambda x=1, /: ...', feature_version=(3, 8))
         with self.assertRaises(SyntaxError):
@@ -702,8 +701,6 @@
         with self.assertRaises(SyntaxError):
             ast.parse('lambda x=1, /: ...', feature_version=(3, 7))
 
-=======
->>>>>>> a92c2d6e
     def test_parenthesized_with_feature_version(self):
         ast.parse('with (CtxManager() as example): ...', feature_version=(3, 10))
         # While advertised as a feature in Python 3.10, this was allowed starting 3.9
