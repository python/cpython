# Run the tests in Programs/_testembed.c (tests for the CPython embedding APIs)
from test import support
from test.support import import_helper
from test.support import os_helper
import unittest

from collections import namedtuple
import contextlib
import json
import os
import os.path
import re
import shutil
import subprocess
import sys
import sysconfig
import tempfile
import textwrap


MS_WINDOWS = (os.name == 'nt')
MACOS = (sys.platform == 'darwin')

PYMEM_ALLOCATOR_NOT_SET = 0
PYMEM_ALLOCATOR_DEBUG = 2
PYMEM_ALLOCATOR_MALLOC = 3

# _PyCoreConfig_InitCompatConfig()
API_COMPAT = 1
# _PyCoreConfig_InitPythonConfig()
API_PYTHON = 2
# _PyCoreConfig_InitIsolatedConfig()
API_ISOLATED = 3

INIT_LOOPS = 16
MAX_HASH_SEED = 4294967295


# If we are running from a build dir, but the stdlib has been installed,
# some tests need to expect different results.
STDLIB_INSTALL = os.path.join(sys.prefix, sys.platlibdir,
    f'python{sys.version_info.major}.{sys.version_info.minor}')
if not os.path.isfile(os.path.join(STDLIB_INSTALL, 'os.py')):
    STDLIB_INSTALL = None

def debug_build(program):
    program = os.path.basename(program)
    name = os.path.splitext(program)[0]
    return name.casefold().endswith("_d".casefold())


def remove_python_envvars():
    env = dict(os.environ)
    # Remove PYTHON* environment variables to get deterministic environment
    for key in list(env):
        if key.startswith('PYTHON'):
            del env[key]
    return env


class EmbeddingTestsMixin:
    def setUp(self):
        exename = "_testembed"
        builddir = os.path.dirname(sys.executable)
        if MS_WINDOWS:
            ext = ("_d" if debug_build(sys.executable) else "") + ".exe"
            exename += ext
            exepath = expecteddir = builddir
        else:
            exepath = os.path.join(builddir, 'Programs')
            expecteddir = os.path.join(support.REPO_ROOT, 'Programs')
        self.test_exe = exe = os.path.join(exepath, exename)
        if exepath != expecteddir or not os.path.exists(exe):
            self.skipTest("%r doesn't exist" % exe)
        # This is needed otherwise we get a fatal error:
        # "Py_Initialize: Unable to get the locale encoding
        # LookupError: no codec search functions registered: can't find encoding"
        self.oldcwd = os.getcwd()
        os.chdir(support.REPO_ROOT)

    def tearDown(self):
        os.chdir(self.oldcwd)

    def run_embedded_interpreter(self, *args, env=None,
                                 timeout=None, returncode=0, input=None,
                                 cwd=None):
        """Runs a test in the embedded interpreter"""
        cmd = [self.test_exe]
        cmd.extend(args)
        if env is not None and MS_WINDOWS:
            # Windows requires at least the SYSTEMROOT environment variable to
            # start Python.
            env = env.copy()
            env['SYSTEMROOT'] = os.environ['SYSTEMROOT']

        p = subprocess.Popen(cmd,
                             stdout=subprocess.PIPE,
                             stderr=subprocess.PIPE,
                             universal_newlines=True,
                             env=env,
                             cwd=cwd)
        try:
            (out, err) = p.communicate(input=input, timeout=timeout)
        except:
            p.terminate()
            p.wait()
            raise
        if p.returncode != returncode and support.verbose:
            print(f"--- {cmd} failed ---")
            print(f"stdout:\n{out}")
            print(f"stderr:\n{err}")
            print(f"------")

        self.assertEqual(p.returncode, returncode,
                         "bad returncode %d, stderr is %r" %
                         (p.returncode, err))
        return out, err

    def run_repeated_init_and_subinterpreters(self):
        out, err = self.run_embedded_interpreter("test_repeated_init_and_subinterpreters")
        self.assertEqual(err, "")

        # The output from _testembed looks like this:
        # --- Pass 1 ---
        # interp 0 <0x1cf9330>, thread state <0x1cf9700>: id(modules) = 139650431942728
        # interp 1 <0x1d4f690>, thread state <0x1d35350>: id(modules) = 139650431165784
        # interp 2 <0x1d5a690>, thread state <0x1d99ed0>: id(modules) = 139650413140368
        # interp 3 <0x1d4f690>, thread state <0x1dc3340>: id(modules) = 139650412862200
        # interp 0 <0x1cf9330>, thread state <0x1cf9700>: id(modules) = 139650431942728
        # --- Pass 2 ---
        # ...

        interp_pat = (r"^interp (\d+) <(0x[\dA-F]+)>, "
                      r"thread state <(0x[\dA-F]+)>: "
                      r"id\(modules\) = ([\d]+)$")
        Interp = namedtuple("Interp", "id interp tstate modules")

        numloops = 1
        current_run = []
        for line in out.splitlines():
            if line == "--- Pass {} ---".format(numloops):
                self.assertEqual(len(current_run), 0)
                if support.verbose > 1:
                    print(line)
                numloops += 1
                continue

            self.assertLess(len(current_run), 5)
            match = re.match(interp_pat, line)
            if match is None:
                self.assertRegex(line, interp_pat)

            # Parse the line from the loop.  The first line is the main
            # interpreter and the 3 afterward are subinterpreters.
            interp = Interp(*match.groups())
            if support.verbose > 1:
                print(interp)
            self.assertTrue(interp.interp)
            self.assertTrue(interp.tstate)
            self.assertTrue(interp.modules)
            current_run.append(interp)

            # The last line in the loop should be the same as the first.
            if len(current_run) == 5:
                main = current_run[0]
                self.assertEqual(interp, main)
                yield current_run
                current_run = []


class EmbeddingTests(EmbeddingTestsMixin, unittest.TestCase):
    maxDiff = 100 * 50

    def test_subinterps_main(self):
        for run in self.run_repeated_init_and_subinterpreters():
            main = run[0]

            self.assertEqual(main.id, '0')

    def test_subinterps_different_ids(self):
        for run in self.run_repeated_init_and_subinterpreters():
            main, *subs, _ = run

            mainid = int(main.id)
            for i, sub in enumerate(subs):
                self.assertEqual(sub.id, str(mainid + i + 1))

    def test_subinterps_distinct_state(self):
        for run in self.run_repeated_init_and_subinterpreters():
            main, *subs, _ = run

            if '0x0' in main:
                # XXX Fix on Windows (and other platforms): something
                # is going on with the pointers in Programs/_testembed.c.
                # interp.interp is 0x0 and interp.modules is the same
                # between interpreters.
                raise unittest.SkipTest('platform prints pointers as 0x0')

            for sub in subs:
                # A new subinterpreter may have the same
                # PyInterpreterState pointer as a previous one if
                # the earlier one has already been destroyed.  So
                # we compare with the main interpreter.  The same
                # applies to tstate.
                self.assertNotEqual(sub.interp, main.interp)
                self.assertNotEqual(sub.tstate, main.tstate)
                self.assertNotEqual(sub.modules, main.modules)

    def test_repeated_init_and_inittab(self):
        out, err = self.run_embedded_interpreter("test_repeated_init_and_inittab")
        self.assertEqual(err, "")

        lines = [f"--- Pass {i} ---" for i in range(1, INIT_LOOPS+1)]
        lines = "\n".join(lines) + "\n"
        self.assertEqual(out, lines)

    def test_forced_io_encoding(self):
        # Checks forced configuration of embedded interpreter IO streams
        env = dict(os.environ, PYTHONIOENCODING="utf-8:surrogateescape")
        out, err = self.run_embedded_interpreter("test_forced_io_encoding", env=env)
        if support.verbose > 1:
            print()
            print(out)
            print(err)
        expected_stream_encoding = "utf-8"
        expected_errors = "surrogateescape"
        expected_output = '\n'.join([
        "--- Use defaults ---",
        "Expected encoding: default",
        "Expected errors: default",
        "stdin: {in_encoding}:{errors}",
        "stdout: {out_encoding}:{errors}",
        "stderr: {out_encoding}:backslashreplace",
        "--- Set errors only ---",
        "Expected encoding: default",
        "Expected errors: ignore",
        "stdin: {in_encoding}:ignore",
        "stdout: {out_encoding}:ignore",
        "stderr: {out_encoding}:backslashreplace",
        "--- Set encoding only ---",
        "Expected encoding: iso8859-1",
        "Expected errors: default",
        "stdin: iso8859-1:{errors}",
        "stdout: iso8859-1:{errors}",
        "stderr: iso8859-1:backslashreplace",
        "--- Set encoding and errors ---",
        "Expected encoding: iso8859-1",
        "Expected errors: replace",
        "stdin: iso8859-1:replace",
        "stdout: iso8859-1:replace",
        "stderr: iso8859-1:backslashreplace"])
        expected_output = expected_output.format(
                                in_encoding=expected_stream_encoding,
                                out_encoding=expected_stream_encoding,
                                errors=expected_errors)
        # This is useful if we ever trip over odd platform behaviour
        self.maxDiff = None
        self.assertEqual(out.strip(), expected_output)

    def test_pre_initialization_api(self):
        """
        Checks some key parts of the C-API that need to work before the runtime
        is initialized (via Py_Initialize()).
        """
        env = dict(os.environ, PYTHONPATH=os.pathsep.join(sys.path))
        out, err = self.run_embedded_interpreter("test_pre_initialization_api", env=env)
        if MS_WINDOWS:
            expected_path = self.test_exe
        else:
            expected_path = os.path.join(os.getcwd(), "spam")
        expected_output = f"sys.executable: {expected_path}\n"
        self.assertIn(expected_output, out)
        self.assertEqual(err, '')

    def test_pre_initialization_sys_options(self):
        """
        Checks that sys.warnoptions and sys._xoptions can be set before the
        runtime is initialized (otherwise they won't be effective).
        """
        env = remove_python_envvars()
        env['PYTHONPATH'] = os.pathsep.join(sys.path)
        out, err = self.run_embedded_interpreter(
                        "test_pre_initialization_sys_options", env=env)
        expected_output = (
            "sys.warnoptions: ['once', 'module', 'default']\n"
            "sys._xoptions: {'dev': '2', 'utf8': '1'}\n"
            "warnings.filters[:3]: ['default', 'module', 'once']\n"
        )
        self.assertIn(expected_output, out)
        self.assertEqual(err, '')

    def test_bpo20891(self):
        """
        bpo-20891: Calling PyGILState_Ensure in a non-Python thread must not
        crash.
        """
        out, err = self.run_embedded_interpreter("test_bpo20891")
        self.assertEqual(out, '')
        self.assertEqual(err, '')

    def test_initialize_twice(self):
        """
        bpo-33932: Calling Py_Initialize() twice should do nothing (and not
        crash!).
        """
        out, err = self.run_embedded_interpreter("test_initialize_twice")
        self.assertEqual(out, '')
        self.assertEqual(err, '')

    def test_initialize_pymain(self):
        """
        bpo-34008: Calling Py_Main() after Py_Initialize() must not fail.
        """
        out, err = self.run_embedded_interpreter("test_initialize_pymain")
        self.assertEqual(out.rstrip(), "Py_Main() after Py_Initialize: sys.argv=['-c', 'arg2']")
        self.assertEqual(err, '')

    def test_run_main(self):
        out, err = self.run_embedded_interpreter("test_run_main")
        self.assertEqual(out.rstrip(), "Py_RunMain(): sys.argv=['-c', 'arg2']")
        self.assertEqual(err, '')

    def test_run_main_loop(self):
        # bpo-40413: Calling Py_InitializeFromConfig()+Py_RunMain() multiple
        # times must not crash.
        nloop = 5
        out, err = self.run_embedded_interpreter("test_run_main_loop")
        self.assertEqual(out, "Py_RunMain(): sys.argv=['-c', 'arg2']\n" * nloop)
        self.assertEqual(err, '')


class InitConfigTests(EmbeddingTestsMixin, unittest.TestCase):
    maxDiff = 4096
    UTF8_MODE_ERRORS = ('surrogatepass' if MS_WINDOWS else 'surrogateescape')

    # Marker to read the default configuration: get_default_config()
    GET_DEFAULT_CONFIG = object()

    # Marker to ignore a configuration parameter
    IGNORE_CONFIG = object()

    PRE_CONFIG_COMPAT = {
        '_config_init': API_COMPAT,
        'allocator': PYMEM_ALLOCATOR_NOT_SET,
        'parse_argv': 0,
        'configure_locale': 1,
        'coerce_c_locale': 0,
        'coerce_c_locale_warn': 0,
        'utf8_mode': 0,
    }
    if MS_WINDOWS:
        PRE_CONFIG_COMPAT.update({
            'legacy_windows_fs_encoding': 0,
        })
    PRE_CONFIG_PYTHON = dict(PRE_CONFIG_COMPAT,
        _config_init=API_PYTHON,
        parse_argv=1,
        coerce_c_locale=GET_DEFAULT_CONFIG,
        utf8_mode=GET_DEFAULT_CONFIG,
    )
    PRE_CONFIG_ISOLATED = dict(PRE_CONFIG_COMPAT,
        _config_init=API_ISOLATED,
        configure_locale=0,
        isolated=1,
        use_environment=0,
        utf8_mode=0,
        dev_mode=0,
        coerce_c_locale=0,
    )

    COPY_PRE_CONFIG = [
        'dev_mode',
        'isolated',
        'use_environment',
    ]

    CONFIG_COMPAT = {
        '_config_init': API_COMPAT,
        'isolated': 0,
        'use_environment': 1,
        'dev_mode': 0,

        'install_signal_handlers': 1,
        'use_hash_seed': 0,
        'hash_seed': 0,
        'faulthandler': 0,
        'tracemalloc': 0,
        'import_time': 0,
        'no_debug_ranges': 0,
        'show_ref_count': 0,
        'dump_refs': 0,
        'malloc_stats': 0,

        'filesystem_encoding': GET_DEFAULT_CONFIG,
        'filesystem_errors': GET_DEFAULT_CONFIG,

        'pycache_prefix': None,
        'program_name': GET_DEFAULT_CONFIG,
        'parse_argv': 0,
        'argv': [""],
        'orig_argv': [],

        'xoptions': [],
        'warnoptions': [],

        'pythonpath_env': None,
        'home': None,
        'executable': GET_DEFAULT_CONFIG,
        'base_executable': GET_DEFAULT_CONFIG,

        'prefix': GET_DEFAULT_CONFIG,
        'base_prefix': GET_DEFAULT_CONFIG,
        'exec_prefix': GET_DEFAULT_CONFIG,
        'base_exec_prefix': GET_DEFAULT_CONFIG,
        'module_search_paths': GET_DEFAULT_CONFIG,
        'module_search_paths_set': 1,
        'platlibdir': sys.platlibdir,
        'stdlib_dir': GET_DEFAULT_CONFIG,

        'site_import': 1,
        'bytes_warning': 0,
        'warn_default_encoding': 0,
        'inspect': 0,
        'interactive': 0,
        'optimization_level': 0,
        'parser_debug': 0,
        'write_bytecode': 1,
        'verbose': 0,
        'quiet': 0,
        'user_site_directory': 1,
        'configure_c_stdio': 0,
        'buffered_stdio': 1,

        'stdio_encoding': GET_DEFAULT_CONFIG,
        'stdio_errors': GET_DEFAULT_CONFIG,

        'skip_source_first_line': 0,
        'run_command': None,
        'run_module': None,
        'run_filename': None,

        '_install_importlib': 1,
        'check_hash_pycs_mode': 'default',
        'pathconfig_warnings': 1,
        '_init_main': 1,
        '_isolated_interpreter': 0,
        'use_frozen_modules': 1,
        '_is_python_build': IGNORE_CONFIG,
    }
    if MS_WINDOWS:
        CONFIG_COMPAT.update({
            'legacy_windows_stdio': 0,
        })

    CONFIG_PYTHON = dict(CONFIG_COMPAT,
        _config_init=API_PYTHON,
        configure_c_stdio=1,
        parse_argv=2,
    )
    CONFIG_ISOLATED = dict(CONFIG_COMPAT,
        _config_init=API_ISOLATED,
        isolated=1,
        use_environment=0,
        user_site_directory=0,
        dev_mode=0,
        install_signal_handlers=0,
        use_hash_seed=0,
        faulthandler=0,
        tracemalloc=0,
        pathconfig_warnings=0,
    )
    if MS_WINDOWS:
        CONFIG_ISOLATED['legacy_windows_stdio'] = 0

    # global config
    DEFAULT_GLOBAL_CONFIG = {
        'Py_HasFileSystemDefaultEncoding': 0,
        'Py_HashRandomizationFlag': 1,
        '_Py_HasFileSystemDefaultEncodeErrors': 0,
    }
    COPY_GLOBAL_PRE_CONFIG = [
        ('Py_UTF8Mode', 'utf8_mode'),
    ]
    COPY_GLOBAL_CONFIG = [
        # Copy core config to global config for expected values
        # True means that the core config value is inverted (0 => 1 and 1 => 0)
        ('Py_BytesWarningFlag', 'bytes_warning'),
        ('Py_DebugFlag', 'parser_debug'),
        ('Py_DontWriteBytecodeFlag', 'write_bytecode', True),
        ('Py_FileSystemDefaultEncodeErrors', 'filesystem_errors'),
        ('Py_FileSystemDefaultEncoding', 'filesystem_encoding'),
        ('Py_FrozenFlag', 'pathconfig_warnings', True),
        ('Py_IgnoreEnvironmentFlag', 'use_environment', True),
        ('Py_InspectFlag', 'inspect'),
        ('Py_InteractiveFlag', 'interactive'),
        ('Py_IsolatedFlag', 'isolated'),
        ('Py_NoSiteFlag', 'site_import', True),
        ('Py_NoUserSiteDirectory', 'user_site_directory', True),
        ('Py_OptimizeFlag', 'optimization_level'),
        ('Py_QuietFlag', 'quiet'),
        ('Py_UnbufferedStdioFlag', 'buffered_stdio', True),
        ('Py_VerboseFlag', 'verbose'),
    ]
    if MS_WINDOWS:
        COPY_GLOBAL_PRE_CONFIG.extend((
            ('Py_LegacyWindowsFSEncodingFlag', 'legacy_windows_fs_encoding'),
        ))
        COPY_GLOBAL_CONFIG.extend((
            ('Py_LegacyWindowsStdioFlag', 'legacy_windows_stdio'),
        ))

    EXPECTED_CONFIG = None

    @classmethod
    def tearDownClass(cls):
        # clear cache
        cls.EXPECTED_CONFIG = None

    def main_xoptions(self, xoptions_list):
        xoptions = {}
        for opt in xoptions_list:
            if '=' in opt:
                key, value = opt.split('=', 1)
                xoptions[key] = value
            else:
                xoptions[opt] = True
        return xoptions

    def _get_expected_config_impl(self):
        env = remove_python_envvars()
        code = textwrap.dedent('''
            import json
            import sys
            import _testinternalcapi

            configs = _testinternalcapi.get_configs()

            data = json.dumps(configs)
            data = data.encode('utf-8')
            sys.stdout.buffer.write(data)
            sys.stdout.buffer.flush()
        ''')

        # Use -S to not import the site module: get the proper configuration
        # when test_embed is run from a venv (bpo-35313)
        args = [sys.executable, '-S', '-c', code]
        proc = subprocess.run(args, env=env,
                              stdout=subprocess.PIPE,
                              stderr=subprocess.PIPE)
        if proc.returncode:
            raise Exception(f"failed to get the default config: "
                            f"stdout={proc.stdout!r} stderr={proc.stderr!r}")
        stdout = proc.stdout.decode('utf-8')
        # ignore stderr
        try:
            return json.loads(stdout)
        except json.JSONDecodeError:
            self.fail(f"fail to decode stdout: {stdout!r}")

    def _get_expected_config(self):
        cls = InitConfigTests
        if cls.EXPECTED_CONFIG is None:
            cls.EXPECTED_CONFIG = self._get_expected_config_impl()

        # get a copy
        configs = {}
        for config_key, config_value in cls.EXPECTED_CONFIG.items():
            config = {}
            for key, value in config_value.items():
                if isinstance(value, list):
                    value = value.copy()
                config[key] = value
            configs[config_key] = config
        return configs

    def get_expected_config(self, expected_preconfig, expected,
                            env, api, modify_path_cb=None):
        configs = self._get_expected_config()

        pre_config = configs['pre_config']
        for key, value in expected_preconfig.items():
            if value is self.GET_DEFAULT_CONFIG:
                expected_preconfig[key] = pre_config[key]

        if not expected_preconfig['configure_locale'] or api == API_COMPAT:
            # there is no easy way to get the locale encoding before
            # setlocale(LC_CTYPE, "") is called: don't test encodings
            for key in ('filesystem_encoding', 'filesystem_errors',
                        'stdio_encoding', 'stdio_errors'):
                expected[key] = self.IGNORE_CONFIG

        if not expected_preconfig['configure_locale']:
            # UTF-8 Mode depends on the locale. There is no easy way
            # to guess if UTF-8 Mode will be enabled or not if the locale
            # is not configured.
            expected_preconfig['utf8_mode'] = self.IGNORE_CONFIG

        if expected_preconfig['utf8_mode'] == 1:
            if expected['filesystem_encoding'] is self.GET_DEFAULT_CONFIG:
                expected['filesystem_encoding'] = 'utf-8'
            if expected['filesystem_errors'] is self.GET_DEFAULT_CONFIG:
                expected['filesystem_errors'] = self.UTF8_MODE_ERRORS
            if expected['stdio_encoding'] is self.GET_DEFAULT_CONFIG:
                expected['stdio_encoding'] = 'utf-8'
            if expected['stdio_errors'] is self.GET_DEFAULT_CONFIG:
                expected['stdio_errors'] = 'surrogateescape'

        if MS_WINDOWS:
            default_executable = self.test_exe
        elif expected['program_name'] is not self.GET_DEFAULT_CONFIG:
            default_executable = os.path.abspath(expected['program_name'])
        else:
            default_executable = os.path.join(os.getcwd(), '_testembed')
        if expected['executable'] is self.GET_DEFAULT_CONFIG:
            expected['executable'] = default_executable
        if expected['base_executable'] is self.GET_DEFAULT_CONFIG:
            expected['base_executable'] = default_executable
        if expected['program_name'] is self.GET_DEFAULT_CONFIG:
            expected['program_name'] = './_testembed'

        config = configs['config']
        for key, value in expected.items():
            if value is self.GET_DEFAULT_CONFIG:
                expected[key] = config[key]

        if expected['module_search_paths'] is not self.IGNORE_CONFIG:
            pythonpath_env = expected['pythonpath_env']
            if pythonpath_env is not None:
                paths = pythonpath_env.split(os.path.pathsep)
                expected['module_search_paths'] = [*paths, *expected['module_search_paths']]
            if modify_path_cb is not None:
                expected['module_search_paths'] = expected['module_search_paths'].copy()
                modify_path_cb(expected['module_search_paths'])

        for key in self.COPY_PRE_CONFIG:
            if key not in expected_preconfig:
                expected_preconfig[key] = expected[key]

    def check_pre_config(self, configs, expected):
        pre_config = dict(configs['pre_config'])
        for key, value in list(expected.items()):
            if value is self.IGNORE_CONFIG:
                pre_config.pop(key, None)
                del expected[key]
        self.assertEqual(pre_config, expected)

    def check_config(self, configs, expected):
        config = dict(configs['config'])
        for key, value in list(expected.items()):
            if value is self.IGNORE_CONFIG:
                config.pop(key, None)
                del expected[key]
        self.assertEqual(config, expected)

    def check_global_config(self, configs):
        pre_config = configs['pre_config']
        config = configs['config']

        expected = dict(self.DEFAULT_GLOBAL_CONFIG)
        for item in self.COPY_GLOBAL_CONFIG:
            if len(item) == 3:
                global_key, core_key, opposite = item
                expected[global_key] = 0 if config[core_key] else 1
            else:
                global_key, core_key = item
                expected[global_key] = config[core_key]
        for item in self.COPY_GLOBAL_PRE_CONFIG:
            if len(item) == 3:
                global_key, core_key, opposite = item
                expected[global_key] = 0 if pre_config[core_key] else 1
            else:
                global_key, core_key = item
                expected[global_key] = pre_config[core_key]

        self.assertEqual(configs['global_config'], expected)

    def check_all_configs(self, testname, expected_config=None,
                          expected_preconfig=None,
                          modify_path_cb=None,
                          stderr=None, *, api, preconfig_api=None,
                          env=None, ignore_stderr=False, cwd=None):
        new_env = remove_python_envvars()
        if env is not None:
            new_env.update(env)
        env = new_env

        if preconfig_api is None:
            preconfig_api = api
        if preconfig_api == API_ISOLATED:
            default_preconfig = self.PRE_CONFIG_ISOLATED
        elif preconfig_api == API_PYTHON:
            default_preconfig = self.PRE_CONFIG_PYTHON
        else:
            default_preconfig = self.PRE_CONFIG_COMPAT
        if expected_preconfig is None:
            expected_preconfig = {}
        expected_preconfig = dict(default_preconfig, **expected_preconfig)

        if expected_config is None:
            expected_config = {}

        if api == API_PYTHON:
            default_config = self.CONFIG_PYTHON
        elif api == API_ISOLATED:
            default_config = self.CONFIG_ISOLATED
        else:
            default_config = self.CONFIG_COMPAT
        expected_config = dict(default_config, **expected_config)

        self.get_expected_config(expected_preconfig,
                                 expected_config,
                                 env,
                                 api, modify_path_cb)

        out, err = self.run_embedded_interpreter(testname,
                                                 env=env, cwd=cwd)
        if stderr is None and not expected_config['verbose']:
            stderr = ""
        if stderr is not None and not ignore_stderr:
            self.assertEqual(err.rstrip(), stderr)
        try:
            configs = json.loads(out)
        except json.JSONDecodeError:
            self.fail(f"fail to decode stdout: {out!r}")

        self.check_pre_config(configs, expected_preconfig)
        self.check_config(configs, expected_config)
        self.check_global_config(configs)
        return configs

    def test_init_default_config(self):
        self.check_all_configs("test_init_initialize_config", api=API_COMPAT)

    def test_preinit_compat_config(self):
        self.check_all_configs("test_preinit_compat_config", api=API_COMPAT)

    def test_init_compat_config(self):
        self.check_all_configs("test_init_compat_config", api=API_COMPAT)

    def test_init_global_config(self):
        preconfig = {
            'utf8_mode': 1,
        }
        config = {
            'program_name': './globalvar',
            'site_import': 0,
            'bytes_warning': 1,
            'warnoptions': ['default::BytesWarning'],
            'inspect': 1,
            'interactive': 1,
            'optimization_level': 2,
            'write_bytecode': 0,
            'verbose': 1,
            'quiet': 1,
            'buffered_stdio': 0,

            'user_site_directory': 0,
            'pathconfig_warnings': 0,
        }
        self.check_all_configs("test_init_global_config", config, preconfig,
                               api=API_COMPAT)

    def test_init_from_config(self):
        preconfig = {
            'allocator': PYMEM_ALLOCATOR_MALLOC,
            'utf8_mode': 1,
        }
        config = {
            'install_signal_handlers': 0,
            'use_hash_seed': 1,
            'hash_seed': 123,
            'tracemalloc': 2,
            'import_time': 1,
            'no_debug_ranges': 1,
            'show_ref_count': 1,
            'malloc_stats': 1,

            'stdio_encoding': 'iso8859-1',
            'stdio_errors': 'replace',

            'pycache_prefix': 'conf_pycache_prefix',
            'program_name': './conf_program_name',
            'argv': ['-c', 'arg2'],
            'orig_argv': ['python3',
                          '-W', 'cmdline_warnoption',
                          '-X', 'dev',
                          '-c', 'pass',
                          'arg2'],
            'parse_argv': 2,
            'xoptions': [
                'dev=3',
                'utf8',
                'dev',
            ],
            'warnoptions': [
                'cmdline_warnoption',
                'default::BytesWarning',
                'config_warnoption',
            ],
            'run_command': 'pass\n',

            'site_import': 0,
            'bytes_warning': 1,
            'inspect': 1,
            'interactive': 1,
            'optimization_level': 2,
            'write_bytecode': 0,
            'verbose': 1,
            'quiet': 1,
            'configure_c_stdio': 1,
            'buffered_stdio': 0,
            'user_site_directory': 0,
            'faulthandler': 1,
            'platlibdir': 'my_platlibdir',
            'module_search_paths': self.IGNORE_CONFIG,

            'check_hash_pycs_mode': 'always',
            'pathconfig_warnings': 0,

            '_isolated_interpreter': 1,
        }
        self.check_all_configs("test_init_from_config", config, preconfig,
                               api=API_COMPAT)

    def test_init_compat_env(self):
        preconfig = {
            'allocator': PYMEM_ALLOCATOR_MALLOC,
        }
        config = {
            'use_hash_seed': 1,
            'hash_seed': 42,
            'tracemalloc': 2,
            'import_time': 1,
            'no_debug_ranges': 1,
            'malloc_stats': 1,
            'inspect': 1,
            'optimization_level': 2,
            'pythonpath_env': '/my/path',
            'pycache_prefix': 'env_pycache_prefix',
            'write_bytecode': 0,
            'verbose': 1,
            'buffered_stdio': 0,
            'stdio_encoding': 'iso8859-1',
            'stdio_errors': 'replace',
            'user_site_directory': 0,
            'faulthandler': 1,
            'warnoptions': ['EnvVar'],
            'platlibdir': 'env_platlibdir',
            'module_search_paths': self.IGNORE_CONFIG,
        }
        self.check_all_configs("test_init_compat_env", config, preconfig,
                               api=API_COMPAT)

    def test_init_python_env(self):
        preconfig = {
            'allocator': PYMEM_ALLOCATOR_MALLOC,
            'utf8_mode': 1,
        }
        config = {
            'use_hash_seed': 1,
            'hash_seed': 42,
            'tracemalloc': 2,
            'import_time': 1,
            'no_debug_ranges': 1,
            'malloc_stats': 1,
            'inspect': 1,
            'optimization_level': 2,
            'pythonpath_env': '/my/path',
            'pycache_prefix': 'env_pycache_prefix',
            'write_bytecode': 0,
            'verbose': 1,
            'buffered_stdio': 0,
            'stdio_encoding': 'iso8859-1',
            'stdio_errors': 'replace',
            'user_site_directory': 0,
            'faulthandler': 1,
            'warnoptions': ['EnvVar'],
            'platlibdir': 'env_platlibdir',
            'module_search_paths': self.IGNORE_CONFIG,
        }
        self.check_all_configs("test_init_python_env", config, preconfig,
                               api=API_PYTHON)

    def test_init_env_dev_mode(self):
        preconfig = dict(allocator=PYMEM_ALLOCATOR_DEBUG)
        config = dict(dev_mode=1,
                      faulthandler=1,
                      warnoptions=['default'])
        self.check_all_configs("test_init_env_dev_mode", config, preconfig,
                               api=API_COMPAT)

    def test_init_env_dev_mode_alloc(self):
        preconfig = dict(allocator=PYMEM_ALLOCATOR_MALLOC)
        config = dict(dev_mode=1,
                      faulthandler=1,
                      warnoptions=['default'])
        self.check_all_configs("test_init_env_dev_mode_alloc", config, preconfig,
                               api=API_COMPAT)

    def test_init_dev_mode(self):
        preconfig = {
            'allocator': PYMEM_ALLOCATOR_DEBUG,
        }
        config = {
            'faulthandler': 1,
            'dev_mode': 1,
            'warnoptions': ['default'],
        }
        self.check_all_configs("test_init_dev_mode", config, preconfig,
                               api=API_PYTHON)

    def test_preinit_parse_argv(self):
        # Pre-initialize implicitly using argv: make sure that -X dev
        # is used to configure the allocation in preinitialization
        preconfig = {
            'allocator': PYMEM_ALLOCATOR_DEBUG,
        }
        config = {
            'argv': ['script.py'],
            'orig_argv': ['python3', '-X', 'dev', 'script.py'],
            'run_filename': os.path.abspath('script.py'),
            'dev_mode': 1,
            'faulthandler': 1,
            'warnoptions': ['default'],
            'xoptions': ['dev'],
        }
        self.check_all_configs("test_preinit_parse_argv", config, preconfig,
                               api=API_PYTHON)

    def test_preinit_dont_parse_argv(self):
        # -X dev must be ignored by isolated preconfiguration
        preconfig = {
            'isolated': 0,
        }
        argv = ["python3",
               "-E", "-I",
               "-X", "dev",
               "-X", "utf8",
               "script.py"]
        config = {
            'argv': argv,
            'orig_argv': argv,
            'isolated': 0,
        }
        self.check_all_configs("test_preinit_dont_parse_argv", config, preconfig,
                               api=API_ISOLATED)

    def test_init_isolated_flag(self):
        config = {
            'isolated': 1,
            'use_environment': 0,
            'user_site_directory': 0,
        }
        self.check_all_configs("test_init_isolated_flag", config, api=API_PYTHON)

    def test_preinit_isolated1(self):
        # _PyPreConfig.isolated=1, _PyCoreConfig.isolated not set
        config = {
            'isolated': 1,
            'use_environment': 0,
            'user_site_directory': 0,
        }
        self.check_all_configs("test_preinit_isolated1", config, api=API_COMPAT)

    def test_preinit_isolated2(self):
        # _PyPreConfig.isolated=0, _PyCoreConfig.isolated=1
        config = {
            'isolated': 1,
            'use_environment': 0,
            'user_site_directory': 0,
        }
        self.check_all_configs("test_preinit_isolated2", config, api=API_COMPAT)

    def test_preinit_isolated_config(self):
        self.check_all_configs("test_preinit_isolated_config", api=API_ISOLATED)

    def test_init_isolated_config(self):
        self.check_all_configs("test_init_isolated_config", api=API_ISOLATED)

    def test_preinit_python_config(self):
        self.check_all_configs("test_preinit_python_config", api=API_PYTHON)

    def test_init_python_config(self):
        self.check_all_configs("test_init_python_config", api=API_PYTHON)

    def test_init_dont_configure_locale(self):
        # _PyPreConfig.configure_locale=0
        preconfig = {
            'configure_locale': 0,
            'coerce_c_locale': 0,
        }
        self.check_all_configs("test_init_dont_configure_locale", {}, preconfig,
                               api=API_PYTHON)

    @unittest.skip('as of 3.11 this test no longer works because '
                   'path calculations do not occur on read')
    def test_init_read_set(self):
        config = {
            'program_name': './init_read_set',
            'executable': 'my_executable',
            'base_executable': 'my_executable',
        }
        def modify_path(path):
            path.insert(1, "test_path_insert1")
            path.append("test_path_append")
        self.check_all_configs("test_init_read_set", config,
                               api=API_PYTHON,
                               modify_path_cb=modify_path)

    def test_init_sys_add(self):
        config = {
            'faulthandler': 1,
            'xoptions': [
                'dev',
                'utf8',
                'faulthandler',
            ],
            'warnoptions': [
                'ignore:::cmdline_warnoption',
                'ignore:::sysadd_warnoption',
                'ignore:::config_warnoption',
            ],
            'orig_argv': ['python3',
                          '-W', 'ignore:::cmdline_warnoption',
                          '-X', 'utf8'],
        }
        preconfig = {'utf8_mode': 1}
        self.check_all_configs("test_init_sys_add", config,
                               expected_preconfig=preconfig,
                               api=API_PYTHON)

    def test_init_run_main(self):
        code = ('import _testinternalcapi, json; '
                'print(json.dumps(_testinternalcapi.get_configs()))')
        config = {
            'argv': ['-c', 'arg2'],
            'orig_argv': ['python3', '-c', code, 'arg2'],
            'program_name': './python3',
            'run_command': code + '\n',
            'parse_argv': 2,
        }
        self.check_all_configs("test_init_run_main", config, api=API_PYTHON)

    def test_init_main(self):
        code = ('import _testinternalcapi, json; '
                'print(json.dumps(_testinternalcapi.get_configs()))')
        config = {
            'argv': ['-c', 'arg2'],
            'orig_argv': ['python3',
                          '-c', code,
                          'arg2'],
            'program_name': './python3',
            'run_command': code + '\n',
            'parse_argv': 2,
            '_init_main': 0,
        }
        self.check_all_configs("test_init_main", config,
                               api=API_PYTHON,
                               stderr="Run Python code before _Py_InitializeMain")

    def test_init_parse_argv(self):
        config = {
            'parse_argv': 2,
            'argv': ['-c', 'arg1', '-v', 'arg3'],
            'orig_argv': ['./argv0', '-E', '-c', 'pass', 'arg1', '-v', 'arg3'],
            'program_name': './argv0',
            'run_command': 'pass\n',
            'use_environment': 0,
        }
        self.check_all_configs("test_init_parse_argv", config, api=API_PYTHON)

    def test_init_dont_parse_argv(self):
        pre_config = {
            'parse_argv': 0,
        }
        config = {
            'parse_argv': 0,
            'argv': ['./argv0', '-E', '-c', 'pass', 'arg1', '-v', 'arg3'],
            'orig_argv': ['./argv0', '-E', '-c', 'pass', 'arg1', '-v', 'arg3'],
            'program_name': './argv0',
        }
        self.check_all_configs("test_init_dont_parse_argv", config, pre_config,
                               api=API_PYTHON)

    def default_program_name(self, config):
        if MS_WINDOWS:
            program_name = 'python'
            executable = self.test_exe
        else:
            program_name = 'python3'
            if MACOS:
                executable = self.test_exe
            else:
                executable = shutil.which(program_name) or ''
        config.update({
            'program_name': program_name,
            'base_executable': executable,
            'executable': executable,
        })

    def test_init_setpath(self):
        # Test Py_SetPath()
        config = self._get_expected_config()
        paths = config['config']['module_search_paths']

        config = {
            'module_search_paths': paths,
            'prefix': '',
            'base_prefix': '',
            'exec_prefix': '',
            'base_exec_prefix': '',
             # The current getpath.c doesn't determine the stdlib dir
             # in this case.
            'stdlib_dir': '',
        }
        self.default_program_name(config)
        env = {'TESTPATH': os.path.pathsep.join(paths)}

        self.check_all_configs("test_init_setpath", config,
                               api=API_COMPAT, env=env,
                               ignore_stderr=True)

    def test_init_setpath_config(self):
        # Test Py_SetPath() with PyConfig
        config = self._get_expected_config()
        paths = config['config']['module_search_paths']

        config = {
            # set by Py_SetPath()
            'module_search_paths': paths,
            'prefix': '',
            'base_prefix': '',
            'exec_prefix': '',
            'base_exec_prefix': '',
             # The current getpath.c doesn't determine the stdlib dir
             # in this case.
            'stdlib_dir': '',
            'use_frozen_modules': 1,
            # overridden by PyConfig
            'program_name': 'conf_program_name',
            'base_executable': 'conf_executable',
            'executable': 'conf_executable',
        }
        env = {'TESTPATH': os.path.pathsep.join(paths)}
        self.check_all_configs("test_init_setpath_config", config,
                               api=API_PYTHON, env=env, ignore_stderr=True)

    def module_search_paths(self, prefix=None, exec_prefix=None):
        config = self._get_expected_config()
        if prefix is None:
            prefix = config['config']['prefix']
        if exec_prefix is None:
            exec_prefix = config['config']['prefix']
        if MS_WINDOWS:
            return config['config']['module_search_paths']
        else:
            ver = sys.version_info
            return [
                os.path.join(prefix, sys.platlibdir,
                             f'python{ver.major}{ver.minor}.zip'),
                os.path.join(prefix, sys.platlibdir,
                             f'python{ver.major}.{ver.minor}'),
                os.path.join(exec_prefix, sys.platlibdir,
                             f'python{ver.major}.{ver.minor}', 'lib-dynload'),
            ]

    @contextlib.contextmanager
    def tmpdir_with_python(self, subdir=None):
        # Temporary directory with a copy of the Python program
        with tempfile.TemporaryDirectory() as tmpdir:
            # bpo-38234: On macOS and FreeBSD, the temporary directory
            # can be symbolic link. For example, /tmp can be a symbolic link
            # to /var/tmp. Call realpath() to resolve all symbolic links.
            tmpdir = os.path.realpath(tmpdir)
            if subdir:
                tmpdir = os.path.normpath(os.path.join(tmpdir, subdir))
                os.makedirs(tmpdir)

            if MS_WINDOWS:
                # Copy pythonXY.dll (or pythonXY_d.dll)
                ver = sys.version_info
                dll = f'python{ver.major}{ver.minor}'
                dll3 = f'python{ver.major}'
                if debug_build(sys.executable):
                    dll += '_d'
                    dll3 += '_d'
                dll += '.dll'
                dll3 += '.dll'
                dll = os.path.join(os.path.dirname(self.test_exe), dll)
                dll3 = os.path.join(os.path.dirname(self.test_exe), dll3)
                dll_copy = os.path.join(tmpdir, os.path.basename(dll))
                dll3_copy = os.path.join(tmpdir, os.path.basename(dll3))
                shutil.copyfile(dll, dll_copy)
                shutil.copyfile(dll3, dll3_copy)

            # Copy Python program
            exec_copy = os.path.join(tmpdir, os.path.basename(self.test_exe))
            shutil.copyfile(self.test_exe, exec_copy)
            shutil.copystat(self.test_exe, exec_copy)
            self.test_exe = exec_copy

            yield tmpdir

    def test_init_setpythonhome(self):
        # Test Py_SetPythonHome(home) with PYTHONPATH env var
        config = self._get_expected_config()
        paths = config['config']['module_search_paths']
        paths_str = os.path.pathsep.join(paths)

        for path in paths:
            if not os.path.isdir(path):
                continue
            if os.path.exists(os.path.join(path, 'os.py')):
                home = os.path.dirname(path)
                break
        else:
            self.fail(f"Unable to find home in {paths!r}")

        prefix = exec_prefix = home
        if MS_WINDOWS:
            stdlib = os.path.join(home, "Lib")
            # Because we are specifying 'home', module search paths
            # are fairly static
            expected_paths = [paths[0], stdlib, os.path.join(home, 'DLLs')]
        else:
            version = f'{sys.version_info.major}.{sys.version_info.minor}'
            stdlib = os.path.join(home, sys.platlibdir, f'python{version}')
            expected_paths = self.module_search_paths(prefix=home, exec_prefix=home)

        config = {
            'home': home,
            'module_search_paths': expected_paths,
            'prefix': prefix,
            'base_prefix': prefix,
            'exec_prefix': exec_prefix,
            'base_exec_prefix': exec_prefix,
            'pythonpath_env': paths_str,
            'stdlib_dir': stdlib,
        }
        self.default_program_name(config)
        if not config['executable']:
            config['use_frozen_modules'] = -1
        env = {'TESTHOME': home, 'PYTHONPATH': paths_str}
        self.check_all_configs("test_init_setpythonhome", config,
                               api=API_COMPAT, env=env)

    def copy_paths_by_env(self, config):
        all_configs = self._get_expected_config()
        paths = all_configs['config']['module_search_paths']
        paths_str = os.path.pathsep.join(paths)
        config['pythonpath_env'] = paths_str
        env = {'PYTHONPATH': paths_str}
        return env

    @unittest.skipIf(MS_WINDOWS, 'See test_init_pybuilddir_win32')
    def test_init_pybuilddir(self):
        # Test path configuration with pybuilddir.txt configuration file

        with self.tmpdir_with_python() as tmpdir:
            # pybuilddir.txt is a sub-directory relative to the current
            # directory (tmpdir)
            subdir = 'libdir'
            libdir = os.path.join(tmpdir, subdir)
            # The stdlib dir is dirname(executable) + VPATH + 'Lib'
            stdlibdir = os.path.join(tmpdir, 'Lib')
            os.mkdir(libdir)

            filename = os.path.join(tmpdir, 'pybuilddir.txt')
            with open(filename, "w", encoding="utf8") as fp:
                fp.write(subdir)

            module_search_paths = self.module_search_paths()
            module_search_paths[-2] = stdlibdir
            module_search_paths[-1] = libdir

            executable = self.test_exe
            config = {
                'base_exec_prefix': sysconfig.get_config_var("exec_prefix"),
                'base_prefix': sysconfig.get_config_var("prefix"),
                'base_executable': executable,
                'executable': executable,
                'module_search_paths': module_search_paths,
<<<<<<< HEAD
                'stdlib_dir': stdlibdir,
=======
                'stdlib_dir': STDLIB_INSTALL,
                'use_frozen_modules': 1 if STDLIB_INSTALL else -1,
>>>>>>> 64c3807d
            }
            env = self.copy_paths_by_env(config)
            self.check_all_configs("test_init_compat_config", config,
                                   api=API_COMPAT, env=env,
                                   ignore_stderr=True, cwd=tmpdir)

    @unittest.skipUnless(MS_WINDOWS, 'See test_init_pybuilddir')
    def test_init_pybuilddir_win32(self):
        # Test path configuration with pybuilddir.txt configuration file

        with self.tmpdir_with_python(r'PCbuild\arch') as tmpdir:
            # The prefix is dirname(executable) + VPATH
            prefix = os.path.normpath(os.path.join(tmpdir, r'..\..'))
            # The stdlib dir is dirname(executable) + VPATH + 'Lib'
            stdlibdir = os.path.normpath(os.path.join(tmpdir, r'..\..\Lib'))

            filename = os.path.join(tmpdir, 'pybuilddir.txt')
            with open(filename, "w", encoding="utf8") as fp:
                fp.write(tmpdir)

            module_search_paths = self.module_search_paths()
            module_search_paths[-3] = os.path.join(tmpdir, os.path.basename(module_search_paths[-3]))
            module_search_paths[-2] = stdlibdir
            module_search_paths[-1] = tmpdir

            executable = self.test_exe
            config = {
                'base_exec_prefix': prefix,
                'base_prefix': prefix,
                'base_executable': executable,
                'executable': executable,
                'prefix': prefix,
                'exec_prefix': prefix,
                'module_search_paths': module_search_paths,
                'stdlib_dir': stdlibdir,
            }
            env = self.copy_paths_by_env(config)
            self.check_all_configs("test_init_compat_config", config,
                                   api=API_COMPAT, env=env,
                                   ignore_stderr=False, cwd=tmpdir)
    def test_init_pyvenv_cfg(self):
        # Test path configuration with pyvenv.cfg configuration file

        with self.tmpdir_with_python() as tmpdir, \
             tempfile.TemporaryDirectory() as pyvenv_home:
            ver = sys.version_info

            if not MS_WINDOWS:
                lib_dynload = os.path.join(pyvenv_home,
                                           sys.platlibdir,
                                           f'python{ver.major}.{ver.minor}',
                                           'lib-dynload')
                os.makedirs(lib_dynload)
            else:
                lib_folder = os.path.join(pyvenv_home, 'Lib')
                os.makedirs(lib_folder)
                # getpath.py uses Lib\os.py as the LANDMARK
                shutil.copyfile(
                    os.path.join(support.STDLIB_DIR, 'os.py'),
                    os.path.join(lib_folder, 'os.py'),
                )

            filename = os.path.join(tmpdir, 'pyvenv.cfg')
            with open(filename, "w", encoding="utf8") as fp:
                print("home = %s" % pyvenv_home, file=fp)
                print("include-system-site-packages = false", file=fp)

            paths = self.module_search_paths()
            if not MS_WINDOWS:
                paths[-1] = lib_dynload
            else:
                for index, path in enumerate(paths):
                    if index == 0:
                        # Because we copy the DLLs into tmpdir as well, the zip file
                        # entry in sys.path will be there. For a regular venv, it will
                        # usually be in the home directory.
                        paths[index] = os.path.join(tmpdir, os.path.basename(path))
                    else:
                        paths[index] = os.path.join(pyvenv_home, os.path.basename(path))
                paths[-1] = pyvenv_home

            executable = self.test_exe
            base_executable = os.path.join(pyvenv_home, os.path.basename(executable))
            exec_prefix = pyvenv_home
            config = {
                'base_prefix': sysconfig.get_config_var("prefix"),
                'base_exec_prefix': exec_prefix,
                'exec_prefix': exec_prefix,
                'base_executable': base_executable,
                'executable': executable,
                'module_search_paths': paths,
            }
            if MS_WINDOWS:
                config['base_prefix'] = pyvenv_home
                config['prefix'] = pyvenv_home
                config['stdlib_dir'] = os.path.join(pyvenv_home, 'Lib')
                config['use_frozen_modules'] = 1
            else:
                # The current getpath.c doesn't determine the stdlib dir
                # in this case.
<<<<<<< HEAD
                config['stdlib_dir'] = self.IGNORE_CONFIG
=======
                config['stdlib_dir'] = STDLIB_INSTALL
                config['use_frozen_modules'] = 1 if STDLIB_INSTALL else -1
>>>>>>> 64c3807d

            env = self.copy_paths_by_env(config)
            self.check_all_configs("test_init_compat_config", config,
                                   api=API_COMPAT, env=env,
                                   ignore_stderr=True, cwd=tmpdir)

    def test_global_pathconfig(self):
        # Test C API functions getting the path configuration:
        #
        # - Py_GetExecPrefix()
        # - Py_GetPath()
        # - Py_GetPrefix()
        # - Py_GetProgramFullPath()
        # - Py_GetProgramName()
        # - Py_GetPythonHome()
        #
        # The global path configuration (_Py_path_config) must be a copy
        # of the path configuration of PyInterpreter.config (PyConfig).
        ctypes = import_helper.import_module('ctypes')
        _testinternalcapi = import_helper.import_module('_testinternalcapi')

        def get_func(name):
            func = getattr(ctypes.pythonapi, name)
            func.argtypes = ()
            func.restype = ctypes.c_wchar_p
            return func

        Py_GetPath = get_func('Py_GetPath')
        Py_GetPrefix = get_func('Py_GetPrefix')
        Py_GetExecPrefix = get_func('Py_GetExecPrefix')
        Py_GetProgramName = get_func('Py_GetProgramName')
        Py_GetProgramFullPath = get_func('Py_GetProgramFullPath')
        Py_GetPythonHome = get_func('Py_GetPythonHome')

        config = _testinternalcapi.get_configs()['config']

        self.assertEqual(Py_GetPath().split(os.path.pathsep),
                         config['module_search_paths'])
        self.assertEqual(Py_GetPrefix(), config['prefix'])
        self.assertEqual(Py_GetExecPrefix(), config['exec_prefix'])
        self.assertEqual(Py_GetProgramName(), config['program_name'])
        self.assertEqual(Py_GetProgramFullPath(), config['executable'])
        self.assertEqual(Py_GetPythonHome(), config['home'])

    def test_init_warnoptions(self):
        # lowest to highest priority
        warnoptions = [
            'ignore:::PyConfig_Insert0',      # PyWideStringList_Insert(0)
            'default',                        # PyConfig.dev_mode=1
            'ignore:::env1',                  # PYTHONWARNINGS env var
            'ignore:::env2',                  # PYTHONWARNINGS env var
            'ignore:::cmdline1',              # -W opt command line option
            'ignore:::cmdline2',              # -W opt command line option
            'default::BytesWarning',          # PyConfig.bytes_warnings=1
            'ignore:::PySys_AddWarnOption1',  # PySys_AddWarnOption()
            'ignore:::PySys_AddWarnOption2',  # PySys_AddWarnOption()
            'ignore:::PyConfig_BeforeRead',   # PyConfig.warnoptions
            'ignore:::PyConfig_AfterRead']    # PyWideStringList_Append()
        preconfig = dict(allocator=PYMEM_ALLOCATOR_DEBUG)
        config = {
            'dev_mode': 1,
            'faulthandler': 1,
            'bytes_warning': 1,
            'warnoptions': warnoptions,
            'orig_argv': ['python3',
                          '-Wignore:::cmdline1',
                          '-Wignore:::cmdline2'],
        }
        self.check_all_configs("test_init_warnoptions", config, preconfig,
                               api=API_PYTHON)

    def test_init_set_config(self):
        config = {
            '_init_main': 0,
            'bytes_warning': 2,
            'warnoptions': ['error::BytesWarning'],
        }
        self.check_all_configs("test_init_set_config", config,
                               api=API_ISOLATED)

    def test_get_argc_argv(self):
        self.run_embedded_interpreter("test_get_argc_argv")
        # ignore output

    def test_init_use_frozen_modules(self):
        tests = {
            ('=on', 1),
            ('=off', 0),
            ('=', 1),
            ('', 1),
        }
        for raw, expected in tests:
            optval = f'frozen_modules{raw}'
            config = {
                'parse_argv': 2,
                'argv': ['-c'],
                'orig_argv': ['./argv0', '-X', optval, '-c', 'pass'],
                'program_name': './argv0',
                'run_command': 'pass\n',
                'use_environment': 1,
                'xoptions': [optval],
                'use_frozen_modules': expected,
            }
            env = {'TESTFROZEN': raw[1:]} if raw else None
            with self.subTest(repr(raw)):
                self.check_all_configs("test_init_use_frozen_modules", config,
                                       api=API_PYTHON, env=env)


class SetConfigTests(unittest.TestCase):
    def test_set_config(self):
        # bpo-42260: Test _PyInterpreterState_SetConfig()
        import_helper.import_module('_testcapi')
        cmd = [sys.executable, '-X', 'utf8', '-I', '-m', 'test._test_embed_set_config']
        proc = subprocess.run(cmd,
                              stdout=subprocess.PIPE,
                              stderr=subprocess.PIPE,
                              encoding='utf-8', errors='backslashreplace')
        if proc.returncode and support.verbose:
            print(proc.stdout)
            print(proc.stderr)
        self.assertEqual(proc.returncode, 0,
                         (proc.returncode, proc.stdout, proc.stderr))


class AuditingTests(EmbeddingTestsMixin, unittest.TestCase):
    def test_open_code_hook(self):
        self.run_embedded_interpreter("test_open_code_hook")

    def test_audit(self):
        self.run_embedded_interpreter("test_audit")

    def test_audit_subinterpreter(self):
        self.run_embedded_interpreter("test_audit_subinterpreter")

    def test_audit_run_command(self):
        self.run_embedded_interpreter("test_audit_run_command",
                                      timeout=support.SHORT_TIMEOUT,
                                      returncode=1)

    def test_audit_run_file(self):
        self.run_embedded_interpreter("test_audit_run_file",
                                      timeout=support.SHORT_TIMEOUT,
                                      returncode=1)

    def test_audit_run_interactivehook(self):
        startup = os.path.join(self.oldcwd, os_helper.TESTFN) + ".py"
        with open(startup, "w", encoding="utf-8") as f:
            print("import sys", file=f)
            print("sys.__interactivehook__ = lambda: None", file=f)
        try:
            env = {**remove_python_envvars(), "PYTHONSTARTUP": startup}
            self.run_embedded_interpreter("test_audit_run_interactivehook",
                                          timeout=support.SHORT_TIMEOUT,
                                          returncode=10, env=env)
        finally:
            os.unlink(startup)

    def test_audit_run_startup(self):
        startup = os.path.join(self.oldcwd, os_helper.TESTFN) + ".py"
        with open(startup, "w", encoding="utf-8") as f:
            print("pass", file=f)
        try:
            env = {**remove_python_envvars(), "PYTHONSTARTUP": startup}
            self.run_embedded_interpreter("test_audit_run_startup",
                                          timeout=support.SHORT_TIMEOUT,
                                          returncode=10, env=env)
        finally:
            os.unlink(startup)

    def test_audit_run_stdin(self):
        self.run_embedded_interpreter("test_audit_run_stdin",
                                      timeout=support.SHORT_TIMEOUT,
                                      returncode=1)


class MiscTests(EmbeddingTestsMixin, unittest.TestCase):
    def test_unicode_id_init(self):
        # bpo-42882: Test that _PyUnicode_FromId() works
        # when Python is initialized multiples times.
        self.run_embedded_interpreter("test_unicode_id_init")

    # See bpo-44133
    @unittest.skipIf(os.name == 'nt',
                     'Py_FrozenMain is not exported on Windows')
    def test_frozenmain(self):
        env = dict(os.environ)
        env['PYTHONUNBUFFERED'] = '1'
        out, err = self.run_embedded_interpreter("test_frozenmain", env=env)
        executable = os.path.realpath('./argv0')
        expected = textwrap.dedent(f"""
            Frozen Hello World
            sys.argv ['./argv0', '-E', 'arg1', 'arg2']
            config program_name: ./argv0
            config executable: {executable}
            config use_environment: 1
            config configure_c_stdio: 1
            config buffered_stdio: 0
        """).lstrip()
        self.assertEqual(out, expected)


class StdPrinterTests(EmbeddingTestsMixin, unittest.TestCase):
    # Test PyStdPrinter_Type which is used by _PySys_SetPreliminaryStderr():
    #   "Set up a preliminary stderr printer until we have enough
    #    infrastructure for the io module in place."

    STDOUT_FD = 1

    def create_printer(self, fd):
        ctypes = import_helper.import_module('ctypes')
        PyFile_NewStdPrinter = ctypes.pythonapi.PyFile_NewStdPrinter
        PyFile_NewStdPrinter.argtypes = (ctypes.c_int,)
        PyFile_NewStdPrinter.restype = ctypes.py_object
        return PyFile_NewStdPrinter(fd)

    def test_write(self):
        message = "unicode:\xe9-\u20ac-\udc80!\n"

        stdout_fd = self.STDOUT_FD
        stdout_fd_copy = os.dup(stdout_fd)
        self.addCleanup(os.close, stdout_fd_copy)

        rfd, wfd = os.pipe()
        self.addCleanup(os.close, rfd)
        self.addCleanup(os.close, wfd)
        try:
            # PyFile_NewStdPrinter() only accepts fileno(stdout)
            # or fileno(stderr) file descriptor.
            os.dup2(wfd, stdout_fd)

            printer = self.create_printer(stdout_fd)
            printer.write(message)
        finally:
            os.dup2(stdout_fd_copy, stdout_fd)

        data = os.read(rfd, 100)
        self.assertEqual(data, message.encode('utf8', 'backslashreplace'))

    def test_methods(self):
        fd = self.STDOUT_FD
        printer = self.create_printer(fd)
        self.assertEqual(printer.fileno(), fd)
        self.assertEqual(printer.isatty(), os.isatty(fd))
        printer.flush()  # noop
        printer.close()  # noop

    def test_disallow_instantiation(self):
        fd = self.STDOUT_FD
        printer = self.create_printer(fd)
        support.check_disallow_instantiation(self, type(printer))


if __name__ == "__main__":
    unittest.main()<|MERGE_RESOLUTION|>--- conflicted
+++ resolved
@@ -1280,12 +1280,7 @@
                 'base_executable': executable,
                 'executable': executable,
                 'module_search_paths': module_search_paths,
-<<<<<<< HEAD
                 'stdlib_dir': stdlibdir,
-=======
-                'stdlib_dir': STDLIB_INSTALL,
-                'use_frozen_modules': 1 if STDLIB_INSTALL else -1,
->>>>>>> 64c3807d
             }
             env = self.copy_paths_by_env(config)
             self.check_all_configs("test_init_compat_config", config,
@@ -1384,14 +1379,9 @@
                 config['stdlib_dir'] = os.path.join(pyvenv_home, 'Lib')
                 config['use_frozen_modules'] = 1
             else:
-                # The current getpath.c doesn't determine the stdlib dir
-                # in this case.
-<<<<<<< HEAD
-                config['stdlib_dir'] = self.IGNORE_CONFIG
-=======
+                # getpath doesn't determine the stdlib dir in this case.
                 config['stdlib_dir'] = STDLIB_INSTALL
                 config['use_frozen_modules'] = 1 if STDLIB_INSTALL else -1
->>>>>>> 64c3807d
 
             env = self.copy_paths_by_env(config)
             self.check_all_configs("test_init_compat_config", config,
