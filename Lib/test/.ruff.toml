fix = true
extend-exclude = [
    # Excluded (run with the other AC files in its own separate ruff job in pre-commit)
    "test_clinic.py",
    # Excluded (these aren't actually executed, they're just "data files")
    "tokenizedata/*.py",
    # Non UTF-8 files
    "encoded_modules/module_iso_8859_1.py",
    "encoded_modules/module_koi8_r.py",
<<<<<<< HEAD
    # SyntaxError because of t-strings
    "test_tstring.py",
    "test_string/test_templatelib.py",
    # TODO Fix: F811 Redefinition of unused name
    "test_buffer.py",
    "test_dataclasses/__init__.py",
    "test_descr.py",
    "test_enum.py",
    "test_functools.py",
=======
    # New grammar constructions may not yet be recognized by Ruff,
    # and tests re-use the same names as only the grammar is being checked.
>>>>>>> 09b624b8
    "test_grammar.py",
]

[lint]
select = [
    "F811",  # Redefinition of unused variable (useful for finding test methods with the same name)
]<|MERGE_RESOLUTION|>--- conflicted
+++ resolved
@@ -7,20 +7,11 @@
     # Non UTF-8 files
     "encoded_modules/module_iso_8859_1.py",
     "encoded_modules/module_koi8_r.py",
-<<<<<<< HEAD
     # SyntaxError because of t-strings
     "test_tstring.py",
     "test_string/test_templatelib.py",
-    # TODO Fix: F811 Redefinition of unused name
-    "test_buffer.py",
-    "test_dataclasses/__init__.py",
-    "test_descr.py",
-    "test_enum.py",
-    "test_functools.py",
-=======
     # New grammar constructions may not yet be recognized by Ruff,
     # and tests re-use the same names as only the grammar is being checked.
->>>>>>> 09b624b8
     "test_grammar.py",
 ]
 
