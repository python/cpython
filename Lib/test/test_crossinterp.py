--- conflicted
+++ resolved
@@ -115,69 +115,36 @@
                 got = self._get_roundtrip(obj, mode)
                 self.assertIs(got, obj)
 
-<<<<<<< HEAD
-    def assert_roundtrip_equal(self, values, *, mode=None):
+    def assert_roundtrip_equal(self, values, *, mode=None, expecttype=None):
         mode = self._resolve_mode(mode)
         for obj in values:
             with self.subTest(obj):
                 got = self._get_roundtrip(obj, mode)
                 self.assertEqual(got, obj)
-                assert type(got) is type(obj)
-
-    def assert_roundtrip_equal_not_identical(self, values, *, mode=None):
+                self.assertIs(type(got),
+                              type(obj) if expecttype is None else expecttype)
+
+    def assert_roundtrip_equal_not_identical(self, values, *,
+                                             mode=None, expecttype=None):
         mode = self._resolve_mode(mode)
         for obj in values:
             with self.subTest(obj):
                 got = self._get_roundtrip(obj, mode)
                 self.assertIsNot(got, obj)
-                self.assertIs(type(got), type(obj))
+                self.assertIs(type(got),
+                              type(obj) if expecttype is None else expecttype)
                 self.assertEqual(got, obj)
 
-    def assert_roundtrip_not_equal(self, values, *, mode=None):
+    def assert_roundtrip_not_equal(self, values, *,
+                                   mode=None, expecttype=None):
         mode = self._resolve_mode(mode)
         for obj in values:
             with self.subTest(obj):
                 got = self._get_roundtrip(obj, mode)
                 self.assertIsNot(got, obj)
-                self.assertIs(type(got), type(obj))
+                self.assertIs(type(got),
+                              type(obj) if expecttype is None else expecttype)
                 self.assertNotEqual(got, obj)
-=======
-    def assert_roundtrip_identical(self, values, *, mode=None):
-        for obj, got in self.iter_roundtrip_values(values, mode=mode):
-            # XXX What about between interpreters?
-            self.assertIs(got, obj)
->>>>>>> bdd23c0b
-
-    def assert_roundtrip_equal(self, values, *, mode=None, expecttype=None):
-        for obj, got in self.iter_roundtrip_values(values, mode=mode):
-            self.assertEqual(got, obj)
-            self.assertIs(type(got),
-                          type(obj) if expecttype is None else expecttype)
-
-#    def assert_roundtrip_equal_not_identical(self, values, *,
-#                                            mode=None, expecttype=None):
-#        mode = self._resolve_mode(mode)
-#        for obj in values:
-#            cls = type(obj)
-#            with self.subTest(obj):
-#                got = self._get_roundtrip(obj, mode)
-#                self.assertIsNot(got, obj)
-#                self.assertIs(type(got), type(obj))
-#                self.assertEqual(got, obj)
-#                self.assertIs(type(got),
-#                              cls if expecttype is None else expecttype)
-#
-#    def assert_roundtrip_not_equal(self, values, *, mode=None, expecttype=None):
-#        mode = self._resolve_mode(mode)
-#        for obj in values:
-#            cls = type(obj)
-#            with self.subTest(obj):
-#                got = self._get_roundtrip(obj, mode)
-#                self.assertIsNot(got, obj)
-#                self.assertIs(type(got), type(obj))
-#                self.assertNotEqual(got, obj)
-#                self.assertIs(type(got),
-#                              cls if expecttype is None else expecttype)
 
     def assert_not_shareable(self, values, exctype=None, *, mode=None):
         mode = self._resolve_mode(mode)
@@ -195,7 +162,6 @@
         return mode
 
 
-<<<<<<< HEAD
 class PickleTests(_GetXIDataTests):
 
     MODE = 'pickle'
@@ -217,41 +183,12 @@
             sys.maxsize,
             -sys.maxsize - 1,
             *range(-1, 258),
-=======
-class MarshalTests(_GetXIDataTests):
-
-    MODE = 'marshal'
-
-    def test_simple_builtin_singletons(self):
-        self.assert_roundtrip_identical([
-            True,
-            False,
-            None,
-            Ellipsis,
-        ])
-        self.assert_not_shareable([
-            NotImplemented,
-        ])
-
-    def test_simple_builtin_objects(self):
-        self.assert_roundtrip_equal([
-            # int
-            *range(-1, 258),
-            sys.maxsize + 1,
-            sys.maxsize,
-            -sys.maxsize - 1,
-            -sys.maxsize - 2,
-            2**1000,
-            # complex
-            1+2j,
->>>>>>> bdd23c0b
             # float
             0.0,
             1.1,
             -1.0,
             0.12345678,
             -0.12345678,
-<<<<<<< HEAD
             # tuple
             (),
             (1,),
@@ -560,110 +497,6 @@
             defs.RichError('error!', 42),
         ])
 
-=======
-            # bytes
-            *(i.to_bytes(2, 'little', signed=True)
-              for i in range(-1, 258)),
-            b'hello world',
-            # str
-            'hello world',
-            '你好世界',
-            '',
-        ])
-        self.assert_not_shareable([
-            object(),
-            types.SimpleNamespace(),
-        ])
-
-    def test_bytearray(self):
-        # bytearray is special because it unmarshals to bytes, not bytearray.
-        self.assert_roundtrip_equal([
-            bytearray(),
-            bytearray(b'hello world'),
-        ], expecttype=bytes)
-
-    def test_compound_immutable_builtin_objects(self):
-        self.assert_roundtrip_equal([
-            # tuple
-            (),
-            (1,),
-            ("hello", "world"),
-            (1, True, "hello"),
-            # frozenset
-            frozenset([1, 2, 3]),
-        ])
-        # nested
-        self.assert_roundtrip_equal([
-            # tuple
-            ((1,),),
-            ((1, 2), (3, 4)),
-            ((1, 2), (3, 4), (5, 6)),
-            # frozenset
-            frozenset([frozenset([1]), frozenset([2]), frozenset([3])]),
-        ])
-
-    def test_compound_mutable_builtin_objects(self):
-        self.assert_roundtrip_equal([
-            # list
-            [],
-            [1, 2, 3],
-            # dict
-            {},
-            {1: 7, 2: 8, 3: 9},
-            # set
-            set(),
-            {1, 2, 3},
-        ])
-        # nested
-        self.assert_roundtrip_equal([
-            [[1], [2], [3]],
-            {1: {'a': True}, 2: {'b': False}},
-            {(1, 2, 3,)},
-        ])
-
-    def test_compound_builtin_objects_with_bad_items(self):
-        bogus = object()
-        self.assert_not_shareable([
-            (bogus,),
-            frozenset([bogus]),
-            [bogus],
-            {bogus: True},
-            {True: bogus},
-            {bogus},
-        ])
-
-    def test_builtin_code(self):
-        self.assert_roundtrip_equal([
-            *(f.__code__ for f in defs.FUNCTIONS),
-            *(f.__code__ for f in defs.FUNCTION_LIKE),
-        ])
-
-    def test_builtin_type(self):
-        shareable = [
-            StopIteration,
-        ]
-        types = [
-            *BUILTIN_TYPES,
-            *OTHER_TYPES,
-        ]
-        self.assert_not_shareable(cls for cls in types
-                                  if cls not in shareable)
-        self.assert_roundtrip_identical(cls for cls in types
-                                        if cls in shareable)
-
-    def test_builtin_function(self):
-        functions = [
-            len,
-            sys.is_finalizing,
-            sys.exit,
-            _testinternalcapi.get_crossinterp_data,
-        ]
-        for func in functions:
-            assert type(func) is types.BuiltinFunctionType, func
-
-        self.assert_not_shareable(functions)
-
->>>>>>> bdd23c0b
     def test_builtin_exception(self):
         msg = 'error!'
         try:
@@ -683,151 +516,130 @@
             args = special.get(cls) or (msg,)
             exceptions.append(cls(*args))
 
-<<<<<<< HEAD
         self.assert_roundtrip_not_equal(exceptions)
-=======
-        self.assert_not_shareable(exceptions)
-        # Note that StopIteration (the type) can be marshalled,
-        # but its instances cannot.
-
-    def test_module(self):
-        assert type(sys) is types.ModuleType, type(sys)
-        assert type(defs) is types.ModuleType, type(defs)
-        assert type(unittest) is types.ModuleType, type(defs)
-
-        assert 'emptymod' not in sys.modules
-        with import_helper.ready_to_import('emptymod', ''):
-            import emptymod
-
-        self.assert_not_shareable([
-            sys,
-            defs,
-            unittest,
-            emptymod,
-        ])
-
-    def test_user_class(self):
-        self.assert_not_shareable(defs.TOP_CLASSES)
-
-        instances = []
-        for cls, args in defs.TOP_CLASSES.items():
-            instances.append(cls(*args))
-        self.assert_not_shareable(instances)
-
-    def test_user_function(self):
-        self.assert_not_shareable(defs.TOP_FUNCTIONS)
-
-    def test_user_exception(self):
-        self.assert_not_shareable([
-            defs.MimimalError('error!'),
-            defs.RichError('error!', 42),
-        ])
->>>>>>> bdd23c0b
-
-
-class ShareableTypeTests(_GetXIDataTests):
-
-    MODE = 'xidata'
-
-    def test_singletons(self):
+
+
+class MarshalTests(_GetXIDataTests):
+
+    MODE = 'marshal'
+
+    def test_simple_builtin_singletons(self):
         self.assert_roundtrip_identical([
-            None,
             True,
             False,
-        ])
-        self.assert_not_shareable([
+            None,
             Ellipsis,
+        ])
+        self.assert_not_shareable([
             NotImplemented,
         ])
 
-    def test_types(self):
-        self.assert_roundtrip_equal([
-            b'spam',
-            9999,
-        ])
-
-    def test_bytes(self):
-        values = (i.to_bytes(2, 'little', signed=True)
-                  for i in range(-1, 258))
-        self.assert_roundtrip_equal(values)
-
-    def test_strs(self):
-        self.assert_roundtrip_equal([
-            'hello world',
-            '你好世界',
-            '',
-        ])
-
-    def test_int(self):
-        bounds = [sys.maxsize, -sys.maxsize - 1]
-        values = itertools.chain(range(-1, 258), bounds)
-        self.assert_roundtrip_equal(values)
-
-    def test_non_shareable_int(self):
-        ints = [
+    def test_simple_builtin_objects(self):
+        self.assert_roundtrip_equal([
+            # int
+            *range(-1, 258),
             sys.maxsize + 1,
+            sys.maxsize,
+            -sys.maxsize - 1,
             -sys.maxsize - 2,
             2**1000,
-        ]
-        self.assert_not_shareable(ints, OverflowError)
-
-    def test_float(self):
-        self.assert_roundtrip_equal([
+            # complex
+            1+2j,
+            # float
             0.0,
             1.1,
             -1.0,
             0.12345678,
             -0.12345678,
-        ])
-
-    def test_tuple(self):
-        self.assert_roundtrip_equal([
+            # bytes
+            *(i.to_bytes(2, 'little', signed=True)
+              for i in range(-1, 258)),
+            b'hello world',
+            # str
+            'hello world',
+            '你好世界',
+            '',
+        ])
+        self.assert_not_shareable([
+            object(),
+            types.SimpleNamespace(),
+        ])
+
+    def test_bytearray(self):
+        # bytearray is special because it unmarshals to bytes, not bytearray.
+        self.assert_roundtrip_equal([
+            bytearray(),
+            bytearray(b'hello world'),
+        ], expecttype=bytes)
+
+    def test_compound_immutable_builtin_objects(self):
+        self.assert_roundtrip_equal([
+            # tuple
             (),
             (1,),
-            ("hello", "world", ),
+            ("hello", "world"),
             (1, True, "hello"),
-        ])
-        # Test nesting
-        self.assert_roundtrip_equal([
+            # frozenset
+            frozenset([1, 2, 3]),
+        ])
+        # nested
+        self.assert_roundtrip_equal([
+            # tuple
             ((1,),),
             ((1, 2), (3, 4)),
             ((1, 2), (3, 4), (5, 6)),
-        ])
-
-    def test_tuples_containing_non_shareable_types(self):
-        non_shareables = [
-                Exception(),
-                object(),
+            # frozenset
+            frozenset([frozenset([1]), frozenset([2]), frozenset([3])]),
+        ])
+
+    def test_compound_mutable_builtin_objects(self):
+        self.assert_roundtrip_equal([
+            # list
+            [],
+            [1, 2, 3],
+            # dict
+            {},
+            {1: 7, 2: 8, 3: 9},
+            # set
+            set(),
+            {1, 2, 3},
+        ])
+        # nested
+        self.assert_roundtrip_equal([
+            [[1], [2], [3]],
+            {1: {'a': True}, 2: {'b': False}},
+            {(1, 2, 3,)},
+        ])
+
+    def test_compound_builtin_objects_with_bad_items(self):
+        bogus = object()
+        self.assert_not_shareable([
+            (bogus,),
+            frozenset([bogus]),
+            [bogus],
+            {bogus: True},
+            {True: bogus},
+            {bogus},
+        ])
+
+    def test_builtin_code(self):
+        self.assert_roundtrip_equal([
+            *(f.__code__ for f in defs.FUNCTIONS),
+            *(f.__code__ for f in defs.FUNCTION_LIKE),
+        ])
+
+    def test_builtin_type(self):
+        shareable = [
+            StopIteration,
         ]
-        for s in non_shareables:
-            value = tuple([0, 1.0, s])
-            with self.subTest(repr(value)):
-                with self.assertRaises(NotShareableError):
-                    self.get_xidata(value)
-            # Check nested as well
-            value = tuple([0, 1., (s,)])
-            with self.subTest("nested " + repr(value)):
-                with self.assertRaises(NotShareableError):
-                    self.get_xidata(value)
-
-    # The rest are not shareable.
-
-    def test_object(self):
-        self.assert_not_shareable([
-            object(),
-        ])
-
-    def test_function_object(self):
-        for func in defs.FUNCTIONS:
-            assert type(func) is types.FunctionType, func
-        assert type(defs.SpamOkay.okay) is types.FunctionType, func
-        assert type(lambda: None) is types.LambdaType
-
-        self.assert_not_shareable([
-            *defs.FUNCTIONS,
-            defs.SpamOkay.okay,
-            (lambda: None),
-        ])
+        types = [
+            *BUILTIN_TYPES,
+            *OTHER_TYPES,
+        ]
+        self.assert_not_shareable(cls for cls in types
+                                  if cls not in shareable)
+        self.assert_roundtrip_identical(cls for cls in types
+                                        if cls in shareable)
 
     def test_builtin_function(self):
         functions = [
@@ -840,66 +652,6 @@
             assert type(func) is types.BuiltinFunctionType, func
 
         self.assert_not_shareable(functions)
-
-    def test_function_like(self):
-        self.assert_not_shareable(defs.FUNCTION_LIKE)
-        self.assert_not_shareable(defs.FUNCTION_LIKE_APPLIED)
-
-    def test_builtin_wrapper(self):
-        _wrappers = {
-            defs.SpamOkay().okay: types.MethodType,
-            [].append: types.BuiltinMethodType,
-            dict.__dict__['fromkeys']: types.ClassMethodDescriptorType,
-            types.FunctionType.__code__: types.GetSetDescriptorType,
-            types.FunctionType.__globals__: types.MemberDescriptorType,
-            str.join: types.MethodDescriptorType,
-            object().__str__: types.MethodWrapperType,
-            object.__init__: types.WrapperDescriptorType,
-        }
-        for obj, expected in _wrappers.items():
-            assert type(obj) is expected, (obj, expected)
-
-        self.assert_not_shareable([
-            *_wrappers,
-            staticmethod(defs.SpamOkay.okay),
-            classmethod(defs.SpamOkay.okay),
-            property(defs.SpamOkay.okay),
-        ])
-
-    def test_module(self):
-        assert type(sys) is types.ModuleType, type(sys)
-        assert type(defs) is types.ModuleType, type(defs)
-        assert type(unittest) is types.ModuleType, type(defs)
-
-        assert 'emptymod' not in sys.modules
-        with import_helper.ready_to_import('emptymod', ''):
-            import emptymod
-
-        self.assert_not_shareable([
-            sys,
-            defs,
-            unittest,
-            emptymod,
-        ])
-
-    def test_class(self):
-        self.assert_not_shareable(defs.CLASSES)
-
-        instances = []
-        for cls, args in defs.CLASSES.items():
-            instances.append(cls(*args))
-        self.assert_not_shareable(instances)
-
-    def test_builtin_type(self):
-        self.assert_not_shareable([
-            *BUILTIN_TYPES,
-            *OTHER_TYPES,
-        ])
-
-    def test_exception(self):
-        self.assert_not_shareable([
-            defs.MimimalError('error!'),
-        ])
 
     def test_builtin_exception(self):
         msg = 'error!'
@@ -921,6 +673,239 @@
             exceptions.append(cls(*args))
 
         self.assert_not_shareable(exceptions)
+        # Note that StopIteration (the type) can be marshalled,
+        # but its instances cannot.
+
+    def test_module(self):
+        assert type(sys) is types.ModuleType, type(sys)
+        assert type(defs) is types.ModuleType, type(defs)
+        assert type(unittest) is types.ModuleType, type(defs)
+
+        assert 'emptymod' not in sys.modules
+        with import_helper.ready_to_import('emptymod', ''):
+            import emptymod
+
+        self.assert_not_shareable([
+            sys,
+            defs,
+            unittest,
+            emptymod,
+        ])
+
+    def test_user_class(self):
+        self.assert_not_shareable(defs.TOP_CLASSES)
+
+        instances = []
+        for cls, args in defs.TOP_CLASSES.items():
+            instances.append(cls(*args))
+        self.assert_not_shareable(instances)
+
+    def test_user_function(self):
+        self.assert_not_shareable(defs.TOP_FUNCTIONS)
+
+    def test_user_exception(self):
+        self.assert_not_shareable([
+            defs.MimimalError('error!'),
+            defs.RichError('error!', 42),
+        ])
+
+
+class ShareableTypeTests(_GetXIDataTests):
+
+    MODE = 'xidata'
+
+    def test_singletons(self):
+        self.assert_roundtrip_identical([
+            None,
+            True,
+            False,
+        ])
+        self.assert_not_shareable([
+            Ellipsis,
+            NotImplemented,
+        ])
+
+    def test_types(self):
+        self.assert_roundtrip_equal([
+            b'spam',
+            9999,
+        ])
+
+    def test_bytes(self):
+        values = (i.to_bytes(2, 'little', signed=True)
+                  for i in range(-1, 258))
+        self.assert_roundtrip_equal(values)
+
+    def test_strs(self):
+        self.assert_roundtrip_equal([
+            'hello world',
+            '你好世界',
+            '',
+        ])
+
+    def test_int(self):
+        bounds = [sys.maxsize, -sys.maxsize - 1]
+        values = itertools.chain(range(-1, 258), bounds)
+        self.assert_roundtrip_equal(values)
+
+    def test_non_shareable_int(self):
+        ints = [
+            sys.maxsize + 1,
+            -sys.maxsize - 2,
+            2**1000,
+        ]
+        self.assert_not_shareable(ints, OverflowError)
+
+    def test_float(self):
+        self.assert_roundtrip_equal([
+            0.0,
+            1.1,
+            -1.0,
+            0.12345678,
+            -0.12345678,
+        ])
+
+    def test_tuple(self):
+        self.assert_roundtrip_equal([
+            (),
+            (1,),
+            ("hello", "world", ),
+            (1, True, "hello"),
+        ])
+        # Test nesting
+        self.assert_roundtrip_equal([
+            ((1,),),
+            ((1, 2), (3, 4)),
+            ((1, 2), (3, 4), (5, 6)),
+        ])
+
+    def test_tuples_containing_non_shareable_types(self):
+        non_shareables = [
+                Exception(),
+                object(),
+        ]
+        for s in non_shareables:
+            value = tuple([0, 1.0, s])
+            with self.subTest(repr(value)):
+                with self.assertRaises(NotShareableError):
+                    self.get_xidata(value)
+            # Check nested as well
+            value = tuple([0, 1., (s,)])
+            with self.subTest("nested " + repr(value)):
+                with self.assertRaises(NotShareableError):
+                    self.get_xidata(value)
+
+    # The rest are not shareable.
+
+    def test_object(self):
+        self.assert_not_shareable([
+            object(),
+        ])
+
+    def test_function_object(self):
+        for func in defs.FUNCTIONS:
+            assert type(func) is types.FunctionType, func
+        assert type(defs.SpamOkay.okay) is types.FunctionType, func
+        assert type(lambda: None) is types.LambdaType
+
+        self.assert_not_shareable([
+            *defs.FUNCTIONS,
+            defs.SpamOkay.okay,
+            (lambda: None),
+        ])
+
+    def test_builtin_function(self):
+        functions = [
+            len,
+            sys.is_finalizing,
+            sys.exit,
+            _testinternalcapi.get_crossinterp_data,
+        ]
+        for func in functions:
+            assert type(func) is types.BuiltinFunctionType, func
+
+        self.assert_not_shareable(functions)
+
+    def test_function_like(self):
+        self.assert_not_shareable(defs.FUNCTION_LIKE)
+        self.assert_not_shareable(defs.FUNCTION_LIKE_APPLIED)
+
+    def test_builtin_wrapper(self):
+        _wrappers = {
+            defs.SpamOkay().okay: types.MethodType,
+            [].append: types.BuiltinMethodType,
+            dict.__dict__['fromkeys']: types.ClassMethodDescriptorType,
+            types.FunctionType.__code__: types.GetSetDescriptorType,
+            types.FunctionType.__globals__: types.MemberDescriptorType,
+            str.join: types.MethodDescriptorType,
+            object().__str__: types.MethodWrapperType,
+            object.__init__: types.WrapperDescriptorType,
+        }
+        for obj, expected in _wrappers.items():
+            assert type(obj) is expected, (obj, expected)
+
+        self.assert_not_shareable([
+            *_wrappers,
+            staticmethod(defs.SpamOkay.okay),
+            classmethod(defs.SpamOkay.okay),
+            property(defs.SpamOkay.okay),
+        ])
+
+    def test_module(self):
+        assert type(sys) is types.ModuleType, type(sys)
+        assert type(defs) is types.ModuleType, type(defs)
+        assert type(unittest) is types.ModuleType, type(defs)
+
+        assert 'emptymod' not in sys.modules
+        with import_helper.ready_to_import('emptymod', ''):
+            import emptymod
+
+        self.assert_not_shareable([
+            sys,
+            defs,
+            unittest,
+            emptymod,
+        ])
+
+    def test_class(self):
+        self.assert_not_shareable(defs.CLASSES)
+
+        instances = []
+        for cls, args in defs.CLASSES.items():
+            instances.append(cls(*args))
+        self.assert_not_shareable(instances)
+
+    def test_builtin_type(self):
+        self.assert_not_shareable([
+            *BUILTIN_TYPES,
+            *OTHER_TYPES,
+        ])
+
+    def test_exception(self):
+        self.assert_not_shareable([
+            defs.MimimalError('error!'),
+        ])
+
+    def test_builtin_exception(self):
+        msg = 'error!'
+        try:
+            raise Exception
+        except Exception as exc:
+            caught = exc
+        special = {
+            BaseExceptionGroup: (msg, [caught]),
+            ExceptionGroup: (msg, [caught]),
+#            UnicodeError: (None, msg, None, None, None),
+            UnicodeEncodeError: ('utf-8', '', 1, 3, msg),
+            UnicodeDecodeError: ('utf-8', b'', 1, 3, msg),
+            UnicodeTranslateError: ('', 1, 3, msg),
+        }
+        exceptions = []
+        for cls in EXCEPTION_TYPES:
+            args = special.get(cls) or (msg,)
+            exceptions.append(cls(*args))
+
+        self.assert_not_shareable(exceptions)
 
     def test_builtin_objects(self):
         ns = {}
