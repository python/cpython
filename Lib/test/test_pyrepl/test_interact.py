import contextlib
import io
import unittest
from unittest.mock import patch
from textwrap import dedent

from test.support import force_not_colorized

from _pyrepl.simple_interact import InteractiveColoredConsole


class TestSimpleInteract(unittest.TestCase):
    def test_multiple_statements(self):
        namespace = {}
        code = dedent("""\
        class A:
            def foo(self):


                pass

        class B:
            def bar(self):
                pass

        a = 1
        a
        """)
        console = InteractiveColoredConsole(namespace, filename="<stdin>")
        f = io.StringIO()
        with (
            patch.object(InteractiveColoredConsole, "showsyntaxerror") as showsyntaxerror,
            patch.object(InteractiveColoredConsole, "runsource", wraps=console.runsource) as runsource,
            contextlib.redirect_stdout(f),
        ):
            more = console.push(code, filename="<stdin>", _symbol="single")  # type: ignore[call-arg]
        self.assertFalse(more)
        showsyntaxerror.assert_not_called()


    def test_multiple_statements_output(self):
        namespace = {}
        code = dedent("""\
        b = 1
        b
        a = 1
        a
        """)
        console = InteractiveColoredConsole(namespace, filename="<stdin>")
        f = io.StringIO()
        with contextlib.redirect_stdout(f):
            more = console.push(code, filename="<stdin>", _symbol="single")  # type: ignore[call-arg]
        self.assertFalse(more)
        self.assertEqual(f.getvalue(), "1\n")

    def test_empty(self):
        namespace = {}
        code = ""
        console = InteractiveColoredConsole(namespace, filename="<stdin>")
        f = io.StringIO()
        with contextlib.redirect_stdout(f):
            more = console.push(code, filename="<stdin>", _symbol="single")  # type: ignore[call-arg]
        self.assertFalse(more)
        self.assertEqual(f.getvalue(), "")

    def test_runsource_compiles_and_runs_code(self):
        console = InteractiveColoredConsole()
        source = "print('Hello, world!')"
        with patch.object(console, "runcode") as mock_runcode:
            console.runsource(source)
            mock_runcode.assert_called_once()

    def test_runsource_returns_false_for_successful_compilation(self):
        console = InteractiveColoredConsole()
        source = "print('Hello, world!')"
        f = io.StringIO()
        with contextlib.redirect_stdout(f):
            result = console.runsource(source)
        self.assertFalse(result)

    @force_not_colorized
    def test_runsource_returns_false_for_failed_compilation(self):
        console = InteractiveColoredConsole()
        source = "print('Hello, world!'"
        f = io.StringIO()
        with contextlib.redirect_stderr(f):
            result = console.runsource(source)
        self.assertFalse(result)
        self.assertIn('SyntaxError', f.getvalue())

    def test_runsource_shows_syntax_error_for_failed_compilation(self):
        console = InteractiveColoredConsole()
        source = "print('Hello, world!'"
        with patch.object(console, "showsyntaxerror") as mock_showsyntaxerror:
            console.runsource(source)
            mock_showsyntaxerror.assert_called_once()
<<<<<<< HEAD
        source = dedent("""\
        match 1:
            case {0: _, 0j: _}:
                pass
        """)
        with patch.object(console, "showsyntaxerror") as mock_showsyntaxerror:
            console.runsource(source)
            mock_showsyntaxerror.assert_called_once()
=======

    def test_no_active_future(self):
        console = InteractiveColoredConsole()
        source = "x: int = 1; print(__annotations__)"
        f = io.StringIO()
        with contextlib.redirect_stdout(f):
            result = console.runsource(source)
        self.assertFalse(result)
        self.assertEqual(f.getvalue(), "{'x': <class 'int'>}\n")
>>>>>>> a8e35e8e
<|MERGE_RESOLUTION|>--- conflicted
+++ resolved
@@ -94,7 +94,6 @@
         with patch.object(console, "showsyntaxerror") as mock_showsyntaxerror:
             console.runsource(source)
             mock_showsyntaxerror.assert_called_once()
-<<<<<<< HEAD
         source = dedent("""\
         match 1:
             case {0: _, 0j: _}:
@@ -103,7 +102,6 @@
         with patch.object(console, "showsyntaxerror") as mock_showsyntaxerror:
             console.runsource(source)
             mock_showsyntaxerror.assert_called_once()
-=======
 
     def test_no_active_future(self):
         console = InteractiveColoredConsole()
@@ -112,5 +110,4 @@
         with contextlib.redirect_stdout(f):
             result = console.runsource(source)
         self.assertFalse(result)
-        self.assertEqual(f.getvalue(), "{'x': <class 'int'>}\n")
->>>>>>> a8e35e8e
+        self.assertEqual(f.getvalue(), "{'x': <class 'int'>}\n")