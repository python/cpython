--- conflicted
+++ resolved
@@ -11,8 +11,8 @@
 from .support import prepare_reader, prepare_console
 from _pyrepl.console import Event
 from _pyrepl.reader import Reader
-<<<<<<< HEAD
 from _pyrepl.utils import DEFAULT_PS1, DEFAULT_PS2, DEFAULT_PS3, DEFAULT_PS4
+from _colorize import default_theme
 
 
 def prepare_reader_with_prompt(
@@ -30,9 +30,6 @@
     # we should use original get_prompt from reader to get exceptions
     del reader.get_prompt
     return reader
-=======
-from _colorize import default_theme
->>>>>>> eed827ed
 
 
 overrides = {"reset": "z", "soft_keyword": "K"}
