--- conflicted
+++ resolved
@@ -1,16 +1,11 @@
-<<<<<<< HEAD
-import unittest
-from test.support import (run_unittest, TESTFN, skip_unless_symlink,
-    can_symlink, create_empty_file)
-=======
->>>>>>> fcd27433
 import glob
 import os
 import shutil
 import sys
 import unittest
 
-from test.support import run_unittest, TESTFN, skip_unless_symlink, can_symlink
+from test.support import (run_unittest, TESTFN, skip_unless_symlink,
+                          can_symlink, create_empty_file)
 
 
 class GlobTests(unittest.TestCase):
