--- conflicted
+++ resolved
@@ -269,23 +269,11 @@
 
         f_ident = ident(f)
         g_ident = ident(g)
-<<<<<<< HEAD
         self.check_events(g, [(1, 'call', g_ident, None),
                               (2, 'call', f_ident, None),
                               (2, 'return', f_ident, 0),
-                              # once more; the generator is being garbage collected
-                              # and it will do a PY_THROW
-                              (2, 'call', f_ident, None),
-                              (2, 'return', f_ident, None),
                               (1, 'return', g_ident, None),
                               ], check_args=True)
-=======
-        self.check_events(g, [(1, 'call', g_ident),
-                              (2, 'call', f_ident),
-                              (2, 'return', f_ident),
-                              (1, 'return', g_ident),
-                              ])
->>>>>>> 3f84a19e
 
     def test_stop_iteration(self):
         def f():
