#
# Unit tests for the multiprocessing package
#

import unittest
import unittest.mock
import queue as pyqueue
import textwrap
import time
import io
import itertools
import sys
import os
import gc
import importlib
import errno
import functools
import signal
import array
import collections.abc
import socket
import random
import logging
import shutil
import subprocess
import struct
import tempfile
import operator
import pickle
import weakref
import warnings
import test.support
import test.support.script_helper
from test import support
from test.support import hashlib_helper
from test.support import import_helper
from test.support import os_helper
from test.support import script_helper
from test.support import socket_helper
from test.support import threading_helper
from test.support import warnings_helper


# Skip tests if _multiprocessing wasn't built.
_multiprocessing = import_helper.import_module('_multiprocessing')
# Skip tests if sem_open implementation is broken.
support.skip_if_broken_multiprocessing_synchronize()
import threading

import multiprocessing.connection
import multiprocessing.dummy
import multiprocessing.heap
import multiprocessing.managers
import multiprocessing.pool
import multiprocessing.queues
from multiprocessing.connection import wait

from multiprocessing import util

try:
    from multiprocessing import reduction
    HAS_REDUCTION = reduction.HAVE_SEND_HANDLE
except ImportError:
    HAS_REDUCTION = False

try:
    from multiprocessing.sharedctypes import Value, copy
    HAS_SHAREDCTYPES = True
except ImportError:
    HAS_SHAREDCTYPES = False

try:
    from multiprocessing import shared_memory
    HAS_SHMEM = True
except ImportError:
    HAS_SHMEM = False

try:
    import msvcrt
except ImportError:
    msvcrt = None


if support.HAVE_ASAN_FORK_BUG:
    # gh-89363: Skip multiprocessing tests if Python is built with ASAN to
    # work around a libasan race condition: dead lock in pthread_create().
    raise unittest.SkipTest("libasan has a pthread_create() dead lock related to thread+fork")


# gh-110666: Tolerate a difference of 100 ms when comparing timings
# (clock resolution)
CLOCK_RES = 0.100


def latin(s):
    return s.encode('latin')


def close_queue(queue):
    if isinstance(queue, multiprocessing.queues.Queue):
        queue.close()
        queue.join_thread()


def join_process(process):
    # Since multiprocessing.Process has the same API than threading.Thread
    # (join() and is_alive(), the support function can be reused
    threading_helper.join_thread(process)


if os.name == "posix":
    from multiprocessing import resource_tracker

    def _resource_unlink(name, rtype):
        resource_tracker._CLEANUP_FUNCS[rtype](name)


#
# Constants
#

LOG_LEVEL = util.SUBWARNING
#LOG_LEVEL = logging.DEBUG

DELTA = 0.1
CHECK_TIMINGS = False     # making true makes tests take a lot longer
                          # and can sometimes cause some non-serious
                          # failures because some calls block a bit
                          # longer than expected
if CHECK_TIMINGS:
    TIMEOUT1, TIMEOUT2, TIMEOUT3 = 0.82, 0.35, 1.4
else:
    TIMEOUT1, TIMEOUT2, TIMEOUT3 = 0.1, 0.1, 0.1

# BaseManager.shutdown_timeout
SHUTDOWN_TIMEOUT = support.SHORT_TIMEOUT

WAIT_ACTIVE_CHILDREN_TIMEOUT = 5.0

# Since gh-125828, we no longer need HAVE_GETVALUE.
# This value should be remove from Modules/_multiprocessing/multiprocessing.c.
# when cleanup is complete.
# -------------------
# HAVE_GETVALUE = not getattr(_multiprocessing,
#                            'HAVE_BROKEN_SEM_GETVALUE', False)

WIN32 = (sys.platform == "win32")

def wait_for_handle(handle, timeout):
    if timeout is not None and timeout < 0.0:
        timeout = None
    return wait([handle], timeout)

try:
    MAXFD = os.sysconf("SC_OPEN_MAX")
except:
    MAXFD = 256

# To speed up tests when using the forkserver, we can preload these:
PRELOAD = ['__main__', 'test.test_multiprocessing_forkserver']

#
# Some tests require ctypes
#

try:
    from ctypes import Structure, c_int, c_double, c_longlong
except ImportError:
    Structure = object
    c_int = c_double = c_longlong = None


def check_enough_semaphores():
    """Check that the system supports enough semaphores to run the test."""
    # minimum number of semaphores available according to POSIX
    nsems_min = 256
    try:
        nsems = os.sysconf("SC_SEM_NSEMS_MAX")
    except (AttributeError, ValueError):
        # sysconf not available or setting not available
        return
    if nsems == -1 or nsems >= nsems_min:
        return
    raise unittest.SkipTest("The OS doesn't support enough semaphores "
                            "to run the test (required: %d)." % nsems_min)


def only_run_in_spawn_testsuite(reason):
    """Returns a decorator: raises SkipTest when SM != spawn at test time.

    This can be useful to save overall Python test suite execution time.
    "spawn" is the universal mode available on all platforms so this limits the
    decorated test to only execute within test_multiprocessing_spawn.

    This would not be necessary if we refactored our test suite to split things
    into other test files when they are not start method specific to be rerun
    under all start methods.
    """

    def decorator(test_item):

        @functools.wraps(test_item)
        def spawn_check_wrapper(*args, **kwargs):
            if (start_method := multiprocessing.get_start_method()) != "spawn":
                raise unittest.SkipTest(f"{start_method=}, not 'spawn'; {reason}")
            return test_item(*args, **kwargs)

        return spawn_check_wrapper

    return decorator


class TestInternalDecorators(unittest.TestCase):
    """Logic within a test suite that could errantly skip tests? Test it!"""

    @unittest.skipIf(sys.platform == "win32", "test requires that fork exists.")
    def test_only_run_in_spawn_testsuite(self):
        if multiprocessing.get_start_method() != "spawn":
            raise unittest.SkipTest("only run in test_multiprocessing_spawn.")

        try:
            @only_run_in_spawn_testsuite("testing this decorator")
            def return_four_if_spawn():
                return 4
        except Exception as err:
            self.fail(f"expected decorated `def` not to raise; caught {err}")

        orig_start_method = multiprocessing.get_start_method(allow_none=True)
        try:
            multiprocessing.set_start_method("spawn", force=True)
            self.assertEqual(return_four_if_spawn(), 4)
            multiprocessing.set_start_method("fork", force=True)
            with self.assertRaises(unittest.SkipTest) as ctx:
                return_four_if_spawn()
            self.assertIn("testing this decorator", str(ctx.exception))
            self.assertIn("start_method=", str(ctx.exception))
        finally:
            multiprocessing.set_start_method(orig_start_method, force=True)


#
# Creates a wrapper for a function which records the time it takes to finish
#

class TimingWrapper(object):

    def __init__(self, func):
        self.func = func
        self.elapsed = None

    def __call__(self, *args, **kwds):
        t = time.monotonic()
        try:
            return self.func(*args, **kwds)
        finally:
            self.elapsed = time.monotonic() - t

#
# Base class for test cases
#

class BaseTestCase(object):

    ALLOWED_TYPES = ('processes', 'manager', 'threads')
    # If not empty, limit which start method suites run this class.
    START_METHODS: set[str] = set()
    start_method = None  # set by install_tests_in_module_dict()

    def assertTimingAlmostEqual(self, a, b):
        if CHECK_TIMINGS:
            self.assertAlmostEqual(a, b, 1)

    def assertReturnsIfImplemented(self, value, func, *args):
        try:
            res = func(*args)
        except NotImplementedError:
            pass
        else:
            return self.assertEqual(value, res)

    # For the sanity of Windows users, rather than crashing or freezing in
    # multiple ways.
    def __reduce__(self, *args):
        raise NotImplementedError("shouldn't try to pickle a test case")

    __reduce_ex__ = __reduce__

#
# Return the value of a semaphore
#

def get_value(self):
    try:
        return self.get_value()
    except AttributeError:
        try:
            return self._Semaphore__value
        except AttributeError:
            try:
                return self._value
            except AttributeError:
                raise NotImplementedError

#
# Testcases
#

class DummyCallable:
    def __call__(self, q, c):
        assert isinstance(c, DummyCallable)
        q.put(5)


class _TestProcess(BaseTestCase):

    ALLOWED_TYPES = ('processes', 'threads')

    def test_current(self):
        if self.TYPE == 'threads':
            self.skipTest('test not appropriate for {}'.format(self.TYPE))

        current = self.current_process()
        authkey = current.authkey

        self.assertTrue(current.is_alive())
        self.assertFalse(current.daemon)
        self.assertIsInstance(authkey, bytes)
        self.assertTrue(len(authkey) > 0)
        self.assertEqual(current.ident, os.getpid())
        self.assertEqual(current.exitcode, None)

    def test_set_executable(self):
        if self.TYPE == 'threads':
            self.skipTest(f'test not appropriate for {self.TYPE}')
        paths = [
            sys.executable,               # str
            os.fsencode(sys.executable),  # bytes
            os_helper.FakePath(sys.executable),  # os.PathLike
            os_helper.FakePath(os.fsencode(sys.executable)),  # os.PathLike bytes
        ]
        for path in paths:
            self.set_executable(path)
            p = self.Process()
            p.start()
            p.join()
            self.assertEqual(p.exitcode, 0)

    @support.requires_resource('cpu')
    def test_args_argument(self):
        # bpo-45735: Using list or tuple as *args* in constructor could
        # achieve the same effect.
        args_cases = (1, "str", [1], (1,))
        args_types = (list, tuple)

        test_cases = itertools.product(args_cases, args_types)

        for args, args_type in test_cases:
            with self.subTest(args=args, args_type=args_type):
                q = self.Queue(1)
                # pass a tuple or list as args
                p = self.Process(target=self._test_args, args=args_type((q, args)))
                p.daemon = True
                p.start()
                child_args = q.get()
                self.assertEqual(child_args, args)
                p.join()
                close_queue(q)

    @classmethod
    def _test_args(cls, q, arg):
        q.put(arg)

    def test_daemon_argument(self):
        if self.TYPE == "threads":
            self.skipTest('test not appropriate for {}'.format(self.TYPE))

        # By default uses the current process's daemon flag.
        proc0 = self.Process(target=self._test)
        self.assertEqual(proc0.daemon, self.current_process().daemon)
        proc1 = self.Process(target=self._test, daemon=True)
        self.assertTrue(proc1.daemon)
        proc2 = self.Process(target=self._test, daemon=False)
        self.assertFalse(proc2.daemon)

    @classmethod
    def _test(cls, q, *args, **kwds):
        current = cls.current_process()
        q.put(args)
        q.put(kwds)
        q.put(current.name)
        if cls.TYPE != 'threads':
            q.put(bytes(current.authkey))
            q.put(current.pid)

    def test_parent_process_attributes(self):
        if self.TYPE == "threads":
            self.skipTest('test not appropriate for {}'.format(self.TYPE))

        self.assertIsNone(self.parent_process())

        rconn, wconn = self.Pipe(duplex=False)
        p = self.Process(target=self._test_send_parent_process, args=(wconn,))
        p.start()
        p.join()
        parent_pid, parent_name = rconn.recv()
        self.assertEqual(parent_pid, self.current_process().pid)
        self.assertEqual(parent_pid, os.getpid())
        self.assertEqual(parent_name, self.current_process().name)

    @classmethod
    def _test_send_parent_process(cls, wconn):
        from multiprocessing.process import parent_process
        wconn.send([parent_process().pid, parent_process().name])

    def test_parent_process(self):
        if self.TYPE == "threads":
            self.skipTest('test not appropriate for {}'.format(self.TYPE))

        # Launch a child process. Make it launch a grandchild process. Kill the
        # child process and make sure that the grandchild notices the death of
        # its parent (a.k.a the child process).
        rconn, wconn = self.Pipe(duplex=False)
        p = self.Process(
            target=self._test_create_grandchild_process, args=(wconn, ))
        p.start()

        if not rconn.poll(timeout=support.LONG_TIMEOUT):
            raise AssertionError("Could not communicate with child process")
        parent_process_status = rconn.recv()
        self.assertEqual(parent_process_status, "alive")

        p.terminate()
        p.join()

        if not rconn.poll(timeout=support.LONG_TIMEOUT):
            raise AssertionError("Could not communicate with child process")
        parent_process_status = rconn.recv()
        self.assertEqual(parent_process_status, "not alive")

    @classmethod
    def _test_create_grandchild_process(cls, wconn):
        p = cls.Process(target=cls._test_report_parent_status, args=(wconn, ))
        p.start()
        time.sleep(300)

    @classmethod
    def _test_report_parent_status(cls, wconn):
        from multiprocessing.process import parent_process
        wconn.send("alive" if parent_process().is_alive() else "not alive")
        parent_process().join(timeout=support.SHORT_TIMEOUT)
        wconn.send("alive" if parent_process().is_alive() else "not alive")

    def test_process(self):
        q = self.Queue(1)
        e = self.Event()
        args = (q, 1, 2)
        kwargs = {'hello':23, 'bye':2.54}
        name = 'SomeProcess'
        p = self.Process(
            target=self._test, args=args, kwargs=kwargs, name=name
            )
        p.daemon = True
        current = self.current_process()

        if self.TYPE != 'threads':
            self.assertEqual(p.authkey, current.authkey)
        self.assertEqual(p.is_alive(), False)
        self.assertEqual(p.daemon, True)
        self.assertNotIn(p, self.active_children())
        self.assertIs(type(self.active_children()), list)
        self.assertEqual(p.exitcode, None)

        p.start()

        self.assertEqual(p.exitcode, None)
        self.assertEqual(p.is_alive(), True)
        self.assertIn(p, self.active_children())

        self.assertEqual(q.get(), args[1:])
        self.assertEqual(q.get(), kwargs)
        self.assertEqual(q.get(), p.name)
        if self.TYPE != 'threads':
            self.assertEqual(q.get(), current.authkey)
            self.assertEqual(q.get(), p.pid)

        p.join()

        self.assertEqual(p.exitcode, 0)
        self.assertEqual(p.is_alive(), False)
        self.assertNotIn(p, self.active_children())
        close_queue(q)

    @unittest.skipUnless(threading._HAVE_THREAD_NATIVE_ID, "needs native_id")
    def test_process_mainthread_native_id(self):
        if self.TYPE == 'threads':
            self.skipTest('test not appropriate for {}'.format(self.TYPE))

        current_mainthread_native_id = threading.main_thread().native_id

        q = self.Queue(1)
        p = self.Process(target=self._test_process_mainthread_native_id, args=(q,))
        p.start()

        child_mainthread_native_id = q.get()
        p.join()
        close_queue(q)

        self.assertNotEqual(current_mainthread_native_id, child_mainthread_native_id)

    @classmethod
    def _test_process_mainthread_native_id(cls, q):
        mainthread_native_id = threading.main_thread().native_id
        q.put(mainthread_native_id)

    @classmethod
    def _sleep_some(cls):
        time.sleep(100)

    @classmethod
    def _sleep_some_event(cls, event):
        event.set()
        time.sleep(100)

    @classmethod
    def _sleep_no_int_handler(cls, event):
        signal.signal(signal.SIGINT, signal.SIG_DFL)
        cls._sleep_some_event(event)

    @classmethod
    def _test_sleep(cls, delay):
        time.sleep(delay)

    def _kill_process(self, meth, target=None):
        if self.TYPE == 'threads':
            self.skipTest('test not appropriate for {}'.format(self.TYPE))

        event = self.Event()
        if not target:
            target = self._sleep_some_event
        p = self.Process(target=target, args=(event,))
        p.daemon = True
        p.start()

        self.assertEqual(p.is_alive(), True)
        self.assertIn(p, self.active_children())
        self.assertEqual(p.exitcode, None)

        join = TimingWrapper(p.join)

        self.assertEqual(join(0), None)
        self.assertTimingAlmostEqual(join.elapsed, 0.0)
        self.assertEqual(p.is_alive(), True)

        self.assertEqual(join(-1), None)
        self.assertTimingAlmostEqual(join.elapsed, 0.0)
        self.assertEqual(p.is_alive(), True)

        timeout = support.SHORT_TIMEOUT
        if not event.wait(timeout):
            p.terminate()
            p.join()
            self.fail(f"event not signaled in {timeout} seconds")

        meth(p)

        if hasattr(signal, 'alarm'):
            # On the Gentoo buildbot waitpid() often seems to block forever.
            # We use alarm() to interrupt it if it blocks for too long.
            def handler(*args):
                raise RuntimeError('join took too long: %s' % p)
            old_handler = signal.signal(signal.SIGALRM, handler)
            try:
                signal.alarm(10)
                self.assertEqual(join(), None)
            finally:
                signal.alarm(0)
                signal.signal(signal.SIGALRM, old_handler)
        else:
            self.assertEqual(join(), None)

        self.assertTimingAlmostEqual(join.elapsed, 0.0)

        self.assertEqual(p.is_alive(), False)
        self.assertNotIn(p, self.active_children())

        p.join()

        return p.exitcode

    @unittest.skipIf(os.name == 'nt', "POSIX only")
    def test_interrupt(self):
        exitcode = self._kill_process(multiprocessing.Process.interrupt)
        self.assertEqual(exitcode, 1)
        # exit code 1 is hard-coded for uncaught exceptions
        # (KeyboardInterrupt in this case)
        # in multiprocessing.BaseProcess._bootstrap

    @unittest.skipIf(os.name == 'nt', "POSIX only")
    def test_interrupt_no_handler(self):
        exitcode = self._kill_process(multiprocessing.Process.interrupt, target=self._sleep_no_int_handler)
        self.assertEqual(exitcode, -signal.SIGINT)

    def test_terminate(self):
        exitcode = self._kill_process(multiprocessing.Process.terminate)
        self.assertEqual(exitcode, -signal.SIGTERM)

    def test_kill(self):
        exitcode = self._kill_process(multiprocessing.Process.kill)
        if os.name != 'nt':
            self.assertEqual(exitcode, -signal.SIGKILL)
        else:
            self.assertEqual(exitcode, -signal.SIGTERM)

    def test_cpu_count(self):
        try:
            cpus = multiprocessing.cpu_count()
        except NotImplementedError:
            cpus = 1
        self.assertIsInstance(cpus, int)
        self.assertGreaterEqual(cpus, 1)

    def test_active_children(self):
        self.assertEqual(type(self.active_children()), list)

        event = self.Event()
        p = self.Process(target=event.wait, args=())
        self.assertNotIn(p, self.active_children())

        try:
            p.daemon = True
            p.start()
            self.assertIn(p, self.active_children())
        finally:
            event.set()

        p.join()
        self.assertNotIn(p, self.active_children())

    @classmethod
    def _test_recursion(cls, wconn, id):
        wconn.send(id)
        if len(id) < 2:
            for i in range(2):
                p = cls.Process(
                    target=cls._test_recursion, args=(wconn, id+[i])
                    )
                p.start()
                p.join()

    def test_recursion(self):
        rconn, wconn = self.Pipe(duplex=False)
        self._test_recursion(wconn, [])

        time.sleep(DELTA)
        result = []
        while rconn.poll():
            result.append(rconn.recv())

        expected = [
            [],
              [0],
                [0, 0],
                [0, 1],
              [1],
                [1, 0],
                [1, 1]
            ]
        self.assertEqual(result, expected)

    @classmethod
    def _test_sentinel(cls, event):
        event.wait(10.0)

    def test_sentinel(self):
        if self.TYPE == "threads":
            self.skipTest('test not appropriate for {}'.format(self.TYPE))
        event = self.Event()
        p = self.Process(target=self._test_sentinel, args=(event,))
        with self.assertRaises(ValueError):
            p.sentinel
        p.start()
        self.addCleanup(p.join)
        sentinel = p.sentinel
        self.assertIsInstance(sentinel, int)
        self.assertFalse(wait_for_handle(sentinel, timeout=0.0))
        event.set()
        p.join()
        self.assertTrue(wait_for_handle(sentinel, timeout=1))

    @classmethod
    def _test_close(cls, rc=0, q=None):
        if q is not None:
            q.get()
        sys.exit(rc)

    def test_close(self):
        if self.TYPE == "threads":
            self.skipTest('test not appropriate for {}'.format(self.TYPE))
        q = self.Queue()
        p = self.Process(target=self._test_close, kwargs={'q': q})
        p.daemon = True
        p.start()
        self.assertEqual(p.is_alive(), True)
        # Child is still alive, cannot close
        with self.assertRaises(ValueError):
            p.close()

        q.put(None)
        p.join()
        self.assertEqual(p.is_alive(), False)
        self.assertEqual(p.exitcode, 0)
        p.close()
        with self.assertRaises(ValueError):
            p.is_alive()
        with self.assertRaises(ValueError):
            p.join()
        with self.assertRaises(ValueError):
            p.terminate()
        p.close()

        wr = weakref.ref(p)
        del p
        gc.collect()
        self.assertIs(wr(), None)

        close_queue(q)

    @support.requires_resource('walltime')
    def test_many_processes(self):
        if self.TYPE == 'threads':
            self.skipTest('test not appropriate for {}'.format(self.TYPE))

        sm = multiprocessing.get_start_method()
        N = 5 if sm == 'spawn' else 100

        # Try to overwhelm the forkserver loop with events
        procs = [self.Process(target=self._test_sleep, args=(0.01,))
                 for i in range(N)]
        for p in procs:
            p.start()
        for p in procs:
            join_process(p)
        for p in procs:
            self.assertEqual(p.exitcode, 0)

        procs = [self.Process(target=self._sleep_some)
                 for i in range(N)]
        for p in procs:
            p.start()
        time.sleep(0.001)  # let the children start...
        for p in procs:
            p.terminate()
        for p in procs:
            join_process(p)
        if os.name != 'nt':
            exitcodes = [-signal.SIGTERM]
            if sys.platform == 'darwin':
                # bpo-31510: On macOS, killing a freshly started process with
                # SIGTERM sometimes kills the process with SIGKILL.
                exitcodes.append(-signal.SIGKILL)
            for p in procs:
                self.assertIn(p.exitcode, exitcodes)

    def test_lose_target_ref(self):
        c = DummyCallable()
        wr = weakref.ref(c)
        q = self.Queue()
        p = self.Process(target=c, args=(q, c))
        del c
        p.start()
        p.join()
        gc.collect()  # For PyPy or other GCs.
        self.assertIs(wr(), None)
        self.assertEqual(q.get(), 5)
        close_queue(q)

    @classmethod
    def _test_child_fd_inflation(self, evt, q):
        q.put(os_helper.fd_count())
        evt.wait()

    def test_child_fd_inflation(self):
        # Number of fds in child processes should not grow with the
        # number of running children.
        if self.TYPE == 'threads':
            self.skipTest('test not appropriate for {}'.format(self.TYPE))

        sm = multiprocessing.get_start_method()
        if sm == 'fork':
            # The fork method by design inherits all fds from the parent,
            # trying to go against it is a lost battle
            self.skipTest('test not appropriate for {}'.format(sm))

        N = 5
        evt = self.Event()
        q = self.Queue()

        procs = [self.Process(target=self._test_child_fd_inflation, args=(evt, q))
                 for i in range(N)]
        for p in procs:
            p.start()

        try:
            fd_counts = [q.get() for i in range(N)]
            self.assertEqual(len(set(fd_counts)), 1, fd_counts)

        finally:
            evt.set()
            for p in procs:
                p.join()
            close_queue(q)

    @classmethod
    def _test_wait_for_threads(self, evt):
        def func1():
            time.sleep(0.5)
            evt.set()

        def func2():
            time.sleep(20)
            evt.clear()

        threading.Thread(target=func1).start()
        threading.Thread(target=func2, daemon=True).start()

    def test_wait_for_threads(self):
        # A child process should wait for non-daemonic threads to end
        # before exiting
        if self.TYPE == 'threads':
            self.skipTest('test not appropriate for {}'.format(self.TYPE))

        evt = self.Event()
        proc = self.Process(target=self._test_wait_for_threads, args=(evt,))
        proc.start()
        proc.join()
        self.assertTrue(evt.is_set())

    @classmethod
    def _test_error_on_stdio_flush(self, evt, break_std_streams={}):
        for stream_name, action in break_std_streams.items():
            if action == 'close':
                stream = io.StringIO()
                stream.close()
            else:
                assert action == 'remove'
                stream = None
            setattr(sys, stream_name, None)
        evt.set()

    def test_error_on_stdio_flush_1(self):
        # Check that Process works with broken standard streams
        streams = [io.StringIO(), None]
        streams[0].close()
        for stream_name in ('stdout', 'stderr'):
            for stream in streams:
                old_stream = getattr(sys, stream_name)
                setattr(sys, stream_name, stream)
                try:
                    evt = self.Event()
                    proc = self.Process(target=self._test_error_on_stdio_flush,
                                        args=(evt,))
                    proc.start()
                    proc.join()
                    self.assertTrue(evt.is_set())
                    self.assertEqual(proc.exitcode, 0)
                finally:
                    setattr(sys, stream_name, old_stream)

    def test_error_on_stdio_flush_2(self):
        # Same as test_error_on_stdio_flush_1(), but standard streams are
        # broken by the child process
        for stream_name in ('stdout', 'stderr'):
            for action in ('close', 'remove'):
                old_stream = getattr(sys, stream_name)
                try:
                    evt = self.Event()
                    proc = self.Process(target=self._test_error_on_stdio_flush,
                                        args=(evt, {stream_name: action}))
                    proc.start()
                    proc.join()
                    self.assertTrue(evt.is_set())
                    self.assertEqual(proc.exitcode, 0)
                finally:
                    setattr(sys, stream_name, old_stream)

    @staticmethod
    def _sleep_and_set_event(evt, delay=0.0):
        time.sleep(delay)
        evt.set()

    def check_forkserver_death(self, signum):
        # bpo-31308: if the forkserver process has died, we should still
        # be able to create and run new Process instances (the forkserver
        # is implicitly restarted).
        if self.TYPE == 'threads':
            self.skipTest('test not appropriate for {}'.format(self.TYPE))
        sm = multiprocessing.get_start_method()
        if sm != 'forkserver':
            # The fork method by design inherits all fds from the parent,
            # trying to go against it is a lost battle
            self.skipTest('test not appropriate for {}'.format(sm))

        from multiprocessing.forkserver import _forkserver
        _forkserver.ensure_running()

        # First process sleeps 500 ms
        delay = 0.5

        evt = self.Event()
        proc = self.Process(target=self._sleep_and_set_event, args=(evt, delay))
        proc.start()

        pid = _forkserver._forkserver_pid
        os.kill(pid, signum)
        # give time to the fork server to die and time to proc to complete
        time.sleep(delay * 2.0)

        evt2 = self.Event()
        proc2 = self.Process(target=self._sleep_and_set_event, args=(evt2,))
        proc2.start()
        proc2.join()
        self.assertTrue(evt2.is_set())
        self.assertEqual(proc2.exitcode, 0)

        proc.join()
        self.assertTrue(evt.is_set())
        self.assertIn(proc.exitcode, (0, 255))

    def test_forkserver_sigint(self):
        # Catchable signal
        self.check_forkserver_death(signal.SIGINT)

    def test_forkserver_sigkill(self):
        # Uncatchable signal
        if os.name != 'nt':
            self.check_forkserver_death(signal.SIGKILL)

    def test_forkserver_auth_is_enabled(self):
        if self.TYPE == "threads":
            self.skipTest(f"test not appropriate for {self.TYPE}")
        if multiprocessing.get_start_method() != "forkserver":
            self.skipTest("forkserver start method specific")

        forkserver = multiprocessing.forkserver._forkserver
        forkserver.ensure_running()
        self.assertTrue(forkserver._forkserver_pid)
        authkey = forkserver._forkserver_authkey
        self.assertTrue(authkey)
        self.assertGreater(len(authkey), 15)
        addr = forkserver._forkserver_address
        self.assertTrue(addr)

        # Demonstrate that a raw auth handshake, as Client performs, does not
        # raise an error.
        client = multiprocessing.connection.Client(addr, authkey=authkey)
        client.close()

        # That worked, now launch a quick process.
        proc = self.Process(target=sys.exit)
        proc.start()
        proc.join()
        self.assertEqual(proc.exitcode, 0)

    def test_forkserver_without_auth_fails(self):
        if self.TYPE == "threads":
            self.skipTest(f"test not appropriate for {self.TYPE}")
        if multiprocessing.get_start_method() != "forkserver":
            self.skipTest("forkserver start method specific")

        forkserver = multiprocessing.forkserver._forkserver
        forkserver.ensure_running()
        self.assertTrue(forkserver._forkserver_pid)
        authkey_len = len(forkserver._forkserver_authkey)
        with unittest.mock.patch.object(
                forkserver, '_forkserver_authkey', None):
            # With an incorrect authkey we should get an auth rejection
            # rather than the above protocol error.
            forkserver._forkserver_authkey = b'T' * authkey_len
            proc = self.Process(target=sys.exit)
            with self.assertRaises(multiprocessing.AuthenticationError):
                proc.start()
            del proc

        # authkey restored, launching processes should work again.
        proc = self.Process(target=sys.exit)
        proc.start()
        proc.join()

#
#
#

class _UpperCaser(multiprocessing.Process):

    def __init__(self):
        multiprocessing.Process.__init__(self)
        self.child_conn, self.parent_conn = multiprocessing.Pipe()

    def run(self):
        self.parent_conn.close()
        for s in iter(self.child_conn.recv, None):
            self.child_conn.send(s.upper())
        self.child_conn.close()

    def submit(self, s):
        assert type(s) is str
        self.parent_conn.send(s)
        return self.parent_conn.recv()

    def stop(self):
        self.parent_conn.send(None)
        self.parent_conn.close()
        self.child_conn.close()

class _TestSubclassingProcess(BaseTestCase):

    ALLOWED_TYPES = ('processes',)

    def test_subclassing(self):
        uppercaser = _UpperCaser()
        uppercaser.daemon = True
        uppercaser.start()
        self.assertEqual(uppercaser.submit('hello'), 'HELLO')
        self.assertEqual(uppercaser.submit('world'), 'WORLD')
        uppercaser.stop()
        uppercaser.join()

    def test_stderr_flush(self):
        # sys.stderr is flushed at process shutdown (issue #13812)
        if self.TYPE == "threads":
            self.skipTest('test not appropriate for {}'.format(self.TYPE))

        testfn = os_helper.TESTFN
        self.addCleanup(os_helper.unlink, testfn)
        proc = self.Process(target=self._test_stderr_flush, args=(testfn,))
        proc.start()
        proc.join()
        with open(testfn, encoding="utf-8") as f:
            err = f.read()
            # The whole traceback was printed
            self.assertIn("ZeroDivisionError", err)
            self.assertIn("test_multiprocessing.py", err)
            self.assertIn("1/0 # MARKER", err)

    @classmethod
    def _test_stderr_flush(cls, testfn):
        fd = os.open(testfn, os.O_WRONLY | os.O_CREAT | os.O_EXCL)
        sys.stderr = open(fd, 'w', encoding="utf-8", closefd=False)
        1/0 # MARKER


    @classmethod
    def _test_sys_exit(cls, reason, testfn):
        fd = os.open(testfn, os.O_WRONLY | os.O_CREAT | os.O_EXCL)
        sys.stderr = open(fd, 'w', encoding="utf-8", closefd=False)
        sys.exit(reason)

    def test_sys_exit(self):
        # See Issue 13854
        if self.TYPE == 'threads':
            self.skipTest('test not appropriate for {}'.format(self.TYPE))

        testfn = os_helper.TESTFN
        self.addCleanup(os_helper.unlink, testfn)

        for reason in (
            [1, 2, 3],
            'ignore this',
        ):
            p = self.Process(target=self._test_sys_exit, args=(reason, testfn))
            p.daemon = True
            p.start()
            join_process(p)
            self.assertEqual(p.exitcode, 1)

            with open(testfn, encoding="utf-8") as f:
                content = f.read()
            self.assertEqual(content.rstrip(), str(reason))

            os.unlink(testfn)

        cases = [
            ((True,), 1),
            ((False,), 0),
            ((8,), 8),
            ((None,), 0),
            ((), 0),
            ]

        for args, expected in cases:
            with self.subTest(args=args):
                p = self.Process(target=sys.exit, args=args)
                p.daemon = True
                p.start()
                join_process(p)
                self.assertEqual(p.exitcode, expected)

#
#
#

def queue_empty(q):
    if hasattr(q, 'empty'):
        return q.empty()
    else:
        return q.qsize() == 0

def queue_full(q, maxsize):
    if hasattr(q, 'full'):
        return q.full()
    else:
        return q.qsize() == maxsize


class _TestQueue(BaseTestCase):


    @classmethod
    def _test_put(cls, queue, child_can_start, parent_can_continue):
        child_can_start.wait()
        for i in range(6):
            queue.get()
        parent_can_continue.set()

    def test_put(self):
        MAXSIZE = 6
        queue = self.Queue(maxsize=MAXSIZE)
        child_can_start = self.Event()
        parent_can_continue = self.Event()

        proc = self.Process(
            target=self._test_put,
            args=(queue, child_can_start, parent_can_continue)
            )
        proc.daemon = True
        proc.start()

        self.assertEqual(queue_empty(queue), True)
        self.assertEqual(queue_full(queue, MAXSIZE), False)

        queue.put(1)
        queue.put(2, True)
        queue.put(3, True, None)
        queue.put(4, False)
        queue.put(5, False, None)
        queue.put_nowait(6)

        # the values may be in buffer but not yet in pipe so sleep a bit
        time.sleep(DELTA)

        self.assertEqual(queue_empty(queue), False)
        self.assertEqual(queue_full(queue, MAXSIZE), True)

        put = TimingWrapper(queue.put)
        put_nowait = TimingWrapper(queue.put_nowait)

        self.assertRaises(pyqueue.Full, put, 7, False)
        self.assertTimingAlmostEqual(put.elapsed, 0)

        self.assertRaises(pyqueue.Full, put, 7, False, None)
        self.assertTimingAlmostEqual(put.elapsed, 0)

        self.assertRaises(pyqueue.Full, put_nowait, 7)
        self.assertTimingAlmostEqual(put_nowait.elapsed, 0)

        self.assertRaises(pyqueue.Full, put, 7, True, TIMEOUT1)
        self.assertTimingAlmostEqual(put.elapsed, TIMEOUT1)

        self.assertRaises(pyqueue.Full, put, 7, False, TIMEOUT2)
        self.assertTimingAlmostEqual(put.elapsed, 0)

        self.assertRaises(pyqueue.Full, put, 7, True, timeout=TIMEOUT3)
        self.assertTimingAlmostEqual(put.elapsed, TIMEOUT3)

        child_can_start.set()
        parent_can_continue.wait()

        self.assertEqual(queue_empty(queue), True)
        self.assertEqual(queue_full(queue, MAXSIZE), False)

        proc.join()
        close_queue(queue)

    @classmethod
    def _test_get(cls, queue, child_can_start, parent_can_continue):
        child_can_start.wait()
        #queue.put(1)
        queue.put(2)
        queue.put(3)
        queue.put(4)
        queue.put(5)
        parent_can_continue.set()

    def test_get(self):
        queue = self.Queue()
        child_can_start = self.Event()
        parent_can_continue = self.Event()

        proc = self.Process(
            target=self._test_get,
            args=(queue, child_can_start, parent_can_continue)
            )
        proc.daemon = True
        proc.start()

        self.assertEqual(queue_empty(queue), True)

        child_can_start.set()
        parent_can_continue.wait()

        time.sleep(DELTA)
        self.assertEqual(queue_empty(queue), False)

        # Hangs unexpectedly, remove for now
        #self.assertEqual(queue.get(), 1)
        self.assertEqual(queue.get(True, None), 2)
        self.assertEqual(queue.get(True), 3)
        self.assertEqual(queue.get(timeout=1), 4)
        self.assertEqual(queue.get_nowait(), 5)

        self.assertEqual(queue_empty(queue), True)

        get = TimingWrapper(queue.get)
        get_nowait = TimingWrapper(queue.get_nowait)

        self.assertRaises(pyqueue.Empty, get, False)
        self.assertTimingAlmostEqual(get.elapsed, 0)

        self.assertRaises(pyqueue.Empty, get, False, None)
        self.assertTimingAlmostEqual(get.elapsed, 0)

        self.assertRaises(pyqueue.Empty, get_nowait)
        self.assertTimingAlmostEqual(get_nowait.elapsed, 0)

        self.assertRaises(pyqueue.Empty, get, True, TIMEOUT1)
        self.assertTimingAlmostEqual(get.elapsed, TIMEOUT1)

        self.assertRaises(pyqueue.Empty, get, False, TIMEOUT2)
        self.assertTimingAlmostEqual(get.elapsed, 0)

        self.assertRaises(pyqueue.Empty, get, timeout=TIMEOUT3)
        self.assertTimingAlmostEqual(get.elapsed, TIMEOUT3)

        proc.join()
        close_queue(queue)

    @classmethod
    def _test_fork(cls, queue):
        for i in range(10, 20):
            queue.put(i)
        # note that at this point the items may only be buffered, so the
        # process cannot shutdown until the feeder thread has finished
        # pushing items onto the pipe.

    def test_fork(self):
        # Old versions of Queue would fail to create a new feeder
        # thread for a forked process if the original process had its
        # own feeder thread.  This test checks that this no longer
        # happens.

        queue = self.Queue()

        # put items on queue so that main process starts a feeder thread
        for i in range(10):
            queue.put(i)

        # wait to make sure thread starts before we fork a new process
        time.sleep(DELTA)

        # fork process
        p = self.Process(target=self._test_fork, args=(queue,))
        p.daemon = True
        p.start()

        # check that all expected items are in the queue
        for i in range(20):
            self.assertEqual(queue.get(), i)
        self.assertRaises(pyqueue.Empty, queue.get, False)

        p.join()
        close_queue(queue)

    def test_qsize(self):
        q = self.Queue()
        try:
            self.assertEqual(q.qsize(), 0)
        except NotImplementedError:
            self.skipTest('qsize method not implemented')
        q.put(1)
        self.assertEqual(q.qsize(), 1)
        q.put(5)
        self.assertEqual(q.qsize(), 2)
        q.get()
        self.assertEqual(q.qsize(), 1)
        q.get()
        self.assertEqual(q.qsize(), 0)
        close_queue(q)

    @classmethod
    def _test_task_done(cls, q):
        for obj in iter(q.get, None):
            time.sleep(DELTA)
            q.task_done()

    def test_task_done(self):
        queue = self.JoinableQueue()

        workers = [self.Process(target=self._test_task_done, args=(queue,))
                   for i in range(4)]

        for p in workers:
            p.daemon = True
            p.start()

        for i in range(10):
            queue.put(i)

        queue.join()

        for p in workers:
            queue.put(None)

        for p in workers:
            p.join()
        close_queue(queue)

    def test_no_import_lock_contention(self):
        with os_helper.temp_cwd():
            module_name = 'imported_by_an_imported_module'
            with open(module_name + '.py', 'w', encoding="utf-8") as f:
                f.write("""if 1:
                    import multiprocessing

                    q = multiprocessing.Queue()
                    q.put('knock knock')
                    q.get(timeout=3)
                    q.close()
                    del q
                """)

            with import_helper.DirsOnSysPath(os.getcwd()):
                try:
                    __import__(module_name)
                except pyqueue.Empty:
                    self.fail("Probable regression on import lock contention;"
                              " see Issue #22853")

    def test_timeout(self):
        q = multiprocessing.Queue()
        start = time.monotonic()
        self.assertRaises(pyqueue.Empty, q.get, True, 0.200)
        delta = time.monotonic() - start
        # bpo-30317: Tolerate a delta of 100 ms because of the bad clock
        # resolution on Windows (usually 15.6 ms). x86 Windows7 3.x once
        # failed because the delta was only 135.8 ms.
        self.assertGreaterEqual(delta, 0.100)
        close_queue(q)

    def test_queue_feeder_donot_stop_onexc(self):
        # bpo-30414: verify feeder handles exceptions correctly
        if self.TYPE != 'processes':
            self.skipTest('test not appropriate for {}'.format(self.TYPE))

        class NotSerializable(object):
            def __reduce__(self):
                raise AttributeError
        with test.support.captured_stderr():
            q = self.Queue()
            q.put(NotSerializable())
            q.put(True)
            self.assertTrue(q.get(timeout=support.SHORT_TIMEOUT))
            close_queue(q)

        with test.support.captured_stderr():
            # bpo-33078: verify that the queue size is correctly handled
            # on errors.
            q = self.Queue(maxsize=1)
            q.put(NotSerializable())
            q.put(True)
            try:
                self.assertEqual(q.qsize(), 1)
            except NotImplementedError:
                # qsize is not available on all platform as it
                # relies on sem_getvalue
                pass
            self.assertTrue(q.get(timeout=support.SHORT_TIMEOUT))
            # Check that the size of the queue is correct
            self.assertTrue(q.empty())
            close_queue(q)

    def test_queue_feeder_on_queue_feeder_error(self):
        # bpo-30006: verify feeder handles exceptions using the
        # _on_queue_feeder_error hook.
        if self.TYPE != 'processes':
            self.skipTest('test not appropriate for {}'.format(self.TYPE))

        class NotSerializable(object):
            """Mock unserializable object"""
            def __init__(self):
                self.reduce_was_called = False
                self.on_queue_feeder_error_was_called = False

            def __reduce__(self):
                self.reduce_was_called = True
                raise AttributeError

        class SafeQueue(multiprocessing.queues.Queue):
            """Queue with overloaded _on_queue_feeder_error hook"""
            @staticmethod
            def _on_queue_feeder_error(e, obj):
                if (isinstance(e, AttributeError) and
                        isinstance(obj, NotSerializable)):
                    obj.on_queue_feeder_error_was_called = True

        not_serializable_obj = NotSerializable()
        # The captured_stderr reduces the noise in the test report
        with test.support.captured_stderr():
            q = SafeQueue(ctx=multiprocessing.get_context())
            q.put(not_serializable_obj)

            # Verify that q is still functioning correctly
            q.put(True)
            self.assertTrue(q.get(timeout=support.SHORT_TIMEOUT))

        # Assert that the serialization and the hook have been called correctly
        self.assertTrue(not_serializable_obj.reduce_was_called)
        self.assertTrue(not_serializable_obj.on_queue_feeder_error_was_called)

    def test_closed_queue_empty_exceptions(self):
        # Assert that checking the emptiness of an unused closed queue
        # does not raise an OSError. The rationale is that q.close() is
        # a no-op upon construction and becomes effective once the queue
        # has been used (e.g., by calling q.put()).
        for q in multiprocessing.Queue(), multiprocessing.JoinableQueue():
            q.close()  # this is a no-op since the feeder thread is None
            q.join_thread()  # this is also a no-op
            self.assertTrue(q.empty())

        for q in multiprocessing.Queue(), multiprocessing.JoinableQueue():
            q.put('foo')  # make sure that the queue is 'used'
            q.close()  # close the feeder thread
            q.join_thread()  # make sure to join the feeder thread
            with self.assertRaisesRegex(OSError, 'is closed'):
                q.empty()

    def test_closed_queue_put_get_exceptions(self):
        for q in multiprocessing.Queue(), multiprocessing.JoinableQueue():
            q.close()
            with self.assertRaisesRegex(ValueError, 'is closed'):
                q.put('foo')
            with self.assertRaisesRegex(ValueError, 'is closed'):
                q.get()
#
#
#

class _TestLock(BaseTestCase):

    @staticmethod
    def _acquire(lock, l=None):
        lock.acquire()
        if l is not None:
            l.append(repr(lock))

    @staticmethod
    def _acquire_event(lock, event):
        lock.acquire()
        event.set()
        time.sleep(1.0)

    def test_repr_lock(self):
        if self.TYPE != 'processes':
            self.skipTest('test not appropriate for {}'.format(self.TYPE))

        lock = self.Lock()
        self.assertEqual(f'<Lock(owner=None)>', repr(lock))

        lock.acquire()
        self.assertEqual(f'<Lock(owner=MainProcess)>', repr(lock))
        lock.release()

        tname = 'T1'
        l = []
        t = threading.Thread(target=self._acquire,
                             args=(lock, l),
                             name=tname)
        t.start()
        time.sleep(0.1)
        self.assertEqual(f'<Lock(owner=MainProcess|{tname})>', l[0])
        lock.release()

        t = threading.Thread(target=self._acquire,
                             args=(lock,),
                             name=tname)
        t.start()
        time.sleep(0.1)
        self.assertEqual('<Lock(owner=SomeOtherThread)>', repr(lock))
        lock.release()

        pname = 'P1'
        l = multiprocessing.Manager().list()
        p = self.Process(target=self._acquire,
                         args=(lock, l),
                         name=pname)
        p.start()
        p.join()
        self.assertEqual(f'<Lock(owner={pname})>', l[0])

        lock = self.Lock()
        event = self.Event()
        p = self.Process(target=self._acquire_event,
                         args=(lock, event),
                         name='P2')
        p.start()
        event.wait()
        self.assertEqual(f'<Lock(owner=SomeOtherProcess)>', repr(lock))
        p.terminate()

    def test_lock(self):
        lock = self.Lock()
        self.assertEqual(lock.acquire(), True)
        self.assertTrue(lock.locked())
        self.assertEqual(lock.acquire(False), False)
        self.assertEqual(lock.release(), None)
        self.assertFalse(lock.locked())
        self.assertRaises((ValueError, threading.ThreadError), lock.release)

    @classmethod
    def _test_lock_locked_2processes(cls, lock, event, res):
        lock.acquire()
        res.value = lock.locked()
        event.set()

    @unittest.skipUnless(HAS_SHAREDCTYPES, 'needs sharedctypes')
    def test_lock_locked_2processes(self):
        if self.TYPE != 'processes':
            self.skipTest('test not appropriate for {}'.format(self.TYPE))

        lock = self.Lock()
        event = self.Event()
        res = self.Value('b', 0)
        p = self.Process(target=self._test_lock_locked_2processes,
                         args=(lock, event, res))
        p.start()
        event.wait()
        self.assertTrue(lock.locked())
        self.assertTrue(res.value)
        p.join()

    @staticmethod
    def _acquire_release(lock, timeout, l=None, n=1):
        for _ in range(n):
            lock.acquire()
        if l is not None:
            l.append(repr(lock))
        time.sleep(timeout)
        for _ in range(n):
            lock.release()

    def test_repr_rlock(self):
        if self.TYPE != 'processes':
            self.skipTest('test not appropriate for {}'.format(self.TYPE))

        lock = self.RLock()
        self.assertEqual('<RLock(None, 0)>', repr(lock))

        n = 3
        for _ in range(n):
            lock.acquire()
        self.assertEqual(f'<RLock(MainProcess, {n})>', repr(lock))
        for _ in range(n):
            lock.release()

        t, l = [], []
        for i in range(n):
            t.append(threading.Thread(target=self._acquire_release,
                                      args=(lock, 0.1, l, i+1),
                                      name=f'T{i+1}'))
            t[-1].start()
        for t_ in t:
            t_.join()
        for i in range(n):
            self.assertIn(f'<RLock(MainProcess|T{i+1}, {i+1})>', l)

        rlock = self.RLock()
        t = threading.Thread(target=rlock.acquire)
        t.start()
        t.join()
        self.assertEqual('<RLock(SomeOtherThread, nonzero)>', repr(rlock))

        pname = 'P1'
        l = multiprocessing.Manager().list()
        p = self.Process(target=self._acquire_release,
                         args=(lock, 0.1, l),
                         name=pname)
        p.start()
        p.join()
        self.assertEqual(f'<RLock({pname}, 1)>', l[0])

        rlock = self.RLock()
        p = self.Process(target=self._acquire, args=(rlock,))
        p.start()
        p.join()
        self.assertEqual('<RLock(SomeOtherProcess, nonzero)>', repr(rlock))

    def test_rlock(self):
        lock = self.RLock()
        self.assertEqual(lock.acquire(), True)
        self.assertTrue(lock.locked())
        self.assertEqual(lock.acquire(), True)
        self.assertEqual(lock.acquire(), True)
        self.assertEqual(lock.release(), None)
        self.assertTrue(lock.locked())
        self.assertEqual(lock.release(), None)
        self.assertEqual(lock.release(), None)
        self.assertFalse(lock.locked())
        self.assertRaises((AssertionError, RuntimeError), lock.release)

    @unittest.skipUnless(HAS_SHAREDCTYPES, 'needs sharedctypes')
    def test_rlock_locked_2processes(self):
        if self.TYPE != 'processes':
            self.skipTest('test not appropriate for {}'.format(self.TYPE))

        rlock = self.RLock()
        event = self.Event()
        res = self.Value('b', 0)
        # target is the same as for the test_lock_locked_2processes test.
        p = self.Process(target=self._test_lock_locked_2processes,
                         args=(rlock, event, res))
        p.start()
        event.wait()
        self.assertTrue(rlock.locked())
        self.assertTrue(res.value)
        p.join()

    def test_lock_context(self):
        with self.Lock() as locked:
            self.assertTrue(locked)

    def test_rlock_context(self):
        with self.RLock() as locked:
            self.assertTrue(locked)


class _TestSemaphore(BaseTestCase):

    def _test_semaphore(self, sem):
        self.assertReturnsIfImplemented(2, get_value, sem)
        self.assertEqual(sem.acquire(), True)
        self.assertReturnsIfImplemented(1, get_value, sem)
        self.assertEqual(sem.acquire(), True)
        self.assertReturnsIfImplemented(0, get_value, sem)
        self.assertEqual(sem.acquire(False), False)
        self.assertReturnsIfImplemented(0, get_value, sem)
        self.assertEqual(sem.release(), None)
        self.assertReturnsIfImplemented(1, get_value, sem)
        self.assertEqual(sem.release(), None)
        self.assertReturnsIfImplemented(2, get_value, sem)

    def test_semaphore(self):
        sem = self.Semaphore(2)
        self._test_semaphore(sem)
        self.assertEqual(sem.release(), None)
        self.assertReturnsIfImplemented(3, get_value, sem)
        self.assertEqual(sem.release(), None)
        self.assertReturnsIfImplemented(4, get_value, sem)

    def test_bounded_semaphore(self):
        sem = self.BoundedSemaphore(2)
        self._test_semaphore(sem)
        self.assertRaises(ValueError, sem.release)
        self.assertReturnsIfImplemented(2, get_value, sem)

    def test_timeout(self):
        if self.TYPE != 'processes':
            self.skipTest('test not appropriate for {}'.format(self.TYPE))

        sem = self.Semaphore(0)
        acquire = TimingWrapper(sem.acquire)

        self.assertEqual(acquire(False), False)
        self.assertTimingAlmostEqual(acquire.elapsed, 0.0)

        self.assertEqual(acquire(False, None), False)
        self.assertTimingAlmostEqual(acquire.elapsed, 0.0)

        self.assertEqual(acquire(False, TIMEOUT1), False)
        self.assertTimingAlmostEqual(acquire.elapsed, 0)

        self.assertEqual(acquire(True, TIMEOUT2), False)
        self.assertTimingAlmostEqual(acquire.elapsed, TIMEOUT2)

        self.assertEqual(acquire(timeout=TIMEOUT3), False)
        self.assertTimingAlmostEqual(acquire.elapsed, TIMEOUT3)


class _TestCondition(BaseTestCase):

    @classmethod
    def f(cls, cond, sleeping, woken, timeout=None):
        cond.acquire()
        sleeping.release()
        cond.wait(timeout)
        woken.release()
        cond.release()

    def assertReachesEventually(self, func, value):
        for _ in support.sleeping_retry(support.SHORT_TIMEOUT):
            try:
                if func() == value:
                    break
            except NotImplementedError:
                break

        self.assertReturnsIfImplemented(value, func)

    def check_invariant(self, cond):
        # this is only supposed to succeed when there are no sleepers
        if self.TYPE == 'processes':
            try:
                sleepers = (cond._sleeping_count.get_value() -
                            cond._woken_count.get_value())
                self.assertEqual(sleepers, 0)
                self.assertEqual(cond._wait_semaphore.get_value(), 0)
            except NotImplementedError:
                pass

    def test_notify(self):
        cond = self.Condition()
        sleeping = self.Semaphore(0)
        woken = self.Semaphore(0)

        p = self.Process(target=self.f, args=(cond, sleeping, woken))
        p.daemon = True
        p.start()

        t = threading.Thread(target=self.f, args=(cond, sleeping, woken))
        t.daemon = True
        t.start()

        # wait for both children to start sleeping
        sleeping.acquire()
        sleeping.acquire()

        # check no process/thread has woken up
        self.assertReachesEventually(lambda: get_value(woken), 0)

        # wake up one process/thread
        cond.acquire()
        cond.notify()
        cond.release()

        # check one process/thread has woken up
        self.assertReachesEventually(lambda: get_value(woken), 1)

        # wake up another
        cond.acquire()
        cond.notify()
        cond.release()

        # check other has woken up
        self.assertReachesEventually(lambda: get_value(woken), 2)

        # check state is not mucked up
        self.check_invariant(cond)

        threading_helper.join_thread(t)
        join_process(p)

    def test_notify_all(self):
        cond = self.Condition()
        sleeping = self.Semaphore(0)
        woken = self.Semaphore(0)

        # start some threads/processes which will timeout
        workers = []
        for i in range(3):
            p = self.Process(target=self.f,
                             args=(cond, sleeping, woken, TIMEOUT1))
            p.daemon = True
            p.start()
            workers.append(p)

            t = threading.Thread(target=self.f,
                                 args=(cond, sleeping, woken, TIMEOUT1))
            t.daemon = True
            t.start()
            workers.append(t)

        # wait for them all to sleep
        for i in range(6):
            sleeping.acquire()

        # check they have all timed out
        for i in range(6):
            woken.acquire()
        self.assertReturnsIfImplemented(0, get_value, woken)

        # check state is not mucked up
        self.check_invariant(cond)

        # start some more threads/processes
        for i in range(3):
            p = self.Process(target=self.f, args=(cond, sleeping, woken))
            p.daemon = True
            p.start()
            workers.append(p)

            t = threading.Thread(target=self.f, args=(cond, sleeping, woken))
            t.daemon = True
            t.start()
            workers.append(t)

        # wait for them to all sleep
        for i in range(6):
            sleeping.acquire()

        # check no process/thread has woken up
        time.sleep(DELTA)
        self.assertReturnsIfImplemented(0, get_value, woken)

        # wake them all up
        cond.acquire()
        cond.notify_all()
        cond.release()

        # check they have all woken
        for i in range(6):
            woken.acquire()
        self.assertReturnsIfImplemented(0, get_value, woken)

        # check state is not mucked up
        self.check_invariant(cond)

        for w in workers:
            # NOTE: join_process and join_thread are the same
            threading_helper.join_thread(w)

    def test_notify_n(self):
        cond = self.Condition()
        sleeping = self.Semaphore(0)
        woken = self.Semaphore(0)

        # start some threads/processes
        workers = []
        for i in range(3):
            p = self.Process(target=self.f, args=(cond, sleeping, woken))
            p.daemon = True
            p.start()
            workers.append(p)

            t = threading.Thread(target=self.f, args=(cond, sleeping, woken))
            t.daemon = True
            t.start()
            workers.append(t)

        # wait for them to all sleep
        for i in range(6):
            sleeping.acquire()

        # check no process/thread has woken up
        time.sleep(DELTA)
        self.assertReturnsIfImplemented(0, get_value, woken)

        # wake some of them up
        cond.acquire()
        cond.notify(n=2)
        cond.release()

        # check 2 have woken
        self.assertReachesEventually(lambda: get_value(woken), 2)

        # wake the rest of them
        cond.acquire()
        cond.notify(n=4)
        cond.release()

        self.assertReachesEventually(lambda: get_value(woken), 6)

        # doesn't do anything more
        cond.acquire()
        cond.notify(n=3)
        cond.release()

        self.assertReturnsIfImplemented(6, get_value, woken)

        # check state is not mucked up
        self.check_invariant(cond)

        for w in workers:
            # NOTE: join_process and join_thread are the same
            threading_helper.join_thread(w)

    def test_timeout(self):
        cond = self.Condition()
        wait = TimingWrapper(cond.wait)
        cond.acquire()
        res = wait(TIMEOUT1)
        cond.release()
        self.assertEqual(res, False)
        self.assertTimingAlmostEqual(wait.elapsed, TIMEOUT1)

    @classmethod
    def _test_waitfor_f(cls, cond, state):
        with cond:
            state.value = 0
            cond.notify()
            result = cond.wait_for(lambda : state.value==4)
            if not result or state.value != 4:
                sys.exit(1)

    @unittest.skipUnless(HAS_SHAREDCTYPES, 'needs sharedctypes')
    def test_waitfor(self):
        # based on test in test/lock_tests.py
        cond = self.Condition()
        state = self.Value('i', -1)

        p = self.Process(target=self._test_waitfor_f, args=(cond, state))
        p.daemon = True
        p.start()

        with cond:
            result = cond.wait_for(lambda : state.value==0)
            self.assertTrue(result)
            self.assertEqual(state.value, 0)

        for i in range(4):
            time.sleep(0.01)
            with cond:
                state.value += 1
                cond.notify()

        join_process(p)
        self.assertEqual(p.exitcode, 0)

    @classmethod
    def _test_waitfor_timeout_f(cls, cond, state, success, sem):
        sem.release()
        with cond:
            expected = 0.100
            dt = time.monotonic()
            result = cond.wait_for(lambda : state.value==4, timeout=expected)
            dt = time.monotonic() - dt
            if not result and (expected - CLOCK_RES) <= dt:
                success.value = True

    @unittest.skipUnless(HAS_SHAREDCTYPES, 'needs sharedctypes')
    def test_waitfor_timeout(self):
        # based on test in test/lock_tests.py
        cond = self.Condition()
        state = self.Value('i', 0)
        success = self.Value('i', False)
        sem = self.Semaphore(0)

        p = self.Process(target=self._test_waitfor_timeout_f,
                         args=(cond, state, success, sem))
        p.daemon = True
        p.start()
        self.assertTrue(sem.acquire(timeout=support.LONG_TIMEOUT))

        # Only increment 3 times, so state == 4 is never reached.
        for i in range(3):
            time.sleep(0.010)
            with cond:
                state.value += 1
                cond.notify()

        join_process(p)
        self.assertTrue(success.value)

    @classmethod
    def _test_wait_result(cls, c, pid):
        with c:
            c.notify()
        time.sleep(1)
        if pid is not None:
            os.kill(pid, signal.SIGINT)

    def test_wait_result(self):
        if isinstance(self, ProcessesMixin) and sys.platform != 'win32':
            pid = os.getpid()
        else:
            pid = None

        c = self.Condition()
        with c:
            self.assertFalse(c.wait(0))
            self.assertFalse(c.wait(0.1))

            p = self.Process(target=self._test_wait_result, args=(c, pid))
            p.start()

            self.assertTrue(c.wait(60))
            if pid is not None:
                self.assertRaises(KeyboardInterrupt, c.wait, 60)

            p.join()


class _TestEvent(BaseTestCase):

    @classmethod
    def _test_event(cls, event):
        time.sleep(TIMEOUT2)
        event.set()

    def test_event(self):
        event = self.Event()
        wait = TimingWrapper(event.wait)

        # Removed temporarily, due to API shear, this does not
        # work with threading._Event objects. is_set == isSet
        self.assertEqual(event.is_set(), False)

        # Removed, threading.Event.wait() will return the value of the __flag
        # instead of None. API Shear with the semaphore backed mp.Event
        self.assertEqual(wait(0.0), False)
        self.assertTimingAlmostEqual(wait.elapsed, 0.0)
        self.assertEqual(wait(TIMEOUT1), False)
        self.assertTimingAlmostEqual(wait.elapsed, TIMEOUT1)

        event.set()

        # See note above on the API differences
        self.assertEqual(event.is_set(), True)
        self.assertEqual(wait(), True)
        self.assertTimingAlmostEqual(wait.elapsed, 0.0)
        self.assertEqual(wait(TIMEOUT1), True)
        self.assertTimingAlmostEqual(wait.elapsed, 0.0)
        # self.assertEqual(event.is_set(), True)

        event.clear()

        #self.assertEqual(event.is_set(), False)

        p = self.Process(target=self._test_event, args=(event,))
        p.daemon = True
        p.start()
        self.assertEqual(wait(), True)
        p.join()

    def test_repr(self) -> None:
        event = self.Event()
        if self.TYPE == 'processes':
            self.assertRegex(repr(event), r"<Event at .* unset>")
            event.set()
            self.assertRegex(repr(event), r"<Event at .* set>")
            event.clear()
            self.assertRegex(repr(event), r"<Event at .* unset>")
        elif self.TYPE == 'manager':
            self.assertRegex(repr(event), r"<EventProxy object, typeid 'Event' at .*")
            event.set()
            self.assertRegex(repr(event), r"<EventProxy object, typeid 'Event' at .*")


# Tests for Barrier - adapted from tests in test/lock_tests.py
#

# Many of the tests for threading.Barrier use a list as an atomic
# counter: a value is appended to increment the counter, and the
# length of the list gives the value.  We use the class DummyList
# for the same purpose.

class _DummyList(object):

    def __init__(self):
        wrapper = multiprocessing.heap.BufferWrapper(struct.calcsize('i'))
        lock = multiprocessing.Lock()
        self.__setstate__((wrapper, lock))
        self._lengthbuf[0] = 0

    def __setstate__(self, state):
        (self._wrapper, self._lock) = state
        self._lengthbuf = self._wrapper.create_memoryview().cast('i')

    def __getstate__(self):
        return (self._wrapper, self._lock)

    def append(self, _):
        with self._lock:
            self._lengthbuf[0] += 1

    def __len__(self):
        with self._lock:
            return self._lengthbuf[0]

def _wait():
    # A crude wait/yield function not relying on synchronization primitives.
    time.sleep(0.01)


class Bunch(object):
    """
    A bunch of threads.
    """
    def __init__(self, namespace, f, args, n, wait_before_exit=False):
        """
        Construct a bunch of `n` threads running the same function `f`.
        If `wait_before_exit` is True, the threads won't terminate until
        do_finish() is called.
        """
        self.f = f
        self.args = args
        self.n = n
        self.started = namespace.DummyList()
        self.finished = namespace.DummyList()
        self._can_exit = namespace.Event()
        if not wait_before_exit:
            self._can_exit.set()

        threads = []
        for i in range(n):
            p = namespace.Process(target=self.task)
            p.daemon = True
            p.start()
            threads.append(p)

        def finalize(threads):
            for p in threads:
                p.join()

        self._finalizer = weakref.finalize(self, finalize, threads)

    def task(self):
        pid = os.getpid()
        self.started.append(pid)
        try:
            self.f(*self.args)
        finally:
            self.finished.append(pid)
            self._can_exit.wait(30)
            assert self._can_exit.is_set()

    def wait_for_started(self):
        while len(self.started) < self.n:
            _wait()

    def wait_for_finished(self):
        while len(self.finished) < self.n:
            _wait()

    def do_finish(self):
        self._can_exit.set()

    def close(self):
        self._finalizer()


class AppendTrue(object):
    def __init__(self, obj):
        self.obj = obj
    def __call__(self):
        self.obj.append(True)


class _TestBarrier(BaseTestCase):
    """
    Tests for Barrier objects.
    """
    N = 5
    defaultTimeout = 30.0  # XXX Slow Windows buildbots need generous timeout

    def setUp(self):
        self.barrier = self.Barrier(self.N, timeout=self.defaultTimeout)

    def tearDown(self):
        self.barrier.abort()
        self.barrier = None

    def DummyList(self):
        if self.TYPE == 'threads':
            return []
        elif self.TYPE == 'manager':
            return self.manager.list()
        else:
            return _DummyList()

    def run_threads(self, f, args):
        b = Bunch(self, f, args, self.N-1)
        try:
            f(*args)
            b.wait_for_finished()
        finally:
            b.close()

    @classmethod
    def multipass(cls, barrier, results, n):
        m = barrier.parties
        assert m == cls.N
        for i in range(n):
            results[0].append(True)
            assert len(results[1]) == i * m
            barrier.wait()
            results[1].append(True)
            assert len(results[0]) == (i + 1) * m
            barrier.wait()
        try:
            assert barrier.n_waiting == 0
        except NotImplementedError:
            pass
        assert not barrier.broken

    def test_barrier(self, passes=1):
        """
        Test that a barrier is passed in lockstep
        """
        results = [self.DummyList(), self.DummyList()]
        self.run_threads(self.multipass, (self.barrier, results, passes))

    def test_barrier_10(self):
        """
        Test that a barrier works for 10 consecutive runs
        """
        return self.test_barrier(10)

    @classmethod
    def _test_wait_return_f(cls, barrier, queue):
        res = barrier.wait()
        queue.put(res)

    def test_wait_return(self):
        """
        test the return value from barrier.wait
        """
        queue = self.Queue()
        self.run_threads(self._test_wait_return_f, (self.barrier, queue))
        results = [queue.get() for i in range(self.N)]
        self.assertEqual(results.count(0), 1)
        close_queue(queue)

    @classmethod
    def _test_action_f(cls, barrier, results):
        barrier.wait()
        if len(results) != 1:
            raise RuntimeError

    def test_action(self):
        """
        Test the 'action' callback
        """
        results = self.DummyList()
        barrier = self.Barrier(self.N, action=AppendTrue(results))
        self.run_threads(self._test_action_f, (barrier, results))
        self.assertEqual(len(results), 1)

    @classmethod
    def _test_abort_f(cls, barrier, results1, results2):
        try:
            i = barrier.wait()
            if i == cls.N//2:
                raise RuntimeError
            barrier.wait()
            results1.append(True)
        except threading.BrokenBarrierError:
            results2.append(True)
        except RuntimeError:
            barrier.abort()

    def test_abort(self):
        """
        Test that an abort will put the barrier in a broken state
        """
        results1 = self.DummyList()
        results2 = self.DummyList()
        self.run_threads(self._test_abort_f,
                         (self.barrier, results1, results2))
        self.assertEqual(len(results1), 0)
        self.assertEqual(len(results2), self.N-1)
        self.assertTrue(self.barrier.broken)

    @classmethod
    def _test_reset_f(cls, barrier, results1, results2, results3):
        i = barrier.wait()
        if i == cls.N//2:
            # Wait until the other threads are all in the barrier.
            while barrier.n_waiting < cls.N-1:
                time.sleep(0.001)
            barrier.reset()
        else:
            try:
                barrier.wait()
                results1.append(True)
            except threading.BrokenBarrierError:
                results2.append(True)
        # Now, pass the barrier again
        barrier.wait()
        results3.append(True)

    def test_reset(self):
        """
        Test that a 'reset' on a barrier frees the waiting threads
        """
        results1 = self.DummyList()
        results2 = self.DummyList()
        results3 = self.DummyList()
        self.run_threads(self._test_reset_f,
                         (self.barrier, results1, results2, results3))
        self.assertEqual(len(results1), 0)
        self.assertEqual(len(results2), self.N-1)
        self.assertEqual(len(results3), self.N)

    @classmethod
    def _test_abort_and_reset_f(cls, barrier, barrier2,
                                results1, results2, results3):
        try:
            i = barrier.wait()
            if i == cls.N//2:
                raise RuntimeError
            barrier.wait()
            results1.append(True)
        except threading.BrokenBarrierError:
            results2.append(True)
        except RuntimeError:
            barrier.abort()
        # Synchronize and reset the barrier.  Must synchronize first so
        # that everyone has left it when we reset, and after so that no
        # one enters it before the reset.
        if barrier2.wait() == cls.N//2:
            barrier.reset()
        barrier2.wait()
        barrier.wait()
        results3.append(True)

    def test_abort_and_reset(self):
        """
        Test that a barrier can be reset after being broken.
        """
        results1 = self.DummyList()
        results2 = self.DummyList()
        results3 = self.DummyList()
        barrier2 = self.Barrier(self.N)

        self.run_threads(self._test_abort_and_reset_f,
                         (self.barrier, barrier2, results1, results2, results3))
        self.assertEqual(len(results1), 0)
        self.assertEqual(len(results2), self.N-1)
        self.assertEqual(len(results3), self.N)

    @classmethod
    def _test_timeout_f(cls, barrier, results):
        i = barrier.wait()
        if i == cls.N//2:
            # One thread is late!
            time.sleep(1.0)
        try:
            barrier.wait(0.5)
        except threading.BrokenBarrierError:
            results.append(True)

    def test_timeout(self):
        """
        Test wait(timeout)
        """
        results = self.DummyList()
        self.run_threads(self._test_timeout_f, (self.barrier, results))
        self.assertEqual(len(results), self.barrier.parties)

    @classmethod
    def _test_default_timeout_f(cls, barrier, results):
        i = barrier.wait(cls.defaultTimeout)
        if i == cls.N//2:
            # One thread is later than the default timeout
            time.sleep(1.0)
        try:
            barrier.wait()
        except threading.BrokenBarrierError:
            results.append(True)

    def test_default_timeout(self):
        """
        Test the barrier's default timeout
        """
        barrier = self.Barrier(self.N, timeout=0.5)
        results = self.DummyList()
        self.run_threads(self._test_default_timeout_f, (barrier, results))
        self.assertEqual(len(results), barrier.parties)

    def test_single_thread(self):
        b = self.Barrier(1)
        b.wait()
        b.wait()

    @classmethod
    def _test_thousand_f(cls, barrier, passes, conn, lock):
        for i in range(passes):
            barrier.wait()
            with lock:
                conn.send(i)

    def test_thousand(self):
        if self.TYPE == 'manager':
            self.skipTest('test not appropriate for {}'.format(self.TYPE))
        passes = 1000
        lock = self.Lock()
        conn, child_conn = self.Pipe(False)
        for j in range(self.N):
            p = self.Process(target=self._test_thousand_f,
                           args=(self.barrier, passes, child_conn, lock))
            p.start()
            self.addCleanup(p.join)

        for i in range(passes):
            for j in range(self.N):
                self.assertEqual(conn.recv(), i)

#
#
#

class _TestValue(BaseTestCase):

    ALLOWED_TYPES = ('processes',)

    codes_values = [
        ('i', 4343, 24234),
        ('d', 3.625, -4.25),
        ('h', -232, 234),
        ('q', 2 ** 33, 2 ** 34),
        ('c', latin('x'), latin('y'))
        ]

    def setUp(self):
        if not HAS_SHAREDCTYPES:
            self.skipTest("requires multiprocessing.sharedctypes")

    @classmethod
    def _test(cls, values):
        for sv, cv in zip(values, cls.codes_values):
            sv.value = cv[2]


    def test_value(self, raw=False):
        if raw:
            values = [self.RawValue(code, value)
                      for code, value, _ in self.codes_values]
        else:
            values = [self.Value(code, value)
                      for code, value, _ in self.codes_values]

        for sv, cv in zip(values, self.codes_values):
            self.assertEqual(sv.value, cv[1])

        proc = self.Process(target=self._test, args=(values,))
        proc.daemon = True
        proc.start()
        proc.join()

        for sv, cv in zip(values, self.codes_values):
            self.assertEqual(sv.value, cv[2])

    def test_rawvalue(self):
        self.test_value(raw=True)

    def test_getobj_getlock(self):
        val1 = self.Value('i', 5)
        lock1 = val1.get_lock()
        obj1 = val1.get_obj()

        val2 = self.Value('i', 5, lock=None)
        lock2 = val2.get_lock()
        obj2 = val2.get_obj()

        lock = self.Lock()
        val3 = self.Value('i', 5, lock=lock)
        lock3 = val3.get_lock()
        obj3 = val3.get_obj()
        self.assertEqual(lock, lock3)

        arr4 = self.Value('i', 5, lock=False)
        self.assertNotHasAttr(arr4, 'get_lock')
        self.assertNotHasAttr(arr4, 'get_obj')

        self.assertRaises(AttributeError, self.Value, 'i', 5, lock='navalue')

        arr5 = self.RawValue('i', 5)
        self.assertNotHasAttr(arr5, 'get_lock')
        self.assertNotHasAttr(arr5, 'get_obj')

    @unittest.skipIf(c_int is None, "requires _ctypes")
    def test_invalid_typecode(self):
        with self.assertRaisesRegex(TypeError, 'bad typecode'):
            self.Value('x', None)
        with self.assertRaisesRegex(TypeError, 'bad typecode'):
            self.RawValue('x', None)

class _TestArray(BaseTestCase):

    ALLOWED_TYPES = ('processes',)

    @classmethod
    def f(cls, seq):
        for i in range(1, len(seq)):
            seq[i] += seq[i-1]

    @unittest.skipIf(c_int is None, "requires _ctypes")
    def test_array(self, raw=False):
        seq = [680, 626, 934, 821, 150, 233, 548, 982, 714, 831]
        if raw:
            arr = self.RawArray('i', seq)
        else:
            arr = self.Array('i', seq)

        self.assertEqual(len(arr), len(seq))
        self.assertEqual(arr[3], seq[3])
        self.assertEqual(list(arr[2:7]), list(seq[2:7]))

        arr[4:8] = seq[4:8] = array.array('i', [1, 2, 3, 4])

        self.assertEqual(list(arr[:]), seq)

        self.f(seq)

        p = self.Process(target=self.f, args=(arr,))
        p.daemon = True
        p.start()
        p.join()

        self.assertEqual(list(arr[:]), seq)

    @unittest.skipIf(c_int is None, "requires _ctypes")
    def test_array_from_size(self):
        size = 10
        # Test for zeroing (see issue #11675).
        # The repetition below strengthens the test by increasing the chances
        # of previously allocated non-zero memory being used for the new array
        # on the 2nd and 3rd loops.
        for _ in range(3):
            arr = self.Array('i', size)
            self.assertEqual(len(arr), size)
            self.assertEqual(list(arr), [0] * size)
            arr[:] = range(10)
            self.assertEqual(list(arr), list(range(10)))
            del arr

    @unittest.skipIf(c_int is None, "requires _ctypes")
    def test_rawarray(self):
        self.test_array(raw=True)

    @unittest.skipIf(c_int is None, "requires _ctypes")
    def test_getobj_getlock_obj(self):
        arr1 = self.Array('i', list(range(10)))
        lock1 = arr1.get_lock()
        obj1 = arr1.get_obj()

        arr2 = self.Array('i', list(range(10)), lock=None)
        lock2 = arr2.get_lock()
        obj2 = arr2.get_obj()

        lock = self.Lock()
        arr3 = self.Array('i', list(range(10)), lock=lock)
        lock3 = arr3.get_lock()
        obj3 = arr3.get_obj()
        self.assertEqual(lock, lock3)

        arr4 = self.Array('i', range(10), lock=False)
        self.assertNotHasAttr(arr4, 'get_lock')
        self.assertNotHasAttr(arr4, 'get_obj')
        self.assertRaises(AttributeError,
                          self.Array, 'i', range(10), lock='notalock')

        arr5 = self.RawArray('i', range(10))
        self.assertNotHasAttr(arr5, 'get_lock')
        self.assertNotHasAttr(arr5, 'get_obj')

    @unittest.skipIf(c_int is None, "requires _ctypes")
    def test_invalid_typecode(self):
        with self.assertRaisesRegex(TypeError, 'bad typecode'):
            self.Array('x', [])
        with self.assertRaisesRegex(TypeError, 'bad typecode'):
            self.RawArray('x', [])
#
#
#

class _TestContainers(BaseTestCase):

    ALLOWED_TYPES = ('manager',)

    def test_list(self):
        a = self.list(list(range(10)))
        self.assertEqual(a[:], list(range(10)))

        b = self.list()
        self.assertEqual(b[:], [])

        b.extend(list(range(5)))
        self.assertEqual(b[:], list(range(5)))

        self.assertEqual(b[2], 2)
        self.assertEqual(b[2:10], [2,3,4])

        b *= 2
        self.assertEqual(b[:], [0, 1, 2, 3, 4, 0, 1, 2, 3, 4])

        self.assertEqual(b + [5, 6], [0, 1, 2, 3, 4, 0, 1, 2, 3, 4, 5, 6])

        self.assertEqual(a[:], list(range(10)))

        d = [a, b]
        e = self.list(d)
        self.assertEqual(
            [element[:] for element in e],
            [[0, 1, 2, 3, 4, 5, 6, 7, 8, 9], [0, 1, 2, 3, 4, 0, 1, 2, 3, 4]]
            )

        f = self.list([a])
        a.append('hello')
        self.assertEqual(f[0][:], [0, 1, 2, 3, 4, 5, 6, 7, 8, 9, 'hello'])

    def test_list_isinstance(self):
        a = self.list()
        self.assertIsInstance(a, collections.abc.MutableSequence)

        # MutableSequence also has __iter__, but we can iterate over
        # ListProxy using __getitem__ instead. Adding __iter__ to ListProxy
        # would change the behavior of a list modified during iteration.
        mutable_sequence_methods = (
            '__contains__', '__delitem__', '__getitem__', '__iadd__',
            '__len__', '__reversed__', '__setitem__', 'append',
            'clear', 'count', 'extend', 'index', 'insert', 'pop', 'remove',
            'reverse',
        )
        for name in mutable_sequence_methods:
            with self.subTest(name=name):
                self.assertTrue(callable(getattr(a, name)))

    def test_list_iter(self):
        a = self.list(list(range(10)))
        it = iter(a)
        self.assertEqual(list(it), list(range(10)))
        self.assertEqual(list(it), [])  # exhausted
        # list modified during iteration
        it = iter(a)
        a[0] = 100
        self.assertEqual(next(it), 100)

    def test_list_proxy_in_list(self):
        a = self.list([self.list(range(3)) for _i in range(3)])
        self.assertEqual([inner[:] for inner in a], [[0, 1, 2]] * 3)

        a[0][-1] = 55
        self.assertEqual(a[0][:], [0, 1, 55])
        for i in range(1, 3):
            self.assertEqual(a[i][:], [0, 1, 2])

        self.assertEqual(a[1].pop(), 2)
        self.assertEqual(len(a[1]), 2)
        for i in range(0, 3, 2):
            self.assertEqual(len(a[i]), 3)

        del a

        b = self.list()
        b.append(b)
        del b

    def test_dict(self):
        d = self.dict()
        indices = list(range(65, 70))
        for i in indices:
            d[i] = chr(i)
        self.assertEqual(d.copy(), dict((i, chr(i)) for i in indices))
        self.assertEqual(sorted(d.keys()), indices)
        self.assertEqual(sorted(d.values()), [chr(i) for i in indices])
        self.assertEqual(sorted(d.items()), [(i, chr(i)) for i in indices])

    def test_dict_isinstance(self):
        a = self.dict()
        self.assertIsInstance(a, collections.abc.MutableMapping)

        mutable_mapping_methods = (
            '__contains__', '__delitem__', '__eq__', '__getitem__', '__iter__',
            '__len__', '__ne__', '__setitem__', 'clear', 'get', 'items',
            'keys', 'pop', 'popitem', 'setdefault', 'update', 'values',
        )
        for name in mutable_mapping_methods:
            with self.subTest(name=name):
                self.assertTrue(callable(getattr(a, name)))

    def test_dict_iter(self):
        d = self.dict()
        indices = list(range(65, 70))
        for i in indices:
            d[i] = chr(i)
        it = iter(d)
        self.assertEqual(list(it), indices)
        self.assertEqual(list(it), [])  # exhausted
        # dictionary changed size during iteration
        it = iter(d)
        d.clear()
        self.assertRaises(RuntimeError, next, it)

    def test_dict_proxy_nested(self):
        pets = self.dict(ferrets=2, hamsters=4)
        supplies = self.dict(water=10, feed=3)
        d = self.dict(pets=pets, supplies=supplies)

        self.assertEqual(supplies['water'], 10)
        self.assertEqual(d['supplies']['water'], 10)

        d['supplies']['blankets'] = 5
        self.assertEqual(supplies['blankets'], 5)
        self.assertEqual(d['supplies']['blankets'], 5)

        d['supplies']['water'] = 7
        self.assertEqual(supplies['water'], 7)
        self.assertEqual(d['supplies']['water'], 7)

        del pets
        del supplies
        self.assertEqual(d['pets']['ferrets'], 2)
        d['supplies']['blankets'] = 11
        self.assertEqual(d['supplies']['blankets'], 11)

        pets = d['pets']
        supplies = d['supplies']
        supplies['water'] = 7
        self.assertEqual(supplies['water'], 7)
        self.assertEqual(d['supplies']['water'], 7)

        d.clear()
        self.assertEqual(len(d), 0)
        self.assertEqual(supplies['water'], 7)
        self.assertEqual(pets['hamsters'], 4)

        l = self.list([pets, supplies])
        l[0]['marmots'] = 1
        self.assertEqual(pets['marmots'], 1)
        self.assertEqual(l[0]['marmots'], 1)

        del pets
        del supplies
        self.assertEqual(l[0]['marmots'], 1)

        outer = self.list([[88, 99], l])
        self.assertIsInstance(outer[0], list)  # Not a ListProxy
        self.assertEqual(outer[-1][-1]['feed'], 3)

    def test_nested_queue(self):
        a = self.list() # Test queue inside list
        a.append(self.Queue())
        a[0].put(123)
        self.assertEqual(a[0].get(), 123)
        b = self.dict() # Test queue inside dict
        b[0] = self.Queue()
        b[0].put(456)
        self.assertEqual(b[0].get(), 456)

    def test_namespace(self):
        n = self.Namespace()
        n.name = 'Bob'
        n.job = 'Builder'
        n._hidden = 'hidden'
        self.assertEqual((n.name, n.job), ('Bob', 'Builder'))
        del n.job
        self.assertEqual(str(n), "Namespace(name='Bob')")
        self.assertHasAttr(n, 'name')
        self.assertNotHasAttr(n, 'job')

#
#
#

def sqr(x, wait=0.0, event=None):
    if event is None:
        time.sleep(wait)
    else:
        event.wait(wait)
    return x*x

def mul(x, y):
    return x*y

def raise_large_valuerror(wait):
    time.sleep(wait)
    raise ValueError("x" * 1024**2)

def identity(x):
    return x

class CountedObject(object):
    n_instances = 0

    def __new__(cls):
        cls.n_instances += 1
        return object.__new__(cls)

    def __del__(self):
        type(self).n_instances -= 1

class SayWhenError(ValueError): pass

def exception_throwing_generator(total, when):
    if when == -1:
        raise SayWhenError("Somebody said when")
    for i in range(total):
        if i == when:
            raise SayWhenError("Somebody said when")
        yield i


class _TestPool(BaseTestCase):

    @classmethod
    def setUpClass(cls):
        super().setUpClass()
        cls.pool = cls.Pool(4)

    @classmethod
    def tearDownClass(cls):
        cls.pool.terminate()
        cls.pool.join()
        cls.pool = None
        super().tearDownClass()

    def test_apply(self):
        papply = self.pool.apply
        self.assertEqual(papply(sqr, (5,)), sqr(5))
        self.assertEqual(papply(sqr, (), {'x':3}), sqr(x=3))

    def test_map(self):
        pmap = self.pool.map
        self.assertEqual(pmap(sqr, list(range(10))), list(map(sqr, list(range(10)))))
        self.assertEqual(pmap(sqr, list(range(100)), chunksize=20),
                         list(map(sqr, list(range(100)))))

    def test_starmap(self):
        psmap = self.pool.starmap
        tuples = list(zip(range(10), range(9,-1, -1)))
        self.assertEqual(psmap(mul, tuples),
                         list(itertools.starmap(mul, tuples)))
        tuples = list(zip(range(100), range(99,-1, -1)))
        self.assertEqual(psmap(mul, tuples, chunksize=20),
                         list(itertools.starmap(mul, tuples)))

    def test_starmap_async(self):
        tuples = list(zip(range(100), range(99,-1, -1)))
        self.assertEqual(self.pool.starmap_async(mul, tuples).get(),
                         list(itertools.starmap(mul, tuples)))

    def test_map_async(self):
        self.assertEqual(self.pool.map_async(sqr, list(range(10))).get(),
                         list(map(sqr, list(range(10)))))

    def test_map_async_callbacks(self):
        call_args = self.manager.list() if self.TYPE == 'manager' else []
        self.pool.map_async(int, ['1'],
                            callback=call_args.append,
                            error_callback=call_args.append).wait()
        self.assertEqual(1, len(call_args))
        self.assertEqual([1], call_args[0])
        self.pool.map_async(int, ['a'],
                            callback=call_args.append,
                            error_callback=call_args.append).wait()
        self.assertEqual(2, len(call_args))
        self.assertIsInstance(call_args[1], ValueError)

    def test_map_unplicklable(self):
        # Issue #19425 -- failure to pickle should not cause a hang
        if self.TYPE == 'threads':
            self.skipTest('test not appropriate for {}'.format(self.TYPE))
        class A(object):
            def __reduce__(self):
                raise RuntimeError('cannot pickle')
        with self.assertRaises(RuntimeError):
            self.pool.map(sqr, [A()]*10)

    def test_map_chunksize(self):
        try:
            self.pool.map_async(sqr, [], chunksize=1).get(timeout=TIMEOUT1)
        except multiprocessing.TimeoutError:
            self.fail("pool.map_async with chunksize stalled on null list")

    def test_map_handle_iterable_exception(self):
        if self.TYPE == 'manager':
            self.skipTest('test not appropriate for {}'.format(self.TYPE))

        # SayWhenError seen at the very first of the iterable
        with self.assertRaises(SayWhenError):
            self.pool.map(sqr, exception_throwing_generator(1, -1), 1)
        # again, make sure it's reentrant
        with self.assertRaises(SayWhenError):
            self.pool.map(sqr, exception_throwing_generator(1, -1), 1)

        with self.assertRaises(SayWhenError):
            self.pool.map(sqr, exception_throwing_generator(10, 3), 1)

        class SpecialIterable:
            def __iter__(self):
                return self
            def __next__(self):
                raise SayWhenError
            def __len__(self):
                return 1
        with self.assertRaises(SayWhenError):
            self.pool.map(sqr, SpecialIterable(), 1)
        with self.assertRaises(SayWhenError):
            self.pool.map(sqr, SpecialIterable(), 1)

    def test_async(self):
        res = self.pool.apply_async(sqr, (7, TIMEOUT1,))
        get = TimingWrapper(res.get)
        self.assertEqual(get(), 49)
        self.assertTimingAlmostEqual(get.elapsed, TIMEOUT1)

    def test_async_timeout(self):
        p = self.Pool(3)
        try:
            event = threading.Event() if self.TYPE == 'threads' else None
            res = p.apply_async(sqr, (6, TIMEOUT2 + support.SHORT_TIMEOUT, event))
            get = TimingWrapper(res.get)
            self.assertRaises(multiprocessing.TimeoutError, get, timeout=TIMEOUT2)
            self.assertTimingAlmostEqual(get.elapsed, TIMEOUT2)
        finally:
            if event is not None:
                event.set()
            p.terminate()
            p.join()

    def test_imap(self):
        it = self.pool.imap(sqr, list(range(10)))
        self.assertEqual(list(it), list(map(sqr, list(range(10)))))

        it = self.pool.imap(sqr, list(range(10)))
        for i in range(10):
            self.assertEqual(next(it), i*i)
        self.assertRaises(StopIteration, it.__next__)

        it = self.pool.imap(sqr, list(range(1000)), chunksize=100)
        for i in range(1000):
            self.assertEqual(next(it), i*i)
        self.assertRaises(StopIteration, it.__next__)

    def test_imap_handle_iterable_exception(self):
        if self.TYPE == 'manager':
            self.skipTest('test not appropriate for {}'.format(self.TYPE))

        # SayWhenError seen at the very first of the iterable
        it = self.pool.imap(sqr, exception_throwing_generator(1, -1), 1)
        self.assertRaises(SayWhenError, it.__next__)
        # again, make sure it's reentrant
        it = self.pool.imap(sqr, exception_throwing_generator(1, -1), 1)
        self.assertRaises(SayWhenError, it.__next__)

        it = self.pool.imap(sqr, exception_throwing_generator(10, 3), 1)
        for i in range(3):
            self.assertEqual(next(it), i*i)
        self.assertRaises(SayWhenError, it.__next__)

        # SayWhenError seen at start of problematic chunk's results
        it = self.pool.imap(sqr, exception_throwing_generator(20, 7), 2)
        for i in range(6):
            self.assertEqual(next(it), i*i)
        self.assertRaises(SayWhenError, it.__next__)
        it = self.pool.imap(sqr, exception_throwing_generator(20, 7), 4)
        for i in range(4):
            self.assertEqual(next(it), i*i)
        self.assertRaises(SayWhenError, it.__next__)

    def test_imap_unordered(self):
        it = self.pool.imap_unordered(sqr, list(range(10)))
        self.assertEqual(sorted(it), list(map(sqr, list(range(10)))))

        it = self.pool.imap_unordered(sqr, list(range(1000)), chunksize=100)
        self.assertEqual(sorted(it), list(map(sqr, list(range(1000)))))

    def test_imap_unordered_handle_iterable_exception(self):
        if self.TYPE == 'manager':
            self.skipTest('test not appropriate for {}'.format(self.TYPE))

        # SayWhenError seen at the very first of the iterable
        it = self.pool.imap_unordered(sqr,
                                      exception_throwing_generator(1, -1),
                                      1)
        self.assertRaises(SayWhenError, it.__next__)
        # again, make sure it's reentrant
        it = self.pool.imap_unordered(sqr,
                                      exception_throwing_generator(1, -1),
                                      1)
        self.assertRaises(SayWhenError, it.__next__)

        it = self.pool.imap_unordered(sqr,
                                      exception_throwing_generator(10, 3),
                                      1)
        expected_values = list(map(sqr, list(range(10))))
        with self.assertRaises(SayWhenError):
            # imap_unordered makes it difficult to anticipate the SayWhenError
            for i in range(10):
                value = next(it)
                self.assertIn(value, expected_values)
                expected_values.remove(value)

        it = self.pool.imap_unordered(sqr,
                                      exception_throwing_generator(20, 7),
                                      2)
        expected_values = list(map(sqr, list(range(20))))
        with self.assertRaises(SayWhenError):
            for i in range(20):
                value = next(it)
                self.assertIn(value, expected_values)
                expected_values.remove(value)

    def test_make_pool(self):
        expected_error = (RemoteError if self.TYPE == 'manager'
                          else ValueError)

        self.assertRaises(expected_error, self.Pool, -1)
        self.assertRaises(expected_error, self.Pool, 0)

        if self.TYPE != 'manager':
            p = self.Pool(3)
            try:
                self.assertEqual(3, len(p._pool))
            finally:
                p.close()
                p.join()

    def test_terminate(self):
        # Simulate slow tasks which take "forever" to complete
        sleep_time = support.LONG_TIMEOUT

        if self.TYPE == 'threads':
            # Thread pool workers can't be forced to quit, so if the first
            # task starts early enough, we will end up waiting for it.
            # Sleep for a shorter time, so the test doesn't block.
            sleep_time = 1

        p = self.Pool(3)
        args = [sleep_time for i in range(10_000)]
        result = p.map_async(time.sleep, args, chunksize=1)
        time.sleep(0.2)  # give some tasks a chance to start
        p.terminate()
        p.join()

    def test_empty_iterable(self):
        # See Issue 12157
        p = self.Pool(1)

        self.assertEqual(p.map(sqr, []), [])
        self.assertEqual(list(p.imap(sqr, [])), [])
        self.assertEqual(list(p.imap_unordered(sqr, [])), [])
        self.assertEqual(p.map_async(sqr, []).get(), [])

        p.close()
        p.join()

    def test_context(self):
        if self.TYPE == 'processes':
            L = list(range(10))
            expected = [sqr(i) for i in L]
            with self.Pool(2) as p:
                r = p.map_async(sqr, L)
                self.assertEqual(r.get(), expected)
            p.join()
            self.assertRaises(ValueError, p.map_async, sqr, L)

    @classmethod
    def _test_traceback(cls):
        raise RuntimeError(123) # some comment

    def test_traceback(self):
        # We want ensure that the traceback from the child process is
        # contained in the traceback raised in the main process.
        if self.TYPE == 'processes':
            with self.Pool(1) as p:
                try:
                    p.apply(self._test_traceback)
                except Exception as e:
                    exc = e
                else:
                    self.fail('expected RuntimeError')
            p.join()
            self.assertIs(type(exc), RuntimeError)
            self.assertEqual(exc.args, (123,))
            cause = exc.__cause__
            self.assertIs(type(cause), multiprocessing.pool.RemoteTraceback)
            self.assertIn('raise RuntimeError(123) # some comment', cause.tb)

            with test.support.captured_stderr() as f1:
                try:
                    raise exc
                except RuntimeError:
                    sys.excepthook(*sys.exc_info())
            self.assertIn('raise RuntimeError(123) # some comment',
                          f1.getvalue())
            # _helper_reraises_exception should not make the error
            # a remote exception
            with self.Pool(1) as p:
                try:
                    p.map(sqr, exception_throwing_generator(1, -1), 1)
                except Exception as e:
                    exc = e
                else:
                    self.fail('expected SayWhenError')
                self.assertIs(type(exc), SayWhenError)
                self.assertIs(exc.__cause__, None)
            p.join()

    @classmethod
    def _test_wrapped_exception(cls):
        raise RuntimeError('foo')

    def test_wrapped_exception(self):
        # Issue #20980: Should not wrap exception when using thread pool
        with self.Pool(1) as p:
            with self.assertRaises(RuntimeError):
                p.apply(self._test_wrapped_exception)
        p.join()

    def test_map_no_failfast(self):
        # Issue #23992: the fail-fast behaviour when an exception is raised
        # during map() would make Pool.join() deadlock, because a worker
        # process would fill the result queue (after the result handler thread
        # terminated, hence not draining it anymore).

        t_start = time.monotonic()

        with self.assertRaises(ValueError):
            with self.Pool(2) as p:
                try:
                    p.map(raise_large_valuerror, [0, 1])
                finally:
                    time.sleep(0.5)
                    p.close()
                    p.join()

        # check that we indeed waited for all jobs
        self.assertGreater(time.monotonic() - t_start, 0.9)

    def test_release_task_refs(self):
        # Issue #29861: task arguments and results should not be kept
        # alive after we are done with them.
        objs = [CountedObject() for i in range(10)]
        refs = [weakref.ref(o) for o in objs]
        self.pool.map(identity, objs)

        del objs
        time.sleep(DELTA)  # let threaded cleanup code run
        support.gc_collect()  # For PyPy or other GCs.
        self.assertEqual(set(wr() for wr in refs), {None})
        # With a process pool, copies of the objects are returned, check
        # they were released too.
        self.assertEqual(CountedObject.n_instances, 0)

    def test_enter(self):
        if self.TYPE == 'manager':
            self.skipTest("test not applicable to manager")

        pool = self.Pool(1)
        with pool:
            pass
            # call pool.terminate()
        # pool is no longer running

        with self.assertRaises(ValueError):
            # bpo-35477: pool.__enter__() fails if the pool is not running
            with pool:
                pass
        pool.join()

    def test_resource_warning(self):
        if self.TYPE == 'manager':
            self.skipTest("test not applicable to manager")

        pool = self.Pool(1)
        pool.terminate()
        pool.join()

        # force state to RUN to emit ResourceWarning in __del__()
        pool._state = multiprocessing.pool.RUN

        with warnings_helper.check_warnings(
                ('unclosed running multiprocessing pool', ResourceWarning)):
            pool = None
            support.gc_collect()

def raising():
    raise KeyError("key")

def unpickleable_result():
    return lambda: 42

class _TestPoolWorkerErrors(BaseTestCase):
    ALLOWED_TYPES = ('processes', )

    def test_async_error_callback(self):
        p = multiprocessing.Pool(2)

        scratchpad = [None]
        def errback(exc):
            scratchpad[0] = exc

        res = p.apply_async(raising, error_callback=errback)
        self.assertRaises(KeyError, res.get)
        self.assertTrue(scratchpad[0])
        self.assertIsInstance(scratchpad[0], KeyError)

        p.close()
        p.join()

    def test_unpickleable_result(self):
        from multiprocessing.pool import MaybeEncodingError
        p = multiprocessing.Pool(2)

        # Make sure we don't lose pool processes because of encoding errors.
        for iteration in range(20):

            scratchpad = [None]
            def errback(exc):
                scratchpad[0] = exc

            res = p.apply_async(unpickleable_result, error_callback=errback)
            self.assertRaises(MaybeEncodingError, res.get)
            wrapped = scratchpad[0]
            self.assertTrue(wrapped)
            self.assertIsInstance(scratchpad[0], MaybeEncodingError)
            self.assertIsNotNone(wrapped.exc)
            self.assertIsNotNone(wrapped.value)

        p.close()
        p.join()

class _TestPoolWorkerLifetime(BaseTestCase):
    ALLOWED_TYPES = ('processes', )

    def test_pool_worker_lifetime(self):
        p = multiprocessing.Pool(3, maxtasksperchild=10)
        self.assertEqual(3, len(p._pool))
        origworkerpids = [w.pid for w in p._pool]
        # Run many tasks so each worker gets replaced (hopefully)
        results = []
        for i in range(100):
            results.append(p.apply_async(sqr, (i, )))
        # Fetch the results and verify we got the right answers,
        # also ensuring all the tasks have completed.
        for (j, res) in enumerate(results):
            self.assertEqual(res.get(), sqr(j))
        # Refill the pool
        p._repopulate_pool()
        # Wait until all workers are alive
        # (countdown * DELTA = 5 seconds max startup process time)
        countdown = 50
        while countdown and not all(w.is_alive() for w in p._pool):
            countdown -= 1
            time.sleep(DELTA)
        finalworkerpids = [w.pid for w in p._pool]
        # All pids should be assigned.  See issue #7805.
        self.assertNotIn(None, origworkerpids)
        self.assertNotIn(None, finalworkerpids)
        # Finally, check that the worker pids have changed
        self.assertNotEqual(sorted(origworkerpids), sorted(finalworkerpids))
        p.close()
        p.join()

    def test_pool_worker_lifetime_early_close(self):
        # Issue #10332: closing a pool whose workers have limited lifetimes
        # before all the tasks completed would make join() hang.
        p = multiprocessing.Pool(3, maxtasksperchild=1)
        results = []
        for i in range(6):
            results.append(p.apply_async(sqr, (i, 0.3)))
        p.close()
        p.join()
        # check the results
        for (j, res) in enumerate(results):
            self.assertEqual(res.get(), sqr(j))

    def test_pool_maxtasksperchild_invalid(self):
        for value in [0, -1, 0.5, "12"]:
            with self.assertRaises(ValueError):
                multiprocessing.Pool(3, maxtasksperchild=value)

    def test_worker_finalization_via_atexit_handler_of_multiprocessing(self):
        # tests cases against bpo-38744 and bpo-39360
        cmd = '''if 1:
            from multiprocessing import Pool
            problem = None
            class A:
                def __init__(self):
                    self.pool = Pool(processes=1)
            def test():
                global problem
                problem = A()
                problem.pool.map(float, tuple(range(10)))
            if __name__ == "__main__":
                test()
        '''
        rc, out, err = test.support.script_helper.assert_python_ok('-c', cmd)
        self.assertEqual(rc, 0)

#
# Test of creating a customized manager class
#

from multiprocessing.managers import BaseManager, BaseProxy, RemoteError

class FooBar(object):
    def f(self):
        return 'f()'
    def g(self):
        raise ValueError
    def _h(self):
        return '_h()'

def baz():
    for i in range(10):
        yield i*i

class IteratorProxy(BaseProxy):
    _exposed_ = ('__next__',)
    def __iter__(self):
        return self
    def __next__(self):
        return self._callmethod('__next__')

class MyManager(BaseManager):
    pass

MyManager.register('Foo', callable=FooBar)
MyManager.register('Bar', callable=FooBar, exposed=('f', '_h'))
MyManager.register('baz', callable=baz, proxytype=IteratorProxy)


class _TestMyManager(BaseTestCase):

    ALLOWED_TYPES = ('manager',)

    def test_mymanager(self):
        manager = MyManager(shutdown_timeout=SHUTDOWN_TIMEOUT)
        manager.start()
        self.common(manager)
        manager.shutdown()

        # bpo-30356: BaseManager._finalize_manager() sends SIGTERM
        # to the manager process if it takes longer than 1 second to stop,
        # which happens on slow buildbots.
        self.assertIn(manager._process.exitcode, (0, -signal.SIGTERM))

    def test_mymanager_context(self):
        manager = MyManager(shutdown_timeout=SHUTDOWN_TIMEOUT)
        with manager:
            self.common(manager)
        # bpo-30356: BaseManager._finalize_manager() sends SIGTERM
        # to the manager process if it takes longer than 1 second to stop,
        # which happens on slow buildbots.
        self.assertIn(manager._process.exitcode, (0, -signal.SIGTERM))

    def test_mymanager_context_prestarted(self):
        manager = MyManager(shutdown_timeout=SHUTDOWN_TIMEOUT)
        manager.start()
        with manager:
            self.common(manager)
        self.assertEqual(manager._process.exitcode, 0)

    def common(self, manager):
        foo = manager.Foo()
        bar = manager.Bar()
        baz = manager.baz()

        foo_methods = [name for name in ('f', 'g', '_h') if hasattr(foo, name)]
        bar_methods = [name for name in ('f', 'g', '_h') if hasattr(bar, name)]

        self.assertEqual(foo_methods, ['f', 'g'])
        self.assertEqual(bar_methods, ['f', '_h'])

        self.assertEqual(foo.f(), 'f()')
        self.assertRaises(ValueError, foo.g)
        self.assertEqual(foo._callmethod('f'), 'f()')
        self.assertRaises(RemoteError, foo._callmethod, '_h')

        self.assertEqual(bar.f(), 'f()')
        self.assertEqual(bar._h(), '_h()')
        self.assertEqual(bar._callmethod('f'), 'f()')
        self.assertEqual(bar._callmethod('_h'), '_h()')

        self.assertEqual(list(baz), [i*i for i in range(10)])


#
# Test of connecting to a remote server and using xmlrpclib for serialization
#

_queue = pyqueue.Queue()
def get_queue():
    return _queue

class QueueManager(BaseManager):
    '''manager class used by server process'''
QueueManager.register('get_queue', callable=get_queue)

class QueueManager2(BaseManager):
    '''manager class which specifies the same interface as QueueManager'''
QueueManager2.register('get_queue')


SERIALIZER = 'xmlrpclib'

class _TestRemoteManager(BaseTestCase):

    ALLOWED_TYPES = ('manager',)
    values = ['hello world', None, True, 2.25,
              'hall\xe5 v\xe4rlden',
              '\u043f\u0440\u0438\u0432\u0456\u0442 \u0441\u0432\u0456\u0442',
              b'hall\xe5 v\xe4rlden',
             ]
    result = values[:]

    @classmethod
    def _putter(cls, address, authkey):
        manager = QueueManager2(
            address=address, authkey=authkey, serializer=SERIALIZER,
            shutdown_timeout=SHUTDOWN_TIMEOUT)
        manager.connect()
        queue = manager.get_queue()
        # Note that xmlrpclib will deserialize object as a list not a tuple
        queue.put(tuple(cls.values))

    def test_remote(self):
        authkey = os.urandom(32)

        manager = QueueManager(
            address=(socket_helper.HOST, 0), authkey=authkey, serializer=SERIALIZER,
            shutdown_timeout=SHUTDOWN_TIMEOUT)
        manager.start()
        self.addCleanup(manager.shutdown)

        p = self.Process(target=self._putter, args=(manager.address, authkey))
        p.daemon = True
        p.start()

        manager2 = QueueManager2(
            address=manager.address, authkey=authkey, serializer=SERIALIZER,
            shutdown_timeout=SHUTDOWN_TIMEOUT)
        manager2.connect()
        queue = manager2.get_queue()

        self.assertEqual(queue.get(), self.result)

        # Because we are using xmlrpclib for serialization instead of
        # pickle this will cause a serialization error.
        self.assertRaises(Exception, queue.put, time.sleep)

        # Make queue finalizer run before the server is stopped
        del queue


@hashlib_helper.requires_hashdigest('sha256')
class _TestManagerRestart(BaseTestCase):

    @classmethod
    def _putter(cls, address, authkey):
        manager = QueueManager(
            address=address, authkey=authkey, serializer=SERIALIZER,
            shutdown_timeout=SHUTDOWN_TIMEOUT)
        manager.connect()
        queue = manager.get_queue()
        queue.put('hello world')

    def test_rapid_restart(self):
        authkey = os.urandom(32)
        manager = QueueManager(
            address=(socket_helper.HOST, 0), authkey=authkey,
            serializer=SERIALIZER, shutdown_timeout=SHUTDOWN_TIMEOUT)
        try:
            srvr = manager.get_server()
            addr = srvr.address
            # Close the connection.Listener socket which gets opened as a part
            # of manager.get_server(). It's not needed for the test.
            srvr.listener.close()
            manager.start()

            p = self.Process(target=self._putter, args=(manager.address, authkey))
            p.start()
            p.join()
            queue = manager.get_queue()
            self.assertEqual(queue.get(), 'hello world')
            del queue
        finally:
            if hasattr(manager, "shutdown"):
                manager.shutdown()

        manager = QueueManager(
            address=addr, authkey=authkey, serializer=SERIALIZER,
            shutdown_timeout=SHUTDOWN_TIMEOUT)
        try:
            manager.start()
            self.addCleanup(manager.shutdown)
        except OSError as e:
            if e.errno != errno.EADDRINUSE:
                raise
            # Retry after some time, in case the old socket was lingering
            # (sporadic failure on buildbots)
            time.sleep(1.0)
            manager = QueueManager(
                address=addr, authkey=authkey, serializer=SERIALIZER,
                shutdown_timeout=SHUTDOWN_TIMEOUT)
            if hasattr(manager, "shutdown"):
                self.addCleanup(manager.shutdown)


class FakeConnection:
    def send(self, payload):
        pass

    def recv(self):
        return '#ERROR', pyqueue.Empty()

class TestManagerExceptions(unittest.TestCase):
    # Issue 106558: Manager exceptions avoids creating cyclic references.
    def setUp(self):
        self.mgr = multiprocessing.Manager()

    def tearDown(self):
        self.mgr.shutdown()
        self.mgr.join()

    def test_queue_get(self):
        queue = self.mgr.Queue()
        if gc.isenabled():
            gc.disable()
            self.addCleanup(gc.enable)
        try:
            queue.get_nowait()
        except pyqueue.Empty as e:
            wr = weakref.ref(e)
        self.assertEqual(wr(), None)

    def test_dispatch(self):
        if gc.isenabled():
            gc.disable()
            self.addCleanup(gc.enable)
        try:
            multiprocessing.managers.dispatch(FakeConnection(), None, None)
        except pyqueue.Empty as e:
            wr = weakref.ref(e)
        self.assertEqual(wr(), None)

#
#
#

SENTINEL = latin('')

class _TestConnection(BaseTestCase):

    ALLOWED_TYPES = ('processes', 'threads')

    @classmethod
    def _echo(cls, conn):
        for msg in iter(conn.recv_bytes, SENTINEL):
            conn.send_bytes(msg)
        conn.close()

    def test_connection(self):
        conn, child_conn = self.Pipe()

        p = self.Process(target=self._echo, args=(child_conn,))
        p.daemon = True
        p.start()

        seq = [1, 2.25, None]
        msg = latin('hello world')
        longmsg = msg * 10
        arr = array.array('i', list(range(4)))

        if self.TYPE == 'processes':
            self.assertEqual(type(conn.fileno()), int)

        self.assertEqual(conn.send(seq), None)
        self.assertEqual(conn.recv(), seq)

        self.assertEqual(conn.send_bytes(msg), None)
        self.assertEqual(conn.recv_bytes(), msg)

        if self.TYPE == 'processes':
            buffer = array.array('i', [0]*10)
            expected = list(arr) + [0] * (10 - len(arr))
            self.assertEqual(conn.send_bytes(arr), None)
            self.assertEqual(conn.recv_bytes_into(buffer),
                             len(arr) * buffer.itemsize)
            self.assertEqual(list(buffer), expected)

            buffer = array.array('i', [0]*10)
            expected = [0] * 3 + list(arr) + [0] * (10 - 3 - len(arr))
            self.assertEqual(conn.send_bytes(arr), None)
            self.assertEqual(conn.recv_bytes_into(buffer, 3 * buffer.itemsize),
                             len(arr) * buffer.itemsize)
            self.assertEqual(list(buffer), expected)

            buffer = bytearray(latin(' ' * 40))
            self.assertEqual(conn.send_bytes(longmsg), None)
            try:
                res = conn.recv_bytes_into(buffer)
            except multiprocessing.BufferTooShort as e:
                self.assertEqual(e.args, (longmsg,))
            else:
                self.fail('expected BufferTooShort, got %s' % res)

        poll = TimingWrapper(conn.poll)

        self.assertEqual(poll(), False)
        self.assertTimingAlmostEqual(poll.elapsed, 0)

        self.assertEqual(poll(-1), False)
        self.assertTimingAlmostEqual(poll.elapsed, 0)

        self.assertEqual(poll(TIMEOUT1), False)
        self.assertTimingAlmostEqual(poll.elapsed, TIMEOUT1)

        conn.send(None)
        time.sleep(.1)

        self.assertEqual(poll(TIMEOUT1), True)
        self.assertTimingAlmostEqual(poll.elapsed, 0)

        self.assertEqual(conn.recv(), None)

        really_big_msg = latin('X') * (1024 * 1024 * 16)   # 16Mb
        conn.send_bytes(really_big_msg)
        self.assertEqual(conn.recv_bytes(), really_big_msg)

        conn.send_bytes(SENTINEL)                          # tell child to quit
        child_conn.close()

        if self.TYPE == 'processes':
            self.assertEqual(conn.readable, True)
            self.assertEqual(conn.writable, True)
            self.assertRaises(EOFError, conn.recv)
            self.assertRaises(EOFError, conn.recv_bytes)

        p.join()

    def test_duplex_false(self):
        reader, writer = self.Pipe(duplex=False)
        self.assertEqual(writer.send(1), None)
        self.assertEqual(reader.recv(), 1)
        if self.TYPE == 'processes':
            self.assertEqual(reader.readable, True)
            self.assertEqual(reader.writable, False)
            self.assertEqual(writer.readable, False)
            self.assertEqual(writer.writable, True)
            self.assertRaises(OSError, reader.send, 2)
            self.assertRaises(OSError, writer.recv)
            self.assertRaises(OSError, writer.poll)

    def test_spawn_close(self):
        # We test that a pipe connection can be closed by parent
        # process immediately after child is spawned.  On Windows this
        # would have sometimes failed on old versions because
        # child_conn would be closed before the child got a chance to
        # duplicate it.
        conn, child_conn = self.Pipe()

        p = self.Process(target=self._echo, args=(child_conn,))
        p.daemon = True
        p.start()
        child_conn.close()    # this might complete before child initializes

        msg = latin('hello')
        conn.send_bytes(msg)
        self.assertEqual(conn.recv_bytes(), msg)

        conn.send_bytes(SENTINEL)
        conn.close()
        p.join()

    def test_sendbytes(self):
        if self.TYPE != 'processes':
            self.skipTest('test not appropriate for {}'.format(self.TYPE))

        msg = latin('abcdefghijklmnopqrstuvwxyz')
        a, b = self.Pipe()

        a.send_bytes(msg)
        self.assertEqual(b.recv_bytes(), msg)

        a.send_bytes(msg, 5)
        self.assertEqual(b.recv_bytes(), msg[5:])

        a.send_bytes(msg, 7, 8)
        self.assertEqual(b.recv_bytes(), msg[7:7+8])

        a.send_bytes(msg, 26)
        self.assertEqual(b.recv_bytes(), latin(''))

        a.send_bytes(msg, 26, 0)
        self.assertEqual(b.recv_bytes(), latin(''))

        self.assertRaises(ValueError, a.send_bytes, msg, 27)

        self.assertRaises(ValueError, a.send_bytes, msg, 22, 5)

        self.assertRaises(ValueError, a.send_bytes, msg, 26, 1)

        self.assertRaises(ValueError, a.send_bytes, msg, -1)

        self.assertRaises(ValueError, a.send_bytes, msg, 4, -1)

    @classmethod
    def _is_fd_assigned(cls, fd):
        try:
            os.fstat(fd)
        except OSError as e:
            if e.errno == errno.EBADF:
                return False
            raise
        else:
            return True

    @classmethod
    def _writefd(cls, conn, data, create_dummy_fds=False):
        if create_dummy_fds:
            for i in range(0, 256):
                if not cls._is_fd_assigned(i):
                    os.dup2(conn.fileno(), i)
        fd = reduction.recv_handle(conn)
        if msvcrt:
            fd = msvcrt.open_osfhandle(fd, os.O_WRONLY)
        os.write(fd, data)
        os.close(fd)

    @unittest.skipUnless(HAS_REDUCTION, "test needs multiprocessing.reduction")
    def test_fd_transfer(self):
        if self.TYPE != 'processes':
            self.skipTest("only makes sense with processes")
        conn, child_conn = self.Pipe(duplex=True)

        p = self.Process(target=self._writefd, args=(child_conn, b"foo"))
        p.daemon = True
        p.start()
        self.addCleanup(os_helper.unlink, os_helper.TESTFN)
        with open(os_helper.TESTFN, "wb") as f:
            fd = f.fileno()
            if msvcrt:
                fd = msvcrt.get_osfhandle(fd)
            reduction.send_handle(conn, fd, p.pid)
        p.join()
        with open(os_helper.TESTFN, "rb") as f:
            self.assertEqual(f.read(), b"foo")

    @unittest.skipUnless(HAS_REDUCTION, "test needs multiprocessing.reduction")
    @unittest.skipIf(sys.platform == "win32",
                     "test semantics don't make sense on Windows")
    @unittest.skipIf(MAXFD <= 256,
                     "largest assignable fd number is too small")
    @unittest.skipUnless(hasattr(os, "dup2"),
                         "test needs os.dup2()")
    def test_large_fd_transfer(self):
        # With fd > 256 (issue #11657)
        if self.TYPE != 'processes':
            self.skipTest("only makes sense with processes")
        conn, child_conn = self.Pipe(duplex=True)

        p = self.Process(target=self._writefd, args=(child_conn, b"bar", True))
        p.daemon = True
        p.start()
        self.addCleanup(os_helper.unlink, os_helper.TESTFN)
        with open(os_helper.TESTFN, "wb") as f:
            fd = f.fileno()
            for newfd in range(256, MAXFD):
                if not self._is_fd_assigned(newfd):
                    break
            else:
                self.fail("could not find an unassigned large file descriptor")
            os.dup2(fd, newfd)
            try:
                reduction.send_handle(conn, newfd, p.pid)
            finally:
                os.close(newfd)
        p.join()
        with open(os_helper.TESTFN, "rb") as f:
            self.assertEqual(f.read(), b"bar")

    @classmethod
    def _send_data_without_fd(self, conn):
        os.write(conn.fileno(), b"\0")

    @unittest.skipUnless(HAS_REDUCTION, "test needs multiprocessing.reduction")
    @unittest.skipIf(sys.platform == "win32", "doesn't make sense on Windows")
    def test_missing_fd_transfer(self):
        # Check that exception is raised when received data is not
        # accompanied by a file descriptor in ancillary data.
        if self.TYPE != 'processes':
            self.skipTest("only makes sense with processes")
        conn, child_conn = self.Pipe(duplex=True)

        p = self.Process(target=self._send_data_without_fd, args=(child_conn,))
        p.daemon = True
        p.start()
        self.assertRaises(RuntimeError, reduction.recv_handle, conn)
        p.join()

    def test_context(self):
        a, b = self.Pipe()

        with a, b:
            a.send(1729)
            self.assertEqual(b.recv(), 1729)
            if self.TYPE == 'processes':
                self.assertFalse(a.closed)
                self.assertFalse(b.closed)

        if self.TYPE == 'processes':
            self.assertTrue(a.closed)
            self.assertTrue(b.closed)
            self.assertRaises(OSError, a.recv)
            self.assertRaises(OSError, b.recv)

class _TestListener(BaseTestCase):

    ALLOWED_TYPES = ('processes',)

    def test_multiple_bind(self):
        for family in self.connection.families:
            l = self.connection.Listener(family=family)
            self.addCleanup(l.close)
            self.assertRaises(OSError, self.connection.Listener,
                              l.address, family)

    def test_context(self):
        with self.connection.Listener() as l:
            with self.connection.Client(l.address) as c:
                with l.accept() as d:
                    c.send(1729)
                    self.assertEqual(d.recv(), 1729)

        if self.TYPE == 'processes':
            self.assertRaises(OSError, l.accept)

    def test_empty_authkey(self):
        # bpo-43952: allow empty bytes as authkey
        def handler(*args):
            raise RuntimeError('Connection took too long...')

        def run(addr, authkey):
            client = self.connection.Client(addr, authkey=authkey)
            client.send(1729)

        key = b''

        with self.connection.Listener(authkey=key) as listener:
            thread = threading.Thread(target=run, args=(listener.address, key))
            thread.start()
            try:
                with listener.accept() as d:
                    self.assertEqual(d.recv(), 1729)
            finally:
                thread.join()

        if self.TYPE == 'processes':
            with self.assertRaises(OSError):
                listener.accept()

    @unittest.skipUnless(util.abstract_sockets_supported,
                         "test needs abstract socket support")
    def test_abstract_socket(self):
        with self.connection.Listener("\0something") as listener:
            with self.connection.Client(listener.address) as client:
                with listener.accept() as d:
                    client.send(1729)
                    self.assertEqual(d.recv(), 1729)

        if self.TYPE == 'processes':
            self.assertRaises(OSError, listener.accept)


class _TestListenerClient(BaseTestCase):

    ALLOWED_TYPES = ('processes', 'threads')

    @classmethod
    def _test(cls, address):
        conn = cls.connection.Client(address)
        conn.send('hello')
        conn.close()

    def test_listener_client(self):
        for family in self.connection.families:
            l = self.connection.Listener(family=family)
            p = self.Process(target=self._test, args=(l.address,))
            p.daemon = True
            p.start()
            conn = l.accept()
            self.assertEqual(conn.recv(), 'hello')
            p.join()
            l.close()

    def test_issue14725(self):
        l = self.connection.Listener()
        p = self.Process(target=self._test, args=(l.address,))
        p.daemon = True
        p.start()
        time.sleep(1)
        # On Windows the client process should by now have connected,
        # written data and closed the pipe handle by now.  This causes
        # ConnectNamdedPipe() to fail with ERROR_NO_DATA.  See Issue
        # 14725.
        conn = l.accept()
        self.assertEqual(conn.recv(), 'hello')
        conn.close()
        p.join()
        l.close()

    def test_issue16955(self):
        for fam in self.connection.families:
            l = self.connection.Listener(family=fam)
            c = self.connection.Client(l.address)
            a = l.accept()
            a.send_bytes(b"hello")
            self.assertTrue(c.poll(1))
            a.close()
            c.close()
            l.close()

class _TestPoll(BaseTestCase):

    ALLOWED_TYPES = ('processes', 'threads')

    def test_empty_string(self):
        a, b = self.Pipe()
        self.assertEqual(a.poll(), False)
        b.send_bytes(b'')
        self.assertEqual(a.poll(), True)
        self.assertEqual(a.poll(), True)

    @classmethod
    def _child_strings(cls, conn, strings):
        for s in strings:
            time.sleep(0.1)
            conn.send_bytes(s)
        conn.close()

    def test_strings(self):
        strings = (b'hello', b'', b'a', b'b', b'', b'bye', b'', b'lop')
        a, b = self.Pipe()
        p = self.Process(target=self._child_strings, args=(b, strings))
        p.start()

        for s in strings:
            for i in range(200):
                if a.poll(0.01):
                    break
            x = a.recv_bytes()
            self.assertEqual(s, x)

        p.join()

    @classmethod
    def _child_boundaries(cls, r):
        # Polling may "pull" a message in to the child process, but we
        # don't want it to pull only part of a message, as that would
        # corrupt the pipe for any other processes which might later
        # read from it.
        r.poll(5)

    def test_boundaries(self):
        r, w = self.Pipe(False)
        p = self.Process(target=self._child_boundaries, args=(r,))
        p.start()
        time.sleep(2)
        L = [b"first", b"second"]
        for obj in L:
            w.send_bytes(obj)
        w.close()
        p.join()
        self.assertIn(r.recv_bytes(), L)

    @classmethod
    def _child_dont_merge(cls, b):
        b.send_bytes(b'a')
        b.send_bytes(b'b')
        b.send_bytes(b'cd')

    def test_dont_merge(self):
        a, b = self.Pipe()
        self.assertEqual(a.poll(0.0), False)
        self.assertEqual(a.poll(0.1), False)

        p = self.Process(target=self._child_dont_merge, args=(b,))
        p.start()

        self.assertEqual(a.recv_bytes(), b'a')
        self.assertEqual(a.poll(1.0), True)
        self.assertEqual(a.poll(1.0), True)
        self.assertEqual(a.recv_bytes(), b'b')
        self.assertEqual(a.poll(1.0), True)
        self.assertEqual(a.poll(1.0), True)
        self.assertEqual(a.poll(0.0), True)
        self.assertEqual(a.recv_bytes(), b'cd')

        p.join()

#
# Test of sending connection and socket objects between processes
#

@unittest.skipUnless(HAS_REDUCTION, "test needs multiprocessing.reduction")
@hashlib_helper.requires_hashdigest('sha256')
class _TestPicklingConnections(BaseTestCase):

    ALLOWED_TYPES = ('processes',)

    @classmethod
    def tearDownClass(cls):
        from multiprocessing import resource_sharer
        resource_sharer.stop(timeout=support.LONG_TIMEOUT)

    @classmethod
    def _listener(cls, conn, families):
        for fam in families:
            l = cls.connection.Listener(family=fam)
            conn.send(l.address)
            new_conn = l.accept()
            conn.send(new_conn)
            new_conn.close()
            l.close()

        l = socket.create_server((socket_helper.HOST, 0))
        conn.send(l.getsockname())
        new_conn, addr = l.accept()
        conn.send(new_conn)
        new_conn.close()
        l.close()

        conn.recv()

    @classmethod
    def _remote(cls, conn):
        for (address, msg) in iter(conn.recv, None):
            client = cls.connection.Client(address)
            client.send(msg.upper())
            client.close()

        address, msg = conn.recv()
        client = socket.socket()
        client.connect(address)
        client.sendall(msg.upper())
        client.close()

        conn.close()

    def test_pickling(self):
        families = self.connection.families

        lconn, lconn0 = self.Pipe()
        lp = self.Process(target=self._listener, args=(lconn0, families))
        lp.daemon = True
        lp.start()
        lconn0.close()

        rconn, rconn0 = self.Pipe()
        rp = self.Process(target=self._remote, args=(rconn0,))
        rp.daemon = True
        rp.start()
        rconn0.close()

        for fam in families:
            msg = ('This connection uses family %s' % fam).encode('ascii')
            address = lconn.recv()
            rconn.send((address, msg))
            new_conn = lconn.recv()
            self.assertEqual(new_conn.recv(), msg.upper())

        rconn.send(None)

        msg = latin('This connection uses a normal socket')
        address = lconn.recv()
        rconn.send((address, msg))
        new_conn = lconn.recv()
        buf = []
        while True:
            s = new_conn.recv(100)
            if not s:
                break
            buf.append(s)
        buf = b''.join(buf)
        self.assertEqual(buf, msg.upper())
        new_conn.close()

        lconn.send(None)

        rconn.close()
        lconn.close()

        lp.join()
        rp.join()

    @classmethod
    def child_access(cls, conn):
        w = conn.recv()
        w.send('all is well')
        w.close()

        r = conn.recv()
        msg = r.recv()
        conn.send(msg*2)

        conn.close()

    def test_access(self):
        # On Windows, if we do not specify a destination pid when
        # using DupHandle then we need to be careful to use the
        # correct access flags for DuplicateHandle(), or else
        # DupHandle.detach() will raise PermissionError.  For example,
        # for a read only pipe handle we should use
        # access=FILE_GENERIC_READ.  (Unfortunately
        # DUPLICATE_SAME_ACCESS does not work.)
        conn, child_conn = self.Pipe()
        p = self.Process(target=self.child_access, args=(child_conn,))
        p.daemon = True
        p.start()
        child_conn.close()

        r, w = self.Pipe(duplex=False)
        conn.send(w)
        w.close()
        self.assertEqual(r.recv(), 'all is well')
        r.close()

        r, w = self.Pipe(duplex=False)
        conn.send(r)
        r.close()
        w.send('foobar')
        w.close()
        self.assertEqual(conn.recv(), 'foobar'*2)

        p.join()

#
#
#

class _TestHeap(BaseTestCase):

    ALLOWED_TYPES = ('processes',)

    def setUp(self):
        super().setUp()
        # Make pristine heap for these tests
        self.old_heap = multiprocessing.heap.BufferWrapper._heap
        multiprocessing.heap.BufferWrapper._heap = multiprocessing.heap.Heap()

    def tearDown(self):
        multiprocessing.heap.BufferWrapper._heap = self.old_heap
        super().tearDown()

    def test_heap(self):
        iterations = 5000
        maxblocks = 50
        blocks = []

        # get the heap object
        heap = multiprocessing.heap.BufferWrapper._heap
        heap._DISCARD_FREE_SPACE_LARGER_THAN = 0

        # create and destroy lots of blocks of different sizes
        for i in range(iterations):
            size = int(random.lognormvariate(0, 1) * 1000)
            b = multiprocessing.heap.BufferWrapper(size)
            blocks.append(b)
            if len(blocks) > maxblocks:
                i = random.randrange(maxblocks)
                del blocks[i]
            del b

        # verify the state of the heap
        with heap._lock:
            all = []
            free = 0
            occupied = 0
            for L in list(heap._len_to_seq.values()):
                # count all free blocks in arenas
                for arena, start, stop in L:
                    all.append((heap._arenas.index(arena), start, stop,
                                stop-start, 'free'))
                    free += (stop-start)
            for arena, arena_blocks in heap._allocated_blocks.items():
                # count all allocated blocks in arenas
                for start, stop in arena_blocks:
                    all.append((heap._arenas.index(arena), start, stop,
                                stop-start, 'occupied'))
                    occupied += (stop-start)

            self.assertEqual(free + occupied,
                             sum(arena.size for arena in heap._arenas))

            all.sort()

            for i in range(len(all)-1):
                (arena, start, stop) = all[i][:3]
                (narena, nstart, nstop) = all[i+1][:3]
                if arena != narena:
                    # Two different arenas
                    self.assertEqual(stop, heap._arenas[arena].size)  # last block
                    self.assertEqual(nstart, 0)         # first block
                else:
                    # Same arena: two adjacent blocks
                    self.assertEqual(stop, nstart)

        # test free'ing all blocks
        random.shuffle(blocks)
        while blocks:
            blocks.pop()

        self.assertEqual(heap._n_frees, heap._n_mallocs)
        self.assertEqual(len(heap._pending_free_blocks), 0)
        self.assertEqual(len(heap._arenas), 0)
        self.assertEqual(len(heap._allocated_blocks), 0, heap._allocated_blocks)
        self.assertEqual(len(heap._len_to_seq), 0)

    def test_free_from_gc(self):
        # Check that freeing of blocks by the garbage collector doesn't deadlock
        # (issue #12352).
        # Make sure the GC is enabled, and set lower collection thresholds to
        # make collections more frequent (and increase the probability of
        # deadlock).
        if not gc.isenabled():
            gc.enable()
            self.addCleanup(gc.disable)
        thresholds = gc.get_threshold()
        self.addCleanup(gc.set_threshold, *thresholds)
        gc.set_threshold(10)

        # perform numerous block allocations, with cyclic references to make
        # sure objects are collected asynchronously by the gc
        for i in range(5000):
            a = multiprocessing.heap.BufferWrapper(1)
            b = multiprocessing.heap.BufferWrapper(1)
            # circular references
            a.buddy = b
            b.buddy = a

#
#
#

class _Foo(Structure):
    _fields_ = [
        ('x', c_int),
        ('y', c_double),
        ('z', c_longlong,)
        ]

class _TestSharedCTypes(BaseTestCase):

    ALLOWED_TYPES = ('processes',)

    def setUp(self):
        if not HAS_SHAREDCTYPES:
            self.skipTest("requires multiprocessing.sharedctypes")

    @classmethod
    def _double(cls, x, y, z, foo, arr, string):
        x.value *= 2
        y.value *= 2
        z.value *= 2
        foo.x *= 2
        foo.y *= 2
        string.value *= 2
        for i in range(len(arr)):
            arr[i] *= 2

    def test_sharedctypes(self, lock=False):
        x = Value('i', 7, lock=lock)
        y = Value(c_double, 1.0/3.0, lock=lock)
        z = Value(c_longlong, 2 ** 33, lock=lock)
        foo = Value(_Foo, 3, 2, lock=lock)
        arr = self.Array('d', list(range(10)), lock=lock)
        string = self.Array('c', 20, lock=lock)
        string.value = latin('hello')

        p = self.Process(target=self._double, args=(x, y, z, foo, arr, string))
        p.daemon = True
        p.start()
        p.join()

        self.assertEqual(x.value, 14)
        self.assertAlmostEqual(y.value, 2.0/3.0)
        self.assertEqual(z.value, 2 ** 34)
        self.assertEqual(foo.x, 6)
        self.assertAlmostEqual(foo.y, 4.0)
        for i in range(10):
            self.assertAlmostEqual(arr[i], i*2)
        self.assertEqual(string.value, latin('hellohello'))

    def test_synchronize(self):
        self.test_sharedctypes(lock=True)

    def test_copy(self):
        foo = _Foo(2, 5.0, 2 ** 33)
        bar = copy(foo)
        foo.x = 0
        foo.y = 0
        foo.z = 0
        self.assertEqual(bar.x, 2)
        self.assertAlmostEqual(bar.y, 5.0)
        self.assertEqual(bar.z, 2 ** 33)


@unittest.skipUnless(HAS_SHMEM, "requires multiprocessing.shared_memory")
@hashlib_helper.requires_hashdigest('sha256')
class _TestSharedMemory(BaseTestCase):

    ALLOWED_TYPES = ('processes',)

    @staticmethod
    def _attach_existing_shmem_then_write(shmem_name_or_obj, binary_data):
        if isinstance(shmem_name_or_obj, str):
            local_sms = shared_memory.SharedMemory(shmem_name_or_obj)
        else:
            local_sms = shmem_name_or_obj
        local_sms.buf[:len(binary_data)] = binary_data
        local_sms.close()

    def _new_shm_name(self, prefix):
        # Add a PID to the name of a POSIX shared memory object to allow
        # running multiprocessing tests (test_multiprocessing_fork,
        # test_multiprocessing_spawn, etc) in parallel.
        return prefix + str(os.getpid())

    def test_shared_memory_name_with_embedded_null(self):
        name_tsmb = self._new_shm_name('test01_null')
        sms = shared_memory.SharedMemory(name_tsmb, create=True, size=512)
        self.addCleanup(sms.unlink)
        with self.assertRaises(ValueError):
            shared_memory.SharedMemory(name_tsmb + '\0a', create=False, size=512)
        if shared_memory._USE_POSIX:
            orig_name = sms._name
            try:
                sms._name = orig_name + '\0a'
                with self.assertRaises(ValueError):
                    sms.unlink()
            finally:
                sms._name = orig_name

    def test_shared_memory_basics(self):
        name_tsmb = self._new_shm_name('test01_tsmb')
        sms = shared_memory.SharedMemory(name_tsmb, create=True, size=512)
        self.addCleanup(sms.unlink)

        # Verify attributes are readable.
        self.assertEqual(sms.name, name_tsmb)
        self.assertGreaterEqual(sms.size, 512)
        self.assertGreaterEqual(len(sms.buf), sms.size)

        # Verify __repr__
        self.assertIn(sms.name, str(sms))
        self.assertIn(str(sms.size), str(sms))

        # Modify contents of shared memory segment through memoryview.
        sms.buf[0] = 42
        self.assertEqual(sms.buf[0], 42)

        # Attach to existing shared memory segment.
        also_sms = shared_memory.SharedMemory(name_tsmb)
        self.assertEqual(also_sms.buf[0], 42)
        also_sms.close()

        # Attach to existing shared memory segment but specify a new size.
        same_sms = shared_memory.SharedMemory(name_tsmb, size=20*sms.size)
        self.assertLess(same_sms.size, 20*sms.size)  # Size was ignored.
        same_sms.close()

        # Creating Shared Memory Segment with -ve size
        with self.assertRaises(ValueError):
            shared_memory.SharedMemory(create=True, size=-2)

        # Attaching Shared Memory Segment without a name
        with self.assertRaises(ValueError):
            shared_memory.SharedMemory(create=False)

        # Test if shared memory segment is created properly,
        # when _make_filename returns an existing shared memory segment name
        with unittest.mock.patch(
            'multiprocessing.shared_memory._make_filename') as mock_make_filename:

            NAME_PREFIX = shared_memory._SHM_NAME_PREFIX
            names = [self._new_shm_name('test01_fn'), self._new_shm_name('test02_fn')]
            # Prepend NAME_PREFIX which can be '/psm_' or 'wnsm_', necessary
            # because some POSIX compliant systems require name to start with /
            names = [NAME_PREFIX + name for name in names]

            mock_make_filename.side_effect = names
            shm1 = shared_memory.SharedMemory(create=True, size=1)
            self.addCleanup(shm1.unlink)
            self.assertEqual(shm1._name, names[0])

            mock_make_filename.side_effect = names
            shm2 = shared_memory.SharedMemory(create=True, size=1)
            self.addCleanup(shm2.unlink)
            self.assertEqual(shm2._name, names[1])

        if shared_memory._USE_POSIX:
            # Posix Shared Memory can only be unlinked once.  Here we
            # test an implementation detail that is not observed across
            # all supported platforms (since WindowsNamedSharedMemory
            # manages unlinking on its own and unlink() does nothing).
            # True release of shared memory segment does not necessarily
            # happen until process exits, depending on the OS platform.
            name_dblunlink = self._new_shm_name('test01_dblunlink')
            sms_uno = shared_memory.SharedMemory(
                name_dblunlink,
                create=True,
                size=5000
            )
            with self.assertRaises(FileNotFoundError):
                try:
                    self.assertGreaterEqual(sms_uno.size, 5000)

                    sms_duo = shared_memory.SharedMemory(name_dblunlink)
                    sms_duo.unlink()  # First shm_unlink() call.
                    sms_duo.close()
                    sms_uno.close()

                finally:
                    sms_uno.unlink()  # A second shm_unlink() call is bad.

        with self.assertRaises(FileExistsError):
            # Attempting to create a new shared memory segment with a
            # name that is already in use triggers an exception.
            there_can_only_be_one_sms = shared_memory.SharedMemory(
                name_tsmb,
                create=True,
                size=512
            )

        if shared_memory._USE_POSIX:
            # Requesting creation of a shared memory segment with the option
            # to attach to an existing segment, if that name is currently in
            # use, should not trigger an exception.
            # Note:  Using a smaller size could possibly cause truncation of
            # the existing segment but is OS platform dependent.  In the
            # case of MacOS/darwin, requesting a smaller size is disallowed.
            class OptionalAttachSharedMemory(shared_memory.SharedMemory):
                _flags = os.O_CREAT | os.O_RDWR
            ok_if_exists_sms = OptionalAttachSharedMemory(name_tsmb)
            self.assertEqual(ok_if_exists_sms.size, sms.size)
            ok_if_exists_sms.close()

        # Attempting to attach to an existing shared memory segment when
        # no segment exists with the supplied name triggers an exception.
        with self.assertRaises(FileNotFoundError):
            nonexisting_sms = shared_memory.SharedMemory('test01_notthere')
            nonexisting_sms.unlink()  # Error should occur on prior line.

        sms.close()

    def test_shared_memory_recreate(self):
        # Test if shared memory segment is created properly,
        # when _make_filename returns an existing shared memory segment name
        with unittest.mock.patch(
            'multiprocessing.shared_memory._make_filename') as mock_make_filename:

            NAME_PREFIX = shared_memory._SHM_NAME_PREFIX
            names = [self._new_shm_name('test03_fn'), self._new_shm_name('test04_fn')]
            # Prepend NAME_PREFIX which can be '/psm_' or 'wnsm_', necessary
            # because some POSIX compliant systems require name to start with /
            names = [NAME_PREFIX + name for name in names]

            mock_make_filename.side_effect = names
            shm1 = shared_memory.SharedMemory(create=True, size=1)
            self.addCleanup(shm1.unlink)
            self.assertEqual(shm1._name, names[0])

            mock_make_filename.side_effect = names
            shm2 = shared_memory.SharedMemory(create=True, size=1)
            self.addCleanup(shm2.unlink)
            self.assertEqual(shm2._name, names[1])

    def test_invalid_shared_memory_creation(self):
        # Test creating a shared memory segment with negative size
        with self.assertRaises(ValueError):
            sms_invalid = shared_memory.SharedMemory(create=True, size=-1)

        # Test creating a shared memory segment with size 0
        with self.assertRaises(ValueError):
            sms_invalid = shared_memory.SharedMemory(create=True, size=0)

        # Test creating a shared memory segment without size argument
        with self.assertRaises(ValueError):
            sms_invalid = shared_memory.SharedMemory(create=True)

    def test_shared_memory_pickle_unpickle(self):
        for proto in range(pickle.HIGHEST_PROTOCOL + 1):
            with self.subTest(proto=proto):
                sms = shared_memory.SharedMemory(create=True, size=512)
                self.addCleanup(sms.unlink)
                sms.buf[0:6] = b'pickle'

                # Test pickling
                pickled_sms = pickle.dumps(sms, protocol=proto)

                # Test unpickling
                sms2 = pickle.loads(pickled_sms)
                self.assertIsInstance(sms2, shared_memory.SharedMemory)
                self.assertEqual(sms.name, sms2.name)
                self.assertEqual(bytes(sms.buf[0:6]), b'pickle')
                self.assertEqual(bytes(sms2.buf[0:6]), b'pickle')

                # Test that unpickled version is still the same SharedMemory
                sms.buf[0:6] = b'newval'
                self.assertEqual(bytes(sms.buf[0:6]), b'newval')
                self.assertEqual(bytes(sms2.buf[0:6]), b'newval')

                sms2.buf[0:6] = b'oldval'
                self.assertEqual(bytes(sms.buf[0:6]), b'oldval')
                self.assertEqual(bytes(sms2.buf[0:6]), b'oldval')

    def test_shared_memory_pickle_unpickle_dead_object(self):
        for proto in range(pickle.HIGHEST_PROTOCOL + 1):
            with self.subTest(proto=proto):
                sms = shared_memory.SharedMemory(create=True, size=512)
                sms.buf[0:6] = b'pickle'
                pickled_sms = pickle.dumps(sms, protocol=proto)

                # Now, we are going to kill the original object.
                # So, unpickled one won't be able to attach to it.
                sms.close()
                sms.unlink()

                with self.assertRaises(FileNotFoundError):
                    pickle.loads(pickled_sms)

    def test_shared_memory_across_processes(self):
        # bpo-40135: don't define shared memory block's name in case of
        # the failure when we run multiprocessing tests in parallel.
        sms = shared_memory.SharedMemory(create=True, size=512)
        self.addCleanup(sms.unlink)

        # Verify remote attachment to existing block by name is working.
        p = self.Process(
            target=self._attach_existing_shmem_then_write,
            args=(sms.name, b'howdy')
        )
        p.daemon = True
        p.start()
        p.join()
        self.assertEqual(bytes(sms.buf[:5]), b'howdy')

        # Verify pickling of SharedMemory instance also works.
        p = self.Process(
            target=self._attach_existing_shmem_then_write,
            args=(sms, b'HELLO')
        )
        p.daemon = True
        p.start()
        p.join()
        self.assertEqual(bytes(sms.buf[:5]), b'HELLO')

        sms.close()

    @unittest.skipIf(os.name != "posix", "not feasible in non-posix platforms")
    def test_shared_memory_SharedMemoryServer_ignores_sigint(self):
        # bpo-36368: protect SharedMemoryManager server process from
        # KeyboardInterrupt signals.
        smm = multiprocessing.managers.SharedMemoryManager()
        smm.start()

        # make sure the manager works properly at the beginning
        sl = smm.ShareableList(range(10))

        # the manager's server should ignore KeyboardInterrupt signals, and
        # maintain its connection with the current process, and success when
        # asked to deliver memory segments.
        os.kill(smm._process.pid, signal.SIGINT)

        sl2 = smm.ShareableList(range(10))

        # test that the custom signal handler registered in the Manager does
        # not affect signal handling in the parent process.
        with self.assertRaises(KeyboardInterrupt):
            os.kill(os.getpid(), signal.SIGINT)

        smm.shutdown()

    @unittest.skipIf(os.name != "posix", "resource_tracker is posix only")
    def test_shared_memory_SharedMemoryManager_reuses_resource_tracker(self):
        # bpo-36867: test that a SharedMemoryManager uses the
        # same resource_tracker process as its parent.
        cmd = '''if 1:
            from multiprocessing.managers import SharedMemoryManager


            smm = SharedMemoryManager()
            smm.start()
            sl = smm.ShareableList(range(10))
            smm.shutdown()
        '''
        rc, out, err = test.support.script_helper.assert_python_ok('-c', cmd)

        # Before bpo-36867 was fixed, a SharedMemoryManager not using the same
        # resource_tracker process as its parent would make the parent's
        # tracker complain about sl being leaked even though smm.shutdown()
        # properly released sl.
        self.assertFalse(err)

    def test_shared_memory_SharedMemoryManager_basics(self):
        smm1 = multiprocessing.managers.SharedMemoryManager()
        with self.assertRaises(ValueError):
            smm1.SharedMemory(size=9)  # Fails if SharedMemoryServer not started
        smm1.start()
        lol = [ smm1.ShareableList(range(i)) for i in range(5, 10) ]
        lom = [ smm1.SharedMemory(size=j) for j in range(32, 128, 16) ]
        doppleganger_list0 = shared_memory.ShareableList(name=lol[0].shm.name)
        self.assertEqual(len(doppleganger_list0), 5)
        doppleganger_shm0 = shared_memory.SharedMemory(name=lom[0].name)
        self.assertGreaterEqual(len(doppleganger_shm0.buf), 32)
        held_name = lom[0].name
        smm1.shutdown()
        if sys.platform != "win32":
            # Calls to unlink() have no effect on Windows platform; shared
            # memory will only be released once final process exits.
            with self.assertRaises(FileNotFoundError):
                # No longer there to be attached to again.
                absent_shm = shared_memory.SharedMemory(name=held_name)

        with multiprocessing.managers.SharedMemoryManager() as smm2:
            sl = smm2.ShareableList("howdy")
            shm = smm2.SharedMemory(size=128)
            held_name = sl.shm.name
        if sys.platform != "win32":
            with self.assertRaises(FileNotFoundError):
                # No longer there to be attached to again.
                absent_sl = shared_memory.ShareableList(name=held_name)


    def test_shared_memory_ShareableList_basics(self):
        sl = shared_memory.ShareableList(
            ['howdy', b'HoWdY', -273.154, 100, None, True, 42]
        )
        self.addCleanup(sl.shm.unlink)

        # Verify __repr__
        self.assertIn(sl.shm.name, str(sl))
        self.assertIn(str(list(sl)), str(sl))

        # Index Out of Range (get)
        with self.assertRaises(IndexError):
            sl[7]

        # Index Out of Range (set)
        with self.assertRaises(IndexError):
            sl[7] = 2

        # Assign value without format change (str -> str)
        current_format = sl._get_packing_format(0)
        sl[0] = 'howdy'
        self.assertEqual(current_format, sl._get_packing_format(0))

        # Verify attributes are readable.
        self.assertEqual(sl.format, '8s8sdqxxxxxx?xxxxxxxx?q')

        # Exercise len().
        self.assertEqual(len(sl), 7)

        # Exercise index().
        with warnings.catch_warnings():
            # Suppress BytesWarning when comparing against b'HoWdY'.
            warnings.simplefilter('ignore')
            with self.assertRaises(ValueError):
                sl.index('100')
            self.assertEqual(sl.index(100), 3)

        # Exercise retrieving individual values.
        self.assertEqual(sl[0], 'howdy')
        self.assertEqual(sl[-2], True)

        # Exercise iterability.
        self.assertEqual(
            tuple(sl),
            ('howdy', b'HoWdY', -273.154, 100, None, True, 42)
        )

        # Exercise modifying individual values.
        sl[3] = 42
        self.assertEqual(sl[3], 42)
        sl[4] = 'some'  # Change type at a given position.
        self.assertEqual(sl[4], 'some')
        self.assertEqual(sl.format, '8s8sdq8sxxxxxxx?q')
        with self.assertRaisesRegex(ValueError,
                                    "exceeds available storage"):
            sl[4] = 'far too many'
        self.assertEqual(sl[4], 'some')
        sl[0] = 'encodés'  # Exactly 8 bytes of UTF-8 data
        self.assertEqual(sl[0], 'encodés')
        self.assertEqual(sl[1], b'HoWdY')  # no spillage
        with self.assertRaisesRegex(ValueError,
                                    "exceeds available storage"):
            sl[0] = 'encodées'  # Exactly 9 bytes of UTF-8 data
        self.assertEqual(sl[1], b'HoWdY')
        with self.assertRaisesRegex(ValueError,
                                    "exceeds available storage"):
            sl[1] = b'123456789'
        self.assertEqual(sl[1], b'HoWdY')

        # Exercise count().
        with warnings.catch_warnings():
            # Suppress BytesWarning when comparing against b'HoWdY'.
            warnings.simplefilter('ignore')
            self.assertEqual(sl.count(42), 2)
            self.assertEqual(sl.count(b'HoWdY'), 1)
            self.assertEqual(sl.count(b'adios'), 0)

        # Exercise creating a duplicate.
        name_duplicate = self._new_shm_name('test03_duplicate')
        sl_copy = shared_memory.ShareableList(sl, name=name_duplicate)
        try:
            self.assertNotEqual(sl.shm.name, sl_copy.shm.name)
            self.assertEqual(name_duplicate, sl_copy.shm.name)
            self.assertEqual(list(sl), list(sl_copy))
            self.assertEqual(sl.format, sl_copy.format)
            sl_copy[-1] = 77
            self.assertEqual(sl_copy[-1], 77)
            self.assertNotEqual(sl[-1], 77)
            sl_copy.shm.close()
        finally:
            sl_copy.shm.unlink()

        # Obtain a second handle on the same ShareableList.
        sl_tethered = shared_memory.ShareableList(name=sl.shm.name)
        self.assertEqual(sl.shm.name, sl_tethered.shm.name)
        sl_tethered[-1] = 880
        self.assertEqual(sl[-1], 880)
        sl_tethered.shm.close()

        sl.shm.close()

        # Exercise creating an empty ShareableList.
        empty_sl = shared_memory.ShareableList()
        try:
            self.assertEqual(len(empty_sl), 0)
            self.assertEqual(empty_sl.format, '')
            self.assertEqual(empty_sl.count('any'), 0)
            with self.assertRaises(ValueError):
                empty_sl.index(None)
            empty_sl.shm.close()
        finally:
            empty_sl.shm.unlink()

    def test_shared_memory_ShareableList_pickling(self):
        for proto in range(pickle.HIGHEST_PROTOCOL + 1):
            with self.subTest(proto=proto):
                sl = shared_memory.ShareableList(range(10))
                self.addCleanup(sl.shm.unlink)

                serialized_sl = pickle.dumps(sl, protocol=proto)
                deserialized_sl = pickle.loads(serialized_sl)
                self.assertIsInstance(
                    deserialized_sl, shared_memory.ShareableList)
                self.assertEqual(deserialized_sl[-1], 9)
                self.assertIsNot(sl, deserialized_sl)

                deserialized_sl[4] = "changed"
                self.assertEqual(sl[4], "changed")
                sl[3] = "newvalue"
                self.assertEqual(deserialized_sl[3], "newvalue")

                larger_sl = shared_memory.ShareableList(range(400))
                self.addCleanup(larger_sl.shm.unlink)
                serialized_larger_sl = pickle.dumps(larger_sl, protocol=proto)
                self.assertEqual(len(serialized_sl), len(serialized_larger_sl))
                larger_sl.shm.close()

                deserialized_sl.shm.close()
                sl.shm.close()

    def test_shared_memory_ShareableList_pickling_dead_object(self):
        for proto in range(pickle.HIGHEST_PROTOCOL + 1):
            with self.subTest(proto=proto):
                sl = shared_memory.ShareableList(range(10))
                serialized_sl = pickle.dumps(sl, protocol=proto)

                # Now, we are going to kill the original object.
                # So, unpickled one won't be able to attach to it.
                sl.shm.close()
                sl.shm.unlink()

                with self.assertRaises(FileNotFoundError):
                    pickle.loads(serialized_sl)

    def test_shared_memory_cleaned_after_process_termination(self):
        cmd = '''if 1:
            import os, time, sys
            from multiprocessing import shared_memory

            # Create a shared_memory segment, and send the segment name
            sm = shared_memory.SharedMemory(create=True, size=10)
            sys.stdout.write(sm.name + '\\n')
            sys.stdout.flush()
            time.sleep(100)
        '''
        with subprocess.Popen([sys.executable, '-E', '-c', cmd],
                              stdout=subprocess.PIPE,
                              stderr=subprocess.PIPE) as p:
            name = p.stdout.readline().strip().decode()

            # killing abruptly processes holding reference to a shared memory
            # segment should not leak the given memory segment.
            p.terminate()
            p.wait()

            err_msg = ("A SharedMemory segment was leaked after "
                       "a process was abruptly terminated")
            for _ in support.sleeping_retry(support.LONG_TIMEOUT, err_msg):
                try:
                    smm = shared_memory.SharedMemory(name, create=False)
                except FileNotFoundError:
                    break

            if os.name == 'posix':
                # Without this line it was raising warnings like:
                #   UserWarning: resource_tracker:
                #   There appear to be 1 leaked shared_memory
                #   objects to clean up at shutdown
                # See: https://bugs.python.org/issue45209
                resource_tracker.unregister(f"/{name}", "shared_memory")

                # A warning was emitted by the subprocess' own
                # resource_tracker (on Windows, shared memory segments
                # are released automatically by the OS).
                err = p.stderr.read().decode()
                self.assertIn(
                    "resource_tracker: There appear to be 1 leaked "
                    "shared_memory objects to clean up at shutdown", err)

    @unittest.skipIf(os.name != "posix", "resource_tracker is posix only")
    def test_shared_memory_untracking(self):
        # gh-82300: When a separate Python process accesses shared memory
        # with track=False, it must not cause the memory to be deleted
        # when terminating.
        cmd = '''if 1:
            import sys
            from multiprocessing.shared_memory import SharedMemory
            mem = SharedMemory(create=False, name=sys.argv[1], track=False)
            mem.close()
        '''
        mem = shared_memory.SharedMemory(create=True, size=10)
        # The resource tracker shares pipes with the subprocess, and so
        # err existing means that the tracker process has terminated now.
        try:
            rc, out, err = script_helper.assert_python_ok("-c", cmd, mem.name)
            self.assertNotIn(b"resource_tracker", err)
            self.assertEqual(rc, 0)
            mem2 = shared_memory.SharedMemory(create=False, name=mem.name)
            mem2.close()
        finally:
            try:
                mem.unlink()
            except OSError:
                pass
            mem.close()

    @unittest.skipIf(os.name != "posix", "resource_tracker is posix only")
    def test_shared_memory_tracking(self):
        # gh-82300: When a separate Python process accesses shared memory
        # with track=True, it must cause the memory to be deleted when
        # terminating.
        cmd = '''if 1:
            import sys
            from multiprocessing.shared_memory import SharedMemory
            mem = SharedMemory(create=False, name=sys.argv[1], track=True)
            mem.close()
        '''
        mem = shared_memory.SharedMemory(create=True, size=10)
        try:
            rc, out, err = script_helper.assert_python_ok("-c", cmd, mem.name)
            self.assertEqual(rc, 0)
            self.assertIn(
                b"resource_tracker: There appear to be 1 leaked "
                b"shared_memory objects to clean up at shutdown", err)
        finally:
            try:
                mem.unlink()
            except OSError:
                pass
            resource_tracker.unregister(mem._name, "shared_memory")
            mem.close()

#
# Test to verify that `Finalize` works.
#

class _TestFinalize(BaseTestCase):

    ALLOWED_TYPES = ('processes',)

    def setUp(self):
        self.registry_backup = util._finalizer_registry.copy()
        util._finalizer_registry.clear()

    def tearDown(self):
        gc.collect()  # For PyPy or other GCs.
        self.assertFalse(util._finalizer_registry)
        util._finalizer_registry.update(self.registry_backup)

    @classmethod
    def _test_finalize(cls, conn):
        class Foo(object):
            pass

        a = Foo()
        util.Finalize(a, conn.send, args=('a',))
        del a           # triggers callback for a
        gc.collect()  # For PyPy or other GCs.

        b = Foo()
        close_b = util.Finalize(b, conn.send, args=('b',))
        close_b()       # triggers callback for b
        close_b()       # does nothing because callback has already been called
        del b           # does nothing because callback has already been called
        gc.collect()  # For PyPy or other GCs.

        c = Foo()
        util.Finalize(c, conn.send, args=('c',))

        d10 = Foo()
        util.Finalize(d10, conn.send, args=('d10',), exitpriority=1)

        d01 = Foo()
        util.Finalize(d01, conn.send, args=('d01',), exitpriority=0)
        d02 = Foo()
        util.Finalize(d02, conn.send, args=('d02',), exitpriority=0)
        d03 = Foo()
        util.Finalize(d03, conn.send, args=('d03',), exitpriority=0)

        util.Finalize(None, conn.send, args=('e',), exitpriority=-10)

        util.Finalize(None, conn.send, args=('STOP',), exitpriority=-100)

        # call multiprocessing's cleanup function then exit process without
        # garbage collecting locals
        util._exit_function()
        conn.close()
        os._exit(0)

    def test_finalize(self):
        conn, child_conn = self.Pipe()

        p = self.Process(target=self._test_finalize, args=(child_conn,))
        p.daemon = True
        p.start()
        p.join()

        result = [obj for obj in iter(conn.recv, 'STOP')]
        self.assertEqual(result, ['a', 'b', 'd10', 'd03', 'd02', 'd01', 'e'])

    @support.requires_resource('cpu')
    def test_thread_safety(self):
        # bpo-24484: _run_finalizers() should be thread-safe
        def cb():
            pass

        class Foo(object):
            def __init__(self):
                self.ref = self  # create reference cycle
                # insert finalizer at random key
                util.Finalize(self, cb, exitpriority=random.randint(1, 100))

        finish = False
        exc = None

        def run_finalizers():
            nonlocal exc
            while not finish:
                time.sleep(random.random() * 1e-1)
                try:
                    # A GC run will eventually happen during this,
                    # collecting stale Foo's and mutating the registry
                    util._run_finalizers()
                except Exception as e:
                    exc = e

        def make_finalizers():
            nonlocal exc
            d = {}
            while not finish:
                try:
                    # Old Foo's get gradually replaced and later
                    # collected by the GC (because of the cyclic ref)
                    d[random.getrandbits(5)] = {Foo() for i in range(10)}
                except Exception as e:
                    exc = e
                    d.clear()

        old_interval = sys.getswitchinterval()
        old_threshold = gc.get_threshold()
        try:
            support.setswitchinterval(1e-6)
            gc.set_threshold(5, 5, 5)
            threads = [threading.Thread(target=run_finalizers),
                       threading.Thread(target=make_finalizers)]
            with threading_helper.start_threads(threads):
                time.sleep(4.0)  # Wait a bit to trigger race condition
                finish = True
            if exc is not None:
                raise exc
        finally:
            sys.setswitchinterval(old_interval)
            gc.set_threshold(*old_threshold)
            gc.collect()  # Collect remaining Foo's


#
# Test that from ... import * works for each module
#

class _TestImportStar(unittest.TestCase):

    def get_module_names(self):
        import glob
        folder = os.path.dirname(multiprocessing.__file__)
        pattern = os.path.join(glob.escape(folder), '*.py')
        files = glob.glob(pattern)
        modules = [os.path.splitext(os.path.split(f)[1])[0] for f in files]
        modules = ['multiprocessing.' + m for m in modules]
        modules.remove('multiprocessing.__init__')
        modules.append('multiprocessing')
        return modules

    def test_import(self):
        modules = self.get_module_names()
        if sys.platform == 'win32':
            modules.remove('multiprocessing.popen_fork')
            modules.remove('multiprocessing.popen_forkserver')
            modules.remove('multiprocessing.popen_spawn_posix')
        else:
            modules.remove('multiprocessing.popen_spawn_win32')
            if not HAS_REDUCTION:
                modules.remove('multiprocessing.popen_forkserver')

        if c_int is None:
            # This module requires _ctypes
            modules.remove('multiprocessing.sharedctypes')

        for name in modules:
            __import__(name)
            mod = sys.modules[name]
            self.assertHasAttr(mod, '__all__', name)
            for attr in mod.__all__:
                self.assertHasAttr(mod, attr)

#
# Quick test that logging works -- does not test logging output
#

class _TestLogging(BaseTestCase):

    ALLOWED_TYPES = ('processes',)

    def test_enable_logging(self):
        logger = multiprocessing.get_logger()
        logger.setLevel(util.SUBWARNING)
        self.assertIsNotNone(logger)
        logger.debug('this will not be printed')
        logger.info('nor will this')
        logger.setLevel(LOG_LEVEL)

    @classmethod
    def _test_level(cls, conn):
        logger = multiprocessing.get_logger()
        conn.send(logger.getEffectiveLevel())

    def test_level(self):
        LEVEL1 = 32
        LEVEL2 = 37

        logger = multiprocessing.get_logger()
        root_logger = logging.getLogger()
        root_level = root_logger.level

        reader, writer = multiprocessing.Pipe(duplex=False)

        logger.setLevel(LEVEL1)
        p = self.Process(target=self._test_level, args=(writer,))
        p.start()
        self.assertEqual(LEVEL1, reader.recv())
        p.join()
        p.close()

        logger.setLevel(logging.NOTSET)
        root_logger.setLevel(LEVEL2)
        p = self.Process(target=self._test_level, args=(writer,))
        p.start()
        self.assertEqual(LEVEL2, reader.recv())
        p.join()
        p.close()

        root_logger.setLevel(root_level)
        logger.setLevel(level=LOG_LEVEL)

    def test_filename(self):
        logger = multiprocessing.get_logger()
        original_level = logger.level
        try:
            logger.setLevel(util.DEBUG)
            stream = io.StringIO()
            handler = logging.StreamHandler(stream)
            logging_format = '[%(levelname)s] [%(filename)s] %(message)s'
            handler.setFormatter(logging.Formatter(logging_format))
            logger.addHandler(handler)
            logger.info('1')
            util.info('2')
            logger.debug('3')
            filename = os.path.basename(__file__)
            log_record = stream.getvalue()
            self.assertIn(f'[INFO] [{filename}] 1', log_record)
            self.assertIn(f'[INFO] [{filename}] 2', log_record)
            self.assertIn(f'[DEBUG] [{filename}] 3', log_record)
        finally:
            logger.setLevel(original_level)
            logger.removeHandler(handler)
            handler.close()


# class _TestLoggingProcessName(BaseTestCase):
#
#     def handle(self, record):
#         assert record.processName == multiprocessing.current_process().name
#         self.__handled = True
#
#     def test_logging(self):
#         handler = logging.Handler()
#         handler.handle = self.handle
#         self.__handled = False
#         # Bypass getLogger() and side-effects
#         logger = logging.getLoggerClass()(
#                 'multiprocessing.test.TestLoggingProcessName')
#         logger.addHandler(handler)
#         logger.propagate = False
#
#         logger.warn('foo')
#         assert self.__handled

#
# Check that Process.join() retries if os.waitpid() fails with EINTR
#

class _TestPollEintr(BaseTestCase):

    ALLOWED_TYPES = ('processes',)

    @classmethod
    def _killer(cls, pid):
        time.sleep(0.1)
        os.kill(pid, signal.SIGUSR1)

    @unittest.skipUnless(hasattr(signal, 'SIGUSR1'), 'requires SIGUSR1')
    def test_poll_eintr(self):
        got_signal = [False]
        def record(*args):
            got_signal[0] = True
        pid = os.getpid()
        oldhandler = signal.signal(signal.SIGUSR1, record)
        try:
            killer = self.Process(target=self._killer, args=(pid,))
            killer.start()
            try:
                p = self.Process(target=time.sleep, args=(2,))
                p.start()
                p.join()
            finally:
                killer.join()
            self.assertTrue(got_signal[0])
            self.assertEqual(p.exitcode, 0)
        finally:
            signal.signal(signal.SIGUSR1, oldhandler)

#
# Test to verify handle verification, see issue 3321
#

class TestInvalidHandle(unittest.TestCase):

    @unittest.skipIf(WIN32, "skipped on Windows")
    def test_invalid_handles(self):
        conn = multiprocessing.connection.Connection(44977608)
        # check that poll() doesn't crash
        try:
            conn.poll()
        except (ValueError, OSError):
            pass
        finally:
            # Hack private attribute _handle to avoid printing an error
            # in conn.__del__
            conn._handle = None
        self.assertRaises((ValueError, OSError),
                          multiprocessing.connection.Connection, -1)



@hashlib_helper.requires_hashdigest('sha256')
class OtherTest(unittest.TestCase):
    # TODO: add more tests for deliver/answer challenge.
    def test_deliver_challenge_auth_failure(self):
        class _FakeConnection(object):
            def recv_bytes(self, size):
                return b'something bogus'
            def send_bytes(self, data):
                pass
        self.assertRaises(multiprocessing.AuthenticationError,
                          multiprocessing.connection.deliver_challenge,
                          _FakeConnection(), b'abc')

    def test_answer_challenge_auth_failure(self):
        class _FakeConnection(object):
            def __init__(self):
                self.count = 0
            def recv_bytes(self, size):
                self.count += 1
                if self.count == 1:
                    return multiprocessing.connection._CHALLENGE
                elif self.count == 2:
                    return b'something bogus'
                return b''
            def send_bytes(self, data):
                pass
        self.assertRaises(multiprocessing.AuthenticationError,
                          multiprocessing.connection.answer_challenge,
                          _FakeConnection(), b'abc')


@hashlib_helper.requires_hashdigest('md5')
@hashlib_helper.requires_hashdigest('sha256')
class ChallengeResponseTest(unittest.TestCase):
    authkey = b'supadupasecretkey'

    def create_response(self, message):
        return multiprocessing.connection._create_response(
            self.authkey, message
        )

    def verify_challenge(self, message, response):
        return multiprocessing.connection._verify_challenge(
            self.authkey, message, response
        )

    def test_challengeresponse(self):
        for algo in [None, "md5", "sha256"]:
            with self.subTest(f"{algo=}"):
                msg = b'is-twenty-bytes-long'  # The length of a legacy message.
                if algo:
                    prefix = b'{%s}' % algo.encode("ascii")
                else:
                    prefix = b''
                msg = prefix + msg
                response = self.create_response(msg)
                if not response.startswith(prefix):
                    self.fail(response)
                self.verify_challenge(msg, response)

    # TODO(gpshead): We need integration tests for handshakes between modern
    # deliver_challenge() and verify_response() code and connections running a
    # test-local copy of the legacy Python <=3.11 implementations.

    # TODO(gpshead): properly annotate tests for requires_hashdigest rather than
    # only running these on a platform supporting everything.  otherwise logic
    # issues preventing it from working on FIPS mode setups will be hidden.

#
# Test Manager.start()/Pool.__init__() initializer feature - see issue 5585
#

def initializer(ns):
    ns.test += 1

@hashlib_helper.requires_hashdigest('sha256')
class TestInitializers(unittest.TestCase):
    def setUp(self):
        self.mgr = multiprocessing.Manager()
        self.ns = self.mgr.Namespace()
        self.ns.test = 0

    def tearDown(self):
        self.mgr.shutdown()
        self.mgr.join()

    def test_manager_initializer(self):
        m = multiprocessing.managers.SyncManager()
        self.assertRaises(TypeError, m.start, 1)
        m.start(initializer, (self.ns,))
        self.assertEqual(self.ns.test, 1)
        m.shutdown()
        m.join()

    def test_pool_initializer(self):
        self.assertRaises(TypeError, multiprocessing.Pool, initializer=1)
        p = multiprocessing.Pool(1, initializer, (self.ns,))
        p.close()
        p.join()
        self.assertEqual(self.ns.test, 1)

#
# Issue 5155, 5313, 5331: Test process in processes
# Verifies os.close(sys.stdin.fileno) vs. sys.stdin.close() behavior
#

def _this_sub_process(q):
    try:
        item = q.get(block=False)
    except pyqueue.Empty:
        pass

def _test_process():
    queue = multiprocessing.Queue()
    subProc = multiprocessing.Process(target=_this_sub_process, args=(queue,))
    subProc.daemon = True
    subProc.start()
    subProc.join()

def _afunc(x):
    return x*x

def pool_in_process():
    pool = multiprocessing.Pool(processes=4)
    x = pool.map(_afunc, [1, 2, 3, 4, 5, 6, 7])
    pool.close()
    pool.join()

class _file_like(object):
    def __init__(self, delegate):
        self._delegate = delegate
        self._pid = None

    @property
    def cache(self):
        pid = os.getpid()
        # There are no race conditions since fork keeps only the running thread
        if pid != self._pid:
            self._pid = pid
            self._cache = []
        return self._cache

    def write(self, data):
        self.cache.append(data)

    def flush(self):
        self._delegate.write(''.join(self.cache))
        self._cache = []

class TestStdinBadfiledescriptor(unittest.TestCase):

    def test_queue_in_process(self):
        proc = multiprocessing.Process(target=_test_process)
        proc.start()
        proc.join()

    def test_pool_in_process(self):
        p = multiprocessing.Process(target=pool_in_process)
        p.start()
        p.join()

    def test_flushing(self):
        sio = io.StringIO()
        flike = _file_like(sio)
        flike.write('foo')
        proc = multiprocessing.Process(target=lambda: flike.flush())
        flike.flush()
        assert sio.getvalue() == 'foo'


class TestWait(unittest.TestCase):

    @classmethod
    def _child_test_wait(cls, w, slow):
        for i in range(10):
            if slow:
                time.sleep(random.random() * 0.100)
            w.send((i, os.getpid()))
        w.close()

    def test_wait(self, slow=False):
        from multiprocessing.connection import wait
        readers = []
        procs = []
        messages = []

        for i in range(4):
            r, w = multiprocessing.Pipe(duplex=False)
            p = multiprocessing.Process(target=self._child_test_wait, args=(w, slow))
            p.daemon = True
            p.start()
            w.close()
            readers.append(r)
            procs.append(p)
            self.addCleanup(p.join)

        while readers:
            for r in wait(readers):
                try:
                    msg = r.recv()
                except EOFError:
                    readers.remove(r)
                    r.close()
                else:
                    messages.append(msg)

        messages.sort()
        expected = sorted((i, p.pid) for i in range(10) for p in procs)
        self.assertEqual(messages, expected)

    @classmethod
    def _child_test_wait_socket(cls, address, slow):
        s = socket.socket()
        s.connect(address)
        for i in range(10):
            if slow:
                time.sleep(random.random() * 0.100)
            s.sendall(('%s\n' % i).encode('ascii'))
        s.close()

    def test_wait_socket(self, slow=False):
        from multiprocessing.connection import wait
        l = socket.create_server((socket_helper.HOST, 0))
        addr = l.getsockname()
        readers = []
        procs = []
        dic = {}

        for i in range(4):
            p = multiprocessing.Process(target=self._child_test_wait_socket,
                                        args=(addr, slow))
            p.daemon = True
            p.start()
            procs.append(p)
            self.addCleanup(p.join)

        for i in range(4):
            r, _ = l.accept()
            readers.append(r)
            dic[r] = []
        l.close()

        while readers:
            for r in wait(readers):
                msg = r.recv(32)
                if not msg:
                    readers.remove(r)
                    r.close()
                else:
                    dic[r].append(msg)

        expected = ''.join('%s\n' % i for i in range(10)).encode('ascii')
        for v in dic.values():
            self.assertEqual(b''.join(v), expected)

    def test_wait_slow(self):
        self.test_wait(True)

    def test_wait_socket_slow(self):
        self.test_wait_socket(True)

    @support.requires_resource('walltime')
    def test_wait_timeout(self):
        from multiprocessing.connection import wait

        timeout = 5.0  # seconds
        a, b = multiprocessing.Pipe()

        start = time.monotonic()
        res = wait([a, b], timeout)
        delta = time.monotonic() - start

        self.assertEqual(res, [])
        self.assertGreater(delta, timeout - CLOCK_RES)

        b.send(None)
        res = wait([a, b], 20)
        self.assertEqual(res, [a])

    @classmethod
    def signal_and_sleep(cls, sem, period):
        sem.release()
        time.sleep(period)

    @support.requires_resource('walltime')
    def test_wait_integer(self):
        from multiprocessing.connection import wait

        expected = 3
        sorted_ = lambda l: sorted(l, key=lambda x: id(x))
        sem = multiprocessing.Semaphore(0)
        a, b = multiprocessing.Pipe()
        p = multiprocessing.Process(target=self.signal_and_sleep,
                                    args=(sem, expected))

        p.start()
        self.assertIsInstance(p.sentinel, int)
        self.assertTrue(sem.acquire(timeout=20))

        start = time.monotonic()
        res = wait([a, p.sentinel, b], expected + 20)
        delta = time.monotonic() - start

        self.assertEqual(res, [p.sentinel])
        self.assertLess(delta, expected + 2)
        self.assertGreater(delta, expected - 2)

        a.send(None)

        start = time.monotonic()
        res = wait([a, p.sentinel, b], 20)
        delta = time.monotonic() - start

        self.assertEqual(sorted_(res), sorted_([p.sentinel, b]))
        self.assertLess(delta, 0.4)

        b.send(None)

        start = time.monotonic()
        res = wait([a, p.sentinel, b], 20)
        delta = time.monotonic() - start

        self.assertEqual(sorted_(res), sorted_([a, p.sentinel, b]))
        self.assertLess(delta, 0.4)

        p.terminate()
        p.join()

    def test_neg_timeout(self):
        from multiprocessing.connection import wait
        a, b = multiprocessing.Pipe()
        t = time.monotonic()
        res = wait([a], timeout=-1)
        t = time.monotonic() - t
        self.assertEqual(res, [])
        self.assertLess(t, 1)
        a.close()
        b.close()

#
# Issue 14151: Test invalid family on invalid environment
#

class TestInvalidFamily(unittest.TestCase):

    @unittest.skipIf(WIN32, "skipped on Windows")
    def test_invalid_family(self):
        with self.assertRaises(ValueError):
            multiprocessing.connection.Listener(r'\\.\test')

    @unittest.skipUnless(WIN32, "skipped on non-Windows platforms")
    def test_invalid_family_win32(self):
        with self.assertRaises(ValueError):
            multiprocessing.connection.Listener('/var/test.pipe')

#
# Issue 12098: check sys.flags of child matches that for parent
#

class TestFlags(unittest.TestCase):
    @classmethod
    def run_in_grandchild(cls, conn):
        conn.send(tuple(sys.flags))

    @classmethod
    def run_in_child(cls, start_method):
        import json
        mp = multiprocessing.get_context(start_method)
        r, w = mp.Pipe(duplex=False)
        p = mp.Process(target=cls.run_in_grandchild, args=(w,))
        with warnings.catch_warnings(category=DeprecationWarning):
            p.start()
        grandchild_flags = r.recv()
        p.join()
        r.close()
        w.close()
        flags = (tuple(sys.flags), grandchild_flags)
        print(json.dumps(flags))

    def test_flags(self):
        import json
        # start child process using unusual flags
        prog = (
            'from test._test_multiprocessing import TestFlags; '
            f'TestFlags.run_in_child({multiprocessing.get_start_method()!r})'
        )
        data = subprocess.check_output(
            [sys.executable, '-E', '-S', '-O', '-c', prog])
        child_flags, grandchild_flags = json.loads(data.decode('ascii'))
        self.assertEqual(child_flags, grandchild_flags)

#
# Test interaction with socket timeouts - see Issue #6056
#

class TestTimeouts(unittest.TestCase):
    @classmethod
    def _test_timeout(cls, child, address):
        time.sleep(1)
        child.send(123)
        child.close()
        conn = multiprocessing.connection.Client(address)
        conn.send(456)
        conn.close()

    def test_timeout(self):
        old_timeout = socket.getdefaulttimeout()
        try:
            socket.setdefaulttimeout(0.1)
            parent, child = multiprocessing.Pipe(duplex=True)
            l = multiprocessing.connection.Listener(family='AF_INET')
            p = multiprocessing.Process(target=self._test_timeout,
                                        args=(child, l.address))
            p.start()
            child.close()
            self.assertEqual(parent.recv(), 123)
            parent.close()
            conn = l.accept()
            self.assertEqual(conn.recv(), 456)
            conn.close()
            l.close()
            join_process(p)
        finally:
            socket.setdefaulttimeout(old_timeout)

#
# Test what happens with no "if __name__ == '__main__'"
#

class TestNoForkBomb(unittest.TestCase):
    def test_noforkbomb(self):
        sm = multiprocessing.get_start_method()
        name = os.path.join(os.path.dirname(__file__), 'mp_fork_bomb.py')
        if sm != 'fork':
            rc, out, err = test.support.script_helper.assert_python_failure(name, sm)
            self.assertEqual(out, b'')
            self.assertIn(b'RuntimeError', err)
        else:
            rc, out, err = test.support.script_helper.assert_python_ok(name, sm)
            self.assertEqual(out.rstrip(), b'123')
            self.assertEqual(err, b'')

#
# Issue #17555: ForkAwareThreadLock
#

class TestForkAwareThreadLock(unittest.TestCase):
    # We recursively start processes.  Issue #17555 meant that the
    # after fork registry would get duplicate entries for the same
    # lock.  The size of the registry at generation n was ~2**n.

    @classmethod
    def child(cls, n, conn):
        if n > 1:
            p = multiprocessing.Process(target=cls.child, args=(n-1, conn))
            p.start()
            conn.close()
            join_process(p)
        else:
            conn.send(len(util._afterfork_registry))
        conn.close()

    def test_lock(self):
        r, w = multiprocessing.Pipe(False)
        l = util.ForkAwareThreadLock()
        old_size = len(util._afterfork_registry)
        p = multiprocessing.Process(target=self.child, args=(5, w))
        p.start()
        w.close()
        new_size = r.recv()
        join_process(p)
        self.assertLessEqual(new_size, old_size)

#
# Check that non-forked child processes do not inherit unneeded fds/handles
#

class TestCloseFds(unittest.TestCase):

    def get_high_socket_fd(self):
        if WIN32:
            # The child process will not have any socket handles, so
            # calling socket.fromfd() should produce WSAENOTSOCK even
            # if there is a handle of the same number.
            return socket.socket().detach()
        else:
            # We want to produce a socket with an fd high enough that a
            # freshly created child process will not have any fds as high.
            fd = socket.socket().detach()
            to_close = []
            while fd < 50:
                to_close.append(fd)
                fd = os.dup(fd)
            for x in to_close:
                os.close(x)
            return fd

    def close(self, fd):
        if WIN32:
            socket.socket(socket.AF_INET, socket.SOCK_STREAM, fileno=fd).close()
        else:
            os.close(fd)

    @classmethod
    def _test_closefds(cls, conn, fd):
        try:
            s = socket.fromfd(fd, socket.AF_INET, socket.SOCK_STREAM)
        except Exception as e:
            conn.send(e)
        else:
            s.close()
            conn.send(None)

    def test_closefd(self):
        if not HAS_REDUCTION:
            raise unittest.SkipTest('requires fd pickling')

        reader, writer = multiprocessing.Pipe()
        fd = self.get_high_socket_fd()
        try:
            p = multiprocessing.Process(target=self._test_closefds,
                                        args=(writer, fd))
            p.start()
            writer.close()
            e = reader.recv()
            join_process(p)
        finally:
            self.close(fd)
            writer.close()
            reader.close()

        if multiprocessing.get_start_method() == 'fork':
            self.assertIs(e, None)
        else:
            WSAENOTSOCK = 10038
            self.assertIsInstance(e, OSError)
            self.assertTrue(e.errno == errno.EBADF or
                            e.winerror == WSAENOTSOCK, e)

#
# Issue #17097: EINTR should be ignored by recv(), send(), accept() etc
#

class TestIgnoreEINTR(unittest.TestCase):

    # Sending CONN_MAX_SIZE bytes into a multiprocessing pipe must block
    CONN_MAX_SIZE = max(support.PIPE_MAX_SIZE, support.SOCK_MAX_SIZE)

    @classmethod
    def _test_ignore(cls, conn):
        def handler(signum, frame):
            pass
        signal.signal(signal.SIGUSR1, handler)
        conn.send('ready')
        x = conn.recv()
        conn.send(x)
        conn.send_bytes(b'x' * cls.CONN_MAX_SIZE)

    @unittest.skipUnless(hasattr(signal, 'SIGUSR1'), 'requires SIGUSR1')
    def test_ignore(self):
        conn, child_conn = multiprocessing.Pipe()
        try:
            p = multiprocessing.Process(target=self._test_ignore,
                                        args=(child_conn,))
            p.daemon = True
            p.start()
            child_conn.close()
            self.assertEqual(conn.recv(), 'ready')
            time.sleep(0.1)
            os.kill(p.pid, signal.SIGUSR1)
            time.sleep(0.1)
            conn.send(1234)
            self.assertEqual(conn.recv(), 1234)
            time.sleep(0.1)
            os.kill(p.pid, signal.SIGUSR1)
            self.assertEqual(conn.recv_bytes(), b'x' * self.CONN_MAX_SIZE)
            time.sleep(0.1)
            p.join()
        finally:
            conn.close()

    @classmethod
    def _test_ignore_listener(cls, conn):
        def handler(signum, frame):
            pass
        signal.signal(signal.SIGUSR1, handler)
        with multiprocessing.connection.Listener() as l:
            conn.send(l.address)
            a = l.accept()
            a.send('welcome')

    @unittest.skipUnless(hasattr(signal, 'SIGUSR1'), 'requires SIGUSR1')
    def test_ignore_listener(self):
        conn, child_conn = multiprocessing.Pipe()
        try:
            p = multiprocessing.Process(target=self._test_ignore_listener,
                                        args=(child_conn,))
            p.daemon = True
            p.start()
            child_conn.close()
            address = conn.recv()
            time.sleep(0.1)
            os.kill(p.pid, signal.SIGUSR1)
            time.sleep(0.1)
            client = multiprocessing.connection.Client(address)
            self.assertEqual(client.recv(), 'welcome')
            p.join()
        finally:
            conn.close()

class TestStartMethod(unittest.TestCase):
    @classmethod
    def _check_context(cls, conn):
        conn.send(multiprocessing.get_start_method())

    def check_context(self, ctx):
        r, w = ctx.Pipe(duplex=False)
        p = ctx.Process(target=self._check_context, args=(w,))
        p.start()
        w.close()
        child_method = r.recv()
        r.close()
        p.join()
        self.assertEqual(child_method, ctx.get_start_method())

    def test_context(self):
        for method in ('fork', 'spawn', 'forkserver'):
            try:
                ctx = multiprocessing.get_context(method)
            except ValueError:
                continue
            self.assertEqual(ctx.get_start_method(), method)
            self.assertIs(ctx.get_context(), ctx)
            self.assertRaises(ValueError, ctx.set_start_method, 'spawn')
            self.assertRaises(ValueError, ctx.set_start_method, None)
            self.check_context(ctx)

    def test_context_check_module_types(self):
        try:
            ctx = multiprocessing.get_context('forkserver')
        except ValueError:
            raise unittest.SkipTest('forkserver should be available')
        with self.assertRaisesRegex(TypeError, 'module_names must be a list of strings'):
            ctx.set_forkserver_preload([1, 2, 3])

    def test_set_get(self):
        multiprocessing.set_forkserver_preload(PRELOAD)
        count = 0
        old_method = multiprocessing.get_start_method()
        try:
            for method in ('fork', 'spawn', 'forkserver'):
                try:
                    multiprocessing.set_start_method(method, force=True)
                except ValueError:
                    continue
                self.assertEqual(multiprocessing.get_start_method(), method)
                ctx = multiprocessing.get_context()
                self.assertEqual(ctx.get_start_method(), method)
                self.assertStartsWith(type(ctx).__name__.lower(), method)
                self.assertStartsWith(ctx.Process.__name__.lower(), method)
                self.check_context(multiprocessing)
                count += 1
        finally:
            multiprocessing.set_start_method(old_method, force=True)
        self.assertGreaterEqual(count, 1)

    def test_get_all_start_methods(self):
        methods = multiprocessing.get_all_start_methods()
        self.assertIn('spawn', methods)
        if sys.platform == 'win32':
            self.assertEqual(methods, ['spawn'])
        elif sys.platform == 'darwin':
            self.assertEqual(methods[0], 'spawn')  # The default is first.
            # Whether these work or not, they remain available on macOS.
            self.assertIn('fork', methods)
            self.assertIn('forkserver', methods)
        else:
            # POSIX
            self.assertIn('fork', methods)
            if other_methods := set(methods) - {'fork', 'spawn'}:
                # If there are more than those two, forkserver must be one.
                self.assertEqual({'forkserver'}, other_methods)
            # The default is the first method in the list.
            self.assertIn(methods[0], {'forkserver', 'spawn'},
                          msg='3.14+ default must not be fork')
            if methods[0] == 'spawn':
                # Confirm that the current default selection logic prefers
                # forkserver vs spawn when available.
                self.assertNotIn('forkserver', methods)

    def test_preload_resources(self):
        if multiprocessing.get_start_method() != 'forkserver':
            self.skipTest("test only relevant for 'forkserver' method")
        name = os.path.join(os.path.dirname(__file__), 'mp_preload.py')
        rc, out, err = test.support.script_helper.assert_python_ok(name)
        out = out.decode()
        err = err.decode()
        if out.rstrip() != 'ok' or err != '':
            print(out)
            print(err)
            self.fail("failed spawning forkserver or grandchild")

    @unittest.skipIf(sys.platform == "win32",
                     "Only Spawn on windows so no risk of mixing")
    @only_run_in_spawn_testsuite("avoids redundant testing.")
    def test_mixed_startmethod(self):
        # Fork-based locks cannot be used with spawned process
        for process_method in ["spawn", "forkserver"]:
            queue = multiprocessing.get_context("fork").Queue()
            process_ctx = multiprocessing.get_context(process_method)
            p = process_ctx.Process(target=close_queue, args=(queue,))
            err_msg = "A SemLock created in a fork"
            with self.assertRaisesRegex(RuntimeError, err_msg):
                p.start()

        # non-fork-based locks can be used with all other start methods
        for queue_method in ["spawn", "forkserver"]:
            for process_method in multiprocessing.get_all_start_methods():
                queue = multiprocessing.get_context(queue_method).Queue()
                process_ctx = multiprocessing.get_context(process_method)
                p = process_ctx.Process(target=close_queue, args=(queue,))
                p.start()
                p.join()

    @classmethod
    def _put_one_in_queue(cls, queue):
        queue.put(1)

    @classmethod
    def _put_two_and_nest_once(cls, queue):
        queue.put(2)
        process = multiprocessing.Process(target=cls._put_one_in_queue, args=(queue,))
        process.start()
        process.join()

    def test_nested_startmethod(self):
        # gh-108520: Regression test to ensure that child process can send its
        # arguments to another process
        queue = multiprocessing.Queue()

        process = multiprocessing.Process(target=self._put_two_and_nest_once, args=(queue,))
        process.start()
        process.join()

        results = []
        while not queue.empty():
            results.append(queue.get())

        # gh-109706: queue.put(1) can write into the queue before queue.put(2),
        # there is no synchronization in the test.
        self.assertSetEqual(set(results), set([2, 1]))


@unittest.skipIf(sys.platform == "win32",
                 "test semantics don't make sense on Windows")
class TestResourceTracker(unittest.TestCase):

    def test_resource_tracker(self):
        #
        # Check that killing process does not leak named semaphores
        #
        cmd = '''if 1:
            import time, os
            import multiprocessing as mp
            from multiprocessing import resource_tracker
            from multiprocessing.shared_memory import SharedMemory

            mp.set_start_method("spawn")


            def create_and_register_resource(rtype):
                if rtype == "semaphore":
                    lock = mp.Lock()
                    return lock, lock._semlock.name
                elif rtype == "shared_memory":
                    sm = SharedMemory(create=True, size=10)
                    return sm, sm._name
                else:
                    raise ValueError(
                        "Resource type {{}} not understood".format(rtype))


            resource1, rname1 = create_and_register_resource("{rtype}")
            resource2, rname2 = create_and_register_resource("{rtype}")

            os.write({w}, rname1.encode("ascii") + b"\\n")
            os.write({w}, rname2.encode("ascii") + b"\\n")

            time.sleep(10)
        '''
        for rtype in resource_tracker._CLEANUP_FUNCS:
            with self.subTest(rtype=rtype):
                if rtype in ("noop", "dummy"):
                    # Artefact resource type used by the resource_tracker
                    # or tests
                    continue
                r, w = os.pipe()
                p = subprocess.Popen([sys.executable,
                                     '-E', '-c', cmd.format(w=w, rtype=rtype)],
                                     pass_fds=[w],
                                     stderr=subprocess.PIPE)
                os.close(w)
                with open(r, 'rb', closefd=True) as f:
                    name1 = f.readline().rstrip().decode('ascii')
                    name2 = f.readline().rstrip().decode('ascii')
                _resource_unlink(name1, rtype)
                p.terminate()
                p.wait()

                err_msg = (f"A {rtype} resource was leaked after a process was "
                           f"abruptly terminated")
                for _ in support.sleeping_retry(support.SHORT_TIMEOUT,
                                                  err_msg):
                    try:
                        _resource_unlink(name2, rtype)
                    except OSError as e:
                        # docs say it should be ENOENT, but OSX seems to give
                        # EINVAL
                        self.assertIn(e.errno, (errno.ENOENT, errno.EINVAL))
                        break

                err = p.stderr.read().decode('utf-8')
                p.stderr.close()
                expected = ('resource_tracker: There appear to be 2 leaked {} '
                            'objects'.format(
                            rtype))
                self.assertRegex(err, expected)
                self.assertRegex(err, r'resource_tracker: %r: \[Errno' % name1)

    def check_resource_tracker_death(self, signum, should_die):
        # bpo-31310: if the semaphore tracker process has died, it should
        # be restarted implicitly.
        from multiprocessing.resource_tracker import _resource_tracker
        pid = _resource_tracker._pid
        if pid is not None:
            os.kill(pid, signal.SIGKILL)
            support.wait_process(pid, exitcode=-signal.SIGKILL)
        with warnings.catch_warnings():
            warnings.simplefilter("ignore")
            _resource_tracker.ensure_running()
        pid = _resource_tracker._pid

        os.kill(pid, signum)
        time.sleep(1.0)  # give it time to die

        ctx = multiprocessing.get_context("spawn")
        with warnings.catch_warnings(record=True) as all_warn:
            warnings.simplefilter("always")
            sem = ctx.Semaphore()
            sem.acquire()
            sem.release()
            wr = weakref.ref(sem)
            # ensure `sem` gets collected, which triggers communication with
            # the semaphore tracker
            del sem
            gc.collect()
            self.assertIsNone(wr())
            if should_die:
                self.assertEqual(len(all_warn), 1)
                the_warn = all_warn[0]
                self.assertIsSubclass(the_warn.category, UserWarning)
                self.assertIn("resource_tracker: process died",
                              str(the_warn.message))
            else:
                self.assertEqual(len(all_warn), 0)

    def test_resource_tracker_sigint(self):
        # Catchable signal (ignored by semaphore tracker)
        self.check_resource_tracker_death(signal.SIGINT, False)

    def test_resource_tracker_sigterm(self):
        # Catchable signal (ignored by semaphore tracker)
        self.check_resource_tracker_death(signal.SIGTERM, False)

    @unittest.skipIf(sys.platform.startswith("netbsd"),
                     "gh-125620: Skip on NetBSD due to long wait for SIGKILL process termination.")
    def test_resource_tracker_sigkill(self):
        # Uncatchable signal.
        self.check_resource_tracker_death(signal.SIGKILL, True)

    @staticmethod
    def _is_resource_tracker_reused(conn, pid):
        from multiprocessing.resource_tracker import _resource_tracker
        _resource_tracker.ensure_running()
        # The pid should be None in the child process, expect for the fork
        # context. It should not be a new value.
        reused = _resource_tracker._pid in (None, pid)
        reused &= _resource_tracker._check_alive()
        conn.send(reused)

    def test_resource_tracker_reused(self):
        from multiprocessing.resource_tracker import _resource_tracker
        _resource_tracker.ensure_running()
        pid = _resource_tracker._pid

        r, w = multiprocessing.Pipe(duplex=False)
        p = multiprocessing.Process(target=self._is_resource_tracker_reused,
                                    args=(w, pid))
        p.start()
        is_resource_tracker_reused = r.recv()

        # Clean up
        p.join()
        w.close()
        r.close()

        self.assertTrue(is_resource_tracker_reused)

    def test_too_long_name_resource(self):
        # gh-96819: Resource names that will make the length of a write to a pipe
        # greater than PIPE_BUF are not allowed
        rtype = "shared_memory"
        too_long_name_resource = "a" * (512 - len(rtype))
        with self.assertRaises(ValueError):
            resource_tracker.register(too_long_name_resource, rtype)

    def _test_resource_tracker_leak_resources(self, cleanup):
        # We use a separate instance for testing, since the main global
        # _resource_tracker may be used to watch test infrastructure.
        from multiprocessing.resource_tracker import ResourceTracker
        tracker = ResourceTracker()
        tracker.ensure_running()
        self.assertTrue(tracker._check_alive())

        self.assertIsNone(tracker._exitcode)
        tracker.register('somename', 'dummy')
        if cleanup:
            tracker.unregister('somename', 'dummy')
            expected_exit_code = 0
        else:
            expected_exit_code = 1

        self.assertTrue(tracker._check_alive())
        self.assertIsNone(tracker._exitcode)
        tracker._stop()
        self.assertEqual(tracker._exitcode, expected_exit_code)

    def test_resource_tracker_exit_code(self):
        """
        Test the exit code of the resource tracker.

        If no leaked resources were found, exit code should be 0, otherwise 1
        """
        for cleanup in [True, False]:
            with self.subTest(cleanup=cleanup):
                self._test_resource_tracker_leak_resources(
                    cleanup=cleanup,
                )

    @unittest.skipUnless(hasattr(signal, "pthread_sigmask"), "pthread_sigmask is not available")
    def test_resource_tracker_blocked_signals(self):
        #
        # gh-127586: Check that resource_tracker does not override blocked signals of caller.
        #
        from multiprocessing.resource_tracker import ResourceTracker
        orig_sigmask = signal.pthread_sigmask(signal.SIG_BLOCK, set())
        signals = {signal.SIGTERM, signal.SIGINT, signal.SIGUSR1}

        try:
            for sig in signals:
                signal.pthread_sigmask(signal.SIG_SETMASK, {sig})
                self.assertEqual(signal.pthread_sigmask(signal.SIG_BLOCK, set()), {sig})
                tracker = ResourceTracker()
                tracker.ensure_running()
                self.assertEqual(signal.pthread_sigmask(signal.SIG_BLOCK, set()), {sig})
                tracker._stop()
        finally:
            # restore sigmask to what it was before executing test
            signal.pthread_sigmask(signal.SIG_SETMASK, orig_sigmask)

class TestSimpleQueue(unittest.TestCase):

    @classmethod
    def _test_empty(cls, queue, child_can_start, parent_can_continue):
        child_can_start.wait()
        # issue 30301, could fail under spawn and forkserver
        try:
            queue.put(queue.empty())
            queue.put(queue.empty())
        finally:
            parent_can_continue.set()

    def test_empty_exceptions(self):
        # Assert that checking emptiness of a closed queue raises
        # an OSError, independently of whether the queue was used
        # or not. This differs from Queue and JoinableQueue.
        q = multiprocessing.SimpleQueue()
        q.close()  # close the pipe
        with self.assertRaisesRegex(OSError, 'is closed'):
            q.empty()

    def test_empty(self):
        queue = multiprocessing.SimpleQueue()
        child_can_start = multiprocessing.Event()
        parent_can_continue = multiprocessing.Event()

        proc = multiprocessing.Process(
            target=self._test_empty,
            args=(queue, child_can_start, parent_can_continue)
        )
        proc.daemon = True
        proc.start()

        self.assertTrue(queue.empty())

        child_can_start.set()
        parent_can_continue.wait()

        self.assertFalse(queue.empty())
        self.assertEqual(queue.get(), True)
        self.assertEqual(queue.get(), False)
        self.assertTrue(queue.empty())

        proc.join()

    def test_close(self):
        queue = multiprocessing.SimpleQueue()
        queue.close()
        # closing a queue twice should not fail
        queue.close()

    # Test specific to CPython since it tests private attributes
    @test.support.cpython_only
    def test_closed(self):
        queue = multiprocessing.SimpleQueue()
        queue.close()
        self.assertTrue(queue._reader.closed)
        self.assertTrue(queue._writer.closed)


class TestPoolNotLeakOnFailure(unittest.TestCase):

    def test_release_unused_processes(self):
        # Issue #19675: During pool creation, if we can't create a process,
        # don't leak already created ones.
        will_fail_in = 3
        forked_processes = []

        class FailingForkProcess:
            def __init__(self, **kwargs):
                self.name = 'Fake Process'
                self.exitcode = None
                self.state = None
                forked_processes.append(self)

            def start(self):
                nonlocal will_fail_in
                if will_fail_in <= 0:
                    raise OSError("Manually induced OSError")
                will_fail_in -= 1
                self.state = 'started'

            def terminate(self):
                self.state = 'stopping'

            def join(self):
                if self.state == 'stopping':
                    self.state = 'stopped'

            def is_alive(self):
                return self.state == 'started' or self.state == 'stopping'

        with self.assertRaisesRegex(OSError, 'Manually induced OSError'):
            p = multiprocessing.pool.Pool(5, context=unittest.mock.MagicMock(
                Process=FailingForkProcess))
            p.close()
            p.join()
        for process in forked_processes:
            self.assertFalse(process.is_alive(), process)


@hashlib_helper.requires_hashdigest('sha256')
class TestSyncManagerTypes(unittest.TestCase):
    """Test all the types which can be shared between a parent and a
    child process by using a manager which acts as an intermediary
    between them.

    In the following unit-tests the base type is created in the parent
    process, the @classmethod represents the worker process and the
    shared object is readable and editable between the two.

    # The child.
    @classmethod
    def _test_list(cls, obj):
        assert obj[0] == 5
        assert obj.append(6)

    # The parent.
    def test_list(self):
        o = self.manager.list()
        o.append(5)
        self.run_worker(self._test_list, o)
        assert o[1] == 6
    """
    manager_class = multiprocessing.managers.SyncManager

    def setUp(self):
        self.manager = self.manager_class()
        self.manager.start()
        self.proc = None

    def tearDown(self):
        if self.proc is not None and self.proc.is_alive():
            self.proc.terminate()
            self.proc.join()
        self.manager.shutdown()
        self.manager = None
        self.proc = None

    @classmethod
    def setUpClass(cls):
        support.reap_children()

    tearDownClass = setUpClass

    def wait_proc_exit(self):
        # Only the manager process should be returned by active_children()
        # but this can take a bit on slow machines, so wait a few seconds
        # if there are other children too (see #17395).
        join_process(self.proc)

        timeout = WAIT_ACTIVE_CHILDREN_TIMEOUT
        start_time = time.monotonic()
        for _ in support.sleeping_retry(timeout, error=False):
            if len(multiprocessing.active_children()) <= 1:
                break
        else:
            dt = time.monotonic() - start_time
            support.environment_altered = True
            support.print_warning(f"multiprocessing.Manager still has "
                                  f"{multiprocessing.active_children()} "
                                  f"active children after {dt:.1f} seconds")

    def run_worker(self, worker, obj):
        self.proc = multiprocessing.Process(target=worker, args=(obj, ))
        self.proc.daemon = True
        self.proc.start()
        self.wait_proc_exit()
        self.assertEqual(self.proc.exitcode, 0)

    @classmethod
    def _test_event(cls, obj):
        assert obj.is_set()
        obj.wait()
        obj.clear()
        obj.wait(0.001)

    def test_event(self):
        o = self.manager.Event()
        o.set()
        self.run_worker(self._test_event, o)
        assert not o.is_set()
        o.wait(0.001)

    @classmethod
    def _test_lock(cls, obj):
        obj.acquire()
        obj.locked()

    def test_lock(self, lname="Lock"):
        o = getattr(self.manager, lname)()
        self.run_worker(self._test_lock, o)
        o.release()
        self.assertRaises(RuntimeError, o.release)  # already released

    @classmethod
    def _test_rlock(cls, obj):
        obj.acquire()
        obj.release()
        obj.locked()

    def test_rlock(self, lname="RLock"):
        o = getattr(self.manager, lname)()
        self.run_worker(self._test_rlock, o)

    @classmethod
    def _test_semaphore(cls, obj):
        obj.acquire()

    def test_semaphore(self, sname="Semaphore"):
        o = getattr(self.manager, sname)()
        self.run_worker(self._test_semaphore, o)
        o.release()

    def test_bounded_semaphore(self):
        self.test_semaphore(sname="BoundedSemaphore")

    @classmethod
    def _test_condition(cls, obj):
        obj.acquire()
        obj.release()

    def test_condition(self):
        o = self.manager.Condition()
        self.run_worker(self._test_condition, o)

    @classmethod
    def _test_barrier(cls, obj):
        assert obj.parties == 5
        obj.reset()

    def test_barrier(self):
        o = self.manager.Barrier(5)
        self.run_worker(self._test_barrier, o)

    @classmethod
    def _test_pool(cls, obj):
        # TODO: fix https://bugs.python.org/issue35919
        with obj:
            pass

    def test_pool(self):
        o = self.manager.Pool(processes=4)
        self.run_worker(self._test_pool, o)

    @classmethod
    def _test_queue(cls, obj):
        assert obj.qsize() == 2
        assert obj.full()
        assert not obj.empty()
        assert obj.get() == 5
        assert not obj.empty()
        assert obj.get() == 6
        assert obj.empty()

    def test_queue(self, qname="Queue"):
        o = getattr(self.manager, qname)(2)
        o.put(5)
        o.put(6)
        self.run_worker(self._test_queue, o)
        assert o.empty()
        assert not o.full()

    def test_joinable_queue(self):
        self.test_queue("JoinableQueue")

    @classmethod
    def _test_list(cls, obj):
        case = unittest.TestCase()
        case.assertEqual(obj[0], 5)
        case.assertEqual(obj.count(5), 1)
        case.assertEqual(obj.index(5), 0)
        obj += [7]
        case.assertIsInstance(obj, multiprocessing.managers.ListProxy)
        case.assertListEqual(list(obj), [5, 7])
        obj *= 2
        case.assertIsInstance(obj, multiprocessing.managers.ListProxy)
        case.assertListEqual(list(obj), [5, 7, 5, 7])
        double_obj = obj * 2
        case.assertIsInstance(double_obj, list)
        case.assertListEqual(list(double_obj), [5, 7, 5, 7, 5, 7, 5, 7])
        double_obj = 2 * obj
        case.assertIsInstance(double_obj, list)
        case.assertListEqual(list(double_obj), [5, 7, 5, 7, 5, 7, 5, 7])
        copied_obj = obj.copy()
        case.assertIsInstance(copied_obj, list)
        case.assertListEqual(list(copied_obj), [5, 7, 5, 7])
        obj.extend(double_obj + copied_obj)
        obj.sort()
        obj.reverse()
        for x in obj:
            pass
        case.assertEqual(len(obj), 16)
        case.assertEqual(obj.pop(0), 7)
        obj.clear()
        case.assertEqual(len(obj), 0)

    def test_list(self):
        o = self.manager.list()
        o.append(5)
        self.run_worker(self._test_list, o)
        self.assertIsNotNone(o)
        self.assertEqual(len(o), 0)

    @classmethod
    def _test_dict(cls, obj):
        case = unittest.TestCase()
        case.assertEqual(len(obj), 1)
        case.assertEqual(obj['foo'], 5)
        case.assertEqual(obj.get('foo'), 5)
        case.assertListEqual(list(obj.items()), [('foo', 5)])
        case.assertListEqual(list(obj.keys()), ['foo'])
        case.assertListEqual(list(obj.values()), [5])
        case.assertDictEqual(obj.copy(), {'foo': 5})
        obj |= {'bar': 6}
        case.assertIsInstance(obj, multiprocessing.managers.DictProxy)
        case.assertDictEqual(dict(obj), {'foo': 5, 'bar': 6})
        x = reversed(obj)
        case.assertIsInstance(x, type(iter([])))
        case.assertListEqual(list(x), ['bar', 'foo'])
        x = {'bar': 7, 'baz': 7} | obj
        case.assertIsInstance(x, dict)
        case.assertDictEqual(dict(x), {'foo': 5, 'bar': 6, 'baz': 7})
        x = obj | {'bar': 7, 'baz': 7}
        case.assertIsInstance(x, dict)
        case.assertDictEqual(dict(x), {'foo': 5, 'bar': 7, 'baz': 7})
        x = obj.fromkeys(['bar'], 6)
        case.assertIsInstance(x, dict)
        case.assertDictEqual(x, {'bar': 6})
        x = obj.popitem()
        case.assertIsInstance(x, tuple)
        case.assertTupleEqual(x, ('bar', 6))
        obj.setdefault('bar', 0)
        obj.update({'bar': 7})
        case.assertEqual(obj.pop('bar'), 7)
        obj.clear()
        case.assertEqual(len(obj), 0)

    def test_dict(self):
        o = self.manager.dict()
        o['foo'] = 5
        self.run_worker(self._test_dict, o)
        self.assertIsNotNone(o)
        self.assertEqual(len(o), 0)

    @classmethod
    def _test_value(cls, obj):
        case = unittest.TestCase()
        case.assertEqual(obj.value, 1)
        case.assertEqual(obj.get(), 1)
        obj.set(2)

    def test_value(self):
        o = self.manager.Value('i', 1)
        self.run_worker(self._test_value, o)
        self.assertEqual(o.value, 2)
        self.assertEqual(o.get(), 2)

    @classmethod
    def _test_array(cls, obj):
        case = unittest.TestCase()
        case.assertEqual(obj[0], 0)
        case.assertEqual(obj[1], 1)
        case.assertEqual(len(obj), 2)
        case.assertListEqual(list(obj), [0, 1])

    def test_array(self):
        o = self.manager.Array('i', [0, 1])
        self.run_worker(self._test_array, o)

    @classmethod
    def _test_namespace(cls, obj):
        case = unittest.TestCase()
        case.assertEqual(obj.x, 0)
        case.assertEqual(obj.y, 1)

    def test_namespace(self):
        o = self.manager.Namespace()
        o.x = 0
        o.y = 1
        self.run_worker(self._test_namespace, o)

    @classmethod
    def _test_set_operator_symbols(cls, obj):
        case = unittest.TestCase()
        obj.update(['a', 'b', 'c'])
        case.assertEqual(len(obj), 3)
        case.assertIn('a', obj)
        case.assertNotIn('d', obj)
        result = obj | {'d', 'e'}
        case.assertSetEqual(result, {'a', 'b', 'c', 'd', 'e'})
        result = {'d', 'e'} | obj
        case.assertSetEqual(result, {'a', 'b', 'c', 'd', 'e'})
        obj |= {'d', 'e'}
        case.assertSetEqual(obj, {'a', 'b', 'c', 'd', 'e'})
        case.assertIsInstance(obj, multiprocessing.managers.SetProxy)

        obj.clear()
        obj.update(['a', 'b', 'c'])
        result = {'a', 'b', 'd'} - obj
        case.assertSetEqual(result, {'d'})
        result = obj - {'a', 'b'}
        case.assertSetEqual(result, {'c'})
        obj -= {'a', 'b'}
        case.assertSetEqual(obj, {'c'})
        case.assertIsInstance(obj, multiprocessing.managers.SetProxy)

        obj.clear()
        obj.update(['a', 'b', 'c'])
        result = {'b', 'c', 'd'} ^ obj
        case.assertSetEqual(result, {'a', 'd'})
        result = obj ^ {'b', 'c', 'd'}
        case.assertSetEqual(result, {'a', 'd'})
        obj ^= {'b', 'c', 'd'}
        case.assertSetEqual(obj, {'a', 'd'})
        case.assertIsInstance(obj, multiprocessing.managers.SetProxy)

        obj.clear()
        obj.update(['a', 'b', 'c'])
        result = obj & {'b', 'c', 'd'}
        case.assertSetEqual(result, {'b', 'c'})
        result = {'b', 'c', 'd'} & obj
        case.assertSetEqual(result, {'b', 'c'})
        obj &= {'b', 'c', 'd'}
        case.assertSetEqual(obj, {'b', 'c'})
        case.assertIsInstance(obj, multiprocessing.managers.SetProxy)

        obj.clear()
        obj.update(['a', 'b', 'c'])
        case.assertSetEqual(set(obj), {'a', 'b', 'c'})

    @classmethod
    def _test_set_operator_methods(cls, obj):
        case = unittest.TestCase()
        obj.add('d')
        case.assertIn('d', obj)

        obj.clear()
        obj.update(['a', 'b', 'c'])
        copy_obj = obj.copy()
        case.assertSetEqual(copy_obj, obj)
        obj.remove('a')
        case.assertNotIn('a', obj)
        case.assertRaises(KeyError, obj.remove, 'a')

        obj.clear()
        obj.update(['a'])
        obj.discard('a')
        case.assertNotIn('a', obj)
        obj.discard('a')
        case.assertNotIn('a', obj)
        obj.update(['a'])
        popped = obj.pop()
        case.assertNotIn(popped, obj)

        obj.clear()
        obj.update(['a', 'b', 'c'])
        result = obj.intersection({'b', 'c', 'd'})
        case.assertSetEqual(result, {'b', 'c'})
        obj.intersection_update({'b', 'c', 'd'})
        case.assertSetEqual(obj, {'b', 'c'})

        obj.clear()
        obj.update(['a', 'b', 'c'])
        result = obj.difference({'a', 'b'})
        case.assertSetEqual(result, {'c'})
        obj.difference_update({'a', 'b'})
        case.assertSetEqual(obj, {'c'})

        obj.clear()
        obj.update(['a', 'b', 'c'])
        result = obj.symmetric_difference({'b', 'c', 'd'})
        case.assertSetEqual(result, {'a', 'd'})
        obj.symmetric_difference_update({'b', 'c', 'd'})
        case.assertSetEqual(obj, {'a', 'd'})

    @classmethod
    def _test_set_comparisons(cls, obj):
        case = unittest.TestCase()
        obj.update(['a', 'b', 'c'])
        result = obj.union({'d', 'e'})
        case.assertSetEqual(result, {'a', 'b', 'c', 'd', 'e'})
        case.assertTrue(obj.isdisjoint({'d', 'e'}))
        case.assertFalse(obj.isdisjoint({'a', 'd'}))

        case.assertTrue(obj.issubset({'a', 'b', 'c', 'd'}))
        case.assertFalse(obj.issubset({'a', 'b'}))
        case.assertLess(obj, {'a', 'b', 'c', 'd'})
        case.assertLessEqual(obj, {'a', 'b', 'c'})

        case.assertTrue(obj.issuperset({'a', 'b'}))
        case.assertFalse(obj.issuperset({'a', 'b', 'd'}))
        case.assertGreater(obj, {'a'})
        case.assertGreaterEqual(obj, {'a', 'b'})

    def test_set(self):
        o = self.manager.set()
        self.run_worker(self._test_set_operator_symbols, o)
        o = self.manager.set()
        self.run_worker(self._test_set_operator_methods, o)
        o = self.manager.set()
        self.run_worker(self._test_set_comparisons, o)

    def test_set_init(self):
        o = self.manager.set({'a', 'b', 'c'})
        self.assertSetEqual(o, {'a', 'b', 'c'})
        o = self.manager.set(["a", "b", "c"])
        self.assertSetEqual(o, {"a", "b", "c"})
        o = self.manager.set({"a": 1, "b": 2, "c": 3})
        self.assertSetEqual(o, {"a", "b", "c"})
        self.assertRaises(RemoteError, self.manager.set, 1234)

    def test_set_contain_all_method(self):
        o = self.manager.set()
        set_methods = {
            '__and__', '__class_getitem__', '__contains__', '__iand__', '__ior__',
            '__isub__', '__iter__', '__ixor__', '__len__', '__or__', '__rand__',
            '__ror__', '__rsub__', '__rxor__', '__sub__', '__xor__',
            '__ge__', '__gt__', '__le__', '__lt__',
            'add', 'clear', 'copy', 'difference', 'difference_update', 'discard',
            'intersection', 'intersection_update', 'isdisjoint', 'issubset',
            'issuperset', 'pop', 'remove', 'symmetric_difference',
            'symmetric_difference_update', 'union', 'update',
        }
        self.assertLessEqual(set_methods, set(dir(o)))


class TestNamedResource(unittest.TestCase):
    @only_run_in_spawn_testsuite("spawn specific test.")
    def test_global_named_resource_spawn(self):
        #
        # gh-90549: Check that global named resources in main module
        # will not leak by a subprocess, in spawn context.
        #
        testfn = os_helper.TESTFN
        self.addCleanup(os_helper.unlink, testfn)
        with open(testfn, 'w', encoding='utf-8') as f:
            f.write(textwrap.dedent('''\
                import multiprocessing as mp
                ctx = mp.get_context('spawn')
                global_resource = ctx.Semaphore()
                def submain(): pass
                if __name__ == '__main__':
                    p = ctx.Process(target=submain)
                    p.start()
                    p.join()
            '''))
        rc, out, err = script_helper.assert_python_ok(testfn)
        # on error, err = 'UserWarning: resource_tracker: There appear to
        # be 1 leaked semaphore objects to clean up at shutdown'
        self.assertFalse(err, msg=err.decode('utf-8'))


class _TestAtExit(BaseTestCase):

    ALLOWED_TYPES = ('processes',)

    @classmethod
    def _write_file_at_exit(self, output_path):
        import atexit
        def exit_handler():
            with open(output_path, 'w') as f:
                f.write("deadbeef")
        atexit.register(exit_handler)

    def test_atexit(self):
        # gh-83856
        with os_helper.temp_dir() as temp_dir:
            output_path = os.path.join(temp_dir, 'output.txt')
            p = self.Process(target=self._write_file_at_exit, args=(output_path,))
            p.start()
            p.join()
            with open(output_path) as f:
                self.assertEqual(f.read(), 'deadbeef')


class _TestSpawnedSysPath(BaseTestCase):
    """Test that sys.path is setup in forkserver and spawn processes."""

    ALLOWED_TYPES = {'processes'}
    # Not applicable to fork which inherits everything from the process as is.
    START_METHODS = {"forkserver", "spawn"}

    def setUp(self):
        self._orig_sys_path = list(sys.path)
        self._temp_dir = tempfile.mkdtemp(prefix="test_sys_path-")
        self._mod_name = "unique_test_mod"
        module_path = os.path.join(self._temp_dir, f"{self._mod_name}.py")
        with open(module_path, "w", encoding="utf-8") as mod:
            mod.write("# A simple test module\n")
        sys.path[:] = [p for p in sys.path if p]  # remove any existing ""s
        sys.path.insert(0, self._temp_dir)
        sys.path.insert(0, "")  # Replaced with an abspath in child.
        self.assertIn(self.start_method, self.START_METHODS)
        self._ctx = multiprocessing.get_context(self.start_method)

    def tearDown(self):
        sys.path[:] = self._orig_sys_path
        shutil.rmtree(self._temp_dir, ignore_errors=True)

    @staticmethod
    def enq_imported_module_names(queue):
        queue.put(tuple(sys.modules))

    def test_forkserver_preload_imports_sys_path(self):
        if self._ctx.get_start_method() != "forkserver":
            self.skipTest("forkserver specific test.")
        self.assertNotIn(self._mod_name, sys.modules)
        multiprocessing.forkserver._forkserver._stop()  # Must be fresh.
        self._ctx.set_forkserver_preload(
            ["test.test_multiprocessing_forkserver", self._mod_name])
        q = self._ctx.Queue()
        proc = self._ctx.Process(
                target=self.enq_imported_module_names, args=(q,))
        proc.start()
        proc.join()
        child_imported_modules = q.get()
        q.close()
        self.assertIn(self._mod_name, child_imported_modules)

    @staticmethod
    def enq_sys_path_and_import(queue, mod_name):
        queue.put(sys.path)
        try:
            importlib.import_module(mod_name)
        except ImportError as exc:
            queue.put(exc)
        else:
            queue.put(None)

    def test_child_sys_path(self):
        q = self._ctx.Queue()
        proc = self._ctx.Process(
                target=self.enq_sys_path_and_import, args=(q, self._mod_name))
        proc.start()
        proc.join()
        child_sys_path = q.get()
        import_error = q.get()
        q.close()
        self.assertNotIn("", child_sys_path)  # replaced by an abspath
        self.assertIn(self._temp_dir, child_sys_path)  # our addition
        # ignore the first element, it is the absolute "" replacement
        self.assertEqual(child_sys_path[1:], sys.path[1:])
        self.assertIsNone(import_error, msg=f"child could not import {self._mod_name}")


class MiscTestCase(unittest.TestCase):
    def test__all__(self):
        # Just make sure names in not_exported are excluded
        support.check__all__(self, multiprocessing, extra=multiprocessing.__all__,
                             not_exported=['SUBDEBUG', 'SUBWARNING'])

    @only_run_in_spawn_testsuite("avoids redundant testing.")
    def test_spawn_sys_executable_none_allows_import(self):
        # Regression test for a bug introduced in
        # https://github.com/python/cpython/issues/90876 that caused an
        # ImportError in multiprocessing when sys.executable was None.
        # This can be true in embedded environments.
        rc, out, err = script_helper.assert_python_ok(
            "-c",
            """if 1:
            import sys
            sys.executable = None
            assert "multiprocessing" not in sys.modules, "already imported!"
            import multiprocessing
            import multiprocessing.spawn  # This should not fail\n""",
        )
        self.assertEqual(rc, 0)
        self.assertFalse(err, msg=err.decode('utf-8'))

    def test_large_pool(self):
        #
        # gh-89240: Check that large pools are always okay
        #
        testfn = os_helper.TESTFN
        self.addCleanup(os_helper.unlink, testfn)
        with open(testfn, 'w', encoding='utf-8') as f:
            f.write(textwrap.dedent('''\
                import multiprocessing
                def f(x): return x*x
                if __name__ == '__main__':
                    with multiprocessing.Pool(200) as p:
                        print(sum(p.map(f, range(1000))))
            '''))
        rc, out, err = script_helper.assert_python_ok(testfn)
        self.assertEqual("332833500", out.decode('utf-8').strip())
        self.assertFalse(err, msg=err.decode('utf-8'))

<<<<<<< HEAD
#
# Tests for workaround macOSX Semaphore
#

ACQUIRE, RELEASE = range(2)
@unittest.skipIf(sys.platform != "darwin", "MacOSX only")
class _TestMacOSXSemaphore(BaseTestCase):
    ALLOWED_TYPES = ('processes',)
    @classmethod
    def _run_thread(cls, sem, meth, ntime, delay):
        if meth == ACQUIRE:
            for _ in range(ntime):
                sem.acquire()
                time.sleep(delay)
        else:
            for _ in range(ntime):
                sem.release()
                time.sleep(delay)

    @classmethod
    def _run_process(cls, sem, sem_meth, nthread=1, ntime=10, delay=0.1):
        ts = []
        for _ in range(nthread):
            t = threading.Thread(target=cls._run_thread,
                            args=(sem, sem_meth, ntime, delay))
            ts.append(t)
        for t in ts:
            t.start()
        for t in ts:
            t.join()

    def test_mix_several_acquire_release(self):
        # n processes, threads per process and loops per threads
        n_p_acq, n_th_acq, n_loop_acq = 15, 5, 20
        n_p_rel, n_th_rel, n_loop_rel = 8, 8, 8

        n_acq = n_p_acq*n_th_acq*n_loop_acq
        n_rel = n_p_rel*n_th_rel*n_loop_rel
        sem = self.Semaphore(n_acq)
        ps = []
        for _ in range(n_p_acq):
            p = self.Process(target=self._run_process,
                             args=(sem, ACQUIRE, n_th_acq, n_loop_acq, 0.01))
            ps.append(p)

        for _ in range(n_p_rel):
            p = self.Process(target=self._run_process,
                             args=(sem, RELEASE, n_th_rel, n_loop_rel, 0.005))
            ps.append(p)

        for p in ps:
            p.start()
        for p in ps:
            p.join()
        self.assertEqual(sem.get_value(), n_rel)
=======
    def test_forked_thread_not_started(self):
        # gh-134381: Ensure that a thread that has not been started yet in
        # the parent process can be started within a forked child process.

        if multiprocessing.get_start_method() != "fork":
            self.skipTest("fork specific test")

        q = multiprocessing.Queue()
        t = threading.Thread(target=lambda: q.put("done"), daemon=True)

        def child():
            t.start()
            t.join()

        p = multiprocessing.Process(target=child)
        p.start()
        p.join(support.SHORT_TIMEOUT)

        self.assertEqual(p.exitcode, 0)
        self.assertEqual(q.get_nowait(), "done")
        close_queue(q)

>>>>>>> 57fef27c

#
# Mixins
#

class BaseMixin(object):
    @classmethod
    def setUpClass(cls):
        cls.dangling = (multiprocessing.process._dangling.copy(),
                        threading._dangling.copy())

    @classmethod
    def tearDownClass(cls):
        # bpo-26762: Some multiprocessing objects like Pool create reference
        # cycles. Trigger a garbage collection to break these cycles.
        test.support.gc_collect()

        processes = set(multiprocessing.process._dangling) - set(cls.dangling[0])
        if processes:
            test.support.environment_altered = True
            support.print_warning(f'Dangling processes: {processes}')
        processes = None

        threads = set(threading._dangling) - set(cls.dangling[1])
        if threads:
            test.support.environment_altered = True
            support.print_warning(f'Dangling threads: {threads}')
        threads = None


class ProcessesMixin(BaseMixin):
    TYPE = 'processes'
    Process = multiprocessing.Process
    connection = multiprocessing.connection
    current_process = staticmethod(multiprocessing.current_process)
    parent_process = staticmethod(multiprocessing.parent_process)
    active_children = staticmethod(multiprocessing.active_children)
    set_executable = staticmethod(multiprocessing.set_executable)
    Pool = staticmethod(multiprocessing.Pool)
    Pipe = staticmethod(multiprocessing.Pipe)
    Queue = staticmethod(multiprocessing.Queue)
    JoinableQueue = staticmethod(multiprocessing.JoinableQueue)
    Lock = staticmethod(multiprocessing.Lock)
    RLock = staticmethod(multiprocessing.RLock)
    Semaphore = staticmethod(multiprocessing.Semaphore)
    BoundedSemaphore = staticmethod(multiprocessing.BoundedSemaphore)
    Condition = staticmethod(multiprocessing.Condition)
    Event = staticmethod(multiprocessing.Event)
    Barrier = staticmethod(multiprocessing.Barrier)
    Value = staticmethod(multiprocessing.Value)
    Array = staticmethod(multiprocessing.Array)
    RawValue = staticmethod(multiprocessing.RawValue)
    RawArray = staticmethod(multiprocessing.RawArray)


class ManagerMixin(BaseMixin):
    TYPE = 'manager'
    Process = multiprocessing.Process
    Queue = property(operator.attrgetter('manager.Queue'))
    JoinableQueue = property(operator.attrgetter('manager.JoinableQueue'))
    Lock = property(operator.attrgetter('manager.Lock'))
    RLock = property(operator.attrgetter('manager.RLock'))
    Semaphore = property(operator.attrgetter('manager.Semaphore'))
    BoundedSemaphore = property(operator.attrgetter('manager.BoundedSemaphore'))
    Condition = property(operator.attrgetter('manager.Condition'))
    Event = property(operator.attrgetter('manager.Event'))
    Barrier = property(operator.attrgetter('manager.Barrier'))
    Value = property(operator.attrgetter('manager.Value'))
    Array = property(operator.attrgetter('manager.Array'))
    list = property(operator.attrgetter('manager.list'))
    dict = property(operator.attrgetter('manager.dict'))
    Namespace = property(operator.attrgetter('manager.Namespace'))

    @classmethod
    def Pool(cls, *args, **kwds):
        return cls.manager.Pool(*args, **kwds)

    @classmethod
    def setUpClass(cls):
        super().setUpClass()
        cls.manager = multiprocessing.Manager()

    @classmethod
    def tearDownClass(cls):
        # only the manager process should be returned by active_children()
        # but this can take a bit on slow machines, so wait a few seconds
        # if there are other children too (see #17395)
        timeout = WAIT_ACTIVE_CHILDREN_TIMEOUT
        start_time = time.monotonic()
        for _ in support.sleeping_retry(timeout, error=False):
            if len(multiprocessing.active_children()) <= 1:
                break
        else:
            dt = time.monotonic() - start_time
            support.environment_altered = True
            support.print_warning(f"multiprocessing.Manager still has "
                                  f"{multiprocessing.active_children()} "
                                  f"active children after {dt:.1f} seconds")

        gc.collect()                       # do garbage collection
        if cls.manager._number_of_objects() != 0:
            # This is not really an error since some tests do not
            # ensure that all processes which hold a reference to a
            # managed object have been joined.
            test.support.environment_altered = True
            support.print_warning('Shared objects which still exist '
                                  'at manager shutdown:')
            support.print_warning(cls.manager._debug_info())
        cls.manager.shutdown()
        cls.manager.join()
        cls.manager = None

        super().tearDownClass()


class ThreadsMixin(BaseMixin):
    TYPE = 'threads'
    Process = multiprocessing.dummy.Process
    connection = multiprocessing.dummy.connection
    current_process = staticmethod(multiprocessing.dummy.current_process)
    active_children = staticmethod(multiprocessing.dummy.active_children)
    Pool = staticmethod(multiprocessing.dummy.Pool)
    Pipe = staticmethod(multiprocessing.dummy.Pipe)
    Queue = staticmethod(multiprocessing.dummy.Queue)
    JoinableQueue = staticmethod(multiprocessing.dummy.JoinableQueue)
    Lock = staticmethod(multiprocessing.dummy.Lock)
    RLock = staticmethod(multiprocessing.dummy.RLock)
    Semaphore = staticmethod(multiprocessing.dummy.Semaphore)
    BoundedSemaphore = staticmethod(multiprocessing.dummy.BoundedSemaphore)
    Condition = staticmethod(multiprocessing.dummy.Condition)
    Event = staticmethod(multiprocessing.dummy.Event)
    Barrier = staticmethod(multiprocessing.dummy.Barrier)
    Value = staticmethod(multiprocessing.dummy.Value)
    Array = staticmethod(multiprocessing.dummy.Array)

#
# Functions used to create test cases from the base ones in this module
#

def install_tests_in_module_dict(remote_globs, start_method,
                                 only_type=None, exclude_types=False):
    __module__ = remote_globs['__name__']
    local_globs = globals()
    ALL_TYPES = {'processes', 'threads', 'manager'}

    for name, base in local_globs.items():
        if not isinstance(base, type):
            continue
        if issubclass(base, BaseTestCase):
            if base is BaseTestCase:
                continue
            assert set(base.ALLOWED_TYPES) <= ALL_TYPES, base.ALLOWED_TYPES
            if base.START_METHODS and start_method not in base.START_METHODS:
                continue  # class not intended for this start method.
            for type_ in base.ALLOWED_TYPES:
                if only_type and type_ != only_type:
                    continue
                if exclude_types:
                    continue
                newname = 'With' + type_.capitalize() + name[1:]
                Mixin = local_globs[type_.capitalize() + 'Mixin']
                class Temp(base, Mixin, unittest.TestCase):
                    pass
                if type_ == 'manager':
                    Temp = hashlib_helper.requires_hashdigest('sha256')(Temp)
                Temp.__name__ = Temp.__qualname__ = newname
                Temp.__module__ = __module__
                Temp.start_method = start_method
                remote_globs[newname] = Temp
        elif issubclass(base, unittest.TestCase):
            if only_type:
                continue

            class Temp(base, object):
                pass
            Temp.__name__ = Temp.__qualname__ = name
            Temp.__module__ = __module__
            remote_globs[name] = Temp

    dangling = [None, None]
    old_start_method = [None]

    def setUpModule():
        multiprocessing.set_forkserver_preload(PRELOAD)
        multiprocessing.process._cleanup()
        dangling[0] = multiprocessing.process._dangling.copy()
        dangling[1] = threading._dangling.copy()
        old_start_method[0] = multiprocessing.get_start_method(allow_none=True)
        try:
            multiprocessing.set_start_method(start_method, force=True)
        except ValueError:
            raise unittest.SkipTest(start_method +
                                    ' start method not supported')

        if sys.platform.startswith("linux"):
            try:
                lock = multiprocessing.RLock()
            except OSError:
                raise unittest.SkipTest("OSError raises on RLock creation, "
                                        "see issue 3111!")
        check_enough_semaphores()
        util.get_temp_dir()     # creates temp directory
        multiprocessing.get_logger().setLevel(LOG_LEVEL)

    def tearDownModule():
        need_sleep = False

        # bpo-26762: Some multiprocessing objects like Pool create reference
        # cycles. Trigger a garbage collection to break these cycles.
        test.support.gc_collect()

        multiprocessing.set_start_method(old_start_method[0], force=True)
        # pause a bit so we don't get warning about dangling threads/processes
        processes = set(multiprocessing.process._dangling) - set(dangling[0])
        if processes:
            need_sleep = True
            test.support.environment_altered = True
            support.print_warning(f'Dangling processes: {processes}')
        processes = None

        threads = set(threading._dangling) - set(dangling[1])
        if threads:
            need_sleep = True
            test.support.environment_altered = True
            support.print_warning(f'Dangling threads: {threads}')
        threads = None

        # Sleep 500 ms to give time to child processes to complete.
        if need_sleep:
            time.sleep(0.5)

        multiprocessing.util._cleanup_tests()

    remote_globs['setUpModule'] = setUpModule
    remote_globs['tearDownModule'] = tearDownModule


@unittest.skipIf(not hasattr(_multiprocessing, 'SemLock'), 'SemLock not available')
@unittest.skipIf(sys.platform != "linux", "Linux only")
class SemLockTests(unittest.TestCase):

    def test_semlock_subclass(self):
        class SemLock(_multiprocessing.SemLock):
            pass
        name = f'test_semlock_subclass-{os.getpid()}'
        s = SemLock(1, 0, 10, name, False)
        _multiprocessing.sem_unlink(name)<|MERGE_RESOLUTION|>--- conflicted
+++ resolved
@@ -6846,7 +6846,29 @@
         self.assertEqual("332833500", out.decode('utf-8').strip())
         self.assertFalse(err, msg=err.decode('utf-8'))
 
-<<<<<<< HEAD
+    def test_forked_thread_not_started(self):
+        # gh-134381: Ensure that a thread that has not been started yet in
+        # the parent process can be started within a forked child process.
+
+        if multiprocessing.get_start_method() != "fork":
+            self.skipTest("fork specific test")
+
+        q = multiprocessing.Queue()
+        t = threading.Thread(target=lambda: q.put("done"), daemon=True)
+
+        def child():
+            t.start()
+            t.join()
+
+        p = multiprocessing.Process(target=child)
+        p.start()
+        p.join(support.SHORT_TIMEOUT)
+
+        self.assertEqual(p.exitcode, 0)
+        self.assertEqual(q.get_nowait(), "done")
+        close_queue(q)
+
+
 #
 # Tests for workaround macOSX Semaphore
 #
@@ -6902,30 +6924,7 @@
         for p in ps:
             p.join()
         self.assertEqual(sem.get_value(), n_rel)
-=======
-    def test_forked_thread_not_started(self):
-        # gh-134381: Ensure that a thread that has not been started yet in
-        # the parent process can be started within a forked child process.
-
-        if multiprocessing.get_start_method() != "fork":
-            self.skipTest("fork specific test")
-
-        q = multiprocessing.Queue()
-        t = threading.Thread(target=lambda: q.put("done"), daemon=True)
-
-        def child():
-            t.start()
-            t.join()
-
-        p = multiprocessing.Process(target=child)
-        p.start()
-        p.join(support.SHORT_TIMEOUT)
-
-        self.assertEqual(p.exitcode, 0)
-        self.assertEqual(q.get_nowait(), "done")
-        close_queue(q)
-
->>>>>>> 57fef27c
+
 
 #
 # Mixins
