--- conflicted
+++ resolved
@@ -800,10 +800,7 @@
             q.put(True)
             # bpo-30595: use a timeout of 1 second for slow buildbots
             self.assertTrue(q.get(timeout=1.0))
-<<<<<<< HEAD
-=======
             close_queue(q)
->>>>>>> a6f04522
 
 #
 #
