#
# Unit tests for the multiprocessing package
#

import unittest
import unittest.mock
import queue as pyqueue
import textwrap
import time
import io
import itertools
import sys
import os
import gc
import importlib
import errno
import functools
import signal
import array
import collections.abc
import socket
import random
import logging
import shutil
import subprocess
import struct
import tempfile
import operator
import pickle
import weakref
import warnings
import test.support
import test.support.script_helper
from test import support
from test.support import hashlib_helper
from test.support import import_helper
from test.support import os_helper
from test.support import script_helper
from test.support import socket_helper
from test.support import threading_helper
from test.support import warnings_helper
from test.support.script_helper import assert_python_failure, assert_python_ok

# Skip tests if _multiprocessing wasn't built.
_multiprocessing = import_helper.import_module('_multiprocessing')
# Skip tests if sem_open implementation is broken.
support.skip_if_broken_multiprocessing_synchronize()
import threading

import multiprocessing.connection
import multiprocessing.dummy
import multiprocessing.heap
import multiprocessing.managers
import multiprocessing.pool
import multiprocessing.queues
from multiprocessing.connection import wait

from multiprocessing import util

try:
    from multiprocessing import reduction
    HAS_REDUCTION = reduction.HAVE_SEND_HANDLE
except ImportError:
    HAS_REDUCTION = False

try:
    from multiprocessing.sharedctypes import Value, copy
    HAS_SHAREDCTYPES = True
except ImportError:
    HAS_SHAREDCTYPES = False

try:
    from multiprocessing import shared_memory
    HAS_SHMEM = True
except ImportError:
    HAS_SHMEM = False

try:
    import msvcrt
except ImportError:
    msvcrt = None


if support.HAVE_ASAN_FORK_BUG:
    # gh-89363: Skip multiprocessing tests if Python is built with ASAN to
    # work around a libasan race condition: dead lock in pthread_create().
    raise unittest.SkipTest("libasan has a pthread_create() dead lock related to thread+fork")


# gh-110666: Tolerate a difference of 100 ms when comparing timings
# (clock resolution)
CLOCK_RES = 0.100


def latin(s):
    return s.encode('latin')


def close_queue(queue):
    if isinstance(queue, multiprocessing.queues.Queue):
        queue.close()
        queue.join_thread()


def join_process(process):
    # Since multiprocessing.Process has the same API than threading.Thread
    # (join() and is_alive(), the support function can be reused
    threading_helper.join_thread(process)


if os.name == "posix":
    from multiprocessing import resource_tracker

    def _resource_unlink(name, rtype):
        resource_tracker._CLEANUP_FUNCS[rtype](name)


#
# Constants
#

LOG_LEVEL = util.SUBWARNING
#LOG_LEVEL = logging.DEBUG

DELTA = 0.1
CHECK_TIMINGS = False     # making true makes tests take a lot longer
                          # and can sometimes cause some non-serious
                          # failures because some calls block a bit
                          # longer than expected
if CHECK_TIMINGS:
    TIMEOUT1, TIMEOUT2, TIMEOUT3 = 0.82, 0.35, 1.4
else:
    TIMEOUT1, TIMEOUT2, TIMEOUT3 = 0.1, 0.1, 0.1

# BaseManager.shutdown_timeout
SHUTDOWN_TIMEOUT = support.SHORT_TIMEOUT

WAIT_ACTIVE_CHILDREN_TIMEOUT = 5.0

HAVE_GETVALUE = not getattr(_multiprocessing,
                            'HAVE_BROKEN_SEM_GETVALUE', False)

WIN32 = (sys.platform == "win32")

def wait_for_handle(handle, timeout):
    if timeout is not None and timeout < 0.0:
        timeout = None
    return wait([handle], timeout)

try:
    MAXFD = os.sysconf("SC_OPEN_MAX")
except:
    MAXFD = 256

# To speed up tests when using the forkserver, we can preload these:
PRELOAD = ['__main__', 'test.test_multiprocessing_forkserver']

#
# Some tests require ctypes
#

try:
    from ctypes import Structure, c_int, c_double, c_longlong
except ImportError:
    Structure = object
    c_int = c_double = c_longlong = None


def check_enough_semaphores():
    """Check that the system supports enough semaphores to run the test."""
    # minimum number of semaphores available according to POSIX
    nsems_min = 256
    try:
        nsems = os.sysconf("SC_SEM_NSEMS_MAX")
    except (AttributeError, ValueError):
        # sysconf not available or setting not available
        return
    if nsems == -1 or nsems >= nsems_min:
        return
    raise unittest.SkipTest("The OS doesn't support enough semaphores "
                            "to run the test (required: %d)." % nsems_min)


def only_run_in_spawn_testsuite(reason):
    """Returns a decorator: raises SkipTest when SM != spawn at test time.

    This can be useful to save overall Python test suite execution time.
    "spawn" is the universal mode available on all platforms so this limits the
    decorated test to only execute within test_multiprocessing_spawn.

    This would not be necessary if we refactored our test suite to split things
    into other test files when they are not start method specific to be rerun
    under all start methods.
    """

    def decorator(test_item):

        @functools.wraps(test_item)
        def spawn_check_wrapper(*args, **kwargs):
            if (start_method := multiprocessing.get_start_method()) != "spawn":
                raise unittest.SkipTest(f"{start_method=}, not 'spawn'; {reason}")
            return test_item(*args, **kwargs)

        return spawn_check_wrapper

    return decorator


class TestInternalDecorators(unittest.TestCase):
    """Logic within a test suite that could errantly skip tests? Test it!"""

    @unittest.skipIf(sys.platform == "win32", "test requires that fork exists.")
    def test_only_run_in_spawn_testsuite(self):
        if multiprocessing.get_start_method() != "spawn":
            raise unittest.SkipTest("only run in test_multiprocessing_spawn.")

        try:
            @only_run_in_spawn_testsuite("testing this decorator")
            def return_four_if_spawn():
                return 4
        except Exception as err:
            self.fail(f"expected decorated `def` not to raise; caught {err}")

        orig_start_method = multiprocessing.get_start_method(allow_none=True)
        try:
            multiprocessing.set_start_method("spawn", force=True)
            self.assertEqual(return_four_if_spawn(), 4)
            multiprocessing.set_start_method("fork", force=True)
            with self.assertRaises(unittest.SkipTest) as ctx:
                return_four_if_spawn()
            self.assertIn("testing this decorator", str(ctx.exception))
            self.assertIn("start_method=", str(ctx.exception))
        finally:
            multiprocessing.set_start_method(orig_start_method, force=True)


#
# Creates a wrapper for a function which records the time it takes to finish
#

class TimingWrapper(object):

    def __init__(self, func):
        self.func = func
        self.elapsed = None

    def __call__(self, *args, **kwds):
        t = time.monotonic()
        try:
            return self.func(*args, **kwds)
        finally:
            self.elapsed = time.monotonic() - t

#
# Base class for test cases
#

class BaseTestCase(object):

    ALLOWED_TYPES = ('processes', 'manager', 'threads')
    # If not empty, limit which start method suites run this class.
    START_METHODS: set[str] = set()
    start_method = None  # set by install_tests_in_module_dict()

    def assertTimingAlmostEqual(self, a, b):
        if CHECK_TIMINGS:
            self.assertAlmostEqual(a, b, 1)

    def assertReturnsIfImplemented(self, value, func, *args):
        try:
            res = func(*args)
        except NotImplementedError:
            pass
        else:
            return self.assertEqual(value, res)

    # For the sanity of Windows users, rather than crashing or freezing in
    # multiple ways.
    def __reduce__(self, *args):
        raise NotImplementedError("shouldn't try to pickle a test case")

    __reduce_ex__ = __reduce__

#
# Return the value of a semaphore
#

def get_value(self):
    try:
        return self.get_value()
    except AttributeError:
        try:
            return self._Semaphore__value
        except AttributeError:
            try:
                return self._value
            except AttributeError:
                raise NotImplementedError

#
# Testcases
#

class DummyCallable:
    def __call__(self, q, c):
        assert isinstance(c, DummyCallable)
        q.put(5)


class _TestProcess(BaseTestCase):

    ALLOWED_TYPES = ('processes', 'threads')

    def test_current(self):
        if self.TYPE == 'threads':
            self.skipTest('test not appropriate for {}'.format(self.TYPE))

        current = self.current_process()
        authkey = current.authkey

        self.assertTrue(current.is_alive())
        self.assertFalse(current.daemon)
        self.assertIsInstance(authkey, bytes)
        self.assertTrue(len(authkey) > 0)
        self.assertEqual(current.ident, os.getpid())
        self.assertEqual(current.exitcode, None)

    @warnings_helper.ignore_fork_in_thread_deprecation_warnings()
    def test_set_executable(self):
        if self.TYPE == 'threads':
            self.skipTest(f'test not appropriate for {self.TYPE}')
        paths = [
            sys.executable,               # str
            os.fsencode(sys.executable),  # bytes
            os_helper.FakePath(sys.executable),  # os.PathLike
            os_helper.FakePath(os.fsencode(sys.executable)),  # os.PathLike bytes
        ]
        for path in paths:
            self.set_executable(path)
            p = self.Process()
            p.start()
            p.join()
            self.assertEqual(p.exitcode, 0)

    @warnings_helper.ignore_fork_in_thread_deprecation_warnings()
    @support.requires_resource('cpu')
    def test_args_argument(self):
        # bpo-45735: Using list or tuple as *args* in constructor could
        # achieve the same effect.
        args_cases = (1, "str", [1], (1,))
        args_types = (list, tuple)

        test_cases = itertools.product(args_cases, args_types)

        for args, args_type in test_cases:
            with self.subTest(args=args, args_type=args_type):
                q = self.Queue(1)
                # pass a tuple or list as args
                p = self.Process(target=self._test_args, args=args_type((q, args)))
                p.daemon = True
                p.start()
                child_args = q.get()
                self.assertEqual(child_args, args)
                p.join()
                close_queue(q)

    @classmethod
    def _test_args(cls, q, arg):
        q.put(arg)

    def test_daemon_argument(self):
        if self.TYPE == "threads":
            self.skipTest('test not appropriate for {}'.format(self.TYPE))

        # By default uses the current process's daemon flag.
        proc0 = self.Process(target=self._test)
        self.assertEqual(proc0.daemon, self.current_process().daemon)
        proc1 = self.Process(target=self._test, daemon=True)
        self.assertTrue(proc1.daemon)
        proc2 = self.Process(target=self._test, daemon=False)
        self.assertFalse(proc2.daemon)

    @classmethod
    def _test(cls, q, *args, **kwds):
        current = cls.current_process()
        q.put(args)
        q.put(kwds)
        q.put(current.name)
        if cls.TYPE != 'threads':
            q.put(bytes(current.authkey))
            q.put(current.pid)

    @warnings_helper.ignore_fork_in_thread_deprecation_warnings()
    def test_parent_process_attributes(self):
        if self.TYPE == "threads":
            self.skipTest('test not appropriate for {}'.format(self.TYPE))

        self.assertIsNone(self.parent_process())

        rconn, wconn = self.Pipe(duplex=False)
        p = self.Process(target=self._test_send_parent_process, args=(wconn,))
        p.start()
        p.join()
        parent_pid, parent_name = rconn.recv()
        self.assertEqual(parent_pid, self.current_process().pid)
        self.assertEqual(parent_pid, os.getpid())
        self.assertEqual(parent_name, self.current_process().name)

    @classmethod
    def _test_send_parent_process(cls, wconn):
        from multiprocessing.process import parent_process
        wconn.send([parent_process().pid, parent_process().name])

    @warnings_helper.ignore_fork_in_thread_deprecation_warnings()
    def test_parent_process(self):
        if self.TYPE == "threads":
            self.skipTest('test not appropriate for {}'.format(self.TYPE))

        # Launch a child process. Make it launch a grandchild process. Kill the
        # child process and make sure that the grandchild notices the death of
        # its parent (a.k.a the child process).
        rconn, wconn = self.Pipe(duplex=False)
        p = self.Process(
            target=self._test_create_grandchild_process, args=(wconn, ))
        p.start()

        if not rconn.poll(timeout=support.LONG_TIMEOUT):
            raise AssertionError("Could not communicate with child process")
        parent_process_status = rconn.recv()
        self.assertEqual(parent_process_status, "alive")

        p.terminate()
        p.join()

        if not rconn.poll(timeout=support.LONG_TIMEOUT):
            raise AssertionError("Could not communicate with child process")
        parent_process_status = rconn.recv()
        self.assertEqual(parent_process_status, "not alive")

    @classmethod
    def _test_create_grandchild_process(cls, wconn):
        p = cls.Process(target=cls._test_report_parent_status, args=(wconn, ))
        p.start()
        time.sleep(300)

    @classmethod
    def _test_report_parent_status(cls, wconn):
        from multiprocessing.process import parent_process
        wconn.send("alive" if parent_process().is_alive() else "not alive")
        parent_process().join(timeout=support.SHORT_TIMEOUT)
        wconn.send("alive" if parent_process().is_alive() else "not alive")

    @warnings_helper.ignore_fork_in_thread_deprecation_warnings()
    def test_process(self):
        q = self.Queue(1)
        e = self.Event()
        args = (q, 1, 2)
        kwargs = {'hello':23, 'bye':2.54}
        name = 'SomeProcess'
        p = self.Process(
            target=self._test, args=args, kwargs=kwargs, name=name
            )
        p.daemon = True
        current = self.current_process()

        if self.TYPE != 'threads':
            self.assertEqual(p.authkey, current.authkey)
        self.assertEqual(p.is_alive(), False)
        self.assertEqual(p.daemon, True)
        self.assertNotIn(p, self.active_children())
        self.assertIs(type(self.active_children()), list)
        self.assertEqual(p.exitcode, None)

        p.start()

        self.assertEqual(p.exitcode, None)
        self.assertEqual(p.is_alive(), True)
        self.assertIn(p, self.active_children())

        self.assertEqual(q.get(), args[1:])
        self.assertEqual(q.get(), kwargs)
        self.assertEqual(q.get(), p.name)
        if self.TYPE != 'threads':
            self.assertEqual(q.get(), current.authkey)
            self.assertEqual(q.get(), p.pid)

        p.join()

        self.assertEqual(p.exitcode, 0)
        self.assertEqual(p.is_alive(), False)
        self.assertNotIn(p, self.active_children())
        close_queue(q)

    @warnings_helper.ignore_fork_in_thread_deprecation_warnings()
    @unittest.skipUnless(threading._HAVE_THREAD_NATIVE_ID, "needs native_id")
    def test_process_mainthread_native_id(self):
        if self.TYPE == 'threads':
            self.skipTest('test not appropriate for {}'.format(self.TYPE))

        current_mainthread_native_id = threading.main_thread().native_id

        q = self.Queue(1)
        p = self.Process(target=self._test_process_mainthread_native_id, args=(q,))
        p.start()

        child_mainthread_native_id = q.get()
        p.join()
        close_queue(q)

        self.assertNotEqual(current_mainthread_native_id, child_mainthread_native_id)

    @classmethod
    def _test_process_mainthread_native_id(cls, q):
        mainthread_native_id = threading.main_thread().native_id
        q.put(mainthread_native_id)

    @classmethod
    def _sleep_some(cls):
        time.sleep(100)

    @classmethod
    def _sleep_some_event(cls, event):
        event.set()
        time.sleep(100)

    @classmethod
    def _sleep_no_int_handler(cls, event):
        signal.signal(signal.SIGINT, signal.SIG_DFL)
        cls._sleep_some_event(event)

    @classmethod
    def _test_sleep(cls, delay):
        time.sleep(delay)

    @warnings_helper.ignore_fork_in_thread_deprecation_warnings()
    def _kill_process(self, meth, target=None):
        if self.TYPE == 'threads':
            self.skipTest('test not appropriate for {}'.format(self.TYPE))

        event = self.Event()
        if not target:
            target = self._sleep_some_event
        p = self.Process(target=target, args=(event,))
        p.daemon = True
        p.start()

        self.assertEqual(p.is_alive(), True)
        self.assertIn(p, self.active_children())
        self.assertEqual(p.exitcode, None)

        join = TimingWrapper(p.join)

        self.assertEqual(join(0), None)
        self.assertTimingAlmostEqual(join.elapsed, 0.0)
        self.assertEqual(p.is_alive(), True)

        self.assertEqual(join(-1), None)
        self.assertTimingAlmostEqual(join.elapsed, 0.0)
        self.assertEqual(p.is_alive(), True)

        timeout = support.SHORT_TIMEOUT
        if not event.wait(timeout):
            p.terminate()
            p.join()
            self.fail(f"event not signaled in {timeout} seconds")

        meth(p)

        if hasattr(signal, 'alarm'):
            # On the Gentoo buildbot waitpid() often seems to block forever.
            # We use alarm() to interrupt it if it blocks for too long.
            def handler(*args):
                raise RuntimeError('join took too long: %s' % p)
            old_handler = signal.signal(signal.SIGALRM, handler)
            try:
                signal.alarm(10)
                self.assertEqual(join(), None)
            finally:
                signal.alarm(0)
                signal.signal(signal.SIGALRM, old_handler)
        else:
            self.assertEqual(join(), None)

        self.assertTimingAlmostEqual(join.elapsed, 0.0)

        self.assertEqual(p.is_alive(), False)
        self.assertNotIn(p, self.active_children())

        p.join()

        return p.exitcode

    @warnings_helper.ignore_fork_in_thread_deprecation_warnings()
    @unittest.skipIf(os.name == 'nt', "POSIX only")
    def test_interrupt(self):
        exitcode = self._kill_process(multiprocessing.Process.interrupt)
        self.assertEqual(exitcode, 1)
        # exit code 1 is hard-coded for uncaught exceptions
        # (KeyboardInterrupt in this case)
        # in multiprocessing.BaseProcess._bootstrap

    @warnings_helper.ignore_fork_in_thread_deprecation_warnings()
    @unittest.skipIf(os.name == 'nt', "POSIX only")
    def test_interrupt_no_handler(self):
        exitcode = self._kill_process(multiprocessing.Process.interrupt, target=self._sleep_no_int_handler)
        self.assertEqual(exitcode, -signal.SIGINT)

    @warnings_helper.ignore_fork_in_thread_deprecation_warnings()
    def test_terminate(self):
        exitcode = self._kill_process(multiprocessing.Process.terminate)
        self.assertEqual(exitcode, -signal.SIGTERM)

    @warnings_helper.ignore_fork_in_thread_deprecation_warnings()
    def test_kill(self):
        exitcode = self._kill_process(multiprocessing.Process.kill)
        if os.name != 'nt':
            self.assertEqual(exitcode, -signal.SIGKILL)
        else:
            self.assertEqual(exitcode, -signal.SIGTERM)

    def test_cpu_count(self):
        try:
            cpus = multiprocessing.cpu_count()
        except NotImplementedError:
            cpus = 1
        self.assertIsInstance(cpus, int)
        self.assertGreaterEqual(cpus, 1)

    @warnings_helper.ignore_fork_in_thread_deprecation_warnings()
    def test_active_children(self):
        self.assertEqual(type(self.active_children()), list)

        event = self.Event()
        p = self.Process(target=event.wait, args=())
        self.assertNotIn(p, self.active_children())

        try:
            p.daemon = True
            p.start()
            self.assertIn(p, self.active_children())
        finally:
            event.set()

        p.join()
        self.assertNotIn(p, self.active_children())

    @classmethod
    def _test_recursion(cls, wconn, id):
        wconn.send(id)
        if len(id) < 2:
            for i in range(2):
                p = cls.Process(
                    target=cls._test_recursion, args=(wconn, id+[i])
                    )
                p.start()
                p.join()

    @warnings_helper.ignore_fork_in_thread_deprecation_warnings()
    def test_recursion(self):
        rconn, wconn = self.Pipe(duplex=False)
        self._test_recursion(wconn, [])

        time.sleep(DELTA)
        result = []
        while rconn.poll():
            result.append(rconn.recv())

        expected = [
            [],
              [0],
                [0, 0],
                [0, 1],
              [1],
                [1, 0],
                [1, 1]
            ]
        self.assertEqual(result, expected)

    @classmethod
    def _test_sentinel(cls, event):
        event.wait(10.0)

    @warnings_helper.ignore_fork_in_thread_deprecation_warnings()
    def test_sentinel(self):
        if self.TYPE == "threads":
            self.skipTest('test not appropriate for {}'.format(self.TYPE))
        event = self.Event()
        p = self.Process(target=self._test_sentinel, args=(event,))
        with self.assertRaises(ValueError):
            p.sentinel
        p.start()
        self.addCleanup(p.join)
        sentinel = p.sentinel
        self.assertIsInstance(sentinel, int)
        self.assertFalse(wait_for_handle(sentinel, timeout=0.0))
        event.set()
        p.join()
        self.assertTrue(wait_for_handle(sentinel, timeout=1))

    @classmethod
    def _test_close(cls, rc=0, q=None):
        if q is not None:
            q.get()
        sys.exit(rc)

    @warnings_helper.ignore_fork_in_thread_deprecation_warnings()
    def test_close(self):
        if self.TYPE == "threads":
            self.skipTest('test not appropriate for {}'.format(self.TYPE))
        q = self.Queue()
        p = self.Process(target=self._test_close, kwargs={'q': q})
        p.daemon = True
        p.start()
        self.assertEqual(p.is_alive(), True)
        # Child is still alive, cannot close
        with self.assertRaises(ValueError):
            p.close()

        q.put(None)
        p.join()
        self.assertEqual(p.is_alive(), False)
        self.assertEqual(p.exitcode, 0)
        p.close()
        with self.assertRaises(ValueError):
            p.is_alive()
        with self.assertRaises(ValueError):
            p.join()
        with self.assertRaises(ValueError):
            p.terminate()
        p.close()

        wr = weakref.ref(p)
        del p
        gc.collect()
        self.assertIs(wr(), None)

        close_queue(q)

    @warnings_helper.ignore_fork_in_thread_deprecation_warnings()
    @support.requires_resource('walltime')
    def test_many_processes(self):
        if self.TYPE == 'threads':
            self.skipTest('test not appropriate for {}'.format(self.TYPE))

        sm = multiprocessing.get_start_method()
        N = 5 if sm == 'spawn' else 100

        # Try to overwhelm the forkserver loop with events
        procs = [self.Process(target=self._test_sleep, args=(0.01,))
                 for i in range(N)]
        for p in procs:
            p.start()
        for p in procs:
            join_process(p)
        for p in procs:
            self.assertEqual(p.exitcode, 0)

        procs = [self.Process(target=self._sleep_some)
                 for i in range(N)]
        for p in procs:
            p.start()
        time.sleep(0.001)  # let the children start...
        for p in procs:
            p.terminate()
        for p in procs:
            join_process(p)
        if os.name != 'nt':
            exitcodes = [-signal.SIGTERM]
            if sys.platform == 'darwin':
                # bpo-31510: On macOS, killing a freshly started process with
                # SIGTERM sometimes kills the process with SIGKILL.
                exitcodes.append(-signal.SIGKILL)
            for p in procs:
                self.assertIn(p.exitcode, exitcodes)

    @warnings_helper.ignore_fork_in_thread_deprecation_warnings()
    def test_lose_target_ref(self):
        c = DummyCallable()
        wr = weakref.ref(c)
        q = self.Queue()
        p = self.Process(target=c, args=(q, c))
        del c
        p.start()
        p.join()
        gc.collect()  # For PyPy or other GCs.
        self.assertIs(wr(), None)
        self.assertEqual(q.get(), 5)
        close_queue(q)

    @classmethod
    def _test_child_fd_inflation(self, evt, q):
        q.put(os_helper.fd_count())
        evt.wait()

    def test_child_fd_inflation(self):
        # Number of fds in child processes should not grow with the
        # number of running children.
        if self.TYPE == 'threads':
            self.skipTest('test not appropriate for {}'.format(self.TYPE))

        sm = multiprocessing.get_start_method()
        if sm == 'fork':
            # The fork method by design inherits all fds from the parent,
            # trying to go against it is a lost battle
            self.skipTest('test not appropriate for {}'.format(sm))

        N = 5
        evt = self.Event()
        q = self.Queue()

        procs = [self.Process(target=self._test_child_fd_inflation, args=(evt, q))
                 for i in range(N)]
        for p in procs:
            p.start()

        try:
            fd_counts = [q.get() for i in range(N)]
            self.assertEqual(len(set(fd_counts)), 1, fd_counts)

        finally:
            evt.set()
            for p in procs:
                p.join()
            close_queue(q)

    @classmethod
    def _test_wait_for_threads(self, evt):
        def func1():
            time.sleep(0.5)
            evt.set()

        def func2():
            time.sleep(20)
            evt.clear()

        threading.Thread(target=func1).start()
        threading.Thread(target=func2, daemon=True).start()

    @warnings_helper.ignore_fork_in_thread_deprecation_warnings()
    def test_wait_for_threads(self):
        # A child process should wait for non-daemonic threads to end
        # before exiting
        if self.TYPE == 'threads':
            self.skipTest('test not appropriate for {}'.format(self.TYPE))

        evt = self.Event()
        proc = self.Process(target=self._test_wait_for_threads, args=(evt,))
        proc.start()
        proc.join()
        self.assertTrue(evt.is_set())

    @classmethod
    def _test_error_on_stdio_flush(self, evt, break_std_streams={}):
        for stream_name, action in break_std_streams.items():
            if action == 'close':
                stream = io.StringIO()
                stream.close()
            else:
                assert action == 'remove'
                stream = None
            setattr(sys, stream_name, None)
        evt.set()

    @warnings_helper.ignore_fork_in_thread_deprecation_warnings()
    def test_error_on_stdio_flush_1(self):
        # Check that Process works with broken standard streams
        streams = [io.StringIO(), None]
        streams[0].close()
        for stream_name in ('stdout', 'stderr'):
            for stream in streams:
                old_stream = getattr(sys, stream_name)
                setattr(sys, stream_name, stream)
                try:
                    evt = self.Event()
                    proc = self.Process(target=self._test_error_on_stdio_flush,
                                        args=(evt,))
                    proc.start()
                    proc.join()
                    self.assertTrue(evt.is_set())
                    self.assertEqual(proc.exitcode, 0)
                finally:
                    setattr(sys, stream_name, old_stream)

    @warnings_helper.ignore_fork_in_thread_deprecation_warnings()
    def test_error_on_stdio_flush_2(self):
        # Same as test_error_on_stdio_flush_1(), but standard streams are
        # broken by the child process
        for stream_name in ('stdout', 'stderr'):
            for action in ('close', 'remove'):
                old_stream = getattr(sys, stream_name)
                try:
                    evt = self.Event()
                    proc = self.Process(target=self._test_error_on_stdio_flush,
                                        args=(evt, {stream_name: action}))
                    proc.start()
                    proc.join()
                    self.assertTrue(evt.is_set())
                    self.assertEqual(proc.exitcode, 0)
                finally:
                    setattr(sys, stream_name, old_stream)

    @staticmethod
    def _sleep_and_set_event(evt, delay=0.0):
        time.sleep(delay)
        evt.set()

    def check_forkserver_death(self, signum):
        # bpo-31308: if the forkserver process has died, we should still
        # be able to create and run new Process instances (the forkserver
        # is implicitly restarted).
        if self.TYPE == 'threads':
            self.skipTest('test not appropriate for {}'.format(self.TYPE))
        sm = multiprocessing.get_start_method()
        if sm != 'forkserver':
            # The fork method by design inherits all fds from the parent,
            # trying to go against it is a lost battle
            self.skipTest('test not appropriate for {}'.format(sm))

        from multiprocessing.forkserver import _forkserver
        _forkserver.ensure_running()

        # First process sleeps 500 ms
        delay = 0.5

        evt = self.Event()
        proc = self.Process(target=self._sleep_and_set_event, args=(evt, delay))
        proc.start()

        pid = _forkserver._forkserver_pid
        os.kill(pid, signum)
        # give time to the fork server to die and time to proc to complete
        time.sleep(delay * 2.0)

        evt2 = self.Event()
        proc2 = self.Process(target=self._sleep_and_set_event, args=(evt2,))
        proc2.start()
        proc2.join()
        self.assertTrue(evt2.is_set())
        self.assertEqual(proc2.exitcode, 0)

        proc.join()
        self.assertTrue(evt.is_set())
        self.assertIn(proc.exitcode, (0, 255))

    def test_forkserver_sigint(self):
        # Catchable signal
        self.check_forkserver_death(signal.SIGINT)

    def test_forkserver_sigkill(self):
        # Uncatchable signal
        if os.name != 'nt':
            self.check_forkserver_death(signal.SIGKILL)

    def test_forkserver_auth_is_enabled(self):
        if self.TYPE == "threads":
            self.skipTest(f"test not appropriate for {self.TYPE}")
        if multiprocessing.get_start_method() != "forkserver":
            self.skipTest("forkserver start method specific")

        forkserver = multiprocessing.forkserver._forkserver
        forkserver.ensure_running()
        self.assertTrue(forkserver._forkserver_pid)
        authkey = forkserver._forkserver_authkey
        self.assertTrue(authkey)
        self.assertGreater(len(authkey), 15)
        addr = forkserver._forkserver_address
        self.assertTrue(addr)

        # Demonstrate that a raw auth handshake, as Client performs, does not
        # raise an error.
        client = multiprocessing.connection.Client(addr, authkey=authkey)
        client.close()

        # That worked, now launch a quick process.
        proc = self.Process(target=sys.exit)
        proc.start()
        proc.join()
        self.assertEqual(proc.exitcode, 0)

    def test_forkserver_without_auth_fails(self):
        if self.TYPE == "threads":
            self.skipTest(f"test not appropriate for {self.TYPE}")
        if multiprocessing.get_start_method() != "forkserver":
            self.skipTest("forkserver start method specific")

        forkserver = multiprocessing.forkserver._forkserver
        forkserver.ensure_running()
        self.assertTrue(forkserver._forkserver_pid)
        authkey_len = len(forkserver._forkserver_authkey)
        with unittest.mock.patch.object(
                forkserver, '_forkserver_authkey', None):
            # With an incorrect authkey we should get an auth rejection
            # rather than the above protocol error.
            forkserver._forkserver_authkey = b'T' * authkey_len
            proc = self.Process(target=sys.exit)
            with self.assertRaises(multiprocessing.AuthenticationError):
                proc.start()
            del proc

        # authkey restored, launching processes should work again.
        proc = self.Process(target=sys.exit)
        proc.start()
        proc.join()

#
#
#

class _UpperCaser(multiprocessing.Process):

    def __init__(self):
        multiprocessing.Process.__init__(self)
        self.child_conn, self.parent_conn = multiprocessing.Pipe()

    def run(self):
        self.parent_conn.close()
        for s in iter(self.child_conn.recv, None):
            self.child_conn.send(s.upper())
        self.child_conn.close()

    def submit(self, s):
        assert type(s) is str
        self.parent_conn.send(s)
        return self.parent_conn.recv()

    def stop(self):
        self.parent_conn.send(None)
        self.parent_conn.close()
        self.child_conn.close()

class _TestSubclassingProcess(BaseTestCase):

    ALLOWED_TYPES = ('processes',)

    @warnings_helper.ignore_fork_in_thread_deprecation_warnings()
    def test_subclassing(self):
        uppercaser = _UpperCaser()
        uppercaser.daemon = True
        uppercaser.start()
        self.assertEqual(uppercaser.submit('hello'), 'HELLO')
        self.assertEqual(uppercaser.submit('world'), 'WORLD')
        uppercaser.stop()
        uppercaser.join()

    @warnings_helper.ignore_fork_in_thread_deprecation_warnings()
    def test_stderr_flush(self):
        # sys.stderr is flushed at process shutdown (issue #13812)
        if self.TYPE == "threads":
            self.skipTest('test not appropriate for {}'.format(self.TYPE))

        testfn = os_helper.TESTFN
        self.addCleanup(os_helper.unlink, testfn)
        proc = self.Process(target=self._test_stderr_flush, args=(testfn,))
        proc.start()
        proc.join()
        with open(testfn, encoding="utf-8") as f:
            err = f.read()
            # The whole traceback was printed
            self.assertIn("ZeroDivisionError", err)
            self.assertIn("test_multiprocessing.py", err)
            self.assertIn("1/0 # MARKER", err)

    @classmethod
    def _test_stderr_flush(cls, testfn):
        fd = os.open(testfn, os.O_WRONLY | os.O_CREAT | os.O_EXCL)
        sys.stderr = open(fd, 'w', encoding="utf-8", closefd=False)
        1/0 # MARKER


    @classmethod
    def _test_sys_exit(cls, reason, testfn):
        fd = os.open(testfn, os.O_WRONLY | os.O_CREAT | os.O_EXCL)
        sys.stderr = open(fd, 'w', encoding="utf-8", closefd=False)
        sys.exit(reason)

    @warnings_helper.ignore_fork_in_thread_deprecation_warnings()
    def test_sys_exit(self):
        # See Issue 13854
        if self.TYPE == 'threads':
            self.skipTest('test not appropriate for {}'.format(self.TYPE))

        testfn = os_helper.TESTFN
        self.addCleanup(os_helper.unlink, testfn)

        for reason in (
            [1, 2, 3],
            'ignore this',
        ):
            p = self.Process(target=self._test_sys_exit, args=(reason, testfn))
            p.daemon = True
            p.start()
            join_process(p)
            self.assertEqual(p.exitcode, 1)

            with open(testfn, encoding="utf-8") as f:
                content = f.read()
            self.assertEqual(content.rstrip(), str(reason))

            os.unlink(testfn)

        cases = [
            ((True,), 1),
            ((False,), 0),
            ((8,), 8),
            ((None,), 0),
            ((), 0),
            ]

        for args, expected in cases:
            with self.subTest(args=args):
                p = self.Process(target=sys.exit, args=args)
                p.daemon = True
                p.start()
                join_process(p)
                self.assertEqual(p.exitcode, expected)

#
#
#

def queue_empty(q):
    if hasattr(q, 'empty'):
        return q.empty()
    else:
        return q.qsize() == 0

def queue_full(q, maxsize):
    if hasattr(q, 'full'):
        return q.full()
    else:
        return q.qsize() == maxsize


class _TestQueue(BaseTestCase):


    @classmethod
    def _test_put(cls, queue, child_can_start, parent_can_continue):
        child_can_start.wait()
        for i in range(6):
            queue.get()
        parent_can_continue.set()

    @warnings_helper.ignore_fork_in_thread_deprecation_warnings()
    def test_put(self):
        MAXSIZE = 6
        queue = self.Queue(maxsize=MAXSIZE)
        child_can_start = self.Event()
        parent_can_continue = self.Event()

        proc = self.Process(
            target=self._test_put,
            args=(queue, child_can_start, parent_can_continue)
            )
        proc.daemon = True
        proc.start()

        self.assertEqual(queue_empty(queue), True)
        self.assertEqual(queue_full(queue, MAXSIZE), False)

        queue.put(1)
        queue.put(2, True)
        queue.put(3, True, None)
        queue.put(4, False)
        queue.put(5, False, None)
        queue.put_nowait(6)

        # the values may be in buffer but not yet in pipe so sleep a bit
        time.sleep(DELTA)

        self.assertEqual(queue_empty(queue), False)
        self.assertEqual(queue_full(queue, MAXSIZE), True)

        put = TimingWrapper(queue.put)
        put_nowait = TimingWrapper(queue.put_nowait)

        self.assertRaises(pyqueue.Full, put, 7, False)
        self.assertTimingAlmostEqual(put.elapsed, 0)

        self.assertRaises(pyqueue.Full, put, 7, False, None)
        self.assertTimingAlmostEqual(put.elapsed, 0)

        self.assertRaises(pyqueue.Full, put_nowait, 7)
        self.assertTimingAlmostEqual(put_nowait.elapsed, 0)

        self.assertRaises(pyqueue.Full, put, 7, True, TIMEOUT1)
        self.assertTimingAlmostEqual(put.elapsed, TIMEOUT1)

        self.assertRaises(pyqueue.Full, put, 7, False, TIMEOUT2)
        self.assertTimingAlmostEqual(put.elapsed, 0)

        self.assertRaises(pyqueue.Full, put, 7, True, timeout=TIMEOUT3)
        self.assertTimingAlmostEqual(put.elapsed, TIMEOUT3)

        child_can_start.set()
        parent_can_continue.wait()

        self.assertEqual(queue_empty(queue), True)
        self.assertEqual(queue_full(queue, MAXSIZE), False)

        proc.join()
        close_queue(queue)

    @classmethod
    def _test_get(cls, queue, child_can_start, parent_can_continue):
        child_can_start.wait()
        #queue.put(1)
        queue.put(2)
        queue.put(3)
        queue.put(4)
        queue.put(5)
        parent_can_continue.set()

    @warnings_helper.ignore_fork_in_thread_deprecation_warnings()
    def test_get(self):
        queue = self.Queue()
        child_can_start = self.Event()
        parent_can_continue = self.Event()

        proc = self.Process(
            target=self._test_get,
            args=(queue, child_can_start, parent_can_continue)
            )
        proc.daemon = True
        proc.start()

        self.assertEqual(queue_empty(queue), True)

        child_can_start.set()
        parent_can_continue.wait()

        time.sleep(DELTA)
        self.assertEqual(queue_empty(queue), False)

        # Hangs unexpectedly, remove for now
        #self.assertEqual(queue.get(), 1)
        self.assertEqual(queue.get(True, None), 2)
        self.assertEqual(queue.get(True), 3)
        self.assertEqual(queue.get(timeout=1), 4)
        self.assertEqual(queue.get_nowait(), 5)

        self.assertEqual(queue_empty(queue), True)

        get = TimingWrapper(queue.get)
        get_nowait = TimingWrapper(queue.get_nowait)

        self.assertRaises(pyqueue.Empty, get, False)
        self.assertTimingAlmostEqual(get.elapsed, 0)

        self.assertRaises(pyqueue.Empty, get, False, None)
        self.assertTimingAlmostEqual(get.elapsed, 0)

        self.assertRaises(pyqueue.Empty, get_nowait)
        self.assertTimingAlmostEqual(get_nowait.elapsed, 0)

        self.assertRaises(pyqueue.Empty, get, True, TIMEOUT1)
        self.assertTimingAlmostEqual(get.elapsed, TIMEOUT1)

        self.assertRaises(pyqueue.Empty, get, False, TIMEOUT2)
        self.assertTimingAlmostEqual(get.elapsed, 0)

        self.assertRaises(pyqueue.Empty, get, timeout=TIMEOUT3)
        self.assertTimingAlmostEqual(get.elapsed, TIMEOUT3)

        proc.join()
        close_queue(queue)

    @classmethod
    def _test_fork(cls, queue):
        for i in range(10, 20):
            queue.put(i)
        # note that at this point the items may only be buffered, so the
        # process cannot shutdown until the feeder thread has finished
        # pushing items onto the pipe.

    @warnings_helper.ignore_fork_in_thread_deprecation_warnings()
    def test_fork(self):
        # Old versions of Queue would fail to create a new feeder
        # thread for a forked process if the original process had its
        # own feeder thread.  This test checks that this no longer
        # happens.

        queue = self.Queue()

        # put items on queue so that main process starts a feeder thread
        for i in range(10):
            queue.put(i)

        # wait to make sure thread starts before we fork a new process
        time.sleep(DELTA)

        # fork process
        p = self.Process(target=self._test_fork, args=(queue,))
        p.daemon = True
        p.start()

        # check that all expected items are in the queue
        for i in range(20):
            self.assertEqual(queue.get(), i)
        self.assertRaises(pyqueue.Empty, queue.get, False)

        p.join()
        close_queue(queue)

    def test_qsize(self):
        q = self.Queue()
        try:
            self.assertEqual(q.qsize(), 0)
        except NotImplementedError:
            self.skipTest('qsize method not implemented')
        q.put(1)
        self.assertEqual(q.qsize(), 1)
        q.put(5)
        self.assertEqual(q.qsize(), 2)
        q.get()
        self.assertEqual(q.qsize(), 1)
        q.get()
        self.assertEqual(q.qsize(), 0)
        close_queue(q)

    @classmethod
    def _test_task_done(cls, q):
        for obj in iter(q.get, None):
            time.sleep(DELTA)
            q.task_done()

    @warnings_helper.ignore_fork_in_thread_deprecation_warnings()
    def test_task_done(self):
        queue = self.JoinableQueue()

        workers = [self.Process(target=self._test_task_done, args=(queue,))
                   for i in range(4)]

        for p in workers:
            p.daemon = True
            p.start()

        for i in range(10):
            queue.put(i)

        queue.join()

        for p in workers:
            queue.put(None)

        for p in workers:
            p.join()
        close_queue(queue)

    def test_no_import_lock_contention(self):
        with os_helper.temp_cwd():
            module_name = 'imported_by_an_imported_module'
            with open(module_name + '.py', 'w', encoding="utf-8") as f:
                f.write("""if 1:
                    import multiprocessing

                    q = multiprocessing.Queue()
                    q.put('knock knock')
                    q.get(timeout=3)
                    q.close()
                    del q
                """)

            with import_helper.DirsOnSysPath(os.getcwd()):
                try:
                    __import__(module_name)
                except pyqueue.Empty:
                    self.fail("Probable regression on import lock contention;"
                              " see Issue #22853")

    @warnings_helper.ignore_fork_in_thread_deprecation_warnings()
    def test_timeout(self):
        q = multiprocessing.Queue()
        start = time.monotonic()
        self.assertRaises(pyqueue.Empty, q.get, True, 0.200)
        delta = time.monotonic() - start
        # bpo-30317: Tolerate a delta of 100 ms because of the bad clock
        # resolution on Windows (usually 15.6 ms). x86 Windows7 3.x once
        # failed because the delta was only 135.8 ms.
        self.assertGreaterEqual(delta, 0.100)
        close_queue(q)

    def test_queue_feeder_donot_stop_onexc(self):
        # bpo-30414: verify feeder handles exceptions correctly
        if self.TYPE != 'processes':
            self.skipTest('test not appropriate for {}'.format(self.TYPE))

        class NotSerializable(object):
            def __reduce__(self):
                raise AttributeError
        with test.support.captured_stderr():
            q = self.Queue()
            q.put(NotSerializable())
            q.put(True)
            self.assertTrue(q.get(timeout=support.SHORT_TIMEOUT))
            close_queue(q)

        with test.support.captured_stderr():
            # bpo-33078: verify that the queue size is correctly handled
            # on errors.
            q = self.Queue(maxsize=1)
            q.put(NotSerializable())
            q.put(True)
            try:
                self.assertEqual(q.qsize(), 1)
            except NotImplementedError:
                # qsize is not available on all platform as it
                # relies on sem_getvalue
                pass
            self.assertTrue(q.get(timeout=support.SHORT_TIMEOUT))
            # Check that the size of the queue is correct
            self.assertTrue(q.empty())
            close_queue(q)

    def test_queue_feeder_on_queue_feeder_error(self):
        # bpo-30006: verify feeder handles exceptions using the
        # _on_queue_feeder_error hook.
        if self.TYPE != 'processes':
            self.skipTest('test not appropriate for {}'.format(self.TYPE))

        class NotSerializable(object):
            """Mock unserializable object"""
            def __init__(self):
                self.reduce_was_called = False
                self.on_queue_feeder_error_was_called = False

            def __reduce__(self):
                self.reduce_was_called = True
                raise AttributeError

        class SafeQueue(multiprocessing.queues.Queue):
            """Queue with overloaded _on_queue_feeder_error hook"""
            @staticmethod
            def _on_queue_feeder_error(e, obj):
                if (isinstance(e, AttributeError) and
                        isinstance(obj, NotSerializable)):
                    obj.on_queue_feeder_error_was_called = True

        not_serializable_obj = NotSerializable()
        # The captured_stderr reduces the noise in the test report
        with test.support.captured_stderr():
            q = SafeQueue(ctx=multiprocessing.get_context())
            q.put(not_serializable_obj)

            # Verify that q is still functioning correctly
            q.put(True)
            self.assertTrue(q.get(timeout=support.SHORT_TIMEOUT))

        # Assert that the serialization and the hook have been called correctly
        self.assertTrue(not_serializable_obj.reduce_was_called)
        self.assertTrue(not_serializable_obj.on_queue_feeder_error_was_called)

    def test_closed_queue_empty_exceptions(self):
        # Assert that checking the emptiness of an unused closed queue
        # does not raise an OSError. The rationale is that q.close() is
        # a no-op upon construction and becomes effective once the queue
        # has been used (e.g., by calling q.put()).
        for q in multiprocessing.Queue(), multiprocessing.JoinableQueue():
            q.close()  # this is a no-op since the feeder thread is None
            q.join_thread()  # this is also a no-op
            self.assertTrue(q.empty())

        for q in multiprocessing.Queue(), multiprocessing.JoinableQueue():
            q.put('foo')  # make sure that the queue is 'used'
            q.close()  # close the feeder thread
            q.join_thread()  # make sure to join the feeder thread
            with self.assertRaisesRegex(OSError, 'is closed'):
                q.empty()

    def test_closed_queue_put_get_exceptions(self):
        for q in multiprocessing.Queue(), multiprocessing.JoinableQueue():
            q.close()
            with self.assertRaisesRegex(ValueError, 'is closed'):
                q.put('foo')
            with self.assertRaisesRegex(ValueError, 'is closed'):
                q.get()
#
#
#

class _TestLock(BaseTestCase):

    @staticmethod
    def _acquire(lock, l=None):
        lock.acquire()
        if l is not None:
            l.append(repr(lock))

    @staticmethod
    def _acquire_event(lock, event):
        lock.acquire()
        event.set()
        time.sleep(1.0)

    @warnings_helper.ignore_fork_in_thread_deprecation_warnings()
    def test_repr_lock(self):
        if self.TYPE != 'processes':
            self.skipTest('test not appropriate for {}'.format(self.TYPE))

        lock = self.Lock()
        self.assertEqual(f'<Lock(owner=None)>', repr(lock))

        lock.acquire()
        self.assertEqual(f'<Lock(owner=MainProcess)>', repr(lock))
        lock.release()

        tname = 'T1'
        l = []
        t = threading.Thread(target=self._acquire,
                             args=(lock, l),
                             name=tname)
        t.start()
        time.sleep(0.1)
        self.assertEqual(f'<Lock(owner=MainProcess|{tname})>', l[0])
        lock.release()

        t = threading.Thread(target=self._acquire,
                             args=(lock,),
                             name=tname)
        t.start()
        time.sleep(0.1)
        self.assertEqual('<Lock(owner=SomeOtherThread)>', repr(lock))
        lock.release()

        pname = 'P1'
        l = multiprocessing.Manager().list()
        p = self.Process(target=self._acquire,
                         args=(lock, l),
                         name=pname)
        p.start()
        p.join()
        self.assertEqual(f'<Lock(owner={pname})>', l[0])

        lock = self.Lock()
        event = self.Event()
        p = self.Process(target=self._acquire_event,
                         args=(lock, event),
                         name='P2')
        p.start()
        event.wait()
        self.assertEqual(f'<Lock(owner=SomeOtherProcess)>', repr(lock))
        p.terminate()

    def test_lock(self):
        lock = self.Lock()
        self.assertEqual(lock.acquire(), True)
        self.assertTrue(lock.locked())
        self.assertEqual(lock.acquire(False), False)
        self.assertEqual(lock.release(), None)
        self.assertFalse(lock.locked())
        self.assertRaises((ValueError, threading.ThreadError), lock.release)

    @classmethod
    def _test_lock_locked_2processes(cls, lock, event, res):
        lock.acquire()
        res.value = lock.locked()
        event.set()

    @warnings_helper.ignore_fork_in_thread_deprecation_warnings()
    @unittest.skipUnless(HAS_SHAREDCTYPES, 'needs sharedctypes')
    def test_lock_locked_2processes(self):
        if self.TYPE != 'processes':
            self.skipTest('test not appropriate for {}'.format(self.TYPE))

        lock = self.Lock()
        event = self.Event()
        res = self.Value('b', 0)
        p = self.Process(target=self._test_lock_locked_2processes,
                         args=(lock, event, res))
        p.start()
        event.wait()
        self.assertTrue(lock.locked())
        self.assertTrue(res.value)
        p.join()

    @staticmethod
    def _acquire_release(lock, timeout, l=None, n=1):
        for _ in range(n):
            lock.acquire()
        if l is not None:
            l.append(repr(lock))
        time.sleep(timeout)
        for _ in range(n):
            lock.release()

    @warnings_helper.ignore_fork_in_thread_deprecation_warnings()
    def test_repr_rlock(self):
        if self.TYPE != 'processes':
            self.skipTest('test not appropriate for {}'.format(self.TYPE))

        lock = self.RLock()
        self.assertEqual('<RLock(None, 0)>', repr(lock))

        n = 3
        for _ in range(n):
            lock.acquire()
        self.assertEqual(f'<RLock(MainProcess, {n})>', repr(lock))
        for _ in range(n):
            lock.release()

        t, l = [], []
        for i in range(n):
            t.append(threading.Thread(target=self._acquire_release,
                                      args=(lock, 0.1, l, i+1),
                                      name=f'T{i+1}'))
            t[-1].start()
        for t_ in t:
            t_.join()
        for i in range(n):
            self.assertIn(f'<RLock(MainProcess|T{i+1}, {i+1})>', l)

        rlock = self.RLock()
        t = threading.Thread(target=rlock.acquire)
        t.start()
        t.join()
        self.assertEqual('<RLock(SomeOtherThread, nonzero)>', repr(rlock))

        pname = 'P1'
        l = multiprocessing.Manager().list()
        p = self.Process(target=self._acquire_release,
                         args=(lock, 0.1, l),
                         name=pname)
        p.start()
        p.join()
        self.assertEqual(f'<RLock({pname}, 1)>', l[0])

        rlock = self.RLock()
        p = self.Process(target=self._acquire, args=(rlock,))
        p.start()
        p.join()
        self.assertEqual('<RLock(SomeOtherProcess, nonzero)>', repr(rlock))

    def test_rlock(self):
        lock = self.RLock()
        self.assertEqual(lock.acquire(), True)
        self.assertTrue(lock.locked())
        self.assertEqual(lock.acquire(), True)
        self.assertEqual(lock.acquire(), True)
        self.assertEqual(lock.release(), None)
        self.assertTrue(lock.locked())
        self.assertEqual(lock.release(), None)
        self.assertEqual(lock.release(), None)
        self.assertFalse(lock.locked())
        self.assertRaises((AssertionError, RuntimeError), lock.release)

    @warnings_helper.ignore_fork_in_thread_deprecation_warnings()
    @unittest.skipUnless(HAS_SHAREDCTYPES, 'needs sharedctypes')
    def test_rlock_locked_2processes(self):
        if self.TYPE != 'processes':
            self.skipTest('test not appropriate for {}'.format(self.TYPE))

        rlock = self.RLock()
        event = self.Event()
        res = self.Value('b', 0)
        # target is the same as for the test_lock_locked_2processes test.
        p = self.Process(target=self._test_lock_locked_2processes,
                         args=(rlock, event, res))
        p.start()
        event.wait()
        self.assertTrue(rlock.locked())
        self.assertTrue(res.value)
        p.join()

    def test_lock_context(self):
        with self.Lock() as locked:
            self.assertTrue(locked)

    def test_rlock_context(self):
        with self.RLock() as locked:
            self.assertTrue(locked)


class _TestSemaphore(BaseTestCase):

    def _test_semaphore(self, sem):
        self.assertReturnsIfImplemented(2, get_value, sem)
        self.assertEqual(sem.acquire(), True)
        self.assertReturnsIfImplemented(1, get_value, sem)
        self.assertEqual(sem.acquire(), True)
        self.assertReturnsIfImplemented(0, get_value, sem)
        self.assertEqual(sem.acquire(False), False)
        self.assertReturnsIfImplemented(0, get_value, sem)
        self.assertEqual(sem.release(), None)
        self.assertReturnsIfImplemented(1, get_value, sem)
        self.assertEqual(sem.release(), None)
        self.assertReturnsIfImplemented(2, get_value, sem)

    def test_semaphore(self):
        sem = self.Semaphore(2)
        self._test_semaphore(sem)
        self.assertEqual(sem.release(), None)
        self.assertReturnsIfImplemented(3, get_value, sem)
        self.assertEqual(sem.release(), None)
        self.assertReturnsIfImplemented(4, get_value, sem)

    def test_bounded_semaphore(self):
        sem = self.BoundedSemaphore(2)
        self._test_semaphore(sem)
        # Currently fails on OS/X
        #if HAVE_GETVALUE:
        #    self.assertRaises(ValueError, sem.release)
        #    self.assertReturnsIfImplemented(2, get_value, sem)

    def test_timeout(self):
        if self.TYPE != 'processes':
            self.skipTest('test not appropriate for {}'.format(self.TYPE))

        sem = self.Semaphore(0)
        acquire = TimingWrapper(sem.acquire)

        self.assertEqual(acquire(False), False)
        self.assertTimingAlmostEqual(acquire.elapsed, 0.0)

        self.assertEqual(acquire(False, None), False)
        self.assertTimingAlmostEqual(acquire.elapsed, 0.0)

        self.assertEqual(acquire(False, TIMEOUT1), False)
        self.assertTimingAlmostEqual(acquire.elapsed, 0)

        self.assertEqual(acquire(True, TIMEOUT2), False)
        self.assertTimingAlmostEqual(acquire.elapsed, TIMEOUT2)

        self.assertEqual(acquire(timeout=TIMEOUT3), False)
        self.assertTimingAlmostEqual(acquire.elapsed, TIMEOUT3)


class _TestCondition(BaseTestCase):

    @classmethod
    def f(cls, cond, sleeping, woken, timeout=None):
        cond.acquire()
        sleeping.release()
        cond.wait(timeout)
        woken.release()
        cond.release()

    def assertReachesEventually(self, func, value):
        for _ in support.sleeping_retry(support.SHORT_TIMEOUT):
            try:
                if func() == value:
                    break
            except NotImplementedError:
                break

        self.assertReturnsIfImplemented(value, func)

    def check_invariant(self, cond):
        # this is only supposed to succeed when there are no sleepers
        if self.TYPE == 'processes':
            try:
                sleepers = (cond._sleeping_count.get_value() -
                            cond._woken_count.get_value())
                self.assertEqual(sleepers, 0)
                self.assertEqual(cond._wait_semaphore.get_value(), 0)
            except NotImplementedError:
                pass

    @warnings_helper.ignore_fork_in_thread_deprecation_warnings()
    def test_notify(self):
        cond = self.Condition()
        sleeping = self.Semaphore(0)
        woken = self.Semaphore(0)

        p = self.Process(target=self.f, args=(cond, sleeping, woken))
        p.daemon = True
        p.start()

        t = threading.Thread(target=self.f, args=(cond, sleeping, woken))
        t.daemon = True
        t.start()

        # wait for both children to start sleeping
        sleeping.acquire()
        sleeping.acquire()

        # check no process/thread has woken up
        self.assertReachesEventually(lambda: get_value(woken), 0)

        # wake up one process/thread
        cond.acquire()
        cond.notify()
        cond.release()

        # check one process/thread has woken up
        self.assertReachesEventually(lambda: get_value(woken), 1)

        # wake up another
        cond.acquire()
        cond.notify()
        cond.release()

        # check other has woken up
        self.assertReachesEventually(lambda: get_value(woken), 2)

        # check state is not mucked up
        self.check_invariant(cond)

        threading_helper.join_thread(t)
        join_process(p)

    @warnings_helper.ignore_fork_in_thread_deprecation_warnings()
    def test_notify_all(self):
        cond = self.Condition()
        sleeping = self.Semaphore(0)
        woken = self.Semaphore(0)

        # start some threads/processes which will timeout
        workers = []
        for i in range(3):
            p = self.Process(target=self.f,
                             args=(cond, sleeping, woken, TIMEOUT1))
            p.daemon = True
            p.start()
            workers.append(p)

            t = threading.Thread(target=self.f,
                                 args=(cond, sleeping, woken, TIMEOUT1))
            t.daemon = True
            t.start()
            workers.append(t)

        # wait for them all to sleep
        for i in range(6):
            sleeping.acquire()

        # check they have all timed out
        for i in range(6):
            woken.acquire()
        self.assertReturnsIfImplemented(0, get_value, woken)

        # check state is not mucked up
        self.check_invariant(cond)

        # start some more threads/processes
        for i in range(3):
            p = self.Process(target=self.f, args=(cond, sleeping, woken))
            p.daemon = True
            p.start()
            workers.append(p)

            t = threading.Thread(target=self.f, args=(cond, sleeping, woken))
            t.daemon = True
            t.start()
            workers.append(t)

        # wait for them to all sleep
        for i in range(6):
            sleeping.acquire()

        # check no process/thread has woken up
        time.sleep(DELTA)
        self.assertReturnsIfImplemented(0, get_value, woken)

        # wake them all up
        cond.acquire()
        cond.notify_all()
        cond.release()

        # check they have all woken
        for i in range(6):
            woken.acquire()
        self.assertReturnsIfImplemented(0, get_value, woken)

        # check state is not mucked up
        self.check_invariant(cond)

        for w in workers:
            # NOTE: join_process and join_thread are the same
            threading_helper.join_thread(w)

    @warnings_helper.ignore_fork_in_thread_deprecation_warnings()
    def test_notify_n(self):
        cond = self.Condition()
        sleeping = self.Semaphore(0)
        woken = self.Semaphore(0)

        # start some threads/processes
        workers = []
        for i in range(3):
            p = self.Process(target=self.f, args=(cond, sleeping, woken))
            p.daemon = True
            p.start()
            workers.append(p)

            t = threading.Thread(target=self.f, args=(cond, sleeping, woken))
            t.daemon = True
            t.start()
            workers.append(t)

        # wait for them to all sleep
        for i in range(6):
            sleeping.acquire()

        # check no process/thread has woken up
        time.sleep(DELTA)
        self.assertReturnsIfImplemented(0, get_value, woken)

        # wake some of them up
        cond.acquire()
        cond.notify(n=2)
        cond.release()

        # check 2 have woken
        self.assertReachesEventually(lambda: get_value(woken), 2)

        # wake the rest of them
        cond.acquire()
        cond.notify(n=4)
        cond.release()

        self.assertReachesEventually(lambda: get_value(woken), 6)

        # doesn't do anything more
        cond.acquire()
        cond.notify(n=3)
        cond.release()

        self.assertReturnsIfImplemented(6, get_value, woken)

        # check state is not mucked up
        self.check_invariant(cond)

        for w in workers:
            # NOTE: join_process and join_thread are the same
            threading_helper.join_thread(w)

    def test_timeout(self):
        cond = self.Condition()
        wait = TimingWrapper(cond.wait)
        cond.acquire()
        res = wait(TIMEOUT1)
        cond.release()
        self.assertEqual(res, False)
        self.assertTimingAlmostEqual(wait.elapsed, TIMEOUT1)

    @classmethod
    def _test_waitfor_f(cls, cond, state):
        with cond:
            state.value = 0
            cond.notify()
            result = cond.wait_for(lambda : state.value==4)
            if not result or state.value != 4:
                sys.exit(1)

    @warnings_helper.ignore_fork_in_thread_deprecation_warnings()
    @unittest.skipUnless(HAS_SHAREDCTYPES, 'needs sharedctypes')
    def test_waitfor(self):
        # based on test in test/lock_tests.py
        cond = self.Condition()
        state = self.Value('i', -1)

        p = self.Process(target=self._test_waitfor_f, args=(cond, state))
        p.daemon = True
        p.start()

        with cond:
            result = cond.wait_for(lambda : state.value==0)
            self.assertTrue(result)
            self.assertEqual(state.value, 0)

        for i in range(4):
            time.sleep(0.01)
            with cond:
                state.value += 1
                cond.notify()

        join_process(p)
        self.assertEqual(p.exitcode, 0)

    @classmethod
    def _test_waitfor_timeout_f(cls, cond, state, success, sem):
        sem.release()
        with cond:
            expected = 0.100
            dt = time.monotonic()
            result = cond.wait_for(lambda : state.value==4, timeout=expected)
            dt = time.monotonic() - dt
            if not result and (expected - CLOCK_RES) <= dt:
                success.value = True

    @warnings_helper.ignore_fork_in_thread_deprecation_warnings()
    @unittest.skipUnless(HAS_SHAREDCTYPES, 'needs sharedctypes')
    def test_waitfor_timeout(self):
        # based on test in test/lock_tests.py
        cond = self.Condition()
        state = self.Value('i', 0)
        success = self.Value('i', False)
        sem = self.Semaphore(0)

        p = self.Process(target=self._test_waitfor_timeout_f,
                         args=(cond, state, success, sem))
        p.daemon = True
        p.start()
        self.assertTrue(sem.acquire(timeout=support.LONG_TIMEOUT))

        # Only increment 3 times, so state == 4 is never reached.
        for i in range(3):
            time.sleep(0.010)
            with cond:
                state.value += 1
                cond.notify()

        join_process(p)
        self.assertTrue(success.value)

    @classmethod
    def _test_wait_result(cls, c, pid):
        with c:
            c.notify()
        time.sleep(1)
        if pid is not None:
            os.kill(pid, signal.SIGINT)

    @warnings_helper.ignore_fork_in_thread_deprecation_warnings()
    def test_wait_result(self):
        if isinstance(self, ProcessesMixin) and sys.platform != 'win32':
            pid = os.getpid()
        else:
            pid = None

        c = self.Condition()
        with c:
            self.assertFalse(c.wait(0))
            self.assertFalse(c.wait(0.1))

            p = self.Process(target=self._test_wait_result, args=(c, pid))
            p.start()

            self.assertTrue(c.wait(60))
            if pid is not None:
                self.assertRaises(KeyboardInterrupt, c.wait, 60)

            p.join()


class _TestEvent(BaseTestCase):

    @classmethod
    def _test_event(cls, event):
        time.sleep(TIMEOUT2)
        event.set()

    @warnings_helper.ignore_fork_in_thread_deprecation_warnings()
    def test_event(self):
        event = self.Event()
        wait = TimingWrapper(event.wait)

        # Removed temporarily, due to API shear, this does not
        # work with threading._Event objects. is_set == isSet
        self.assertEqual(event.is_set(), False)

        # Removed, threading.Event.wait() will return the value of the __flag
        # instead of None. API Shear with the semaphore backed mp.Event
        self.assertEqual(wait(0.0), False)
        self.assertTimingAlmostEqual(wait.elapsed, 0.0)
        self.assertEqual(wait(TIMEOUT1), False)
        self.assertTimingAlmostEqual(wait.elapsed, TIMEOUT1)

        event.set()

        # See note above on the API differences
        self.assertEqual(event.is_set(), True)
        self.assertEqual(wait(), True)
        self.assertTimingAlmostEqual(wait.elapsed, 0.0)
        self.assertEqual(wait(TIMEOUT1), True)
        self.assertTimingAlmostEqual(wait.elapsed, 0.0)
        # self.assertEqual(event.is_set(), True)

        event.clear()

        #self.assertEqual(event.is_set(), False)

        p = self.Process(target=self._test_event, args=(event,))
        p.daemon = True
        p.start()
        self.assertEqual(wait(), True)
        p.join()

    def test_repr(self) -> None:
        event = self.Event()
        if self.TYPE == 'processes':
            self.assertRegex(repr(event), r"<Event at .* unset>")
            event.set()
            self.assertRegex(repr(event), r"<Event at .* set>")
            event.clear()
            self.assertRegex(repr(event), r"<Event at .* unset>")
        elif self.TYPE == 'manager':
            self.assertRegex(repr(event), r"<EventProxy object, typeid 'Event' at .*")
            event.set()
            self.assertRegex(repr(event), r"<EventProxy object, typeid 'Event' at .*")


# Tests for Barrier - adapted from tests in test/lock_tests.py
#

# Many of the tests for threading.Barrier use a list as an atomic
# counter: a value is appended to increment the counter, and the
# length of the list gives the value.  We use the class DummyList
# for the same purpose.

class _DummyList(object):

    def __init__(self):
        wrapper = multiprocessing.heap.BufferWrapper(struct.calcsize('i'))
        lock = multiprocessing.Lock()
        self.__setstate__((wrapper, lock))
        self._lengthbuf[0] = 0

    def __setstate__(self, state):
        (self._wrapper, self._lock) = state
        self._lengthbuf = self._wrapper.create_memoryview().cast('i')

    def __getstate__(self):
        return (self._wrapper, self._lock)

    def append(self, _):
        with self._lock:
            self._lengthbuf[0] += 1

    def __len__(self):
        with self._lock:
            return self._lengthbuf[0]

def _wait():
    # A crude wait/yield function not relying on synchronization primitives.
    time.sleep(0.01)


class Bunch(object):
    """
    A bunch of threads.
    """
    def __init__(self, namespace, f, args, n, wait_before_exit=False):
        """
        Construct a bunch of `n` threads running the same function `f`.
        If `wait_before_exit` is True, the threads won't terminate until
        do_finish() is called.
        """
        self.f = f
        self.args = args
        self.n = n
        self.started = namespace.DummyList()
        self.finished = namespace.DummyList()
        self._can_exit = namespace.Event()
        if not wait_before_exit:
            self._can_exit.set()

        threads = []
        for i in range(n):
            p = namespace.Process(target=self.task)
            p.daemon = True
            p.start()
            threads.append(p)

        def finalize(threads):
            for p in threads:
                p.join()

        self._finalizer = weakref.finalize(self, finalize, threads)

    def task(self):
        pid = os.getpid()
        self.started.append(pid)
        try:
            self.f(*self.args)
        finally:
            self.finished.append(pid)
            self._can_exit.wait(30)
            assert self._can_exit.is_set()

    def wait_for_started(self):
        while len(self.started) < self.n:
            _wait()

    def wait_for_finished(self):
        while len(self.finished) < self.n:
            _wait()

    def do_finish(self):
        self._can_exit.set()

    def close(self):
        self._finalizer()


class AppendTrue(object):
    def __init__(self, obj):
        self.obj = obj
    def __call__(self):
        self.obj.append(True)


class _TestBarrier(BaseTestCase):
    """
    Tests for Barrier objects.
    """
    N = 5
    defaultTimeout = 30.0  # XXX Slow Windows buildbots need generous timeout

    def setUp(self):
        self.barrier = self.Barrier(self.N, timeout=self.defaultTimeout)

    def tearDown(self):
        self.barrier.abort()
        self.barrier = None

    def DummyList(self):
        if self.TYPE == 'threads':
            return []
        elif self.TYPE == 'manager':
            return self.manager.list()
        else:
            return _DummyList()

    def run_threads(self, f, args):
        b = Bunch(self, f, args, self.N-1)
        try:
            f(*args)
            b.wait_for_finished()
        finally:
            b.close()

    @classmethod
    def multipass(cls, barrier, results, n):
        m = barrier.parties
        assert m == cls.N
        for i in range(n):
            results[0].append(True)
            assert len(results[1]) == i * m
            barrier.wait()
            results[1].append(True)
            assert len(results[0]) == (i + 1) * m
            barrier.wait()
        try:
            assert barrier.n_waiting == 0
        except NotImplementedError:
            pass
        assert not barrier.broken

    @warnings_helper.ignore_fork_in_thread_deprecation_warnings()
    def test_barrier(self, passes=1):
        """
        Test that a barrier is passed in lockstep
        """
        results = [self.DummyList(), self.DummyList()]
        self.run_threads(self.multipass, (self.barrier, results, passes))

    @warnings_helper.ignore_fork_in_thread_deprecation_warnings()
    def test_barrier_10(self):
        """
        Test that a barrier works for 10 consecutive runs
        """
        return self.test_barrier(10)

    @classmethod
    def _test_wait_return_f(cls, barrier, queue):
        res = barrier.wait()
        queue.put(res)

    @warnings_helper.ignore_fork_in_thread_deprecation_warnings()
    def test_wait_return(self):
        """
        test the return value from barrier.wait
        """
        queue = self.Queue()
        self.run_threads(self._test_wait_return_f, (self.barrier, queue))
        results = [queue.get() for i in range(self.N)]
        self.assertEqual(results.count(0), 1)
        close_queue(queue)

    @classmethod
    def _test_action_f(cls, barrier, results):
        barrier.wait()
        if len(results) != 1:
            raise RuntimeError

    @warnings_helper.ignore_fork_in_thread_deprecation_warnings()
    def test_action(self):
        """
        Test the 'action' callback
        """
        results = self.DummyList()
        barrier = self.Barrier(self.N, action=AppendTrue(results))
        self.run_threads(self._test_action_f, (barrier, results))
        self.assertEqual(len(results), 1)

    @classmethod
    def _test_abort_f(cls, barrier, results1, results2):
        try:
            i = barrier.wait()
            if i == cls.N//2:
                raise RuntimeError
            barrier.wait()
            results1.append(True)
        except threading.BrokenBarrierError:
            results2.append(True)
        except RuntimeError:
            barrier.abort()

    @warnings_helper.ignore_fork_in_thread_deprecation_warnings()
    def test_abort(self):
        """
        Test that an abort will put the barrier in a broken state
        """
        results1 = self.DummyList()
        results2 = self.DummyList()
        self.run_threads(self._test_abort_f,
                         (self.barrier, results1, results2))
        self.assertEqual(len(results1), 0)
        self.assertEqual(len(results2), self.N-1)
        self.assertTrue(self.barrier.broken)

    @classmethod
    def _test_reset_f(cls, barrier, results1, results2, results3):
        i = barrier.wait()
        if i == cls.N//2:
            # Wait until the other threads are all in the barrier.
            while barrier.n_waiting < cls.N-1:
                time.sleep(0.001)
            barrier.reset()
        else:
            try:
                barrier.wait()
                results1.append(True)
            except threading.BrokenBarrierError:
                results2.append(True)
        # Now, pass the barrier again
        barrier.wait()
        results3.append(True)

    @warnings_helper.ignore_fork_in_thread_deprecation_warnings()
    def test_reset(self):
        """
        Test that a 'reset' on a barrier frees the waiting threads
        """
        results1 = self.DummyList()
        results2 = self.DummyList()
        results3 = self.DummyList()
        self.run_threads(self._test_reset_f,
                         (self.barrier, results1, results2, results3))
        self.assertEqual(len(results1), 0)
        self.assertEqual(len(results2), self.N-1)
        self.assertEqual(len(results3), self.N)

    @classmethod
    def _test_abort_and_reset_f(cls, barrier, barrier2,
                                results1, results2, results3):
        try:
            i = barrier.wait()
            if i == cls.N//2:
                raise RuntimeError
            barrier.wait()
            results1.append(True)
        except threading.BrokenBarrierError:
            results2.append(True)
        except RuntimeError:
            barrier.abort()
        # Synchronize and reset the barrier.  Must synchronize first so
        # that everyone has left it when we reset, and after so that no
        # one enters it before the reset.
        if barrier2.wait() == cls.N//2:
            barrier.reset()
        barrier2.wait()
        barrier.wait()
        results3.append(True)

    @warnings_helper.ignore_fork_in_thread_deprecation_warnings()
    def test_abort_and_reset(self):
        """
        Test that a barrier can be reset after being broken.
        """
        results1 = self.DummyList()
        results2 = self.DummyList()
        results3 = self.DummyList()
        barrier2 = self.Barrier(self.N)

        self.run_threads(self._test_abort_and_reset_f,
                         (self.barrier, barrier2, results1, results2, results3))
        self.assertEqual(len(results1), 0)
        self.assertEqual(len(results2), self.N-1)
        self.assertEqual(len(results3), self.N)

    @classmethod
    def _test_timeout_f(cls, barrier, results):
        i = barrier.wait()
        if i == cls.N//2:
            # One thread is late!
            time.sleep(1.0)
        try:
            barrier.wait(0.5)
        except threading.BrokenBarrierError:
            results.append(True)

    @warnings_helper.ignore_fork_in_thread_deprecation_warnings()
    def test_timeout(self):
        """
        Test wait(timeout)
        """
        results = self.DummyList()
        self.run_threads(self._test_timeout_f, (self.barrier, results))
        self.assertEqual(len(results), self.barrier.parties)

    @classmethod
    def _test_default_timeout_f(cls, barrier, results):
        i = barrier.wait(cls.defaultTimeout)
        if i == cls.N//2:
            # One thread is later than the default timeout
            time.sleep(1.0)
        try:
            barrier.wait()
        except threading.BrokenBarrierError:
            results.append(True)

    @warnings_helper.ignore_fork_in_thread_deprecation_warnings()
    def test_default_timeout(self):
        """
        Test the barrier's default timeout
        """
        barrier = self.Barrier(self.N, timeout=0.5)
        results = self.DummyList()
        self.run_threads(self._test_default_timeout_f, (barrier, results))
        self.assertEqual(len(results), barrier.parties)

    def test_single_thread(self):
        b = self.Barrier(1)
        b.wait()
        b.wait()

    @classmethod
    def _test_thousand_f(cls, barrier, passes, conn, lock):
        for i in range(passes):
            barrier.wait()
            with lock:
                conn.send(i)

    @warnings_helper.ignore_fork_in_thread_deprecation_warnings()
    def test_thousand(self):
        if self.TYPE == 'manager':
            self.skipTest('test not appropriate for {}'.format(self.TYPE))
        passes = 1000
        lock = self.Lock()
        conn, child_conn = self.Pipe(False)
        for j in range(self.N):
            p = self.Process(target=self._test_thousand_f,
                           args=(self.barrier, passes, child_conn, lock))
            p.start()
            self.addCleanup(p.join)

        for i in range(passes):
            for j in range(self.N):
                self.assertEqual(conn.recv(), i)

#
#
#

class _TestValue(BaseTestCase):

    ALLOWED_TYPES = ('processes',)

    codes_values = [
        ('i', 4343, 24234),
        ('d', 3.625, -4.25),
        ('h', -232, 234),
        ('q', 2 ** 33, 2 ** 34),
        ('c', latin('x'), latin('y'))
        ]

    def setUp(self):
        if not HAS_SHAREDCTYPES:
            self.skipTest("requires multiprocessing.sharedctypes")

    @classmethod
    def _test(cls, values):
        for sv, cv in zip(values, cls.codes_values):
            sv.value = cv[2]

    @warnings_helper.ignore_fork_in_thread_deprecation_warnings()
    def test_value(self, raw=False):
        if raw:
            values = [self.RawValue(code, value)
                      for code, value, _ in self.codes_values]
        else:
            values = [self.Value(code, value)
                      for code, value, _ in self.codes_values]

        for sv, cv in zip(values, self.codes_values):
            self.assertEqual(sv.value, cv[1])

        proc = self.Process(target=self._test, args=(values,))
        proc.daemon = True
        proc.start()
        proc.join()

        for sv, cv in zip(values, self.codes_values):
            self.assertEqual(sv.value, cv[2])

    def test_rawvalue(self):
        self.test_value(raw=True)

    def test_getobj_getlock(self):
        val1 = self.Value('i', 5)
        lock1 = val1.get_lock()
        obj1 = val1.get_obj()

        val2 = self.Value('i', 5, lock=None)
        lock2 = val2.get_lock()
        obj2 = val2.get_obj()

        lock = self.Lock()
        val3 = self.Value('i', 5, lock=lock)
        lock3 = val3.get_lock()
        obj3 = val3.get_obj()
        self.assertEqual(lock, lock3)

        arr4 = self.Value('i', 5, lock=False)
        self.assertNotHasAttr(arr4, 'get_lock')
        self.assertNotHasAttr(arr4, 'get_obj')

        self.assertRaises(AttributeError, self.Value, 'i', 5, lock='navalue')

        arr5 = self.RawValue('i', 5)
        self.assertNotHasAttr(arr5, 'get_lock')
        self.assertNotHasAttr(arr5, 'get_obj')

    @unittest.skipIf(c_int is None, "requires _ctypes")
    def test_invalid_typecode(self):
        with self.assertRaisesRegex(TypeError, 'bad typecode'):
            self.Value('x', None)
        with self.assertRaisesRegex(TypeError, 'bad typecode'):
            self.RawValue('x', None)

class _TestArray(BaseTestCase):

    ALLOWED_TYPES = ('processes',)

    @classmethod
    def f(cls, seq):
        for i in range(1, len(seq)):
            seq[i] += seq[i-1]

    @warnings_helper.ignore_fork_in_thread_deprecation_warnings()
    @unittest.skipIf(c_int is None, "requires _ctypes")
    def test_array(self, raw=False):
        seq = [680, 626, 934, 821, 150, 233, 548, 982, 714, 831]
        if raw:
            arr = self.RawArray('i', seq)
        else:
            arr = self.Array('i', seq)

        self.assertEqual(len(arr), len(seq))
        self.assertEqual(arr[3], seq[3])
        self.assertEqual(list(arr[2:7]), list(seq[2:7]))

        arr[4:8] = seq[4:8] = array.array('i', [1, 2, 3, 4])

        self.assertEqual(list(arr[:]), seq)

        self.f(seq)

        p = self.Process(target=self.f, args=(arr,))
        p.daemon = True
        p.start()
        p.join()

        self.assertEqual(list(arr[:]), seq)

    @unittest.skipIf(c_int is None, "requires _ctypes")
    def test_array_from_size(self):
        size = 10
        # Test for zeroing (see issue #11675).
        # The repetition below strengthens the test by increasing the chances
        # of previously allocated non-zero memory being used for the new array
        # on the 2nd and 3rd loops.
        for _ in range(3):
            arr = self.Array('i', size)
            self.assertEqual(len(arr), size)
            self.assertEqual(list(arr), [0] * size)
            arr[:] = range(10)
            self.assertEqual(list(arr), list(range(10)))
            del arr

    @unittest.skipIf(c_int is None, "requires _ctypes")
    def test_rawarray(self):
        self.test_array(raw=True)

    @unittest.skipIf(c_int is None, "requires _ctypes")
    def test_getobj_getlock_obj(self):
        arr1 = self.Array('i', list(range(10)))
        lock1 = arr1.get_lock()
        obj1 = arr1.get_obj()

        arr2 = self.Array('i', list(range(10)), lock=None)
        lock2 = arr2.get_lock()
        obj2 = arr2.get_obj()

        lock = self.Lock()
        arr3 = self.Array('i', list(range(10)), lock=lock)
        lock3 = arr3.get_lock()
        obj3 = arr3.get_obj()
        self.assertEqual(lock, lock3)

        arr4 = self.Array('i', range(10), lock=False)
        self.assertNotHasAttr(arr4, 'get_lock')
        self.assertNotHasAttr(arr4, 'get_obj')
        self.assertRaises(AttributeError,
                          self.Array, 'i', range(10), lock='notalock')

        arr5 = self.RawArray('i', range(10))
        self.assertNotHasAttr(arr5, 'get_lock')
        self.assertNotHasAttr(arr5, 'get_obj')

    @unittest.skipIf(c_int is None, "requires _ctypes")
    def test_invalid_typecode(self):
        with self.assertRaisesRegex(TypeError, 'bad typecode'):
            self.Array('x', [])
        with self.assertRaisesRegex(TypeError, 'bad typecode'):
            self.RawArray('x', [])
#
#
#

class _TestContainers(BaseTestCase):

    ALLOWED_TYPES = ('manager',)

    def test_list(self):
        a = self.list(list(range(10)))
        self.assertEqual(a[:], list(range(10)))

        b = self.list()
        self.assertEqual(b[:], [])

        b.extend(list(range(5)))
        self.assertEqual(b[:], list(range(5)))

        self.assertEqual(b[2], 2)
        self.assertEqual(b[2:10], [2,3,4])

        b *= 2
        self.assertEqual(b[:], [0, 1, 2, 3, 4, 0, 1, 2, 3, 4])

        self.assertEqual(b + [5, 6], [0, 1, 2, 3, 4, 0, 1, 2, 3, 4, 5, 6])

        self.assertEqual(a[:], list(range(10)))

        d = [a, b]
        e = self.list(d)
        self.assertEqual(
            [element[:] for element in e],
            [[0, 1, 2, 3, 4, 5, 6, 7, 8, 9], [0, 1, 2, 3, 4, 0, 1, 2, 3, 4]]
            )

        f = self.list([a])
        a.append('hello')
        self.assertEqual(f[0][:], [0, 1, 2, 3, 4, 5, 6, 7, 8, 9, 'hello'])

    def test_list_isinstance(self):
        a = self.list()
        self.assertIsInstance(a, collections.abc.MutableSequence)

        # MutableSequence also has __iter__, but we can iterate over
        # ListProxy using __getitem__ instead. Adding __iter__ to ListProxy
        # would change the behavior of a list modified during iteration.
        mutable_sequence_methods = (
            '__contains__', '__delitem__', '__getitem__', '__iadd__',
            '__len__', '__reversed__', '__setitem__', 'append',
            'clear', 'count', 'extend', 'index', 'insert', 'pop', 'remove',
            'reverse',
        )
        for name in mutable_sequence_methods:
            with self.subTest(name=name):
                self.assertTrue(callable(getattr(a, name)))

    def test_list_iter(self):
        a = self.list(list(range(10)))
        it = iter(a)
        self.assertEqual(list(it), list(range(10)))
        self.assertEqual(list(it), [])  # exhausted
        # list modified during iteration
        it = iter(a)
        a[0] = 100
        self.assertEqual(next(it), 100)

    def test_list_proxy_in_list(self):
        a = self.list([self.list(range(3)) for _i in range(3)])
        self.assertEqual([inner[:] for inner in a], [[0, 1, 2]] * 3)

        a[0][-1] = 55
        self.assertEqual(a[0][:], [0, 1, 55])
        for i in range(1, 3):
            self.assertEqual(a[i][:], [0, 1, 2])

        self.assertEqual(a[1].pop(), 2)
        self.assertEqual(len(a[1]), 2)
        for i in range(0, 3, 2):
            self.assertEqual(len(a[i]), 3)

        del a

        b = self.list()
        b.append(b)
        del b

    def test_dict(self):
        d = self.dict()
        indices = list(range(65, 70))
        for i in indices:
            d[i] = chr(i)
        self.assertEqual(d.copy(), dict((i, chr(i)) for i in indices))
        self.assertEqual(sorted(d.keys()), indices)
        self.assertEqual(sorted(d.values()), [chr(i) for i in indices])
        self.assertEqual(sorted(d.items()), [(i, chr(i)) for i in indices])

    def test_dict_isinstance(self):
        a = self.dict()
        self.assertIsInstance(a, collections.abc.MutableMapping)

        mutable_mapping_methods = (
            '__contains__', '__delitem__', '__eq__', '__getitem__', '__iter__',
            '__len__', '__ne__', '__setitem__', 'clear', 'get', 'items',
            'keys', 'pop', 'popitem', 'setdefault', 'update', 'values',
        )
        for name in mutable_mapping_methods:
            with self.subTest(name=name):
                self.assertTrue(callable(getattr(a, name)))

    def test_dict_iter(self):
        d = self.dict()
        indices = list(range(65, 70))
        for i in indices:
            d[i] = chr(i)
        it = iter(d)
        self.assertEqual(list(it), indices)
        self.assertEqual(list(it), [])  # exhausted
        # dictionary changed size during iteration
        it = iter(d)
        d.clear()
        self.assertRaises(RuntimeError, next, it)

    def test_dict_proxy_nested(self):
        pets = self.dict(ferrets=2, hamsters=4)
        supplies = self.dict(water=10, feed=3)
        d = self.dict(pets=pets, supplies=supplies)

        self.assertEqual(supplies['water'], 10)
        self.assertEqual(d['supplies']['water'], 10)

        d['supplies']['blankets'] = 5
        self.assertEqual(supplies['blankets'], 5)
        self.assertEqual(d['supplies']['blankets'], 5)

        d['supplies']['water'] = 7
        self.assertEqual(supplies['water'], 7)
        self.assertEqual(d['supplies']['water'], 7)

        del pets
        del supplies
        self.assertEqual(d['pets']['ferrets'], 2)
        d['supplies']['blankets'] = 11
        self.assertEqual(d['supplies']['blankets'], 11)

        pets = d['pets']
        supplies = d['supplies']
        supplies['water'] = 7
        self.assertEqual(supplies['water'], 7)
        self.assertEqual(d['supplies']['water'], 7)

        d.clear()
        self.assertEqual(len(d), 0)
        self.assertEqual(supplies['water'], 7)
        self.assertEqual(pets['hamsters'], 4)

        l = self.list([pets, supplies])
        l[0]['marmots'] = 1
        self.assertEqual(pets['marmots'], 1)
        self.assertEqual(l[0]['marmots'], 1)

        del pets
        del supplies
        self.assertEqual(l[0]['marmots'], 1)

        outer = self.list([[88, 99], l])
        self.assertIsInstance(outer[0], list)  # Not a ListProxy
        self.assertEqual(outer[-1][-1]['feed'], 3)

    def test_nested_queue(self):
        a = self.list() # Test queue inside list
        a.append(self.Queue())
        a[0].put(123)
        self.assertEqual(a[0].get(), 123)
        b = self.dict() # Test queue inside dict
        b[0] = self.Queue()
        b[0].put(456)
        self.assertEqual(b[0].get(), 456)

    def test_namespace(self):
        n = self.Namespace()
        n.name = 'Bob'
        n.job = 'Builder'
        n._hidden = 'hidden'
        self.assertEqual((n.name, n.job), ('Bob', 'Builder'))
        del n.job
        self.assertEqual(str(n), "Namespace(name='Bob')")
        self.assertHasAttr(n, 'name')
        self.assertNotHasAttr(n, 'job')

#
#
#

def sqr(x, wait=0.0, event=None):
    if event is None:
        time.sleep(wait)
    else:
        event.wait(wait)
    return x*x

def mul(x, y):
    return x*y

def raise_large_valuerror(wait):
    time.sleep(wait)
    raise ValueError("x" * 1024**2)

def identity(x):
    return x

class CountedObject(object):
    n_instances = 0

    def __new__(cls):
        cls.n_instances += 1
        return object.__new__(cls)

    def __del__(self):
        type(self).n_instances -= 1

class SayWhenError(ValueError): pass

def exception_throwing_generator(total, when):
    if when == -1:
        raise SayWhenError("Somebody said when")
    for i in range(total):
        if i == when:
            raise SayWhenError("Somebody said when")
        yield i


class _TestPool(BaseTestCase):

    @classmethod
    def setUpClass(cls):
        with warnings_helper.ignore_fork_in_thread_deprecation_warnings():
            super().setUpClass()
            cls.pool = cls.Pool(4)

    @classmethod
    def tearDownClass(cls):
        cls.pool.terminate()
        cls.pool.join()
        cls.pool = None
        super().tearDownClass()

    def test_apply(self):
        papply = self.pool.apply
        self.assertEqual(papply(sqr, (5,)), sqr(5))
        self.assertEqual(papply(sqr, (), {'x':3}), sqr(x=3))

    def test_map(self):
        pmap = self.pool.map
        self.assertEqual(pmap(sqr, list(range(10))), list(map(sqr, list(range(10)))))
        self.assertEqual(pmap(sqr, list(range(100)), chunksize=20),
                         list(map(sqr, list(range(100)))))

    def test_starmap(self):
        psmap = self.pool.starmap
        tuples = list(zip(range(10), range(9,-1, -1)))
        self.assertEqual(psmap(mul, tuples),
                         list(itertools.starmap(mul, tuples)))
        tuples = list(zip(range(100), range(99,-1, -1)))
        self.assertEqual(psmap(mul, tuples, chunksize=20),
                         list(itertools.starmap(mul, tuples)))

    def test_starmap_async(self):
        tuples = list(zip(range(100), range(99,-1, -1)))
        self.assertEqual(self.pool.starmap_async(mul, tuples).get(),
                         list(itertools.starmap(mul, tuples)))

    def test_map_async(self):
        self.assertEqual(self.pool.map_async(sqr, list(range(10))).get(),
                         list(map(sqr, list(range(10)))))

    def test_map_async_callbacks(self):
        call_args = self.manager.list() if self.TYPE == 'manager' else []
        self.pool.map_async(int, ['1'],
                            callback=call_args.append,
                            error_callback=call_args.append).wait()
        self.assertEqual(1, len(call_args))
        self.assertEqual([1], call_args[0])
        self.pool.map_async(int, ['a'],
                            callback=call_args.append,
                            error_callback=call_args.append).wait()
        self.assertEqual(2, len(call_args))
        self.assertIsInstance(call_args[1], ValueError)

    def test_map_unplicklable(self):
        # Issue #19425 -- failure to pickle should not cause a hang
        if self.TYPE == 'threads':
            self.skipTest('test not appropriate for {}'.format(self.TYPE))
        class A(object):
            def __reduce__(self):
                raise RuntimeError('cannot pickle')
        with self.assertRaises(RuntimeError):
            self.pool.map(sqr, [A()]*10)

    def test_map_chunksize(self):
        try:
            self.pool.map_async(sqr, [], chunksize=1).get(timeout=TIMEOUT1)
        except multiprocessing.TimeoutError:
            self.fail("pool.map_async with chunksize stalled on null list")

    def test_map_handle_iterable_exception(self):
        if self.TYPE == 'manager':
            self.skipTest('test not appropriate for {}'.format(self.TYPE))

        # SayWhenError seen at the very first of the iterable
        with self.assertRaises(SayWhenError):
            self.pool.map(sqr, exception_throwing_generator(1, -1), 1)
        # again, make sure it's reentrant
        with self.assertRaises(SayWhenError):
            self.pool.map(sqr, exception_throwing_generator(1, -1), 1)

        with self.assertRaises(SayWhenError):
            self.pool.map(sqr, exception_throwing_generator(10, 3), 1)

        class SpecialIterable:
            def __iter__(self):
                return self
            def __next__(self):
                raise SayWhenError
            def __len__(self):
                return 1
        with self.assertRaises(SayWhenError):
            self.pool.map(sqr, SpecialIterable(), 1)
        with self.assertRaises(SayWhenError):
            self.pool.map(sqr, SpecialIterable(), 1)

    def test_async(self):
        res = self.pool.apply_async(sqr, (7, TIMEOUT1,))
        get = TimingWrapper(res.get)
        self.assertEqual(get(), 49)
        self.assertTimingAlmostEqual(get.elapsed, TIMEOUT1)

    @warnings_helper.ignore_fork_in_thread_deprecation_warnings()
    def test_async_timeout(self):
        p = self.Pool(3)
        try:
            event = threading.Event() if self.TYPE == 'threads' else None
            res = p.apply_async(sqr, (6, TIMEOUT2 + support.SHORT_TIMEOUT, event))
            get = TimingWrapper(res.get)
            self.assertRaises(multiprocessing.TimeoutError, get, timeout=TIMEOUT2)
            self.assertTimingAlmostEqual(get.elapsed, TIMEOUT2)
        finally:
            if event is not None:
                event.set()
            p.terminate()
            p.join()

    def test_imap(self):
        optimal_buffersize = 4  # `self.pool` size
        buffersize_variants = [
            {"buffersize": None},
            {"buffersize": 1},
            {"buffersize": optimal_buffersize},
            {"buffersize": optimal_buffersize * 2},
        ]

        for kwargs in ({}, *buffersize_variants):
            with self.subTest(**kwargs):
                iterable = range(10)
                if self.TYPE != "threads":
                    iterable = list(iterable)
                it = self.pool.imap(sqr, iterable, **kwargs)
                self.assertEqual(list(it), list(map(sqr, list(range(10)))))

                iterable = range(10)
                if self.TYPE != "threads":
                    iterable = list(iterable)
                it = self.pool.imap(sqr, iterable, **kwargs)
                for i in range(10):
                    self.assertEqual(next(it), i * i)
                self.assertRaises(StopIteration, it.__next__)

        for kwargs in (
            {"chunksize": 100},
            {"chunksize": 100, "buffersize": optimal_buffersize},
        ):
            with self.subTest(**kwargs):
                iterable = range(1000)
                if self.TYPE != "threads":
                    iterable = list(iterable)
                it = self.pool.imap(sqr, iterable, **kwargs)
                for i in range(1000):
                    self.assertEqual(next(it), i * i)
                self.assertRaises(StopIteration, it.__next__)

    def test_imap_handle_iterable_exception(self):
        if self.TYPE == 'manager':
            self.skipTest('test not appropriate for {}'.format(self.TYPE))

        # SayWhenError seen at the very first of the iterable
        it = self.pool.imap(sqr, exception_throwing_generator(1, -1), 1)
        self.assertRaises(SayWhenError, it.__next__)
        # again, make sure it's reentrant
        it = self.pool.imap(sqr, exception_throwing_generator(1, -1), 1)
        self.assertRaises(SayWhenError, it.__next__)

        it = self.pool.imap(sqr, exception_throwing_generator(10, 3), 1)
        for i in range(3):
            self.assertEqual(next(it), i*i)
        self.assertRaises(SayWhenError, it.__next__)

        # SayWhenError seen at start of problematic chunk's results
        it = self.pool.imap(sqr, exception_throwing_generator(20, 7), 2)
        for i in range(6):
            self.assertEqual(next(it), i*i)
        self.assertRaises(SayWhenError, it.__next__)
        it = self.pool.imap(sqr, exception_throwing_generator(20, 7), 4)
        for i in range(4):
            self.assertEqual(next(it), i*i)
        self.assertRaises(SayWhenError, it.__next__)

    def test_imap_unordered(self):
        optimal_buffersize = 4  # `self.pool` size
        buffersize_variants = [
            {"buffersize": None},
            {"buffersize": 1},
            {"buffersize": optimal_buffersize},
            {"buffersize": optimal_buffersize * 2},
        ]

        for kwargs in ({}, *buffersize_variants):
            with self.subTest(**kwargs):
                iterable = range(10)
                if self.TYPE != "threads":
                    iterable = list(iterable)
                it = self.pool.imap_unordered(sqr, iterable, **kwargs)
                self.assertEqual(sorted(it), list(map(sqr, list(range(10)))))

        for kwargs in (
            {"chunksize": 100},
            {"chunksize": 100, "buffersize": optimal_buffersize},
        ):
            with self.subTest(**kwargs):
                iterable = range(1000)
                if self.TYPE != "threads":
                    iterable = list(iterable)
                it = self.pool.imap_unordered(sqr, iterable, **kwargs)
                self.assertEqual(sorted(it), list(map(sqr, list(range(1000)))))

    def test_imap_unordered_handle_iterable_exception(self):
        if self.TYPE == 'manager':
            self.skipTest('test not appropriate for {}'.format(self.TYPE))

        # SayWhenError seen at the very first of the iterable
        it = self.pool.imap_unordered(sqr,
                                      exception_throwing_generator(1, -1),
                                      1)
        self.assertRaises(SayWhenError, it.__next__)
        # again, make sure it's reentrant
        it = self.pool.imap_unordered(sqr,
                                      exception_throwing_generator(1, -1),
                                      1)
        self.assertRaises(SayWhenError, it.__next__)

        it = self.pool.imap_unordered(sqr,
                                      exception_throwing_generator(10, 3),
                                      1)
        expected_values = list(map(sqr, list(range(10))))
        with self.assertRaises(SayWhenError):
            # imap_unordered makes it difficult to anticipate the SayWhenError
            for i in range(10):
                value = next(it)
                self.assertIn(value, expected_values)
                expected_values.remove(value)

        it = self.pool.imap_unordered(sqr,
                                      exception_throwing_generator(20, 7),
                                      2)
        expected_values = list(map(sqr, list(range(20))))
        with self.assertRaises(SayWhenError):
            for i in range(20):
                value = next(it)
                self.assertIn(value, expected_values)
                expected_values.remove(value)

<<<<<<< HEAD
    def test_imap_and_imap_unordered_buffersize_type_validation(self):
        for method_name in ("imap", "imap_unordered"):
            for buffersize in ("foo", 2.0):
                with (
                    self.subTest(method=method_name, buffersize=buffersize),
                    self.assertRaisesRegex(
                        TypeError, "buffersize must be an integer or None"
                    ),
                ):
                    method = getattr(self.pool, method_name)
                    method(str, range(4), buffersize=buffersize)

    def test_imap_and_imap_unordered_buffersize_value_validation(self):
        for method_name in ("imap", "imap_unordered"):
            for buffersize in (0, -1):
                with (
                    self.subTest(method=method_name, buffersize=buffersize),
                    self.assertRaisesRegex(
                        ValueError, "buffersize must be None or > 0"
                    ),
                ):
                    method = getattr(self.pool, method_name)
                    method(str, range(4), buffersize=buffersize)

    def test_imap_and_imap_unordered_when_buffer_is_full(self):
        if self.TYPE != "threads":
            self.skipTest("test not appropriate for {}".format(self.TYPE))

        for method_name in ("imap", "imap_unordered"):
            with self.subTest(method=method_name):
                processes = 4
                p = self.Pool(processes)
                last_produced_task_arg = Value("i")

                def produce_args():
                    for arg in itertools.count(1):
                        last_produced_task_arg.value = arg
                        yield arg

                method = getattr(p, method_name)
                it = method(functools.partial(sqr, wait=0.2), produce_args())

                time.sleep(0.2)
                # `iterable` could've been advanced only `processes` times,
                # but in fact it advances further (`> processes`) because of
                # not waiting for workers or user code to catch up.
                self.assertGreater(last_produced_task_arg.value, processes)

                next(it)
                time.sleep(0.2)
                self.assertGreater(last_produced_task_arg.value, processes + 1)

                next(it)
                time.sleep(0.2)
                self.assertGreater(last_produced_task_arg.value, processes + 2)

                p.terminate()
                p.join()

    def test_imap_and_imap_unordered_buffersize_when_buffer_is_full(self):
        if self.TYPE != "threads":
            self.skipTest("test not appropriate for {}".format(self.TYPE))

        for method_name in ("imap", "imap_unordered"):
            with self.subTest(method=method_name):
                processes = 4
                p = self.Pool(processes)
                last_produced_task_arg = Value("i")

                def produce_args():
                    for arg in itertools.count(1):
                        last_produced_task_arg.value = arg
                        yield arg

                method = getattr(p, method_name)
                it = method(
                    functools.partial(sqr, wait=0.2),
                    produce_args(),
                    buffersize=processes,
                )

                time.sleep(0.2)
                self.assertEqual(last_produced_task_arg.value, processes)

                next(it)
                time.sleep(0.2)
                self.assertEqual(last_produced_task_arg.value, processes + 1)

                next(it)
                time.sleep(0.2)
                self.assertEqual(last_produced_task_arg.value, processes + 2)

                p.terminate()
                p.join()

    def test_imap_and_imap_unordered_buffersize_on_empty_iterable(self):
        for method_name in ("imap", "imap_unordered"):
            with self.subTest(method=method_name):
                method = getattr(self.pool, method_name)

                res = method(str, [], buffersize=2)

                self.assertIsNone(next(res, None))

    def test_imap_buffersize_on_infinite_iterable(self):
        if self.TYPE != "threads":
            self.skipTest("test not appropriate for {}".format(self.TYPE))

        p = self.Pool(4)
        res = p.imap(str, itertools.count(), buffersize=2)

        self.assertEqual(next(res, None), "0")
        self.assertEqual(next(res, None), "1")
        self.assertEqual(next(res, None), "2")

        p.terminate()
        p.join()

    def test_imap_unordered_buffersize_on_infinite_iterable(self):
        if self.TYPE != "threads":
            self.skipTest("test not appropriate for {}".format(self.TYPE))

        p = self.Pool(4)
        res = p.imap(str, itertools.count(), buffersize=2)
        first_three_results = sorted(next(res, None) for _ in range(3))

        self.assertEqual(first_three_results, ["0", "1", "2"])

        p.terminate()
        p.join()

=======
    @warnings_helper.ignore_fork_in_thread_deprecation_warnings()
>>>>>>> 43573028
    def test_make_pool(self):
        expected_error = (RemoteError if self.TYPE == 'manager'
                          else ValueError)

        self.assertRaises(expected_error, self.Pool, -1)
        self.assertRaises(expected_error, self.Pool, 0)

        if self.TYPE != 'manager':
            p = self.Pool(3)
            try:
                self.assertEqual(3, len(p._pool))
            finally:
                p.close()
                p.join()

    @warnings_helper.ignore_fork_in_thread_deprecation_warnings()
    def test_terminate(self):
        # Simulate slow tasks which take "forever" to complete
        sleep_time = support.LONG_TIMEOUT

        if self.TYPE == 'threads':
            # Thread pool workers can't be forced to quit, so if the first
            # task starts early enough, we will end up waiting for it.
            # Sleep for a shorter time, so the test doesn't block.
            sleep_time = 1

        p = self.Pool(3)
        args = [sleep_time for i in range(10_000)]
        result = p.map_async(time.sleep, args, chunksize=1)
        time.sleep(0.2)  # give some tasks a chance to start
        p.terminate()
        p.join()

    @warnings_helper.ignore_fork_in_thread_deprecation_warnings()
    def test_empty_iterable(self):
        # See Issue 12157
        p = self.Pool(1)

        self.assertEqual(p.map(sqr, []), [])
        self.assertEqual(list(p.imap(sqr, [])), [])
        self.assertEqual(list(p.imap_unordered(sqr, [])), [])
        self.assertEqual(p.map_async(sqr, []).get(), [])

        p.close()
        p.join()

    @warnings_helper.ignore_fork_in_thread_deprecation_warnings()
    def test_context(self):
        if self.TYPE == 'processes':
            L = list(range(10))
            expected = [sqr(i) for i in L]
            with self.Pool(2) as p:
                r = p.map_async(sqr, L)
                self.assertEqual(r.get(), expected)
            p.join()
            self.assertRaises(ValueError, p.map_async, sqr, L)

    @classmethod
    def _test_traceback(cls):
        raise RuntimeError(123) # some comment

    @warnings_helper.ignore_fork_in_thread_deprecation_warnings()
    def test_traceback(self):
        # We want ensure that the traceback from the child process is
        # contained in the traceback raised in the main process.
        if self.TYPE == 'processes':
            with self.Pool(1) as p:
                try:
                    p.apply(self._test_traceback)
                except Exception as e:
                    exc = e
                else:
                    self.fail('expected RuntimeError')
            p.join()
            self.assertIs(type(exc), RuntimeError)
            self.assertEqual(exc.args, (123,))
            cause = exc.__cause__
            self.assertIs(type(cause), multiprocessing.pool.RemoteTraceback)
            self.assertIn('raise RuntimeError(123) # some comment', cause.tb)

            with test.support.captured_stderr() as f1:
                try:
                    raise exc
                except RuntimeError:
                    sys.excepthook(*sys.exc_info())
            self.assertIn('raise RuntimeError(123) # some comment',
                          f1.getvalue())
            # _helper_reraises_exception should not make the error
            # a remote exception
            with self.Pool(1) as p:
                try:
                    p.map(sqr, exception_throwing_generator(1, -1), 1)
                except Exception as e:
                    exc = e
                else:
                    self.fail('expected SayWhenError')
                self.assertIs(type(exc), SayWhenError)
                self.assertIs(exc.__cause__, None)
            p.join()

    @classmethod
    @warnings_helper.ignore_fork_in_thread_deprecation_warnings()
    def _test_wrapped_exception(cls):
        raise RuntimeError('foo')

    @warnings_helper.ignore_fork_in_thread_deprecation_warnings()
    def test_wrapped_exception(self):
        # Issue #20980: Should not wrap exception when using thread pool
        with self.Pool(1) as p:
            with self.assertRaises(RuntimeError):
                p.apply(self._test_wrapped_exception)
        p.join()

    @warnings_helper.ignore_fork_in_thread_deprecation_warnings()
    def test_map_no_failfast(self):
        # Issue #23992: the fail-fast behaviour when an exception is raised
        # during map() would make Pool.join() deadlock, because a worker
        # process would fill the result queue (after the result handler thread
        # terminated, hence not draining it anymore).

        t_start = time.monotonic()

        with self.assertRaises(ValueError):
            with self.Pool(2) as p:
                try:
                    p.map(raise_large_valuerror, [0, 1])
                finally:
                    time.sleep(0.5)
                    p.close()
                    p.join()

        # check that we indeed waited for all jobs
        self.assertGreater(time.monotonic() - t_start, 0.9)

    def test_release_task_refs(self):
        # Issue #29861: task arguments and results should not be kept
        # alive after we are done with them.
        objs = [CountedObject() for i in range(10)]
        refs = [weakref.ref(o) for o in objs]
        self.pool.map(identity, objs)

        del objs
        time.sleep(DELTA)  # let threaded cleanup code run
        support.gc_collect()  # For PyPy or other GCs.
        self.assertEqual(set(wr() for wr in refs), {None})
        # With a process pool, copies of the objects are returned, check
        # they were released too.
        self.assertEqual(CountedObject.n_instances, 0)

    @warnings_helper.ignore_fork_in_thread_deprecation_warnings()
    def test_enter(self):
        if self.TYPE == 'manager':
            self.skipTest("test not applicable to manager")

        pool = self.Pool(1)
        with pool:
            pass
            # call pool.terminate()
        # pool is no longer running

        with self.assertRaises(ValueError):
            # bpo-35477: pool.__enter__() fails if the pool is not running
            with pool:
                pass
        pool.join()

    @warnings_helper.ignore_fork_in_thread_deprecation_warnings()
    def test_resource_warning(self):
        if self.TYPE == 'manager':
            self.skipTest("test not applicable to manager")

        pool = self.Pool(1)
        pool.terminate()
        pool.join()

        # force state to RUN to emit ResourceWarning in __del__()
        pool._state = multiprocessing.pool.RUN

        with warnings_helper.check_warnings(
                ('unclosed running multiprocessing pool', ResourceWarning)):
            pool = None
            support.gc_collect()

def raising():
    raise KeyError("key")

def unpickleable_result():
    return lambda: 42

class _TestPoolWorkerErrors(BaseTestCase):
    ALLOWED_TYPES = ('processes', )

    @warnings_helper.ignore_fork_in_thread_deprecation_warnings()
    def test_async_error_callback(self):
        p = multiprocessing.Pool(2)

        scratchpad = [None]
        def errback(exc):
            scratchpad[0] = exc

        res = p.apply_async(raising, error_callback=errback)
        self.assertRaises(KeyError, res.get)
        self.assertTrue(scratchpad[0])
        self.assertIsInstance(scratchpad[0], KeyError)

        p.close()
        p.join()

    @warnings_helper.ignore_fork_in_thread_deprecation_warnings()
    def test_unpickleable_result(self):
        from multiprocessing.pool import MaybeEncodingError
        p = multiprocessing.Pool(2)

        # Make sure we don't lose pool processes because of encoding errors.
        for iteration in range(20):

            scratchpad = [None]
            def errback(exc):
                scratchpad[0] = exc

            res = p.apply_async(unpickleable_result, error_callback=errback)
            self.assertRaises(MaybeEncodingError, res.get)
            wrapped = scratchpad[0]
            self.assertTrue(wrapped)
            self.assertIsInstance(scratchpad[0], MaybeEncodingError)
            self.assertIsNotNone(wrapped.exc)
            self.assertIsNotNone(wrapped.value)

        p.close()
        p.join()

class _TestPoolWorkerLifetime(BaseTestCase):
    ALLOWED_TYPES = ('processes', )

    @warnings_helper.ignore_fork_in_thread_deprecation_warnings()
    def test_pool_worker_lifetime(self):
        p = multiprocessing.Pool(3, maxtasksperchild=10)
        self.assertEqual(3, len(p._pool))
        origworkerpids = [w.pid for w in p._pool]
        # Run many tasks so each worker gets replaced (hopefully)
        results = []
        for i in range(100):
            results.append(p.apply_async(sqr, (i, )))
        # Fetch the results and verify we got the right answers,
        # also ensuring all the tasks have completed.
        for (j, res) in enumerate(results):
            self.assertEqual(res.get(), sqr(j))
        # Refill the pool
        p._repopulate_pool()
        # Wait until all workers are alive
        # (countdown * DELTA = 5 seconds max startup process time)
        countdown = 50
        while countdown and not all(w.is_alive() for w in p._pool):
            countdown -= 1
            time.sleep(DELTA)
        finalworkerpids = [w.pid for w in p._pool]
        # All pids should be assigned.  See issue #7805.
        self.assertNotIn(None, origworkerpids)
        self.assertNotIn(None, finalworkerpids)
        # Finally, check that the worker pids have changed
        self.assertNotEqual(sorted(origworkerpids), sorted(finalworkerpids))
        p.close()
        p.join()

    @warnings_helper.ignore_fork_in_thread_deprecation_warnings()
    def test_pool_worker_lifetime_early_close(self):
        # Issue #10332: closing a pool whose workers have limited lifetimes
        # before all the tasks completed would make join() hang.
        p = multiprocessing.Pool(3, maxtasksperchild=1)
        results = []
        for i in range(6):
            results.append(p.apply_async(sqr, (i, 0.3)))
        p.close()
        p.join()
        # check the results
        for (j, res) in enumerate(results):
            self.assertEqual(res.get(), sqr(j))

    def test_pool_maxtasksperchild_invalid(self):
        for value in [0, -1, 0.5, "12"]:
            with self.assertRaises(ValueError):
                multiprocessing.Pool(3, maxtasksperchild=value)

    def test_worker_finalization_via_atexit_handler_of_multiprocessing(self):
        # tests cases against bpo-38744 and bpo-39360
        cmd = '''if 1:
            from multiprocessing import Pool
            problem = None
            class A:
                def __init__(self):
                    self.pool = Pool(processes=1)
            def test():
                global problem
                problem = A()
                problem.pool.map(float, tuple(range(10)))
            if __name__ == "__main__":
                test()
        '''
        rc, out, err = test.support.script_helper.assert_python_ok('-c', cmd)
        self.assertEqual(rc, 0)

#
# Test of creating a customized manager class
#

from multiprocessing.managers import BaseManager, BaseProxy, RemoteError

class FooBar(object):
    def f(self):
        return 'f()'
    def g(self):
        raise ValueError
    def _h(self):
        return '_h()'

def baz():
    for i in range(10):
        yield i*i

class IteratorProxy(BaseProxy):
    _exposed_ = ('__next__',)
    def __iter__(self):
        return self
    def __next__(self):
        return self._callmethod('__next__')

class MyManager(BaseManager):
    pass

MyManager.register('Foo', callable=FooBar)
MyManager.register('Bar', callable=FooBar, exposed=('f', '_h'))
MyManager.register('baz', callable=baz, proxytype=IteratorProxy)


class _TestMyManager(BaseTestCase):

    ALLOWED_TYPES = ('manager',)

    @warnings_helper.ignore_fork_in_thread_deprecation_warnings()
    def test_mymanager(self):
        manager = MyManager(shutdown_timeout=SHUTDOWN_TIMEOUT)
        manager.start()
        self.common(manager)
        manager.shutdown()

        # bpo-30356: BaseManager._finalize_manager() sends SIGTERM
        # to the manager process if it takes longer than 1 second to stop,
        # which happens on slow buildbots.
        self.assertIn(manager._process.exitcode, (0, -signal.SIGTERM))

    @warnings_helper.ignore_fork_in_thread_deprecation_warnings()
    def test_mymanager_context(self):
        manager = MyManager(shutdown_timeout=SHUTDOWN_TIMEOUT)
        with manager:
            self.common(manager)
        # bpo-30356: BaseManager._finalize_manager() sends SIGTERM
        # to the manager process if it takes longer than 1 second to stop,
        # which happens on slow buildbots.
        self.assertIn(manager._process.exitcode, (0, -signal.SIGTERM))

    @warnings_helper.ignore_fork_in_thread_deprecation_warnings()
    def test_mymanager_context_prestarted(self):
        manager = MyManager(shutdown_timeout=SHUTDOWN_TIMEOUT)
        manager.start()
        with manager:
            self.common(manager)
        self.assertEqual(manager._process.exitcode, 0)

    def common(self, manager):
        foo = manager.Foo()
        bar = manager.Bar()
        baz = manager.baz()

        foo_methods = [name for name in ('f', 'g', '_h') if hasattr(foo, name)]
        bar_methods = [name for name in ('f', 'g', '_h') if hasattr(bar, name)]

        self.assertEqual(foo_methods, ['f', 'g'])
        self.assertEqual(bar_methods, ['f', '_h'])

        self.assertEqual(foo.f(), 'f()')
        self.assertRaises(ValueError, foo.g)
        self.assertEqual(foo._callmethod('f'), 'f()')
        self.assertRaises(RemoteError, foo._callmethod, '_h')

        self.assertEqual(bar.f(), 'f()')
        self.assertEqual(bar._h(), '_h()')
        self.assertEqual(bar._callmethod('f'), 'f()')
        self.assertEqual(bar._callmethod('_h'), '_h()')

        self.assertEqual(list(baz), [i*i for i in range(10)])


#
# Test of connecting to a remote server and using xmlrpclib for serialization
#

_queue = pyqueue.Queue()
def get_queue():
    return _queue

class QueueManager(BaseManager):
    '''manager class used by server process'''
QueueManager.register('get_queue', callable=get_queue)

class QueueManager2(BaseManager):
    '''manager class which specifies the same interface as QueueManager'''
QueueManager2.register('get_queue')


SERIALIZER = 'xmlrpclib'

class _TestRemoteManager(BaseTestCase):

    ALLOWED_TYPES = ('manager',)
    values = ['hello world', None, True, 2.25,
              'hall\xe5 v\xe4rlden',
              '\u043f\u0440\u0438\u0432\u0456\u0442 \u0441\u0432\u0456\u0442',
              b'hall\xe5 v\xe4rlden',
             ]
    result = values[:]

    @classmethod
    def _putter(cls, address, authkey):
        manager = QueueManager2(
            address=address, authkey=authkey, serializer=SERIALIZER,
            shutdown_timeout=SHUTDOWN_TIMEOUT)
        manager.connect()
        queue = manager.get_queue()
        # Note that xmlrpclib will deserialize object as a list not a tuple
        queue.put(tuple(cls.values))

    @warnings_helper.ignore_fork_in_thread_deprecation_warnings()
    def test_remote(self):
        authkey = os.urandom(32)

        manager = QueueManager(
            address=(socket_helper.HOST, 0), authkey=authkey, serializer=SERIALIZER,
            shutdown_timeout=SHUTDOWN_TIMEOUT)
        manager.start()
        self.addCleanup(manager.shutdown)

        p = self.Process(target=self._putter, args=(manager.address, authkey))
        p.daemon = True
        p.start()

        manager2 = QueueManager2(
            address=manager.address, authkey=authkey, serializer=SERIALIZER,
            shutdown_timeout=SHUTDOWN_TIMEOUT)
        manager2.connect()
        queue = manager2.get_queue()

        self.assertEqual(queue.get(), self.result)

        # Because we are using xmlrpclib for serialization instead of
        # pickle this will cause a serialization error.
        self.assertRaises(Exception, queue.put, time.sleep)

        # Make queue finalizer run before the server is stopped
        del queue


@hashlib_helper.requires_hashdigest('sha256')
class _TestManagerRestart(BaseTestCase):

    @classmethod
    def _putter(cls, address, authkey):
        manager = QueueManager(
            address=address, authkey=authkey, serializer=SERIALIZER,
            shutdown_timeout=SHUTDOWN_TIMEOUT)
        manager.connect()
        queue = manager.get_queue()
        queue.put('hello world')

    @warnings_helper.ignore_fork_in_thread_deprecation_warnings()
    def test_rapid_restart(self):
        authkey = os.urandom(32)
        manager = QueueManager(
            address=(socket_helper.HOST, 0), authkey=authkey,
            serializer=SERIALIZER, shutdown_timeout=SHUTDOWN_TIMEOUT)
        try:
            srvr = manager.get_server()
            addr = srvr.address
            # Close the connection.Listener socket which gets opened as a part
            # of manager.get_server(). It's not needed for the test.
            srvr.listener.close()
            manager.start()

            p = self.Process(target=self._putter, args=(manager.address, authkey))
            p.start()
            p.join()
            queue = manager.get_queue()
            self.assertEqual(queue.get(), 'hello world')
            del queue
        finally:
            if hasattr(manager, "shutdown"):
                manager.shutdown()

        manager = QueueManager(
            address=addr, authkey=authkey, serializer=SERIALIZER,
            shutdown_timeout=SHUTDOWN_TIMEOUT)
        try:
            manager.start()
            self.addCleanup(manager.shutdown)
        except OSError as e:
            if e.errno != errno.EADDRINUSE:
                raise
            # Retry after some time, in case the old socket was lingering
            # (sporadic failure on buildbots)
            time.sleep(1.0)
            manager = QueueManager(
                address=addr, authkey=authkey, serializer=SERIALIZER,
                shutdown_timeout=SHUTDOWN_TIMEOUT)
            if hasattr(manager, "shutdown"):
                self.addCleanup(manager.shutdown)


class FakeConnection:
    def send(self, payload):
        pass

    def recv(self):
        return '#ERROR', pyqueue.Empty()

class TestManagerExceptions(unittest.TestCase):
    # Issue 106558: Manager exceptions avoids creating cyclic references.
    def setUp(self):
        with warnings_helper.ignore_fork_in_thread_deprecation_warnings():
            self.mgr = multiprocessing.Manager()

    def tearDown(self):
        self.mgr.shutdown()
        self.mgr.join()

    @warnings_helper.ignore_fork_in_thread_deprecation_warnings()
    def test_queue_get(self):
        queue = self.mgr.Queue()
        if gc.isenabled():
            gc.disable()
            self.addCleanup(gc.enable)
        try:
            queue.get_nowait()
        except pyqueue.Empty as e:
            wr = weakref.ref(e)
        self.assertEqual(wr(), None)

    @warnings_helper.ignore_fork_in_thread_deprecation_warnings()
    def test_dispatch(self):
        if gc.isenabled():
            gc.disable()
            self.addCleanup(gc.enable)
        try:
            multiprocessing.managers.dispatch(FakeConnection(), None, None)
        except pyqueue.Empty as e:
            wr = weakref.ref(e)
        self.assertEqual(wr(), None)

#
#
#

SENTINEL = latin('')

class _TestConnection(BaseTestCase):

    ALLOWED_TYPES = ('processes', 'threads')

    @classmethod
    def _echo(cls, conn):
        for msg in iter(conn.recv_bytes, SENTINEL):
            conn.send_bytes(msg)
        conn.close()

    @warnings_helper.ignore_fork_in_thread_deprecation_warnings()
    def test_connection(self):
        conn, child_conn = self.Pipe()

        p = self.Process(target=self._echo, args=(child_conn,))
        p.daemon = True
        p.start()

        seq = [1, 2.25, None]
        msg = latin('hello world')
        longmsg = msg * 10
        arr = array.array('i', list(range(4)))

        if self.TYPE == 'processes':
            self.assertEqual(type(conn.fileno()), int)

        self.assertEqual(conn.send(seq), None)
        self.assertEqual(conn.recv(), seq)

        self.assertEqual(conn.send_bytes(msg), None)
        self.assertEqual(conn.recv_bytes(), msg)

        if self.TYPE == 'processes':
            buffer = array.array('i', [0]*10)
            expected = list(arr) + [0] * (10 - len(arr))
            self.assertEqual(conn.send_bytes(arr), None)
            self.assertEqual(conn.recv_bytes_into(buffer),
                             len(arr) * buffer.itemsize)
            self.assertEqual(list(buffer), expected)

            buffer = array.array('i', [0]*10)
            expected = [0] * 3 + list(arr) + [0] * (10 - 3 - len(arr))
            self.assertEqual(conn.send_bytes(arr), None)
            self.assertEqual(conn.recv_bytes_into(buffer, 3 * buffer.itemsize),
                             len(arr) * buffer.itemsize)
            self.assertEqual(list(buffer), expected)

            buffer = bytearray(latin(' ' * 40))
            self.assertEqual(conn.send_bytes(longmsg), None)
            try:
                res = conn.recv_bytes_into(buffer)
            except multiprocessing.BufferTooShort as e:
                self.assertEqual(e.args, (longmsg,))
            else:
                self.fail('expected BufferTooShort, got %s' % res)

        poll = TimingWrapper(conn.poll)

        self.assertEqual(poll(), False)
        self.assertTimingAlmostEqual(poll.elapsed, 0)

        self.assertEqual(poll(-1), False)
        self.assertTimingAlmostEqual(poll.elapsed, 0)

        self.assertEqual(poll(TIMEOUT1), False)
        self.assertTimingAlmostEqual(poll.elapsed, TIMEOUT1)

        conn.send(None)
        time.sleep(.1)

        self.assertEqual(poll(TIMEOUT1), True)
        self.assertTimingAlmostEqual(poll.elapsed, 0)

        self.assertEqual(conn.recv(), None)

        really_big_msg = latin('X') * (1024 * 1024 * 16)   # 16Mb
        conn.send_bytes(really_big_msg)
        self.assertEqual(conn.recv_bytes(), really_big_msg)

        conn.send_bytes(SENTINEL)                          # tell child to quit
        child_conn.close()

        if self.TYPE == 'processes':
            self.assertEqual(conn.readable, True)
            self.assertEqual(conn.writable, True)
            self.assertRaises(EOFError, conn.recv)
            self.assertRaises(EOFError, conn.recv_bytes)

        p.join()

    def test_duplex_false(self):
        reader, writer = self.Pipe(duplex=False)
        self.assertEqual(writer.send(1), None)
        self.assertEqual(reader.recv(), 1)
        if self.TYPE == 'processes':
            self.assertEqual(reader.readable, True)
            self.assertEqual(reader.writable, False)
            self.assertEqual(writer.readable, False)
            self.assertEqual(writer.writable, True)
            self.assertRaises(OSError, reader.send, 2)
            self.assertRaises(OSError, writer.recv)
            self.assertRaises(OSError, writer.poll)

    @warnings_helper.ignore_fork_in_thread_deprecation_warnings()
    def test_spawn_close(self):
        # We test that a pipe connection can be closed by parent
        # process immediately after child is spawned.  On Windows this
        # would have sometimes failed on old versions because
        # child_conn would be closed before the child got a chance to
        # duplicate it.
        conn, child_conn = self.Pipe()

        p = self.Process(target=self._echo, args=(child_conn,))
        p.daemon = True
        p.start()
        child_conn.close()    # this might complete before child initializes

        msg = latin('hello')
        conn.send_bytes(msg)
        self.assertEqual(conn.recv_bytes(), msg)

        conn.send_bytes(SENTINEL)
        conn.close()
        p.join()

    def test_sendbytes(self):
        if self.TYPE != 'processes':
            self.skipTest('test not appropriate for {}'.format(self.TYPE))

        msg = latin('abcdefghijklmnopqrstuvwxyz')
        a, b = self.Pipe()

        a.send_bytes(msg)
        self.assertEqual(b.recv_bytes(), msg)

        a.send_bytes(msg, 5)
        self.assertEqual(b.recv_bytes(), msg[5:])

        a.send_bytes(msg, 7, 8)
        self.assertEqual(b.recv_bytes(), msg[7:7+8])

        a.send_bytes(msg, 26)
        self.assertEqual(b.recv_bytes(), latin(''))

        a.send_bytes(msg, 26, 0)
        self.assertEqual(b.recv_bytes(), latin(''))

        self.assertRaises(ValueError, a.send_bytes, msg, 27)

        self.assertRaises(ValueError, a.send_bytes, msg, 22, 5)

        self.assertRaises(ValueError, a.send_bytes, msg, 26, 1)

        self.assertRaises(ValueError, a.send_bytes, msg, -1)

        self.assertRaises(ValueError, a.send_bytes, msg, 4, -1)

    @classmethod
    def _is_fd_assigned(cls, fd):
        try:
            os.fstat(fd)
        except OSError as e:
            if e.errno == errno.EBADF:
                return False
            raise
        else:
            return True

    @classmethod
    def _writefd(cls, conn, data, create_dummy_fds=False):
        if create_dummy_fds:
            for i in range(0, 256):
                if not cls._is_fd_assigned(i):
                    os.dup2(conn.fileno(), i)
        fd = reduction.recv_handle(conn)
        if msvcrt:
            fd = msvcrt.open_osfhandle(fd, os.O_WRONLY)
        os.write(fd, data)
        os.close(fd)

    @warnings_helper.ignore_fork_in_thread_deprecation_warnings()
    @unittest.skipUnless(HAS_REDUCTION, "test needs multiprocessing.reduction")
    def test_fd_transfer(self):
        if self.TYPE != 'processes':
            self.skipTest("only makes sense with processes")
        conn, child_conn = self.Pipe(duplex=True)

        p = self.Process(target=self._writefd, args=(child_conn, b"foo"))
        p.daemon = True
        p.start()
        self.addCleanup(os_helper.unlink, os_helper.TESTFN)
        with open(os_helper.TESTFN, "wb") as f:
            fd = f.fileno()
            if msvcrt:
                fd = msvcrt.get_osfhandle(fd)
            reduction.send_handle(conn, fd, p.pid)
        p.join()
        with open(os_helper.TESTFN, "rb") as f:
            self.assertEqual(f.read(), b"foo")

    @warnings_helper.ignore_fork_in_thread_deprecation_warnings()
    @unittest.skipUnless(HAS_REDUCTION, "test needs multiprocessing.reduction")
    @unittest.skipIf(sys.platform == "win32",
                     "test semantics don't make sense on Windows")
    @unittest.skipIf(MAXFD <= 256,
                     "largest assignable fd number is too small")
    @unittest.skipUnless(hasattr(os, "dup2"),
                         "test needs os.dup2()")
    def test_large_fd_transfer(self):
        # With fd > 256 (issue #11657)
        if self.TYPE != 'processes':
            self.skipTest("only makes sense with processes")
        conn, child_conn = self.Pipe(duplex=True)

        p = self.Process(target=self._writefd, args=(child_conn, b"bar", True))
        p.daemon = True
        p.start()
        self.addCleanup(os_helper.unlink, os_helper.TESTFN)
        with open(os_helper.TESTFN, "wb") as f:
            fd = f.fileno()
            for newfd in range(256, MAXFD):
                if not self._is_fd_assigned(newfd):
                    break
            else:
                self.fail("could not find an unassigned large file descriptor")
            os.dup2(fd, newfd)
            try:
                reduction.send_handle(conn, newfd, p.pid)
            finally:
                os.close(newfd)
        p.join()
        with open(os_helper.TESTFN, "rb") as f:
            self.assertEqual(f.read(), b"bar")

    @classmethod
    def _send_data_without_fd(self, conn):
        os.write(conn.fileno(), b"\0")

    @warnings_helper.ignore_fork_in_thread_deprecation_warnings()
    @unittest.skipUnless(HAS_REDUCTION, "test needs multiprocessing.reduction")
    @unittest.skipIf(sys.platform == "win32", "doesn't make sense on Windows")
    def test_missing_fd_transfer(self):
        # Check that exception is raised when received data is not
        # accompanied by a file descriptor in ancillary data.
        if self.TYPE != 'processes':
            self.skipTest("only makes sense with processes")
        conn, child_conn = self.Pipe(duplex=True)

        p = self.Process(target=self._send_data_without_fd, args=(child_conn,))
        p.daemon = True
        p.start()
        self.assertRaises(RuntimeError, reduction.recv_handle, conn)
        p.join()

    def test_context(self):
        a, b = self.Pipe()

        with a, b:
            a.send(1729)
            self.assertEqual(b.recv(), 1729)
            if self.TYPE == 'processes':
                self.assertFalse(a.closed)
                self.assertFalse(b.closed)

        if self.TYPE == 'processes':
            self.assertTrue(a.closed)
            self.assertTrue(b.closed)
            self.assertRaises(OSError, a.recv)
            self.assertRaises(OSError, b.recv)

class _TestListener(BaseTestCase):

    ALLOWED_TYPES = ('processes',)

    def test_multiple_bind(self):
        for family in self.connection.families:
            l = self.connection.Listener(family=family)
            self.addCleanup(l.close)
            self.assertRaises(OSError, self.connection.Listener,
                              l.address, family)

    def test_context(self):
        with self.connection.Listener() as l:
            with self.connection.Client(l.address) as c:
                with l.accept() as d:
                    c.send(1729)
                    self.assertEqual(d.recv(), 1729)

        if self.TYPE == 'processes':
            self.assertRaises(OSError, l.accept)

    def test_empty_authkey(self):
        # bpo-43952: allow empty bytes as authkey
        def handler(*args):
            raise RuntimeError('Connection took too long...')

        def run(addr, authkey):
            client = self.connection.Client(addr, authkey=authkey)
            client.send(1729)

        key = b''

        with self.connection.Listener(authkey=key) as listener:
            thread = threading.Thread(target=run, args=(listener.address, key))
            thread.start()
            try:
                with listener.accept() as d:
                    self.assertEqual(d.recv(), 1729)
            finally:
                thread.join()

        if self.TYPE == 'processes':
            with self.assertRaises(OSError):
                listener.accept()

    @unittest.skipUnless(util.abstract_sockets_supported,
                         "test needs abstract socket support")
    def test_abstract_socket(self):
        with self.connection.Listener("\0something") as listener:
            with self.connection.Client(listener.address) as client:
                with listener.accept() as d:
                    client.send(1729)
                    self.assertEqual(d.recv(), 1729)

        if self.TYPE == 'processes':
            self.assertRaises(OSError, listener.accept)


class _TestListenerClient(BaseTestCase):

    ALLOWED_TYPES = ('processes', 'threads')

    @classmethod
    def _test(cls, address):
        conn = cls.connection.Client(address)
        conn.send('hello')
        conn.close()

    @warnings_helper.ignore_fork_in_thread_deprecation_warnings()
    def test_listener_client(self):
        for family in self.connection.families:
            l = self.connection.Listener(family=family)
            p = self.Process(target=self._test, args=(l.address,))
            p.daemon = True
            p.start()
            conn = l.accept()
            self.assertEqual(conn.recv(), 'hello')
            p.join()
            l.close()

    @warnings_helper.ignore_fork_in_thread_deprecation_warnings()
    def test_issue14725(self):
        l = self.connection.Listener()
        p = self.Process(target=self._test, args=(l.address,))
        p.daemon = True
        p.start()
        time.sleep(1)
        # On Windows the client process should by now have connected,
        # written data and closed the pipe handle by now.  This causes
        # ConnectNamdedPipe() to fail with ERROR_NO_DATA.  See Issue
        # 14725.
        conn = l.accept()
        self.assertEqual(conn.recv(), 'hello')
        conn.close()
        p.join()
        l.close()

    def test_issue16955(self):
        for fam in self.connection.families:
            l = self.connection.Listener(family=fam)
            c = self.connection.Client(l.address)
            a = l.accept()
            a.send_bytes(b"hello")
            self.assertTrue(c.poll(1))
            a.close()
            c.close()
            l.close()

class _TestPoll(BaseTestCase):

    ALLOWED_TYPES = ('processes', 'threads')

    def test_empty_string(self):
        a, b = self.Pipe()
        self.assertEqual(a.poll(), False)
        b.send_bytes(b'')
        self.assertEqual(a.poll(), True)
        self.assertEqual(a.poll(), True)

    @classmethod
    def _child_strings(cls, conn, strings):
        for s in strings:
            time.sleep(0.1)
            conn.send_bytes(s)
        conn.close()

    @warnings_helper.ignore_fork_in_thread_deprecation_warnings()
    def test_strings(self):
        strings = (b'hello', b'', b'a', b'b', b'', b'bye', b'', b'lop')
        a, b = self.Pipe()
        p = self.Process(target=self._child_strings, args=(b, strings))
        p.start()

        for s in strings:
            for i in range(200):
                if a.poll(0.01):
                    break
            x = a.recv_bytes()
            self.assertEqual(s, x)

        p.join()

    @classmethod
    def _child_boundaries(cls, r):
        # Polling may "pull" a message in to the child process, but we
        # don't want it to pull only part of a message, as that would
        # corrupt the pipe for any other processes which might later
        # read from it.
        r.poll(5)

    @warnings_helper.ignore_fork_in_thread_deprecation_warnings()
    def test_boundaries(self):
        r, w = self.Pipe(False)
        p = self.Process(target=self._child_boundaries, args=(r,))
        p.start()
        time.sleep(2)
        L = [b"first", b"second"]
        for obj in L:
            w.send_bytes(obj)
        w.close()
        p.join()
        self.assertIn(r.recv_bytes(), L)

    @classmethod
    def _child_dont_merge(cls, b):
        b.send_bytes(b'a')
        b.send_bytes(b'b')
        b.send_bytes(b'cd')

    @warnings_helper.ignore_fork_in_thread_deprecation_warnings()
    def test_dont_merge(self):
        a, b = self.Pipe()
        self.assertEqual(a.poll(0.0), False)
        self.assertEqual(a.poll(0.1), False)

        p = self.Process(target=self._child_dont_merge, args=(b,))
        p.start()

        self.assertEqual(a.recv_bytes(), b'a')
        self.assertEqual(a.poll(1.0), True)
        self.assertEqual(a.poll(1.0), True)
        self.assertEqual(a.recv_bytes(), b'b')
        self.assertEqual(a.poll(1.0), True)
        self.assertEqual(a.poll(1.0), True)
        self.assertEqual(a.poll(0.0), True)
        self.assertEqual(a.recv_bytes(), b'cd')

        p.join()

#
# Test of sending connection and socket objects between processes
#

@unittest.skipUnless(HAS_REDUCTION, "test needs multiprocessing.reduction")
@hashlib_helper.requires_hashdigest('sha256')
class _TestPicklingConnections(BaseTestCase):

    ALLOWED_TYPES = ('processes',)

    @classmethod
    def tearDownClass(cls):
        from multiprocessing import resource_sharer
        resource_sharer.stop(timeout=support.LONG_TIMEOUT)

    @classmethod
    def _listener(cls, conn, families):
        for fam in families:
            l = cls.connection.Listener(family=fam)
            conn.send(l.address)
            new_conn = l.accept()
            conn.send(new_conn)
            new_conn.close()
            l.close()

        l = socket.create_server((socket_helper.HOST, 0))
        conn.send(l.getsockname())
        new_conn, addr = l.accept()
        conn.send(new_conn)
        new_conn.close()
        l.close()

        conn.recv()

    @classmethod
    def _remote(cls, conn):
        for (address, msg) in iter(conn.recv, None):
            client = cls.connection.Client(address)
            client.send(msg.upper())
            client.close()

        address, msg = conn.recv()
        client = socket.socket()
        client.connect(address)
        client.sendall(msg.upper())
        client.close()

        conn.close()

    @warnings_helper.ignore_fork_in_thread_deprecation_warnings()
    def test_pickling(self):
        families = self.connection.families

        lconn, lconn0 = self.Pipe()
        lp = self.Process(target=self._listener, args=(lconn0, families))
        lp.daemon = True
        lp.start()
        lconn0.close()

        rconn, rconn0 = self.Pipe()
        rp = self.Process(target=self._remote, args=(rconn0,))
        rp.daemon = True
        rp.start()
        rconn0.close()

        for fam in families:
            msg = ('This connection uses family %s' % fam).encode('ascii')
            address = lconn.recv()
            rconn.send((address, msg))
            new_conn = lconn.recv()
            self.assertEqual(new_conn.recv(), msg.upper())

        rconn.send(None)

        msg = latin('This connection uses a normal socket')
        address = lconn.recv()
        rconn.send((address, msg))
        new_conn = lconn.recv()
        buf = []
        while True:
            s = new_conn.recv(100)
            if not s:
                break
            buf.append(s)
        buf = b''.join(buf)
        self.assertEqual(buf, msg.upper())
        new_conn.close()

        lconn.send(None)

        rconn.close()
        lconn.close()

        lp.join()
        rp.join()

    @classmethod
    def child_access(cls, conn):
        w = conn.recv()
        w.send('all is well')
        w.close()

        r = conn.recv()
        msg = r.recv()
        conn.send(msg*2)

        conn.close()

    @warnings_helper.ignore_fork_in_thread_deprecation_warnings()
    def test_access(self):
        # On Windows, if we do not specify a destination pid when
        # using DupHandle then we need to be careful to use the
        # correct access flags for DuplicateHandle(), or else
        # DupHandle.detach() will raise PermissionError.  For example,
        # for a read only pipe handle we should use
        # access=FILE_GENERIC_READ.  (Unfortunately
        # DUPLICATE_SAME_ACCESS does not work.)
        conn, child_conn = self.Pipe()
        p = self.Process(target=self.child_access, args=(child_conn,))
        p.daemon = True
        p.start()
        child_conn.close()

        r, w = self.Pipe(duplex=False)
        conn.send(w)
        w.close()
        self.assertEqual(r.recv(), 'all is well')
        r.close()

        r, w = self.Pipe(duplex=False)
        conn.send(r)
        r.close()
        w.send('foobar')
        w.close()
        self.assertEqual(conn.recv(), 'foobar'*2)

        p.join()

#
#
#

class _TestHeap(BaseTestCase):

    ALLOWED_TYPES = ('processes',)

    def setUp(self):
        super().setUp()
        # Make pristine heap for these tests
        self.old_heap = multiprocessing.heap.BufferWrapper._heap
        multiprocessing.heap.BufferWrapper._heap = multiprocessing.heap.Heap()

    def tearDown(self):
        multiprocessing.heap.BufferWrapper._heap = self.old_heap
        super().tearDown()

    def test_heap(self):
        iterations = 5000
        maxblocks = 50
        blocks = []

        # get the heap object
        heap = multiprocessing.heap.BufferWrapper._heap
        heap._DISCARD_FREE_SPACE_LARGER_THAN = 0

        # create and destroy lots of blocks of different sizes
        for i in range(iterations):
            size = int(random.lognormvariate(0, 1) * 1000)
            b = multiprocessing.heap.BufferWrapper(size)
            blocks.append(b)
            if len(blocks) > maxblocks:
                i = random.randrange(maxblocks)
                del blocks[i]
            del b

        # verify the state of the heap
        with heap._lock:
            all = []
            free = 0
            occupied = 0
            for L in list(heap._len_to_seq.values()):
                # count all free blocks in arenas
                for arena, start, stop in L:
                    all.append((heap._arenas.index(arena), start, stop,
                                stop-start, 'free'))
                    free += (stop-start)
            for arena, arena_blocks in heap._allocated_blocks.items():
                # count all allocated blocks in arenas
                for start, stop in arena_blocks:
                    all.append((heap._arenas.index(arena), start, stop,
                                stop-start, 'occupied'))
                    occupied += (stop-start)

            self.assertEqual(free + occupied,
                             sum(arena.size for arena in heap._arenas))

            all.sort()

            for i in range(len(all)-1):
                (arena, start, stop) = all[i][:3]
                (narena, nstart, nstop) = all[i+1][:3]
                if arena != narena:
                    # Two different arenas
                    self.assertEqual(stop, heap._arenas[arena].size)  # last block
                    self.assertEqual(nstart, 0)         # first block
                else:
                    # Same arena: two adjacent blocks
                    self.assertEqual(stop, nstart)

        # test free'ing all blocks
        random.shuffle(blocks)
        while blocks:
            blocks.pop()

        self.assertEqual(heap._n_frees, heap._n_mallocs)
        self.assertEqual(len(heap._pending_free_blocks), 0)
        self.assertEqual(len(heap._arenas), 0)
        self.assertEqual(len(heap._allocated_blocks), 0, heap._allocated_blocks)
        self.assertEqual(len(heap._len_to_seq), 0)

    def test_free_from_gc(self):
        # Check that freeing of blocks by the garbage collector doesn't deadlock
        # (issue #12352).
        # Make sure the GC is enabled, and set lower collection thresholds to
        # make collections more frequent (and increase the probability of
        # deadlock).
        if not gc.isenabled():
            gc.enable()
            self.addCleanup(gc.disable)
        thresholds = gc.get_threshold()
        self.addCleanup(gc.set_threshold, *thresholds)
        gc.set_threshold(10)

        # perform numerous block allocations, with cyclic references to make
        # sure objects are collected asynchronously by the gc
        for i in range(5000):
            a = multiprocessing.heap.BufferWrapper(1)
            b = multiprocessing.heap.BufferWrapper(1)
            # circular references
            a.buddy = b
            b.buddy = a

#
#
#

class _Foo(Structure):
    _fields_ = [
        ('x', c_int),
        ('y', c_double),
        ('z', c_longlong,)
        ]

class _TestSharedCTypes(BaseTestCase):

    ALLOWED_TYPES = ('processes',)

    def setUp(self):
        if not HAS_SHAREDCTYPES:
            self.skipTest("requires multiprocessing.sharedctypes")

    @classmethod
    def _double(cls, x, y, z, foo, arr, string):
        x.value *= 2
        y.value *= 2
        z.value *= 2
        foo.x *= 2
        foo.y *= 2
        string.value *= 2
        for i in range(len(arr)):
            arr[i] *= 2

    @warnings_helper.ignore_fork_in_thread_deprecation_warnings()
    def test_sharedctypes(self, lock=False):
        x = Value('i', 7, lock=lock)
        y = Value(c_double, 1.0/3.0, lock=lock)
        z = Value(c_longlong, 2 ** 33, lock=lock)
        foo = Value(_Foo, 3, 2, lock=lock)
        arr = self.Array('d', list(range(10)), lock=lock)
        string = self.Array('c', 20, lock=lock)
        string.value = latin('hello')

        p = self.Process(target=self._double, args=(x, y, z, foo, arr, string))
        p.daemon = True
        p.start()
        p.join()

        self.assertEqual(x.value, 14)
        self.assertAlmostEqual(y.value, 2.0/3.0)
        self.assertEqual(z.value, 2 ** 34)
        self.assertEqual(foo.x, 6)
        self.assertAlmostEqual(foo.y, 4.0)
        for i in range(10):
            self.assertAlmostEqual(arr[i], i*2)
        self.assertEqual(string.value, latin('hellohello'))

    def test_synchronize(self):
        self.test_sharedctypes(lock=True)

    def test_copy(self):
        foo = _Foo(2, 5.0, 2 ** 33)
        bar = copy(foo)
        foo.x = 0
        foo.y = 0
        foo.z = 0
        self.assertEqual(bar.x, 2)
        self.assertAlmostEqual(bar.y, 5.0)
        self.assertEqual(bar.z, 2 ** 33)


@unittest.skipUnless(HAS_SHMEM, "requires multiprocessing.shared_memory")
@hashlib_helper.requires_hashdigest('sha256')
class _TestSharedMemory(BaseTestCase):

    ALLOWED_TYPES = ('processes',)

    @staticmethod
    def _attach_existing_shmem_then_write(shmem_name_or_obj, binary_data):
        if isinstance(shmem_name_or_obj, str):
            local_sms = shared_memory.SharedMemory(shmem_name_or_obj)
        else:
            local_sms = shmem_name_or_obj
        local_sms.buf[:len(binary_data)] = binary_data
        local_sms.close()

    def _new_shm_name(self, prefix):
        # Add a PID to the name of a POSIX shared memory object to allow
        # running multiprocessing tests (test_multiprocessing_fork,
        # test_multiprocessing_spawn, etc) in parallel.
        return prefix + str(os.getpid())

    def test_shared_memory_name_with_embedded_null(self):
        name_tsmb = self._new_shm_name('test01_null')
        sms = shared_memory.SharedMemory(name_tsmb, create=True, size=512)
        self.addCleanup(sms.unlink)
        with self.assertRaises(ValueError):
            shared_memory.SharedMemory(name_tsmb + '\0a', create=False, size=512)
        if shared_memory._USE_POSIX:
            orig_name = sms._name
            try:
                sms._name = orig_name + '\0a'
                with self.assertRaises(ValueError):
                    sms.unlink()
            finally:
                sms._name = orig_name

    def test_shared_memory_basics(self):
        name_tsmb = self._new_shm_name('test01_tsmb')
        sms = shared_memory.SharedMemory(name_tsmb, create=True, size=512)
        self.addCleanup(sms.unlink)

        # Verify attributes are readable.
        self.assertEqual(sms.name, name_tsmb)
        self.assertGreaterEqual(sms.size, 512)
        self.assertGreaterEqual(len(sms.buf), sms.size)

        # Verify __repr__
        self.assertIn(sms.name, str(sms))
        self.assertIn(str(sms.size), str(sms))

        # Modify contents of shared memory segment through memoryview.
        sms.buf[0] = 42
        self.assertEqual(sms.buf[0], 42)

        # Attach to existing shared memory segment.
        also_sms = shared_memory.SharedMemory(name_tsmb)
        self.assertEqual(also_sms.buf[0], 42)
        also_sms.close()

        # Attach to existing shared memory segment but specify a new size.
        same_sms = shared_memory.SharedMemory(name_tsmb, size=20*sms.size)
        self.assertLess(same_sms.size, 20*sms.size)  # Size was ignored.
        same_sms.close()

        # Creating Shared Memory Segment with -ve size
        with self.assertRaises(ValueError):
            shared_memory.SharedMemory(create=True, size=-2)

        # Attaching Shared Memory Segment without a name
        with self.assertRaises(ValueError):
            shared_memory.SharedMemory(create=False)

        # Test if shared memory segment is created properly,
        # when _make_filename returns an existing shared memory segment name
        with unittest.mock.patch(
            'multiprocessing.shared_memory._make_filename') as mock_make_filename:

            NAME_PREFIX = shared_memory._SHM_NAME_PREFIX
            names = [self._new_shm_name('test01_fn'), self._new_shm_name('test02_fn')]
            # Prepend NAME_PREFIX which can be '/psm_' or 'wnsm_', necessary
            # because some POSIX compliant systems require name to start with /
            names = [NAME_PREFIX + name for name in names]

            mock_make_filename.side_effect = names
            shm1 = shared_memory.SharedMemory(create=True, size=1)
            self.addCleanup(shm1.unlink)
            self.assertEqual(shm1._name, names[0])

            mock_make_filename.side_effect = names
            shm2 = shared_memory.SharedMemory(create=True, size=1)
            self.addCleanup(shm2.unlink)
            self.assertEqual(shm2._name, names[1])

        if shared_memory._USE_POSIX:
            # Posix Shared Memory can only be unlinked once.  Here we
            # test an implementation detail that is not observed across
            # all supported platforms (since WindowsNamedSharedMemory
            # manages unlinking on its own and unlink() does nothing).
            # True release of shared memory segment does not necessarily
            # happen until process exits, depending on the OS platform.
            name_dblunlink = self._new_shm_name('test01_dblunlink')
            sms_uno = shared_memory.SharedMemory(
                name_dblunlink,
                create=True,
                size=5000
            )
            with self.assertRaises(FileNotFoundError):
                try:
                    self.assertGreaterEqual(sms_uno.size, 5000)

                    sms_duo = shared_memory.SharedMemory(name_dblunlink)
                    sms_duo.unlink()  # First shm_unlink() call.
                    sms_duo.close()
                    sms_uno.close()

                finally:
                    sms_uno.unlink()  # A second shm_unlink() call is bad.

        with self.assertRaises(FileExistsError):
            # Attempting to create a new shared memory segment with a
            # name that is already in use triggers an exception.
            there_can_only_be_one_sms = shared_memory.SharedMemory(
                name_tsmb,
                create=True,
                size=512
            )

        if shared_memory._USE_POSIX:
            # Requesting creation of a shared memory segment with the option
            # to attach to an existing segment, if that name is currently in
            # use, should not trigger an exception.
            # Note:  Using a smaller size could possibly cause truncation of
            # the existing segment but is OS platform dependent.  In the
            # case of MacOS/darwin, requesting a smaller size is disallowed.
            class OptionalAttachSharedMemory(shared_memory.SharedMemory):
                _flags = os.O_CREAT | os.O_RDWR
            ok_if_exists_sms = OptionalAttachSharedMemory(name_tsmb)
            self.assertEqual(ok_if_exists_sms.size, sms.size)
            ok_if_exists_sms.close()

        # Attempting to attach to an existing shared memory segment when
        # no segment exists with the supplied name triggers an exception.
        with self.assertRaises(FileNotFoundError):
            nonexisting_sms = shared_memory.SharedMemory('test01_notthere')
            nonexisting_sms.unlink()  # Error should occur on prior line.

        sms.close()

    def test_shared_memory_recreate(self):
        # Test if shared memory segment is created properly,
        # when _make_filename returns an existing shared memory segment name
        with unittest.mock.patch(
            'multiprocessing.shared_memory._make_filename') as mock_make_filename:

            NAME_PREFIX = shared_memory._SHM_NAME_PREFIX
            names = [self._new_shm_name('test03_fn'), self._new_shm_name('test04_fn')]
            # Prepend NAME_PREFIX which can be '/psm_' or 'wnsm_', necessary
            # because some POSIX compliant systems require name to start with /
            names = [NAME_PREFIX + name for name in names]

            mock_make_filename.side_effect = names
            shm1 = shared_memory.SharedMemory(create=True, size=1)
            self.addCleanup(shm1.unlink)
            self.assertEqual(shm1._name, names[0])

            mock_make_filename.side_effect = names
            shm2 = shared_memory.SharedMemory(create=True, size=1)
            self.addCleanup(shm2.unlink)
            self.assertEqual(shm2._name, names[1])

    def test_invalid_shared_memory_creation(self):
        # Test creating a shared memory segment with negative size
        with self.assertRaises(ValueError):
            sms_invalid = shared_memory.SharedMemory(create=True, size=-1)

        # Test creating a shared memory segment with size 0
        with self.assertRaises(ValueError):
            sms_invalid = shared_memory.SharedMemory(create=True, size=0)

        # Test creating a shared memory segment without size argument
        with self.assertRaises(ValueError):
            sms_invalid = shared_memory.SharedMemory(create=True)

    def test_shared_memory_pickle_unpickle(self):
        for proto in range(pickle.HIGHEST_PROTOCOL + 1):
            with self.subTest(proto=proto):
                sms = shared_memory.SharedMemory(create=True, size=512)
                self.addCleanup(sms.unlink)
                sms.buf[0:6] = b'pickle'

                # Test pickling
                pickled_sms = pickle.dumps(sms, protocol=proto)

                # Test unpickling
                sms2 = pickle.loads(pickled_sms)
                self.assertIsInstance(sms2, shared_memory.SharedMemory)
                self.assertEqual(sms.name, sms2.name)
                self.assertEqual(bytes(sms.buf[0:6]), b'pickle')
                self.assertEqual(bytes(sms2.buf[0:6]), b'pickle')

                # Test that unpickled version is still the same SharedMemory
                sms.buf[0:6] = b'newval'
                self.assertEqual(bytes(sms.buf[0:6]), b'newval')
                self.assertEqual(bytes(sms2.buf[0:6]), b'newval')

                sms2.buf[0:6] = b'oldval'
                self.assertEqual(bytes(sms.buf[0:6]), b'oldval')
                self.assertEqual(bytes(sms2.buf[0:6]), b'oldval')

    def test_shared_memory_pickle_unpickle_dead_object(self):
        for proto in range(pickle.HIGHEST_PROTOCOL + 1):
            with self.subTest(proto=proto):
                sms = shared_memory.SharedMemory(create=True, size=512)
                sms.buf[0:6] = b'pickle'
                pickled_sms = pickle.dumps(sms, protocol=proto)

                # Now, we are going to kill the original object.
                # So, unpickled one won't be able to attach to it.
                sms.close()
                sms.unlink()

                with self.assertRaises(FileNotFoundError):
                    pickle.loads(pickled_sms)

    @warnings_helper.ignore_fork_in_thread_deprecation_warnings()
    def test_shared_memory_across_processes(self):
        # bpo-40135: don't define shared memory block's name in case of
        # the failure when we run multiprocessing tests in parallel.
        sms = shared_memory.SharedMemory(create=True, size=512)
        self.addCleanup(sms.unlink)

        # Verify remote attachment to existing block by name is working.
        p = self.Process(
            target=self._attach_existing_shmem_then_write,
            args=(sms.name, b'howdy')
        )
        p.daemon = True
        p.start()
        p.join()
        self.assertEqual(bytes(sms.buf[:5]), b'howdy')

        # Verify pickling of SharedMemory instance also works.
        p = self.Process(
            target=self._attach_existing_shmem_then_write,
            args=(sms, b'HELLO')
        )
        p.daemon = True
        p.start()
        p.join()
        self.assertEqual(bytes(sms.buf[:5]), b'HELLO')

        sms.close()

    @warnings_helper.ignore_fork_in_thread_deprecation_warnings()
    @unittest.skipIf(os.name != "posix", "not feasible in non-posix platforms")
    def test_shared_memory_SharedMemoryServer_ignores_sigint(self):
        # bpo-36368: protect SharedMemoryManager server process from
        # KeyboardInterrupt signals.
        smm = multiprocessing.managers.SharedMemoryManager()
        smm.start()

        # make sure the manager works properly at the beginning
        sl = smm.ShareableList(range(10))

        # the manager's server should ignore KeyboardInterrupt signals, and
        # maintain its connection with the current process, and success when
        # asked to deliver memory segments.
        os.kill(smm._process.pid, signal.SIGINT)

        sl2 = smm.ShareableList(range(10))

        # test that the custom signal handler registered in the Manager does
        # not affect signal handling in the parent process.
        with self.assertRaises(KeyboardInterrupt):
            os.kill(os.getpid(), signal.SIGINT)

        smm.shutdown()

    @unittest.skipIf(os.name != "posix", "resource_tracker is posix only")
    def test_shared_memory_SharedMemoryManager_reuses_resource_tracker(self):
        # bpo-36867: test that a SharedMemoryManager uses the
        # same resource_tracker process as its parent.
        cmd = '''if 1:
            from multiprocessing.managers import SharedMemoryManager


            smm = SharedMemoryManager()
            smm.start()
            sl = smm.ShareableList(range(10))
            smm.shutdown()
        '''
        rc, out, err = test.support.script_helper.assert_python_ok('-c', cmd)

        # Before bpo-36867 was fixed, a SharedMemoryManager not using the same
        # resource_tracker process as its parent would make the parent's
        # tracker complain about sl being leaked even though smm.shutdown()
        # properly released sl.
        self.assertFalse(err)

    @warnings_helper.ignore_fork_in_thread_deprecation_warnings()
    def test_shared_memory_SharedMemoryManager_basics(self):
        smm1 = multiprocessing.managers.SharedMemoryManager()
        with self.assertRaises(ValueError):
            smm1.SharedMemory(size=9)  # Fails if SharedMemoryServer not started
        smm1.start()
        lol = [ smm1.ShareableList(range(i)) for i in range(5, 10) ]
        lom = [ smm1.SharedMemory(size=j) for j in range(32, 128, 16) ]
        doppleganger_list0 = shared_memory.ShareableList(name=lol[0].shm.name)
        self.assertEqual(len(doppleganger_list0), 5)
        doppleganger_shm0 = shared_memory.SharedMemory(name=lom[0].name)
        self.assertGreaterEqual(len(doppleganger_shm0.buf), 32)
        held_name = lom[0].name
        smm1.shutdown()
        if sys.platform != "win32":
            # Calls to unlink() have no effect on Windows platform; shared
            # memory will only be released once final process exits.
            with self.assertRaises(FileNotFoundError):
                # No longer there to be attached to again.
                absent_shm = shared_memory.SharedMemory(name=held_name)

        with multiprocessing.managers.SharedMemoryManager() as smm2:
            sl = smm2.ShareableList("howdy")
            shm = smm2.SharedMemory(size=128)
            held_name = sl.shm.name
        if sys.platform != "win32":
            with self.assertRaises(FileNotFoundError):
                # No longer there to be attached to again.
                absent_sl = shared_memory.ShareableList(name=held_name)


    def test_shared_memory_ShareableList_basics(self):
        sl = shared_memory.ShareableList(
            ['howdy', b'HoWdY', -273.154, 100, None, True, 42]
        )
        self.addCleanup(sl.shm.unlink)

        # Verify __repr__
        self.assertIn(sl.shm.name, str(sl))
        self.assertIn(str(list(sl)), str(sl))

        # Index Out of Range (get)
        with self.assertRaises(IndexError):
            sl[7]

        # Index Out of Range (set)
        with self.assertRaises(IndexError):
            sl[7] = 2

        # Assign value without format change (str -> str)
        current_format = sl._get_packing_format(0)
        sl[0] = 'howdy'
        self.assertEqual(current_format, sl._get_packing_format(0))

        # Verify attributes are readable.
        self.assertEqual(sl.format, '8s8sdqxxxxxx?xxxxxxxx?q')

        # Exercise len().
        self.assertEqual(len(sl), 7)

        # Exercise index().
        with warnings.catch_warnings():
            # Suppress BytesWarning when comparing against b'HoWdY'.
            warnings.simplefilter('ignore')
            with self.assertRaises(ValueError):
                sl.index('100')
            self.assertEqual(sl.index(100), 3)

        # Exercise retrieving individual values.
        self.assertEqual(sl[0], 'howdy')
        self.assertEqual(sl[-2], True)

        # Exercise iterability.
        self.assertEqual(
            tuple(sl),
            ('howdy', b'HoWdY', -273.154, 100, None, True, 42)
        )

        # Exercise modifying individual values.
        sl[3] = 42
        self.assertEqual(sl[3], 42)
        sl[4] = 'some'  # Change type at a given position.
        self.assertEqual(sl[4], 'some')
        self.assertEqual(sl.format, '8s8sdq8sxxxxxxx?q')
        with self.assertRaisesRegex(ValueError,
                                    "exceeds available storage"):
            sl[4] = 'far too many'
        self.assertEqual(sl[4], 'some')
        sl[0] = 'encodés'  # Exactly 8 bytes of UTF-8 data
        self.assertEqual(sl[0], 'encodés')
        self.assertEqual(sl[1], b'HoWdY')  # no spillage
        with self.assertRaisesRegex(ValueError,
                                    "exceeds available storage"):
            sl[0] = 'encodées'  # Exactly 9 bytes of UTF-8 data
        self.assertEqual(sl[1], b'HoWdY')
        with self.assertRaisesRegex(ValueError,
                                    "exceeds available storage"):
            sl[1] = b'123456789'
        self.assertEqual(sl[1], b'HoWdY')

        # Exercise count().
        with warnings.catch_warnings():
            # Suppress BytesWarning when comparing against b'HoWdY'.
            warnings.simplefilter('ignore')
            self.assertEqual(sl.count(42), 2)
            self.assertEqual(sl.count(b'HoWdY'), 1)
            self.assertEqual(sl.count(b'adios'), 0)

        # Exercise creating a duplicate.
        name_duplicate = self._new_shm_name('test03_duplicate')
        sl_copy = shared_memory.ShareableList(sl, name=name_duplicate)
        try:
            self.assertNotEqual(sl.shm.name, sl_copy.shm.name)
            self.assertEqual(name_duplicate, sl_copy.shm.name)
            self.assertEqual(list(sl), list(sl_copy))
            self.assertEqual(sl.format, sl_copy.format)
            sl_copy[-1] = 77
            self.assertEqual(sl_copy[-1], 77)
            self.assertNotEqual(sl[-1], 77)
            sl_copy.shm.close()
        finally:
            sl_copy.shm.unlink()

        # Obtain a second handle on the same ShareableList.
        sl_tethered = shared_memory.ShareableList(name=sl.shm.name)
        self.assertEqual(sl.shm.name, sl_tethered.shm.name)
        sl_tethered[-1] = 880
        self.assertEqual(sl[-1], 880)
        sl_tethered.shm.close()

        sl.shm.close()

        # Exercise creating an empty ShareableList.
        empty_sl = shared_memory.ShareableList()
        try:
            self.assertEqual(len(empty_sl), 0)
            self.assertEqual(empty_sl.format, '')
            self.assertEqual(empty_sl.count('any'), 0)
            with self.assertRaises(ValueError):
                empty_sl.index(None)
            empty_sl.shm.close()
        finally:
            empty_sl.shm.unlink()

    def test_shared_memory_ShareableList_pickling(self):
        for proto in range(pickle.HIGHEST_PROTOCOL + 1):
            with self.subTest(proto=proto):
                sl = shared_memory.ShareableList(range(10))
                self.addCleanup(sl.shm.unlink)

                serialized_sl = pickle.dumps(sl, protocol=proto)
                deserialized_sl = pickle.loads(serialized_sl)
                self.assertIsInstance(
                    deserialized_sl, shared_memory.ShareableList)
                self.assertEqual(deserialized_sl[-1], 9)
                self.assertIsNot(sl, deserialized_sl)

                deserialized_sl[4] = "changed"
                self.assertEqual(sl[4], "changed")
                sl[3] = "newvalue"
                self.assertEqual(deserialized_sl[3], "newvalue")

                larger_sl = shared_memory.ShareableList(range(400))
                self.addCleanup(larger_sl.shm.unlink)
                serialized_larger_sl = pickle.dumps(larger_sl, protocol=proto)
                self.assertEqual(len(serialized_sl), len(serialized_larger_sl))
                larger_sl.shm.close()

                deserialized_sl.shm.close()
                sl.shm.close()

    def test_shared_memory_ShareableList_pickling_dead_object(self):
        for proto in range(pickle.HIGHEST_PROTOCOL + 1):
            with self.subTest(proto=proto):
                sl = shared_memory.ShareableList(range(10))
                serialized_sl = pickle.dumps(sl, protocol=proto)

                # Now, we are going to kill the original object.
                # So, unpickled one won't be able to attach to it.
                sl.shm.close()
                sl.shm.unlink()

                with self.assertRaises(FileNotFoundError):
                    pickle.loads(serialized_sl)

    def test_shared_memory_cleaned_after_process_termination(self):
        cmd = '''if 1:
            import os, time, sys
            from multiprocessing import shared_memory

            # Create a shared_memory segment, and send the segment name
            sm = shared_memory.SharedMemory(create=True, size=10)
            sys.stdout.write(sm.name + '\\n')
            sys.stdout.flush()
            time.sleep(100)
        '''
        with subprocess.Popen([sys.executable, '-E', '-c', cmd],
                              stdout=subprocess.PIPE,
                              stderr=subprocess.PIPE) as p:
            name = p.stdout.readline().strip().decode()

            # killing abruptly processes holding reference to a shared memory
            # segment should not leak the given memory segment.
            p.terminate()
            p.wait()

            err_msg = ("A SharedMemory segment was leaked after "
                       "a process was abruptly terminated")
            for _ in support.sleeping_retry(support.LONG_TIMEOUT, err_msg):
                try:
                    smm = shared_memory.SharedMemory(name, create=False)
                except FileNotFoundError:
                    break

            if os.name == 'posix':
                # Without this line it was raising warnings like:
                #   UserWarning: resource_tracker:
                #   There appear to be 1 leaked shared_memory
                #   objects to clean up at shutdown
                # See: https://bugs.python.org/issue45209
                resource_tracker.unregister(f"/{name}", "shared_memory")

                # A warning was emitted by the subprocess' own
                # resource_tracker (on Windows, shared memory segments
                # are released automatically by the OS).
                err = p.stderr.read().decode()
                self.assertIn(
                    "resource_tracker: There appear to be 1 leaked "
                    "shared_memory objects to clean up at shutdown", err)

    @unittest.skipIf(os.name != "posix", "resource_tracker is posix only")
    def test_shared_memory_untracking(self):
        # gh-82300: When a separate Python process accesses shared memory
        # with track=False, it must not cause the memory to be deleted
        # when terminating.
        cmd = '''if 1:
            import sys
            from multiprocessing.shared_memory import SharedMemory
            mem = SharedMemory(create=False, name=sys.argv[1], track=False)
            mem.close()
        '''
        mem = shared_memory.SharedMemory(create=True, size=10)
        # The resource tracker shares pipes with the subprocess, and so
        # err existing means that the tracker process has terminated now.
        try:
            rc, out, err = script_helper.assert_python_ok("-c", cmd, mem.name)
            self.assertNotIn(b"resource_tracker", err)
            self.assertEqual(rc, 0)
            mem2 = shared_memory.SharedMemory(create=False, name=mem.name)
            mem2.close()
        finally:
            try:
                mem.unlink()
            except OSError:
                pass
            mem.close()

    @unittest.skipIf(os.name != "posix", "resource_tracker is posix only")
    def test_shared_memory_tracking(self):
        # gh-82300: When a separate Python process accesses shared memory
        # with track=True, it must cause the memory to be deleted when
        # terminating.
        cmd = '''if 1:
            import sys
            from multiprocessing.shared_memory import SharedMemory
            mem = SharedMemory(create=False, name=sys.argv[1], track=True)
            mem.close()
        '''
        mem = shared_memory.SharedMemory(create=True, size=10)
        try:
            rc, out, err = script_helper.assert_python_ok("-c", cmd, mem.name)
            self.assertEqual(rc, 0)
            self.assertIn(
                b"resource_tracker: There appear to be 1 leaked "
                b"shared_memory objects to clean up at shutdown", err)
        finally:
            try:
                mem.unlink()
            except OSError:
                pass
            resource_tracker.unregister(mem._name, "shared_memory")
            mem.close()

#
# Test to verify that `Finalize` works.
#

class _TestFinalize(BaseTestCase):

    ALLOWED_TYPES = ('processes',)

    def setUp(self):
        self.registry_backup = util._finalizer_registry.copy()
        util._finalizer_registry.clear()

    def tearDown(self):
        gc.collect()  # For PyPy or other GCs.
        self.assertFalse(util._finalizer_registry)
        util._finalizer_registry.update(self.registry_backup)

    @classmethod
    def _test_finalize(cls, conn):
        class Foo(object):
            pass

        a = Foo()
        util.Finalize(a, conn.send, args=('a',))
        del a           # triggers callback for a
        gc.collect()  # For PyPy or other GCs.

        b = Foo()
        close_b = util.Finalize(b, conn.send, args=('b',))
        close_b()       # triggers callback for b
        close_b()       # does nothing because callback has already been called
        del b           # does nothing because callback has already been called
        gc.collect()  # For PyPy or other GCs.

        c = Foo()
        util.Finalize(c, conn.send, args=('c',))

        d10 = Foo()
        util.Finalize(d10, conn.send, args=('d10',), exitpriority=1)

        d01 = Foo()
        util.Finalize(d01, conn.send, args=('d01',), exitpriority=0)
        d02 = Foo()
        util.Finalize(d02, conn.send, args=('d02',), exitpriority=0)
        d03 = Foo()
        util.Finalize(d03, conn.send, args=('d03',), exitpriority=0)

        util.Finalize(None, conn.send, args=('e',), exitpriority=-10)

        util.Finalize(None, conn.send, args=('STOP',), exitpriority=-100)

        # call multiprocessing's cleanup function then exit process without
        # garbage collecting locals
        util._exit_function()
        conn.close()
        os._exit(0)

    @warnings_helper.ignore_fork_in_thread_deprecation_warnings()
    def test_finalize(self):
        conn, child_conn = self.Pipe()

        p = self.Process(target=self._test_finalize, args=(child_conn,))
        p.daemon = True
        p.start()
        p.join()

        result = [obj for obj in iter(conn.recv, 'STOP')]
        self.assertEqual(result, ['a', 'b', 'd10', 'd03', 'd02', 'd01', 'e'])

    @support.requires_resource('cpu')
    def test_thread_safety(self):
        # bpo-24484: _run_finalizers() should be thread-safe
        def cb():
            pass

        class Foo(object):
            def __init__(self):
                self.ref = self  # create reference cycle
                # insert finalizer at random key
                util.Finalize(self, cb, exitpriority=random.randint(1, 100))

        finish = False
        exc = None

        def run_finalizers():
            nonlocal exc
            while not finish:
                time.sleep(random.random() * 1e-1)
                try:
                    # A GC run will eventually happen during this,
                    # collecting stale Foo's and mutating the registry
                    util._run_finalizers()
                except Exception as e:
                    exc = e

        def make_finalizers():
            nonlocal exc
            d = {}
            while not finish:
                try:
                    # Old Foo's get gradually replaced and later
                    # collected by the GC (because of the cyclic ref)
                    d[random.getrandbits(5)] = {Foo() for i in range(10)}
                except Exception as e:
                    exc = e
                    d.clear()

        old_interval = sys.getswitchinterval()
        old_threshold = gc.get_threshold()
        try:
            support.setswitchinterval(1e-6)
            gc.set_threshold(5, 5, 5)
            threads = [threading.Thread(target=run_finalizers),
                       threading.Thread(target=make_finalizers)]
            with threading_helper.start_threads(threads):
                time.sleep(4.0)  # Wait a bit to trigger race condition
                finish = True
            if exc is not None:
                raise exc
        finally:
            sys.setswitchinterval(old_interval)
            gc.set_threshold(*old_threshold)
            gc.collect()  # Collect remaining Foo's


#
# Test that from ... import * works for each module
#

class _TestImportStar(unittest.TestCase):

    def get_module_names(self):
        import glob
        folder = os.path.dirname(multiprocessing.__file__)
        pattern = os.path.join(glob.escape(folder), '*.py')
        files = glob.glob(pattern)
        modules = [os.path.splitext(os.path.split(f)[1])[0] for f in files]
        modules = ['multiprocessing.' + m for m in modules]
        modules.remove('multiprocessing.__init__')
        modules.append('multiprocessing')
        return modules

    def test_import(self):
        modules = self.get_module_names()
        if sys.platform == 'win32':
            modules.remove('multiprocessing.popen_fork')
            modules.remove('multiprocessing.popen_forkserver')
            modules.remove('multiprocessing.popen_spawn_posix')
        else:
            modules.remove('multiprocessing.popen_spawn_win32')
            if not HAS_REDUCTION:
                modules.remove('multiprocessing.popen_forkserver')

        if c_int is None:
            # This module requires _ctypes
            modules.remove('multiprocessing.sharedctypes')

        for name in modules:
            __import__(name)
            mod = sys.modules[name]
            self.assertHasAttr(mod, '__all__', name)
            for attr in mod.__all__:
                self.assertHasAttr(mod, attr)

#
# Quick test that logging works -- does not test logging output
#

class _TestLogging(BaseTestCase):

    ALLOWED_TYPES = ('processes',)

    def test_enable_logging(self):
        logger = multiprocessing.get_logger()
        logger.setLevel(util.SUBWARNING)
        self.assertIsNotNone(logger)
        logger.debug('this will not be printed')
        logger.info('nor will this')
        logger.setLevel(LOG_LEVEL)

    @classmethod
    def _test_level(cls, conn):
        logger = multiprocessing.get_logger()
        conn.send(logger.getEffectiveLevel())

    @warnings_helper.ignore_fork_in_thread_deprecation_warnings()
    def test_level(self):
        LEVEL1 = 32
        LEVEL2 = 37

        logger = multiprocessing.get_logger()
        root_logger = logging.getLogger()
        root_level = root_logger.level

        reader, writer = multiprocessing.Pipe(duplex=False)

        logger.setLevel(LEVEL1)
        p = self.Process(target=self._test_level, args=(writer,))
        p.start()
        self.assertEqual(LEVEL1, reader.recv())
        p.join()
        p.close()

        logger.setLevel(logging.NOTSET)
        root_logger.setLevel(LEVEL2)
        p = self.Process(target=self._test_level, args=(writer,))
        p.start()
        self.assertEqual(LEVEL2, reader.recv())
        p.join()
        p.close()

        root_logger.setLevel(root_level)
        logger.setLevel(level=LOG_LEVEL)

    def test_filename(self):
        logger = multiprocessing.get_logger()
        original_level = logger.level
        try:
            logger.setLevel(util.DEBUG)
            stream = io.StringIO()
            handler = logging.StreamHandler(stream)
            logging_format = '[%(levelname)s] [%(filename)s] %(message)s'
            handler.setFormatter(logging.Formatter(logging_format))
            logger.addHandler(handler)
            logger.info('1')
            util.info('2')
            logger.debug('3')
            filename = os.path.basename(__file__)
            log_record = stream.getvalue()
            self.assertIn(f'[INFO] [{filename}] 1', log_record)
            self.assertIn(f'[INFO] [{filename}] 2', log_record)
            self.assertIn(f'[DEBUG] [{filename}] 3', log_record)
        finally:
            logger.setLevel(original_level)
            logger.removeHandler(handler)
            handler.close()


# class _TestLoggingProcessName(BaseTestCase):
#
#     def handle(self, record):
#         assert record.processName == multiprocessing.current_process().name
#         self.__handled = True
#
#     def test_logging(self):
#         handler = logging.Handler()
#         handler.handle = self.handle
#         self.__handled = False
#         # Bypass getLogger() and side-effects
#         logger = logging.getLoggerClass()(
#                 'multiprocessing.test.TestLoggingProcessName')
#         logger.addHandler(handler)
#         logger.propagate = False
#
#         logger.warn('foo')
#         assert self.__handled

#
# Check that Process.join() retries if os.waitpid() fails with EINTR
#

class _TestPollEintr(BaseTestCase):

    ALLOWED_TYPES = ('processes',)

    @classmethod
    def _killer(cls, pid):
        time.sleep(0.1)
        os.kill(pid, signal.SIGUSR1)

    @warnings_helper.ignore_fork_in_thread_deprecation_warnings()
    @unittest.skipUnless(hasattr(signal, 'SIGUSR1'), 'requires SIGUSR1')
    def test_poll_eintr(self):
        got_signal = [False]
        def record(*args):
            got_signal[0] = True
        pid = os.getpid()
        oldhandler = signal.signal(signal.SIGUSR1, record)
        try:
            killer = self.Process(target=self._killer, args=(pid,))
            killer.start()
            try:
                p = self.Process(target=time.sleep, args=(2,))
                p.start()
                p.join()
            finally:
                killer.join()
            self.assertTrue(got_signal[0])
            self.assertEqual(p.exitcode, 0)
        finally:
            signal.signal(signal.SIGUSR1, oldhandler)

#
# Test to verify handle verification, see issue 3321
#

class TestInvalidHandle(unittest.TestCase):

    @unittest.skipIf(WIN32, "skipped on Windows")
    def test_invalid_handles(self):
        conn = multiprocessing.connection.Connection(44977608)
        # check that poll() doesn't crash
        try:
            conn.poll()
        except (ValueError, OSError):
            pass
        finally:
            # Hack private attribute _handle to avoid printing an error
            # in conn.__del__
            conn._handle = None
        self.assertRaises((ValueError, OSError),
                          multiprocessing.connection.Connection, -1)



@hashlib_helper.requires_hashdigest('sha256')
class OtherTest(unittest.TestCase):
    # TODO: add more tests for deliver/answer challenge.
    def test_deliver_challenge_auth_failure(self):
        class _FakeConnection(object):
            def recv_bytes(self, size):
                return b'something bogus'
            def send_bytes(self, data):
                pass
        self.assertRaises(multiprocessing.AuthenticationError,
                          multiprocessing.connection.deliver_challenge,
                          _FakeConnection(), b'abc')

    def test_answer_challenge_auth_failure(self):
        class _FakeConnection(object):
            def __init__(self):
                self.count = 0
            def recv_bytes(self, size):
                self.count += 1
                if self.count == 1:
                    return multiprocessing.connection._CHALLENGE
                elif self.count == 2:
                    return b'something bogus'
                return b''
            def send_bytes(self, data):
                pass
        self.assertRaises(multiprocessing.AuthenticationError,
                          multiprocessing.connection.answer_challenge,
                          _FakeConnection(), b'abc')


@hashlib_helper.requires_hashdigest('md5')
@hashlib_helper.requires_hashdigest('sha256')
class ChallengeResponseTest(unittest.TestCase):
    authkey = b'supadupasecretkey'

    def create_response(self, message):
        return multiprocessing.connection._create_response(
            self.authkey, message
        )

    def verify_challenge(self, message, response):
        return multiprocessing.connection._verify_challenge(
            self.authkey, message, response
        )

    def test_challengeresponse(self):
        for algo in [None, "md5", "sha256"]:
            with self.subTest(f"{algo=}"):
                msg = b'is-twenty-bytes-long'  # The length of a legacy message.
                if algo:
                    prefix = b'{%s}' % algo.encode("ascii")
                else:
                    prefix = b''
                msg = prefix + msg
                response = self.create_response(msg)
                if not response.startswith(prefix):
                    self.fail(response)
                self.verify_challenge(msg, response)

    # TODO(gpshead): We need integration tests for handshakes between modern
    # deliver_challenge() and verify_response() code and connections running a
    # test-local copy of the legacy Python <=3.11 implementations.

    # TODO(gpshead): properly annotate tests for requires_hashdigest rather than
    # only running these on a platform supporting everything.  otherwise logic
    # issues preventing it from working on FIPS mode setups will be hidden.

#
# Test Manager.start()/Pool.__init__() initializer feature - see issue 5585
#

def initializer(ns):
    ns.test += 1

@hashlib_helper.requires_hashdigest('sha256')
class TestInitializers(unittest.TestCase):
    def setUp(self):
        with warnings_helper.ignore_fork_in_thread_deprecation_warnings():
            self.mgr = multiprocessing.Manager()
            self.ns = self.mgr.Namespace()
            self.ns.test = 0

    def tearDown(self):
        self.mgr.shutdown()
        self.mgr.join()

    @warnings_helper.ignore_fork_in_thread_deprecation_warnings()
    def test_manager_initializer(self):
        m = multiprocessing.managers.SyncManager()
        self.assertRaises(TypeError, m.start, 1)
        m.start(initializer, (self.ns,))
        self.assertEqual(self.ns.test, 1)
        m.shutdown()
        m.join()

    @warnings_helper.ignore_fork_in_thread_deprecation_warnings()
    def test_pool_initializer(self):
        self.assertRaises(TypeError, multiprocessing.Pool, initializer=1)
        p = multiprocessing.Pool(1, initializer, (self.ns,))
        p.close()
        p.join()
        self.assertEqual(self.ns.test, 1)

#
# Issue 5155, 5313, 5331: Test process in processes
# Verifies os.close(sys.stdin.fileno) vs. sys.stdin.close() behavior
#

def _this_sub_process(q):
    try:
        item = q.get(block=False)
    except pyqueue.Empty:
        pass

def _test_process():
    queue = multiprocessing.Queue()
    subProc = multiprocessing.Process(target=_this_sub_process, args=(queue,))
    subProc.daemon = True
    subProc.start()
    subProc.join()

def _afunc(x):
    return x*x

def pool_in_process():
    pool = multiprocessing.Pool(processes=4)
    x = pool.map(_afunc, [1, 2, 3, 4, 5, 6, 7])
    pool.close()
    pool.join()

class _file_like(object):
    def __init__(self, delegate):
        self._delegate = delegate
        self._pid = None

    @property
    def cache(self):
        pid = os.getpid()
        # There are no race conditions since fork keeps only the running thread
        if pid != self._pid:
            self._pid = pid
            self._cache = []
        return self._cache

    def write(self, data):
        self.cache.append(data)

    def flush(self):
        self._delegate.write(''.join(self.cache))
        self._cache = []

class TestStdinBadfiledescriptor(unittest.TestCase):

    @warnings_helper.ignore_fork_in_thread_deprecation_warnings()
    def test_queue_in_process(self):
        proc = multiprocessing.Process(target=_test_process)
        proc.start()
        proc.join()

    @warnings_helper.ignore_fork_in_thread_deprecation_warnings()
    def test_pool_in_process(self):
        p = multiprocessing.Process(target=pool_in_process)
        p.start()
        p.join()

    @warnings_helper.ignore_fork_in_thread_deprecation_warnings()
    def test_flushing(self):
        sio = io.StringIO()
        flike = _file_like(sio)
        flike.write('foo')
        proc = multiprocessing.Process(target=lambda: flike.flush())
        flike.flush()
        assert sio.getvalue() == 'foo'


class TestWait(unittest.TestCase):

    @classmethod
    def _child_test_wait(cls, w, slow):
        for i in range(10):
            if slow:
                time.sleep(random.random() * 0.100)
            w.send((i, os.getpid()))
        w.close()

    @warnings_helper.ignore_fork_in_thread_deprecation_warnings()
    def test_wait(self, slow=False):
        from multiprocessing.connection import wait
        readers = []
        procs = []
        messages = []

        for i in range(4):
            r, w = multiprocessing.Pipe(duplex=False)
            p = multiprocessing.Process(target=self._child_test_wait, args=(w, slow))
            p.daemon = True
            p.start()
            w.close()
            readers.append(r)
            procs.append(p)
            self.addCleanup(p.join)

        while readers:
            for r in wait(readers):
                try:
                    msg = r.recv()
                except EOFError:
                    readers.remove(r)
                    r.close()
                else:
                    messages.append(msg)

        messages.sort()
        expected = sorted((i, p.pid) for i in range(10) for p in procs)
        self.assertEqual(messages, expected)

    @classmethod
    def _child_test_wait_socket(cls, address, slow):
        s = socket.socket()
        s.connect(address)
        for i in range(10):
            if slow:
                time.sleep(random.random() * 0.100)
            s.sendall(('%s\n' % i).encode('ascii'))
        s.close()

    @warnings_helper.ignore_fork_in_thread_deprecation_warnings()
    def test_wait_socket(self, slow=False):
        from multiprocessing.connection import wait
        l = socket.create_server((socket_helper.HOST, 0))
        addr = l.getsockname()
        readers = []
        procs = []
        dic = {}

        for i in range(4):
            p = multiprocessing.Process(target=self._child_test_wait_socket,
                                        args=(addr, slow))
            p.daemon = True
            p.start()
            procs.append(p)
            self.addCleanup(p.join)

        for i in range(4):
            r, _ = l.accept()
            readers.append(r)
            dic[r] = []
        l.close()

        while readers:
            for r in wait(readers):
                msg = r.recv(32)
                if not msg:
                    readers.remove(r)
                    r.close()
                else:
                    dic[r].append(msg)

        expected = ''.join('%s\n' % i for i in range(10)).encode('ascii')
        for v in dic.values():
            self.assertEqual(b''.join(v), expected)

    def test_wait_slow(self):
        self.test_wait(True)

    def test_wait_socket_slow(self):
        self.test_wait_socket(True)

    @support.requires_resource('walltime')
    def test_wait_timeout(self):
        from multiprocessing.connection import wait

        timeout = 5.0  # seconds
        a, b = multiprocessing.Pipe()

        start = time.monotonic()
        res = wait([a, b], timeout)
        delta = time.monotonic() - start

        self.assertEqual(res, [])
        self.assertGreater(delta, timeout - CLOCK_RES)

        b.send(None)
        res = wait([a, b], 20)
        self.assertEqual(res, [a])

    @classmethod
    def signal_and_sleep(cls, sem, period):
        sem.release()
        time.sleep(period)

    @warnings_helper.ignore_fork_in_thread_deprecation_warnings()
    @support.requires_resource('walltime')
    def test_wait_integer(self):
        from multiprocessing.connection import wait

        expected = 3
        sorted_ = lambda l: sorted(l, key=lambda x: id(x))
        sem = multiprocessing.Semaphore(0)
        a, b = multiprocessing.Pipe()
        p = multiprocessing.Process(target=self.signal_and_sleep,
                                    args=(sem, expected))

        p.start()
        self.assertIsInstance(p.sentinel, int)
        self.assertTrue(sem.acquire(timeout=20))

        start = time.monotonic()
        res = wait([a, p.sentinel, b], expected + 20)
        delta = time.monotonic() - start

        self.assertEqual(res, [p.sentinel])
        self.assertLess(delta, expected + 2)
        self.assertGreater(delta, expected - 2)

        a.send(None)

        start = time.monotonic()
        res = wait([a, p.sentinel, b], 20)
        delta = time.monotonic() - start

        self.assertEqual(sorted_(res), sorted_([p.sentinel, b]))
        self.assertLess(delta, 0.4)

        b.send(None)

        start = time.monotonic()
        res = wait([a, p.sentinel, b], 20)
        delta = time.monotonic() - start

        self.assertEqual(sorted_(res), sorted_([a, p.sentinel, b]))
        self.assertLess(delta, 0.4)

        p.terminate()
        p.join()

    @warnings_helper.ignore_fork_in_thread_deprecation_warnings()
    def test_neg_timeout(self):
        from multiprocessing.connection import wait
        a, b = multiprocessing.Pipe()
        t = time.monotonic()
        res = wait([a], timeout=-1)
        t = time.monotonic() - t
        self.assertEqual(res, [])
        self.assertLess(t, 1)
        a.close()
        b.close()

#
# Issue 14151: Test invalid family on invalid environment
#

class TestInvalidFamily(unittest.TestCase):

    @unittest.skipIf(WIN32, "skipped on Windows")
    def test_invalid_family(self):
        with self.assertRaises(ValueError):
            multiprocessing.connection.Listener(r'\\.\test')

    @unittest.skipUnless(WIN32, "skipped on non-Windows platforms")
    def test_invalid_family_win32(self):
        with self.assertRaises(ValueError):
            multiprocessing.connection.Listener('/var/test.pipe')

#
# Issue 12098: check sys.flags of child matches that for parent
#

class TestFlags(unittest.TestCase):
    @classmethod
    def run_in_grandchild(cls, conn):
        conn.send(tuple(sys.flags))

    @classmethod
    def run_in_child(cls, start_method):
        import json
        mp = multiprocessing.get_context(start_method)
        r, w = mp.Pipe(duplex=False)
        p = mp.Process(target=cls.run_in_grandchild, args=(w,))
        with warnings.catch_warnings(category=DeprecationWarning):
            p.start()
        grandchild_flags = r.recv()
        p.join()
        r.close()
        w.close()
        flags = (tuple(sys.flags), grandchild_flags)
        print(json.dumps(flags))

    def test_flags(self):
        import json
        # start child process using unusual flags
        prog = (
            'from test._test_multiprocessing import TestFlags; '
            f'TestFlags.run_in_child({multiprocessing.get_start_method()!r})'
        )
        data = subprocess.check_output(
            [sys.executable, '-E', '-S', '-O', '-c', prog])
        child_flags, grandchild_flags = json.loads(data.decode('ascii'))
        self.assertEqual(child_flags, grandchild_flags)

#
# Test interaction with socket timeouts - see Issue #6056
#

class TestTimeouts(unittest.TestCase):
    @classmethod
    def _test_timeout(cls, child, address):
        time.sleep(1)
        child.send(123)
        child.close()
        conn = multiprocessing.connection.Client(address)
        conn.send(456)
        conn.close()

    @warnings_helper.ignore_fork_in_thread_deprecation_warnings()
    def test_timeout(self):
        old_timeout = socket.getdefaulttimeout()
        try:
            socket.setdefaulttimeout(0.1)
            parent, child = multiprocessing.Pipe(duplex=True)
            l = multiprocessing.connection.Listener(family='AF_INET')
            p = multiprocessing.Process(target=self._test_timeout,
                                        args=(child, l.address))
            p.start()
            child.close()
            self.assertEqual(parent.recv(), 123)
            parent.close()
            conn = l.accept()
            self.assertEqual(conn.recv(), 456)
            conn.close()
            l.close()
            join_process(p)
        finally:
            socket.setdefaulttimeout(old_timeout)

#
# Test what happens with no "if __name__ == '__main__'"
#

class TestNoForkBomb(unittest.TestCase):
    def test_noforkbomb(self):
        sm = multiprocessing.get_start_method()
        name = os.path.join(os.path.dirname(__file__), 'mp_fork_bomb.py')
        if sm != 'fork':
            rc, out, err = test.support.script_helper.assert_python_failure(name, sm)
            self.assertEqual(out, b'')
            self.assertIn(b'RuntimeError', err)
        else:
            rc, out, err = test.support.script_helper.assert_python_ok(name, sm)
            self.assertEqual(out.rstrip(), b'123')
            self.assertEqual(err, b'')

#
# Issue #17555: ForkAwareThreadLock
#

class TestForkAwareThreadLock(unittest.TestCase):
    # We recursively start processes.  Issue #17555 meant that the
    # after fork registry would get duplicate entries for the same
    # lock.  The size of the registry at generation n was ~2**n.

    @classmethod
    def child(cls, n, conn):
        if n > 1:
            p = multiprocessing.Process(target=cls.child, args=(n-1, conn))
            p.start()
            conn.close()
            join_process(p)
        else:
            conn.send(len(util._afterfork_registry))
        conn.close()

    @warnings_helper.ignore_fork_in_thread_deprecation_warnings()
    def test_lock(self):
        r, w = multiprocessing.Pipe(False)
        l = util.ForkAwareThreadLock()
        old_size = len(util._afterfork_registry)
        p = multiprocessing.Process(target=self.child, args=(5, w))
        p.start()
        w.close()
        new_size = r.recv()
        join_process(p)
        self.assertLessEqual(new_size, old_size)

#
# Check that non-forked child processes do not inherit unneeded fds/handles
#

class TestCloseFds(unittest.TestCase):

    def get_high_socket_fd(self):
        if WIN32:
            # The child process will not have any socket handles, so
            # calling socket.fromfd() should produce WSAENOTSOCK even
            # if there is a handle of the same number.
            return socket.socket().detach()
        else:
            # We want to produce a socket with an fd high enough that a
            # freshly created child process will not have any fds as high.
            fd = socket.socket().detach()
            to_close = []
            while fd < 50:
                to_close.append(fd)
                fd = os.dup(fd)
            for x in to_close:
                os.close(x)
            return fd

    def close(self, fd):
        if WIN32:
            socket.socket(socket.AF_INET, socket.SOCK_STREAM, fileno=fd).close()
        else:
            os.close(fd)

    @classmethod
    def _test_closefds(cls, conn, fd):
        try:
            s = socket.fromfd(fd, socket.AF_INET, socket.SOCK_STREAM)
        except Exception as e:
            conn.send(e)
        else:
            s.close()
            conn.send(None)

    @warnings_helper.ignore_fork_in_thread_deprecation_warnings()
    def test_closefd(self):
        if not HAS_REDUCTION:
            raise unittest.SkipTest('requires fd pickling')

        reader, writer = multiprocessing.Pipe()
        fd = self.get_high_socket_fd()
        try:
            p = multiprocessing.Process(target=self._test_closefds,
                                        args=(writer, fd))
            p.start()
            writer.close()
            e = reader.recv()
            join_process(p)
        finally:
            self.close(fd)
            writer.close()
            reader.close()

        if multiprocessing.get_start_method() == 'fork':
            self.assertIs(e, None)
        else:
            WSAENOTSOCK = 10038
            self.assertIsInstance(e, OSError)
            self.assertTrue(e.errno == errno.EBADF or
                            e.winerror == WSAENOTSOCK, e)

#
# Issue #17097: EINTR should be ignored by recv(), send(), accept() etc
#

class TestIgnoreEINTR(unittest.TestCase):

    # Sending CONN_MAX_SIZE bytes into a multiprocessing pipe must block
    CONN_MAX_SIZE = max(support.PIPE_MAX_SIZE, support.SOCK_MAX_SIZE)

    @classmethod
    def _test_ignore(cls, conn):
        def handler(signum, frame):
            pass
        signal.signal(signal.SIGUSR1, handler)
        conn.send('ready')
        x = conn.recv()
        conn.send(x)
        conn.send_bytes(b'x' * cls.CONN_MAX_SIZE)

    @warnings_helper.ignore_fork_in_thread_deprecation_warnings()
    @unittest.skipUnless(hasattr(signal, 'SIGUSR1'), 'requires SIGUSR1')
    def test_ignore(self):
        conn, child_conn = multiprocessing.Pipe()
        try:
            p = multiprocessing.Process(target=self._test_ignore,
                                        args=(child_conn,))
            p.daemon = True
            p.start()
            child_conn.close()
            self.assertEqual(conn.recv(), 'ready')
            time.sleep(0.1)
            os.kill(p.pid, signal.SIGUSR1)
            time.sleep(0.1)
            conn.send(1234)
            self.assertEqual(conn.recv(), 1234)
            time.sleep(0.1)
            os.kill(p.pid, signal.SIGUSR1)
            self.assertEqual(conn.recv_bytes(), b'x' * self.CONN_MAX_SIZE)
            time.sleep(0.1)
            p.join()
        finally:
            conn.close()

    @classmethod
    def _test_ignore_listener(cls, conn):
        def handler(signum, frame):
            pass
        signal.signal(signal.SIGUSR1, handler)
        with multiprocessing.connection.Listener() as l:
            conn.send(l.address)
            a = l.accept()
            a.send('welcome')

    @warnings_helper.ignore_fork_in_thread_deprecation_warnings()
    @unittest.skipUnless(hasattr(signal, 'SIGUSR1'), 'requires SIGUSR1')
    def test_ignore_listener(self):
        conn, child_conn = multiprocessing.Pipe()
        try:
            p = multiprocessing.Process(target=self._test_ignore_listener,
                                        args=(child_conn,))
            p.daemon = True
            p.start()
            child_conn.close()
            address = conn.recv()
            time.sleep(0.1)
            os.kill(p.pid, signal.SIGUSR1)
            time.sleep(0.1)
            client = multiprocessing.connection.Client(address)
            self.assertEqual(client.recv(), 'welcome')
            p.join()
        finally:
            conn.close()

class TestStartMethod(unittest.TestCase):
    @classmethod
    def _check_context(cls, conn):
        conn.send(multiprocessing.get_start_method())

    def check_context(self, ctx):
        r, w = ctx.Pipe(duplex=False)
        p = ctx.Process(target=self._check_context, args=(w,))
        p.start()
        w.close()
        child_method = r.recv()
        r.close()
        p.join()
        self.assertEqual(child_method, ctx.get_start_method())

    @warnings_helper.ignore_fork_in_thread_deprecation_warnings()
    def test_context(self):
        for method in ('fork', 'spawn', 'forkserver'):
            try:
                ctx = multiprocessing.get_context(method)
            except ValueError:
                continue
            self.assertEqual(ctx.get_start_method(), method)
            self.assertIs(ctx.get_context(), ctx)
            self.assertRaises(ValueError, ctx.set_start_method, 'spawn')
            self.assertRaises(ValueError, ctx.set_start_method, None)
            self.check_context(ctx)

    def test_context_check_module_types(self):
        try:
            ctx = multiprocessing.get_context('forkserver')
        except ValueError:
            raise unittest.SkipTest('forkserver should be available')
        with self.assertRaisesRegex(TypeError, 'module_names must be a list of strings'):
            ctx.set_forkserver_preload([1, 2, 3])

    @warnings_helper.ignore_fork_in_thread_deprecation_warnings()
    def test_set_get(self):
        multiprocessing.set_forkserver_preload(PRELOAD)
        count = 0
        old_method = multiprocessing.get_start_method()
        try:
            for method in ('fork', 'spawn', 'forkserver'):
                try:
                    multiprocessing.set_start_method(method, force=True)
                except ValueError:
                    continue
                self.assertEqual(multiprocessing.get_start_method(), method)
                ctx = multiprocessing.get_context()
                self.assertEqual(ctx.get_start_method(), method)
                self.assertStartsWith(type(ctx).__name__.lower(), method)
                self.assertStartsWith(ctx.Process.__name__.lower(), method)
                self.check_context(multiprocessing)
                count += 1
        finally:
            multiprocessing.set_start_method(old_method, force=True)
        self.assertGreaterEqual(count, 1)

    def test_get_all_start_methods(self):
        methods = multiprocessing.get_all_start_methods()
        self.assertIn('spawn', methods)
        if sys.platform == 'win32':
            self.assertEqual(methods, ['spawn'])
        elif sys.platform == 'darwin':
            self.assertEqual(methods[0], 'spawn')  # The default is first.
            # Whether these work or not, they remain available on macOS.
            self.assertIn('fork', methods)
            self.assertIn('forkserver', methods)
        else:
            # POSIX
            self.assertIn('fork', methods)
            if other_methods := set(methods) - {'fork', 'spawn'}:
                # If there are more than those two, forkserver must be one.
                self.assertEqual({'forkserver'}, other_methods)
            # The default is the first method in the list.
            self.assertIn(methods[0], {'forkserver', 'spawn'},
                          msg='3.14+ default must not be fork')
            if methods[0] == 'spawn':
                # Confirm that the current default selection logic prefers
                # forkserver vs spawn when available.
                self.assertNotIn('forkserver', methods)

    def test_preload_resources(self):
        if multiprocessing.get_start_method() != 'forkserver':
            self.skipTest("test only relevant for 'forkserver' method")
        name = os.path.join(os.path.dirname(__file__), 'mp_preload.py')
        rc, out, err = test.support.script_helper.assert_python_ok(name)
        out = out.decode()
        err = err.decode()
        if out.rstrip() != 'ok' or err != '':
            print(out)
            print(err)
            self.fail("failed spawning forkserver or grandchild")

    @warnings_helper.ignore_fork_in_thread_deprecation_warnings()
    @unittest.skipIf(sys.platform == "win32",
                     "Only Spawn on windows so no risk of mixing")
    @only_run_in_spawn_testsuite("avoids redundant testing.")
    def test_mixed_startmethod(self):
        # Fork-based locks cannot be used with spawned process
        for process_method in ["spawn", "forkserver"]:
            queue = multiprocessing.get_context("fork").Queue()
            process_ctx = multiprocessing.get_context(process_method)
            p = process_ctx.Process(target=close_queue, args=(queue,))
            err_msg = "A SemLock created in a fork"
            with self.assertRaisesRegex(RuntimeError, err_msg):
                p.start()

        # non-fork-based locks can be used with all other start methods
        for queue_method in ["spawn", "forkserver"]:
            for process_method in multiprocessing.get_all_start_methods():
                queue = multiprocessing.get_context(queue_method).Queue()
                process_ctx = multiprocessing.get_context(process_method)
                p = process_ctx.Process(target=close_queue, args=(queue,))
                p.start()
                p.join()

    @classmethod
    def _put_one_in_queue(cls, queue):
        queue.put(1)

    @classmethod
    def _put_two_and_nest_once(cls, queue):
        queue.put(2)
        process = multiprocessing.Process(target=cls._put_one_in_queue, args=(queue,))
        process.start()
        process.join()

    @warnings_helper.ignore_fork_in_thread_deprecation_warnings()
    def test_nested_startmethod(self):
        # gh-108520: Regression test to ensure that child process can send its
        # arguments to another process
        queue = multiprocessing.Queue()

        process = multiprocessing.Process(target=self._put_two_and_nest_once, args=(queue,))
        process.start()
        process.join()

        results = []
        while not queue.empty():
            results.append(queue.get())

        # gh-109706: queue.put(1) can write into the queue before queue.put(2),
        # there is no synchronization in the test.
        self.assertSetEqual(set(results), set([2, 1]))


@unittest.skipIf(sys.platform == "win32",
                 "test semantics don't make sense on Windows")
class TestResourceTracker(unittest.TestCase):

    def test_resource_tracker(self):
        #
        # Check that killing process does not leak named semaphores
        #
        cmd = '''if 1:
            import time, os
            import multiprocessing as mp
            from multiprocessing import resource_tracker
            from multiprocessing.shared_memory import SharedMemory

            mp.set_start_method("spawn")


            def create_and_register_resource(rtype):
                if rtype == "semaphore":
                    lock = mp.Lock()
                    return lock, lock._semlock.name
                elif rtype == "shared_memory":
                    sm = SharedMemory(create=True, size=10)
                    return sm, sm._name
                else:
                    raise ValueError(
                        "Resource type {{}} not understood".format(rtype))


            resource1, rname1 = create_and_register_resource("{rtype}")
            resource2, rname2 = create_and_register_resource("{rtype}")

            os.write({w}, rname1.encode("ascii") + b"\\n")
            os.write({w}, rname2.encode("ascii") + b"\\n")

            time.sleep(10)
        '''
        for rtype in resource_tracker._CLEANUP_FUNCS:
            with self.subTest(rtype=rtype):
                if rtype in ("noop", "dummy"):
                    # Artefact resource type used by the resource_tracker
                    # or tests
                    continue
                r, w = os.pipe()
                p = subprocess.Popen([sys.executable,
                                     '-E', '-c', cmd.format(w=w, rtype=rtype)],
                                     pass_fds=[w],
                                     stderr=subprocess.PIPE)
                os.close(w)
                with open(r, 'rb', closefd=True) as f:
                    name1 = f.readline().rstrip().decode('ascii')
                    name2 = f.readline().rstrip().decode('ascii')
                _resource_unlink(name1, rtype)
                p.terminate()
                p.wait()

                err_msg = (f"A {rtype} resource was leaked after a process was "
                           f"abruptly terminated")
                for _ in support.sleeping_retry(support.SHORT_TIMEOUT,
                                                  err_msg):
                    try:
                        _resource_unlink(name2, rtype)
                    except OSError as e:
                        # docs say it should be ENOENT, but OSX seems to give
                        # EINVAL
                        self.assertIn(e.errno, (errno.ENOENT, errno.EINVAL))
                        break

                err = p.stderr.read().decode('utf-8')
                p.stderr.close()
                expected = ('resource_tracker: There appear to be 2 leaked {} '
                            'objects'.format(
                            rtype))
                self.assertRegex(err, expected)
                self.assertRegex(err, r'resource_tracker: %r: \[Errno' % name1)

    def check_resource_tracker_death(self, signum, should_die):
        # bpo-31310: if the semaphore tracker process has died, it should
        # be restarted implicitly.
        from multiprocessing.resource_tracker import _resource_tracker
        pid = _resource_tracker._pid
        if pid is not None:
            os.kill(pid, signal.SIGKILL)
            support.wait_process(pid, exitcode=-signal.SIGKILL)
        with warnings.catch_warnings():
            warnings.simplefilter("ignore")
            _resource_tracker.ensure_running()
        pid = _resource_tracker._pid

        os.kill(pid, signum)
        time.sleep(1.0)  # give it time to die

        ctx = multiprocessing.get_context("spawn")
        with warnings.catch_warnings(record=True) as all_warn:
            warnings.simplefilter("always")
            sem = ctx.Semaphore()
            sem.acquire()
            sem.release()
            wr = weakref.ref(sem)
            # ensure `sem` gets collected, which triggers communication with
            # the semaphore tracker
            del sem
            gc.collect()
            self.assertIsNone(wr())
            if should_die:
                self.assertEqual(len(all_warn), 1)
                the_warn = all_warn[0]
                self.assertIsSubclass(the_warn.category, UserWarning)
                self.assertIn("resource_tracker: process died",
                              str(the_warn.message))
            else:
                self.assertEqual(len(all_warn), 0)

    def test_resource_tracker_sigint(self):
        # Catchable signal (ignored by semaphore tracker)
        self.check_resource_tracker_death(signal.SIGINT, False)

    def test_resource_tracker_sigterm(self):
        # Catchable signal (ignored by semaphore tracker)
        self.check_resource_tracker_death(signal.SIGTERM, False)

    @unittest.skipIf(sys.platform.startswith("netbsd"),
                     "gh-125620: Skip on NetBSD due to long wait for SIGKILL process termination.")
    def test_resource_tracker_sigkill(self):
        # Uncatchable signal.
        self.check_resource_tracker_death(signal.SIGKILL, True)

    @staticmethod
    def _is_resource_tracker_reused(conn, pid):
        from multiprocessing.resource_tracker import _resource_tracker
        _resource_tracker.ensure_running()
        # The pid should be None in the child process, expect for the fork
        # context. It should not be a new value.
        reused = _resource_tracker._pid in (None, pid)
        reused &= _resource_tracker._check_alive()
        conn.send(reused)

    @warnings_helper.ignore_fork_in_thread_deprecation_warnings()
    def test_resource_tracker_reused(self):
        from multiprocessing.resource_tracker import _resource_tracker
        _resource_tracker.ensure_running()
        pid = _resource_tracker._pid

        r, w = multiprocessing.Pipe(duplex=False)
        p = multiprocessing.Process(target=self._is_resource_tracker_reused,
                                    args=(w, pid))
        p.start()
        is_resource_tracker_reused = r.recv()

        # Clean up
        p.join()
        w.close()
        r.close()

        self.assertTrue(is_resource_tracker_reused)

    def test_too_long_name_resource(self):
        # gh-96819: Resource names that will make the length of a write to a pipe
        # greater than PIPE_BUF are not allowed
        rtype = "shared_memory"
        too_long_name_resource = "a" * (512 - len(rtype))
        with self.assertRaises(ValueError):
            resource_tracker.register(too_long_name_resource, rtype)

    def _test_resource_tracker_leak_resources(self, cleanup):
        # We use a separate instance for testing, since the main global
        # _resource_tracker may be used to watch test infrastructure.
        from multiprocessing.resource_tracker import ResourceTracker
        tracker = ResourceTracker()
        tracker.ensure_running()
        self.assertTrue(tracker._check_alive())

        self.assertIsNone(tracker._exitcode)
        tracker.register('somename', 'dummy')
        if cleanup:
            tracker.unregister('somename', 'dummy')
            expected_exit_code = 0
        else:
            expected_exit_code = 1

        self.assertTrue(tracker._check_alive())
        self.assertIsNone(tracker._exitcode)
        tracker._stop()
        self.assertEqual(tracker._exitcode, expected_exit_code)

    def test_resource_tracker_exit_code(self):
        """
        Test the exit code of the resource tracker.

        If no leaked resources were found, exit code should be 0, otherwise 1
        """
        for cleanup in [True, False]:
            with self.subTest(cleanup=cleanup):
                self._test_resource_tracker_leak_resources(
                    cleanup=cleanup,
                )

    @unittest.skipUnless(hasattr(signal, "pthread_sigmask"), "pthread_sigmask is not available")
    def test_resource_tracker_blocked_signals(self):
        #
        # gh-127586: Check that resource_tracker does not override blocked signals of caller.
        #
        from multiprocessing.resource_tracker import ResourceTracker
        orig_sigmask = signal.pthread_sigmask(signal.SIG_BLOCK, set())
        signals = {signal.SIGTERM, signal.SIGINT, signal.SIGUSR1}

        try:
            for sig in signals:
                signal.pthread_sigmask(signal.SIG_SETMASK, {sig})
                self.assertEqual(signal.pthread_sigmask(signal.SIG_BLOCK, set()), {sig})
                tracker = ResourceTracker()
                tracker.ensure_running()
                self.assertEqual(signal.pthread_sigmask(signal.SIG_BLOCK, set()), {sig})
                tracker._stop()
        finally:
            # restore sigmask to what it was before executing test
            signal.pthread_sigmask(signal.SIG_SETMASK, orig_sigmask)

class TestSimpleQueue(unittest.TestCase):

    @classmethod
    def _test_empty(cls, queue, child_can_start, parent_can_continue):
        child_can_start.wait()
        # issue 30301, could fail under spawn and forkserver
        try:
            queue.put(queue.empty())
            queue.put(queue.empty())
        finally:
            parent_can_continue.set()

    def test_empty_exceptions(self):
        # Assert that checking emptiness of a closed queue raises
        # an OSError, independently of whether the queue was used
        # or not. This differs from Queue and JoinableQueue.
        q = multiprocessing.SimpleQueue()
        q.close()  # close the pipe
        with self.assertRaisesRegex(OSError, 'is closed'):
            q.empty()

    @warnings_helper.ignore_fork_in_thread_deprecation_warnings()
    def test_empty(self):
        queue = multiprocessing.SimpleQueue()
        child_can_start = multiprocessing.Event()
        parent_can_continue = multiprocessing.Event()

        proc = multiprocessing.Process(
            target=self._test_empty,
            args=(queue, child_can_start, parent_can_continue)
        )
        proc.daemon = True
        proc.start()

        self.assertTrue(queue.empty())

        child_can_start.set()
        parent_can_continue.wait()

        self.assertFalse(queue.empty())
        self.assertEqual(queue.get(), True)
        self.assertEqual(queue.get(), False)
        self.assertTrue(queue.empty())

        proc.join()

    def test_close(self):
        queue = multiprocessing.SimpleQueue()
        queue.close()
        # closing a queue twice should not fail
        queue.close()

    # Test specific to CPython since it tests private attributes
    @test.support.cpython_only
    def test_closed(self):
        queue = multiprocessing.SimpleQueue()
        queue.close()
        self.assertTrue(queue._reader.closed)
        self.assertTrue(queue._writer.closed)


class TestPoolNotLeakOnFailure(unittest.TestCase):

    def test_release_unused_processes(self):
        # Issue #19675: During pool creation, if we can't create a process,
        # don't leak already created ones.
        will_fail_in = 3
        forked_processes = []

        class FailingForkProcess:
            def __init__(self, **kwargs):
                self.name = 'Fake Process'
                self.exitcode = None
                self.state = None
                forked_processes.append(self)

            def start(self):
                nonlocal will_fail_in
                if will_fail_in <= 0:
                    raise OSError("Manually induced OSError")
                will_fail_in -= 1
                self.state = 'started'

            def terminate(self):
                self.state = 'stopping'

            def join(self):
                if self.state == 'stopping':
                    self.state = 'stopped'

            def is_alive(self):
                return self.state == 'started' or self.state == 'stopping'

        with self.assertRaisesRegex(OSError, 'Manually induced OSError'):
            p = multiprocessing.pool.Pool(5, context=unittest.mock.MagicMock(
                Process=FailingForkProcess))
            p.close()
            p.join()
        for process in forked_processes:
            self.assertFalse(process.is_alive(), process)


@hashlib_helper.requires_hashdigest('sha256')
class TestSyncManagerTypes(unittest.TestCase):
    """Test all the types which can be shared between a parent and a
    child process by using a manager which acts as an intermediary
    between them.

    In the following unit-tests the base type is created in the parent
    process, the @classmethod represents the worker process and the
    shared object is readable and editable between the two.

    # The child.
    @classmethod
    def _test_list(cls, obj):
        assert obj[0] == 5
        assert obj.append(6)

    # The parent.
    def test_list(self):
        o = self.manager.list()
        o.append(5)
        self.run_worker(self._test_list, o)
        assert o[1] == 6
    """
    manager_class = multiprocessing.managers.SyncManager

    def setUp(self):
        self.manager = self.manager_class()
        with warnings_helper.ignore_fork_in_thread_deprecation_warnings():
            self.manager.start()
        self.proc = None

    def tearDown(self):
        if self.proc is not None and self.proc.is_alive():
            self.proc.terminate()
            self.proc.join()
        self.manager.shutdown()
        self.manager = None
        self.proc = None

    @classmethod
    def setUpClass(cls):
        support.reap_children()

    tearDownClass = setUpClass

    def wait_proc_exit(self):
        # Only the manager process should be returned by active_children()
        # but this can take a bit on slow machines, so wait a few seconds
        # if there are other children too (see #17395).
        join_process(self.proc)

        timeout = WAIT_ACTIVE_CHILDREN_TIMEOUT
        start_time = time.monotonic()
        for _ in support.sleeping_retry(timeout, error=False):
            if len(multiprocessing.active_children()) <= 1:
                break
        else:
            dt = time.monotonic() - start_time
            support.environment_altered = True
            support.print_warning(f"multiprocessing.Manager still has "
                                  f"{multiprocessing.active_children()} "
                                  f"active children after {dt:.1f} seconds")

    def run_worker(self, worker, obj):
        self.proc = multiprocessing.Process(target=worker, args=(obj, ))
        self.proc.daemon = True
        self.proc.start()
        self.wait_proc_exit()
        self.assertEqual(self.proc.exitcode, 0)

    @classmethod
    def _test_event(cls, obj):
        assert obj.is_set()
        obj.wait()
        obj.clear()
        obj.wait(0.001)

    @warnings_helper.ignore_fork_in_thread_deprecation_warnings()
    def test_event(self):
        o = self.manager.Event()
        o.set()
        self.run_worker(self._test_event, o)
        assert not o.is_set()
        o.wait(0.001)

    @classmethod
    def _test_lock(cls, obj):
        obj.acquire()
        obj.locked()

    @warnings_helper.ignore_fork_in_thread_deprecation_warnings()
    def test_lock(self, lname="Lock"):
        o = getattr(self.manager, lname)()
        self.run_worker(self._test_lock, o)
        o.release()
        self.assertRaises(RuntimeError, o.release)  # already released

    @classmethod
    def _test_rlock(cls, obj):
        obj.acquire()
        obj.release()
        obj.locked()

    @warnings_helper.ignore_fork_in_thread_deprecation_warnings()
    def test_rlock(self, lname="RLock"):
        o = getattr(self.manager, lname)()
        self.run_worker(self._test_rlock, o)

    @classmethod
    def _test_semaphore(cls, obj):
        obj.acquire()

    @warnings_helper.ignore_fork_in_thread_deprecation_warnings()
    def test_semaphore(self, sname="Semaphore"):
        o = getattr(self.manager, sname)()
        self.run_worker(self._test_semaphore, o)
        o.release()

    def test_bounded_semaphore(self):
        self.test_semaphore(sname="BoundedSemaphore")

    @classmethod
    def _test_condition(cls, obj):
        obj.acquire()
        obj.release()

    @warnings_helper.ignore_fork_in_thread_deprecation_warnings()
    def test_condition(self):
        o = self.manager.Condition()
        self.run_worker(self._test_condition, o)

    @classmethod
    def _test_barrier(cls, obj):
        assert obj.parties == 5
        obj.reset()

    @warnings_helper.ignore_fork_in_thread_deprecation_warnings()
    def test_barrier(self):
        o = self.manager.Barrier(5)
        self.run_worker(self._test_barrier, o)

    @classmethod
    def _test_pool(cls, obj):
        # TODO: fix https://bugs.python.org/issue35919
        with obj:
            pass

    @warnings_helper.ignore_fork_in_thread_deprecation_warnings()
    def test_pool(self):
        o = self.manager.Pool(processes=4)
        self.run_worker(self._test_pool, o)

    @classmethod
    def _test_queue(cls, obj):
        assert obj.qsize() == 2
        assert obj.full()
        assert not obj.empty()
        assert obj.get() == 5
        assert not obj.empty()
        assert obj.get() == 6
        assert obj.empty()

    @warnings_helper.ignore_fork_in_thread_deprecation_warnings()
    def test_queue(self, qname="Queue"):
        o = getattr(self.manager, qname)(2)
        o.put(5)
        o.put(6)
        self.run_worker(self._test_queue, o)
        assert o.empty()
        assert not o.full()

    @warnings_helper.ignore_fork_in_thread_deprecation_warnings()
    def test_joinable_queue(self):
        self.test_queue("JoinableQueue")

    @classmethod
    def _test_list(cls, obj):
        case = unittest.TestCase()
        case.assertEqual(obj[0], 5)
        case.assertEqual(obj.count(5), 1)
        case.assertEqual(obj.index(5), 0)
        obj += [7]
        case.assertIsInstance(obj, multiprocessing.managers.ListProxy)
        case.assertListEqual(list(obj), [5, 7])
        obj *= 2
        case.assertIsInstance(obj, multiprocessing.managers.ListProxy)
        case.assertListEqual(list(obj), [5, 7, 5, 7])
        double_obj = obj * 2
        case.assertIsInstance(double_obj, list)
        case.assertListEqual(list(double_obj), [5, 7, 5, 7, 5, 7, 5, 7])
        double_obj = 2 * obj
        case.assertIsInstance(double_obj, list)
        case.assertListEqual(list(double_obj), [5, 7, 5, 7, 5, 7, 5, 7])
        copied_obj = obj.copy()
        case.assertIsInstance(copied_obj, list)
        case.assertListEqual(list(copied_obj), [5, 7, 5, 7])
        obj.extend(double_obj + copied_obj)
        obj.sort()
        obj.reverse()
        for x in obj:
            pass
        case.assertEqual(len(obj), 16)
        case.assertEqual(obj.pop(0), 7)
        obj.clear()
        case.assertEqual(len(obj), 0)

    @warnings_helper.ignore_fork_in_thread_deprecation_warnings()
    def test_list(self):
        o = self.manager.list()
        o.append(5)
        self.run_worker(self._test_list, o)
        self.assertIsNotNone(o)
        self.assertEqual(len(o), 0)

    @classmethod
    def _test_dict(cls, obj):
        case = unittest.TestCase()
        case.assertEqual(len(obj), 1)
        case.assertEqual(obj['foo'], 5)
        case.assertEqual(obj.get('foo'), 5)
        case.assertListEqual(list(obj.items()), [('foo', 5)])
        case.assertListEqual(list(obj.keys()), ['foo'])
        case.assertListEqual(list(obj.values()), [5])
        case.assertDictEqual(obj.copy(), {'foo': 5})
        obj |= {'bar': 6}
        case.assertIsInstance(obj, multiprocessing.managers.DictProxy)
        case.assertDictEqual(dict(obj), {'foo': 5, 'bar': 6})
        x = reversed(obj)
        case.assertIsInstance(x, type(iter([])))
        case.assertListEqual(list(x), ['bar', 'foo'])
        x = {'bar': 7, 'baz': 7} | obj
        case.assertIsInstance(x, dict)
        case.assertDictEqual(dict(x), {'foo': 5, 'bar': 6, 'baz': 7})
        x = obj | {'bar': 7, 'baz': 7}
        case.assertIsInstance(x, dict)
        case.assertDictEqual(dict(x), {'foo': 5, 'bar': 7, 'baz': 7})
        x = obj.fromkeys(['bar'], 6)
        case.assertIsInstance(x, dict)
        case.assertDictEqual(x, {'bar': 6})
        x = obj.popitem()
        case.assertIsInstance(x, tuple)
        case.assertTupleEqual(x, ('bar', 6))
        obj.setdefault('bar', 0)
        obj.update({'bar': 7})
        case.assertEqual(obj.pop('bar'), 7)
        obj.clear()
        case.assertEqual(len(obj), 0)

    @warnings_helper.ignore_fork_in_thread_deprecation_warnings()
    def test_dict(self):
        o = self.manager.dict()
        o['foo'] = 5
        self.run_worker(self._test_dict, o)
        self.assertIsNotNone(o)
        self.assertEqual(len(o), 0)

    @classmethod
    def _test_value(cls, obj):
        case = unittest.TestCase()
        case.assertEqual(obj.value, 1)
        case.assertEqual(obj.get(), 1)
        obj.set(2)

    @warnings_helper.ignore_fork_in_thread_deprecation_warnings()
    def test_value(self):
        o = self.manager.Value('i', 1)
        self.run_worker(self._test_value, o)
        self.assertEqual(o.value, 2)
        self.assertEqual(o.get(), 2)

    @classmethod
    def _test_array(cls, obj):
        case = unittest.TestCase()
        case.assertEqual(obj[0], 0)
        case.assertEqual(obj[1], 1)
        case.assertEqual(len(obj), 2)
        case.assertListEqual(list(obj), [0, 1])

    @warnings_helper.ignore_fork_in_thread_deprecation_warnings()
    def test_array(self):
        o = self.manager.Array('i', [0, 1])
        self.run_worker(self._test_array, o)

    @classmethod
    def _test_namespace(cls, obj):
        case = unittest.TestCase()
        case.assertEqual(obj.x, 0)
        case.assertEqual(obj.y, 1)

    @warnings_helper.ignore_fork_in_thread_deprecation_warnings()
    def test_namespace(self):
        o = self.manager.Namespace()
        o.x = 0
        o.y = 1
        self.run_worker(self._test_namespace, o)

    @classmethod
    def _test_set_operator_symbols(cls, obj):
        case = unittest.TestCase()
        obj.update(['a', 'b', 'c'])
        case.assertEqual(len(obj), 3)
        case.assertIn('a', obj)
        case.assertNotIn('d', obj)
        result = obj | {'d', 'e'}
        case.assertSetEqual(result, {'a', 'b', 'c', 'd', 'e'})
        result = {'d', 'e'} | obj
        case.assertSetEqual(result, {'a', 'b', 'c', 'd', 'e'})
        obj |= {'d', 'e'}
        case.assertSetEqual(obj, {'a', 'b', 'c', 'd', 'e'})
        case.assertIsInstance(obj, multiprocessing.managers.SetProxy)

        obj.clear()
        obj.update(['a', 'b', 'c'])
        result = {'a', 'b', 'd'} - obj
        case.assertSetEqual(result, {'d'})
        result = obj - {'a', 'b'}
        case.assertSetEqual(result, {'c'})
        obj -= {'a', 'b'}
        case.assertSetEqual(obj, {'c'})
        case.assertIsInstance(obj, multiprocessing.managers.SetProxy)

        obj.clear()
        obj.update(['a', 'b', 'c'])
        result = {'b', 'c', 'd'} ^ obj
        case.assertSetEqual(result, {'a', 'd'})
        result = obj ^ {'b', 'c', 'd'}
        case.assertSetEqual(result, {'a', 'd'})
        obj ^= {'b', 'c', 'd'}
        case.assertSetEqual(obj, {'a', 'd'})
        case.assertIsInstance(obj, multiprocessing.managers.SetProxy)

        obj.clear()
        obj.update(['a', 'b', 'c'])
        result = obj & {'b', 'c', 'd'}
        case.assertSetEqual(result, {'b', 'c'})
        result = {'b', 'c', 'd'} & obj
        case.assertSetEqual(result, {'b', 'c'})
        obj &= {'b', 'c', 'd'}
        case.assertSetEqual(obj, {'b', 'c'})
        case.assertIsInstance(obj, multiprocessing.managers.SetProxy)

        obj.clear()
        obj.update(['a', 'b', 'c'])
        case.assertSetEqual(set(obj), {'a', 'b', 'c'})

    @classmethod
    def _test_set_operator_methods(cls, obj):
        case = unittest.TestCase()
        obj.add('d')
        case.assertIn('d', obj)

        obj.clear()
        obj.update(['a', 'b', 'c'])
        copy_obj = obj.copy()
        case.assertSetEqual(copy_obj, obj)
        obj.remove('a')
        case.assertNotIn('a', obj)
        case.assertRaises(KeyError, obj.remove, 'a')

        obj.clear()
        obj.update(['a'])
        obj.discard('a')
        case.assertNotIn('a', obj)
        obj.discard('a')
        case.assertNotIn('a', obj)
        obj.update(['a'])
        popped = obj.pop()
        case.assertNotIn(popped, obj)

        obj.clear()
        obj.update(['a', 'b', 'c'])
        result = obj.intersection({'b', 'c', 'd'})
        case.assertSetEqual(result, {'b', 'c'})
        obj.intersection_update({'b', 'c', 'd'})
        case.assertSetEqual(obj, {'b', 'c'})

        obj.clear()
        obj.update(['a', 'b', 'c'])
        result = obj.difference({'a', 'b'})
        case.assertSetEqual(result, {'c'})
        obj.difference_update({'a', 'b'})
        case.assertSetEqual(obj, {'c'})

        obj.clear()
        obj.update(['a', 'b', 'c'])
        result = obj.symmetric_difference({'b', 'c', 'd'})
        case.assertSetEqual(result, {'a', 'd'})
        obj.symmetric_difference_update({'b', 'c', 'd'})
        case.assertSetEqual(obj, {'a', 'd'})

    @classmethod
    def _test_set_comparisons(cls, obj):
        case = unittest.TestCase()
        obj.update(['a', 'b', 'c'])
        result = obj.union({'d', 'e'})
        case.assertSetEqual(result, {'a', 'b', 'c', 'd', 'e'})
        case.assertTrue(obj.isdisjoint({'d', 'e'}))
        case.assertFalse(obj.isdisjoint({'a', 'd'}))

        case.assertTrue(obj.issubset({'a', 'b', 'c', 'd'}))
        case.assertFalse(obj.issubset({'a', 'b'}))
        case.assertLess(obj, {'a', 'b', 'c', 'd'})
        case.assertLessEqual(obj, {'a', 'b', 'c'})

        case.assertTrue(obj.issuperset({'a', 'b'}))
        case.assertFalse(obj.issuperset({'a', 'b', 'd'}))
        case.assertGreater(obj, {'a'})
        case.assertGreaterEqual(obj, {'a', 'b'})

    @warnings_helper.ignore_fork_in_thread_deprecation_warnings()
    def test_set(self):
        o = self.manager.set()
        self.run_worker(self._test_set_operator_symbols, o)
        o = self.manager.set()
        self.run_worker(self._test_set_operator_methods, o)
        o = self.manager.set()
        self.run_worker(self._test_set_comparisons, o)

    def test_set_init(self):
        o = self.manager.set({'a', 'b', 'c'})
        self.assertSetEqual(o, {'a', 'b', 'c'})
        o = self.manager.set(["a", "b", "c"])
        self.assertSetEqual(o, {"a", "b", "c"})
        o = self.manager.set({"a": 1, "b": 2, "c": 3})
        self.assertSetEqual(o, {"a", "b", "c"})
        self.assertRaises(RemoteError, self.manager.set, 1234)

    @warnings_helper.ignore_fork_in_thread_deprecation_warnings()
    def test_set_contain_all_method(self):
        o = self.manager.set()
        set_methods = {
            '__and__', '__class_getitem__', '__contains__', '__iand__', '__ior__',
            '__isub__', '__iter__', '__ixor__', '__len__', '__or__', '__rand__',
            '__ror__', '__rsub__', '__rxor__', '__sub__', '__xor__',
            '__ge__', '__gt__', '__le__', '__lt__',
            'add', 'clear', 'copy', 'difference', 'difference_update', 'discard',
            'intersection', 'intersection_update', 'isdisjoint', 'issubset',
            'issuperset', 'pop', 'remove', 'symmetric_difference',
            'symmetric_difference_update', 'union', 'update',
        }
        self.assertLessEqual(set_methods, set(dir(o)))


class TestNamedResource(unittest.TestCase):
    @only_run_in_spawn_testsuite("spawn specific test.")
    def test_global_named_resource_spawn(self):
        #
        # gh-90549: Check that global named resources in main module
        # will not leak by a subprocess, in spawn context.
        #
        testfn = os_helper.TESTFN
        self.addCleanup(os_helper.unlink, testfn)
        with open(testfn, 'w', encoding='utf-8') as f:
            f.write(textwrap.dedent('''\
                import multiprocessing as mp
                ctx = mp.get_context('spawn')
                global_resource = ctx.Semaphore()
                def submain(): pass
                if __name__ == '__main__':
                    p = ctx.Process(target=submain)
                    p.start()
                    p.join()
            '''))
        rc, out, err = script_helper.assert_python_ok(testfn)
        # on error, err = 'UserWarning: resource_tracker: There appear to
        # be 1 leaked semaphore objects to clean up at shutdown'
        self.assertFalse(err, msg=err.decode('utf-8'))


class _TestAtExit(BaseTestCase):

    ALLOWED_TYPES = ('processes',)

    @classmethod
    def _write_file_at_exit(self, output_path):
        import atexit
        def exit_handler():
            with open(output_path, 'w') as f:
                f.write("deadbeef")
        atexit.register(exit_handler)

    @warnings_helper.ignore_fork_in_thread_deprecation_warnings()
    def test_atexit(self):
        # gh-83856
        with os_helper.temp_dir() as temp_dir:
            output_path = os.path.join(temp_dir, 'output.txt')
            p = self.Process(target=self._write_file_at_exit, args=(output_path,))
            p.start()
            p.join()
            with open(output_path) as f:
                self.assertEqual(f.read(), 'deadbeef')


class _TestSpawnedSysPath(BaseTestCase):
    """Test that sys.path is setup in forkserver and spawn processes."""

    ALLOWED_TYPES = {'processes'}
    # Not applicable to fork which inherits everything from the process as is.
    START_METHODS = {"forkserver", "spawn"}

    def setUp(self):
        self._orig_sys_path = list(sys.path)
        self._temp_dir = tempfile.mkdtemp(prefix="test_sys_path-")
        self._mod_name = "unique_test_mod"
        module_path = os.path.join(self._temp_dir, f"{self._mod_name}.py")
        with open(module_path, "w", encoding="utf-8") as mod:
            mod.write("# A simple test module\n")
        sys.path[:] = [p for p in sys.path if p]  # remove any existing ""s
        sys.path.insert(0, self._temp_dir)
        sys.path.insert(0, "")  # Replaced with an abspath in child.
        self.assertIn(self.start_method, self.START_METHODS)
        self._ctx = multiprocessing.get_context(self.start_method)

    def tearDown(self):
        sys.path[:] = self._orig_sys_path
        shutil.rmtree(self._temp_dir, ignore_errors=True)

    @staticmethod
    def enq_imported_module_names(queue):
        queue.put(tuple(sys.modules))

    def test_forkserver_preload_imports_sys_path(self):
        if self._ctx.get_start_method() != "forkserver":
            self.skipTest("forkserver specific test.")
        self.assertNotIn(self._mod_name, sys.modules)
        multiprocessing.forkserver._forkserver._stop()  # Must be fresh.
        self._ctx.set_forkserver_preload(
            ["test.test_multiprocessing_forkserver", self._mod_name])
        q = self._ctx.Queue()
        proc = self._ctx.Process(
                target=self.enq_imported_module_names, args=(q,))
        proc.start()
        proc.join()
        child_imported_modules = q.get()
        q.close()
        self.assertIn(self._mod_name, child_imported_modules)

    @staticmethod
    def enq_sys_path_and_import(queue, mod_name):
        queue.put(sys.path)
        try:
            importlib.import_module(mod_name)
        except ImportError as exc:
            queue.put(exc)
        else:
            queue.put(None)

    def test_child_sys_path(self):
        q = self._ctx.Queue()
        proc = self._ctx.Process(
                target=self.enq_sys_path_and_import, args=(q, self._mod_name))
        proc.start()
        proc.join()
        child_sys_path = q.get()
        import_error = q.get()
        q.close()
        self.assertNotIn("", child_sys_path)  # replaced by an abspath
        self.assertIn(self._temp_dir, child_sys_path)  # our addition
        # ignore the first element, it is the absolute "" replacement
        self.assertEqual(child_sys_path[1:], sys.path[1:])
        self.assertIsNone(import_error, msg=f"child could not import {self._mod_name}")

    def test_std_streams_flushed_after_preload(self):
        # gh-135335: Check fork server flushes standard streams after
        # preloading modules
        if multiprocessing.get_start_method() != "forkserver":
            self.skipTest("forkserver specific test")

        # Create a test module in the temporary directory on the child's path
        # TODO: This can all be simplified once gh-126631 is fixed and we can
        #       use __main__ instead of a module.
        dirname = os.path.join(self._temp_dir, 'preloaded_module')
        init_name = os.path.join(dirname, '__init__.py')
        os.mkdir(dirname)
        with open(init_name, "w") as f:
            cmd = '''if 1:
                import sys
                print('stderr', end='', file=sys.stderr)
                print('stdout', end='', file=sys.stdout)
            '''
            f.write(cmd)

        name = os.path.join(os.path.dirname(__file__), 'mp_preload_flush.py')
        env = {'PYTHONPATH': self._temp_dir}
        _, out, err = test.support.script_helper.assert_python_ok(name, **env)

        # Check stderr first, as it is more likely to be useful to see in the
        # event of a failure.
        self.assertEqual(err.decode().rstrip(), 'stderr')
        self.assertEqual(out.decode().rstrip(), 'stdout')


class MiscTestCase(unittest.TestCase):
    def test__all__(self):
        # Just make sure names in not_exported are excluded
        support.check__all__(self, multiprocessing, extra=multiprocessing.__all__,
                             not_exported=['SUBDEBUG', 'SUBWARNING'])

    @only_run_in_spawn_testsuite("avoids redundant testing.")
    def test_spawn_sys_executable_none_allows_import(self):
        # Regression test for a bug introduced in
        # https://github.com/python/cpython/issues/90876 that caused an
        # ImportError in multiprocessing when sys.executable was None.
        # This can be true in embedded environments.
        rc, out, err = script_helper.assert_python_ok(
            "-c",
            """if 1:
            import sys
            sys.executable = None
            assert "multiprocessing" not in sys.modules, "already imported!"
            import multiprocessing
            import multiprocessing.spawn  # This should not fail\n""",
        )
        self.assertEqual(rc, 0)
        self.assertFalse(err, msg=err.decode('utf-8'))

    def test_large_pool(self):
        #
        # gh-89240: Check that large pools are always okay
        #
        testfn = os_helper.TESTFN
        self.addCleanup(os_helper.unlink, testfn)
        with open(testfn, 'w', encoding='utf-8') as f:
            f.write(textwrap.dedent('''\
                import multiprocessing
                def f(x): return x*x
                if __name__ == '__main__':
                    with multiprocessing.Pool(200) as p:
                        print(sum(p.map(f, range(1000))))
            '''))
        rc, out, err = script_helper.assert_python_ok(testfn)
        self.assertEqual("332833500", out.decode('utf-8').strip())
        self.assertFalse(err, msg=err.decode('utf-8'))

    @warnings_helper.ignore_fork_in_thread_deprecation_warnings()
    def test_forked_thread_not_started(self):
        # gh-134381: Ensure that a thread that has not been started yet in
        # the parent process can be started within a forked child process.

        if multiprocessing.get_start_method() != "fork":
            self.skipTest("fork specific test")

        q = multiprocessing.Queue()
        t = threading.Thread(target=lambda: q.put("done"), daemon=True)

        def child():
            t.start()
            t.join()

        p = multiprocessing.Process(target=child)
        p.start()
        p.join(support.SHORT_TIMEOUT)

        self.assertEqual(p.exitcode, 0)
        self.assertEqual(q.get_nowait(), "done")
        close_queue(q)


#
# Mixins
#

class BaseMixin(object):
    @classmethod
    def setUpClass(cls):
        cls.dangling = (multiprocessing.process._dangling.copy(),
                        threading._dangling.copy())

    @classmethod
    def tearDownClass(cls):
        # bpo-26762: Some multiprocessing objects like Pool create reference
        # cycles. Trigger a garbage collection to break these cycles.
        test.support.gc_collect()

        processes = set(multiprocessing.process._dangling) - set(cls.dangling[0])
        if processes:
            test.support.environment_altered = True
            support.print_warning(f'Dangling processes: {processes}')
        processes = None

        threads = set(threading._dangling) - set(cls.dangling[1])
        if threads:
            test.support.environment_altered = True
            support.print_warning(f'Dangling threads: {threads}')
        threads = None


class ProcessesMixin(BaseMixin):
    TYPE = 'processes'
    Process = multiprocessing.Process
    connection = multiprocessing.connection
    current_process = staticmethod(multiprocessing.current_process)
    parent_process = staticmethod(multiprocessing.parent_process)
    active_children = staticmethod(multiprocessing.active_children)
    set_executable = staticmethod(multiprocessing.set_executable)
    Pool = staticmethod(multiprocessing.Pool)
    Pipe = staticmethod(multiprocessing.Pipe)
    Queue = staticmethod(multiprocessing.Queue)
    JoinableQueue = staticmethod(multiprocessing.JoinableQueue)
    Lock = staticmethod(multiprocessing.Lock)
    RLock = staticmethod(multiprocessing.RLock)
    Semaphore = staticmethod(multiprocessing.Semaphore)
    BoundedSemaphore = staticmethod(multiprocessing.BoundedSemaphore)
    Condition = staticmethod(multiprocessing.Condition)
    Event = staticmethod(multiprocessing.Event)
    Barrier = staticmethod(multiprocessing.Barrier)
    Value = staticmethod(multiprocessing.Value)
    Array = staticmethod(multiprocessing.Array)
    RawValue = staticmethod(multiprocessing.RawValue)
    RawArray = staticmethod(multiprocessing.RawArray)


class ManagerMixin(BaseMixin):
    TYPE = 'manager'
    Process = multiprocessing.Process
    Queue = property(operator.attrgetter('manager.Queue'))
    JoinableQueue = property(operator.attrgetter('manager.JoinableQueue'))
    Lock = property(operator.attrgetter('manager.Lock'))
    RLock = property(operator.attrgetter('manager.RLock'))
    Semaphore = property(operator.attrgetter('manager.Semaphore'))
    BoundedSemaphore = property(operator.attrgetter('manager.BoundedSemaphore'))
    Condition = property(operator.attrgetter('manager.Condition'))
    Event = property(operator.attrgetter('manager.Event'))
    Barrier = property(operator.attrgetter('manager.Barrier'))
    Value = property(operator.attrgetter('manager.Value'))
    Array = property(operator.attrgetter('manager.Array'))
    list = property(operator.attrgetter('manager.list'))
    dict = property(operator.attrgetter('manager.dict'))
    Namespace = property(operator.attrgetter('manager.Namespace'))

    @classmethod
    def Pool(cls, *args, **kwds):
        return cls.manager.Pool(*args, **kwds)

    @classmethod
    def setUpClass(cls):
        with warnings_helper.ignore_fork_in_thread_deprecation_warnings():
            super().setUpClass()
            cls.manager = multiprocessing.Manager()

    @classmethod
    def tearDownClass(cls):
        # only the manager process should be returned by active_children()
        # but this can take a bit on slow machines, so wait a few seconds
        # if there are other children too (see #17395)
        timeout = WAIT_ACTIVE_CHILDREN_TIMEOUT
        start_time = time.monotonic()
        for _ in support.sleeping_retry(timeout, error=False):
            if len(multiprocessing.active_children()) <= 1:
                break
        else:
            dt = time.monotonic() - start_time
            support.environment_altered = True
            support.print_warning(f"multiprocessing.Manager still has "
                                  f"{multiprocessing.active_children()} "
                                  f"active children after {dt:.1f} seconds")

        gc.collect()                       # do garbage collection
        if cls.manager._number_of_objects() != 0:
            # This is not really an error since some tests do not
            # ensure that all processes which hold a reference to a
            # managed object have been joined.
            test.support.environment_altered = True
            support.print_warning('Shared objects which still exist '
                                  'at manager shutdown:')
            support.print_warning(cls.manager._debug_info())
        cls.manager.shutdown()
        cls.manager.join()
        cls.manager = None

        super().tearDownClass()


class ThreadsMixin(BaseMixin):
    TYPE = 'threads'
    Process = multiprocessing.dummy.Process
    connection = multiprocessing.dummy.connection
    current_process = staticmethod(multiprocessing.dummy.current_process)
    active_children = staticmethod(multiprocessing.dummy.active_children)
    Pool = staticmethod(multiprocessing.dummy.Pool)
    Pipe = staticmethod(multiprocessing.dummy.Pipe)
    Queue = staticmethod(multiprocessing.dummy.Queue)
    JoinableQueue = staticmethod(multiprocessing.dummy.JoinableQueue)
    Lock = staticmethod(multiprocessing.dummy.Lock)
    RLock = staticmethod(multiprocessing.dummy.RLock)
    Semaphore = staticmethod(multiprocessing.dummy.Semaphore)
    BoundedSemaphore = staticmethod(multiprocessing.dummy.BoundedSemaphore)
    Condition = staticmethod(multiprocessing.dummy.Condition)
    Event = staticmethod(multiprocessing.dummy.Event)
    Barrier = staticmethod(multiprocessing.dummy.Barrier)
    Value = staticmethod(multiprocessing.dummy.Value)
    Array = staticmethod(multiprocessing.dummy.Array)

#
# Functions used to create test cases from the base ones in this module
#

def install_tests_in_module_dict(remote_globs, start_method,
                                 only_type=None, exclude_types=False):
    __module__ = remote_globs['__name__']
    local_globs = globals()
    ALL_TYPES = {'processes', 'threads', 'manager'}

    for name, base in local_globs.items():
        if not isinstance(base, type):
            continue
        if issubclass(base, BaseTestCase):
            if base is BaseTestCase:
                continue
            assert set(base.ALLOWED_TYPES) <= ALL_TYPES, base.ALLOWED_TYPES
            if base.START_METHODS and start_method not in base.START_METHODS:
                continue  # class not intended for this start method.
            for type_ in base.ALLOWED_TYPES:
                if only_type and type_ != only_type:
                    continue
                if exclude_types:
                    continue
                newname = 'With' + type_.capitalize() + name[1:]
                Mixin = local_globs[type_.capitalize() + 'Mixin']
                class Temp(base, Mixin, unittest.TestCase):
                    pass
                if type_ == 'manager':
                    Temp = hashlib_helper.requires_hashdigest('sha256')(Temp)
                Temp.__name__ = Temp.__qualname__ = newname
                Temp.__module__ = __module__
                Temp.start_method = start_method
                remote_globs[newname] = Temp
        elif issubclass(base, unittest.TestCase):
            if only_type:
                continue

            class Temp(base, object):
                pass
            Temp.__name__ = Temp.__qualname__ = name
            Temp.__module__ = __module__
            remote_globs[name] = Temp

    dangling = [None, None]
    old_start_method = [None]

    def setUpModule():
        multiprocessing.set_forkserver_preload(PRELOAD)
        multiprocessing.process._cleanup()
        dangling[0] = multiprocessing.process._dangling.copy()
        dangling[1] = threading._dangling.copy()
        old_start_method[0] = multiprocessing.get_start_method(allow_none=True)
        try:
            multiprocessing.set_start_method(start_method, force=True)
        except ValueError:
            raise unittest.SkipTest(start_method +
                                    ' start method not supported')

        if sys.platform.startswith("linux"):
            try:
                lock = multiprocessing.RLock()
            except OSError:
                raise unittest.SkipTest("OSError raises on RLock creation, "
                                        "see issue 3111!")
        check_enough_semaphores()
        util.get_temp_dir()     # creates temp directory
        multiprocessing.get_logger().setLevel(LOG_LEVEL)

    def tearDownModule():
        need_sleep = False

        # bpo-26762: Some multiprocessing objects like Pool create reference
        # cycles. Trigger a garbage collection to break these cycles.
        test.support.gc_collect()

        multiprocessing.set_start_method(old_start_method[0], force=True)
        # pause a bit so we don't get warning about dangling threads/processes
        processes = set(multiprocessing.process._dangling) - set(dangling[0])
        if processes:
            need_sleep = True
            test.support.environment_altered = True
            support.print_warning(f'Dangling processes: {processes}')
        processes = None

        threads = set(threading._dangling) - set(dangling[1])
        if threads:
            need_sleep = True
            test.support.environment_altered = True
            support.print_warning(f'Dangling threads: {threads}')
        threads = None

        # Sleep 500 ms to give time to child processes to complete.
        if need_sleep:
            time.sleep(0.5)

        multiprocessing.util._cleanup_tests()

    remote_globs['setUpModule'] = setUpModule
    remote_globs['tearDownModule'] = tearDownModule


@unittest.skipIf(not hasattr(_multiprocessing, 'SemLock'), 'SemLock not available')
@unittest.skipIf(sys.platform != "linux", "Linux only")
class SemLockTests(unittest.TestCase):

    def test_semlock_subclass(self):
        class SemLock(_multiprocessing.SemLock):
            pass
        name = f'test_semlock_subclass-{os.getpid()}'
        s = SemLock(1, 0, 10, name, False)
        _multiprocessing.sem_unlink(name)


@unittest.skipIf(sys.platform != "linux", "Linux only")
class ForkInThreads(unittest.TestCase):

    def test_fork(self):
        code = """
        import os, sys, threading, time

        t = threading.Thread(target=time.sleep, args=(1,), daemon=True)
        t.start()

        assert threading.active_count() == 2

        pid = os.fork()
        if pid < 0:
            print("Fork failed")
        elif pid == 0:
            print("In child")
            sys.exit(0)
        print("In parent")
        """

        res = assert_python_ok("-c", code, PYTHONWARNINGS='always')
        self.assertIn(b'In child', res.out)
        self.assertIn(b'In parent', res.out)
        self.assertIn(b'DeprecationWarning', res.err)
        self.assertIn(b'is multi-threaded, use of fork() may lead to deadlocks in the child', res.err)

        res = assert_python_failure("-c", code, PYTHONWARNINGS='error')
        self.assertIn(b'DeprecationWarning', res.err)
        self.assertIn(b'is multi-threaded, use of fork() may lead to deadlocks in the child', res.err)

    def test_forkpty(self):
        code = """
        import os, sys, threading, time

        t = threading.Thread(target=time.sleep, args=(1,), daemon=True)
        t.start()

        assert threading.active_count() == 2

        pid, _ = os.forkpty()
        if pid < 0:
            print(f"forkpty failed")
        elif pid == 0:
            print(f"In child")
            sys.exit(0)
        print(f"In parent")
        """

        res = assert_python_ok("-c", code, PYTHONWARNINGS='always')
        self.assertIn(b'In parent', res.out)
        self.assertIn(b'DeprecationWarning', res.err)
        self.assertIn(b'is multi-threaded, use of forkpty() may lead to deadlocks in the child', res.err)

        res = assert_python_failure("-c", code, PYTHONWARNINGS='error')
        self.assertIn(b'DeprecationWarning', res.err)
        self.assertIn(b'is multi-threaded, use of forkpty() may lead to deadlocks in the child', res.err)<|MERGE_RESOLUTION|>--- conflicted
+++ resolved
@@ -3095,7 +3095,6 @@
                 self.assertIn(value, expected_values)
                 expected_values.remove(value)
 
-<<<<<<< HEAD
     def test_imap_and_imap_unordered_buffersize_type_validation(self):
         for method_name in ("imap", "imap_unordered"):
             for buffersize in ("foo", 2.0):
@@ -3120,6 +3119,7 @@
                     method = getattr(self.pool, method_name)
                     method(str, range(4), buffersize=buffersize)
 
+    @warnings_helper.ignore_fork_in_thread_deprecation_warnings()
     def test_imap_and_imap_unordered_when_buffer_is_full(self):
         if self.TYPE != "threads":
             self.skipTest("test not appropriate for {}".format(self.TYPE))
@@ -3155,6 +3155,7 @@
                 p.terminate()
                 p.join()
 
+    @warnings_helper.ignore_fork_in_thread_deprecation_warnings()
     def test_imap_and_imap_unordered_buffersize_when_buffer_is_full(self):
         if self.TYPE != "threads":
             self.skipTest("test not appropriate for {}".format(self.TYPE))
@@ -3200,6 +3201,7 @@
 
                 self.assertIsNone(next(res, None))
 
+    @warnings_helper.ignore_fork_in_thread_deprecation_warnings()
     def test_imap_buffersize_on_infinite_iterable(self):
         if self.TYPE != "threads":
             self.skipTest("test not appropriate for {}".format(self.TYPE))
@@ -3214,6 +3216,7 @@
         p.terminate()
         p.join()
 
+    @warnings_helper.ignore_fork_in_thread_deprecation_warnings()
     def test_imap_unordered_buffersize_on_infinite_iterable(self):
         if self.TYPE != "threads":
             self.skipTest("test not appropriate for {}".format(self.TYPE))
@@ -3227,9 +3230,7 @@
         p.terminate()
         p.join()
 
-=======
-    @warnings_helper.ignore_fork_in_thread_deprecation_warnings()
->>>>>>> 43573028
+    @warnings_helper.ignore_fork_in_thread_deprecation_warnings()
     def test_make_pool(self):
         expected_error = (RemoteError if self.TYPE == 'manager'
                           else ValueError)
