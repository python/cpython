--- conflicted
+++ resolved
@@ -296,20 +296,12 @@
 
 class TestAsyncioREPL(unittest.TestCase):
     def test_multiple_statements_fail_early(self):
-<<<<<<< HEAD
         user_input = "1 / 0; print('after' + 'wards')"
-=======
-        user_input = "1 / 0; print(f'afterwards: {1+1}')"
->>>>>>> 2c8f329d
         p = spawn_repl("-m", "asyncio")
         p.stdin.write(user_input)
         output = kill_python(p)
         self.assertIn("ZeroDivisionError", output)
-<<<<<<< HEAD
         self.assertNotIn("afterwards", output)
-=======
-        self.assertNotIn("afterwards: 2", output)
->>>>>>> 2c8f329d
 
     def test_toplevel_contextvars_sync(self):
         user_input = dedent("""\
