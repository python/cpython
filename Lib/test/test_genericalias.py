"""Tests for C-implemented GenericAlias."""

import unittest
import pickle
from collections import (
    defaultdict, deque, OrderedDict, Counter, UserDict, UserList
)
from collections.abc import *
from concurrent.futures import Future
from concurrent.futures.thread import _WorkItem
from contextlib import AbstractContextManager, AbstractAsyncContextManager
from contextvars import ContextVar, Token
from dataclasses import Field
from functools import partial, partialmethod, cached_property
from mailbox import Mailbox, _PartialFile
try:
    import ctypes
except ImportError:
    ctypes = None
from difflib import SequenceMatcher
from filecmp import dircmp
from fileinput import FileInput
from itertools import chain
from http.cookies import Morsel
from multiprocessing.managers import ValueProxy
from multiprocessing.pool import ApplyResult
try:
    from multiprocessing.shared_memory import ShareableList
except ImportError:
    # multiprocessing.shared_memory is not available on e.g. Android
    ShareableList = None
from multiprocessing.queues import SimpleQueue as MPSimpleQueue
from os import DirEntry
from re import Pattern, Match
from types import GenericAlias, MappingProxyType, AsyncGeneratorType
from tempfile import TemporaryDirectory, SpooledTemporaryFile
from urllib.parse import SplitResult, ParseResult
from unittest.case import _AssertRaisesContext
from queue import Queue, SimpleQueue
from weakref import WeakSet, ReferenceType, ref
import typing

from typing import TypeVar
T = TypeVar('T')
K = TypeVar('K')
V = TypeVar('V')

class BaseTest(unittest.TestCase):
    """Test basics."""
    generic_types = [type, tuple, list, dict, set, frozenset, enumerate,
                     defaultdict, deque,
                     SequenceMatcher,
                     dircmp,
                     FileInput,
                     OrderedDict, Counter, UserDict, UserList,
                     Pattern, Match,
                     partial, partialmethod, cached_property,
                     AbstractContextManager, AbstractAsyncContextManager,
                     Awaitable, Coroutine,
                     AsyncIterable, AsyncIterator,
                     AsyncGenerator, Generator,
                     Iterable, Iterator,
                     Reversible,
                     Container, Collection,
                     Mailbox, _PartialFile,
                     ContextVar, Token,
                     Field,
                     Set, MutableSet,
                     Mapping, MutableMapping, MappingView,
                     KeysView, ItemsView, ValuesView,
                     Sequence, MutableSequence,
                     MappingProxyType, AsyncGeneratorType,
                     DirEntry,
                     chain,
                     TemporaryDirectory, SpooledTemporaryFile,
                     Queue, SimpleQueue,
                     _AssertRaisesContext,
                     SplitResult, ParseResult,
                     ValueProxy, ApplyResult,
                     WeakSet, ReferenceType, ref,
                     ShareableList, MPSimpleQueue,
                     Future, _WorkItem,
                     Morsel]
    if ctypes is not None:
        generic_types.extend((ctypes.Array, ctypes.LibraryLoader))

    def test_subscriptable(self):
        for t in self.generic_types:
            if t is None:
                continue
            tname = t.__name__
            with self.subTest(f"Testing {tname}"):
                alias = t[int]
                self.assertIs(alias.__origin__, t)
                self.assertEqual(alias.__args__, (int,))
                self.assertEqual(alias.__parameters__, ())

    def test_unsubscriptable(self):
        for t in int, str, float, Sized, Hashable:
            tname = t.__name__
            with self.subTest(f"Testing {tname}"):
                with self.assertRaises(TypeError):
                    t[int]

    def test_instantiate(self):
        for t in tuple, list, dict, set, frozenset, defaultdict, deque:
            tname = t.__name__
            with self.subTest(f"Testing {tname}"):
                alias = t[int]
                self.assertEqual(alias(), t())
                if t is dict:
                    self.assertEqual(alias(iter([('a', 1), ('b', 2)])), dict(a=1, b=2))
                    self.assertEqual(alias(a=1, b=2), dict(a=1, b=2))
                elif t is defaultdict:
                    def default():
                        return 'value'
                    a = alias(default)
                    d = defaultdict(default)
                    self.assertEqual(a['test'], d['test'])
                else:
                    self.assertEqual(alias(iter((1, 2, 3))), t((1, 2, 3)))

    def test_unbound_methods(self):
        t = list[int]
        a = t()
        t.append(a, 'foo')
        self.assertEqual(a, ['foo'])
        x = t.__getitem__(a, 0)
        self.assertEqual(x, 'foo')
        self.assertEqual(t.__len__(a), 1)

    def test_subclassing(self):
        class C(list[int]):
            pass
        self.assertEqual(C.__bases__, (list,))
        self.assertEqual(C.__class__, type)

    def test_class_methods(self):
        t = dict[int, None]
        self.assertEqual(dict.fromkeys(range(2)), {0: None, 1: None})  # This works
        self.assertEqual(t.fromkeys(range(2)), {0: None, 1: None})  # Should be equivalent

    def test_no_chaining(self):
        t = list[int]
        with self.assertRaises(TypeError):
            t[int]

    def test_generic_subclass(self):
        class MyList(list):
            pass
        t = MyList[int]
        self.assertIs(t.__origin__, MyList)
        self.assertEqual(t.__args__, (int,))
        self.assertEqual(t.__parameters__, ())

    def test_repr(self):
        class MyList(list):
            pass
        self.assertEqual(repr(list[str]), 'list[str]')
        self.assertEqual(repr(list[()]), 'list[()]')
        self.assertEqual(repr(tuple[int, ...]), 'tuple[int, ...]')
        self.assertTrue(repr(MyList[int]).endswith('.BaseTest.test_repr.<locals>.MyList[int]'))
        self.assertEqual(repr(list[str]()), '[]')  # instances should keep their normal repr

    def test_exposed_type(self):
        import types
        a = types.GenericAlias(list, int)
        self.assertEqual(str(a), 'list[int]')
        self.assertIs(a.__origin__, list)
        self.assertEqual(a.__args__, (int,))
        self.assertEqual(a.__parameters__, ())

    def test_parameters(self):
        from typing import List, Dict, Callable
        D0 = dict[str, int]
        self.assertEqual(D0.__args__, (str, int))
        self.assertEqual(D0.__parameters__, ())
        D1a = dict[str, V]
        self.assertEqual(D1a.__args__, (str, V))
        self.assertEqual(D1a.__parameters__, (V,))
        D1b = dict[K, int]
        self.assertEqual(D1b.__args__, (K, int))
        self.assertEqual(D1b.__parameters__, (K,))
        D2a = dict[K, V]
        self.assertEqual(D2a.__args__, (K, V))
        self.assertEqual(D2a.__parameters__, (K, V))
        D2b = dict[T, T]
        self.assertEqual(D2b.__args__, (T, T))
        self.assertEqual(D2b.__parameters__, (T,))
        L0 = list[str]
        self.assertEqual(L0.__args__, (str,))
        self.assertEqual(L0.__parameters__, ())
        L1 = list[T]
        self.assertEqual(L1.__args__, (T,))
        self.assertEqual(L1.__parameters__, (T,))
        L2 = list[list[T]]
        self.assertEqual(L2.__args__, (list[T],))
        self.assertEqual(L2.__parameters__, (T,))
        L3 = list[List[T]]
        self.assertEqual(L3.__args__, (List[T],))
        self.assertEqual(L3.__parameters__, (T,))
        L4a = list[Dict[K, V]]
        self.assertEqual(L4a.__args__, (Dict[K, V],))
        self.assertEqual(L4a.__parameters__, (K, V))
        L4b = list[Dict[T, int]]
        self.assertEqual(L4b.__args__, (Dict[T, int],))
        self.assertEqual(L4b.__parameters__, (T,))
        L5 = list[Callable[[K, V], K]]
        self.assertEqual(L5.__args__, (Callable[[K, V], K],))
        self.assertEqual(L5.__parameters__, (K, V))

    def test_parameter_chaining(self):
        from typing import List, Dict, Union, Callable
        self.assertEqual(list[T][int], list[int])
        self.assertEqual(dict[str, T][int], dict[str, int])
        self.assertEqual(dict[T, int][str], dict[str, int])
        self.assertEqual(dict[K, V][str, int], dict[str, int])
        self.assertEqual(dict[T, T][int], dict[int, int])

        self.assertEqual(list[list[T]][int], list[list[int]])
        self.assertEqual(list[dict[T, int]][str], list[dict[str, int]])
        self.assertEqual(list[dict[str, T]][int], list[dict[str, int]])
        self.assertEqual(list[dict[K, V]][str, int], list[dict[str, int]])
        self.assertEqual(dict[T, list[int]][str], dict[str, list[int]])

        self.assertEqual(list[List[T]][int], list[List[int]])
        self.assertEqual(list[Dict[K, V]][str, int], list[Dict[str, int]])
        self.assertEqual(list[Union[K, V]][str, int], list[Union[str, int]])
        self.assertEqual(list[Callable[[K, V], K]][str, int],
                         list[Callable[[str, int], str]])
        self.assertEqual(dict[T, List[int]][str], dict[str, List[int]])

        with self.assertRaises(TypeError):
            list[int][int]
            dict[T, int][str, int]
            dict[str, T][str, int]
            dict[T, T][str, int]

    def test_equality(self):
        self.assertEqual(list[int], list[int])
        self.assertEqual(dict[str, int], dict[str, int])
        self.assertNotEqual(dict[str, int], dict[str, str])
        self.assertNotEqual(list, list[int])
        self.assertNotEqual(list[int], list)

    def test_isinstance(self):
        self.assertTrue(isinstance([], list))
        with self.assertRaises(TypeError):
            isinstance([], list[str])

    def test_issubclass(self):
        class L(list): ...
        self.assertTrue(issubclass(L, list))
        with self.assertRaises(TypeError):
            issubclass(L, list[str])

    def test_type_generic(self):
        t = type[int]
        Test = t('Test', (), {})
        self.assertTrue(isinstance(Test, type))
        test = Test()
        self.assertEqual(t(test), Test)
        self.assertEqual(t(0), int)

    def test_type_subclass_generic(self):
        class MyType(type):
            pass
        with self.assertRaises(TypeError):
            MyType[int]

    def test_pickle(self):
        alias = GenericAlias(list, T)
        s = pickle.dumps(alias)
        loaded = pickle.loads(s)
        self.assertEqual(alias.__origin__, loaded.__origin__)
        self.assertEqual(alias.__args__, loaded.__args__)
        self.assertEqual(alias.__parameters__, loaded.__parameters__)

    def test_union(self):
        a = typing.Union[list[int], list[str]]
        self.assertEqual(a.__args__, (list[int], list[str]))
        self.assertEqual(a.__parameters__, ())

    def test_union_generic(self):
        a = typing.Union[list[T], tuple[T, ...]]
        self.assertEqual(a.__args__, (list[T], tuple[T, ...]))
        self.assertEqual(a.__parameters__, (T,))

    def test_dir(self):
        dir_of_gen_alias = set(dir(list[int]))
        self.assertTrue(dir_of_gen_alias.issuperset(dir(list)))
        for generic_alias_property in ("__origin__", "__args__", "__parameters__"):
            self.assertIn(generic_alias_property, dir_of_gen_alias)

    def test_weakref(self):
        for t in self.generic_types:
            if t is None:
                continue
            tname = t.__name__
            with self.subTest(f"Testing {tname}"):
                alias = t[int]
                self.assertEqual(ref(alias)(), alias)

<<<<<<< HEAD
    def test_subclassing_types_genericalias(self):
        class SubClass(GenericAlias): ...
        alias = SubClass(list, int)
        class Bad(GenericAlias):
            def __new__(cls, *args, **kwargs):
                super().__new__(cls, *args, **kwargs)

        self.assertEqual(alias, list[int])
        with self.assertRaises(TypeError):
            Bad(list, int, bad=int)

    def test_abc_callable(self):
        # A separate test is needed for Callable since it uses a subclass of
        # GenericAlias.
        alias = Callable[[int, str], float]
        with self.subTest("Testing subscription"):
            self.assertIs(alias.__origin__, Callable)
            self.assertEqual(alias.__args__, (int, str, float))
            self.assertEqual(alias.__parameters__, ())

        with self.subTest("Testing instance checks"):
            self.assertIsInstance(alias, GenericAlias)

        with self.subTest("Testing weakref"):
            self.assertEqual(ref(alias)(), alias)

        with self.subTest("Testing pickling"):
            s = pickle.dumps(alias)
            loaded = pickle.loads(s)
            self.assertEqual(alias.__origin__, loaded.__origin__)
            self.assertEqual(alias.__args__, loaded.__args__)
            self.assertEqual(alias.__parameters__, loaded.__parameters__)

        with self.subTest("Testing TypeVar substitution"):
            C1 = Callable[[int, T], T]
            C2 = Callable[[K, T], V]
            C3 = Callable[..., T]
            self.assertEqual(C1[str], Callable[[int, str], str])
            self.assertEqual(C2[int, float, str], Callable[[int, float], str])
            self.assertEqual(C3[int], Callable[..., int])

        with self.subTest("Testing type erasure"):
            class C1(Callable):
                def __call__(self):
                    return None
            a = C1[[int], T]
            self.assertIs(a().__class__, C1)
            self.assertEqual(a().__orig_class__, C1[[int], T])

        # bpo-42195
        with self.subTest("Testing collections.abc.Callable's consistency "
                          "with typing.Callable"):
            c1 = typing.Callable[[int, str], dict]
            c2 = Callable[[int, str], dict]
            self.assertEqual(c1.__args__, c2.__args__)
            self.assertEqual(hash(c1.__args__), hash(c2.__args__))
=======
    def test_no_kwargs(self):
        # bpo-42576
        with self.assertRaises(TypeError):
            GenericAlias(bad=float)

>>>>>>> 804d6893

if __name__ == "__main__":
    unittest.main()<|MERGE_RESOLUTION|>--- conflicted
+++ resolved
@@ -300,8 +300,12 @@
             with self.subTest(f"Testing {tname}"):
                 alias = t[int]
                 self.assertEqual(ref(alias)(), alias)
-
-<<<<<<< HEAD
+    
+    def test_no_kwargs(self):
+        # bpo-42576
+        with self.assertRaises(TypeError):
+            GenericAlias(bad=float)
+
     def test_subclassing_types_genericalias(self):
         class SubClass(GenericAlias): ...
         alias = SubClass(list, int)
@@ -358,13 +362,7 @@
             c2 = Callable[[int, str], dict]
             self.assertEqual(c1.__args__, c2.__args__)
             self.assertEqual(hash(c1.__args__), hash(c2.__args__))
-=======
-    def test_no_kwargs(self):
-        # bpo-42576
-        with self.assertRaises(TypeError):
-            GenericAlias(bad=float)
-
->>>>>>> 804d6893
+
 
 if __name__ == "__main__":
     unittest.main()