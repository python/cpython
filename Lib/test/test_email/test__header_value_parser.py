import string
import unittest
from email import _header_value_parser as parser
from email import errors
from email import policy
from test.test_email import TestEmailBase, parameterize

class TestTokens(TestEmailBase):

    # EWWhiteSpaceTerminal

    def test_EWWhiteSpaceTerminal(self):
        x = parser.EWWhiteSpaceTerminal(' \t', 'fws')
        self.assertEqual(x, ' \t')
        self.assertEqual(str(x), '')
        self.assertEqual(x.value, '')
        self.assertEqual(x.token_type, 'fws')


class TestParserMixin:

    def _assert_results(self, tl, rest, string, value, defects, remainder,
                        comments=None):
        self.assertEqual(str(tl), string)
        self.assertEqual(tl.value, value)
        self.assertDefectsEqual(tl.all_defects, defects)
        self.assertEqual(rest, remainder)
        if comments is not None:
            self.assertEqual(tl.comments, comments)

    def _test_get_x(self, method, source, string, value, defects,
                          remainder, comments=None):
        tl, rest = method(source)
        self._assert_results(tl, rest, string, value, defects, remainder,
                             comments=None)
        return tl

    def _test_parse_x(self, method, input, string, value, defects,
                             comments=None):
        tl = method(input)
        self._assert_results(tl, '', string, value, defects, '', comments)
        return tl


class TestParser(TestParserMixin, TestEmailBase):

    # _wsp_splitter

    rfc_printable_ascii = bytes(range(33, 127)).decode('ascii')
    rfc_atext_chars = (string.ascii_letters + string.digits +
                        "!#$%&\'*+-/=?^_`{}|~")
    rfc_dtext_chars = rfc_printable_ascii.translate(str.maketrans('','',r'\[]'))

    def test__wsp_splitter_one_word(self):
        self.assertEqual(parser._wsp_splitter('foo', 1), ['foo'])

    def test__wsp_splitter_two_words(self):
        self.assertEqual(parser._wsp_splitter('foo def', 1),
                                               ['foo', ' ', 'def'])

    def test__wsp_splitter_ws_runs(self):
        self.assertEqual(parser._wsp_splitter('foo \t def jik', 1),
                                              ['foo', ' \t ', 'def jik'])


    # get_fws

    def test_get_fws_only(self):
        fws = self._test_get_x(parser.get_fws, ' \t  ', ' \t  ', ' ', [], '')
        self.assertEqual(fws.token_type, 'fws')

    def test_get_fws_space(self):
        self._test_get_x(parser.get_fws, ' foo', ' ', ' ', [], 'foo')

    def test_get_fws_ws_run(self):
        self._test_get_x(parser.get_fws, ' \t foo ', ' \t ', ' ', [], 'foo ')

    # get_encoded_word

    def test_get_encoded_word_missing_start_raises(self):
        with self.assertRaises(errors.HeaderParseError):
            parser.get_encoded_word('abc')

    def test_get_encoded_word_missing_end_raises(self):
        with self.assertRaises(errors.HeaderParseError):
            parser.get_encoded_word('=?abc')

    def test_get_encoded_word_missing_middle_raises(self):
        with self.assertRaises(errors.HeaderParseError):
            parser.get_encoded_word('=?abc?=')

    def test_get_encoded_word_invalid_cte(self):
        with self.assertRaises(errors.HeaderParseError):
            parser.get_encoded_word('=?utf-8?X?somevalue?=')

    def test_get_encoded_word_valid_ew(self):
        self._test_get_x(parser.get_encoded_word,
                         '=?us-ascii?q?this_is_a_test?=  bird',
                         'this is a test',
                         'this is a test',
                         [],
                         '  bird')

    def test_get_encoded_word_internal_spaces(self):
        self._test_get_x(parser.get_encoded_word,
                         '=?us-ascii?q?this is a test?=  bird',
                         'this is a test',
                         'this is a test',
                         [errors.InvalidHeaderDefect],
                         '  bird')

    def test_get_encoded_word_gets_first(self):
        self._test_get_x(parser.get_encoded_word,
                         '=?us-ascii?q?first?=  =?utf-8?q?second?=',
                         'first',
                         'first',
                         [],
                         '  =?utf-8?q?second?=')

    def test_get_encoded_word_gets_first_even_if_no_space(self):
        self._test_get_x(parser.get_encoded_word,
                         '=?us-ascii?q?first?==?utf-8?q?second?=',
                         'first',
                         'first',
                         [errors.InvalidHeaderDefect],
                         '=?utf-8?q?second?=')

    def test_get_encoded_word_sets_extra_attributes(self):
        ew = self._test_get_x(parser.get_encoded_word,
                         '=?us-ascii*jive?q?first_second?=',
                         'first second',
                         'first second',
                         [],
                         '')
        self.assertEqual(ew.charset, 'us-ascii')
        self.assertEqual(ew.lang, 'jive')

    def test_get_encoded_word_lang_default_is_blank(self):
        ew = self._test_get_x(parser.get_encoded_word,
                         '=?us-ascii?q?first_second?=',
                         'first second',
                         'first second',
                         [],
                         '')
        self.assertEqual(ew.charset, 'us-ascii')
        self.assertEqual(ew.lang, '')

    def test_get_encoded_word_non_printable_defect(self):
        self._test_get_x(parser.get_encoded_word,
                         '=?us-ascii?q?first\x02second?=',
                         'first\x02second',
                         'first\x02second',
                         [errors.NonPrintableDefect],
                         '')

    def test_get_encoded_word_leading_internal_space(self):
        self._test_get_x(parser.get_encoded_word,
                        '=?us-ascii?q?=20foo?=',
                        ' foo',
                        ' foo',
                        [],
                        '')

    def test_get_encoded_word_quopri_utf_escape_follows_cte(self):
        # Issue 18044
        self._test_get_x(parser.get_encoded_word,
                        '=?utf-8?q?=C3=89ric?=',
                        'Éric',
                        'Éric',
                        [],
                        '')

    # get_unstructured

    def _get_unst(self, value):
        token = parser.get_unstructured(value)
        return token, ''

    def test_get_unstructured_null(self):
        self._test_get_x(self._get_unst, '', '', '', [], '')

    def test_get_unstructured_one_word(self):
        self._test_get_x(self._get_unst, 'foo', 'foo', 'foo', [], '')

    def test_get_unstructured_normal_phrase(self):
        self._test_get_x(self._get_unst, 'foo bar bird',
                                         'foo bar bird',
                                         'foo bar bird',
                                         [],
                                         '')

    def test_get_unstructured_normal_phrase_with_whitespace(self):
        self._test_get_x(self._get_unst, 'foo \t bar      bird',
                                         'foo \t bar      bird',
                                         'foo bar bird',
                                         [],
                                         '')

    def test_get_unstructured_leading_whitespace(self):
        self._test_get_x(self._get_unst, '  foo bar',
                                         '  foo bar',
                                         ' foo bar',
                                         [],
                                         '')

    def test_get_unstructured_trailing_whitespace(self):
        self._test_get_x(self._get_unst, 'foo bar  ',
                                         'foo bar  ',
                                         'foo bar ',
                                         [],
                                         '')

    def test_get_unstructured_leading_and_trailing_whitespace(self):
        self._test_get_x(self._get_unst, '  foo bar  ',
                                         '  foo bar  ',
                                         ' foo bar ',
                                         [],
                                         '')

    def test_get_unstructured_one_valid_ew_no_ws(self):
        self._test_get_x(self._get_unst, '=?us-ascii?q?bar?=',
                                         'bar',
                                         'bar',
                                         [],
                                         '')

    def test_get_unstructured_one_ew_trailing_ws(self):
        self._test_get_x(self._get_unst, '=?us-ascii?q?bar?=  ',
                                         'bar  ',
                                         'bar ',
                                         [],
                                         '')

    def test_get_unstructured_one_valid_ew_trailing_text(self):
        self._test_get_x(self._get_unst, '=?us-ascii?q?bar?= bird',
                                         'bar bird',
                                         'bar bird',
                                         [],
                                         '')

    def test_get_unstructured_phrase_with_ew_in_middle_of_text(self):
        self._test_get_x(self._get_unst, 'foo =?us-ascii?q?bar?= bird',
                                         'foo bar bird',
                                         'foo bar bird',
                                         [],
                                         '')

    def test_get_unstructured_phrase_with_two_ew(self):
        self._test_get_x(self._get_unst,
            'foo =?us-ascii?q?bar?= =?us-ascii?q?bird?=',
            'foo barbird',
            'foo barbird',
            [],
            '')

    def test_get_unstructured_phrase_with_two_ew_trailing_ws(self):
        self._test_get_x(self._get_unst,
            'foo =?us-ascii?q?bar?= =?us-ascii?q?bird?=   ',
            'foo barbird   ',
            'foo barbird ',
            [],
            '')

    def test_get_unstructured_phrase_with_ew_with_leading_ws(self):
        self._test_get_x(self._get_unst,
            '  =?us-ascii?q?bar?=',
            '  bar',
            ' bar',
            [],
            '')

    def test_get_unstructured_phrase_with_two_ew_extra_ws(self):
        self._test_get_x(self._get_unst,
            'foo =?us-ascii?q?bar?= \t  =?us-ascii?q?bird?=',
            'foo barbird',
            'foo barbird',
            [],
            '')

    def test_get_unstructured_two_ew_extra_ws_trailing_text(self):
        self._test_get_x(self._get_unst,
            '=?us-ascii?q?test?=   =?us-ascii?q?foo?=  val',
            'testfoo  val',
            'testfoo val',
            [],
            '')

    def test_get_unstructured_ew_with_internal_ws(self):
        self._test_get_x(self._get_unst,
            '=?iso-8859-1?q?hello=20world?=',
            'hello world',
            'hello world',
            [],
            '')

    def test_get_unstructured_ew_with_internal_leading_ws(self):
        self._test_get_x(self._get_unst,
            '   =?us-ascii?q?=20test?=   =?us-ascii?q?=20foo?=  val',
            '    test foo  val',
            '  test foo val',
            [],
            '')

    def test_get_unstructured_invalid_ew(self):
        self._test_get_x(self._get_unst,
            '=?test val',
            '=?test val',
            '=?test val',
            [],
            '')

    def test_get_unstructured_undecodable_bytes(self):
        self._test_get_x(self._get_unst,
            b'test \xACfoo  val'.decode('ascii', 'surrogateescape'),
            'test \uDCACfoo  val',
            'test \uDCACfoo val',
            [errors.UndecodableBytesDefect],
            '')

    def test_get_unstructured_undecodable_bytes_in_EW(self):
        self._test_get_x(self._get_unst,
            (b'=?us-ascii?q?=20test?=   =?us-ascii?q?=20\xACfoo?='
                b'  val').decode('ascii', 'surrogateescape'),
            ' test \uDCACfoo  val',
            ' test \uDCACfoo val',
            [errors.UndecodableBytesDefect]*2,
            '')

    def test_get_unstructured_missing_base64_padding(self):
        self._test_get_x(self._get_unst,
            '=?utf-8?b?dmk?=',
            'vi',
            'vi',
            [errors.InvalidBase64PaddingDefect],
            '')

    def test_get_unstructured_invalid_base64_character(self):
        self._test_get_x(self._get_unst,
            '=?utf-8?b?dm\x01k===?=',
            'vi',
            'vi',
            [errors.InvalidBase64CharactersDefect],
            '')

    def test_get_unstructured_invalid_base64_character_and_bad_padding(self):
        self._test_get_x(self._get_unst,
            '=?utf-8?b?dm\x01k?=',
            'vi',
            'vi',
            [errors.InvalidBase64CharactersDefect,
             errors.InvalidBase64PaddingDefect],
            '')

    def test_get_unstructured_invalid_base64_length(self):
        # bpo-27397: Return the encoded string since there's no way to decode.
        self._test_get_x(self._get_unst,
            '=?utf-8?b?abcde?=',
            'abcde',
            'abcde',
            [errors.InvalidBase64LengthDefect],
            '')

    def test_get_unstructured_no_whitespace_between_ews(self):
        self._test_get_x(self._get_unst,
            '=?utf-8?q?foo?==?utf-8?q?bar?=',
            'foobar',
            'foobar',
            [errors.InvalidHeaderDefect,
            errors.InvalidHeaderDefect],
            '')

    def test_get_unstructured_ew_without_leading_whitespace(self):
        self._test_get_x(
            self._get_unst,
            'nowhitespace=?utf-8?q?somevalue?=',
            'nowhitespacesomevalue',
            'nowhitespacesomevalue',
            [errors.InvalidHeaderDefect],
            '')

    def test_get_unstructured_ew_without_trailing_whitespace(self):
        self._test_get_x(
            self._get_unst,
            '=?utf-8?q?somevalue?=nowhitespace',
            'somevaluenowhitespace',
            'somevaluenowhitespace',
            [errors.InvalidHeaderDefect],
            '')

    def test_get_unstructured_without_trailing_whitespace_hang_case(self):
        self._test_get_x(self._get_unst,
            '=?utf-8?q?somevalue?=aa',
            'somevalueaa',
            'somevalueaa',
            [errors.InvalidHeaderDefect],
            '')

    def test_get_unstructured_invalid_ew2(self):
        self._test_get_x(self._get_unst,
            '=?utf-8?q?=somevalue?=',
            '=?utf-8?q?=somevalue?=',
            '=?utf-8?q?=somevalue?=',
            [],
            '')

    def test_get_unstructured_invalid_ew_cte(self):
        self._test_get_x(self._get_unst,
            '=?utf-8?X?=somevalue?=',
            '=?utf-8?X?=somevalue?=',
            '=?utf-8?X?=somevalue?=',
            [],
            '')

    # get_qp_ctext

    def test_get_qp_ctext_only(self):
        ptext = self._test_get_x(parser.get_qp_ctext,
                                'foobar', 'foobar', ' ', [], '')
        self.assertEqual(ptext.token_type, 'ptext')

    def test_get_qp_ctext_all_printables(self):
        with_qp = self.rfc_printable_ascii.replace('\\', '\\\\')
        with_qp = with_qp.  replace('(', r'\(')
        with_qp = with_qp.replace(')', r'\)')
        ptext = self._test_get_x(parser.get_qp_ctext,
                                 with_qp, self.rfc_printable_ascii, ' ', [], '')

    def test_get_qp_ctext_two_words_gets_first(self):
        self._test_get_x(parser.get_qp_ctext,
                        'foo de', 'foo', ' ', [], ' de')

    def test_get_qp_ctext_following_wsp_preserved(self):
        self._test_get_x(parser.get_qp_ctext,
                        'foo \t\tde', 'foo', ' ', [], ' \t\tde')

    def test_get_qp_ctext_up_to_close_paren_only(self):
        self._test_get_x(parser.get_qp_ctext,
                        'foo)', 'foo', ' ', [], ')')

    def test_get_qp_ctext_wsp_before_close_paren_preserved(self):
        self._test_get_x(parser.get_qp_ctext,
                        'foo  )', 'foo', ' ', [], '  )')

    def test_get_qp_ctext_close_paren_mid_word(self):
        self._test_get_x(parser.get_qp_ctext,
                        'foo)bar', 'foo', ' ', [], ')bar')

    def test_get_qp_ctext_up_to_open_paren_only(self):
        self._test_get_x(parser.get_qp_ctext,
                        'foo(', 'foo', ' ', [], '(')

    def test_get_qp_ctext_wsp_before_open_paren_preserved(self):
        self._test_get_x(parser.get_qp_ctext,
                        'foo  (', 'foo', ' ', [], '  (')

    def test_get_qp_ctext_open_paren_mid_word(self):
        self._test_get_x(parser.get_qp_ctext,
                        'foo(bar', 'foo', ' ', [], '(bar')

    def test_get_qp_ctext_non_printables(self):
        ptext = self._test_get_x(parser.get_qp_ctext,
                                'foo\x00bar)', 'foo\x00bar', ' ',
                                [errors.NonPrintableDefect], ')')
        self.assertEqual(ptext.defects[0].non_printables[0], '\x00')

    # get_qcontent

    def test_get_qcontent_only(self):
        ptext = self._test_get_x(parser.get_qcontent,
                                'foobar', 'foobar', 'foobar', [], '')
        self.assertEqual(ptext.token_type, 'ptext')

    def test_get_qcontent_all_printables(self):
        with_qp = self.rfc_printable_ascii.replace('\\', '\\\\')
        with_qp = with_qp.  replace('"', r'\"')
        ptext = self._test_get_x(parser.get_qcontent, with_qp,
                                 self.rfc_printable_ascii,
                                 self.rfc_printable_ascii, [], '')

    def test_get_qcontent_two_words_gets_first(self):
        self._test_get_x(parser.get_qcontent,
                        'foo de', 'foo', 'foo', [], ' de')

    def test_get_qcontent_following_wsp_preserved(self):
        self._test_get_x(parser.get_qcontent,
                        'foo \t\tde', 'foo', 'foo', [], ' \t\tde')

    def test_get_qcontent_up_to_dquote_only(self):
        self._test_get_x(parser.get_qcontent,
                        'foo"', 'foo', 'foo', [], '"')

    def test_get_qcontent_wsp_before_close_paren_preserved(self):
        self._test_get_x(parser.get_qcontent,
                        'foo  "', 'foo', 'foo', [], '  "')

    def test_get_qcontent_close_paren_mid_word(self):
        self._test_get_x(parser.get_qcontent,
                        'foo"bar', 'foo', 'foo', [], '"bar')

    def test_get_qcontent_non_printables(self):
        ptext = self._test_get_x(parser.get_qcontent,
                                'foo\x00fg"', 'foo\x00fg', 'foo\x00fg',
                                [errors.NonPrintableDefect], '"')
        self.assertEqual(ptext.defects[0].non_printables[0], '\x00')

    # get_atext

    def test_get_atext_only(self):
        atext = self._test_get_x(parser.get_atext,
                                'foobar', 'foobar', 'foobar', [], '')
        self.assertEqual(atext.token_type, 'atext')

    def test_get_atext_all_atext(self):
        atext = self._test_get_x(parser.get_atext, self.rfc_atext_chars,
                                 self.rfc_atext_chars,
                                 self.rfc_atext_chars, [], '')

    def test_get_atext_two_words_gets_first(self):
        self._test_get_x(parser.get_atext,
                        'foo bar', 'foo', 'foo', [], ' bar')

    def test_get_atext_following_wsp_preserved(self):
        self._test_get_x(parser.get_atext,
                        'foo \t\tbar', 'foo', 'foo', [], ' \t\tbar')

    def test_get_atext_up_to_special(self):
        self._test_get_x(parser.get_atext,
                        'foo@bar', 'foo', 'foo', [], '@bar')

    def test_get_atext_non_printables(self):
        atext = self._test_get_x(parser.get_atext,
                                'foo\x00bar(', 'foo\x00bar', 'foo\x00bar',
                                [errors.NonPrintableDefect], '(')
        self.assertEqual(atext.defects[0].non_printables[0], '\x00')

    # get_bare_quoted_string

    def test_get_bare_quoted_string_only(self):
        bqs = self._test_get_x(parser.get_bare_quoted_string,
                               '"foo"', '"foo"', 'foo', [], '')
        self.assertEqual(bqs.token_type, 'bare-quoted-string')

    def test_get_bare_quoted_string_must_start_with_dquote(self):
        with self.assertRaises(errors.HeaderParseError):
            parser.get_bare_quoted_string('foo"')
        with self.assertRaises(errors.HeaderParseError):
            parser.get_bare_quoted_string('  "foo"')

    def test_get_bare_quoted_string_only_quotes(self):
        self._test_get_x(parser.get_bare_quoted_string,
                         '""', '""', '', [], '')

    def test_get_bare_quoted_string_missing_endquotes(self):
        self._test_get_x(parser.get_bare_quoted_string,
                         '"', '""', '', [errors.InvalidHeaderDefect], '')

    def test_get_bare_quoted_string_following_wsp_preserved(self):
        self._test_get_x(parser.get_bare_quoted_string,
             '"foo"\t bar', '"foo"', 'foo', [], '\t bar')

    def test_get_bare_quoted_string_multiple_words(self):
        self._test_get_x(parser.get_bare_quoted_string,
             '"foo bar moo"', '"foo bar moo"', 'foo bar moo', [], '')

    def test_get_bare_quoted_string_multiple_words_wsp_preserved(self):
        self._test_get_x(parser.get_bare_quoted_string,
             '" foo  moo\t"', '" foo  moo\t"', ' foo  moo\t', [], '')

    def test_get_bare_quoted_string_end_dquote_mid_word(self):
        self._test_get_x(parser.get_bare_quoted_string,
             '"foo"bar', '"foo"', 'foo', [], 'bar')

    def test_get_bare_quoted_string_quoted_dquote(self):
        self._test_get_x(parser.get_bare_quoted_string,
             r'"foo\"in"a', r'"foo\"in"', 'foo"in', [], 'a')

    def test_get_bare_quoted_string_non_printables(self):
        self._test_get_x(parser.get_bare_quoted_string,
             '"a\x01a"', '"a\x01a"', 'a\x01a',
             [errors.NonPrintableDefect], '')

    def test_get_bare_quoted_string_no_end_dquote(self):
        self._test_get_x(parser.get_bare_quoted_string,
             '"foo', '"foo"', 'foo',
             [errors.InvalidHeaderDefect], '')
        self._test_get_x(parser.get_bare_quoted_string,
             '"foo ', '"foo "', 'foo ',
             [errors.InvalidHeaderDefect], '')

    def test_get_bare_quoted_string_empty_quotes(self):
        self._test_get_x(parser.get_bare_quoted_string,
            '""', '""', '', [], '')

    # Issue 16983: apply postel's law to some bad encoding.
    def test_encoded_word_inside_quotes(self):
        self._test_get_x(parser.get_bare_quoted_string,
            '"=?utf-8?Q?not_really_valid?="',
            '"not really valid"',
            'not really valid',
            [errors.InvalidHeaderDefect,
             errors.InvalidHeaderDefect],
            '')

    # get_comment

    def test_get_comment_only(self):
        comment = self._test_get_x(parser.get_comment,
            '(comment)', '(comment)', ' ', [], '', ['comment'])
        self.assertEqual(comment.token_type, 'comment')

    def test_get_comment_must_start_with_paren(self):
        with self.assertRaises(errors.HeaderParseError):
            parser.get_comment('foo"')
        with self.assertRaises(errors.HeaderParseError):
            parser.get_comment('  (foo"')

    def test_get_comment_following_wsp_preserved(self):
        self._test_get_x(parser.get_comment,
            '(comment)  \t', '(comment)', ' ', [], '  \t', ['comment'])

    def test_get_comment_multiple_words(self):
        self._test_get_x(parser.get_comment,
            '(foo bar)  \t', '(foo bar)', ' ', [], '  \t', ['foo bar'])

    def test_get_comment_multiple_words_wsp_preserved(self):
        self._test_get_x(parser.get_comment,
            '( foo  bar\t )  \t', '( foo  bar\t )', ' ', [], '  \t',
                [' foo  bar\t '])

    def test_get_comment_end_paren_mid_word(self):
        self._test_get_x(parser.get_comment,
            '(foo)bar', '(foo)', ' ', [], 'bar', ['foo'])

    def test_get_comment_quoted_parens(self):
        self._test_get_x(parser.get_comment,
            r'(foo\) \(\)bar)', r'(foo\) \(\)bar)', ' ', [], '', ['foo) ()bar'])

    def test_get_comment_non_printable(self):
        self._test_get_x(parser.get_comment,
            '(foo\x7Fbar)', '(foo\x7Fbar)', ' ',
            [errors.NonPrintableDefect], '', ['foo\x7Fbar'])

    def test_get_comment_no_end_paren(self):
        self._test_get_x(parser.get_comment,
            '(foo bar', '(foo bar)', ' ',
            [errors.InvalidHeaderDefect], '', ['foo bar'])
        self._test_get_x(parser.get_comment,
            '(foo bar  ', '(foo bar  )', ' ',
            [errors.InvalidHeaderDefect], '', ['foo bar  '])

    def test_get_comment_nested_comment(self):
        comment = self._test_get_x(parser.get_comment,
            '(foo(bar))', '(foo(bar))', ' ', [], '', ['foo(bar)'])
        self.assertEqual(comment[1].content, 'bar')

    def test_get_comment_nested_comment_wsp(self):
        comment = self._test_get_x(parser.get_comment,
            '(foo ( bar ) )', '(foo ( bar ) )', ' ', [], '', ['foo ( bar ) '])
        self.assertEqual(comment[2].content, ' bar ')

    def test_get_comment_empty_comment(self):
        self._test_get_x(parser.get_comment,
            '()', '()', ' ', [], '', [''])

    def test_get_comment_multiple_nesting(self):
        comment = self._test_get_x(parser.get_comment,
            '(((((foo)))))', '(((((foo)))))', ' ', [], '', ['((((foo))))'])
        for i in range(4, 0, -1):
            self.assertEqual(comment[0].content, '('*(i-1)+'foo'+')'*(i-1))
            comment = comment[0]
        self.assertEqual(comment.content, 'foo')

    def test_get_comment_missing_end_of_nesting(self):
        self._test_get_x(parser.get_comment,
            '(((((foo)))', '(((((foo)))))', ' ',
            [errors.InvalidHeaderDefect]*2, '', ['((((foo))))'])

    def test_get_comment_qs_in_nested_comment(self):
        comment = self._test_get_x(parser.get_comment,
            r'(foo (b\)))', r'(foo (b\)))', ' ', [], '', [r'foo (b\))'])
        self.assertEqual(comment[2].content, 'b)')

    # get_cfws

    def test_get_cfws_only_ws(self):
        cfws = self._test_get_x(parser.get_cfws,
            '  \t \t', '  \t \t', ' ', [], '', [])
        self.assertEqual(cfws.token_type, 'cfws')

    def test_get_cfws_only_comment(self):
        cfws = self._test_get_x(parser.get_cfws,
            '(foo)', '(foo)', ' ', [], '', ['foo'])
        self.assertEqual(cfws[0].content, 'foo')

    def test_get_cfws_only_mixed(self):
        cfws = self._test_get_x(parser.get_cfws,
            ' (foo )  ( bar) ', ' (foo )  ( bar) ', ' ', [], '',
                ['foo ', ' bar'])
        self.assertEqual(cfws[1].content, 'foo ')
        self.assertEqual(cfws[3].content, ' bar')

    def test_get_cfws_ends_at_non_leader(self):
        cfws = self._test_get_x(parser.get_cfws,
            '(foo) bar', '(foo) ', ' ', [], 'bar', ['foo'])
        self.assertEqual(cfws[0].content, 'foo')

    def test_get_cfws_ends_at_non_printable(self):
        cfws = self._test_get_x(parser.get_cfws,
            '(foo) \x07', '(foo) ', ' ', [], '\x07', ['foo'])
        self.assertEqual(cfws[0].content, 'foo')

    def test_get_cfws_non_printable_in_comment(self):
        cfws = self._test_get_x(parser.get_cfws,
            '(foo \x07) "test"', '(foo \x07) ', ' ',
            [errors.NonPrintableDefect], '"test"', ['foo \x07'])
        self.assertEqual(cfws[0].content, 'foo \x07')

    def test_get_cfws_header_ends_in_comment(self):
        cfws = self._test_get_x(parser.get_cfws,
            '  (foo ', '  (foo )', ' ',
            [errors.InvalidHeaderDefect], '', ['foo '])
        self.assertEqual(cfws[1].content, 'foo ')

    def test_get_cfws_multiple_nested_comments(self):
        cfws = self._test_get_x(parser.get_cfws,
            '(foo (bar)) ((a)(a))', '(foo (bar)) ((a)(a))', ' ', [],
                '', ['foo (bar)', '(a)(a)'])
        self.assertEqual(cfws[0].comments, ['foo (bar)'])
        self.assertEqual(cfws[2].comments, ['(a)(a)'])

    # get_quoted_string

    def test_get_quoted_string_only(self):
        qs = self._test_get_x(parser.get_quoted_string,
            '"bob"', '"bob"', 'bob', [], '')
        self.assertEqual(qs.token_type, 'quoted-string')
        self.assertEqual(qs.quoted_value, '"bob"')
        self.assertEqual(qs.content, 'bob')

    def test_get_quoted_string_with_wsp(self):
        qs = self._test_get_x(parser.get_quoted_string,
            '\t "bob"  ', '\t "bob"  ', ' bob ', [], '')
        self.assertEqual(qs.quoted_value, ' "bob" ')
        self.assertEqual(qs.content, 'bob')

    def test_get_quoted_string_with_comments_and_wsp(self):
        qs = self._test_get_x(parser.get_quoted_string,
            ' (foo) "bob"(bar)', ' (foo) "bob"(bar)', ' bob ', [], '')
        self.assertEqual(qs[0][1].content, 'foo')
        self.assertEqual(qs[2][0].content, 'bar')
        self.assertEqual(qs.content, 'bob')
        self.assertEqual(qs.quoted_value, ' "bob" ')

    def test_get_quoted_string_with_multiple_comments(self):
        qs = self._test_get_x(parser.get_quoted_string,
            ' (foo) (bar) "bob"(bird)', ' (foo) (bar) "bob"(bird)', ' bob ',
                [], '')
        self.assertEqual(qs[0].comments, ['foo', 'bar'])
        self.assertEqual(qs[2].comments, ['bird'])
        self.assertEqual(qs.content, 'bob')
        self.assertEqual(qs.quoted_value, ' "bob" ')

    def test_get_quoted_string_non_printable_in_comment(self):
        qs = self._test_get_x(parser.get_quoted_string,
            ' (\x0A) "bob"', ' (\x0A) "bob"', ' bob',
                [errors.NonPrintableDefect], '')
        self.assertEqual(qs[0].comments, ['\x0A'])
        self.assertEqual(qs.content, 'bob')
        self.assertEqual(qs.quoted_value, ' "bob"')

    def test_get_quoted_string_non_printable_in_qcontent(self):
        qs = self._test_get_x(parser.get_quoted_string,
            ' (a) "a\x0B"', ' (a) "a\x0B"', ' a\x0B',
                [errors.NonPrintableDefect], '')
        self.assertEqual(qs[0].comments, ['a'])
        self.assertEqual(qs.content, 'a\x0B')
        self.assertEqual(qs.quoted_value, ' "a\x0B"')

    def test_get_quoted_string_internal_ws(self):
        qs = self._test_get_x(parser.get_quoted_string,
            ' (a) "foo  bar "', ' (a) "foo  bar "', ' foo  bar ',
                [], '')
        self.assertEqual(qs[0].comments, ['a'])
        self.assertEqual(qs.content, 'foo  bar ')
        self.assertEqual(qs.quoted_value, ' "foo  bar "')

    def test_get_quoted_string_header_ends_in_comment(self):
        qs = self._test_get_x(parser.get_quoted_string,
            ' (a) "bob" (a', ' (a) "bob" (a)', ' bob ',
                [errors.InvalidHeaderDefect], '')
        self.assertEqual(qs[0].comments, ['a'])
        self.assertEqual(qs[2].comments, ['a'])
        self.assertEqual(qs.content, 'bob')
        self.assertEqual(qs.quoted_value, ' "bob" ')

    def test_get_quoted_string_header_ends_in_qcontent(self):
        qs = self._test_get_x(parser.get_quoted_string,
            ' (a) "bob', ' (a) "bob"', ' bob',
                [errors.InvalidHeaderDefect], '')
        self.assertEqual(qs[0].comments, ['a'])
        self.assertEqual(qs.content, 'bob')
        self.assertEqual(qs.quoted_value, ' "bob"')

    def test_get_quoted_string_no_quoted_string(self):
        with self.assertRaises(errors.HeaderParseError):
            parser.get_quoted_string(' (ab) xyz')

    def test_get_quoted_string_qs_ends_at_noncfws(self):
        qs = self._test_get_x(parser.get_quoted_string,
            '\t "bob" fee', '\t "bob" ', ' bob ', [], 'fee')
        self.assertEqual(qs.content, 'bob')
        self.assertEqual(qs.quoted_value, ' "bob" ')

    # get_atom

    def test_get_atom_only(self):
        atom = self._test_get_x(parser.get_atom,
            'bob', 'bob', 'bob', [], '')
        self.assertEqual(atom.token_type, 'atom')

    def test_get_atom_with_wsp(self):
        self._test_get_x(parser.get_atom,
            '\t bob  ', '\t bob  ', ' bob ', [], '')

    def test_get_atom_with_comments_and_wsp(self):
        atom = self._test_get_x(parser.get_atom,
            ' (foo) bob(bar)', ' (foo) bob(bar)', ' bob ', [], '')
        self.assertEqual(atom[0][1].content, 'foo')
        self.assertEqual(atom[2][0].content, 'bar')

    def test_get_atom_with_multiple_comments(self):
        atom = self._test_get_x(parser.get_atom,
            ' (foo) (bar) bob(bird)', ' (foo) (bar) bob(bird)', ' bob ',
                [], '')
        self.assertEqual(atom[0].comments, ['foo', 'bar'])
        self.assertEqual(atom[2].comments, ['bird'])

    def test_get_atom_non_printable_in_comment(self):
        atom = self._test_get_x(parser.get_atom,
            ' (\x0A) bob', ' (\x0A) bob', ' bob',
                [errors.NonPrintableDefect], '')
        self.assertEqual(atom[0].comments, ['\x0A'])

    def test_get_atom_non_printable_in_atext(self):
        atom = self._test_get_x(parser.get_atom,
            ' (a) a\x0B', ' (a) a\x0B', ' a\x0B',
                [errors.NonPrintableDefect], '')
        self.assertEqual(atom[0].comments, ['a'])

    def test_get_atom_header_ends_in_comment(self):
        atom = self._test_get_x(parser.get_atom,
            ' (a) bob (a', ' (a) bob (a)', ' bob ',
                [errors.InvalidHeaderDefect], '')
        self.assertEqual(atom[0].comments, ['a'])
        self.assertEqual(atom[2].comments, ['a'])

    def test_get_atom_no_atom(self):
        with self.assertRaises(errors.HeaderParseError):
            parser.get_atom(' (ab) ')

    def test_get_atom_no_atom_before_special(self):
        with self.assertRaises(errors.HeaderParseError):
            parser.get_atom(' (ab) @')

    def test_get_atom_atom_ends_at_special(self):
        atom = self._test_get_x(parser.get_atom,
            ' (foo) bob(bar)  @bang', ' (foo) bob(bar)  ', ' bob ', [], '@bang')
        self.assertEqual(atom[0].comments, ['foo'])
        self.assertEqual(atom[2].comments, ['bar'])

    def test_get_atom_atom_ends_at_noncfws(self):
        self._test_get_x(parser.get_atom,
            'bob  fred', 'bob  ', 'bob ', [], 'fred')

    def test_get_atom_rfc2047_atom(self):
        self._test_get_x(parser.get_atom,
            '=?utf-8?q?=20bob?=', ' bob', ' bob', [], '')

    # get_dot_atom_text

    def test_get_dot_atom_text(self):
        dot_atom_text = self._test_get_x(parser.get_dot_atom_text,
            'foo.bar.bang', 'foo.bar.bang', 'foo.bar.bang', [], '')
        self.assertEqual(dot_atom_text.token_type, 'dot-atom-text')
        self.assertEqual(len(dot_atom_text), 5)

    def test_get_dot_atom_text_lone_atom_is_valid(self):
        dot_atom_text = self._test_get_x(parser.get_dot_atom_text,
            'foo', 'foo', 'foo', [], '')

    def test_get_dot_atom_text_raises_on_leading_dot(self):
        with self.assertRaises(errors.HeaderParseError):
            parser.get_dot_atom_text('.foo.bar')

    def test_get_dot_atom_text_raises_on_trailing_dot(self):
        with self.assertRaises(errors.HeaderParseError):
            parser.get_dot_atom_text('foo.bar.')

    def test_get_dot_atom_text_raises_on_leading_non_atext(self):
        with self.assertRaises(errors.HeaderParseError):
            parser.get_dot_atom_text(' foo.bar')
        with self.assertRaises(errors.HeaderParseError):
            parser.get_dot_atom_text('@foo.bar')
        with self.assertRaises(errors.HeaderParseError):
            parser.get_dot_atom_text('"foo.bar"')

    def test_get_dot_atom_text_trailing_text_preserved(self):
        dot_atom_text = self._test_get_x(parser.get_dot_atom_text,
            'foo@bar', 'foo', 'foo', [], '@bar')

    def test_get_dot_atom_text_trailing_ws_preserved(self):
        dot_atom_text = self._test_get_x(parser.get_dot_atom_text,
            'foo .bar', 'foo', 'foo', [], ' .bar')

    # get_dot_atom

    def test_get_dot_atom_only(self):
        dot_atom = self._test_get_x(parser.get_dot_atom,
            'foo.bar.bing', 'foo.bar.bing', 'foo.bar.bing', [], '')
        self.assertEqual(dot_atom.token_type, 'dot-atom')
        self.assertEqual(len(dot_atom), 1)

    def test_get_dot_atom_with_wsp(self):
        self._test_get_x(parser.get_dot_atom,
            '\t  foo.bar.bing  ', '\t  foo.bar.bing  ', ' foo.bar.bing ', [], '')

    def test_get_dot_atom_with_comments_and_wsp(self):
        self._test_get_x(parser.get_dot_atom,
            ' (sing)  foo.bar.bing (here) ', ' (sing)  foo.bar.bing (here) ',
                ' foo.bar.bing ', [], '')

    def test_get_dot_atom_space_ends_dot_atom(self):
        self._test_get_x(parser.get_dot_atom,
            ' (sing)  foo.bar .bing (here) ', ' (sing)  foo.bar ',
                ' foo.bar ', [], '.bing (here) ')

    def test_get_dot_atom_no_atom_raises(self):
        with self.assertRaises(errors.HeaderParseError):
            parser.get_dot_atom(' (foo) ')

    def test_get_dot_atom_leading_dot_raises(self):
        with self.assertRaises(errors.HeaderParseError):
            parser.get_dot_atom(' (foo) .bar')

    def test_get_dot_atom_two_dots_raises(self):
        with self.assertRaises(errors.HeaderParseError):
            parser.get_dot_atom('bar..bang')

    def test_get_dot_atom_trailing_dot_raises(self):
        with self.assertRaises(errors.HeaderParseError):
            parser.get_dot_atom(' (foo) bar.bang. foo')

    def test_get_dot_atom_rfc2047_atom(self):
        self._test_get_x(parser.get_dot_atom,
            '=?utf-8?q?=20bob?=', ' bob', ' bob', [], '')

    # get_word (if this were black box we'd repeat all the qs/atom tests)

    def test_get_word_atom_yields_atom(self):
        word = self._test_get_x(parser.get_word,
            ' (foo) bar (bang) :ah', ' (foo) bar (bang) ', ' bar ', [], ':ah')
        self.assertEqual(word.token_type, 'atom')
        self.assertEqual(word[0].token_type, 'cfws')

    def test_get_word_all_CFWS(self):
        # bpo-29412: Test that we don't raise IndexError when parsing CFWS only
        # token.
        with self.assertRaises(errors.HeaderParseError):
            parser.get_word('(Recipients list suppressed')

    def test_get_word_qs_yields_qs(self):
        word = self._test_get_x(parser.get_word,
            '"bar " (bang) ah', '"bar " (bang) ', 'bar  ', [], 'ah')
        self.assertEqual(word.token_type, 'quoted-string')
        self.assertEqual(word[0].token_type, 'bare-quoted-string')
        self.assertEqual(word[0].value, 'bar ')
        self.assertEqual(word.content, 'bar ')

    def test_get_word_ends_at_dot(self):
        self._test_get_x(parser.get_word,
            'foo.', 'foo', 'foo', [], '.')

    # get_phrase

    def test_get_phrase_simple(self):
        phrase = self._test_get_x(parser.get_phrase,
            '"Fred A. Johnson" is his name, oh.',
            '"Fred A. Johnson" is his name',
            'Fred A. Johnson is his name',
            [],
            ', oh.')
        self.assertEqual(phrase.token_type, 'phrase')

    def test_get_phrase_complex(self):
        phrase = self._test_get_x(parser.get_phrase,
            ' (A) bird (in (my|your)) "hand  " is messy\t<>\t',
            ' (A) bird (in (my|your)) "hand  " is messy\t',
            ' bird hand   is messy ',
            [],
            '<>\t')
        self.assertEqual(phrase[0][0].comments, ['A'])
        self.assertEqual(phrase[0][2].comments, ['in (my|your)'])

    def test_get_phrase_obsolete(self):
        phrase = self._test_get_x(parser.get_phrase,
            'Fred A.(weird).O Johnson',
            'Fred A.(weird).O Johnson',
            'Fred A. .O Johnson',
            [errors.ObsoleteHeaderDefect]*3,
            '')
        self.assertEqual(len(phrase), 7)
        self.assertEqual(phrase[3].comments, ['weird'])

    def test_get_phrase_pharse_must_start_with_word(self):
        phrase = self._test_get_x(parser.get_phrase,
            '(even weirder).name',
            '(even weirder).name',
            ' .name',
            [errors.InvalidHeaderDefect] + [errors.ObsoleteHeaderDefect]*2,
            '')
        self.assertEqual(len(phrase), 3)
        self.assertEqual(phrase[0].comments, ['even weirder'])

    def test_get_phrase_ending_with_obsolete(self):
        phrase = self._test_get_x(parser.get_phrase,
            'simple phrase.(with trailing comment):boo',
            'simple phrase.(with trailing comment)',
            'simple phrase. ',
            [errors.ObsoleteHeaderDefect]*2,
            ':boo')
        self.assertEqual(len(phrase), 4)
        self.assertEqual(phrase[3].comments, ['with trailing comment'])

    def get_phrase_cfws_only_raises(self):
        with self.assertRaises(errors.HeaderParseError):
            parser.get_phrase(' (foo) ')

    # get_local_part

    def test_get_local_part_simple(self):
        local_part = self._test_get_x(parser.get_local_part,
            'dinsdale@python.org', 'dinsdale', 'dinsdale', [], '@python.org')
        self.assertEqual(local_part.token_type, 'local-part')
        self.assertEqual(local_part.local_part, 'dinsdale')

    def test_get_local_part_with_dot(self):
        local_part = self._test_get_x(parser.get_local_part,
            'Fred.A.Johnson@python.org',
            'Fred.A.Johnson',
            'Fred.A.Johnson',
            [],
            '@python.org')
        self.assertEqual(local_part.local_part, 'Fred.A.Johnson')

    def test_get_local_part_with_whitespace(self):
        local_part = self._test_get_x(parser.get_local_part,
            ' Fred.A.Johnson  @python.org',
            ' Fred.A.Johnson  ',
            ' Fred.A.Johnson ',
            [],
            '@python.org')
        self.assertEqual(local_part.local_part, 'Fred.A.Johnson')

    def test_get_local_part_with_cfws(self):
        local_part = self._test_get_x(parser.get_local_part,
            ' (foo) Fred.A.Johnson (bar (bird))  @python.org',
            ' (foo) Fred.A.Johnson (bar (bird))  ',
            ' Fred.A.Johnson ',
            [],
            '@python.org')
        self.assertEqual(local_part.local_part, 'Fred.A.Johnson')
        self.assertEqual(local_part[0][0].comments, ['foo'])
        self.assertEqual(local_part[0][2].comments, ['bar (bird)'])

    def test_get_local_part_simple_quoted(self):
        local_part = self._test_get_x(parser.get_local_part,
            '"dinsdale"@python.org', '"dinsdale"', '"dinsdale"', [], '@python.org')
        self.assertEqual(local_part.token_type, 'local-part')
        self.assertEqual(local_part.local_part, 'dinsdale')

    def test_get_local_part_with_quoted_dot(self):
        local_part = self._test_get_x(parser.get_local_part,
            '"Fred.A.Johnson"@python.org',
            '"Fred.A.Johnson"',
            '"Fred.A.Johnson"',
            [],
            '@python.org')
        self.assertEqual(local_part.local_part, 'Fred.A.Johnson')

    def test_get_local_part_quoted_with_whitespace(self):
        local_part = self._test_get_x(parser.get_local_part,
            ' "Fred A. Johnson"  @python.org',
            ' "Fred A. Johnson"  ',
            ' "Fred A. Johnson" ',
            [],
            '@python.org')
        self.assertEqual(local_part.local_part, 'Fred A. Johnson')

    def test_get_local_part_quoted_with_cfws(self):
        local_part = self._test_get_x(parser.get_local_part,
            ' (foo) " Fred A. Johnson " (bar (bird))  @python.org',
            ' (foo) " Fred A. Johnson " (bar (bird))  ',
            ' " Fred A. Johnson " ',
            [],
            '@python.org')
        self.assertEqual(local_part.local_part, ' Fred A. Johnson ')
        self.assertEqual(local_part[0][0].comments, ['foo'])
        self.assertEqual(local_part[0][2].comments, ['bar (bird)'])


    def test_get_local_part_simple_obsolete(self):
        local_part = self._test_get_x(parser.get_local_part,
            'Fred. A.Johnson@python.org',
            'Fred. A.Johnson',
            'Fred. A.Johnson',
            [errors.ObsoleteHeaderDefect],
            '@python.org')
        self.assertEqual(local_part.local_part, 'Fred.A.Johnson')

    def test_get_local_part_complex_obsolete_1(self):
        local_part = self._test_get_x(parser.get_local_part,
            ' (foo )Fred (bar).(bird) A.(sheep)Johnson."and  dogs "@python.org',
            ' (foo )Fred (bar).(bird) A.(sheep)Johnson."and  dogs "',
            ' Fred . A. Johnson.and  dogs ',
            [errors.ObsoleteHeaderDefect],
            '@python.org')
        self.assertEqual(local_part.local_part, 'Fred.A.Johnson.and  dogs ')

    def test_get_local_part_complex_obsolete_invalid(self):
        local_part = self._test_get_x(parser.get_local_part,
            ' (foo )Fred (bar).(bird) A.(sheep)Johnson "and  dogs"@python.org',
            ' (foo )Fred (bar).(bird) A.(sheep)Johnson "and  dogs"',
            ' Fred . A. Johnson and  dogs',
            [errors.InvalidHeaderDefect]*2,
            '@python.org')
        self.assertEqual(local_part.local_part, 'Fred.A.Johnson and  dogs')

    def test_get_local_part_no_part_raises(self):
        with self.assertRaises(errors.HeaderParseError):
            parser.get_local_part(' (foo) ')

    def test_get_local_part_special_instead_raises(self):
        with self.assertRaises(errors.HeaderParseError):
            parser.get_local_part(' (foo) @python.org')

    def test_get_local_part_trailing_dot(self):
        local_part = self._test_get_x(parser.get_local_part,
            ' borris.@python.org',
            ' borris.',
            ' borris.',
            [errors.InvalidHeaderDefect]*2,
            '@python.org')
        self.assertEqual(local_part.local_part, 'borris.')

    def test_get_local_part_trailing_dot_with_ws(self):
        local_part = self._test_get_x(parser.get_local_part,
            ' borris. @python.org',
            ' borris. ',
            ' borris. ',
            [errors.InvalidHeaderDefect]*2,
            '@python.org')
        self.assertEqual(local_part.local_part, 'borris.')

    def test_get_local_part_leading_dot(self):
        local_part = self._test_get_x(parser.get_local_part,
            '.borris@python.org',
            '.borris',
            '.borris',
            [errors.InvalidHeaderDefect]*2,
            '@python.org')
        self.assertEqual(local_part.local_part, '.borris')

    def test_get_local_part_leading_dot_after_ws(self):
        local_part = self._test_get_x(parser.get_local_part,
            ' .borris@python.org',
            ' .borris',
            ' .borris',
            [errors.InvalidHeaderDefect]*2,
            '@python.org')
        self.assertEqual(local_part.local_part, '.borris')

    def test_get_local_part_double_dot_raises(self):
        local_part = self._test_get_x(parser.get_local_part,
            ' borris.(foo).natasha@python.org',
            ' borris.(foo).natasha',
            ' borris. .natasha',
            [errors.InvalidHeaderDefect]*2,
            '@python.org')
        self.assertEqual(local_part.local_part, 'borris..natasha')

    def test_get_local_part_quoted_strings_in_atom_list(self):
        local_part = self._test_get_x(parser.get_local_part,
            '""example" example"@example.com',
            '""example" example"',
            'example example',
            [errors.InvalidHeaderDefect]*3,
            '@example.com')
        self.assertEqual(local_part.local_part, 'example example')

    def test_get_local_part_valid_and_invalid_qp_in_atom_list(self):
        local_part = self._test_get_x(parser.get_local_part,
            r'"\\"example\\" example"@example.com',
            r'"\\"example\\" example"',
            r'\example\\ example',
            [errors.InvalidHeaderDefect]*5,
            '@example.com')
        self.assertEqual(local_part.local_part, r'\example\\ example')

    def test_get_local_part_unicode_defect(self):
        # Currently this only happens when parsing unicode, not when parsing
        # stuff that was originally binary.
        local_part = self._test_get_x(parser.get_local_part,
            'exámple@example.com',
            'exámple',
            'exámple',
            [errors.NonASCIILocalPartDefect],
            '@example.com')
        self.assertEqual(local_part.local_part, 'exámple')

    # get_dtext

    def test_get_dtext_only(self):
        dtext = self._test_get_x(parser.get_dtext,
                                'foobar', 'foobar', 'foobar', [], '')
        self.assertEqual(dtext.token_type, 'ptext')

    def test_get_dtext_all_dtext(self):
        dtext = self._test_get_x(parser.get_dtext, self.rfc_dtext_chars,
                                 self.rfc_dtext_chars,
                                 self.rfc_dtext_chars, [], '')

    def test_get_dtext_two_words_gets_first(self):
        self._test_get_x(parser.get_dtext,
                        'foo bar', 'foo', 'foo', [], ' bar')

    def test_get_dtext_following_wsp_preserved(self):
        self._test_get_x(parser.get_dtext,
                        'foo \t\tbar', 'foo', 'foo', [], ' \t\tbar')

    def test_get_dtext_non_printables(self):
        dtext = self._test_get_x(parser.get_dtext,
                                'foo\x00bar]', 'foo\x00bar', 'foo\x00bar',
                                [errors.NonPrintableDefect], ']')
        self.assertEqual(dtext.defects[0].non_printables[0], '\x00')

    def test_get_dtext_with_qp(self):
        ptext = self._test_get_x(parser.get_dtext,
                                 r'foo\]\[\\bar\b\e\l\l',
                                 r'foo][\barbell',
                                 r'foo][\barbell',
                                 [errors.ObsoleteHeaderDefect],
                                 '')

    def test_get_dtext_up_to_close_bracket_only(self):
        self._test_get_x(parser.get_dtext,
                        'foo]', 'foo', 'foo', [], ']')

    def test_get_dtext_wsp_before_close_bracket_preserved(self):
        self._test_get_x(parser.get_dtext,
                        'foo  ]', 'foo', 'foo', [], '  ]')

    def test_get_dtext_close_bracket_mid_word(self):
        self._test_get_x(parser.get_dtext,
                        'foo]bar', 'foo', 'foo', [], ']bar')

    def test_get_dtext_up_to_open_bracket_only(self):
        self._test_get_x(parser.get_dtext,
                        'foo[', 'foo', 'foo', [], '[')

    def test_get_dtext_wsp_before_open_bracket_preserved(self):
        self._test_get_x(parser.get_dtext,
                        'foo  [', 'foo', 'foo', [], '  [')

    def test_get_dtext_open_bracket_mid_word(self):
        self._test_get_x(parser.get_dtext,
                        'foo[bar', 'foo', 'foo', [], '[bar')

    # get_domain_literal

    def test_get_domain_literal_only(self):
        domain_literal = domain_literal = self._test_get_x(parser.get_domain_literal,
                                '[127.0.0.1]',
                                '[127.0.0.1]',
                                '[127.0.0.1]',
                                [],
                                '')
        self.assertEqual(domain_literal.token_type, 'domain-literal')
        self.assertEqual(domain_literal.domain, '[127.0.0.1]')
        self.assertEqual(domain_literal.ip, '127.0.0.1')

    def test_get_domain_literal_with_internal_ws(self):
        domain_literal = self._test_get_x(parser.get_domain_literal,
                                '[  127.0.0.1\t ]',
                                '[  127.0.0.1\t ]',
                                '[ 127.0.0.1 ]',
                                [],
                                '')
        self.assertEqual(domain_literal.domain, '[127.0.0.1]')
        self.assertEqual(domain_literal.ip, '127.0.0.1')

    def test_get_domain_literal_with_surrounding_cfws(self):
        domain_literal = self._test_get_x(parser.get_domain_literal,
                                '(foo)[  127.0.0.1] (bar)',
                                '(foo)[  127.0.0.1] (bar)',
                                ' [ 127.0.0.1] ',
                                [],
                                '')
        self.assertEqual(domain_literal.domain, '[127.0.0.1]')
        self.assertEqual(domain_literal.ip, '127.0.0.1')

    def test_get_domain_literal_no_start_char_raises(self):
        with self.assertRaises(errors.HeaderParseError):
            parser.get_domain_literal('(foo) ')

    def test_get_domain_literal_no_start_char_before_special_raises(self):
        with self.assertRaises(errors.HeaderParseError):
            parser.get_domain_literal('(foo) @')

    def test_get_domain_literal_bad_dtext_char_before_special_raises(self):
        with self.assertRaises(errors.HeaderParseError):
            parser.get_domain_literal('(foo) [abc[@')

    # get_domain

    def test_get_domain_regular_domain_only(self):
        domain = self._test_get_x(parser.get_domain,
                                  'example.com',
                                  'example.com',
                                  'example.com',
                                  [],
                                  '')
        self.assertEqual(domain.token_type, 'domain')
        self.assertEqual(domain.domain, 'example.com')

    def test_get_domain_domain_literal_only(self):
        domain = self._test_get_x(parser.get_domain,
                                  '[127.0.0.1]',
                                  '[127.0.0.1]',
                                  '[127.0.0.1]',
                                  [],
                                  '')
        self.assertEqual(domain.token_type, 'domain')
        self.assertEqual(domain.domain, '[127.0.0.1]')

    def test_get_domain_with_cfws(self):
        domain = self._test_get_x(parser.get_domain,
                                  '(foo) example.com(bar)\t',
                                  '(foo) example.com(bar)\t',
                                  ' example.com ',
                                  [],
                                  '')
        self.assertEqual(domain.domain, 'example.com')

    def test_get_domain_domain_literal_with_cfws(self):
        domain = self._test_get_x(parser.get_domain,
                                  '(foo)[127.0.0.1]\t(bar)',
                                  '(foo)[127.0.0.1]\t(bar)',
                                  ' [127.0.0.1] ',
                                  [],
                                  '')
        self.assertEqual(domain.domain, '[127.0.0.1]')

    def test_get_domain_domain_with_cfws_ends_at_special(self):
        domain = self._test_get_x(parser.get_domain,
                                  '(foo)example.com\t(bar), next',
                                  '(foo)example.com\t(bar)',
                                  ' example.com ',
                                  [],
                                  ', next')
        self.assertEqual(domain.domain, 'example.com')

    def test_get_domain_domain_literal_with_cfws_ends_at_special(self):
        domain = self._test_get_x(parser.get_domain,
                                  '(foo)[127.0.0.1]\t(bar), next',
                                  '(foo)[127.0.0.1]\t(bar)',
                                  ' [127.0.0.1] ',
                                  [],
                                  ', next')
        self.assertEqual(domain.domain, '[127.0.0.1]')

    def test_get_domain_obsolete(self):
        domain = self._test_get_x(parser.get_domain,
                                  '(foo) example . (bird)com(bar)\t',
                                  '(foo) example . (bird)com(bar)\t',
                                  ' example . com ',
                                  [errors.ObsoleteHeaderDefect],
                                  '')
        self.assertEqual(domain.domain, 'example.com')

    def test_get_domain_no_non_cfws_raises(self):
        with self.assertRaises(errors.HeaderParseError):
            parser.get_domain("  (foo)\t")

    def test_get_domain_no_atom_raises(self):
        with self.assertRaises(errors.HeaderParseError):
            parser.get_domain("  (foo)\t, broken")


    # get_addr_spec

    def test_get_addr_spec_normal(self):
        addr_spec = self._test_get_x(parser.get_addr_spec,
                                    'dinsdale@example.com',
                                    'dinsdale@example.com',
                                    'dinsdale@example.com',
                                    [],
                                    '')
        self.assertEqual(addr_spec.token_type, 'addr-spec')
        self.assertEqual(addr_spec.local_part, 'dinsdale')
        self.assertEqual(addr_spec.domain, 'example.com')
        self.assertEqual(addr_spec.addr_spec, 'dinsdale@example.com')

    def test_get_addr_spec_with_doamin_literal(self):
        addr_spec = self._test_get_x(parser.get_addr_spec,
                                    'dinsdale@[127.0.0.1]',
                                    'dinsdale@[127.0.0.1]',
                                    'dinsdale@[127.0.0.1]',
                                    [],
                                    '')
        self.assertEqual(addr_spec.local_part, 'dinsdale')
        self.assertEqual(addr_spec.domain, '[127.0.0.1]')
        self.assertEqual(addr_spec.addr_spec, 'dinsdale@[127.0.0.1]')

    def test_get_addr_spec_with_cfws(self):
        addr_spec = self._test_get_x(parser.get_addr_spec,
                '(foo) dinsdale(bar)@ (bird) example.com (bog)',
                '(foo) dinsdale(bar)@ (bird) example.com (bog)',
                ' dinsdale@example.com ',
                [],
                '')
        self.assertEqual(addr_spec.local_part, 'dinsdale')
        self.assertEqual(addr_spec.domain, 'example.com')
        self.assertEqual(addr_spec.addr_spec, 'dinsdale@example.com')

    def test_get_addr_spec_with_qouoted_string_and_cfws(self):
        addr_spec = self._test_get_x(parser.get_addr_spec,
                '(foo) "roy a bug"(bar)@ (bird) example.com (bog)',
                '(foo) "roy a bug"(bar)@ (bird) example.com (bog)',
                ' "roy a bug"@example.com ',
                [],
                '')
        self.assertEqual(addr_spec.local_part, 'roy a bug')
        self.assertEqual(addr_spec.domain, 'example.com')
        self.assertEqual(addr_spec.addr_spec, '"roy a bug"@example.com')

    def test_get_addr_spec_ends_at_special(self):
        addr_spec = self._test_get_x(parser.get_addr_spec,
                '(foo) "roy a bug"(bar)@ (bird) example.com (bog) , next',
                '(foo) "roy a bug"(bar)@ (bird) example.com (bog) ',
                ' "roy a bug"@example.com ',
                [],
                ', next')
        self.assertEqual(addr_spec.local_part, 'roy a bug')
        self.assertEqual(addr_spec.domain, 'example.com')
        self.assertEqual(addr_spec.addr_spec, '"roy a bug"@example.com')

    def test_get_addr_spec_quoted_strings_in_atom_list(self):
        addr_spec = self._test_get_x(parser.get_addr_spec,
            '""example" example"@example.com',
            '""example" example"@example.com',
            'example example@example.com',
            [errors.InvalidHeaderDefect]*3,
            '')
        self.assertEqual(addr_spec.local_part, 'example example')
        self.assertEqual(addr_spec.domain, 'example.com')
        self.assertEqual(addr_spec.addr_spec, '"example example"@example.com')

    def test_get_addr_spec_dot_atom(self):
        addr_spec = self._test_get_x(parser.get_addr_spec,
            'star.a.star@example.com',
            'star.a.star@example.com',
            'star.a.star@example.com',
            [],
            '')
        self.assertEqual(addr_spec.local_part, 'star.a.star')
        self.assertEqual(addr_spec.domain, 'example.com')
        self.assertEqual(addr_spec.addr_spec, 'star.a.star@example.com')

    def test_get_addr_spec_multiple_domains(self):
        with self.assertRaises(errors.HeaderParseError):
            parser.get_addr_spec('star@a.star@example.com')

        with self.assertRaises(errors.HeaderParseError):
            parser.get_addr_spec('star@a@example.com')

        with self.assertRaises(errors.HeaderParseError):
            parser.get_addr_spec('star@172.17.0.1@example.com')

    # get_obs_route

    def test_get_obs_route_simple(self):
        obs_route = self._test_get_x(parser.get_obs_route,
            '@example.com, @two.example.com:',
            '@example.com, @two.example.com:',
            '@example.com, @two.example.com:',
            [],
            '')
        self.assertEqual(obs_route.token_type, 'obs-route')
        self.assertEqual(obs_route.domains, ['example.com', 'two.example.com'])

    def test_get_obs_route_complex(self):
        obs_route = self._test_get_x(parser.get_obs_route,
            '(foo),, (blue)@example.com (bar),@two.(foo) example.com (bird):',
            '(foo),, (blue)@example.com (bar),@two.(foo) example.com (bird):',
            ' ,, @example.com ,@two. example.com :',
            [errors.ObsoleteHeaderDefect],  # This is the obs-domain
            '')
        self.assertEqual(obs_route.token_type, 'obs-route')
        self.assertEqual(obs_route.domains, ['example.com', 'two.example.com'])

    def test_get_obs_route_no_route_before_end_raises(self):
        with self.assertRaises(errors.HeaderParseError):
            parser.get_obs_route('(foo) @example.com,')

    def test_get_obs_route_no_route_before_special_raises(self):
        with self.assertRaises(errors.HeaderParseError):
            parser.get_obs_route('(foo) [abc],')

    def test_get_obs_route_no_route_before_special_raises2(self):
        with self.assertRaises(errors.HeaderParseError):
            parser.get_obs_route('(foo) @example.com [abc],')

    # get_angle_addr

    def test_get_angle_addr_simple(self):
        angle_addr = self._test_get_x(parser.get_angle_addr,
            '<dinsdale@example.com>',
            '<dinsdale@example.com>',
            '<dinsdale@example.com>',
            [],
            '')
        self.assertEqual(angle_addr.token_type, 'angle-addr')
        self.assertEqual(angle_addr.local_part, 'dinsdale')
        self.assertEqual(angle_addr.domain, 'example.com')
        self.assertIsNone(angle_addr.route)
        self.assertEqual(angle_addr.addr_spec, 'dinsdale@example.com')

    def test_get_angle_addr_empty(self):
        angle_addr = self._test_get_x(parser.get_angle_addr,
            '<>',
            '<>',
            '<>',
            [errors.InvalidHeaderDefect],
            '')
        self.assertEqual(angle_addr.token_type, 'angle-addr')
        self.assertIsNone(angle_addr.local_part)
        self.assertIsNone(angle_addr.domain)
        self.assertIsNone(angle_addr.route)
        self.assertEqual(angle_addr.addr_spec, '<>')

    def test_get_angle_addr_qs_only_quotes(self):
        angle_addr = self._test_get_x(parser.get_angle_addr,
            '<""@example.com>',
            '<""@example.com>',
            '<""@example.com>',
            [],
            '')
        self.assertEqual(angle_addr.token_type, 'angle-addr')
        self.assertEqual(angle_addr.local_part, '')
        self.assertEqual(angle_addr.domain, 'example.com')
        self.assertIsNone(angle_addr.route)
        self.assertEqual(angle_addr.addr_spec, '""@example.com')

    def test_get_angle_addr_with_cfws(self):
        angle_addr = self._test_get_x(parser.get_angle_addr,
            ' (foo) <dinsdale@example.com>(bar)',
            ' (foo) <dinsdale@example.com>(bar)',
            ' <dinsdale@example.com> ',
            [],
            '')
        self.assertEqual(angle_addr.token_type, 'angle-addr')
        self.assertEqual(angle_addr.local_part, 'dinsdale')
        self.assertEqual(angle_addr.domain, 'example.com')
        self.assertIsNone(angle_addr.route)
        self.assertEqual(angle_addr.addr_spec, 'dinsdale@example.com')

    def test_get_angle_addr_qs_and_domain_literal(self):
        angle_addr = self._test_get_x(parser.get_angle_addr,
            '<"Fred Perfect"@[127.0.0.1]>',
            '<"Fred Perfect"@[127.0.0.1]>',
            '<"Fred Perfect"@[127.0.0.1]>',
            [],
            '')
        self.assertEqual(angle_addr.local_part, 'Fred Perfect')
        self.assertEqual(angle_addr.domain, '[127.0.0.1]')
        self.assertIsNone(angle_addr.route)
        self.assertEqual(angle_addr.addr_spec, '"Fred Perfect"@[127.0.0.1]')

    def test_get_angle_addr_internal_cfws(self):
        angle_addr = self._test_get_x(parser.get_angle_addr,
            '<(foo) dinsdale@example.com(bar)>',
            '<(foo) dinsdale@example.com(bar)>',
            '< dinsdale@example.com >',
            [],
            '')
        self.assertEqual(angle_addr.local_part, 'dinsdale')
        self.assertEqual(angle_addr.domain, 'example.com')
        self.assertIsNone(angle_addr.route)
        self.assertEqual(angle_addr.addr_spec, 'dinsdale@example.com')

    def test_get_angle_addr_obs_route(self):
        angle_addr = self._test_get_x(parser.get_angle_addr,
            '(foo)<@example.com, (bird) @two.example.com: dinsdale@example.com> (bar) ',
            '(foo)<@example.com, (bird) @two.example.com: dinsdale@example.com> (bar) ',
            ' <@example.com, @two.example.com: dinsdale@example.com> ',
            [errors.ObsoleteHeaderDefect],
            '')
        self.assertEqual(angle_addr.local_part, 'dinsdale')
        self.assertEqual(angle_addr.domain, 'example.com')
        self.assertEqual(angle_addr.route, ['example.com', 'two.example.com'])
        self.assertEqual(angle_addr.addr_spec, 'dinsdale@example.com')

    def test_get_angle_addr_missing_closing_angle(self):
        angle_addr = self._test_get_x(parser.get_angle_addr,
            '<dinsdale@example.com',
            '<dinsdale@example.com>',
            '<dinsdale@example.com>',
            [errors.InvalidHeaderDefect],
            '')
        self.assertEqual(angle_addr.local_part, 'dinsdale')
        self.assertEqual(angle_addr.domain, 'example.com')
        self.assertIsNone(angle_addr.route)
        self.assertEqual(angle_addr.addr_spec, 'dinsdale@example.com')

    def test_get_angle_addr_missing_closing_angle_with_cfws(self):
        angle_addr = self._test_get_x(parser.get_angle_addr,
            '<dinsdale@example.com (foo)',
            '<dinsdale@example.com (foo)>',
            '<dinsdale@example.com >',
            [errors.InvalidHeaderDefect],
            '')
        self.assertEqual(angle_addr.local_part, 'dinsdale')
        self.assertEqual(angle_addr.domain, 'example.com')
        self.assertIsNone(angle_addr.route)
        self.assertEqual(angle_addr.addr_spec, 'dinsdale@example.com')

    def test_get_angle_addr_ends_at_special(self):
        angle_addr = self._test_get_x(parser.get_angle_addr,
            '<dinsdale@example.com> (foo), next',
            '<dinsdale@example.com> (foo)',
            '<dinsdale@example.com> ',
            [],
            ', next')
        self.assertEqual(angle_addr.local_part, 'dinsdale')
        self.assertEqual(angle_addr.domain, 'example.com')
        self.assertIsNone(angle_addr.route)
        self.assertEqual(angle_addr.addr_spec, 'dinsdale@example.com')

    def test_get_angle_addr_no_angle_raise(self):
        with self.assertRaises(errors.HeaderParseError):
            parser.get_angle_addr('(foo) ')

    def test_get_angle_addr_no_angle_before_special_raises(self):
        with self.assertRaises(errors.HeaderParseError):
            parser.get_angle_addr('(foo) , next')

    def test_get_angle_addr_no_angle_raises(self):
        with self.assertRaises(errors.HeaderParseError):
            parser.get_angle_addr('bar')

    def test_get_angle_addr_special_after_angle_raises(self):
        with self.assertRaises(errors.HeaderParseError):
            parser.get_angle_addr('(foo) <, bar')

    # get_display_name  This is phrase but with a different value.

    def test_get_display_name_simple(self):
        display_name = self._test_get_x(parser.get_display_name,
            'Fred A Johnson',
            'Fred A Johnson',
            'Fred A Johnson',
            [],
            '')
        self.assertEqual(display_name.token_type, 'display-name')
        self.assertEqual(display_name.display_name, 'Fred A Johnson')

    def test_get_display_name_complex1(self):
        display_name = self._test_get_x(parser.get_display_name,
            '"Fred A. Johnson" is his name, oh.',
            '"Fred A. Johnson" is his name',
            '"Fred A. Johnson is his name"',
            [],
            ', oh.')
        self.assertEqual(display_name.token_type, 'display-name')
        self.assertEqual(display_name.display_name, 'Fred A. Johnson is his name')

    def test_get_display_name_complex2(self):
        display_name = self._test_get_x(parser.get_display_name,
            ' (A) bird (in (my|your)) "hand  " is messy\t<>\t',
            ' (A) bird (in (my|your)) "hand  " is messy\t',
            ' "bird hand   is messy" ',
            [],
            '<>\t')
        self.assertEqual(display_name[0][0].comments, ['A'])
        self.assertEqual(display_name[0][2].comments, ['in (my|your)'])
        self.assertEqual(display_name.display_name, 'bird hand   is messy')

    def test_get_display_name_obsolete(self):
        display_name = self._test_get_x(parser.get_display_name,
            'Fred A.(weird).O Johnson',
            'Fred A.(weird).O Johnson',
            '"Fred A. .O Johnson"',
            [errors.ObsoleteHeaderDefect]*3,
            '')
        self.assertEqual(len(display_name), 7)
        self.assertEqual(display_name[3].comments, ['weird'])
        self.assertEqual(display_name.display_name, 'Fred A. .O Johnson')

    def test_get_display_name_pharse_must_start_with_word(self):
        display_name = self._test_get_x(parser.get_display_name,
            '(even weirder).name',
            '(even weirder).name',
            ' ".name"',
            [errors.InvalidHeaderDefect] + [errors.ObsoleteHeaderDefect]*2,
            '')
        self.assertEqual(len(display_name), 3)
        self.assertEqual(display_name[0].comments, ['even weirder'])
        self.assertEqual(display_name.display_name, '.name')

    def test_get_display_name_ending_with_obsolete(self):
        display_name = self._test_get_x(parser.get_display_name,
            'simple phrase.(with trailing comment):boo',
            'simple phrase.(with trailing comment)',
            '"simple phrase." ',
            [errors.ObsoleteHeaderDefect]*2,
            ':boo')
        self.assertEqual(len(display_name), 4)
        self.assertEqual(display_name[3].comments, ['with trailing comment'])
        self.assertEqual(display_name.display_name, 'simple phrase.')

    def test_get_display_name_for_invalid_address_field(self):
        # bpo-32178: Test that address fields starting with `:` don't cause
        # IndexError when parsing the display name.
        display_name = self._test_get_x(
            parser.get_display_name,
            ':Foo ', '', '', [errors.InvalidHeaderDefect], ':Foo ')
        self.assertEqual(display_name.value, '')

    # get_name_addr

    def test_get_name_addr_angle_addr_only(self):
        name_addr = self._test_get_x(parser.get_name_addr,
            '<dinsdale@example.com>',
            '<dinsdale@example.com>',
            '<dinsdale@example.com>',
            [],
            '')
        self.assertEqual(name_addr.token_type, 'name-addr')
        self.assertIsNone(name_addr.display_name)
        self.assertEqual(name_addr.local_part, 'dinsdale')
        self.assertEqual(name_addr.domain, 'example.com')
        self.assertIsNone(name_addr.route)
        self.assertEqual(name_addr.addr_spec, 'dinsdale@example.com')

    def test_get_name_addr_atom_name(self):
        name_addr = self._test_get_x(parser.get_name_addr,
            'Dinsdale <dinsdale@example.com>',
            'Dinsdale <dinsdale@example.com>',
            'Dinsdale <dinsdale@example.com>',
            [],
            '')
        self.assertEqual(name_addr.token_type, 'name-addr')
        self.assertEqual(name_addr.display_name, 'Dinsdale')
        self.assertEqual(name_addr.local_part, 'dinsdale')
        self.assertEqual(name_addr.domain, 'example.com')
        self.assertIsNone(name_addr.route)
        self.assertEqual(name_addr.addr_spec, 'dinsdale@example.com')

    def test_get_name_addr_atom_name_with_cfws(self):
        name_addr = self._test_get_x(parser.get_name_addr,
            '(foo) Dinsdale (bar) <dinsdale@example.com> (bird)',
            '(foo) Dinsdale (bar) <dinsdale@example.com> (bird)',
            ' Dinsdale <dinsdale@example.com> ',
            [],
            '')
        self.assertEqual(name_addr.display_name, 'Dinsdale')
        self.assertEqual(name_addr.local_part, 'dinsdale')
        self.assertEqual(name_addr.domain, 'example.com')
        self.assertIsNone(name_addr.route)
        self.assertEqual(name_addr.addr_spec, 'dinsdale@example.com')

    def test_get_name_addr_name_with_cfws_and_dots(self):
        name_addr = self._test_get_x(parser.get_name_addr,
            '(foo) Roy.A.Bear (bar) <dinsdale@example.com> (bird)',
            '(foo) Roy.A.Bear (bar) <dinsdale@example.com> (bird)',
            ' "Roy.A.Bear" <dinsdale@example.com> ',
            [errors.ObsoleteHeaderDefect]*2,
            '')
        self.assertEqual(name_addr.display_name, 'Roy.A.Bear')
        self.assertEqual(name_addr.local_part, 'dinsdale')
        self.assertEqual(name_addr.domain, 'example.com')
        self.assertIsNone(name_addr.route)
        self.assertEqual(name_addr.addr_spec, 'dinsdale@example.com')

    def test_get_name_addr_qs_name(self):
        name_addr = self._test_get_x(parser.get_name_addr,
            '"Roy.A.Bear" <dinsdale@example.com>',
            '"Roy.A.Bear" <dinsdale@example.com>',
            '"Roy.A.Bear" <dinsdale@example.com>',
            [],
            '')
        self.assertEqual(name_addr.display_name, 'Roy.A.Bear')
        self.assertEqual(name_addr.local_part, 'dinsdale')
        self.assertEqual(name_addr.domain, 'example.com')
        self.assertIsNone(name_addr.route)
        self.assertEqual(name_addr.addr_spec, 'dinsdale@example.com')

    def test_get_name_addr_with_route(self):
        name_addr = self._test_get_x(parser.get_name_addr,
            '"Roy.A.Bear" <@two.example.com: dinsdale@example.com>',
            '"Roy.A.Bear" <@two.example.com: dinsdale@example.com>',
            '"Roy.A.Bear" <@two.example.com: dinsdale@example.com>',
            [errors.ObsoleteHeaderDefect],
            '')
        self.assertEqual(name_addr.display_name, 'Roy.A.Bear')
        self.assertEqual(name_addr.local_part, 'dinsdale')
        self.assertEqual(name_addr.domain, 'example.com')
        self.assertEqual(name_addr.route, ['two.example.com'])
        self.assertEqual(name_addr.addr_spec, 'dinsdale@example.com')

    def test_get_name_addr_ends_at_special(self):
        name_addr = self._test_get_x(parser.get_name_addr,
            '"Roy.A.Bear" <dinsdale@example.com>, next',
            '"Roy.A.Bear" <dinsdale@example.com>',
            '"Roy.A.Bear" <dinsdale@example.com>',
            [],
            ', next')
        self.assertEqual(name_addr.display_name, 'Roy.A.Bear')
        self.assertEqual(name_addr.local_part, 'dinsdale')
        self.assertEqual(name_addr.domain, 'example.com')
        self.assertIsNone(name_addr.route)
        self.assertEqual(name_addr.addr_spec, 'dinsdale@example.com')

    def test_get_name_addr_no_content_raises(self):
        with self.assertRaises(errors.HeaderParseError):
            parser.get_name_addr(' (foo) ')

    def test_get_name_addr_no_content_before_special_raises(self):
        with self.assertRaises(errors.HeaderParseError):
            parser.get_name_addr(' (foo) ,')

    def test_get_name_addr_no_angle_after_display_name_raises(self):
        with self.assertRaises(errors.HeaderParseError):
            parser.get_name_addr('foo bar')

    # get_mailbox

    def test_get_mailbox_addr_spec_only(self):
        mailbox = self._test_get_x(parser.get_mailbox,
            'dinsdale@example.com',
            'dinsdale@example.com',
            'dinsdale@example.com',
            [],
            '')
        self.assertEqual(mailbox.token_type, 'mailbox')
        self.assertIsNone(mailbox.display_name)
        self.assertEqual(mailbox.local_part, 'dinsdale')
        self.assertEqual(mailbox.domain, 'example.com')
        self.assertIsNone(mailbox.route)
        self.assertEqual(mailbox.addr_spec, 'dinsdale@example.com')

    def test_get_mailbox_angle_addr_only(self):
        mailbox = self._test_get_x(parser.get_mailbox,
            '<dinsdale@example.com>',
            '<dinsdale@example.com>',
            '<dinsdale@example.com>',
            [],
            '')
        self.assertEqual(mailbox.token_type, 'mailbox')
        self.assertIsNone(mailbox.display_name)
        self.assertEqual(mailbox.local_part, 'dinsdale')
        self.assertEqual(mailbox.domain, 'example.com')
        self.assertIsNone(mailbox.route)
        self.assertEqual(mailbox.addr_spec, 'dinsdale@example.com')

    def test_get_mailbox_name_addr(self):
        mailbox = self._test_get_x(parser.get_mailbox,
            '"Roy A. Bear" <dinsdale@example.com>',
            '"Roy A. Bear" <dinsdale@example.com>',
            '"Roy A. Bear" <dinsdale@example.com>',
            [],
            '')
        self.assertEqual(mailbox.token_type, 'mailbox')
        self.assertEqual(mailbox.display_name, 'Roy A. Bear')
        self.assertEqual(mailbox.local_part, 'dinsdale')
        self.assertEqual(mailbox.domain, 'example.com')
        self.assertIsNone(mailbox.route)
        self.assertEqual(mailbox.addr_spec, 'dinsdale@example.com')

    def test_get_mailbox_ends_at_special(self):
        mailbox = self._test_get_x(parser.get_mailbox,
            '"Roy A. Bear" <dinsdale@example.com>, rest',
            '"Roy A. Bear" <dinsdale@example.com>',
            '"Roy A. Bear" <dinsdale@example.com>',
            [],
            ', rest')
        self.assertEqual(mailbox.token_type, 'mailbox')
        self.assertEqual(mailbox.display_name, 'Roy A. Bear')
        self.assertEqual(mailbox.local_part, 'dinsdale')
        self.assertEqual(mailbox.domain, 'example.com')
        self.assertIsNone(mailbox.route)
        self.assertEqual(mailbox.addr_spec, 'dinsdale@example.com')

    def test_get_mailbox_quoted_strings_in_atom_list(self):
        mailbox = self._test_get_x(parser.get_mailbox,
            '""example" example"@example.com',
            '""example" example"@example.com',
            'example example@example.com',
            [errors.InvalidHeaderDefect]*3,
            '')
        self.assertEqual(mailbox.local_part, 'example example')
        self.assertEqual(mailbox.domain, 'example.com')
        self.assertEqual(mailbox.addr_spec, '"example example"@example.com')

    # get_mailbox_list

    def test_get_mailbox_list_single_addr(self):
        mailbox_list = self._test_get_x(parser.get_mailbox_list,
            'dinsdale@example.com',
            'dinsdale@example.com',
            'dinsdale@example.com',
            [],
            '')
        self.assertEqual(mailbox_list.token_type, 'mailbox-list')
        self.assertEqual(len(mailbox_list.mailboxes), 1)
        mailbox = mailbox_list.mailboxes[0]
        self.assertIsNone(mailbox.display_name)
        self.assertEqual(mailbox.local_part, 'dinsdale')
        self.assertEqual(mailbox.domain, 'example.com')
        self.assertIsNone(mailbox.route)
        self.assertEqual(mailbox.addr_spec, 'dinsdale@example.com')
        self.assertEqual(mailbox_list.mailboxes,
                         mailbox_list.all_mailboxes)

    def test_get_mailbox_list_two_simple_addr(self):
        mailbox_list = self._test_get_x(parser.get_mailbox_list,
            'dinsdale@example.com, dinsdale@test.example.com',
            'dinsdale@example.com, dinsdale@test.example.com',
            'dinsdale@example.com, dinsdale@test.example.com',
            [],
            '')
        self.assertEqual(mailbox_list.token_type, 'mailbox-list')
        self.assertEqual(len(mailbox_list.mailboxes), 2)
        self.assertEqual(mailbox_list.mailboxes[0].addr_spec,
                        'dinsdale@example.com')
        self.assertEqual(mailbox_list.mailboxes[1].addr_spec,
                        'dinsdale@test.example.com')
        self.assertEqual(mailbox_list.mailboxes,
                         mailbox_list.all_mailboxes)

    def test_get_mailbox_list_two_name_addr(self):
        mailbox_list = self._test_get_x(parser.get_mailbox_list,
            ('"Roy A. Bear" <dinsdale@example.com>,'
                ' "Fred Flintstone" <dinsdale@test.example.com>'),
            ('"Roy A. Bear" <dinsdale@example.com>,'
                ' "Fred Flintstone" <dinsdale@test.example.com>'),
            ('"Roy A. Bear" <dinsdale@example.com>,'
                ' "Fred Flintstone" <dinsdale@test.example.com>'),
            [],
            '')
        self.assertEqual(len(mailbox_list.mailboxes), 2)
        self.assertEqual(mailbox_list.mailboxes[0].addr_spec,
                        'dinsdale@example.com')
        self.assertEqual(mailbox_list.mailboxes[0].display_name,
                        'Roy A. Bear')
        self.assertEqual(mailbox_list.mailboxes[1].addr_spec,
                        'dinsdale@test.example.com')
        self.assertEqual(mailbox_list.mailboxes[1].display_name,
                        'Fred Flintstone')
        self.assertEqual(mailbox_list.mailboxes,
                         mailbox_list.all_mailboxes)

    def test_get_mailbox_list_two_complex(self):
        mailbox_list = self._test_get_x(parser.get_mailbox_list,
            ('(foo) "Roy A. Bear" <dinsdale@example.com>(bar),'
                ' "Fred Flintstone" <dinsdale@test.(bird)example.com>'),
            ('(foo) "Roy A. Bear" <dinsdale@example.com>(bar),'
                ' "Fred Flintstone" <dinsdale@test.(bird)example.com>'),
            (' "Roy A. Bear" <dinsdale@example.com> ,'
                ' "Fred Flintstone" <dinsdale@test. example.com>'),
            [errors.ObsoleteHeaderDefect],
            '')
        self.assertEqual(len(mailbox_list.mailboxes), 2)
        self.assertEqual(mailbox_list.mailboxes[0].addr_spec,
                        'dinsdale@example.com')
        self.assertEqual(mailbox_list.mailboxes[0].display_name,
                        'Roy A. Bear')
        self.assertEqual(mailbox_list.mailboxes[1].addr_spec,
                        'dinsdale@test.example.com')
        self.assertEqual(mailbox_list.mailboxes[1].display_name,
                        'Fred Flintstone')
        self.assertEqual(mailbox_list.mailboxes,
                         mailbox_list.all_mailboxes)

    def test_get_mailbox_list_unparseable_mailbox_null(self):
        mailbox_list = self._test_get_x(parser.get_mailbox_list,
            ('"Roy A. Bear"[] dinsdale@example.com,'
                ' "Fred Flintstone" <dinsdale@test.(bird)example.com>'),
            ('"Roy A. Bear"[] dinsdale@example.com,'
                ' "Fred Flintstone" <dinsdale@test.(bird)example.com>'),
            ('"Roy A. Bear"[] dinsdale@example.com,'
                ' "Fred Flintstone" <dinsdale@test. example.com>'),
            [errors.InvalidHeaderDefect,   # the 'extra' text after the local part
             errors.InvalidHeaderDefect,   # the local part with no angle-addr
             errors.ObsoleteHeaderDefect,  # period in extra text (example.com)
             errors.ObsoleteHeaderDefect], # (bird) in valid address.
            '')
        self.assertEqual(len(mailbox_list.mailboxes), 1)
        self.assertEqual(len(mailbox_list.all_mailboxes), 2)
        self.assertEqual(mailbox_list.all_mailboxes[0].token_type,
                        'invalid-mailbox')
        self.assertIsNone(mailbox_list.all_mailboxes[0].display_name)
        self.assertEqual(mailbox_list.all_mailboxes[0].local_part,
                        'Roy A. Bear')
        self.assertIsNone(mailbox_list.all_mailboxes[0].domain)
        self.assertEqual(mailbox_list.all_mailboxes[0].addr_spec,
                        '"Roy A. Bear"')
        self.assertIs(mailbox_list.all_mailboxes[1],
                        mailbox_list.mailboxes[0])
        self.assertEqual(mailbox_list.mailboxes[0].addr_spec,
                        'dinsdale@test.example.com')
        self.assertEqual(mailbox_list.mailboxes[0].display_name,
                        'Fred Flintstone')

    def test_get_mailbox_list_junk_after_valid_address(self):
        mailbox_list = self._test_get_x(parser.get_mailbox_list,
            ('"Roy A. Bear" <dinsdale@example.com>@@,'
                ' "Fred Flintstone" <dinsdale@test.example.com>'),
            ('"Roy A. Bear" <dinsdale@example.com>@@,'
                ' "Fred Flintstone" <dinsdale@test.example.com>'),
            ('"Roy A. Bear" <dinsdale@example.com>@@,'
                ' "Fred Flintstone" <dinsdale@test.example.com>'),
            [errors.InvalidHeaderDefect],
            '')
        self.assertEqual(len(mailbox_list.mailboxes), 1)
        self.assertEqual(len(mailbox_list.all_mailboxes), 2)
        self.assertEqual(mailbox_list.all_mailboxes[0].addr_spec,
                        'dinsdale@example.com')
        self.assertEqual(mailbox_list.all_mailboxes[0].display_name,
                        'Roy A. Bear')
        self.assertEqual(mailbox_list.all_mailboxes[0].token_type,
                        'invalid-mailbox')
        self.assertIs(mailbox_list.all_mailboxes[1],
                        mailbox_list.mailboxes[0])
        self.assertEqual(mailbox_list.mailboxes[0].addr_spec,
                        'dinsdale@test.example.com')
        self.assertEqual(mailbox_list.mailboxes[0].display_name,
                        'Fred Flintstone')

    def test_get_mailbox_list_empty_list_element(self):
        mailbox_list = self._test_get_x(parser.get_mailbox_list,
            ('"Roy A. Bear" <dinsdale@example.com>, (bird),,'
                ' "Fred Flintstone" <dinsdale@test.example.com>'),
            ('"Roy A. Bear" <dinsdale@example.com>, (bird),,'
                ' "Fred Flintstone" <dinsdale@test.example.com>'),
            ('"Roy A. Bear" <dinsdale@example.com>, ,,'
                ' "Fred Flintstone" <dinsdale@test.example.com>'),
            [errors.ObsoleteHeaderDefect]*2,
            '')
        self.assertEqual(len(mailbox_list.mailboxes), 2)
        self.assertEqual(mailbox_list.all_mailboxes,
                         mailbox_list.mailboxes)
        self.assertEqual(mailbox_list.all_mailboxes[0].addr_spec,
                        'dinsdale@example.com')
        self.assertEqual(mailbox_list.all_mailboxes[0].display_name,
                        'Roy A. Bear')
        self.assertEqual(mailbox_list.mailboxes[1].addr_spec,
                        'dinsdale@test.example.com')
        self.assertEqual(mailbox_list.mailboxes[1].display_name,
                        'Fred Flintstone')

    def test_get_mailbox_list_only_empty_elements(self):
        mailbox_list = self._test_get_x(parser.get_mailbox_list,
            '(foo),, (bar)',
            '(foo),, (bar)',
            ' ,, ',
            [errors.ObsoleteHeaderDefect]*3,
            '')
        self.assertEqual(len(mailbox_list.mailboxes), 0)
        self.assertEqual(mailbox_list.all_mailboxes,
                         mailbox_list.mailboxes)

    # get_group_list

    def test_get_group_list_cfws_only(self):
        group_list = self._test_get_x(parser.get_group_list,
            '(hidden);',
            '(hidden)',
            ' ',
            [],
            ';')
        self.assertEqual(group_list.token_type, 'group-list')
        self.assertEqual(len(group_list.mailboxes), 0)
        self.assertEqual(group_list.mailboxes,
                         group_list.all_mailboxes)

    def test_get_group_list_mailbox_list(self):
        group_list = self._test_get_x(parser.get_group_list,
            'dinsdale@example.org, "Fred A. Bear" <dinsdale@example.org>',
            'dinsdale@example.org, "Fred A. Bear" <dinsdale@example.org>',
            'dinsdale@example.org, "Fred A. Bear" <dinsdale@example.org>',
            [],
            '')
        self.assertEqual(group_list.token_type, 'group-list')
        self.assertEqual(len(group_list.mailboxes), 2)
        self.assertEqual(group_list.mailboxes,
                         group_list.all_mailboxes)
        self.assertEqual(group_list.mailboxes[1].display_name,
                         'Fred A. Bear')

    def test_get_group_list_obs_group_list(self):
        group_list = self._test_get_x(parser.get_group_list,
            ', (foo),,(bar)',
            ', (foo),,(bar)',
            ', ,, ',
            [errors.ObsoleteHeaderDefect],
            '')
        self.assertEqual(group_list.token_type, 'group-list')
        self.assertEqual(len(group_list.mailboxes), 0)
        self.assertEqual(group_list.mailboxes,
                         group_list.all_mailboxes)

    def test_get_group_list_comment_only_invalid(self):
        group_list = self._test_get_x(parser.get_group_list,
            '(bar)',
            '(bar)',
            ' ',
            [errors.InvalidHeaderDefect],
            '')
        self.assertEqual(group_list.token_type, 'group-list')
        self.assertEqual(len(group_list.mailboxes), 0)
        self.assertEqual(group_list.mailboxes,
                         group_list.all_mailboxes)

    # get_group

    def test_get_group_empty(self):
        group = self._test_get_x(parser.get_group,
            'Monty Python:;',
            'Monty Python:;',
            'Monty Python:;',
            [],
            '')
        self.assertEqual(group.token_type, 'group')
        self.assertEqual(group.display_name, 'Monty Python')
        self.assertEqual(len(group.mailboxes), 0)
        self.assertEqual(group.mailboxes,
                         group.all_mailboxes)

    def test_get_group_null_addr_spec(self):
        group = self._test_get_x(parser.get_group,
            'foo: <>;',
            'foo: <>;',
            'foo: <>;',
            [errors.InvalidHeaderDefect],
            '')
        self.assertEqual(group.display_name, 'foo')
        self.assertEqual(len(group.mailboxes), 0)
        self.assertEqual(len(group.all_mailboxes), 1)
        self.assertEqual(group.all_mailboxes[0].value, '<>')

    def test_get_group_cfws_only(self):
        group = self._test_get_x(parser.get_group,
            'Monty Python: (hidden);',
            'Monty Python: (hidden);',
            'Monty Python: ;',
            [],
            '')
        self.assertEqual(group.token_type, 'group')
        self.assertEqual(group.display_name, 'Monty Python')
        self.assertEqual(len(group.mailboxes), 0)
        self.assertEqual(group.mailboxes,
                         group.all_mailboxes)

    def test_get_group_single_mailbox(self):
        group = self._test_get_x(parser.get_group,
            'Monty Python: "Fred A. Bear" <dinsdale@example.com>;',
            'Monty Python: "Fred A. Bear" <dinsdale@example.com>;',
            'Monty Python: "Fred A. Bear" <dinsdale@example.com>;',
            [],
            '')
        self.assertEqual(group.token_type, 'group')
        self.assertEqual(group.display_name, 'Monty Python')
        self.assertEqual(len(group.mailboxes), 1)
        self.assertEqual(group.mailboxes,
                         group.all_mailboxes)
        self.assertEqual(group.mailboxes[0].addr_spec,
                         'dinsdale@example.com')

    def test_get_group_mixed_list(self):
        group = self._test_get_x(parser.get_group,
            ('Monty Python: "Fred A. Bear" <dinsdale@example.com>,'
                '(foo) Roger <ping@exampele.com>, x@test.example.com;'),
            ('Monty Python: "Fred A. Bear" <dinsdale@example.com>,'
                '(foo) Roger <ping@exampele.com>, x@test.example.com;'),
            ('Monty Python: "Fred A. Bear" <dinsdale@example.com>,'
                ' Roger <ping@exampele.com>, x@test.example.com;'),
            [],
            '')
        self.assertEqual(group.token_type, 'group')
        self.assertEqual(group.display_name, 'Monty Python')
        self.assertEqual(len(group.mailboxes), 3)
        self.assertEqual(group.mailboxes,
                         group.all_mailboxes)
        self.assertEqual(group.mailboxes[0].display_name,
                         'Fred A. Bear')
        self.assertEqual(group.mailboxes[1].display_name,
                         'Roger')
        self.assertEqual(group.mailboxes[2].local_part, 'x')

    def test_get_group_one_invalid(self):
        group = self._test_get_x(parser.get_group,
            ('Monty Python: "Fred A. Bear" <dinsdale@example.com>,'
                '(foo) Roger ping@exampele.com, x@test.example.com;'),
            ('Monty Python: "Fred A. Bear" <dinsdale@example.com>,'
                '(foo) Roger ping@exampele.com, x@test.example.com;'),
            ('Monty Python: "Fred A. Bear" <dinsdale@example.com>,'
                ' Roger ping@exampele.com, x@test.example.com;'),
            [errors.InvalidHeaderDefect,   # non-angle addr makes local part invalid
             errors.InvalidHeaderDefect],   # and its not obs-local either: no dots.
            '')
        self.assertEqual(group.token_type, 'group')
        self.assertEqual(group.display_name, 'Monty Python')
        self.assertEqual(len(group.mailboxes), 2)
        self.assertEqual(len(group.all_mailboxes), 3)
        self.assertEqual(group.mailboxes[0].display_name,
                         'Fred A. Bear')
        self.assertEqual(group.mailboxes[1].local_part, 'x')
        self.assertIsNone(group.all_mailboxes[1].display_name)

    def test_get_group_missing_final_semicol(self):
        group = self._test_get_x(parser.get_group,
            ('Monty Python:"Fred A. Bear" <dinsdale@example.com>,'
             'eric@where.test,John <jdoe@test>'),
            ('Monty Python:"Fred A. Bear" <dinsdale@example.com>,'
             'eric@where.test,John <jdoe@test>;'),
            ('Monty Python:"Fred A. Bear" <dinsdale@example.com>,'
             'eric@where.test,John <jdoe@test>;'),
            [errors.InvalidHeaderDefect],
            '')
        self.assertEqual(group.token_type, 'group')
        self.assertEqual(group.display_name, 'Monty Python')
        self.assertEqual(len(group.mailboxes), 3)
        self.assertEqual(group.mailboxes,
                         group.all_mailboxes)
        self.assertEqual(group.mailboxes[0].addr_spec,
                         'dinsdale@example.com')
        self.assertEqual(group.mailboxes[0].display_name,
                         'Fred A. Bear')
        self.assertEqual(group.mailboxes[1].addr_spec,
                         'eric@where.test')
        self.assertEqual(group.mailboxes[2].display_name,
                         'John')
        self.assertEqual(group.mailboxes[2].addr_spec,
                         'jdoe@test')
    # get_address

    def test_get_address_simple(self):
        address = self._test_get_x(parser.get_address,
            'dinsdale@example.com',
            'dinsdale@example.com',
            'dinsdale@example.com',
            [],
            '')
        self.assertEqual(address.token_type, 'address')
        self.assertEqual(len(address.mailboxes), 1)
        self.assertEqual(address.mailboxes,
                         address.all_mailboxes)
        self.assertEqual(address.mailboxes[0].domain,
                         'example.com')
        self.assertEqual(address[0].token_type,
                         'mailbox')

    def test_get_address_complex(self):
        address = self._test_get_x(parser.get_address,
            '(foo) "Fred A. Bear" <(bird)dinsdale@example.com>',
            '(foo) "Fred A. Bear" <(bird)dinsdale@example.com>',
            ' "Fred A. Bear" < dinsdale@example.com>',
            [],
            '')
        self.assertEqual(address.token_type, 'address')
        self.assertEqual(len(address.mailboxes), 1)
        self.assertEqual(address.mailboxes,
                         address.all_mailboxes)
        self.assertEqual(address.mailboxes[0].display_name,
                         'Fred A. Bear')
        self.assertEqual(address[0].token_type,
                         'mailbox')

    def test_get_address_rfc2047_display_name(self):
        address = self._test_get_x(parser.get_address,
            '=?utf-8?q?=C3=89ric?= <foo@example.com>',
            'Éric <foo@example.com>',
            'Éric <foo@example.com>',
            [],
            '')
        self.assertEqual(address.token_type, 'address')
        self.assertEqual(len(address.mailboxes), 1)
        self.assertEqual(address.mailboxes,
                         address.all_mailboxes)
        self.assertEqual(address.mailboxes[0].display_name,
                         'Éric')
        self.assertEqual(address[0].token_type,
                         'mailbox')

    def test_get_address_empty_group(self):
        address = self._test_get_x(parser.get_address,
            'Monty Python:;',
            'Monty Python:;',
            'Monty Python:;',
            [],
            '')
        self.assertEqual(address.token_type, 'address')
        self.assertEqual(len(address.mailboxes), 0)
        self.assertEqual(address.mailboxes,
                         address.all_mailboxes)
        self.assertEqual(address[0].token_type,
                         'group')
        self.assertEqual(address[0].display_name,
                         'Monty Python')

    def test_get_address_group(self):
        address = self._test_get_x(parser.get_address,
            'Monty Python: x@example.com, y@example.com;',
            'Monty Python: x@example.com, y@example.com;',
            'Monty Python: x@example.com, y@example.com;',
            [],
            '')
        self.assertEqual(address.token_type, 'address')
        self.assertEqual(len(address.mailboxes), 2)
        self.assertEqual(address.mailboxes,
                         address.all_mailboxes)
        self.assertEqual(address[0].token_type,
                         'group')
        self.assertEqual(address[0].display_name,
                         'Monty Python')
        self.assertEqual(address.mailboxes[0].local_part, 'x')

    def test_get_address_quoted_local_part(self):
        address = self._test_get_x(parser.get_address,
            '"foo bar"@example.com',
            '"foo bar"@example.com',
            '"foo bar"@example.com',
            [],
            '')
        self.assertEqual(address.token_type, 'address')
        self.assertEqual(len(address.mailboxes), 1)
        self.assertEqual(address.mailboxes,
                         address.all_mailboxes)
        self.assertEqual(address.mailboxes[0].domain,
                         'example.com')
        self.assertEqual(address.mailboxes[0].local_part,
                         'foo bar')
        self.assertEqual(address[0].token_type, 'mailbox')

    def test_get_address_ends_at_special(self):
        address = self._test_get_x(parser.get_address,
            'dinsdale@example.com, next',
            'dinsdale@example.com',
            'dinsdale@example.com',
            [],
            ', next')
        self.assertEqual(address.token_type, 'address')
        self.assertEqual(len(address.mailboxes), 1)
        self.assertEqual(address.mailboxes,
                         address.all_mailboxes)
        self.assertEqual(address.mailboxes[0].domain,
                         'example.com')
        self.assertEqual(address[0].token_type, 'mailbox')

    def test_get_address_invalid_mailbox_invalid(self):
        address = self._test_get_x(parser.get_address,
            'ping example.com, next',
            'ping example.com',
            'ping example.com',
            [errors.InvalidHeaderDefect,    # addr-spec with no domain
             errors.InvalidHeaderDefect,    # invalid local-part
             errors.InvalidHeaderDefect,    # missing .s in local-part
            ],
            ', next')
        self.assertEqual(address.token_type, 'address')
        self.assertEqual(len(address.mailboxes), 0)
        self.assertEqual(len(address.all_mailboxes), 1)
        self.assertIsNone(address.all_mailboxes[0].domain)
        self.assertEqual(address.all_mailboxes[0].local_part, 'ping example.com')
        self.assertEqual(address[0].token_type, 'invalid-mailbox')

    def test_get_address_quoted_strings_in_atom_list(self):
        address = self._test_get_x(parser.get_address,
            '""example" example"@example.com',
            '""example" example"@example.com',
            'example example@example.com',
            [errors.InvalidHeaderDefect]*3,
            '')
        self.assertEqual(address.all_mailboxes[0].local_part, 'example example')
        self.assertEqual(address.all_mailboxes[0].domain, 'example.com')
        self.assertEqual(address.all_mailboxes[0].addr_spec, '"example example"@example.com')


    # get_address_list

    def test_get_address_list_CFWS(self):
        address_list = self._test_get_x(parser.get_address_list,
                                        '(Recipient list suppressed)',
                                        '(Recipient list suppressed)',
                                        ' ',
                                        [errors.ObsoleteHeaderDefect],  # no content in address list
                                        '')
        self.assertEqual(address_list.token_type, 'address-list')
        self.assertEqual(len(address_list.mailboxes), 0)
        self.assertEqual(address_list.mailboxes, address_list.all_mailboxes)

    def test_get_address_list_mailboxes_simple(self):
        address_list = self._test_get_x(parser.get_address_list,
            'dinsdale@example.com',
            'dinsdale@example.com',
            'dinsdale@example.com',
            [],
            '')
        self.assertEqual(address_list.token_type, 'address-list')
        self.assertEqual(len(address_list.mailboxes), 1)
        self.assertEqual(address_list.mailboxes,
                         address_list.all_mailboxes)
        self.assertEqual([str(x) for x in address_list.mailboxes],
                         [str(x) for x in address_list.addresses])
        self.assertEqual(address_list.mailboxes[0].domain, 'example.com')
        self.assertEqual(address_list[0].token_type, 'address')
        self.assertIsNone(address_list[0].display_name)

    def test_get_address_list_mailboxes_two_simple(self):
        address_list = self._test_get_x(parser.get_address_list,
            'foo@example.com, "Fred A. Bar" <bar@example.com>',
            'foo@example.com, "Fred A. Bar" <bar@example.com>',
            'foo@example.com, "Fred A. Bar" <bar@example.com>',
            [],
            '')
        self.assertEqual(address_list.token_type, 'address-list')
        self.assertEqual(len(address_list.mailboxes), 2)
        self.assertEqual(address_list.mailboxes,
                         address_list.all_mailboxes)
        self.assertEqual([str(x) for x in address_list.mailboxes],
                         [str(x) for x in address_list.addresses])
        self.assertEqual(address_list.mailboxes[0].local_part, 'foo')
        self.assertEqual(address_list.mailboxes[1].display_name, "Fred A. Bar")

    def test_get_address_list_mailboxes_complex(self):
        address_list = self._test_get_x(parser.get_address_list,
            ('"Roy A. Bear" <dinsdale@example.com>, '
                '(ping) Foo <x@example.com>,'
                'Nobody Is. Special <y@(bird)example.(bad)com>'),
            ('"Roy A. Bear" <dinsdale@example.com>, '
                '(ping) Foo <x@example.com>,'
                'Nobody Is. Special <y@(bird)example.(bad)com>'),
            ('"Roy A. Bear" <dinsdale@example.com>, '
                'Foo <x@example.com>,'
                '"Nobody Is. Special" <y@example. com>'),
            [errors.ObsoleteHeaderDefect, # period in Is.
            errors.ObsoleteHeaderDefect], # cfws in domain
            '')
        self.assertEqual(address_list.token_type, 'address-list')
        self.assertEqual(len(address_list.mailboxes), 3)
        self.assertEqual(address_list.mailboxes,
                         address_list.all_mailboxes)
        self.assertEqual([str(x) for x in address_list.mailboxes],
                         [str(x) for x in address_list.addresses])
        self.assertEqual(address_list.mailboxes[0].domain, 'example.com')
        self.assertEqual(address_list.mailboxes[0].token_type, 'mailbox')
        self.assertEqual(address_list.addresses[0].token_type, 'address')
        self.assertEqual(address_list.mailboxes[1].local_part, 'x')
        self.assertEqual(address_list.mailboxes[2].display_name,
                         'Nobody Is. Special')

    def test_get_address_list_mailboxes_invalid_addresses(self):
        address_list = self._test_get_x(parser.get_address_list,
            ('"Roy A. Bear" <dinsdale@example.com>, '
                '(ping) Foo x@example.com[],'
                'Nobody Is. Special <(bird)example.(bad)com>'),
            ('"Roy A. Bear" <dinsdale@example.com>, '
                '(ping) Foo x@example.com[],'
                'Nobody Is. Special <(bird)example.(bad)com>'),
            ('"Roy A. Bear" <dinsdale@example.com>, '
                'Foo x@example.com[],'
                '"Nobody Is. Special" < example. com>'),
             [errors.InvalidHeaderDefect,   # invalid address in list
              errors.InvalidHeaderDefect,   # 'Foo x' local part invalid.
              errors.InvalidHeaderDefect,   # Missing . in 'Foo x' local part
              errors.ObsoleteHeaderDefect,  # period in 'Is.' disp-name phrase
              errors.InvalidHeaderDefect,   # no domain part in addr-spec
              errors.ObsoleteHeaderDefect], # addr-spec has comment in it
            '')
        self.assertEqual(address_list.token_type, 'address-list')
        self.assertEqual(len(address_list.mailboxes), 1)
        self.assertEqual(len(address_list.all_mailboxes), 3)
        self.assertEqual([str(x) for x in address_list.all_mailboxes],
                         [str(x) for x in address_list.addresses])
        self.assertEqual(address_list.mailboxes[0].domain, 'example.com')
        self.assertEqual(address_list.mailboxes[0].token_type, 'mailbox')
        self.assertEqual(address_list.addresses[0].token_type, 'address')
        self.assertEqual(address_list.addresses[1].token_type, 'address')
        self.assertEqual(len(address_list.addresses[0].mailboxes), 1)
        self.assertEqual(len(address_list.addresses[1].mailboxes), 0)
        self.assertEqual(len(address_list.addresses[1].mailboxes), 0)
        self.assertEqual(
            address_list.addresses[1].all_mailboxes[0].local_part, 'Foo x')
        self.assertEqual(
            address_list.addresses[2].all_mailboxes[0].display_name,
                "Nobody Is. Special")

    def test_get_address_list_group_empty(self):
        address_list = self._test_get_x(parser.get_address_list,
            'Monty Python: ;',
            'Monty Python: ;',
            'Monty Python: ;',
            [],
            '')
        self.assertEqual(address_list.token_type, 'address-list')
        self.assertEqual(len(address_list.mailboxes), 0)
        self.assertEqual(address_list.mailboxes,
                         address_list.all_mailboxes)
        self.assertEqual(len(address_list.addresses), 1)
        self.assertEqual(address_list.addresses[0].token_type, 'address')
        self.assertEqual(address_list.addresses[0].display_name, 'Monty Python')
        self.assertEqual(len(address_list.addresses[0].mailboxes), 0)

    def test_get_address_list_group_simple(self):
        address_list = self._test_get_x(parser.get_address_list,
            'Monty Python: dinsdale@example.com;',
            'Monty Python: dinsdale@example.com;',
            'Monty Python: dinsdale@example.com;',
            [],
            '')
        self.assertEqual(address_list.token_type, 'address-list')
        self.assertEqual(len(address_list.mailboxes), 1)
        self.assertEqual(address_list.mailboxes,
                         address_list.all_mailboxes)
        self.assertEqual(address_list.mailboxes[0].domain, 'example.com')
        self.assertEqual(address_list.addresses[0].display_name,
                         'Monty Python')
        self.assertEqual(address_list.addresses[0].mailboxes[0].domain,
                         'example.com')

    def test_get_address_list_group_and_mailboxes(self):
        address_list = self._test_get_x(parser.get_address_list,
            ('Monty Python: dinsdale@example.com, "Fred" <flint@example.com>;, '
                'Abe <x@example.com>, Bee <y@example.com>'),
            ('Monty Python: dinsdale@example.com, "Fred" <flint@example.com>;, '
                'Abe <x@example.com>, Bee <y@example.com>'),
            ('Monty Python: dinsdale@example.com, "Fred" <flint@example.com>;, '
                'Abe <x@example.com>, Bee <y@example.com>'),
            [],
            '')
        self.assertEqual(address_list.token_type, 'address-list')
        self.assertEqual(len(address_list.mailboxes), 4)
        self.assertEqual(address_list.mailboxes,
                         address_list.all_mailboxes)
        self.assertEqual(len(address_list.addresses), 3)
        self.assertEqual(address_list.mailboxes[0].local_part, 'dinsdale')
        self.assertEqual(address_list.addresses[0].display_name,
                         'Monty Python')
        self.assertEqual(address_list.addresses[0].mailboxes[0].domain,
                         'example.com')
        self.assertEqual(address_list.addresses[0].mailboxes[1].local_part,
                         'flint')
        self.assertEqual(address_list.addresses[1].mailboxes[0].local_part,
                         'x')
        self.assertEqual(address_list.addresses[2].mailboxes[0].local_part,
                         'y')
        self.assertEqual(str(address_list.addresses[1]),
                         str(address_list.mailboxes[2]))

    def test_invalid_content_disposition(self):
        content_disp = self._test_parse_x(
            parser.parse_content_disposition_header,
            ";attachment", "; attachment", ";attachment",
            [errors.InvalidHeaderDefect]*2
        )

    def test_invalid_content_transfer_encoding(self):
        cte = self._test_parse_x(
            parser.parse_content_transfer_encoding_header,
            ";foo", ";foo", ";foo", [errors.InvalidHeaderDefect]*3
        )

    # get_msg_id

    def test_get_msg_id_empty(self):
        # bpo-38708: Test that HeaderParseError is raised and not IndexError.
        with self.assertRaises(errors.HeaderParseError):
            parser.get_msg_id('')

    def test_get_msg_id_valid(self):
        msg_id = self._test_get_x(
            parser.get_msg_id,
            "<simeple.local@example.something.com>",
            "<simeple.local@example.something.com>",
            "<simeple.local@example.something.com>",
            [],
            '',
            )
        self.assertEqual(msg_id.token_type, 'msg-id')

    def test_get_msg_id_obsolete_local(self):
        msg_id = self._test_get_x(
            parser.get_msg_id,
            '<"simeple.local"@example.com>',
            '<"simeple.local"@example.com>',
            '<simeple.local@example.com>',
            [errors.ObsoleteHeaderDefect],
            '',
            )
        self.assertEqual(msg_id.token_type, 'msg-id')

    def test_get_msg_id_non_folding_literal_domain(self):
        msg_id = self._test_get_x(
            parser.get_msg_id,
            "<simple.local@[someexamplecom.domain]>",
            "<simple.local@[someexamplecom.domain]>",
            "<simple.local@[someexamplecom.domain]>",
            [],
            "",
            )
        self.assertEqual(msg_id.token_type, 'msg-id')


    def test_get_msg_id_obsolete_domain_part(self):
        msg_id = self._test_get_x(
            parser.get_msg_id,
            "<simplelocal@(old)example.com>",
            "<simplelocal@(old)example.com>",
            "<simplelocal@ example.com>",
            [errors.ObsoleteHeaderDefect],
            ""
        )

    def test_get_msg_id_no_id_right_part(self):
        msg_id = self._test_get_x(
            parser.get_msg_id,
            "<simplelocal>",
            "<simplelocal>",
            "<simplelocal>",
            [errors.InvalidHeaderDefect],
            ""
        )
        self.assertEqual(msg_id.token_type, 'msg-id')

    def test_get_msg_id_invalid_expected_msg_id_not_found(self):
        text = "935-XPB-567:0:45327:9:90305:17843586-40@example.com"
        msg_id = parser.parse_message_id(text)
        self.assertDefectsEqual(
            msg_id.all_defects,
            [errors.InvalidHeaderDefect])

    def test_parse_invalid_message_id(self):
        message_id = self._test_parse_x(
            parser.parse_message_id,
            "935-XPB-567:0:45327:9:90305:17843586-40@example.com",
            "935-XPB-567:0:45327:9:90305:17843586-40@example.com",
            "935-XPB-567:0:45327:9:90305:17843586-40@example.com",
            [errors.InvalidHeaderDefect],
            )
        self.assertEqual(message_id.token_type, 'invalid-message-id')

    def test_parse_valid_message_id(self):
        message_id = self._test_parse_x(
            parser.parse_message_id,
            "<aperson@somedomain>",
            "<aperson@somedomain>",
            "<aperson@somedomain>",
            [],
            )
        self.assertEqual(message_id.token_type, 'message-id')

    def test_parse_message_id_with_remaining(self):
        message_id = self._test_parse_x(
            parser.parse_message_id,
            "<validmessageid@example>thensomething",
            "<validmessageid@example>",
            "<validmessageid@example>",
            [errors.InvalidHeaderDefect],
            [],
            )
        self.assertEqual(message_id.token_type, 'message-id')
        self.assertEqual(str(message_id.all_defects[0]),
                         "Unexpected 'thensomething'")

    def test_get_msg_id_no_angle_start(self):
        with self.assertRaises(errors.HeaderParseError):
            parser.get_msg_id("msgwithnoankle")

    def test_get_msg_id_no_angle_end(self):
        msg_id = self._test_get_x(
            parser.get_msg_id,
            "<simplelocal@domain",
            "<simplelocal@domain>",
            "<simplelocal@domain>",
            [errors.InvalidHeaderDefect],
            ""
        )
        self.assertEqual(msg_id.token_type, 'msg-id')



@parameterize
class Test_parse_mime_parameters(TestParserMixin, TestEmailBase):

    def mime_parameters_as_value(self,
                                 value,
                                 tl_str,
                                 tl_value,
                                 params,
                                 defects):
        mime_parameters = self._test_parse_x(parser.parse_mime_parameters,
            value, tl_str, tl_value, defects)
        self.assertEqual(mime_parameters.token_type, 'mime-parameters')
        self.assertEqual(list(mime_parameters.params), params)


    mime_parameters_params = {

        'simple': (
            'filename="abc.py"',
            ' filename="abc.py"',
            'filename=abc.py',
            [('filename', 'abc.py')],
            []),

        'multiple_keys': (
            'filename="abc.py"; xyz=abc',
            ' filename="abc.py"; xyz="abc"',
            'filename=abc.py; xyz=abc',
            [('filename', 'abc.py'), ('xyz', 'abc')],
            []),

        'split_value': (
            "filename*0*=iso-8859-1''%32%30%31%2E; filename*1*=%74%69%66",
            ' filename="201.tif"',
            "filename*0*=iso-8859-1''%32%30%31%2E; filename*1*=%74%69%66",
            [('filename', '201.tif')],
            []),

        # Note that it is undefined what we should do for error recovery when
        # there are duplicate parameter names or duplicate parts in a split
        # part.  We choose to ignore all duplicate parameters after the first
        # and to take duplicate or missing rfc 2231 parts in appearance order.
        # This is backward compatible with get_param's behavior, but the
        # decisions are arbitrary.

        'duplicate_key': (
            'filename=abc.gif; filename=def.tiff',
            ' filename="abc.gif"',
            "filename=abc.gif; filename=def.tiff",
            [('filename', 'abc.gif')],
            [errors.InvalidHeaderDefect]),

        'duplicate_key_with_split_value': (
            "filename*0*=iso-8859-1''%32%30%31%2E; filename*1*=%74%69%66;"
                " filename=abc.gif",
            ' filename="201.tif"',
            "filename*0*=iso-8859-1''%32%30%31%2E; filename*1*=%74%69%66;"
                " filename=abc.gif",
            [('filename', '201.tif')],
            [errors.InvalidHeaderDefect]),

        'duplicate_key_with_split_value_other_order': (
            "filename=abc.gif; "
                " filename*0*=iso-8859-1''%32%30%31%2E; filename*1*=%74%69%66",
            ' filename="abc.gif"',
            "filename=abc.gif;"
                " filename*0*=iso-8859-1''%32%30%31%2E; filename*1*=%74%69%66",
            [('filename', 'abc.gif')],
            [errors.InvalidHeaderDefect]),

        'duplicate_in_split_value': (
            "filename*0*=iso-8859-1''%32%30%31%2E; filename*1*=%74%69%66;"
                " filename*1*=abc.gif",
            ' filename="201.tifabc.gif"',
            "filename*0*=iso-8859-1''%32%30%31%2E; filename*1*=%74%69%66;"
                " filename*1*=abc.gif",
            [('filename', '201.tifabc.gif')],
            [errors.InvalidHeaderDefect]),

        'missing_split_value': (
            "filename*0*=iso-8859-1''%32%30%31%2E; filename*3*=%74%69%66;",
            ' filename="201.tif"',
            "filename*0*=iso-8859-1''%32%30%31%2E; filename*3*=%74%69%66;",
            [('filename', '201.tif')],
            [errors.InvalidHeaderDefect]),

        'duplicate_and_missing_split_value': (
            "filename*0*=iso-8859-1''%32%30%31%2E; filename*3*=%74%69%66;"
                " filename*3*=abc.gif",
            ' filename="201.tifabc.gif"',
            "filename*0*=iso-8859-1''%32%30%31%2E; filename*3*=%74%69%66;"
                " filename*3*=abc.gif",
            [('filename', '201.tifabc.gif')],
            [errors.InvalidHeaderDefect]*2),

        # Here we depart from get_param and assume the *0* was missing.
        'duplicate_with_broken_split_value': (
            "filename=abc.gif; "
                " filename*2*=iso-8859-1''%32%30%31%2E; filename*3*=%74%69%66",
            ' filename="abc.gif201.tif"',
            "filename=abc.gif;"
                " filename*2*=iso-8859-1''%32%30%31%2E; filename*3*=%74%69%66",
            [('filename', 'abc.gif201.tif')],
            # Defects are apparent missing *0*, and two 'out of sequence'.
            [errors.InvalidHeaderDefect]*3),

        # bpo-37461: Check that we don't go into an infinite loop.
        'extra_dquote': (
            'r*="\'a\'\\"',
            ' r="\\""',
            'r*=\'a\'"',
            [('r', '"')],
            [errors.InvalidHeaderDefect]*2),
    }

@parameterize
class Test_parse_mime_version(TestParserMixin, TestEmailBase):

    def mime_version_as_value(self,
                              value,
                              tl_str,
                              tl_value,
                              major,
                              minor,
                              defects):
        mime_version = self._test_parse_x(parser.parse_mime_version,
            value, tl_str, tl_value, defects)
        self.assertEqual(mime_version.major, major)
        self.assertEqual(mime_version.minor, minor)

    mime_version_params = {

        'rfc_2045_1': (
            '1.0',
            '1.0',
            '1.0',
            1,
            0,
            []),

        'RFC_2045_2': (
            '1.0 (produced by MetaSend Vx.x)',
            '1.0 (produced by MetaSend Vx.x)',
            '1.0 ',
            1,
            0,
            []),

        'RFC_2045_3': (
            '(produced by MetaSend Vx.x) 1.0',
            '(produced by MetaSend Vx.x) 1.0',
            ' 1.0',
            1,
            0,
            []),

        'RFC_2045_4': (
            '1.(produced by MetaSend Vx.x)0',
            '1.(produced by MetaSend Vx.x)0',
            '1. 0',
            1,
            0,
            []),

        'empty': (
            '',
            '',
            '',
            None,
            None,
            [errors.HeaderMissingRequiredValue]),

        }



class TestFolding(TestEmailBase):

    policy = policy.default

    def _test(self, tl, folded, policy=policy):
        self.assertEqual(tl.fold(policy=policy), folded, tl.ppstr())

    def test_simple_unstructured_no_folds(self):
        self._test(parser.get_unstructured("This is a test"),
                   "This is a test\n")

    def test_simple_unstructured_folded(self):
        self._test(parser.get_unstructured("This is also a test, but this "
                        "time there are enough words (and even some "
                        "symbols) to make it wrap; at least in theory."),
                   "This is also a test, but this time there are enough "
                        "words (and even some\n"
                   " symbols) to make it wrap; at least in theory.\n")

    def test_unstructured_with_unicode_no_folds(self):
        self._test(parser.get_unstructured("hübsch kleiner beißt"),
                   "=?utf-8?q?h=C3=BCbsch_kleiner_bei=C3=9Ft?=\n")

    def test_one_ew_on_each_of_two_wrapped_lines(self):
        self._test(parser.get_unstructured("Mein kleiner Kaktus ist sehr "
                                           "hübsch.  Es hat viele Stacheln "
                                           "und oft beißt mich."),
                   "Mein kleiner Kaktus ist sehr =?utf-8?q?h=C3=BCbsch=2E?=  "
                        "Es hat viele Stacheln\n"
                   " und oft =?utf-8?q?bei=C3=9Ft?= mich.\n")

    def test_ews_combined_before_wrap(self):
        self._test(parser.get_unstructured("Mein Kaktus ist hübsch.  "
                                           "Es beißt mich.  "
                                           "And that's all I'm sayin."),
                   "Mein Kaktus ist =?utf-8?q?h=C3=BCbsch=2E__Es_bei=C3=9Ft?= "
                        "mich.  And that's\n"
                   " all I'm sayin.\n")

    # XXX Need test of an encoded word so long that it needs to be wrapped

    def test_simple_address(self):
        self._test(parser.get_address_list("abc <xyz@example.com>")[0],
                   "abc <xyz@example.com>\n")

    def test_address_list_folding_at_commas(self):
        self._test(parser.get_address_list('abc <xyz@example.com>, '
                                            '"Fred Blunt" <sharp@example.com>, '
                                            '"J.P.Cool" <hot@example.com>, '
                                            '"K<>y" <key@example.com>, '
                                            'Firesale <cheap@example.com>, '
                                            '<end@example.com>')[0],
                    'abc <xyz@example.com>, "Fred Blunt" <sharp@example.com>,\n'
                    ' "J.P.Cool" <hot@example.com>, "K<>y" <key@example.com>,\n'
                    ' Firesale <cheap@example.com>, <end@example.com>\n')

    def test_address_list_with_unicode_names(self):
        self._test(parser.get_address_list(
            'Hübsch Kaktus <beautiful@example.com>, '
                'beißt beißt <biter@example.com>')[0],
            '=?utf-8?q?H=C3=BCbsch?= Kaktus <beautiful@example.com>,\n'
                ' =?utf-8?q?bei=C3=9Ft_bei=C3=9Ft?= <biter@example.com>\n')

    def test_address_list_with_unicode_names_in_quotes(self):
        self._test(parser.get_address_list(
            '"Hübsch Kaktus" <beautiful@example.com>, '
                '"beißt" beißt <biter@example.com>')[0],
            '=?utf-8?q?H=C3=BCbsch?= Kaktus <beautiful@example.com>,\n'
                ' =?utf-8?q?bei=C3=9Ft_bei=C3=9Ft?= <biter@example.com>\n')

<<<<<<< HEAD
    def test_address_list_with_specials_in_long_quoted_string(self):
        # Regression for gh-80222.
        policy = self.policy.clone(max_line_length=40)
        cases = [
            # (to, folded)
            ('"Exfiltrator <spy@example.org> (unclosed comment?" <to@example.com>',
             '"Exfiltrator <spy@example.org> (unclosed\n'
             ' comment?" <to@example.com>\n'),
            ('"Escaped \\" chars \\\\ in quoted-string stay escaped" <to@example.com>',
             '"Escaped \\" chars \\\\ in quoted-string\n'
             ' stay escaped" <to@example.com>\n'),
            ('This long display name does not need quotes <to@example.com>',
             'This long display name does not need\n'
             ' quotes <to@example.com>\n'),
            ('"Quotes are not required but are retained here" <to@example.com>',
             '"Quotes are not required but are\n'
             ' retained here" <to@example.com>\n'),
            ('"A quoted-string, it can be a valid local-part"@example.com',
             '"A quoted-string, it can be a valid\n'
             ' local-part"@example.com\n'),
            ('"local-part-with-specials@but-no-fws.cannot-fold"@example.com',
             '"local-part-with-specials@but-no-fws.cannot-fold"@example.com\n'),
=======
    def test_address_list_with_specials_in_encoded_word(self):
        # An encoded-word parsed from a structured header must remain
        # encoded when it contains specials. Regression for gh-121284.
        policy = self.policy.clone(max_line_length=40)
        cases = [
            # (to, folded)
            ('=?utf-8?q?A_v=C3=A9ry_long_name_with=2C_comma?= <to@example.com>',
             'A =?utf-8?q?v=C3=A9ry_long_name_with?=\n'
             ' =?utf-8?q?=2C?= comma <to@example.com>\n'),
            ('=?utf-8?q?This_long_name_does_not_need_encoded=2Dword?= <to@example.com>',
             'This long name does not need\n'
             ' encoded-word <to@example.com>\n'),
            ('"A véry long name with, comma" <to@example.com>',
             # (This isn't the best fold point, but it's not invalid.)
             'A =?utf-8?q?v=C3=A9ry_long_name_with?=\n'
             ' =?utf-8?q?=2C?= comma <to@example.com>\n'),
            ('"A véry long name containing a, comma" <to@example.com>',
             'A =?utf-8?q?v=C3=A9ry?= long name\n'
             ' containing =?utf-8?q?a=2C?= comma\n'
             ' <to@example.com>\n'),
>>>>>>> cfaee20d
        ]
        for (to, folded) in cases:
            with self.subTest(to=to):
                self._test(parser.get_address_list(to)[0], folded, policy=policy)

    # XXX Need tests with comments on various sides of a unicode token,
    # and with unicode tokens in the comments.  Spaces inside the quotes
    # currently don't do the right thing.

    def test_split_at_whitespace_after_header_before_long_token(self):
        body = parser.get_unstructured('   ' + 'x'*77)
        header = parser.Header([
            parser.HeaderLabel([parser.ValueTerminal('test:', 'atext')]),
            parser.CFWSList([parser.WhiteSpaceTerminal(' ', 'fws')]), body])
        self._test(header, 'test:   \n ' + 'x'*77 + '\n')

    def test_split_at_whitespace_before_long_token(self):
        self._test(parser.get_unstructured('xxx   ' + 'y'*77),
                   'xxx  \n ' + 'y'*77 + '\n')

    def test_overlong_encodeable_is_wrapped(self):
        first_token_with_whitespace = 'xxx   '
        chrome_leader = '=?utf-8?q?'
        len_chrome = len(chrome_leader) + 2
        len_non_y = len_chrome + len(first_token_with_whitespace)
        self._test(parser.get_unstructured(first_token_with_whitespace +
                                           'y'*80),
                   first_token_with_whitespace + chrome_leader +
                       'y'*(78-len_non_y) + '?=\n' +
                       ' ' + chrome_leader + 'y'*(80-(78-len_non_y)) + '?=\n')

    def test_long_filename_attachment(self):
        self._test(parser.parse_content_disposition_header(
            'attachment; filename="TEST_TEST_TEST_TEST'
                '_TEST_TEST_TEST_TEST_TEST_TEST_TEST_TEST_TES.txt"'),
            "attachment;\n"
            " filename*0*=us-ascii''TEST_TEST_TEST_TEST_TEST_TEST"
                "_TEST_TEST_TEST_TEST_TEST;\n"
            " filename*1*=_TEST_TES.txt\n",
            )

if __name__ == '__main__':
    unittest.main()<|MERGE_RESOLUTION|>--- conflicted
+++ resolved
@@ -2946,7 +2946,6 @@
             '=?utf-8?q?H=C3=BCbsch?= Kaktus <beautiful@example.com>,\n'
                 ' =?utf-8?q?bei=C3=9Ft_bei=C3=9Ft?= <biter@example.com>\n')
 
-<<<<<<< HEAD
     def test_address_list_with_specials_in_long_quoted_string(self):
         # Regression for gh-80222.
         policy = self.policy.clone(max_line_length=40)
@@ -2969,7 +2968,11 @@
              ' local-part"@example.com\n'),
             ('"local-part-with-specials@but-no-fws.cannot-fold"@example.com',
              '"local-part-with-specials@but-no-fws.cannot-fold"@example.com\n'),
-=======
+        ]
+        for (to, folded) in cases:
+            with self.subTest(to=to):
+                self._test(parser.get_address_list(to)[0], folded, policy=policy)
+
     def test_address_list_with_specials_in_encoded_word(self):
         # An encoded-word parsed from a structured header must remain
         # encoded when it contains specials. Regression for gh-121284.
@@ -2990,7 +2993,6 @@
              'A =?utf-8?q?v=C3=A9ry?= long name\n'
              ' containing =?utf-8?q?a=2C?= comma\n'
              ' <to@example.com>\n'),
->>>>>>> cfaee20d
         ]
         for (to, folded) in cases:
             with self.subTest(to=to):
