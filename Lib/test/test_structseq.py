--- conflicted
+++ resolved
@@ -5,11 +5,8 @@
 import textwrap
 import time
 import unittest
-<<<<<<< HEAD
 import _testcapi
-=======
 from test.support import script_helper
->>>>>>> 9d6366b6
 
 
 class StructSeqTest(unittest.TestCase):
@@ -270,7 +267,6 @@
         self.assertEqual(os.stat_result.n_unnamed_fields, 3)
         self.assertEqual(os.stat_result.__match_args__, expected_args)
 
-<<<<<<< HEAD
     def test_tuple_field_keys(self):
         expected_keys = ('tm_year', 'tm_mon', 'tm_mday', 'tm_hour', 'tm_min',
                          'tm_sec', 'tm_wday', 'tm_yday', 'tm_isdst')
@@ -300,7 +296,6 @@
     def test_asdict_unnamed(self):
         t = _testcapi.MixedNamedTuple((0, 1))
         self.assertRaises(ValueError, t._asdict)
-=======
     def test_copy_replace_all_fields_visible(self):
         assert os.times_result.n_unnamed_fields == 0
         assert os.times_result.n_sequence_fields == os.times_result.n_fields
@@ -389,7 +384,6 @@
             t = time.gmtime()
             type(t).refcyle = t
         """))
->>>>>>> 9d6366b6
 
 
 if __name__ == "__main__":
