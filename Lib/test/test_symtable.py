--- conflicted
+++ resolved
@@ -591,11 +591,7 @@
         filename = support.findfile('test_import/data/syntax_warnings.py')
         with open(filename, 'rb') as f:
             source = f.read()
-<<<<<<< HEAD
-        module_re = re.escape(filename.removesuffix('.py')) + r'\z'
-=======
         module_re = r'test\.test_import\.data\.syntax_warnings\z'
->>>>>>> 68261662
         with warnings.catch_warnings(record=True) as wlog:
             warnings.simplefilter('error')
             warnings.filterwarnings('always', module=module_re)
@@ -605,18 +601,16 @@
             self.assertEqual(wm.filename, filename)
             self.assertIs(wm.category, SyntaxWarning)
 
-<<<<<<< HEAD
         with warnings.catch_warnings(record=True) as wlog:
             warnings.simplefilter('error')
             warnings.filterwarnings('always', module=r'package\.module\z')
+            warnings.filterwarnings('error', module=module_re)
             symtable.symtable(source, filename, 'exec', module='package.module')
         self.assertEqual(sorted(wm.lineno for wm in wlog), [4, 7, 10])
         for wm in wlog:
             self.assertEqual(wm.filename, filename)
             self.assertIs(wm.category, SyntaxWarning)
 
-=======
->>>>>>> 68261662
 
 class ComprehensionTests(unittest.TestCase):
     def get_identifiers_recursive(self, st, res):
