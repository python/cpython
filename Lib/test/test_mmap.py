from test import support
from test.support import (
    requires, _2G, _4G, gc_collect, cpython_only, is_emscripten, is_apple,
    in_systemd_nspawn_sync_suppressed,
)
from test.support.import_helper import import_module
from test.support.os_helper import TESTFN, unlink
from test.support.script_helper import assert_python_ok
import errno
import unittest
import os
import re
import itertools
import random
import socket
import string
import sys
import textwrap
import weakref

# Skip test if we can't import mmap.
mmap = import_module('mmap')

PAGESIZE = mmap.PAGESIZE

tagname_prefix = f'python_{os.getpid()}_test_mmap'
def random_tagname(length=10):
    suffix = ''.join(random.choices(string.ascii_uppercase, k=length))
    return f'{tagname_prefix}_{suffix}'

# Python's mmap module dup()s the file descriptor. Emscripten's FS layer
# does not materialize file changes through a dupped fd to a new mmap.
if is_emscripten:
    raise unittest.SkipTest("incompatible with Emscripten's mmap emulation.")


class MmapTests(unittest.TestCase):

    def setUp(self):
        if os.path.exists(TESTFN):
            os.unlink(TESTFN)

    def tearDown(self):
        try:
            os.unlink(TESTFN)
        except OSError:
            pass

    def test_basic(self):
        # Test mmap module on Unix systems and Windows

        # Create a file to be mmap'ed.
        f = open(TESTFN, 'bw+')
        try:
            # Write 2 pages worth of data to the file
            f.write(b'\0'* PAGESIZE)
            f.write(b'foo')
            f.write(b'\0'* (PAGESIZE-3) )
            f.flush()
            m = mmap.mmap(f.fileno(), 2 * PAGESIZE)
            self.addCleanup(m.close)
        finally:
            f.close()

        # Simple sanity checks

        tp = str(type(m))  # SF bug 128713:  segfaulted on Linux
        self.assertEqual(m.find(b'foo'), PAGESIZE)

        self.assertEqual(len(m), 2*PAGESIZE)

        self.assertEqual(m[0], 0)
        self.assertEqual(m[0:3], b'\0\0\0')

        # Shouldn't crash on boundary (Issue #5292)
        self.assertRaises(IndexError, m.__getitem__, len(m))
        self.assertRaises(IndexError, m.__setitem__, len(m), b'\0')

        # Modify the file's content
        m[0] = b'3'[0]
        m[PAGESIZE +3: PAGESIZE +3+3] = b'bar'

        # Check that the modification worked
        self.assertEqual(m[0], b'3'[0])
        self.assertEqual(m[0:3], b'3\0\0')
        self.assertEqual(m[PAGESIZE-1 : PAGESIZE + 7], b'\0foobar\0')

        m.flush()

        # Test doing a regular expression match in an mmap'ed file
        match = re.search(b'[A-Za-z]+', m)
        if match is None:
            self.fail('regex match on mmap failed!')
        else:
            start, end = match.span(0)
            length = end - start

            self.assertEqual(start, PAGESIZE)
            self.assertEqual(end, PAGESIZE + 6)

        # test seeking around (try to overflow the seek implementation)
        self.assertTrue(m.seekable())
        self.assertEqual(m.seek(0, 0), 0)
        self.assertEqual(m.tell(), 0)
        self.assertEqual(m.seek(42, 1), 42)
        self.assertEqual(m.tell(), 42)
        self.assertEqual(m.seek(0, 2), len(m))
        self.assertEqual(m.tell(), len(m))

        # Try to seek to negative position...
        self.assertRaises(ValueError, m.seek, -1)

        # Try to seek beyond end of mmap...
        self.assertRaises(ValueError, m.seek, 1, 2)

        # Try to seek to negative position...
        self.assertRaises(ValueError, m.seek, -len(m)-1, 2)

    @unittest.skipUnless(hasattr(mmap.mmap, 'resize'), 'requires mmap.resize')
    def test_resize(self):
        # Create a file to be mmap'ed.
        with open(TESTFN, 'bw+') as f:
            # Write 2 pages worth of data to the file
            f.write(b'\0'* 2 * PAGESIZE)
            f.flush()
            m = mmap.mmap(f.fileno(), 2 * PAGESIZE)
            self.addCleanup(m.close)

        # Try resizing map
        m.resize(512)
        self.assertEqual(len(m), 512)
        # Check that we can no longer seek beyond the new size.
        self.assertRaises(ValueError, m.seek, 513, 0)

        # Check that the underlying file is truncated too
        # (bug #728515)
        with open(TESTFN, 'rb') as f:
            f.seek(0, 2)
            self.assertEqual(f.tell(), 512)
        self.assertEqual(m.size(), 512)

    def test_access_parameter(self):
        # Test for "access" keyword parameter
        mapsize = 10
        with open(TESTFN, "wb") as fp:
            fp.write(b"a"*mapsize)
        with open(TESTFN, "rb") as f:
            m = mmap.mmap(f.fileno(), mapsize, access=mmap.ACCESS_READ)
            self.assertEqual(m[:], b'a'*mapsize, "Readonly memory map data incorrect.")

            # Ensuring that readonly mmap can't be slice assigned
            try:
                m[:] = b'b'*mapsize
            except TypeError:
                pass
            else:
                self.fail("Able to write to readonly memory map")

            # Ensuring that readonly mmap can't be item assigned
            try:
                m[0] = b'b'
            except TypeError:
                pass
            else:
                self.fail("Able to write to readonly memory map")

            # Ensuring that readonly mmap can't be write() to
            try:
                m.seek(0, 0)
                m.write(b'abc')
            except TypeError:
                pass
            else:
                self.fail("Able to write to readonly memory map")

            # Ensuring that readonly mmap can't be write_byte() to
            try:
                m.seek(0, 0)
                m.write_byte(b'd')
            except TypeError:
                pass
            else:
                self.fail("Able to write to readonly memory map")

            if hasattr(m, 'resize'):
                # Ensuring that readonly mmap can't be resized
                with self.assertRaises(TypeError):
                    m.resize(2 * mapsize)
            with open(TESTFN, "rb") as fp:
                self.assertEqual(fp.read(), b'a'*mapsize,
                                 "Readonly memory map data file was modified")

        # Opening mmap with size too big
        with open(TESTFN, "r+b") as f:
            try:
                m = mmap.mmap(f.fileno(), mapsize+1)
            except ValueError:
                # we do not expect a ValueError on Windows
                # CAUTION:  This also changes the size of the file on disk, and
                # later tests assume that the length hasn't changed.  We need to
                # repair that.
                if sys.platform.startswith('win'):
                    self.fail("Opening mmap with size+1 should work on Windows.")
            else:
                # we expect a ValueError on Unix, but not on Windows
                if not sys.platform.startswith('win'):
                    self.fail("Opening mmap with size+1 should raise ValueError.")
                m.close()
            if sys.platform.startswith('win'):
                # Repair damage from the resizing test.
                with open(TESTFN, 'r+b') as f:
                    f.truncate(mapsize)

        # Opening mmap with access=ACCESS_WRITE
        with open(TESTFN, "r+b") as f:
            m = mmap.mmap(f.fileno(), mapsize, access=mmap.ACCESS_WRITE)
            # Modifying write-through memory map
            m[:] = b'c'*mapsize
            self.assertEqual(m[:], b'c'*mapsize,
                   "Write-through memory map memory not updated properly.")
            m.flush()
            m.close()
        with open(TESTFN, 'rb') as f:
            stuff = f.read()
        self.assertEqual(stuff, b'c'*mapsize,
               "Write-through memory map data file not updated properly.")

        # Opening mmap with access=ACCESS_COPY
        with open(TESTFN, "r+b") as f:
            m = mmap.mmap(f.fileno(), mapsize, access=mmap.ACCESS_COPY)
            # Modifying copy-on-write memory map
            m[:] = b'd'*mapsize
            self.assertEqual(m[:], b'd' * mapsize,
                             "Copy-on-write memory map data not written correctly.")
            m.flush()
            with open(TESTFN, "rb") as fp:
                self.assertEqual(fp.read(), b'c'*mapsize,
                                 "Copy-on-write test data file should not be modified.")
            if hasattr(m, 'resize'):
                # Ensuring copy-on-write maps cannot be resized
                self.assertRaises(TypeError, m.resize, 2 * mapsize)
            m.close()

        # Ensuring invalid access parameter raises exception
        with open(TESTFN, "r+b") as f:
            self.assertRaises(ValueError, mmap.mmap, f.fileno(), mapsize, access=4)

        if os.name == "posix":
            # Try incompatible flags, prot and access parameters.
            with open(TESTFN, "r+b") as f:
                self.assertRaises(ValueError, mmap.mmap, f.fileno(), mapsize,
                                  flags=mmap.MAP_PRIVATE,
                                  prot=mmap.PROT_READ, access=mmap.ACCESS_WRITE)

            # Try writing with PROT_EXEC and without PROT_WRITE
            prot = mmap.PROT_READ | getattr(mmap, 'PROT_EXEC', 0)
            with open(TESTFN, "r+b") as f:
                try:
                    m = mmap.mmap(f.fileno(), mapsize, prot=prot)
                except PermissionError:
                    # on macOS 14, PROT_READ | PROT_EXEC is not allowed
                    pass
                else:
                    self.assertRaises(TypeError, m.write, b"abcdef")
                    self.assertRaises(TypeError, m.write_byte, 0)
                    m.close()

    @support.subTests('close_original_fd', (True, False))
    def test_trackfd_parameter(self, close_original_fd):
        size = 64
        with open(TESTFN, "wb") as f:
            f.write(b"a"*size)
        with open(TESTFN, "r+b") as f:
            with mmap.mmap(f.fileno(), size, trackfd=False) as m:
                if close_original_fd:
                    f.close()
                self.assertEqual(len(m), size)
                with self.assertRaises(ValueError):
                    m.size()
                if hasattr(m, 'resize'):
                    with self.assertRaises(ValueError):
                        m.resize(size * 2)
                    with self.assertRaises(ValueError):
                        m.resize(size // 2)
                self.assertIs(m.closed, False)

                # Smoke-test other API
                m.write_byte(ord('X'))
                m[2] = ord('Y')
                m.flush()
                with open(TESTFN, "rb") as f:
                    self.assertEqual(f.read(4), b'XaYa')
                self.assertEqual(m.tell(), 1)
                m.seek(0)
                self.assertEqual(m.tell(), 0)
                self.assertEqual(m.read_byte(), ord('X'))

                if os.name == 'nt' and not close_original_fd:
                    self.assertRaises(PermissionError, os.rename, TESTFN, TESTFN+'1')
                else:
                    os.rename(TESTFN, TESTFN+'1')
                    os.rename(TESTFN+'1', TESTFN)

        self.assertIs(m.closed, True)
        self.assertEqual(os.stat(TESTFN).st_size, size)

    def test_trackfd_neg1(self):
        size = 64
        with mmap.mmap(-1, size, trackfd=False) as m:
            with self.assertRaises(ValueError):
                m.size()
            if hasattr(m, 'resize'):
                with self.assertRaises(ValueError):
                    m.resize(size // 2)
            self.assertEqual(len(m), size)
            m[0] = ord('a')
            assert m[0] == ord('a')

    def test_bad_file_desc(self):
        # Try opening a bad file descriptor...
        self.assertRaises(OSError, mmap.mmap, -2, 4096)

    def test_tougher_find(self):
        # Do a tougher .find() test.  SF bug 515943 pointed out that, in 2.2,
        # searching for data with embedded \0 bytes didn't work.
        with open(TESTFN, 'wb+') as f:

            data = b'aabaac\x00deef\x00\x00aa\x00'
            n = len(data)
            f.write(data)
            f.flush()
            m = mmap.mmap(f.fileno(), n)

        for start in range(n+1):
            for finish in range(start, n+1):
                slice = data[start : finish]
                self.assertEqual(m.find(slice), data.find(slice))
                self.assertEqual(m.find(slice + b'x'), -1)
        m.close()

    def test_find_end(self):
        # test the new 'end' parameter works as expected
        with open(TESTFN, 'wb+') as f:
            data = b'one two ones'
            n = len(data)
            f.write(data)
            f.flush()
            m = mmap.mmap(f.fileno(), n)

        self.assertEqual(m.find(b'one'), 0)
        self.assertEqual(m.find(b'ones'), 8)
        self.assertEqual(m.find(b'one', 0, -1), 0)
        self.assertEqual(m.find(b'one', 1), 8)
        self.assertEqual(m.find(b'one', 1, -1), 8)
        self.assertEqual(m.find(b'one', 1, -2), -1)
        self.assertEqual(m.find(bytearray(b'one')), 0)

        for i in range(-n-1, n+1):
            for j in range(-n-1, n+1):
                for p in [b"o", b"on", b"two", b"ones", b"s"]:
                    expected = data.find(p, i, j)
                    self.assertEqual(m.find(p, i, j), expected, (p, i, j))

    def test_find_does_not_access_beyond_buffer(self):
        try:
            flags = mmap.MAP_PRIVATE | mmap.MAP_ANONYMOUS
            PAGESIZE = mmap.PAGESIZE
            PROT_NONE = 0
            PROT_READ = mmap.PROT_READ
        except AttributeError as e:
            raise unittest.SkipTest("mmap flags unavailable") from e
        for i in range(0, 2049):
            with mmap.mmap(-1, PAGESIZE * (i + 1),
                           flags=flags, prot=PROT_NONE) as guard:
                with mmap.mmap(-1, PAGESIZE * (i + 2048),
                               flags=flags, prot=PROT_READ) as fm:
                    fm.find(b"fo", -2)


    def test_rfind(self):
        # test the new 'end' parameter works as expected
        with open(TESTFN, 'wb+') as f:
            data = b'one two ones'
            n = len(data)
            f.write(data)
            f.flush()
            m = mmap.mmap(f.fileno(), n)

        self.assertEqual(m.rfind(b'one'), 8)
        self.assertEqual(m.rfind(b'one '), 0)
        self.assertEqual(m.rfind(b'one', 0, -1), 8)
        self.assertEqual(m.rfind(b'one', 0, -2), 0)
        self.assertEqual(m.rfind(b'one', 1, -1), 8)
        self.assertEqual(m.rfind(b'one', 1, -2), -1)
        self.assertEqual(m.rfind(bytearray(b'one')), 8)


    def test_double_close(self):
        # make sure a double close doesn't crash on Solaris (Bug# 665913)
        with open(TESTFN, 'wb+') as f:
            f.write(2**16 * b'a') # Arbitrary character

        with open(TESTFN, 'rb') as f:
            mf = mmap.mmap(f.fileno(), 2**16, access=mmap.ACCESS_READ)
            mf.close()
            mf.close()

    def test_entire_file(self):
        # test mapping of entire file by passing 0 for map length
        with open(TESTFN, "wb+") as f:
            f.write(2**16 * b'm') # Arbitrary character

        with open(TESTFN, "rb+") as f, \
             mmap.mmap(f.fileno(), 0) as mf:
            self.assertEqual(len(mf), 2**16, "Map size should equal file size.")
            self.assertEqual(mf.read(2**16), 2**16 * b"m")

    def test_length_0_offset(self):
        # Issue #10916: test mapping of remainder of file by passing 0 for
        # map length with an offset doesn't cause a segfault.
        # NOTE: allocation granularity is currently 65536 under Win64,
        # and therefore the minimum offset alignment.
        with open(TESTFN, "wb") as f:
            f.write((65536 * 2) * b'm') # Arbitrary character

        with open(TESTFN, "rb") as f:
            with mmap.mmap(f.fileno(), 0, offset=65536, access=mmap.ACCESS_READ) as mf:
                self.assertRaises(IndexError, mf.__getitem__, 80000)

    def test_length_0_large_offset(self):
        # Issue #10959: test mapping of a file by passing 0 for
        # map length with a large offset doesn't cause a segfault.
        with open(TESTFN, "wb") as f:
            f.write(115699 * b'm') # Arbitrary character

        with open(TESTFN, "w+b") as f:
            self.assertRaises(ValueError, mmap.mmap, f.fileno(), 0,
                              offset=2147418112)

    def test_move(self):
        # make move works everywhere (64-bit format problem earlier)
        with open(TESTFN, 'wb+') as f:

            f.write(b"ABCDEabcde") # Arbitrary character
            f.flush()

            mf = mmap.mmap(f.fileno(), 10)
            mf.move(5, 0, 5)
            self.assertEqual(mf[:], b"ABCDEABCDE", "Map move should have duplicated front 5")
            mf.close()

        # more excessive test
        data = b"0123456789"
        for dest in range(len(data)):
            for src in range(len(data)):
                for count in range(len(data) - max(dest, src)):
                    expected = data[:dest] + data[src:src+count] + data[dest+count:]
                    m = mmap.mmap(-1, len(data))
                    m[:] = data
                    m.move(dest, src, count)
                    self.assertEqual(m[:], expected)
                    m.close()

        # segfault test (Issue 5387)
        m = mmap.mmap(-1, 100)
        offsets = [-100, -1, 0, 1, 100]
        for source, dest, size in itertools.product(offsets, offsets, offsets):
            try:
                m.move(source, dest, size)
            except ValueError:
                pass

        offsets = [(-1, -1, -1), (-1, -1, 0), (-1, 0, -1), (0, -1, -1),
                   (-1, 0, 0), (0, -1, 0), (0, 0, -1)]
        for source, dest, size in offsets:
            self.assertRaises(ValueError, m.move, source, dest, size)

        m.close()

        m = mmap.mmap(-1, 1) # single byte
        self.assertRaises(ValueError, m.move, 0, 0, 2)
        self.assertRaises(ValueError, m.move, 1, 0, 1)
        self.assertRaises(ValueError, m.move, 0, 1, 1)
        m.move(0, 0, 1)
        m.move(0, 0, 0)

    def test_anonymous(self):
        # anonymous mmap.mmap(-1, PAGE)
        m = mmap.mmap(-1, PAGESIZE)
        for x in range(PAGESIZE):
            self.assertEqual(m[x], 0,
                             "anonymously mmap'ed contents should be zero")

        for x in range(PAGESIZE):
            b = x & 0xff
            m[x] = b
            self.assertEqual(m[x], b)
        self.assertEqual(m.size(), PAGESIZE)

    def test_read_all(self):
        m = mmap.mmap(-1, 16)
        self.addCleanup(m.close)

        # With no parameters, or None or a negative argument, reads all
        m.write(bytes(range(16)))
        m.seek(0)
        self.assertEqual(m.read(), bytes(range(16)))
        m.seek(8)
        self.assertEqual(m.read(), bytes(range(8, 16)))
        m.seek(16)
        self.assertEqual(m.read(), b'')
        m.seek(3)
        self.assertEqual(m.read(None), bytes(range(3, 16)))
        m.seek(4)
        self.assertEqual(m.read(-1), bytes(range(4, 16)))
        m.seek(5)
        self.assertEqual(m.read(-2), bytes(range(5, 16)))
        m.seek(9)
        self.assertEqual(m.read(-42), bytes(range(9, 16)))

    def test_read_invalid_arg(self):
        m = mmap.mmap(-1, 16)
        self.addCleanup(m.close)

        self.assertRaises(TypeError, m.read, 'foo')
        self.assertRaises(TypeError, m.read, 5.5)
        self.assertRaises(TypeError, m.read, [1, 2, 3])

    def test_extended_getslice(self):
        # Test extended slicing by comparing with list slicing.
        s = bytes(reversed(range(256)))
        m = mmap.mmap(-1, len(s))
        m[:] = s
        self.assertEqual(m[:], s)
        indices = (0, None, 1, 3, 19, 300, sys.maxsize, -1, -2, -31, -300)
        for start in indices:
            for stop in indices:
                # Skip step 0 (invalid)
                for step in indices[1:]:
                    self.assertEqual(m[start:stop:step],
                                     s[start:stop:step])

    def test_extended_set_del_slice(self):
        # Test extended slicing by comparing with list slicing.
        s = bytes(reversed(range(256)))
        m = mmap.mmap(-1, len(s))
        indices = (0, None, 1, 3, 19, 300, sys.maxsize, -1, -2, -31, -300)
        for start in indices:
            for stop in indices:
                # Skip invalid step 0
                for step in indices[1:]:
                    m[:] = s
                    self.assertEqual(m[:], s)
                    L = list(s)
                    # Make sure we have a slice of exactly the right length,
                    # but with different data.
                    data = L[start:stop:step]
                    data = bytes(reversed(data))
                    L[start:stop:step] = data
                    m[start:stop:step] = data
                    self.assertEqual(m[:], bytes(L))

    def make_mmap_file (self, f, halfsize):
        # Write 2 pages worth of data to the file
        f.write (b'\0' * halfsize)
        f.write (b'foo')
        f.write (b'\0' * (halfsize - 3))
        f.flush ()
        return mmap.mmap (f.fileno(), 0)

    def test_empty_file (self):
        f = open (TESTFN, 'w+b')
        f.close()
        with open(TESTFN, "rb") as f :
            self.assertRaisesRegex(ValueError,
                                   "cannot mmap an empty file",
                                   mmap.mmap, f.fileno(), 0,
                                   access=mmap.ACCESS_READ)

    def test_offset (self):
        f = open (TESTFN, 'w+b')

        try: # unlink TESTFN no matter what
            halfsize = mmap.ALLOCATIONGRANULARITY
            m = self.make_mmap_file (f, halfsize)
            m.close ()
            f.close ()

            mapsize = halfsize * 2
            # Try invalid offset
            f = open(TESTFN, "r+b")
            for offset in [-2, -1, None]:
                try:
                    m = mmap.mmap(f.fileno(), mapsize, offset=offset)
                    self.assertEqual(0, 1)
                except (ValueError, TypeError, OverflowError):
                    pass
                else:
                    self.assertEqual(0, 0)
            f.close()

            # Try valid offset, hopefully 8192 works on all OSes
            f = open(TESTFN, "r+b")
            m = mmap.mmap(f.fileno(), mapsize - halfsize, offset=halfsize)
            self.assertEqual(m[0:3], b'foo')
            f.close()

            if hasattr(m, 'resize'):
                # Try resizing map
                m.resize(512)
                self.assertEqual(len(m), 512)
                # Check that we can no longer seek beyond the new size.
                self.assertRaises(ValueError, m.seek, 513, 0)
                # Check that the content is not changed
                self.assertEqual(m[0:3], b'foo')

                # Check that the underlying file is truncated too
                f = open(TESTFN, 'rb')
                f.seek(0, 2)
                self.assertEqual(f.tell(), halfsize + 512)
                f.close()
                self.assertEqual(m.size(), halfsize + 512)

            m.close()

        finally:
            f.close()
            try:
                os.unlink(TESTFN)
            except OSError:
                pass

    def test_subclass(self):
        class anon_mmap(mmap.mmap):
            def __new__(klass, *args, **kwargs):
                return mmap.mmap.__new__(klass, -1, *args, **kwargs)
        anon_mmap(PAGESIZE)

    @unittest.skipUnless(hasattr(mmap, 'PROT_READ'), "needs mmap.PROT_READ")
    def test_prot_readonly(self):
        mapsize = 10
        with open(TESTFN, "wb") as fp:
            fp.write(b"a"*mapsize)
        with open(TESTFN, "rb") as f:
            m = mmap.mmap(f.fileno(), mapsize, prot=mmap.PROT_READ)
            self.assertRaises(TypeError, m.write, "foo")

    def test_error(self):
        self.assertIs(mmap.error, OSError)

    def test_io_methods(self):
        data = b"0123456789"
        with open(TESTFN, "wb") as fp:
            fp.write(b"x"*len(data))
        with open(TESTFN, "r+b") as f:
            m = mmap.mmap(f.fileno(), len(data))
        # Test write_byte()
        for i in range(len(data)):
            self.assertEqual(m.tell(), i)
            m.write_byte(data[i])
            self.assertEqual(m.tell(), i+1)
        self.assertRaises(ValueError, m.write_byte, b"x"[0])
        self.assertEqual(m[:], data)
        # Test read_byte()
        m.seek(0)
        for i in range(len(data)):
            self.assertEqual(m.tell(), i)
            self.assertEqual(m.read_byte(), data[i])
            self.assertEqual(m.tell(), i+1)
        self.assertRaises(ValueError, m.read_byte)
        # Test read()
        m.seek(3)
        self.assertEqual(m.read(3), b"345")
        self.assertEqual(m.tell(), 6)
        # Test write()
        m.seek(3)
        m.write(b"bar")
        self.assertEqual(m.tell(), 6)
        self.assertEqual(m[:], b"012bar6789")
        m.write(bytearray(b"baz"))
        self.assertEqual(m.tell(), 9)
        self.assertEqual(m[:], b"012barbaz9")
        self.assertRaises(ValueError, m.write, b"ba")

    def test_non_ascii_byte(self):
        for b in (129, 200, 255): # > 128
            m = mmap.mmap(-1, 1)
            m.write_byte(b)
            self.assertEqual(m[0], b)
            m.seek(0)
            self.assertEqual(m.read_byte(), b)
            m.close()

    @unittest.skipUnless(os.name == 'nt', 'requires Windows')
    def test_tagname(self):
        data1 = b"0123456789"
        data2 = b"abcdefghij"
        assert len(data1) == len(data2)
        tagname1 = random_tagname()
        tagname2 = random_tagname()

        # Test same tag
        m1 = mmap.mmap(-1, len(data1), tagname=tagname1)
        m1[:] = data1
        m2 = mmap.mmap(-1, len(data2), tagname=tagname1)
        m2[:] = data2
        self.assertEqual(m1[:], data2)
        self.assertEqual(m2[:], data2)
        m2.close()
        m1.close()

        # Test different tag
        m1 = mmap.mmap(-1, len(data1), tagname=tagname1)
        m1[:] = data1
        m2 = mmap.mmap(-1, len(data2), tagname=tagname2)
        m2[:] = data2
        self.assertEqual(m1[:], data1)
        self.assertEqual(m2[:], data2)
        m2.close()
        m1.close()

        with self.assertRaisesRegex(TypeError, 'tagname'):
            mmap.mmap(-1, 8, tagname=1)

    @cpython_only
    @unittest.skipUnless(os.name == 'nt', 'requires Windows')
    def test_sizeof(self):
        m1 = mmap.mmap(-1, 100)
        tagname = random_tagname()
        m2 = mmap.mmap(-1, 100, tagname=tagname)
        self.assertGreater(sys.getsizeof(m2), sys.getsizeof(m1))

    @unittest.skipUnless(os.name == 'nt', 'requires Windows')
    def test_crasher_on_windows(self):
        # Should not crash (Issue 1733986)
        tagname = random_tagname()
        m = mmap.mmap(-1, 1000, tagname=tagname)
        try:
            mmap.mmap(-1, 5000, tagname=tagname)[:] # same tagname, but larger size
        except:
            pass
        m.close()

        # Should not crash (Issue 5385)
        with open(TESTFN, "wb") as fp:
            fp.write(b"x"*10)
        f = open(TESTFN, "r+b")
        m = mmap.mmap(f.fileno(), 0)
        f.close()
        try:
            m.resize(0) # will raise OSError
        except:
            pass
        try:
            m[:]
        except:
            pass
        m.close()

    @unittest.skipUnless(os.name == 'nt', 'requires Windows')
    def test_invalid_descriptor(self):
        # socket file descriptors are valid, but out of range
        # for _get_osfhandle, causing a crash when validating the
        # parameters to _get_osfhandle.
        s = socket.socket()
        try:
            with self.assertRaises(OSError):
                m = mmap.mmap(s.fileno(), 10)
        finally:
            s.close()

    def test_context_manager(self):
        with mmap.mmap(-1, 10) as m:
            self.assertFalse(m.closed)
        self.assertTrue(m.closed)

    def test_context_manager_exception(self):
        # Test that the OSError gets passed through
        with self.assertRaises(Exception) as exc:
            with mmap.mmap(-1, 10) as m:
                raise OSError
        self.assertIsInstance(exc.exception, OSError,
                              "wrong exception raised in context manager")
        self.assertTrue(m.closed, "context manager failed")

    def test_weakref(self):
        # Check mmap objects are weakrefable
        mm = mmap.mmap(-1, 16)
        wr = weakref.ref(mm)
        self.assertIs(wr(), mm)
        del mm
        gc_collect()
        self.assertIs(wr(), None)

    def test_write_returning_the_number_of_bytes_written(self):
        mm = mmap.mmap(-1, 16)
        self.assertEqual(mm.write(b""), 0)
        self.assertEqual(mm.write(b"x"), 1)
        self.assertEqual(mm.write(b"yz"), 2)
        self.assertEqual(mm.write(b"python"), 6)

    @unittest.skipUnless(hasattr(mmap.mmap, 'resize'), 'requires mmap.resize')
    def test_resize_past_pos(self):
        m = mmap.mmap(-1, 8192)
        self.addCleanup(m.close)
        m.read(5000)
        m.resize(4096)
        self.assertEqual(m.read(14), b'')
        self.assertRaises(ValueError, m.read_byte)
        self.assertRaises(ValueError, m.write_byte, 42)
        self.assertRaises(ValueError, m.write, b'abc')

    def test_concat_repeat_exception(self):
        m = mmap.mmap(-1, 16)
        with self.assertRaises(TypeError):
            m + m
        with self.assertRaises(TypeError):
            m * 2

    def test_flush_return_value(self):
        # mm.flush() should return None on success, raise an
        # exception on error under all platforms.
        mm = mmap.mmap(-1, 16)
        self.addCleanup(mm.close)
        mm.write(b'python')
        result = mm.flush()
        self.assertIsNone(result)
        if (sys.platform.startswith(('linux', 'android'))
            and not in_systemd_nspawn_sync_suppressed()):
            # 'offset' must be a multiple of mmap.PAGESIZE on Linux.
            # See bpo-34754 for details.
            self.assertRaises(OSError, mm.flush, 1, len(b'python'))

    def test_repr(self):
        open_mmap_repr_pat = re.compile(
            r"<mmap.mmap closed=False, "
            r"access=(?P<access>\S+), "
            r"length=(?P<length>\d+), "
            r"pos=(?P<pos>\d+), "
            r"offset=(?P<offset>\d+)>")
        closed_mmap_repr_pat = re.compile(r"<mmap.mmap closed=True>")
        mapsizes = (50, 100, 1_000, 1_000_000, 10_000_000)
        offsets = tuple((mapsize // 2 // mmap.ALLOCATIONGRANULARITY)
                        * mmap.ALLOCATIONGRANULARITY for mapsize in mapsizes)
        for offset, mapsize in zip(offsets, mapsizes):
            data = b'a' * mapsize
            length = mapsize - offset
            accesses = ('ACCESS_DEFAULT', 'ACCESS_READ',
                        'ACCESS_COPY', 'ACCESS_WRITE')
            positions = (0, length//10, length//5, length//4)
            with open(TESTFN, "wb+") as fp:
                fp.write(data)
                fp.flush()
                for access, pos in itertools.product(accesses, positions):
                    accint = getattr(mmap, access)
                    with mmap.mmap(fp.fileno(),
                                   length,
                                   access=accint,
                                   offset=offset) as mm:
                        mm.seek(pos)
                        match = open_mmap_repr_pat.match(repr(mm))
                        self.assertIsNotNone(match)
                        self.assertEqual(match.group('access'), access)
                        self.assertEqual(match.group('length'), str(length))
                        self.assertEqual(match.group('pos'), str(pos))
                        self.assertEqual(match.group('offset'), str(offset))
                    match = closed_mmap_repr_pat.match(repr(mm))
                    self.assertIsNotNone(match)

    @unittest.skipUnless(hasattr(mmap.mmap, 'madvise'), 'needs madvise')
    def test_madvise(self):
        size = 2 * PAGESIZE
        m = mmap.mmap(-1, size)

        class Number:
            def __index__(self):
                return 2

        with self.assertRaisesRegex(ValueError, "madvise start out of bounds"):
            m.madvise(mmap.MADV_NORMAL, size)
        with self.assertRaisesRegex(ValueError, "madvise start out of bounds"):
            m.madvise(mmap.MADV_NORMAL, -1)
        with self.assertRaisesRegex(ValueError, "madvise length invalid"):
            m.madvise(mmap.MADV_NORMAL, 0, -1)
        with self.assertRaisesRegex(OverflowError, "madvise length too large"):
            m.madvise(mmap.MADV_NORMAL, PAGESIZE, sys.maxsize)
        with self.assertRaisesRegex(
                TypeError, "'str' object cannot be interpreted as an integer"):
            m.madvise(mmap.MADV_NORMAL, PAGESIZE, "Not a Number")
        self.assertEqual(m.madvise(mmap.MADV_NORMAL), None)
        self.assertEqual(m.madvise(mmap.MADV_NORMAL, PAGESIZE), None)
        self.assertEqual(m.madvise(mmap.MADV_NORMAL, PAGESIZE, size), None)
        self.assertEqual(m.madvise(mmap.MADV_NORMAL, 0, 2), None)
        self.assertEqual(m.madvise(mmap.MADV_NORMAL, 0, Number()), None)
        self.assertEqual(m.madvise(mmap.MADV_NORMAL, 0, size), None)

    @unittest.skipUnless(hasattr(mmap.mmap, 'resize'), 'requires mmap.resize')
    def test_resize_up_anonymous_mapping(self):
        """If the mmap is backed by the pagefile ensure a resize up can happen
        and that the original data is still in place
        """
        start_size = PAGESIZE
        new_size = 2 * start_size
        data = random.randbytes(start_size)

        with mmap.mmap(-1, start_size) as m:
            m[:] = data
            if sys.platform.startswith(('linux', 'android')):
                # Can't expand a shared anonymous mapping on Linux.
                # See https://bugzilla.kernel.org/show_bug.cgi?id=8691
                with self.assertRaises(ValueError):
                    m.resize(new_size)
            else:
                m.resize(new_size)
                self.assertEqual(len(m), new_size)
                self.assertEqual(m[:start_size], data)
                self.assertEqual(m[start_size:], b'\0' * (new_size - start_size))

    @unittest.skipUnless(os.name == 'posix', 'requires Posix')
    @unittest.skipUnless(hasattr(mmap.mmap, 'resize'), 'requires mmap.resize')
    def test_resize_up_private_anonymous_mapping(self):
        start_size = PAGESIZE
        new_size = 2 * start_size
        data = random.randbytes(start_size)

        with mmap.mmap(-1, start_size, flags=mmap.MAP_PRIVATE) as m:
            m[:] = data
            m.resize(new_size)
            self.assertEqual(len(m), new_size)
            self.assertEqual(m[:start_size], data)
            self.assertEqual(m[start_size:], b'\0' * (new_size - start_size))

    @unittest.skipUnless(hasattr(mmap.mmap, 'resize'), 'requires mmap.resize')
    def test_resize_down_anonymous_mapping(self):
        """If the mmap is backed by the pagefile ensure a resize down up can happen
        and that a truncated form of the original data is still in place
        """
        start_size = 2 * PAGESIZE
        new_size = start_size // 2
        data = random.randbytes(start_size)

        with mmap.mmap(-1, start_size) as m:
            m[:] = data
            m.resize(new_size)
            self.assertEqual(len(m), new_size)
            self.assertEqual(m[:], data[:new_size])
            if sys.platform.startswith(('linux', 'android')):
                # Can't expand to its original size.
                with self.assertRaises(ValueError):
                    m.resize(start_size)

    @unittest.skipUnless(os.name == 'nt', 'requires Windows')
    def test_resize_fails_if_mapping_held_elsewhere(self):
        """If more than one mapping is held against a named file on Windows, neither
        mapping can be resized
        """
        start_size = 2 * PAGESIZE
        reduced_size = PAGESIZE

        f = open(TESTFN, 'wb+')
        f.truncate(start_size)
        try:
            m1 = mmap.mmap(f.fileno(), start_size)
            m2 = mmap.mmap(f.fileno(), start_size)
            with self.assertRaises(OSError):
                m1.resize(reduced_size)
            with self.assertRaises(OSError):
                m2.resize(reduced_size)
            m2.close()
            m1.resize(reduced_size)
            self.assertEqual(m1.size(), reduced_size)
            self.assertEqual(os.stat(f.fileno()).st_size, reduced_size)
        finally:
            f.close()

    @unittest.skipUnless(os.name == 'nt', 'requires Windows')
    def test_resize_succeeds_with_error_for_second_named_mapping(self):
        """If a more than one mapping exists of the same name, none of them can
        be resized: they'll raise an Exception and leave the original mapping intact
        """
        start_size = 2 * PAGESIZE
        reduced_size = PAGESIZE
        tagname =  random_tagname()
        data_length = 8
        data = bytes(random.getrandbits(8) for _ in range(data_length))

        m1 = mmap.mmap(-1, start_size, tagname=tagname)
        m2 = mmap.mmap(-1, start_size, tagname=tagname)
        m1[:data_length] = data
        self.assertEqual(m2[:data_length], data)
        with self.assertRaises(OSError):
            m1.resize(reduced_size)
        self.assertEqual(m1.size(), start_size)
        self.assertEqual(m1[:data_length], data)
        self.assertEqual(m2[:data_length], data)

    def test_mmap_closed_by_int_scenarios(self):
        """
        gh-103987: Test that mmap objects raise ValueError
                for closed mmap files
        """

        class MmapClosedByIntContext:
            def __init__(self, access) -> None:
                self.access = access

            def __enter__(self):
                self.f = open(TESTFN, "w+b")
                self.f.write(random.randbytes(100))
                self.f.flush()

                m = mmap.mmap(self.f.fileno(), 100, access=self.access)

                class X:
                    def __index__(self):
                        m.close()
                        return 10

                return (m, X)

            def __exit__(self, exc_type, exc_value, traceback):
                self.f.close()

        read_access_modes = [
            mmap.ACCESS_READ,
            mmap.ACCESS_WRITE,
            mmap.ACCESS_COPY,
            mmap.ACCESS_DEFAULT,
        ]

        write_access_modes = [
            mmap.ACCESS_WRITE,
            mmap.ACCESS_COPY,
            mmap.ACCESS_DEFAULT,
        ]

        for access in read_access_modes:
            with MmapClosedByIntContext(access) as (m, X):
                with self.assertRaisesRegex(ValueError, "mmap closed or invalid"):
                    m[X()]

            with MmapClosedByIntContext(access) as (m, X):
                with self.assertRaisesRegex(ValueError, "mmap closed or invalid"):
                    m[X() : 20]

            with MmapClosedByIntContext(access) as (m, X):
                with self.assertRaisesRegex(ValueError, "mmap closed or invalid"):
                    m[X() : 20 : 2]

            with MmapClosedByIntContext(access) as (m, X):
                with self.assertRaisesRegex(ValueError, "mmap closed or invalid"):
                    m[20 : X() : -2]

            with MmapClosedByIntContext(access) as (m, X):
                with self.assertRaisesRegex(ValueError, "mmap closed or invalid"):
                    m.read(X())

            with MmapClosedByIntContext(access) as (m, X):
                with self.assertRaisesRegex(ValueError, "mmap closed or invalid"):
                    m.find(b"1", 1, X())

        for access in write_access_modes:
            with MmapClosedByIntContext(access) as (m, X):
                with self.assertRaisesRegex(ValueError, "mmap closed or invalid"):
                    m[X() : 20] = b"1" * 10

            with MmapClosedByIntContext(access) as (m, X):
                with self.assertRaisesRegex(ValueError, "mmap closed or invalid"):
                    m[X() : 20 : 2] = b"1" * 5

            with MmapClosedByIntContext(access) as (m, X):
                with self.assertRaisesRegex(ValueError, "mmap closed or invalid"):
                    m[20 : X() : -2] = b"1" * 5

            with MmapClosedByIntContext(access) as (m, X):
                with self.assertRaisesRegex(ValueError, "mmap closed or invalid"):
                    m.move(1, 2, X())

            with MmapClosedByIntContext(access) as (m, X):
                with self.assertRaisesRegex(ValueError, "mmap closed or invalid"):
                    m.write_byte(X())

    @unittest.skipUnless(os.name == 'nt', 'requires Windows')
    @unittest.skipUnless(hasattr(mmap.mmap, '_protect'), 'test needs debug build')
    def test_access_violations(self):
        from test.support.os_helper import TESTFN

        code = textwrap.dedent("""
            import faulthandler
            import mmap
            import os
            import sys
            from contextlib import suppress

            # Prevent logging access violations to stderr.
            faulthandler.disable()

            PAGESIZE = mmap.PAGESIZE
            PAGE_NOACCESS = 0x01

            with open(sys.argv[1], 'bw+') as f:
                f.write(b'A'* PAGESIZE)
                f.flush()

                m = mmap.mmap(f.fileno(), PAGESIZE)
                m._protect(PAGE_NOACCESS, 0, PAGESIZE)
                with suppress(OSError):
                    m.read(PAGESIZE)
                    assert False, 'mmap.read() did not raise'
                with suppress(OSError):
                    m.read_byte()
                    assert False, 'mmap.read_byte() did not raise'
                with suppress(OSError):
                    m.readline()
                    assert False, 'mmap.readline() did not raise'
                with suppress(OSError):
                    m.write(b'A'* PAGESIZE)
                    assert False, 'mmap.write() did not raise'
                with suppress(OSError):
                    m.write_byte(0)
                    assert False, 'mmap.write_byte() did not raise'
                with suppress(OSError):
                    m[0]  # test mmap_subscript
                    assert False, 'mmap.__getitem__() did not raise'
                with suppress(OSError):
                    m[0:10]  # test mmap_subscript
                    assert False, 'mmap.__getitem__() did not raise'
                with suppress(OSError):
                    m[0:10:2]  # test mmap_subscript
                    assert False, 'mmap.__getitem__() did not raise'
                with suppress(OSError):
                    m[0] = 1
                    assert False, 'mmap.__setitem__() did not raise'
                with suppress(OSError):
                    m[0:10] = b'A'* 10
                    assert False, 'mmap.__setitem__() did not raise'
                with suppress(OSError):
                    m[0:10:2] = b'A'* 5
                    assert False, 'mmap.__setitem__() did not raise'
                with suppress(OSError):
                    m.move(0, 10, 1)
                    assert False, 'mmap.move() did not raise'
                with suppress(OSError):
                    list(m)  # test mmap_item
                    assert False, 'mmap.__getitem__() did not raise'
                with suppress(OSError):
                    m.find(b'A')
                    assert False, 'mmap.find() did not raise'
                with suppress(OSError):
                    m.rfind(b'A')
                    assert False, 'mmap.rfind() did not raise'
        """)
        rt, stdout, stderr = assert_python_ok("-c", code, TESTFN)
        self.assertEqual(stdout.strip(), b'')
        self.assertEqual(stderr.strip(), b'')

    def test_flush_parameters(self):
        with open(TESTFN, 'wb+') as f:
            f.write(b'x' * PAGESIZE * 3)
            f.flush()

            m = mmap.mmap(f.fileno(), PAGESIZE * 3)
            self.addCleanup(m.close)

            m.flush()
            m.flush(PAGESIZE)
            m.flush(PAGESIZE, PAGESIZE)

<<<<<<< HEAD
            if hasattr(mmap, 'MS_SYNC'):
                m.flush(0, PAGESIZE, flags=mmap.MS_SYNC)
            if hasattr(mmap, 'MS_ASYNC'):
                m.flush(flags=mmap.MS_ASYNC)
            if hasattr(mmap, 'MS_INVALIDATE'):
                m.flush(PAGESIZE * 2, mmap.MS_INVALIDATE)
            if hasattr(mmap, 'MS_ASYNC') and hasattr(mmap, 'MS_INVALIDATE'):
                m.flush(0, PAGESIZE, flags=mmap.MS_ASYNC | mmap.MS_INVALIDATE)
=======
    @unittest.skipUnless(sys.platform == 'linux', 'Linux only')
    @support.requires_linux_version(5, 17, 0)
    def test_set_name(self):
        # Test setting name on anonymous mmap
        m = mmap.mmap(-1, PAGESIZE)
        self.addCleanup(m.close)
        try:
            result = m.set_name('test_mapping')
        except OSError as exc:
            if exc.errno == errno.EINVAL:
                # gh-142419: On Fedora, prctl(PR_SET_VMA_ANON_NAME) fails with
                # EINVAL because the kernel option CONFIG_ANON_VMA_NAME is
                # disabled.
                # See: https://bugzilla.redhat.com/show_bug.cgi?id=2302746
                self.skipTest("prctl() failed with EINVAL")
            else:
                raise
        self.assertIsNone(result)

        # Test name length limit (80 chars including prefix "cpython:mmap:" and '\0')
        # Prefix is 13 chars, so max name is 66 chars
        long_name = 'x' * 66
        result = m.set_name(long_name)
        self.assertIsNone(result)

        # Test name too long
        too_long_name = 'x' * 67
        with self.assertRaises(ValueError):
            m.set_name(too_long_name)

        # Test that file-backed mmap raises error
        with open(TESTFN, 'wb+') as f:
            f.write(b'x' * PAGESIZE)
            f.flush()
            m2 = mmap.mmap(f.fileno(), PAGESIZE)
            self.addCleanup(m2.close)

            with self.assertRaises(ValueError):
                m2.set_name('should_fail')
>>>>>>> c4ab0245


class LargeMmapTests(unittest.TestCase):

    def setUp(self):
        unlink(TESTFN)

    def tearDown(self):
        unlink(TESTFN)

    def _make_test_file(self, num_zeroes, tail):
        if sys.platform[:3] == 'win' or is_apple:
            requires('largefile',
                'test requires %s bytes and a long time to run' % str(0x180000000))
        f = open(TESTFN, 'w+b')
        try:
            f.seek(num_zeroes)
            f.write(tail)
            f.flush()
        except (OSError, OverflowError, ValueError):
            try:
                f.close()
            except (OSError, OverflowError):
                pass
            raise unittest.SkipTest("filesystem does not have largefile support")
        return f

    def test_large_offset(self):
        with self._make_test_file(0x14FFFFFFF, b" ") as f:
            with mmap.mmap(f.fileno(), 0, offset=0x140000000, access=mmap.ACCESS_READ) as m:
                self.assertEqual(m[0xFFFFFFF], 32)

    def test_large_filesize(self):
        with self._make_test_file(0x17FFFFFFF, b" ") as f:
            if sys.maxsize < 0x180000000:
                # On 32 bit platforms the file is larger than sys.maxsize so
                # mapping the whole file should fail -- Issue #16743
                with self.assertRaises(OverflowError):
                    mmap.mmap(f.fileno(), 0x180000000, access=mmap.ACCESS_READ)
                with self.assertRaises(ValueError):
                    mmap.mmap(f.fileno(), 0, access=mmap.ACCESS_READ)
            with mmap.mmap(f.fileno(), 0x10000, access=mmap.ACCESS_READ) as m:
                self.assertEqual(m.size(), 0x180000000)

    # Issue 11277: mmap() with large (~4 GiB) sparse files crashes on OS X.

    def _test_around_boundary(self, boundary):
        tail = b'  DEARdear  '
        start = boundary - len(tail) // 2
        end = start + len(tail)
        with self._make_test_file(start, tail) as f:
            with mmap.mmap(f.fileno(), 0, access=mmap.ACCESS_READ) as m:
                self.assertEqual(m[start:end], tail)

    @unittest.skipUnless(sys.maxsize > _4G, "test cannot run on 32-bit systems")
    def test_around_2GB(self):
        self._test_around_boundary(_2G)

    @unittest.skipUnless(sys.maxsize > _4G, "test cannot run on 32-bit systems")
    def test_around_4GB(self):
        self._test_around_boundary(_4G)


if __name__ == '__main__':
    unittest.main()<|MERGE_RESOLUTION|>--- conflicted
+++ resolved
@@ -1166,7 +1166,6 @@
             m.flush(PAGESIZE)
             m.flush(PAGESIZE, PAGESIZE)
 
-<<<<<<< HEAD
             if hasattr(mmap, 'MS_SYNC'):
                 m.flush(0, PAGESIZE, flags=mmap.MS_SYNC)
             if hasattr(mmap, 'MS_ASYNC'):
@@ -1175,7 +1174,6 @@
                 m.flush(PAGESIZE * 2, mmap.MS_INVALIDATE)
             if hasattr(mmap, 'MS_ASYNC') and hasattr(mmap, 'MS_INVALIDATE'):
                 m.flush(0, PAGESIZE, flags=mmap.MS_ASYNC | mmap.MS_INVALIDATE)
-=======
     @unittest.skipUnless(sys.platform == 'linux', 'Linux only')
     @support.requires_linux_version(5, 17, 0)
     def test_set_name(self):
@@ -1215,7 +1213,6 @@
 
             with self.assertRaises(ValueError):
                 m2.set_name('should_fail')
->>>>>>> c4ab0245
 
 
 class LargeMmapTests(unittest.TestCase):
