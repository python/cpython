--- conflicted
+++ resolved
@@ -275,19 +275,13 @@
         size = 64
         with open(TESTFN, "wb") as f:
             f.write(b"a"*size)
-<<<<<<< HEAD
         with open(TESTFN, "r+b") as f:
             with mmap.mmap(f.fileno(), size, trackfd=False) as m:
                 if close_original_fd:
                     f.close()
                 self.assertEqual(len(m), size)
-                if os.name == 'nt':
-                    with self.assertRaises(ValueError):
-                        m.size()
-                else:
-                    with self.assertRaises(OSError) as err_cm:
-                        m.size()
-                    self.assertEqual(err_cm.exception.errno, errno.EBADF)
+                with self.assertRaises(ValueError):
+                    m.size()
                 with self.assertRaises(ValueError):
                     m.resize(size * 2)
                 with self.assertRaises(ValueError):
@@ -314,38 +308,6 @@
         self.assertIs(m.closed, True)
         self.assertEqual(os.stat(TESTFN).st_size, size)
 
-=======
-        for close_original_fd in True, False:
-            with self.subTest(close_original_fd=close_original_fd):
-                with open(TESTFN, "r+b") as f:
-                    with mmap.mmap(f.fileno(), size, trackfd=False) as m:
-                        if close_original_fd:
-                            f.close()
-                        self.assertEqual(len(m), size)
-                        with self.assertRaises(ValueError):
-                            m.size()
-                        with self.assertRaises(ValueError):
-                            m.resize(size * 2)
-                        with self.assertRaises(ValueError):
-                            m.resize(size // 2)
-                        self.assertEqual(m.closed, False)
-
-                        # Smoke-test other API
-                        m.write_byte(ord('X'))
-                        m[2] = ord('Y')
-                        m.flush()
-                        with open(TESTFN, "rb") as f:
-                            self.assertEqual(f.read(4), b'XaYa')
-                        self.assertEqual(m.tell(), 1)
-                        m.seek(0)
-                        self.assertEqual(m.tell(), 0)
-                        self.assertEqual(m.read_byte(), ord('X'))
-
-                self.assertEqual(m.closed, True)
-                self.assertEqual(os.stat(TESTFN).st_size, size)
-
-    @unittest.skipIf(os.name == 'nt', 'trackfd not present on Windows')
->>>>>>> 32032ee3
     def test_trackfd_neg1(self):
         size = 64
         with mmap.mmap(-1, size, trackfd=False) as m:
