"""
Path operations common to more than one OS
Do not use directly.  The OS specific modules import the appropriate
functions from this module themselves.
"""
import os
import stat

__all__ = ['commonprefix', 'exists', 'getatime', 'getctime', 'getmtime',
           'getsize', 'isdevdrive', 'isdir', 'isfile', 'isjunction', 'islink',
<<<<<<< HEAD
           'lexists', 'samefile', 'sameopenfile', 'samestat', 'ALL_BUT_LAST']
=======
           'lexists', 'samefile', 'sameopenfile', 'samestat', 'ALLOW_MISSING']
>>>>>>> 3612d8f5


# Does a path exist?
# This is false for dangling symbolic links on systems that support them.
def exists(path):
    """Test whether a path exists.  Returns False for broken symbolic links"""
    try:
        os.stat(path)
    except (OSError, ValueError):
        return False
    return True


# Being true for dangling symbolic links is also useful.
def lexists(path):
    """Test whether a path exists.  Returns True for broken symbolic links"""
    try:
        os.lstat(path)
    except (OSError, ValueError):
        return False
    return True

# This follows symbolic links, so both islink() and isdir() can be true
# for the same path on systems that support symlinks
def isfile(path):
    """Test whether a path is a regular file"""
    try:
        st = os.stat(path)
    except (OSError, ValueError):
        return False
    return stat.S_ISREG(st.st_mode)


# Is a path a directory?
# This follows symbolic links, so both islink() and isdir()
# can be true for the same path on systems that support symlinks
def isdir(s):
    """Return true if the pathname refers to an existing directory."""
    try:
        st = os.stat(s)
    except (OSError, ValueError):
        return False
    return stat.S_ISDIR(st.st_mode)


# Is a path a symbolic link?
# This will always return false on systems where os.lstat doesn't exist.

def islink(path):
    """Test whether a path is a symbolic link"""
    try:
        st = os.lstat(path)
    except (OSError, ValueError, AttributeError):
        return False
    return stat.S_ISLNK(st.st_mode)


# Is a path a junction?
def isjunction(path):
    """Test whether a path is a junction
    Junctions are not supported on the current platform"""
    os.fspath(path)
    return False


def isdevdrive(path):
    """Determines whether the specified path is on a Windows Dev Drive.
    Dev Drives are not supported on the current platform"""
    os.fspath(path)
    return False


def getsize(filename):
    """Return the size of a file, reported by os.stat()."""
    return os.stat(filename).st_size


def getmtime(filename):
    """Return the last modification time of a file, reported by os.stat()."""
    return os.stat(filename).st_mtime


def getatime(filename):
    """Return the last access time of a file, reported by os.stat()."""
    return os.stat(filename).st_atime


def getctime(filename):
    """Return the metadata change time of a file, reported by os.stat()."""
    return os.stat(filename).st_ctime


# Return the longest prefix of all list elements.
def commonprefix(m):
    "Given a list of pathnames, returns the longest common leading component"
    if not m: return ''
    # Some people pass in a list of pathname parts to operate in an OS-agnostic
    # fashion; don't try to translate in that case as that's an abuse of the
    # API and they are already doing what they need to be OS-agnostic and so
    # they most likely won't be using an os.PathLike object in the sublists.
    if not isinstance(m[0], (list, tuple)):
        m = tuple(map(os.fspath, m))
    s1 = min(m)
    s2 = max(m)
    for i, c in enumerate(s1):
        if c != s2[i]:
            return s1[:i]
    return s1

# Are two stat buffers (obtained from stat, fstat or lstat)
# describing the same file?
def samestat(s1, s2):
    """Test whether two stat buffers reference the same file"""
    return (s1.st_ino == s2.st_ino and
            s1.st_dev == s2.st_dev)


# Are two filenames really pointing to the same file?
def samefile(f1, f2):
    """Test whether two pathnames reference the same actual file or directory

    This is determined by the device number and i-node number and
    raises an exception if an os.stat() call on either pathname fails.
    """
    s1 = os.stat(f1)
    s2 = os.stat(f2)
    return samestat(s1, s2)


# Are two open files really referencing the same file?
# (Not necessarily the same file descriptor!)
def sameopenfile(fp1, fp2):
    """Test whether two open file objects reference the same file"""
    s1 = os.fstat(fp1)
    s2 = os.fstat(fp2)
    return samestat(s1, s2)


# Split a path in root and extension.
# The extension is everything starting at the last dot in the last
# pathname component; the root is everything before that.
# It is always true that root + ext == p.

# Generic implementation of splitext, to be parametrized with
# the separators
def _splitext(p, sep, altsep, extsep):
    """Split the extension from a pathname.

    Extension is everything from the last dot to the end, ignoring
    leading dots.  Returns "(root, ext)"; ext may be empty."""
    # NOTE: This code must work for text and bytes strings.

    sepIndex = p.rfind(sep)
    if altsep:
        altsepIndex = p.rfind(altsep)
        sepIndex = max(sepIndex, altsepIndex)

    dotIndex = p.rfind(extsep)
    if dotIndex > sepIndex:
        # skip all leading dots
        filenameIndex = sepIndex + 1
        while filenameIndex < dotIndex:
            if p[filenameIndex:filenameIndex+1] != extsep:
                return p[:dotIndex], p[dotIndex:]
            filenameIndex += 1

    return p, p[:0]

def _check_arg_types(funcname, *args):
    hasstr = hasbytes = False
    for s in args:
        if isinstance(s, str):
            hasstr = True
        elif isinstance(s, bytes):
            hasbytes = True
        else:
            raise TypeError(f'{funcname}() argument must be str, bytes, or '
                            f'os.PathLike object, not {s.__class__.__name__!r}') from None
    if hasstr and hasbytes:
        raise TypeError("Can't mix strings and bytes in path components") from None

<<<<<<< HEAD

# A singleton with a true boolean value.
@object.__new__
class ALL_BUT_LAST:
    """Special value for use in realpath()."""
    def __repr__(self):
        return self.__class__.__name__
=======
# A singleton with a true boolean value.
@object.__new__
class ALLOW_MISSING:
    """Special value for use in realpath()."""
    def __repr__(self):
        return 'os.path.ALLOW_MISSING'
>>>>>>> 3612d8f5
    def __reduce__(self):
        return self.__class__.__name__<|MERGE_RESOLUTION|>--- conflicted
+++ resolved
@@ -8,11 +8,8 @@
 
 __all__ = ['commonprefix', 'exists', 'getatime', 'getctime', 'getmtime',
            'getsize', 'isdevdrive', 'isdir', 'isfile', 'isjunction', 'islink',
-<<<<<<< HEAD
-           'lexists', 'samefile', 'sameopenfile', 'samestat', 'ALL_BUT_LAST']
-=======
-           'lexists', 'samefile', 'sameopenfile', 'samestat', 'ALLOW_MISSING']
->>>>>>> 3612d8f5
+           'lexists', 'samefile', 'sameopenfile', 'samestat',
+           'ALL_BUT_LAST', 'ALLOW_MISSING']
 
 
 # Does a path exist?
@@ -194,21 +191,21 @@
     if hasstr and hasbytes:
         raise TypeError("Can't mix strings and bytes in path components") from None
 
-<<<<<<< HEAD
-
-# A singleton with a true boolean value.
+
+# Singletons with a true boolean value.
+
 @object.__new__
 class ALL_BUT_LAST:
     """Special value for use in realpath()."""
     def __repr__(self):
+        return 'os.path.ALL_BUT_LAST'
+    def __reduce__(self):
         return self.__class__.__name__
-=======
-# A singleton with a true boolean value.
+
 @object.__new__
 class ALLOW_MISSING:
     """Special value for use in realpath()."""
     def __repr__(self):
         return 'os.path.ALLOW_MISSING'
->>>>>>> 3612d8f5
     def __reduce__(self):
         return self.__class__.__name__