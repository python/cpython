import collections
import os
import os.path
import subprocess
import sys
import sysconfig
import tempfile
from importlib import resources


__all__ = ["version", "bootstrap"]
_PACKAGE_NAMES = ('pip',)
<<<<<<< HEAD
_PIP_VERSION = "23.1"
=======
_PIP_VERSION = "23.0.1"
>>>>>>> ece20dba
_PROJECTS = [
    ("pip", _PIP_VERSION, "py3"),
]

# Packages bundled in ensurepip._bundled have wheel_name set.
# Packages from WHEEL_PKG_DIR have wheel_path set.
_Package = collections.namedtuple('Package',
                                  ('version', 'wheel_name', 'wheel_path'))

# Directory of system wheel packages. Some Linux distribution packaging
# policies recommend against bundling dependencies. For example, Fedora
# installs wheel packages in the /usr/share/python-wheels/ directory and don't
# install the ensurepip._bundled package.
_WHEEL_PKG_DIR = sysconfig.get_config_var('WHEEL_PKG_DIR')


def _find_packages(path):
    packages = {}
    try:
        filenames = os.listdir(path)
    except OSError:
        # Ignore: path doesn't exist or permission error
        filenames = ()
    # Make the code deterministic if a directory contains multiple wheel files
    # of the same package, but don't attempt to implement correct version
    # comparison since this case should not happen.
    filenames = sorted(filenames)
    for filename in filenames:
        # filename is like 'pip-21.2.4-py3-none-any.whl'
        if not filename.endswith(".whl"):
            continue
        for name in _PACKAGE_NAMES:
            prefix = name + '-'
            if filename.startswith(prefix):
                break
        else:
            continue

        # Extract '21.2.4' from 'pip-21.2.4-py3-none-any.whl'
        version = filename.removeprefix(prefix).partition('-')[0]
        wheel_path = os.path.join(path, filename)
        packages[name] = _Package(version, None, wheel_path)
    return packages


def _get_packages():
    global _PACKAGES, _WHEEL_PKG_DIR
    if _PACKAGES is not None:
        return _PACKAGES

    packages = {}
    for name, version, py_tag in _PROJECTS:
        wheel_name = f"{name}-{version}-{py_tag}-none-any.whl"
        packages[name] = _Package(version, wheel_name, None)
    if _WHEEL_PKG_DIR:
        dir_packages = _find_packages(_WHEEL_PKG_DIR)
        # only used the wheel package directory if all packages are found there
        if all(name in dir_packages for name in _PACKAGE_NAMES):
            packages = dir_packages
    _PACKAGES = packages
    return packages
_PACKAGES = None


def _run_pip(args, additional_paths=None):
    # Run the bootstrapping in a subprocess to avoid leaking any state that happens
    # after pip has executed. Particularly, this avoids the case when pip holds onto
    # the files in *additional_paths*, preventing us to remove them at the end of the
    # invocation.
    code = f"""
import runpy
import sys
sys.path = {additional_paths or []} + sys.path
sys.argv[1:] = {args}
runpy.run_module("pip", run_name="__main__", alter_sys=True)
"""

    cmd = [
        sys.executable,
        '-W',
        'ignore::DeprecationWarning',
        '-c',
        code,
    ]
    if sys.flags.isolated:
        # run code in isolated mode if currently running isolated
        cmd.insert(1, '-I')
    return subprocess.run(cmd, check=True).returncode


def version():
    """
    Returns a string specifying the bundled version of pip.
    """
    return _get_packages()['pip'].version


def _disable_pip_configuration_settings():
    # We deliberately ignore all pip environment variables
    # when invoking pip
    # See http://bugs.python.org/issue19734 for details
    keys_to_remove = [k for k in os.environ if k.startswith("PIP_")]
    for k in keys_to_remove:
        del os.environ[k]
    # We also ignore the settings in the default pip configuration file
    # See http://bugs.python.org/issue20053 for details
    os.environ['PIP_CONFIG_FILE'] = os.devnull


def bootstrap(*, root=None, upgrade=False, user=False,
              altinstall=False, default_pip=False,
              verbosity=0):
    """
    Bootstrap pip into the current Python installation (or the given root
    directory).

    Note that calling this function will alter both sys.path and os.environ.
    """
    # Discard the return value
    _bootstrap(root=root, upgrade=upgrade, user=user,
               altinstall=altinstall, default_pip=default_pip,
               verbosity=verbosity)


def _bootstrap(*, root=None, upgrade=False, user=False,
              altinstall=False, default_pip=False,
              verbosity=0):
    """
    Bootstrap pip into the current Python installation (or the given root
    directory). Returns pip command status code.

    Note that calling this function will alter both sys.path and os.environ.
    """
    if altinstall and default_pip:
        raise ValueError("Cannot use altinstall and default_pip together")

    sys.audit("ensurepip.bootstrap", root)

    _disable_pip_configuration_settings()

    # By default, installing pip installs all of the
    # following scripts (X.Y == running Python version):
    #
    #   pip, pipX, pipX.Y
    #
    # pip 1.5+ allows ensurepip to request that some of those be left out
    if altinstall:
        # omit pip, pipX
        os.environ["ENSUREPIP_OPTIONS"] = "altinstall"
    elif not default_pip:
        # omit pip
        os.environ["ENSUREPIP_OPTIONS"] = "install"

    with tempfile.TemporaryDirectory() as tmpdir:
        # Put our bundled wheels into a temporary directory and construct the
        # additional paths that need added to sys.path
        additional_paths = []
        for name, package in _get_packages().items():
            if package.wheel_name:
                # Use bundled wheel package
                wheel_name = package.wheel_name
                wheel_path = resources.files("ensurepip") / "_bundled" / wheel_name
                whl = wheel_path.read_bytes()
            else:
                # Use the wheel package directory
                with open(package.wheel_path, "rb") as fp:
                    whl = fp.read()
                wheel_name = os.path.basename(package.wheel_path)

            filename = os.path.join(tmpdir, wheel_name)
            with open(filename, "wb") as fp:
                fp.write(whl)

            additional_paths.append(filename)

        # Construct the arguments to be passed to the pip command
        args = ["install", "--no-cache-dir", "--no-index", "--find-links", tmpdir]
        if root:
            args += ["--root", root]
        if upgrade:
            args += ["--upgrade"]
        if user:
            args += ["--user"]
        if verbosity:
            args += ["-" + "v" * verbosity]

        return _run_pip([*args, *_PACKAGE_NAMES], additional_paths)

def _uninstall_helper(*, verbosity=0):
    """Helper to support a clean default uninstall process on Windows

    Note that calling this function may alter os.environ.
    """
    # Nothing to do if pip was never installed, or has been removed
    try:
        import pip
    except ImportError:
        return

    # If the installed pip version doesn't match the available one,
    # leave it alone
    available_version = version()
    if pip.__version__ != available_version:
        print(f"ensurepip will only uninstall a matching version "
              f"({pip.__version__!r} installed, "
              f"{available_version!r} available)",
              file=sys.stderr)
        return

    _disable_pip_configuration_settings()

    # Construct the arguments to be passed to the pip command
    args = ["uninstall", "-y", "--disable-pip-version-check"]
    if verbosity:
        args += ["-" + "v" * verbosity]

    return _run_pip([*args, *reversed(_PACKAGE_NAMES)])


def _main(argv=None):
    import argparse
    parser = argparse.ArgumentParser(prog="python -m ensurepip")
    parser.add_argument(
        "--version",
        action="version",
        version="pip {}".format(version()),
        help="Show the version of pip that is bundled with this Python.",
    )
    parser.add_argument(
        "-v", "--verbose",
        action="count",
        default=0,
        dest="verbosity",
        help=("Give more output. Option is additive, and can be used up to 3 "
              "times."),
    )
    parser.add_argument(
        "-U", "--upgrade",
        action="store_true",
        default=False,
        help="Upgrade pip and dependencies, even if already installed.",
    )
    parser.add_argument(
        "--user",
        action="store_true",
        default=False,
        help="Install using the user scheme.",
    )
    parser.add_argument(
        "--root",
        default=None,
        help="Install everything relative to this alternate root directory.",
    )
    parser.add_argument(
        "--altinstall",
        action="store_true",
        default=False,
        help=("Make an alternate install, installing only the X.Y versioned "
              "scripts (Default: pipX, pipX.Y)."),
    )
    parser.add_argument(
        "--default-pip",
        action="store_true",
        default=False,
        help=("Make a default pip install, installing the unqualified pip "
              "in addition to the versioned scripts."),
    )

    args = parser.parse_args(argv)

    return _bootstrap(
        root=args.root,
        upgrade=args.upgrade,
        user=args.user,
        verbosity=args.verbosity,
        altinstall=args.altinstall,
        default_pip=args.default_pip,
    )<|MERGE_RESOLUTION|>--- conflicted
+++ resolved
@@ -10,11 +10,7 @@
 
 __all__ = ["version", "bootstrap"]
 _PACKAGE_NAMES = ('pip',)
-<<<<<<< HEAD
 _PIP_VERSION = "23.1"
-=======
-_PIP_VERSION = "23.0.1"
->>>>>>> ece20dba
 _PROJECTS = [
     ("pip", _PIP_VERSION, "py3"),
 ]
