--- conflicted
+++ resolved
@@ -1,14 +1,8 @@
 r"""UUID objects (universally unique identifiers) according to RFC 4122/9562.
 
 This module provides immutable UUID objects (class UUID) and the functions
-<<<<<<< HEAD
 uuid1(), uuid3(), uuid4(), uuid5(), and uuid7() for generating version 1, 3,
-4, 5, and 7 UUIDs as specified in RFC 4122 (superseeded by RFC 9562 but still
-referred to as RFC 4122 for compatibility purposes).
-=======
-uuid1(), uuid3(), uuid4(), uuid5(), and uuid8() for generating version 1, 3,
-4, 5, and 8 UUIDs as specified in RFC 4122/9562.
->>>>>>> bdf9a77e
+4, 5, 7, and 8 UUIDs as specified in RFC 4122/9562.
 
 If all you want is a unique ID, you should probably call uuid1() or uuid4().
 Note that uuid1() may compromise privacy since it creates a UUID containing
@@ -135,11 +129,7 @@
         variant     the UUID variant (one of the constants RESERVED_NCS,
                     RFC_4122, RESERVED_MICROSOFT, or RESERVED_FUTURE)
 
-<<<<<<< HEAD
-        version     the UUID version number (1, 3, 4, 5 and 7, meaningful only
-=======
         version     the UUID version number (1 through 8, meaningful only
->>>>>>> bdf9a77e
                     when the variant is RFC_4122)
 
         is_safe     An enum indicating whether the UUID has been generated in
@@ -224,11 +214,7 @@
             if not 0 <= int < 1<<128:
                 raise ValueError('int is out of range (need a 128-bit value)')
         if version is not None:
-<<<<<<< HEAD
-            if not 1 <= version <= 7:
-=======
             if not 1 <= version <= 8:
->>>>>>> bdf9a77e
                 raise ValueError('illegal version number')
             # Set the variant to RFC 4122/9562.
             int &= ~(0xc000 << 48)
@@ -733,7 +719,6 @@
     hash = sha1(namespace.bytes + name).digest()
     return UUID(bytes=hash[:16], version=5)
 
-<<<<<<< HEAD
 _last_timestamp_v7 = None
 _last_counter_v7 = 0  # 42-bit counter
 
@@ -791,7 +776,7 @@
     int_uuid_7 |= (counter & 0x3fffffff) << 32
     int_uuid_7 |= tail & 0xffffffff
     return UUID(int=int_uuid_7, version=7)
-=======
+
 def uuid8(a=None, b=None, c=None):
     """Generate a UUID from three custom blocks.
 
@@ -814,7 +799,6 @@
     int_uuid_8 |= (b & 0xfff) << 64
     int_uuid_8 |= c & 0x3fff_ffff_ffff_ffff
     return UUID(int=int_uuid_8, version=8)
->>>>>>> bdf9a77e
 
 def main():
     """Run the uuid command line interface."""
@@ -823,11 +807,8 @@
         "uuid3": uuid3,
         "uuid4": uuid4,
         "uuid5": uuid5,
-<<<<<<< HEAD
         "uuid7": uuid7,
-=======
         "uuid8": uuid8,
->>>>>>> bdf9a77e
     }
     uuid_namespace_funcs = ("uuid3", "uuid5")
     namespaces = {
