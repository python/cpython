#!/usr/bin/env python3
"""Generate Python documentation in HTML or text for interactive use.

At the Python interactive prompt, calling help(thing) on a Python object
documents the object, and calling help() starts up an interactive
help session.

Or, at the shell command line outside of Python:

Run "pydoc <name>" to show documentation on something.  <name> may be
the name of a function, module, package, or a dotted reference to a
class or function within a module or module in a package.  If the
argument contains a path segment delimiter (e.g. slash on Unix,
backslash on Windows) it is treated as the path to a Python source file.

Run "pydoc -k <keyword>" to search for a keyword in the synopsis lines
of all available modules.

Run "pydoc -n <hostname>" to start an HTTP server with the given
hostname (default: localhost) on the local machine.

Run "pydoc -p <port>" to start an HTTP server on the given port on the
local machine.  Port number 0 can be used to get an arbitrary unused port.

Run "pydoc -b" to start an HTTP server on an arbitrary unused port and
open a web browser to interactively browse documentation.  Combine with
the -n and -p options to control the hostname and port used.

Run "pydoc -w <name>" to write out the HTML documentation for a module
to a file named "<name>.html".

Module docs for core modules are assumed to be in

    https://docs.python.org/X.Y/library/

This can be overridden by setting the PYTHONDOCS environment variable
to a different URL or to a local directory containing the Library
Reference Manual pages.
"""
__all__ = ['help']
__author__ = "Ka-Ping Yee <ping@lfw.org>"
__date__ = "26 February 2001"

__credits__ = """Guido van Rossum, for an excellent programming language.
Tommy Burnette, the original creator of manpy.
Paul Prescod, for all his work on onlinehelp.
Richard Chamberlain, for the first implementation of textdoc.
"""

# Known bugs that can't be fixed here:
#   - synopsis() cannot be prevented from clobbering existing
#     loaded modules.
#   - If the __file__ attribute on a module is a relative path and
#     the current directory is changed with os.chdir(), an incorrect
#     path will be displayed.

import __future__
import builtins
import importlib._bootstrap
import importlib._bootstrap_external
import importlib.machinery
import importlib.util
import inspect
import io
import os
import pkgutil
import platform
import re
import sys
import sysconfig
import time
import tokenize
import types
import urllib.parse
import warnings
from collections import deque
from reprlib import Repr
from traceback import format_exception_only


# --------------------------------------------------------- common routines

def pathdirs():
    """Convert sys.path into a list of absolute, existing, unique paths."""
    dirs = []
    normdirs = []
    for dir in sys.path:
        dir = os.path.abspath(dir or '.')
        normdir = os.path.normcase(dir)
        if normdir not in normdirs and os.path.isdir(dir):
            dirs.append(dir)
            normdirs.append(normdir)
    return dirs

def _isclass(object):
    return inspect.isclass(object) and not isinstance(object, types.GenericAlias)

def _findclass(func):
    cls = sys.modules.get(func.__module__)
    if cls is None:
        return None
    for name in func.__qualname__.split('.')[:-1]:
        cls = getattr(cls, name)
    if not _isclass(cls):
        return None
    return cls

def _finddoc(obj):
    if inspect.ismethod(obj):
        name = obj.__func__.__name__
        self = obj.__self__
        if (_isclass(self) and
            getattr(getattr(self, name, None), '__func__') is obj.__func__):
            # classmethod
            cls = self
        else:
            cls = self.__class__
    elif inspect.isfunction(obj):
        name = obj.__name__
        cls = _findclass(obj)
        if cls is None or getattr(cls, name) is not obj:
            return None
    elif inspect.isbuiltin(obj):
        name = obj.__name__
        self = obj.__self__
        if (_isclass(self) and
            self.__qualname__ + '.' + name == obj.__qualname__):
            # classmethod
            cls = self
        else:
            cls = self.__class__
    # Should be tested before isdatadescriptor().
    elif isinstance(obj, property):
        func = obj.fget
        name = func.__name__
        cls = _findclass(func)
        if cls is None or getattr(cls, name) is not obj:
            return None
    elif inspect.ismethoddescriptor(obj) or inspect.isdatadescriptor(obj):
        name = obj.__name__
        cls = obj.__objclass__
        if getattr(cls, name) is not obj:
            return None
        if inspect.ismemberdescriptor(obj):
            slots = getattr(cls, '__slots__', None)
            if isinstance(slots, dict) and name in slots:
                return slots[name]
    else:
        return None
    for base in cls.__mro__:
        try:
            doc = _getowndoc(getattr(base, name))
        except AttributeError:
            continue
        if doc is not None:
            return doc
    return None

def _getowndoc(obj):
    """Get the documentation string for an object if it is not
    inherited from its class."""
    try:
        doc = object.__getattribute__(obj, '__doc__')
        if doc is None:
            return None
        if obj is not type:
            typedoc = type(obj).__doc__
            if isinstance(typedoc, str) and typedoc == doc:
                return None
        return doc
    except AttributeError:
        return None

def _getdoc(object):
    """Get the documentation string for an object.

    All tabs are expanded to spaces.  To clean up docstrings that are
    indented to line up with blocks of code, any whitespace than can be
    uniformly removed from the second line onwards is removed."""
    doc = _getowndoc(object)
    if doc is None:
        try:
            doc = _finddoc(object)
        except (AttributeError, TypeError):
            return None
    if not isinstance(doc, str):
        return None
    return inspect.cleandoc(doc)

def getdoc(object):
    """Get the doc string or comments for an object."""
    result = _getdoc(object) or inspect.getcomments(object)
    return result and re.sub('^ *\n', '', result.rstrip()) or ''

def splitdoc(doc):
    """Split a doc string into a synopsis line (if any) and the rest."""
    lines = doc.strip().split('\n')
    if len(lines) == 1:
        return lines[0], ''
    elif len(lines) >= 2 and not lines[1].rstrip():
        return lines[0], '\n'.join(lines[2:])
    return '', '\n'.join(lines)

def classname(object, modname):
    """Get a class name and qualify it with a module name if necessary."""
    name = object.__name__
    if object.__module__ != modname:
        name = object.__module__ + '.' + name
    return name

def isdata(object):
    """Check if an object is of a type that probably means it's data."""
    return not (inspect.ismodule(object) or _isclass(object) or
                inspect.isroutine(object) or inspect.isframe(object) or
                inspect.istraceback(object) or inspect.iscode(object))

def replace(text, *pairs):
    """Do a series of global replacements on a string."""
    while pairs:
        text = pairs[1].join(text.split(pairs[0]))
        pairs = pairs[2:]
    return text

def cram(text, maxlen):
    """Omit part of a string if needed to make it fit in a maximum length."""
    if len(text) > maxlen:
        pre = max(0, (maxlen-3)//2)
        post = max(0, maxlen-3-pre)
        return text[:pre] + '...' + text[len(text)-post:]
    return text

_re_stripid = re.compile(r' at 0x[0-9a-f]{6,16}(>+)$', re.IGNORECASE)
def stripid(text):
    """Remove the hexadecimal id from a Python object representation."""
    # The behaviour of %p is implementation-dependent in terms of case.
    return _re_stripid.sub(r'\1', text)

def _is_bound_method(fn):
    """
    Returns True if fn is a bound method, regardless of whether
    fn was implemented in Python or in C.
    """
    if inspect.ismethod(fn):
        return True
    if inspect.isbuiltin(fn):
        self = getattr(fn, '__self__', None)
        return not (inspect.ismodule(self) or (self is None))
    return False


def allmethods(cl):
    methods = {}
    for key, value in inspect.getmembers(cl, inspect.isroutine):
        methods[key] = 1
    for base in cl.__bases__:
        methods.update(allmethods(base)) # all your base are belong to us
    for key in methods.keys():
        methods[key] = getattr(cl, key)
    return methods

def _split_list(s, predicate):
    """Split sequence s via predicate, and return pair ([true], [false]).

    The return value is a 2-tuple of lists,
        ([x for x in s if predicate(x)],
         [x for x in s if not predicate(x)])
    """

    yes = []
    no = []
    for x in s:
        if predicate(x):
            yes.append(x)
        else:
            no.append(x)
    return yes, no

_future_feature_names = set(__future__.all_feature_names)

def visiblename(name, all=None, obj=None):
    """Decide whether to show documentation on a variable."""
    # Certain special names are redundant or internal.
    # XXX Remove __initializing__?
    if name in {'__author__', '__builtins__', '__cached__', '__credits__',
                '__date__', '__doc__', '__file__', '__spec__',
                '__loader__', '__module__', '__name__', '__package__',
                '__path__', '__qualname__', '__slots__', '__version__'}:
        return 0
    # Private names are hidden, but special names are displayed.
    if name.startswith('__') and name.endswith('__'): return 1
    # Namedtuples have public fields and methods with a single leading underscore
    if name.startswith('_') and hasattr(obj, '_fields'):
        return True
    # Ignore __future__ imports.
    if obj is not __future__ and name in _future_feature_names:
        if isinstance(getattr(obj, name, None), __future__._Feature):
            return False
    if all is not None:
        # only document that which the programmer exported in __all__
        return name in all
    else:
        return not name.startswith('_')

def classify_class_attrs(object):
    """Wrap inspect.classify_class_attrs, with fixup for data descriptors."""
    results = []
    for (name, kind, cls, value) in inspect.classify_class_attrs(object):
        if inspect.isdatadescriptor(value):
            kind = 'data descriptor'
            if isinstance(value, property) and value.fset is None:
                kind = 'readonly property'
        results.append((name, kind, cls, value))
    return results

def sort_attributes(attrs, object):
    'Sort the attrs list in-place by _fields and then alphabetically by name'
    # This allows data descriptors to be ordered according
    # to a _fields attribute if present.
    fields = getattr(object, '_fields', [])
    try:
        field_order = {name : i-len(fields) for (i, name) in enumerate(fields)}
    except TypeError:
        field_order = {}
    keyfunc = lambda attr: (field_order.get(attr[0], 0), attr[0])
    attrs.sort(key=keyfunc)

# ----------------------------------------------------- module manipulation

def ispackage(path):
    """Guess whether a path refers to a package directory."""
    if os.path.isdir(path):
        for ext in ('.py', '.pyc'):
            if os.path.isfile(os.path.join(path, '__init__' + ext)):
                return True
    return False

def source_synopsis(file):
    line = file.readline()
    while line[:1] == '#' or not line.strip():
        line = file.readline()
        if not line: break
    line = line.strip()
    if line[:4] == 'r"""': line = line[1:]
    if line[:3] == '"""':
        line = line[3:]
        if line[-1:] == '\\': line = line[:-1]
        while not line.strip():
            line = file.readline()
            if not line: break
        result = line.split('"""')[0].strip()
    else: result = None
    return result

def synopsis(filename, cache={}):
    """Get the one-line summary out of a module file."""
    mtime = os.stat(filename).st_mtime
    lastupdate, result = cache.get(filename, (None, None))
    if lastupdate is None or lastupdate < mtime:
        # Look for binary suffixes first, falling back to source.
        if filename.endswith(tuple(importlib.machinery.BYTECODE_SUFFIXES)):
            loader_cls = importlib.machinery.SourcelessFileLoader
        elif filename.endswith(tuple(importlib.machinery.EXTENSION_SUFFIXES)):
            loader_cls = importlib.machinery.ExtensionFileLoader
        else:
            loader_cls = None
        # Now handle the choice.
        if loader_cls is None:
            # Must be a source file.
            try:
                file = tokenize.open(filename)
            except OSError:
                # module can't be opened, so skip it
                return None
            # text modules can be directly examined
            with file:
                result = source_synopsis(file)
        else:
            # Must be a binary module, which has to be imported.
            loader = loader_cls('__temp__', filename)
            # XXX We probably don't need to pass in the loader here.
            spec = importlib.util.spec_from_file_location('__temp__', filename,
                                                          loader=loader)
            try:
                module = importlib._bootstrap._load(spec)
            except:
                return None
            del sys.modules['__temp__']
            result = module.__doc__.splitlines()[0] if module.__doc__ else None
        # Cache the result.
        cache[filename] = (mtime, result)
    return result

class ErrorDuringImport(Exception):
    """Errors that occurred while trying to import something to document it."""
    def __init__(self, filename, exc_info):
        self.filename = filename
        self.exc, self.value, self.tb = exc_info

    def __str__(self):
        exc = self.exc.__name__
        return 'problem in %s - %s: %s' % (self.filename, exc, self.value)

def importfile(path):
    """Import a Python source file or compiled file given its path."""
    magic = importlib.util.MAGIC_NUMBER
    with open(path, 'rb') as file:
        is_bytecode = magic == file.read(len(magic))
    filename = os.path.basename(path)
    name, ext = os.path.splitext(filename)
    if is_bytecode:
        loader = importlib._bootstrap_external.SourcelessFileLoader(name, path)
    else:
        loader = importlib._bootstrap_external.SourceFileLoader(name, path)
    # XXX We probably don't need to pass in the loader here.
    spec = importlib.util.spec_from_file_location(name, path, loader=loader)
    try:
        return importlib._bootstrap._load(spec)
    except:
        raise ErrorDuringImport(path, sys.exc_info())

def safeimport(path, forceload=0, cache={}):
    """Import a module; handle errors; return None if the module isn't found.

    If the module *is* found but an exception occurs, it's wrapped in an
    ErrorDuringImport exception and reraised.  Unlike __import__, if a
    package path is specified, the module at the end of the path is returned,
    not the package at the beginning.  If the optional 'forceload' argument
    is 1, we reload the module from disk (unless it's a dynamic extension)."""
    try:
        # If forceload is 1 and the module has been previously loaded from
        # disk, we always have to reload the module.  Checking the file's
        # mtime isn't good enough (e.g. the module could contain a class
        # that inherits from another module that has changed).
        if forceload and path in sys.modules:
            if path not in sys.builtin_module_names:
                # Remove the module from sys.modules and re-import to try
                # and avoid problems with partially loaded modules.
                # Also remove any submodules because they won't appear
                # in the newly loaded module's namespace if they're already
                # in sys.modules.
                subs = [m for m in sys.modules if m.startswith(path + '.')]
                for key in [path] + subs:
                    # Prevent garbage collection.
                    cache[key] = sys.modules[key]
                    del sys.modules[key]
        module = __import__(path)
    except:
        # Did the error occur before or after the module was found?
        (exc, value, tb) = info = sys.exc_info()
        if path in sys.modules:
            # An error occurred while executing the imported module.
            raise ErrorDuringImport(sys.modules[path].__file__, info)
        elif exc is SyntaxError:
            # A SyntaxError occurred before we could execute the module.
            raise ErrorDuringImport(value.filename, info)
        elif issubclass(exc, ImportError) and value.name == path:
            # No such module in the path.
            return None
        else:
            # Some other error occurred during the importing process.
            raise ErrorDuringImport(path, sys.exc_info())
    for part in path.split('.')[1:]:
        try: module = getattr(module, part)
        except AttributeError: return None
    return module

# ---------------------------------------------------- formatter base class

class Doc:

    PYTHONDOCS = os.environ.get("PYTHONDOCS",
                                "https://docs.python.org/%d.%d/library"
                                % sys.version_info[:2])

    def document(self, object, name=None, *args):
        """Generate documentation for an object."""
        args = (object, name) + args
        # 'try' clause is to attempt to handle the possibility that inspect
        # identifies something in a way that pydoc itself has issues handling;
        # think 'super' and how it is a descriptor (which raises the exception
        # by lacking a __name__ attribute) and an instance.
        try:
            if inspect.ismodule(object): return self.docmodule(*args)
            if _isclass(object): return self.docclass(*args)
            if inspect.isroutine(object): return self.docroutine(*args)
        except AttributeError:
            pass
        if inspect.isdatadescriptor(object): return self.docdata(*args)
        return self.docother(*args)

    def fail(self, object, name=None, *args):
        """Raise an exception for unimplemented types."""
        message = "don't know how to document object%s of type %s" % (
            name and ' ' + repr(name), type(object).__name__)
        raise TypeError(message)

    docmodule = docclass = docroutine = docother = docproperty = docdata = fail

    def getdocloc(self, object, basedir=sysconfig.get_path('stdlib')):
        """Return the location of module docs or None"""

        try:
            file = inspect.getabsfile(object)
        except TypeError:
            file = '(built-in)'

        docloc = os.environ.get("PYTHONDOCS", self.PYTHONDOCS)

        basedir = os.path.normcase(basedir)
        if (isinstance(object, type(os)) and
            (object.__name__ in ('errno', 'exceptions', 'gc', 'imp',
                                 'marshal', 'posix', 'signal', 'sys',
                                 '_thread', 'zipimport') or
             (file.startswith(basedir) and
              not file.startswith(os.path.join(basedir, 'site-packages')))) and
            object.__name__ not in ('xml.etree', 'test.pydoc_mod')):
            if docloc.startswith(("http://", "https://")):
                docloc = "{}/{}.html".format(docloc.rstrip("/"), object.__name__.lower())
            else:
                docloc = os.path.join(docloc, object.__name__.lower() + ".html")
        else:
            docloc = None
        return docloc

# -------------------------------------------- HTML documentation generator

class HTMLRepr(Repr):
    """Class for safely making an HTML representation of a Python object."""
    def __init__(self):
        Repr.__init__(self)
        self.maxlist = self.maxtuple = 20
        self.maxdict = 10
        self.maxstring = self.maxother = 100

    def escape(self, text):
        return replace(text, '&', '&amp;', '<', '&lt;', '>', '&gt;')

    def repr(self, object):
        return Repr.repr(self, object)

    def repr1(self, x, level):
        if hasattr(type(x), '__name__'):
            methodname = 'repr_' + '_'.join(type(x).__name__.split())
            if hasattr(self, methodname):
                return getattr(self, methodname)(x, level)
        return self.escape(cram(stripid(repr(x)), self.maxother))

    def repr_string(self, x, level):
        test = cram(x, self.maxstring)
        testrepr = repr(test)
        if '\\' in test and '\\' not in replace(testrepr, r'\\', ''):
            # Backslashes are only literal in the string and are never
            # needed to make any special characters, so show a raw string.
            return 'r' + testrepr[0] + self.escape(test) + testrepr[0]
        return re.sub(r'((\\[\\abfnrtv\'"]|\\[0-9]..|\\x..|\\u....)+)',
                      r'<span class="repr">\1</span>',
                      self.escape(testrepr))

    repr_str = repr_string

    def repr_instance(self, x, level):
        try:
            return self.escape(cram(stripid(repr(x)), self.maxstring))
        except:
            return self.escape('<%s instance>' % x.__class__.__name__)

    repr_unicode = repr_string

class HTMLDoc(Doc):
    """Formatter class for HTML documentation."""

    # ------------------------------------------- HTML formatting utilities

    _repr_instance = HTMLRepr()
    repr = _repr_instance.repr
    escape = _repr_instance.escape

    def page(self, title, contents):
        """Format an HTML page."""
        return '''\
<!DOCTYPE html>
<html lang="en">
<head>
<meta charset="utf-8">
<title>Python: %s</title>
</head><body>
%s
</body></html>''' % (title, contents)

    def heading(self, title, extras=''):
        """Format a page heading."""
        return '''
<table class="heading">
<tr class="heading-text decor">
<td class="title">&nbsp;<br>%s</td>
<td class="extra">%s</td></tr></table>
    ''' % (title, extras or '&nbsp;')

    def section(self, title, cls, contents, width=6,
                prelude='', marginalia=None, gap='&nbsp;'):
        """Format a section with a heading."""
        if marginalia is None:
            marginalia = '<span class="code">' + '&nbsp;' * width + '</span>'
        result = '''<p>
<table class="section">
<tr class="decor %s-decor heading-text">
<td class="section-title" colspan=3>&nbsp;<br>%s</td></tr>
    ''' % (cls, title)
        if prelude:
            result = result + '''
<tr><td class="decor %s-decor" rowspan=2>%s</td>
<td class="decor %s-decor" colspan=2>%s</td></tr>
<tr><td>%s</td>''' % (cls, marginalia, cls, prelude, gap)
        else:
            result = result + '''
<tr><td class="decor %s-decor">%s</td><td>%s</td>''' % (cls, marginalia, gap)

        return result + '\n<td class="singlecolumn">%s</td></tr></table>' % contents

    def bigsection(self, title, *args):
        """Format a section with a big heading."""
        title = '<strong class="bigsection">%s</strong>' % title
        return self.section(title, *args)

    def preformat(self, text):
        """Format literal preformatted text."""
        text = self.escape(text.expandtabs())
        return replace(text, '\n\n', '\n \n', '\n\n', '\n \n',
                             ' ', '&nbsp;', '\n', '<br>\n')

    def multicolumn(self, list, format):
        """Format a list of items into a multi-column list."""
        result = ''
        rows = (len(list) + 3) // 4
        for col in range(4):
            result = result + '<td class="multicolumn">'
            for i in range(rows*col, rows*col+rows):
                if i < len(list):
                    result = result + format(list[i]) + '<br>\n'
            result = result + '</td>'
        return '<table><tr>%s</tr></table>' % result

    def grey(self, text): return '<span class="grey">%s</span>' % text

    def namelink(self, name, *dicts):
        """Make a link for an identifier, given name-to-URL mappings."""
        for dict in dicts:
            if name in dict:
                return '<a href="%s">%s</a>' % (dict[name], name)
        return name

    def classlink(self, object, modname):
        """Make a link for a class."""
        name, module = object.__name__, sys.modules.get(object.__module__)
        if hasattr(module, name) and getattr(module, name) is object:
            return '<a href="%s.html#%s">%s</a>' % (
                module.__name__, name, classname(object, modname))
        return classname(object, modname)

    def modulelink(self, object):
        """Make a link for a module."""
        return '<a href="%s.html">%s</a>' % (object.__name__, object.__name__)

    def modpkglink(self, modpkginfo):
        """Make a link for a module or package to display in an index."""
        name, path, ispackage, shadowed = modpkginfo
        if shadowed:
            return self.grey(name)
        if path:
            url = '%s.%s.html' % (path, name)
        else:
            url = '%s.html' % name
        if ispackage:
            text = '<strong>%s</strong>&nbsp;(package)' % name
        else:
            text = name
        return '<a href="%s">%s</a>' % (url, text)

    def filelink(self, url, path):
        """Make a link to source file."""
        return '<a href="file:%s">%s</a>' % (url, path)

    def markup(self, text, escape=None, funcs={}, classes={}, methods={}):
        """Mark up some plain text, given a context of symbols to look for.
        Each context dictionary maps object names to anchor names."""
        escape = escape or self.escape
        results = []
        here = 0
        pattern = re.compile(r'\b((http|https|ftp)://\S+[\w/]|'
                                r'RFC[- ]?(\d+)|'
                                r'PEP[- ]?(\d+)|'
                                r'(self\.)?(\w+))')
        while True:
            match = pattern.search(text, here)
            if not match: break
            start, end = match.span()
            results.append(escape(text[here:start]))

            all, scheme, rfc, pep, selfdot, name = match.groups()
            if scheme:
                url = escape(all).replace('"', '&quot;')
                results.append('<a href="%s">%s</a>' % (url, url))
            elif rfc:
                url = 'https://www.rfc-editor.org/rfc/rfc%d.txt' % int(rfc)
                results.append('<a href="%s">%s</a>' % (url, escape(all)))
            elif pep:
                url = 'https://peps.python.org/pep-%04d/' % int(pep)
                results.append('<a href="%s">%s</a>' % (url, escape(all)))
            elif selfdot:
                # Create a link for methods like 'self.method(...)'
                # and use <strong> for attributes like 'self.attr'
                if text[end:end+1] == '(':
                    results.append('self.' + self.namelink(name, methods))
                else:
                    results.append('self.<strong>%s</strong>' % name)
            elif text[end:end+1] == '(':
                results.append(self.namelink(name, methods, funcs, classes))
            else:
                results.append(self.namelink(name, classes))
            here = end
        results.append(escape(text[here:]))
        return ''.join(results)

    # ---------------------------------------------- type-specific routines

    def formattree(self, tree, modname, parent=None):
        """Produce HTML for a class tree as given by inspect.getclasstree()."""
        result = ''
        for entry in tree:
            if isinstance(entry, tuple):
                c, bases = entry
                result = result + '<dt class="heading-text">'
                result = result + self.classlink(c, modname)
                if bases and bases != (parent,):
                    parents = []
                    for base in bases:
                        parents.append(self.classlink(base, modname))
                    result = result + '(' + ', '.join(parents) + ')'
<<<<<<< HEAD
                result = result + '\n</font></dt>'
            elif isinstance(entry, list):
=======
                result = result + '\n</dt>'
            elif type(entry) is type([]):
>>>>>>> a73fc73f
                result = result + '<dd>\n%s</dd>\n' % self.formattree(
                    entry, modname, c)
        return '<dl>\n%s</dl>\n' % result

    def docmodule(self, object, name=None, mod=None, *ignored):
        """Produce HTML documentation for a module object."""
        name = object.__name__ # ignore the passed-in name
        try:
            all = object.__all__
        except AttributeError:
            all = None
        parts = name.split('.')
        links = []
        for i in range(len(parts)-1):
            links.append(
                '<a href="%s.html" class="white">%s</a>' %
                ('.'.join(parts[:i+1]), parts[i]))
        linkedname = '.'.join(links + parts[-1:])
        head = '<strong class="title">%s</strong>' % linkedname
        try:
            path = inspect.getabsfile(object)
            url = urllib.parse.quote(path)
            filelink = self.filelink(url, path)
        except TypeError:
            filelink = '(built-in)'
        info = []
        if hasattr(object, '__version__'):
            version = str(object.__version__)
            if version[:11] == '$' + 'Revision: ' and version[-1:] == '$':
                version = version[11:-1].strip()
            info.append('version %s' % self.escape(version))
        if hasattr(object, '__date__'):
            info.append(self.escape(str(object.__date__)))
        if info:
            head = head + ' (%s)' % ', '.join(info)
        docloc = self.getdocloc(object)
        if docloc is not None:
            docloc = '<br><a href="%(docloc)s">Module Reference</a>' % locals()
        else:
            docloc = ''
        result = self.heading(head, '<a href=".">index</a><br>' + filelink + docloc)

        modules = inspect.getmembers(object, inspect.ismodule)

        classes, cdict = [], {}
        for key, value in inspect.getmembers(object, _isclass):
            # if __all__ exists, believe it.  Otherwise use old heuristic.
            if (all is not None or
                (inspect.getmodule(value) or object) is object):
                if visiblename(key, all, object):
                    classes.append((key, value))
                    cdict[key] = cdict[value] = '#' + key
        for key, value in classes:
            for base in value.__bases__:
                key, modname = base.__name__, base.__module__
                module = sys.modules.get(modname)
                if modname != name and module and hasattr(module, key):
                    if getattr(module, key) is base:
                        if not key in cdict:
                            cdict[key] = cdict[base] = modname + '.html#' + key
        funcs, fdict = [], {}
        for key, value in inspect.getmembers(object, inspect.isroutine):
            # if __all__ exists, believe it.  Otherwise use old heuristic.
            if (all is not None or
                inspect.isbuiltin(value) or inspect.getmodule(value) is object):
                if visiblename(key, all, object):
                    funcs.append((key, value))
                    fdict[key] = '#-' + key
                    if inspect.isfunction(value): fdict[value] = fdict[key]
        data = []
        for key, value in inspect.getmembers(object, isdata):
            if visiblename(key, all, object):
                data.append((key, value))

        doc = self.markup(getdoc(object), self.preformat, fdict, cdict)
        doc = doc and '<span class="code">%s</span>' % doc
        result = result + '<p>%s</p>\n' % doc

        if hasattr(object, '__path__'):
            modpkgs = []
            for importer, modname, ispkg in pkgutil.iter_modules(object.__path__):
                modpkgs.append((modname, name, ispkg, 0))
            modpkgs.sort()
            contents = self.multicolumn(modpkgs, self.modpkglink)
            result = result + self.bigsection(
                'Package Contents', 'pkg-content', contents)
        elif modules:
            contents = self.multicolumn(
                modules, lambda t: self.modulelink(t[1]))
            result = result + self.bigsection(
                'Modules', 'pkg-content', contents)

        if classes:
            classlist = [value for (key, value) in classes]
            contents = [
                self.formattree(inspect.getclasstree(classlist, 1), name)]
            for key, value in classes:
                contents.append(self.document(value, key, name, fdict, cdict))
            result = result + self.bigsection(
                'Classes', 'index', ' '.join(contents))
        if funcs:
            contents = []
            for key, value in funcs:
                contents.append(self.document(value, key, name, fdict, cdict))
            result = result + self.bigsection(
                'Functions', 'functions', ' '.join(contents))
        if data:
            contents = []
            for key, value in data:
                contents.append(self.document(value, key))
            result = result + self.bigsection(
                'Data', 'data', '<br>\n'.join(contents))
        if hasattr(object, '__author__'):
            contents = self.markup(str(object.__author__), self.preformat)
            result = result + self.bigsection('Author', 'author', contents)
        if hasattr(object, '__credits__'):
            contents = self.markup(str(object.__credits__), self.preformat)
            result = result + self.bigsection('Credits', 'credits', contents)

        return result

    def docclass(self, object, name=None, mod=None, funcs={}, classes={},
                 *ignored):
        """Produce HTML documentation for a class object."""
        realname = object.__name__
        name = name or realname
        bases = object.__bases__

        contents = []
        push = contents.append

        # Cute little class to pump out a horizontal rule between sections.
        class HorizontalRule:
            def __init__(self):
                self.needone = 0
            def maybe(self):
                if self.needone:
                    push('<hr>\n')
                self.needone = 1
        hr = HorizontalRule()

        # List the mro, if non-trivial.
        mro = deque(inspect.getmro(object))
        if len(mro) > 2:
            hr.maybe()
            push('<dl><dt>Method resolution order:</dt>\n')
            for base in mro:
                push('<dd>%s</dd>\n' % self.classlink(base,
                                                      object.__module__))
            push('</dl>\n')

        def spill(msg, attrs, predicate):
            ok, attrs = _split_list(attrs, predicate)
            if ok:
                hr.maybe()
                push(msg)
                for name, kind, homecls, value in ok:
                    try:
                        value = getattr(object, name)
                    except Exception:
                        # Some descriptors may meet a failure in their __get__.
                        # (bug #1785)
                        push(self.docdata(value, name, mod))
                    else:
                        push(self.document(value, name, mod,
                                        funcs, classes, mdict, object))
                    push('\n')
            return attrs

        def spilldescriptors(msg, attrs, predicate):
            ok, attrs = _split_list(attrs, predicate)
            if ok:
                hr.maybe()
                push(msg)
                for name, kind, homecls, value in ok:
                    push(self.docdata(value, name, mod))
            return attrs

        def spilldata(msg, attrs, predicate):
            ok, attrs = _split_list(attrs, predicate)
            if ok:
                hr.maybe()
                push(msg)
                for name, kind, homecls, value in ok:
                    base = self.docother(getattr(object, name), name, mod)
                    doc = getdoc(value)
                    if not doc:
                        push('<dl><dt>%s</dl>\n' % base)
                    else:
                        doc = self.markup(getdoc(value), self.preformat,
                                          funcs, classes, mdict)
                        doc = '<dd><span class="code">%s</span>' % doc
                        push('<dl><dt>%s%s</dl>\n' % (base, doc))
                    push('\n')
            return attrs

        attrs = [(name, kind, cls, value)
                 for name, kind, cls, value in classify_class_attrs(object)
                 if visiblename(name, obj=object)]

        mdict = {}
        for key, kind, homecls, value in attrs:
            mdict[key] = anchor = '#' + name + '-' + key
            try:
                value = getattr(object, name)
            except Exception:
                # Some descriptors may meet a failure in their __get__.
                # (bug #1785)
                pass
            try:
                # The value may not be hashable (e.g., a data attr with
                # a dict or list value).
                mdict[value] = anchor
            except TypeError:
                pass

        while attrs:
            if mro:
                thisclass = mro.popleft()
            else:
                thisclass = attrs[0][2]
            attrs, inherited = _split_list(attrs, lambda t: t[2] is thisclass)

            if object is not builtins.object and thisclass is builtins.object:
                attrs = inherited
                continue
            elif thisclass is object:
                tag = 'defined here'
            else:
                tag = 'inherited from %s' % self.classlink(thisclass,
                                                           object.__module__)
            tag += ':<br>\n'

            sort_attributes(attrs, object)

            # Pump out the attrs, segregated by kind.
            attrs = spill('Methods %s' % tag, attrs,
                          lambda t: t[1] == 'method')
            attrs = spill('Class methods %s' % tag, attrs,
                          lambda t: t[1] == 'class method')
            attrs = spill('Static methods %s' % tag, attrs,
                          lambda t: t[1] == 'static method')
            attrs = spilldescriptors("Readonly properties %s" % tag, attrs,
                                     lambda t: t[1] == 'readonly property')
            attrs = spilldescriptors('Data descriptors %s' % tag, attrs,
                                     lambda t: t[1] == 'data descriptor')
            attrs = spilldata('Data and other attributes %s' % tag, attrs,
                              lambda t: t[1] == 'data')
            assert attrs == []
            attrs = inherited

        contents = ''.join(contents)

        if name == realname:
            title = '<a name="%s">class <strong>%s</strong></a>' % (
                name, realname)
        else:
            title = '<strong>%s</strong> = <a name="%s">class %s</a>' % (
                name, name, realname)
        if bases:
            parents = []
            for base in bases:
                parents.append(self.classlink(base, object.__module__))
            title = title + '(%s)' % ', '.join(parents)

        decl = ''
        try:
            signature = inspect.signature(object)
        except (ValueError, TypeError):
            signature = None
        if signature:
            argspec = str(signature)
            if argspec and argspec != '()':
                decl = name + self.escape(argspec) + '\n\n'

        doc = getdoc(object)
        if decl:
            doc = decl + (doc or '')
        doc = self.markup(doc, self.preformat, funcs, classes, mdict)
        doc = doc and '<span class="code">%s<br>&nbsp;</span>' % doc

        return self.section(title, 'title', contents, 3, doc)

    def formatvalue(self, object):
        """Format an argument default value as text."""
        return self.grey('=' + self.repr(object))

    def docroutine(self, object, name=None, mod=None,
                   funcs={}, classes={}, methods={}, cl=None):
        """Produce HTML documentation for a function or method object."""
        realname = object.__name__
        name = name or realname
        anchor = (cl and cl.__name__ or '') + '-' + name
        note = ''
        skipdocs = 0
        if _is_bound_method(object):
            imclass = object.__self__.__class__
            if cl:
                if imclass is not cl:
                    note = ' from ' + self.classlink(imclass, mod)
            else:
                if object.__self__ is not None:
                    note = ' method of %s instance' % self.classlink(
                        object.__self__.__class__, mod)
                else:
                    note = ' unbound %s method' % self.classlink(imclass,mod)

        if (inspect.iscoroutinefunction(object) or
                inspect.isasyncgenfunction(object)):
            asyncqualifier = 'async '
        else:
            asyncqualifier = ''

        if name == realname:
            title = '<a name="%s"><strong>%s</strong></a>' % (anchor, realname)
        else:
            if cl and inspect.getattr_static(cl, realname, []) is object:
                reallink = '<a href="#%s">%s</a>' % (
                    cl.__name__ + '-' + realname, realname)
                skipdocs = 1
            else:
                reallink = realname
            title = '<a name="%s"><strong>%s</strong></a> = %s' % (
                anchor, name, reallink)
        argspec = None
        if inspect.isroutine(object):
            try:
                signature = inspect.signature(object)
            except (ValueError, TypeError):
                signature = None
            if signature:
                argspec = str(signature)
                if realname == '<lambda>':
                    title = '<strong>%s</strong> <em>lambda</em> ' % name
                    # XXX lambda's won't usually have func_annotations['return']
                    # since the syntax doesn't support but it is possible.
                    # So removing parentheses isn't truly safe.
                    argspec = argspec[1:-1] # remove parentheses
        if not argspec:
            argspec = '(...)'

        decl = asyncqualifier + title + self.escape(argspec) + (note and
               self.grey('<span class="heading-text">%s</span>' % note))

        if skipdocs:
            return '<dl><dt>%s</dt></dl>\n' % decl
        else:
            doc = self.markup(
                getdoc(object), self.preformat, funcs, classes, methods)
            doc = doc and '<dd><span class="code">%s</span></dd>' % doc
            return '<dl><dt>%s</dt>%s</dl>\n' % (decl, doc)

    def docdata(self, object, name=None, mod=None, cl=None):
        """Produce html documentation for a data descriptor."""
        results = []
        push = results.append

        if name:
            push('<dl><dt><strong>%s</strong></dt>\n' % name)
        doc = self.markup(getdoc(object), self.preformat)
        if doc:
            push('<dd><span class="code">%s</span></dd>\n' % doc)
        push('</dl>\n')

        return ''.join(results)

    docproperty = docdata

    def docother(self, object, name=None, mod=None, *ignored):
        """Produce HTML documentation for a data object."""
        lhs = name and '<strong>%s</strong> = ' % name or ''
        return lhs + self.repr(object)

    def index(self, dir, shadowed=None):
        """Generate an HTML index for a directory of modules."""
        modpkgs = []
        if shadowed is None: shadowed = {}
        for importer, name, ispkg in pkgutil.iter_modules([dir]):
            if any((0xD800 <= ord(ch) <= 0xDFFF) for ch in name):
                # ignore a module if its name contains a surrogate character
                continue
            modpkgs.append((name, '', ispkg, name in shadowed))
            shadowed[name] = 1

        modpkgs.sort()
        contents = self.multicolumn(modpkgs, self.modpkglink)
        return self.bigsection(dir, 'index', contents)

# -------------------------------------------- text documentation generator

class TextRepr(Repr):
    """Class for safely making a text representation of a Python object."""
    def __init__(self):
        Repr.__init__(self)
        self.maxlist = self.maxtuple = 20
        self.maxdict = 10
        self.maxstring = self.maxother = 100

    def repr1(self, x, level):
        if hasattr(type(x), '__name__'):
            methodname = 'repr_' + '_'.join(type(x).__name__.split())
            if hasattr(self, methodname):
                return getattr(self, methodname)(x, level)
        return cram(stripid(repr(x)), self.maxother)

    def repr_string(self, x, level):
        test = cram(x, self.maxstring)
        testrepr = repr(test)
        if '\\' in test and '\\' not in replace(testrepr, r'\\', ''):
            # Backslashes are only literal in the string and are never
            # needed to make any special characters, so show a raw string.
            return 'r' + testrepr[0] + test + testrepr[0]
        return testrepr

    repr_str = repr_string

    def repr_instance(self, x, level):
        try:
            return cram(stripid(repr(x)), self.maxstring)
        except:
            return '<%s instance>' % x.__class__.__name__

class TextDoc(Doc):
    """Formatter class for text documentation."""

    # ------------------------------------------- text formatting utilities

    _repr_instance = TextRepr()
    repr = _repr_instance.repr

    def bold(self, text):
        """Format a string in bold by overstriking."""
        return ''.join(ch + '\b' + ch for ch in text)

    def indent(self, text, prefix='    '):
        """Indent text by prepending a given prefix to each line."""
        if not text: return ''
        lines = [prefix + line for line in text.split('\n')]
        if lines: lines[-1] = lines[-1].rstrip()
        return '\n'.join(lines)

    def section(self, title, contents):
        """Format a section with a given heading."""
        clean_contents = self.indent(contents).rstrip()
        return self.bold(title) + '\n' + clean_contents + '\n\n'

    # ---------------------------------------------- type-specific routines

    def formattree(self, tree, modname, parent=None, prefix=''):
        """Render in text a class tree as returned by inspect.getclasstree()."""
        result = ''
        for entry in tree:
            if isinstance(entry, tuple):
                c, bases = entry
                result = result + prefix + classname(c, modname)
                if bases and bases != (parent,):
                    parents = (classname(c, modname) for c in bases)
                    result = result + '(%s)' % ', '.join(parents)
                result = result + '\n'
            elif isinstance(entry, list):
                result = result + self.formattree(
                    entry, modname, c, prefix + '    ')
        return result

    def docmodule(self, object, name=None, mod=None):
        """Produce text documentation for a given module object."""
        name = object.__name__ # ignore the passed-in name
        synop, desc = splitdoc(getdoc(object))
        result = self.section('NAME', name + (synop and ' - ' + synop))
        all = getattr(object, '__all__', None)
        docloc = self.getdocloc(object)
        if docloc is not None:
            result = result + self.section('MODULE REFERENCE', docloc + """

The following documentation is automatically generated from the Python
source files.  It may be incomplete, incorrect or include features that
are considered implementation detail and may vary between Python
implementations.  When in doubt, consult the module reference at the
location listed above.
""")

        if desc:
            result = result + self.section('DESCRIPTION', desc)

        classes = []
        for key, value in inspect.getmembers(object, _isclass):
            # if __all__ exists, believe it.  Otherwise use old heuristic.
            if (all is not None
                or (inspect.getmodule(value) or object) is object):
                if visiblename(key, all, object):
                    classes.append((key, value))
        funcs = []
        for key, value in inspect.getmembers(object, inspect.isroutine):
            # if __all__ exists, believe it.  Otherwise use old heuristic.
            if (all is not None or
                inspect.isbuiltin(value) or inspect.getmodule(value) is object):
                if visiblename(key, all, object):
                    funcs.append((key, value))
        data = []
        for key, value in inspect.getmembers(object, isdata):
            if visiblename(key, all, object):
                data.append((key, value))

        modpkgs = []
        modpkgs_names = set()
        if hasattr(object, '__path__'):
            for importer, modname, ispkg in pkgutil.iter_modules(object.__path__):
                modpkgs_names.add(modname)
                if ispkg:
                    modpkgs.append(modname + ' (package)')
                else:
                    modpkgs.append(modname)

            modpkgs.sort()
            result = result + self.section(
                'PACKAGE CONTENTS', '\n'.join(modpkgs))

        # Detect submodules as sometimes created by C extensions
        submodules = []
        for key, value in inspect.getmembers(object, inspect.ismodule):
            if value.__name__.startswith(name + '.') and key not in modpkgs_names:
                submodules.append(key)
        if submodules:
            submodules.sort()
            result = result + self.section(
                'SUBMODULES', '\n'.join(submodules))

        if classes:
            classlist = [value for key, value in classes]
            contents = [self.formattree(
                inspect.getclasstree(classlist, 1), name)]
            for key, value in classes:
                contents.append(self.document(value, key, name))
            result = result + self.section('CLASSES', '\n'.join(contents))

        if funcs:
            contents = []
            for key, value in funcs:
                contents.append(self.document(value, key, name))
            result = result + self.section('FUNCTIONS', '\n'.join(contents))

        if data:
            contents = []
            for key, value in data:
                contents.append(self.docother(value, key, name, maxlen=70))
            result = result + self.section('DATA', '\n'.join(contents))

        if hasattr(object, '__version__'):
            version = str(object.__version__)
            if version[:11] == '$' + 'Revision: ' and version[-1:] == '$':
                version = version[11:-1].strip()
            result = result + self.section('VERSION', version)
        if hasattr(object, '__date__'):
            result = result + self.section('DATE', str(object.__date__))
        if hasattr(object, '__author__'):
            result = result + self.section('AUTHOR', str(object.__author__))
        if hasattr(object, '__credits__'):
            result = result + self.section('CREDITS', str(object.__credits__))
        try:
            file = inspect.getabsfile(object)
        except TypeError:
            file = '(built-in)'
        result = result + self.section('FILE', file)
        return result

    def docclass(self, object, name=None, mod=None, *ignored):
        """Produce text documentation for a given class object."""
        realname = object.__name__
        name = name or realname
        bases = object.__bases__

        def makename(c, m=object.__module__):
            return classname(c, m)

        if name == realname:
            title = 'class ' + self.bold(realname)
        else:
            title = self.bold(name) + ' = class ' + realname
        if bases:
            parents = map(makename, bases)
            title = title + '(%s)' % ', '.join(parents)

        contents = []
        push = contents.append

        try:
            signature = inspect.signature(object)
        except (ValueError, TypeError):
            signature = None
        if signature:
            argspec = str(signature)
            if argspec and argspec != '()':
                push(name + argspec + '\n')

        doc = getdoc(object)
        if doc:
            push(doc + '\n')

        # List the mro, if non-trivial.
        mro = deque(inspect.getmro(object))
        if len(mro) > 2:
            push("Method resolution order:")
            for base in mro:
                push('    ' + makename(base))
            push('')

        # List the built-in subclasses, if any:
        subclasses = sorted(
            (str(cls.__name__) for cls in type.__subclasses__(object)
             if not cls.__name__.startswith("_") and cls.__module__ == "builtins"),
            key=str.lower
        )
        no_of_subclasses = len(subclasses)
        MAX_SUBCLASSES_TO_DISPLAY = 4
        if subclasses:
            push("Built-in subclasses:")
            for subclassname in subclasses[:MAX_SUBCLASSES_TO_DISPLAY]:
                push('    ' + subclassname)
            if no_of_subclasses > MAX_SUBCLASSES_TO_DISPLAY:
                push('    ... and ' +
                     str(no_of_subclasses - MAX_SUBCLASSES_TO_DISPLAY) +
                     ' other subclasses')
            push('')

        # Cute little class to pump out a horizontal rule between sections.
        class HorizontalRule:
            def __init__(self):
                self.needone = 0
            def maybe(self):
                if self.needone:
                    push('-' * 70)
                self.needone = 1
        hr = HorizontalRule()

        def spill(msg, attrs, predicate):
            ok, attrs = _split_list(attrs, predicate)
            if ok:
                hr.maybe()
                push(msg)
                for name, kind, homecls, value in ok:
                    try:
                        value = getattr(object, name)
                    except Exception:
                        # Some descriptors may meet a failure in their __get__.
                        # (bug #1785)
                        push(self.docdata(value, name, mod))
                    else:
                        push(self.document(value,
                                        name, mod, object))
            return attrs

        def spilldescriptors(msg, attrs, predicate):
            ok, attrs = _split_list(attrs, predicate)
            if ok:
                hr.maybe()
                push(msg)
                for name, kind, homecls, value in ok:
                    push(self.docdata(value, name, mod))
            return attrs

        def spilldata(msg, attrs, predicate):
            ok, attrs = _split_list(attrs, predicate)
            if ok:
                hr.maybe()
                push(msg)
                for name, kind, homecls, value in ok:
                    doc = getdoc(value)
                    try:
                        obj = getattr(object, name)
                    except AttributeError:
                        obj = homecls.__dict__[name]
                    push(self.docother(obj, name, mod, maxlen=70, doc=doc) +
                         '\n')
            return attrs

        attrs = [(name, kind, cls, value)
                 for name, kind, cls, value in classify_class_attrs(object)
                 if visiblename(name, obj=object)]

        while attrs:
            if mro:
                thisclass = mro.popleft()
            else:
                thisclass = attrs[0][2]
            attrs, inherited = _split_list(attrs, lambda t: t[2] is thisclass)

            if object is not builtins.object and thisclass is builtins.object:
                attrs = inherited
                continue
            elif thisclass is object:
                tag = "defined here"
            else:
                tag = "inherited from %s" % classname(thisclass,
                                                      object.__module__)

            sort_attributes(attrs, object)

            # Pump out the attrs, segregated by kind.
            attrs = spill("Methods %s:\n" % tag, attrs,
                          lambda t: t[1] == 'method')
            attrs = spill("Class methods %s:\n" % tag, attrs,
                          lambda t: t[1] == 'class method')
            attrs = spill("Static methods %s:\n" % tag, attrs,
                          lambda t: t[1] == 'static method')
            attrs = spilldescriptors("Readonly properties %s:\n" % tag, attrs,
                                     lambda t: t[1] == 'readonly property')
            attrs = spilldescriptors("Data descriptors %s:\n" % tag, attrs,
                                     lambda t: t[1] == 'data descriptor')
            attrs = spilldata("Data and other attributes %s:\n" % tag, attrs,
                              lambda t: t[1] == 'data')

            assert attrs == []
            attrs = inherited

        contents = '\n'.join(contents)
        if not contents:
            return title + '\n'
        return title + '\n' + self.indent(contents.rstrip(), ' |  ') + '\n'

    def formatvalue(self, object):
        """Format an argument default value as text."""
        return '=' + self.repr(object)

    def docroutine(self, object, name=None, mod=None, cl=None):
        """Produce text documentation for a function or method object."""
        realname = object.__name__
        name = name or realname
        note = ''
        skipdocs = 0
        if _is_bound_method(object):
            imclass = object.__self__.__class__
            if cl:
                if imclass is not cl:
                    note = ' from ' + classname(imclass, mod)
            else:
                if object.__self__ is not None:
                    note = ' method of %s instance' % classname(
                        object.__self__.__class__, mod)
                else:
                    note = ' unbound %s method' % classname(imclass,mod)

        if (inspect.iscoroutinefunction(object) or
                inspect.isasyncgenfunction(object)):
            asyncqualifier = 'async '
        else:
            asyncqualifier = ''

        if name == realname:
            title = self.bold(realname)
        else:
            if cl and inspect.getattr_static(cl, realname, []) is object:
                skipdocs = 1
            title = self.bold(name) + ' = ' + realname
        argspec = None

        if inspect.isroutine(object):
            try:
                signature = inspect.signature(object)
            except (ValueError, TypeError):
                signature = None
            if signature:
                argspec = str(signature)
                if realname == '<lambda>':
                    title = self.bold(name) + ' lambda '
                    # XXX lambda's won't usually have func_annotations['return']
                    # since the syntax doesn't support but it is possible.
                    # So removing parentheses isn't truly safe.
                    argspec = argspec[1:-1] # remove parentheses
        if not argspec:
            argspec = '(...)'
        decl = asyncqualifier + title + argspec + note

        if skipdocs:
            return decl + '\n'
        else:
            doc = getdoc(object) or ''
            return decl + '\n' + (doc and self.indent(doc).rstrip() + '\n')

    def docdata(self, object, name=None, mod=None, cl=None):
        """Produce text documentation for a data descriptor."""
        results = []
        push = results.append

        if name:
            push(self.bold(name))
            push('\n')
        doc = getdoc(object) or ''
        if doc:
            push(self.indent(doc))
            push('\n')
        return ''.join(results)

    docproperty = docdata

    def docother(self, object, name=None, mod=None, parent=None, maxlen=None, doc=None):
        """Produce text documentation for a data object."""
        repr = self.repr(object)
        if maxlen:
            line = (name and name + ' = ' or '') + repr
            chop = maxlen - len(line)
            if chop < 0: repr = repr[:chop] + '...'
        line = (name and self.bold(name) + ' = ' or '') + repr
        if not doc:
            doc = getdoc(object)
        if doc:
            line += '\n' + self.indent(str(doc)) + '\n'
        return line

class _PlainTextDoc(TextDoc):
    """Subclass of TextDoc which overrides string styling"""
    def bold(self, text):
        return text

# --------------------------------------------------------- user interfaces

def pager(text):
    """The first time this is called, determine what kind of pager to use."""
    global pager
    pager = getpager()
    pager(text)

def getpager():
    """Decide what method to use for paging through text."""
    if not hasattr(sys.stdin, "isatty"):
        return plainpager
    if not hasattr(sys.stdout, "isatty"):
        return plainpager
    if not sys.stdin.isatty() or not sys.stdout.isatty():
        return plainpager
    if sys.platform == "emscripten":
        return plainpager
    use_pager = os.environ.get('MANPAGER') or os.environ.get('PAGER')
    if use_pager:
        if sys.platform == 'win32': # pipes completely broken in Windows
            return lambda text: tempfilepager(plain(text), use_pager)
        elif os.environ.get('TERM') in ('dumb', 'emacs'):
            return lambda text: pipepager(plain(text), use_pager)
        else:
            return lambda text: pipepager(text, use_pager)
    if os.environ.get('TERM') in ('dumb', 'emacs'):
        return plainpager
    if sys.platform == 'win32':
        return lambda text: tempfilepager(plain(text), 'more <')
    if hasattr(os, 'system') and os.system('(less) 2>/dev/null') == 0:
        return lambda text: pipepager(text, 'less')

    import tempfile
    (fd, filename) = tempfile.mkstemp()
    os.close(fd)
    try:
        if hasattr(os, 'system') and os.system('more "%s"' % filename) == 0:
            return lambda text: pipepager(text, 'more')
        else:
            return ttypager
    finally:
        os.unlink(filename)

def plain(text):
    """Remove boldface formatting from text."""
    return re.sub('.\b', '', text)

def pipepager(text, cmd):
    """Page through text by feeding it to another program."""
    import subprocess
    proc = subprocess.Popen(cmd, shell=True, stdin=subprocess.PIPE,
                            errors='backslashreplace')
    try:
        with proc.stdin as pipe:
            try:
                pipe.write(text)
            except KeyboardInterrupt:
                # We've hereby abandoned whatever text hasn't been written,
                # but the pager is still in control of the terminal.
                pass
    except OSError:
        pass # Ignore broken pipes caused by quitting the pager program.
    while True:
        try:
            proc.wait()
            break
        except KeyboardInterrupt:
            # Ignore ctl-c like the pager itself does.  Otherwise the pager is
            # left running and the terminal is in raw mode and unusable.
            pass

def tempfilepager(text, cmd):
    """Page through text by invoking a program on a temporary file."""
    import tempfile
    with tempfile.TemporaryDirectory() as tempdir:
        filename = os.path.join(tempdir, 'pydoc.out')
        with open(filename, 'w', errors='backslashreplace',
                  encoding=os.device_encoding(0) if
                  sys.platform == 'win32' else None
                  ) as file:
            file.write(text)
        os.system(cmd + ' "' + filename + '"')

def _escape_stdout(text):
    # Escape non-encodable characters to avoid encoding errors later
    encoding = getattr(sys.stdout, 'encoding', None) or 'utf-8'
    return text.encode(encoding, 'backslashreplace').decode(encoding)

def ttypager(text):
    """Page through text on a text terminal."""
    lines = plain(_escape_stdout(text)).split('\n')
    try:
        import tty
        fd = sys.stdin.fileno()
        old = tty.tcgetattr(fd)
        tty.setcbreak(fd)
        getchar = lambda: sys.stdin.read(1)
    except (ImportError, AttributeError, io.UnsupportedOperation):
        tty = None
        getchar = lambda: sys.stdin.readline()[:-1][:1]

    try:
        try:
            h = int(os.environ.get('LINES', 0))
        except ValueError:
            h = 0
        if h <= 1:
            h = 25
        r = inc = h - 1
        sys.stdout.write('\n'.join(lines[:inc]) + '\n')
        while lines[r:]:
            sys.stdout.write('-- more --')
            sys.stdout.flush()
            c = getchar()

            if c in ('q', 'Q'):
                sys.stdout.write('\r          \r')
                break
            elif c in ('\r', '\n'):
                sys.stdout.write('\r          \r' + lines[r] + '\n')
                r = r + 1
                continue
            if c in ('b', 'B', '\x1b'):
                r = r - inc - inc
                if r < 0: r = 0
            sys.stdout.write('\n' + '\n'.join(lines[r:r+inc]) + '\n')
            r = r + inc

    finally:
        if tty:
            tty.tcsetattr(fd, tty.TCSAFLUSH, old)

def plainpager(text):
    """Simply print unformatted text.  This is the ultimate fallback."""
    sys.stdout.write(plain(_escape_stdout(text)))

def describe(thing):
    """Produce a short description of the given thing."""
    if inspect.ismodule(thing):
        if thing.__name__ in sys.builtin_module_names:
            return 'built-in module ' + thing.__name__
        if hasattr(thing, '__path__'):
            return 'package ' + thing.__name__
        else:
            return 'module ' + thing.__name__
    if inspect.isbuiltin(thing):
        return 'built-in function ' + thing.__name__
    if inspect.isgetsetdescriptor(thing):
        return 'getset descriptor %s.%s.%s' % (
            thing.__objclass__.__module__, thing.__objclass__.__name__,
            thing.__name__)
    if inspect.ismemberdescriptor(thing):
        return 'member descriptor %s.%s.%s' % (
            thing.__objclass__.__module__, thing.__objclass__.__name__,
            thing.__name__)
    if _isclass(thing):
        return 'class ' + thing.__name__
    if inspect.isfunction(thing):
        return 'function ' + thing.__name__
    if inspect.ismethod(thing):
        return 'method ' + thing.__name__
    return type(thing).__name__

def locate(path, forceload=0):
    """Locate an object by name or dotted path, importing as necessary."""
    parts = [part for part in path.split('.') if part]
    module, n = None, 0
    while n < len(parts):
        nextmodule = safeimport('.'.join(parts[:n+1]), forceload)
        if nextmodule: module, n = nextmodule, n + 1
        else: break
    if module:
        object = module
    else:
        object = builtins
    for part in parts[n:]:
        try:
            object = getattr(object, part)
        except AttributeError:
            return None
    return object

# --------------------------------------- interactive interpreter interface

text = TextDoc()
plaintext = _PlainTextDoc()
html = HTMLDoc()

def resolve(thing, forceload=0):
    """Given an object or a path to an object, get the object and its name."""
    if isinstance(thing, str):
        object = locate(thing, forceload)
        if object is None:
            raise ImportError('''\
No Python documentation found for %r.
Use help() to get the interactive help utility.
Use help(str) for help on the str class.''' % thing)
        return object, thing
    else:
        name = getattr(thing, '__name__', None)
        return thing, name if isinstance(name, str) else None

def render_doc(thing, title='Python Library Documentation: %s', forceload=0,
        renderer=None):
    """Render text documentation, given an object or a path to an object."""
    if renderer is None:
        renderer = text
    object, name = resolve(thing, forceload)
    desc = describe(object)
    module = inspect.getmodule(object)
    if name and '.' in name:
        desc += ' in ' + name[:name.rfind('.')]
    elif module and module is not object:
        desc += ' in module ' + module.__name__

    if not (inspect.ismodule(object) or
              _isclass(object) or
              inspect.isroutine(object) or
              inspect.isdatadescriptor(object) or
              _getdoc(object)):
        # If the passed object is a piece of data or an instance,
        # document its available methods instead of its value.
        if hasattr(object, '__origin__'):
            object = object.__origin__
        else:
            object = type(object)
            desc += ' object'
    return title % desc + '\n\n' + renderer.document(object, name)

def doc(thing, title='Python Library Documentation: %s', forceload=0,
        output=None):
    """Display text documentation, given an object or a path to an object."""
    if output is None:
        pager(render_doc(thing, title, forceload))
    else:
        output.write(render_doc(thing, title, forceload, plaintext))

def writedoc(thing, forceload=0):
    """Write HTML documentation to a file in the current directory."""
    object, name = resolve(thing, forceload)
    page = html.page(describe(object), html.document(object, name))
    with open(name + '.html', 'w', encoding='utf-8') as file:
        file.write(page)
    print('wrote', name + '.html')

def writedocs(dir, pkgpath='', done=None):
    """Write out HTML documentation for all modules in a directory tree."""
    if done is None: done = {}
    for importer, modname, ispkg in pkgutil.walk_packages([dir], pkgpath):
        writedoc(modname)
    return

class Helper:

    # These dictionaries map a topic name to either an alias, or a tuple
    # (label, seealso-items).  The "label" is the label of the corresponding
    # section in the .rst file under Doc/ and an index into the dictionary
    # in pydoc_data/topics.py.
    #
    # CAUTION: if you change one of these dictionaries, be sure to adapt the
    #          list of needed labels in Doc/tools/extensions/pyspecific.py and
    #          regenerate the pydoc_data/topics.py file by running
    #              make pydoc-topics
    #          in Doc/ and copying the output file into the Lib/ directory.

    keywords = {
        'False': '',
        'None': '',
        'True': '',
        'and': 'BOOLEAN',
        'as': 'with',
        'assert': ('assert', ''),
        'async': ('async', ''),
        'await': ('await', ''),
        'break': ('break', 'while for'),
        'class': ('class', 'CLASSES SPECIALMETHODS'),
        'continue': ('continue', 'while for'),
        'def': ('function', ''),
        'del': ('del', 'BASICMETHODS'),
        'elif': 'if',
        'else': ('else', 'while for'),
        'except': 'try',
        'finally': 'try',
        'for': ('for', 'break continue while'),
        'from': 'import',
        'global': ('global', 'nonlocal NAMESPACES'),
        'if': ('if', 'TRUTHVALUE'),
        'import': ('import', 'MODULES'),
        'in': ('in', 'SEQUENCEMETHODS'),
        'is': 'COMPARISON',
        'lambda': ('lambda', 'FUNCTIONS'),
        'nonlocal': ('nonlocal', 'global NAMESPACES'),
        'not': 'BOOLEAN',
        'or': 'BOOLEAN',
        'pass': ('pass', ''),
        'raise': ('raise', 'EXCEPTIONS'),
        'return': ('return', 'FUNCTIONS'),
        'try': ('try', 'EXCEPTIONS'),
        'while': ('while', 'break continue if TRUTHVALUE'),
        'with': ('with', 'CONTEXTMANAGERS EXCEPTIONS yield'),
        'yield': ('yield', ''),
    }
    # Either add symbols to this dictionary or to the symbols dictionary
    # directly: Whichever is easier. They are merged later.
    _strprefixes = [p + q for p in ('b', 'f', 'r', 'u') for q in ("'", '"')]
    _symbols_inverse = {
        'STRINGS' : ("'", "'''", '"', '"""', *_strprefixes),
        'OPERATORS' : ('+', '-', '*', '**', '/', '//', '%', '<<', '>>', '&',
                       '|', '^', '~', '<', '>', '<=', '>=', '==', '!=', '<>'),
        'COMPARISON' : ('<', '>', '<=', '>=', '==', '!=', '<>'),
        'UNARY' : ('-', '~'),
        'AUGMENTEDASSIGNMENT' : ('+=', '-=', '*=', '/=', '%=', '&=', '|=',
                                '^=', '<<=', '>>=', '**=', '//='),
        'BITWISE' : ('<<', '>>', '&', '|', '^', '~'),
        'COMPLEX' : ('j', 'J')
    }
    symbols = {
        '%': 'OPERATORS FORMATTING',
        '**': 'POWER',
        ',': 'TUPLES LISTS FUNCTIONS',
        '.': 'ATTRIBUTES FLOAT MODULES OBJECTS',
        '...': 'ELLIPSIS',
        ':': 'SLICINGS DICTIONARYLITERALS',
        '@': 'def class',
        '\\': 'STRINGS',
        '_': 'PRIVATENAMES',
        '__': 'PRIVATENAMES SPECIALMETHODS',
        '`': 'BACKQUOTES',
        '(': 'TUPLES FUNCTIONS CALLS',
        ')': 'TUPLES FUNCTIONS CALLS',
        '[': 'LISTS SUBSCRIPTS SLICINGS',
        ']': 'LISTS SUBSCRIPTS SLICINGS'
    }
    for topic, symbols_ in _symbols_inverse.items():
        for symbol in symbols_:
            topics = symbols.get(symbol, topic)
            if topic not in topics:
                topics = topics + ' ' + topic
            symbols[symbol] = topics
    del topic, symbols_, symbol, topics

    topics = {
        'TYPES': ('types', 'STRINGS UNICODE NUMBERS SEQUENCES MAPPINGS '
                  'FUNCTIONS CLASSES MODULES FILES inspect'),
        'STRINGS': ('strings', 'str UNICODE SEQUENCES STRINGMETHODS '
                    'FORMATTING TYPES'),
        'STRINGMETHODS': ('string-methods', 'STRINGS FORMATTING'),
        'FORMATTING': ('formatstrings', 'OPERATORS'),
        'UNICODE': ('strings', 'encodings unicode SEQUENCES STRINGMETHODS '
                    'FORMATTING TYPES'),
        'NUMBERS': ('numbers', 'INTEGER FLOAT COMPLEX TYPES'),
        'INTEGER': ('integers', 'int range'),
        'FLOAT': ('floating', 'float math'),
        'COMPLEX': ('imaginary', 'complex cmath'),
        'SEQUENCES': ('typesseq', 'STRINGMETHODS FORMATTING range LISTS'),
        'MAPPINGS': 'DICTIONARIES',
        'FUNCTIONS': ('typesfunctions', 'def TYPES'),
        'METHODS': ('typesmethods', 'class def CLASSES TYPES'),
        'CODEOBJECTS': ('bltin-code-objects', 'compile FUNCTIONS TYPES'),
        'TYPEOBJECTS': ('bltin-type-objects', 'types TYPES'),
        'FRAMEOBJECTS': 'TYPES',
        'TRACEBACKS': 'TYPES',
        'NONE': ('bltin-null-object', ''),
        'ELLIPSIS': ('bltin-ellipsis-object', 'SLICINGS'),
        'SPECIALATTRIBUTES': ('specialattrs', ''),
        'CLASSES': ('types', 'class SPECIALMETHODS PRIVATENAMES'),
        'MODULES': ('typesmodules', 'import'),
        'PACKAGES': 'import',
        'EXPRESSIONS': ('operator-summary', 'lambda or and not in is BOOLEAN '
                        'COMPARISON BITWISE SHIFTING BINARY FORMATTING POWER '
                        'UNARY ATTRIBUTES SUBSCRIPTS SLICINGS CALLS TUPLES '
                        'LISTS DICTIONARIES'),
        'OPERATORS': 'EXPRESSIONS',
        'PRECEDENCE': 'EXPRESSIONS',
        'OBJECTS': ('objects', 'TYPES'),
        'SPECIALMETHODS': ('specialnames', 'BASICMETHODS ATTRIBUTEMETHODS '
                           'CALLABLEMETHODS SEQUENCEMETHODS MAPPINGMETHODS '
                           'NUMBERMETHODS CLASSES'),
        'BASICMETHODS': ('customization', 'hash repr str SPECIALMETHODS'),
        'ATTRIBUTEMETHODS': ('attribute-access', 'ATTRIBUTES SPECIALMETHODS'),
        'CALLABLEMETHODS': ('callable-types', 'CALLS SPECIALMETHODS'),
        'SEQUENCEMETHODS': ('sequence-types', 'SEQUENCES SEQUENCEMETHODS '
                             'SPECIALMETHODS'),
        'MAPPINGMETHODS': ('sequence-types', 'MAPPINGS SPECIALMETHODS'),
        'NUMBERMETHODS': ('numeric-types', 'NUMBERS AUGMENTEDASSIGNMENT '
                          'SPECIALMETHODS'),
        'EXECUTION': ('execmodel', 'NAMESPACES DYNAMICFEATURES EXCEPTIONS'),
        'NAMESPACES': ('naming', 'global nonlocal ASSIGNMENT DELETION DYNAMICFEATURES'),
        'DYNAMICFEATURES': ('dynamic-features', ''),
        'SCOPING': 'NAMESPACES',
        'FRAMES': 'NAMESPACES',
        'EXCEPTIONS': ('exceptions', 'try except finally raise'),
        'CONVERSIONS': ('conversions', ''),
        'IDENTIFIERS': ('identifiers', 'keywords SPECIALIDENTIFIERS'),
        'SPECIALIDENTIFIERS': ('id-classes', ''),
        'PRIVATENAMES': ('atom-identifiers', ''),
        'LITERALS': ('atom-literals', 'STRINGS NUMBERS TUPLELITERALS '
                     'LISTLITERALS DICTIONARYLITERALS'),
        'TUPLES': 'SEQUENCES',
        'TUPLELITERALS': ('exprlists', 'TUPLES LITERALS'),
        'LISTS': ('typesseq-mutable', 'LISTLITERALS'),
        'LISTLITERALS': ('lists', 'LISTS LITERALS'),
        'DICTIONARIES': ('typesmapping', 'DICTIONARYLITERALS'),
        'DICTIONARYLITERALS': ('dict', 'DICTIONARIES LITERALS'),
        'ATTRIBUTES': ('attribute-references', 'getattr hasattr setattr ATTRIBUTEMETHODS'),
        'SUBSCRIPTS': ('subscriptions', 'SEQUENCEMETHODS'),
        'SLICINGS': ('slicings', 'SEQUENCEMETHODS'),
        'CALLS': ('calls', 'EXPRESSIONS'),
        'POWER': ('power', 'EXPRESSIONS'),
        'UNARY': ('unary', 'EXPRESSIONS'),
        'BINARY': ('binary', 'EXPRESSIONS'),
        'SHIFTING': ('shifting', 'EXPRESSIONS'),
        'BITWISE': ('bitwise', 'EXPRESSIONS'),
        'COMPARISON': ('comparisons', 'EXPRESSIONS BASICMETHODS'),
        'BOOLEAN': ('booleans', 'EXPRESSIONS TRUTHVALUE'),
        'ASSERTION': 'assert',
        'ASSIGNMENT': ('assignment', 'AUGMENTEDASSIGNMENT'),
        'AUGMENTEDASSIGNMENT': ('augassign', 'NUMBERMETHODS'),
        'DELETION': 'del',
        'RETURNING': 'return',
        'IMPORTING': 'import',
        'CONDITIONAL': 'if',
        'LOOPING': ('compound', 'for while break continue'),
        'TRUTHVALUE': ('truth', 'if while and or not BASICMETHODS'),
        'DEBUGGING': ('debugger', 'pdb'),
        'CONTEXTMANAGERS': ('context-managers', 'with'),
    }

    def __init__(self, input=None, output=None):
        self._input = input
        self._output = output

    @property
    def input(self):
        return self._input or sys.stdin

    @property
    def output(self):
        return self._output or sys.stdout

    def __repr__(self):
        if inspect.stack()[1][3] == '?':
            self()
            return ''
        return '<%s.%s instance>' % (self.__class__.__module__,
                                     self.__class__.__qualname__)

    _GoInteractive = object()
    def __call__(self, request=_GoInteractive):
        if request is not self._GoInteractive:
            self.help(request)
        else:
            self.intro()
            self.interact()
            self.output.write('''
You are now leaving help and returning to the Python interpreter.
If you want to ask for help on a particular object directly from the
interpreter, you can type "help(object)".  Executing "help('string')"
has the same effect as typing a particular string at the help> prompt.
''')

    def interact(self):
        self.output.write('\n')
        while True:
            try:
                request = self.getline('help> ')
                if not request: break
            except (KeyboardInterrupt, EOFError):
                break
            request = request.strip()

            # Make sure significant trailing quoting marks of literals don't
            # get deleted while cleaning input
            if (len(request) > 2 and request[0] == request[-1] in ("'", '"')
                    and request[0] not in request[1:-1]):
                request = request[1:-1]
            if request.lower() in ('q', 'quit'): break
            if request == 'help':
                self.intro()
            else:
                self.help(request)

    def getline(self, prompt):
        """Read one line, using input() when appropriate."""
        if self.input is sys.stdin:
            return input(prompt)
        else:
            self.output.write(prompt)
            self.output.flush()
            return self.input.readline()

    def help(self, request):
        if isinstance(request, str):
            request = request.strip()
            if request == 'keywords': self.listkeywords()
            elif request == 'symbols': self.listsymbols()
            elif request == 'topics': self.listtopics()
            elif request == 'modules': self.listmodules()
            elif request[:8] == 'modules ':
                self.listmodules(request.split()[1])
            elif request in self.symbols: self.showsymbol(request)
            elif request in ['True', 'False', 'None']:
                # special case these keywords since they are objects too
                doc(eval(request), 'Help on %s:')
            elif request in self.keywords: self.showtopic(request)
            elif request in self.topics: self.showtopic(request)
            elif request: doc(request, 'Help on %s:', output=self._output)
            else: doc(str, 'Help on %s:', output=self._output)
        elif isinstance(request, Helper): self()
        else: doc(request, 'Help on %s:', output=self._output)
        self.output.write('\n')

    def intro(self):
        self.output.write('''
Welcome to Python {0}'s help utility!

If this is your first time using Python, you should definitely check out
the tutorial on the internet at https://docs.python.org/{0}/tutorial/.

Enter the name of any module, keyword, or topic to get help on writing
Python programs and using Python modules.  To quit this help utility and
return to the interpreter, just type "quit".

To get a list of available modules, keywords, symbols, or topics, type
"modules", "keywords", "symbols", or "topics".  Each module also comes
with a one-line summary of what it does; to list the modules whose name
or summary contain a given string such as "spam", type "modules spam".
'''.format('%d.%d' % sys.version_info[:2]))

    def list(self, items, columns=4, width=80):
        items = list(sorted(items))
        colw = width // columns
        rows = (len(items) + columns - 1) // columns
        for row in range(rows):
            for col in range(columns):
                i = col * rows + row
                if i < len(items):
                    self.output.write(items[i])
                    if col < columns - 1:
                        self.output.write(' ' + ' ' * (colw - 1 - len(items[i])))
            self.output.write('\n')

    def listkeywords(self):
        self.output.write('''
Here is a list of the Python keywords.  Enter any keyword to get more help.

''')
        self.list(self.keywords.keys())

    def listsymbols(self):
        self.output.write('''
Here is a list of the punctuation symbols which Python assigns special meaning
to. Enter any symbol to get more help.

''')
        self.list(self.symbols.keys())

    def listtopics(self):
        self.output.write('''
Here is a list of available topics.  Enter any topic name to get more help.

''')
        self.list(self.topics.keys())

    def showtopic(self, topic, more_xrefs=''):
        try:
            import pydoc_data.topics
        except ImportError:
            self.output.write('''
Sorry, topic and keyword documentation is not available because the
module "pydoc_data.topics" could not be found.
''')
            return
        target = self.topics.get(topic, self.keywords.get(topic))
        if not target:
            self.output.write('no documentation found for %s\n' % repr(topic))
            return
        if isinstance(target, str):
            return self.showtopic(target, more_xrefs)

        label, xrefs = target
        try:
            doc = pydoc_data.topics.topics[label]
        except KeyError:
            self.output.write('no documentation found for %s\n' % repr(topic))
            return
        doc = doc.strip() + '\n'
        if more_xrefs:
            xrefs = (xrefs or '') + ' ' + more_xrefs
        if xrefs:
            import textwrap
            text = 'Related help topics: ' + ', '.join(xrefs.split()) + '\n'
            wrapped_text = textwrap.wrap(text, 72)
            doc += '\n%s\n' % '\n'.join(wrapped_text)
        pager(doc)

    def _gettopic(self, topic, more_xrefs=''):
        """Return unbuffered tuple of (topic, xrefs).

        If an error occurs here, the exception is caught and displayed by
        the url handler.

        This function duplicates the showtopic method but returns its
        result directly so it can be formatted for display in an html page.
        """
        try:
            import pydoc_data.topics
        except ImportError:
            return('''
Sorry, topic and keyword documentation is not available because the
module "pydoc_data.topics" could not be found.
''' , '')
        target = self.topics.get(topic, self.keywords.get(topic))
        if not target:
            raise ValueError('could not find topic')
        if isinstance(target, str):
            return self._gettopic(target, more_xrefs)
        label, xrefs = target
        doc = pydoc_data.topics.topics[label]
        if more_xrefs:
            xrefs = (xrefs or '') + ' ' + more_xrefs
        return doc, xrefs

    def showsymbol(self, symbol):
        target = self.symbols[symbol]
        topic, _, xrefs = target.partition(' ')
        self.showtopic(topic, xrefs)

    def listmodules(self, key=''):
        if key:
            self.output.write('''
Here is a list of modules whose name or summary contains '{}'.
If there are any, enter a module name to get more help.

'''.format(key))
            apropos(key)
        else:
            self.output.write('''
Please wait a moment while I gather a list of all available modules...

''')
            modules = {}
            def callback(path, modname, desc, modules=modules):
                if modname and modname[-9:] == '.__init__':
                    modname = modname[:-9] + ' (package)'
                if modname.find('.') < 0:
                    modules[modname] = 1
            def onerror(modname):
                callback(None, modname, None)
            ModuleScanner().run(callback, onerror=onerror)
            self.list(modules.keys())
            self.output.write('''
Enter any module name to get more help.  Or, type "modules spam" to search
for modules whose name or summary contain the string "spam".
''')

help = Helper()

class ModuleScanner:
    """An interruptible scanner that searches module synopses."""

    def run(self, callback, key=None, completer=None, onerror=None):
        if key: key = key.lower()
        self.quit = False
        seen = {}

        for modname in sys.builtin_module_names:
            if modname != '__main__':
                seen[modname] = 1
                if key is None:
                    callback(None, modname, '')
                else:
                    name = __import__(modname).__doc__ or ''
                    desc = name.split('\n')[0]
                    name = modname + ' - ' + desc
                    if name.lower().find(key) >= 0:
                        callback(None, modname, desc)

        for importer, modname, ispkg in pkgutil.walk_packages(onerror=onerror):
            if self.quit:
                break

            if key is None:
                callback(None, modname, '')
            else:
                try:
                    spec = pkgutil._get_spec(importer, modname)
                except SyntaxError:
                    # raised by tests for bad coding cookies or BOM
                    continue
                loader = spec.loader
                if hasattr(loader, 'get_source'):
                    try:
                        source = loader.get_source(modname)
                    except Exception:
                        if onerror:
                            onerror(modname)
                        continue
                    desc = source_synopsis(io.StringIO(source)) or ''
                    if hasattr(loader, 'get_filename'):
                        path = loader.get_filename(modname)
                    else:
                        path = None
                else:
                    try:
                        module = importlib._bootstrap._load(spec)
                    except ImportError:
                        if onerror:
                            onerror(modname)
                        continue
                    desc = module.__doc__.splitlines()[0] if module.__doc__ else ''
                    path = getattr(module,'__file__',None)
                name = modname + ' - ' + desc
                if name.lower().find(key) >= 0:
                    callback(path, modname, desc)

        if completer:
            completer()

def apropos(key):
    """Print all the one-line module summaries that contain a substring."""
    def callback(path, modname, desc):
        if modname[-9:] == '.__init__':
            modname = modname[:-9] + ' (package)'
        print(modname, desc and '- ' + desc)
    def onerror(modname):
        pass
    with warnings.catch_warnings():
        warnings.filterwarnings('ignore') # ignore problems during import
        ModuleScanner().run(callback, key, onerror=onerror)

# --------------------------------------- enhanced web browser interface

def _start_server(urlhandler, hostname, port):
    """Start an HTTP server thread on a specific port.

    Start an HTML/text server thread, so HTML or text documents can be
    browsed dynamically and interactively with a web browser.  Example use:

        >>> import time
        >>> import pydoc

        Define a URL handler.  To determine what the client is asking
        for, check the URL and content_type.

        Then get or generate some text or HTML code and return it.

        >>> def my_url_handler(url, content_type):
        ...     text = 'the URL sent was: (%s, %s)' % (url, content_type)
        ...     return text

        Start server thread on port 0.
        If you use port 0, the server will pick a random port number.
        You can then use serverthread.port to get the port number.

        >>> port = 0
        >>> serverthread = pydoc._start_server(my_url_handler, port)

        Check that the server is really started.  If it is, open browser
        and get first page.  Use serverthread.url as the starting page.

        >>> if serverthread.serving:
        ...    import webbrowser

        The next two lines are commented out so a browser doesn't open if
        doctest is run on this module.

        #...    webbrowser.open(serverthread.url)
        #True

        Let the server do its thing. We just need to monitor its status.
        Use time.sleep so the loop doesn't hog the CPU.

        >>> starttime = time.monotonic()
        >>> timeout = 1                    #seconds

        This is a short timeout for testing purposes.

        >>> while serverthread.serving:
        ...     time.sleep(.01)
        ...     if serverthread.serving and time.monotonic() - starttime > timeout:
        ...          serverthread.stop()
        ...          break

        Print any errors that may have occurred.

        >>> print(serverthread.error)
        None
   """
    import http.server
    import email.message
    import select
    import threading

    class DocHandler(http.server.BaseHTTPRequestHandler):

        def do_GET(self):
            """Process a request from an HTML browser.

            The URL received is in self.path.
            Get an HTML page from self.urlhandler and send it.
            """
            if self.path.endswith('.css'):
                content_type = 'text/css'
            else:
                content_type = 'text/html'
            self.send_response(200)
            self.send_header('Content-Type', '%s; charset=UTF-8' % content_type)
            self.end_headers()
            self.wfile.write(self.urlhandler(
                self.path, content_type).encode('utf-8'))

        def log_message(self, *args):
            # Don't log messages.
            pass

    class DocServer(http.server.HTTPServer):

        def __init__(self, host, port, callback):
            self.host = host
            self.address = (self.host, port)
            self.callback = callback
            self.base.__init__(self, self.address, self.handler)
            self.quit = False

        def serve_until_quit(self):
            while not self.quit:
                rd, wr, ex = select.select([self.socket.fileno()], [], [], 1)
                if rd:
                    self.handle_request()
            self.server_close()

        def server_activate(self):
            self.base.server_activate(self)
            if self.callback:
                self.callback(self)

    class ServerThread(threading.Thread):

        def __init__(self, urlhandler, host, port):
            self.urlhandler = urlhandler
            self.host = host
            self.port = int(port)
            threading.Thread.__init__(self)
            self.serving = False
            self.error = None

        def run(self):
            """Start the server."""
            try:
                DocServer.base = http.server.HTTPServer
                DocServer.handler = DocHandler
                DocHandler.MessageClass = email.message.Message
                DocHandler.urlhandler = staticmethod(self.urlhandler)
                docsvr = DocServer(self.host, self.port, self.ready)
                self.docserver = docsvr
                docsvr.serve_until_quit()
            except Exception as e:
                self.error = e

        def ready(self, server):
            self.serving = True
            self.host = server.host
            self.port = server.server_port
            self.url = 'http://%s:%d/' % (self.host, self.port)

        def stop(self):
            """Stop the server and this thread nicely"""
            self.docserver.quit = True
            self.join()
            # explicitly break a reference cycle: DocServer.callback
            # has indirectly a reference to ServerThread.
            self.docserver = None
            self.serving = False
            self.url = None

    thread = ServerThread(urlhandler, hostname, port)
    thread.start()
    # Wait until thread.serving is True to make sure we are
    # really up before returning.
    while not thread.error and not thread.serving:
        time.sleep(.01)
    return thread


def _url_handler(url, content_type="text/html"):
    """The pydoc url handler for use with the pydoc server.

    If the content_type is 'text/css', the _pydoc.css style
    sheet is read and returned if it exits.

    If the content_type is 'text/html', then the result of
    get_html_page(url) is returned.
    """
    class _HTMLDoc(HTMLDoc):

        def page(self, title, contents):
            """Format an HTML page."""
            css_path = "pydoc_data/_pydoc.css"
            css_link = (
                '<link rel="stylesheet" type="text/css" href="%s">' %
                css_path)
            return '''\
<!DOCTYPE>
<html lang="en">
<head>
<meta charset="utf-8">
<title>Pydoc: %s</title>
%s</head><body>%s<div style="clear:both;padding-top:.5em;">%s</div>
</body></html>''' % (title, css_link, html_navbar(), contents)


    html = _HTMLDoc()

    def html_navbar():
        version = html.escape("%s [%s, %s]" % (platform.python_version(),
                                               platform.python_build()[0],
                                               platform.python_compiler()))
        return """
            <div style='float:left'>
                Python %s<br>%s
            </div>
            <div style='float:right'>
                <div style='text-align:center'>
                  <a href="index.html">Module Index</a>
                  : <a href="topics.html">Topics</a>
                  : <a href="keywords.html">Keywords</a>
                </div>
                <div>
                    <form action="get" style='display:inline;'>
                      <input type=text name=key size=15>
                      <input type=submit value="Get">
                    </form>&nbsp;
                    <form action="search" style='display:inline;'>
                      <input type=text name=key size=15>
                      <input type=submit value="Search">
                    </form>
                </div>
            </div>
            """ % (version, html.escape(platform.platform(terse=True)))

    def html_index():
        """Module Index page."""

        def bltinlink(name):
            return '<a href="%s.html">%s</a>' % (name, name)

        heading = html.heading(
            '<strong class="title">Index of Modules</strong>'
        )
        names = [name for name in sys.builtin_module_names
                 if name != '__main__']
        contents = html.multicolumn(names, bltinlink)
        contents = [heading, '<p>' + html.bigsection(
            'Built-in Modules', 'index', contents)]

        seen = {}
        for dir in sys.path:
            contents.append(html.index(dir, seen))

        contents.append(
            '<p align=right class="heading-text grey"><strong>pydoc</strong> by Ka-Ping Yee'
            '&lt;ping@lfw.org&gt;</p>')
        return 'Index of Modules', ''.join(contents)

    def html_search(key):
        """Search results page."""
        # scan for modules
        search_result = []

        def callback(path, modname, desc):
            if modname[-9:] == '.__init__':
                modname = modname[:-9] + ' (package)'
            search_result.append((modname, desc and '- ' + desc))

        with warnings.catch_warnings():
            warnings.filterwarnings('ignore') # ignore problems during import
            def onerror(modname):
                pass
            ModuleScanner().run(callback, key, onerror=onerror)

        # format page
        def bltinlink(name):
            return '<a href="%s.html">%s</a>' % (name, name)

        results = []
        heading = html.heading(
            '<strong class="title">Search Results</strong>',
        )
        for name, desc in search_result:
            results.append(bltinlink(name) + desc)
        contents = heading + html.bigsection(
            'key = %s' % key, 'index', '<br>'.join(results))
        return 'Search Results', contents

    def html_topics():
        """Index of topic texts available."""

        def bltinlink(name):
            return '<a href="topic?key=%s">%s</a>' % (name, name)

        heading = html.heading(
            '<strong class="title">INDEX</strong>',
        )
        names = sorted(Helper.topics.keys())

        contents = html.multicolumn(names, bltinlink)
        contents = heading + html.bigsection(
            'Topics', 'index', contents)
        return 'Topics', contents

    def html_keywords():
        """Index of keywords."""
        heading = html.heading(
            '<strong class="title">INDEX</strong>',
        )
        names = sorted(Helper.keywords.keys())

        def bltinlink(name):
            return '<a href="topic?key=%s">%s</a>' % (name, name)

        contents = html.multicolumn(names, bltinlink)
        contents = heading + html.bigsection(
            'Keywords', 'index', contents)
        return 'Keywords', contents

    def html_topicpage(topic):
        """Topic or keyword help page."""
        buf = io.StringIO()
        htmlhelp = Helper(buf, buf)
        contents, xrefs = htmlhelp._gettopic(topic)
        if topic in htmlhelp.keywords:
            title = 'KEYWORD'
        else:
            title = 'TOPIC'
        heading = html.heading(
            '<strong class="title">%s</strong>' % title,
        )
        contents = '<pre>%s</pre>' % html.markup(contents)
        contents = html.bigsection(topic , 'index', contents)
        if xrefs:
            xrefs = sorted(xrefs.split())

            def bltinlink(name):
                return '<a href="topic?key=%s">%s</a>' % (name, name)

            xrefs = html.multicolumn(xrefs, bltinlink)
            xrefs = html.section('Related help topics: ', 'index', xrefs)
        return ('%s %s' % (title, topic),
                ''.join((heading, contents, xrefs)))

    def html_getobj(url):
        obj = locate(url, forceload=1)
        if obj is None and url != 'None':
            raise ValueError('could not find object')
        title = describe(obj)
        content = html.document(obj, url)
        return title, content

    def html_error(url, exc):
        heading = html.heading(
            '<strong class="title">Error</strong>',
        )
        contents = '<br>'.join(html.escape(line) for line in
                               format_exception_only(type(exc), exc))
        contents = heading + html.bigsection(url, 'error', contents)
        return "Error - %s" % url, contents

    def get_html_page(url):
        """Generate an HTML page for url."""
        complete_url = url
        if url.endswith('.html'):
            url = url[:-5]
        try:
            if url in ("", "index"):
                title, content = html_index()
            elif url == "topics":
                title, content = html_topics()
            elif url == "keywords":
                title, content = html_keywords()
            elif '=' in url:
                op, _, url = url.partition('=')
                if op == "search?key":
                    title, content = html_search(url)
                elif op == "topic?key":
                    # try topics first, then objects.
                    try:
                        title, content = html_topicpage(url)
                    except ValueError:
                        title, content = html_getobj(url)
                elif op == "get?key":
                    # try objects first, then topics.
                    if url in ("", "index"):
                        title, content = html_index()
                    else:
                        try:
                            title, content = html_getobj(url)
                        except ValueError:
                            title, content = html_topicpage(url)
                else:
                    raise ValueError('bad pydoc url')
            else:
                title, content = html_getobj(url)
        except Exception as exc:
            # Catch any errors and display them in an error page.
            title, content = html_error(complete_url, exc)
        return html.page(title, content)

    if url.startswith('/'):
        url = url[1:]
    if content_type == 'text/css':
        path_here = os.path.dirname(os.path.realpath(__file__))
        css_path = os.path.join(path_here, url)
        with open(css_path) as fp:
            return ''.join(fp.readlines())
    elif content_type == 'text/html':
        return get_html_page(url)
    # Errors outside the url handler are caught by the server.
    raise TypeError('unknown content type %r for url %s' % (content_type, url))


def browse(port=0, *, open_browser=True, hostname='localhost'):
    """Start the enhanced pydoc web server and open a web browser.

    Use port '0' to start the server on an arbitrary port.
    Set open_browser to False to suppress opening a browser.
    """
    import webbrowser
    serverthread = _start_server(_url_handler, hostname, port)
    if serverthread.error:
        print(serverthread.error)
        return
    if serverthread.serving:
        server_help_msg = 'Server commands: [b]rowser, [q]uit'
        if open_browser:
            webbrowser.open(serverthread.url)
        try:
            print('Server ready at', serverthread.url)
            print(server_help_msg)
            while serverthread.serving:
                cmd = input('server> ')
                cmd = cmd.lower()
                if cmd == 'q':
                    break
                elif cmd == 'b':
                    webbrowser.open(serverthread.url)
                else:
                    print(server_help_msg)
        except (KeyboardInterrupt, EOFError):
            print()
        finally:
            if serverthread.serving:
                serverthread.stop()
                print('Server stopped')


# -------------------------------------------------- command-line interface

def ispath(x):
    return isinstance(x, str) and x.find(os.sep) >= 0

def _get_revised_path(given_path, argv0):
    """Ensures current directory is on returned path, and argv0 directory is not

    Exception: argv0 dir is left alone if it's also pydoc's directory.

    Returns a new path entry list, or None if no adjustment is needed.
    """
    # Scripts may get the current directory in their path by default if they're
    # run with the -m switch, or directly from the current directory.
    # The interactive prompt also allows imports from the current directory.

    # Accordingly, if the current directory is already present, don't make
    # any changes to the given_path
    if '' in given_path or os.curdir in given_path or os.getcwd() in given_path:
        return None

    # Otherwise, add the current directory to the given path, and remove the
    # script directory (as long as the latter isn't also pydoc's directory.
    stdlib_dir = os.path.dirname(__file__)
    script_dir = os.path.dirname(argv0)
    revised_path = given_path.copy()
    if script_dir in given_path and not os.path.samefile(script_dir, stdlib_dir):
        revised_path.remove(script_dir)
    revised_path.insert(0, os.getcwd())
    return revised_path


# Note: the tests only cover _get_revised_path, not _adjust_cli_path itself
def _adjust_cli_sys_path():
    """Ensures current directory is on sys.path, and __main__ directory is not.

    Exception: __main__ dir is left alone if it's also pydoc's directory.
    """
    revised_path = _get_revised_path(sys.path, sys.argv[0])
    if revised_path is not None:
        sys.path[:] = revised_path


def cli():
    """Command-line interface (looks at sys.argv to decide what to do)."""
    import getopt
    class BadUsage(Exception): pass

    _adjust_cli_sys_path()

    try:
        opts, args = getopt.getopt(sys.argv[1:], 'bk:n:p:w')
        writing = False
        start_server = False
        open_browser = False
        port = 0
        hostname = 'localhost'
        for opt, val in opts:
            if opt == '-b':
                start_server = True
                open_browser = True
            if opt == '-k':
                apropos(val)
                return
            if opt == '-p':
                start_server = True
                port = val
            if opt == '-w':
                writing = True
            if opt == '-n':
                start_server = True
                hostname = val

        if start_server:
            browse(port, hostname=hostname, open_browser=open_browser)
            return

        if not args: raise BadUsage
        for arg in args:
            if ispath(arg) and not os.path.exists(arg):
                print('file %r does not exist' % arg)
                sys.exit(1)
            try:
                if ispath(arg) and os.path.isfile(arg):
                    arg = importfile(arg)
                if writing:
                    if ispath(arg) and os.path.isdir(arg):
                        writedocs(arg)
                    else:
                        writedoc(arg)
                else:
                    help.help(arg)
            except (ImportError, ErrorDuringImport) as value:
                print(value)
                sys.exit(1)

    except (getopt.error, BadUsage):
        cmd = os.path.splitext(os.path.basename(sys.argv[0]))[0]
        print("""pydoc - the Python documentation tool

{cmd} <name> ...
    Show text documentation on something.  <name> may be the name of a
    Python keyword, topic, function, module, or package, or a dotted
    reference to a class or function within a module or module in a
    package.  If <name> contains a '{sep}', it is used as the path to a
    Python source file to document. If name is 'keywords', 'topics',
    or 'modules', a listing of these things is displayed.

{cmd} -k <keyword>
    Search for a keyword in the synopsis lines of all available modules.

{cmd} -n <hostname>
    Start an HTTP server with the given hostname (default: localhost).

{cmd} -p <port>
    Start an HTTP server on the given port on the local machine.  Port
    number 0 can be used to get an arbitrary unused port.

{cmd} -b
    Start an HTTP server on an arbitrary unused port and open a web browser
    to interactively browse documentation.  This option can be used in
    combination with -n and/or -p.

{cmd} -w <name> ...
    Write out the HTML documentation for a module to a file in the current
    directory.  If <name> contains a '{sep}', it is treated as a filename; if
    it names a directory, documentation is written for all the contents.
""".format(cmd=cmd, sep=os.sep))

if __name__ == '__main__':
    cli()<|MERGE_RESOLUTION|>--- conflicted
+++ resolved
@@ -736,13 +736,8 @@
                     for base in bases:
                         parents.append(self.classlink(base, modname))
                     result = result + '(' + ', '.join(parents) + ')'
-<<<<<<< HEAD
-                result = result + '\n</font></dt>'
+                result = result + '\n</dt>'
             elif isinstance(entry, list):
-=======
-                result = result + '\n</dt>'
-            elif type(entry) is type([]):
->>>>>>> a73fc73f
                 result = result + '<dd>\n%s</dd>\n' % self.formattree(
                     entry, modname, c)
         return '<dl>\n%s</dl>\n' % result
