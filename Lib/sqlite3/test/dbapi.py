--- conflicted
+++ resolved
@@ -27,13 +27,12 @@
 import threading
 import unittest
 
-<<<<<<< HEAD
-from test.support import SHORT_TIMEOUT
-=======
-from test.support import check_disallow_instantiation
->>>>>>> a317778f
+from test.support import (
+    check_disallow_instantiation,
+    threading_helper,
+    SHORT_TIMEOUT,
+)
 from test.support.os_helper import TESTFN, unlink
-from test.support import threading_helper
 
 
 # Helper for tests using TESTFN
