--- conflicted
+++ resolved
@@ -555,12 +555,6 @@
         ]
         self.assertEqual(results, expected)
 
-<<<<<<< HEAD
-    def test_same_query_in_multiple_cursors(self):
-        cursors = [self.cx.execute("select 1") for _ in range(3)]
-        for cu in cursors:
-            self.assertEqual(cu.fetchall(), [(1,)])
-=======
     def test_column_count(self):
         # Check that column count is updated correctly for cached statements
         select = "select * from test"
@@ -572,7 +566,11 @@
         new_count = len(res.description)
         self.assertEqual(new_count - old_count, 1)
 
->>>>>>> 8363ac86
+    def test_same_query_in_multiple_cursors(self):
+        cursors = [self.cx.execute("select 1") for _ in range(3)]
+        for cu in cursors:
+            self.assertEqual(cu.fetchall(), [(1,)])
+
 
 class ThreadTests(unittest.TestCase):
     def setUp(self):
