--- conflicted
+++ resolved
@@ -385,18 +385,13 @@
         self.__disable_bracketed_paste()
         self.__maybe_write_code(self._rmkx)
         self.flushoutput()
-<<<<<<< HEAD
-        if self.__svtermstate is not None:
+        try:
             tcsetattr(self.input_fd, termios.TCSADRAIN, self.__svtermstate)
             # Reset the state for the next prepare() call.
             self.__svtermstate = None
-=======
-        try:
-            tcsetattr(self.input_fd, termios.TCSADRAIN, self.__svtermstate)
         except termios.error as e:
             if e.args[0] != errno.EIO:
                 raise
->>>>>>> cf9ef731
 
         if self.is_apple_terminal:
             os.write(self.output_fd, b"\033[?7h")
