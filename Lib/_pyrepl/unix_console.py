--- conflicted
+++ resolved
@@ -345,15 +345,12 @@
         """
         Prepare the console for input/output operations.
         """
-<<<<<<< HEAD
         # gh-130168: prevents signal handlers from overwriting the original state
         if self.__svtermstate is None:
             self.__svtermstate = tcgetattr(self.input_fd)
-=======
         self.__buffer = []
 
         self.__svtermstate = tcgetattr(self.input_fd)
->>>>>>> 2fc7004d
         raw = self.__svtermstate.copy()
         raw.iflag &= ~(termios.INPCK | termios.ISTRIP | termios.IXON)
         raw.oflag &= ~(termios.OPOST)
@@ -394,18 +391,15 @@
         self.__disable_bracketed_paste()
         self.__maybe_write_code(self._rmkx)
         self.flushoutput()
-<<<<<<< HEAD
         try:
             if self.__svtermstate is not None:
                 tcsetattr(self.input_fd, termios.TCSADRAIN, self.__svtermstate)
+                self.__input_fd_set(self.__svtermstate)
                 # Reset the state for the next prepare() call.
                 self.__svtermstate = None
         except termios.error as e:
             if e.args[0] != errno.EIO:
                 raise
-=======
-        self.__input_fd_set(self.__svtermstate)
->>>>>>> 2fc7004d
 
         if self.is_apple_terminal:
             os.write(self.output_fd, b"\033[?7h")
