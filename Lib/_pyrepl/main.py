--- conflicted
+++ resolved
@@ -51,32 +51,7 @@
     if not hasattr(sys, "ps2"):
         sys.ps2 = "... "
 
-<<<<<<< HEAD
-    run_interactive = None
-    try:
-        import errno
-        if not os.isatty(sys.stdin.fileno()):
-            raise OSError(errno.ENOTTY, "tty required", "stdin")
-        from .simple_interact import check
-        if err := check():
-            raise RuntimeError(err)
-        from .simple_interact import run_multiline_interactive_console
-        run_interactive = run_multiline_interactive_console
-    except Exception as e:
-        from .trace import trace
-        msg = f"warning: can't use pyrepl: {e}"
-        trace(msg)
-        print(msg, file=sys.stderr)
-        CAN_USE_PYREPL = False
-    if run_interactive is None:
-        return sys._baserepl()
-
-
-    console = InteractiveColoredConsole(
-        namespace, filename="<stdin>"
-    )
-    run_interactive(console=console)
-=======
+    from .console import InteractiveColoredConsole
     from .simple_interact import run_multiline_interactive_console
-    run_multiline_interactive_console(namespace)
->>>>>>> 05d41376
+    console = InteractiveColoredConsole(namespace, filename="<stdin>")
+    run_multiline_interactive_console(console)
