--- conflicted
+++ resolved
@@ -161,13 +161,9 @@
         super().__init__(locals=locals, filename=filename, local_exit=local_exit)  # type: ignore[call-arg]
         self.can_colorize = _colorize.can_colorize()
 
-<<<<<<< HEAD
     def showsyntaxerror(self, filename=None, **kwargs):
-        super().showsyntaxerror(colorize=self.can_colorize, **kwargs)
-
-    def showtraceback(self):
-        super().showtraceback(colorize=self.can_colorize)
-=======
+        super().showsyntaxerror(**kwargs)
+
     def _excepthook(self, typ, value, tb):
         import traceback
         lines = traceback.format_exception(
@@ -175,7 +171,6 @@
                 colorize=self.can_colorize,
                 limit=traceback.BUILTIN_EXCEPTION_LIMIT)
         self.write(''.join(lines))
->>>>>>> b0f462d4
 
     def runsource(self, source, filename="<input>", symbol="single"):
         try:
