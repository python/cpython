"""Utility functions for copying and archiving files and directory trees.

XXX The functions here don't copy the resource fork or other metadata on Mac.

"""

import os
import sys
import stat
import fnmatch
import collections
import errno

try:
    import zlib
    del zlib
    _ZLIB_SUPPORTED = True
except ImportError:
    _ZLIB_SUPPORTED = False

try:
    import bz2
    del bz2
    _BZ2_SUPPORTED = True
except ImportError:
    _BZ2_SUPPORTED = False

try:
    import lzma
    del lzma
    _LZMA_SUPPORTED = True
except ImportError:
    _LZMA_SUPPORTED = False

_WINDOWS = os.name == 'nt'
posix = nt = None
if os.name == 'posix':
    import posix
elif _WINDOWS:
    import nt

COPY_BUFSIZE = 1024 * 1024 if _WINDOWS else 64 * 1024
# This should never be removed, see rationale in:
# https://bugs.python.org/issue43743#msg393429
_USE_CP_SENDFILE = hasattr(os, "sendfile") and sys.platform.startswith("linux")
_HAS_FCOPYFILE = posix and hasattr(posix, "_fcopyfile")  # macOS

# CMD defaults in Windows 10
_WIN_DEFAULT_PATHEXT = ".COM;.EXE;.BAT;.CMD;.VBS;.JS;.WS;.MSC"

__all__ = ["copyfileobj", "copyfile", "copymode", "copystat", "copy", "copy2",
           "copytree", "move", "rmtree", "Error", "SpecialFileError",
           "ExecError", "make_archive", "get_archive_formats",
           "register_archive_format", "unregister_archive_format",
           "get_unpack_formats", "register_unpack_format",
           "unregister_unpack_format", "unpack_archive",
           "ignore_patterns", "chown", "which", "get_terminal_size",
           "SameFileError"]
           # disk_usage is added later, if available on the platform

class Error(OSError):
    pass

class SameFileError(Error):
    """Raised when source and destination are the same file."""

class SpecialFileError(OSError):
    """Raised when trying to do a kind of operation (e.g. copying) which is
    not supported on a special file (e.g. a named pipe)"""

class ExecError(OSError):
    """Raised when a command could not be executed"""

class ReadError(OSError):
    """Raised when an archive cannot be read"""

class RegistryError(Exception):
    """Raised when a registry operation with the archiving
    and unpacking registries fails"""

class _GiveupOnFastCopy(Exception):
    """Raised as a signal to fallback on using raw read()/write()
    file copy when fast-copy functions fail to do so.
    """

def _fastcopy_fcopyfile(fsrc, fdst, flags):
    """Copy a regular file content or metadata by using high-performance
    fcopyfile(3) syscall (macOS).
    """
    try:
        infd = fsrc.fileno()
        outfd = fdst.fileno()
    except Exception as err:
        raise _GiveupOnFastCopy(err)  # not a regular file

    try:
        posix._fcopyfile(infd, outfd, flags)
    except OSError as err:
        err.filename = fsrc.name
        err.filename2 = fdst.name
        if err.errno in {errno.EINVAL, errno.ENOTSUP}:
            raise _GiveupOnFastCopy(err)
        else:
            raise err from None

def _fastcopy_sendfile(fsrc, fdst):
    """Copy data from one regular mmap-like fd to another by using
    high-performance sendfile(2) syscall.
    This should work on Linux >= 2.6.33 only.
    """
    # Note: copyfileobj() is left alone in order to not introduce any
    # unexpected breakage. Possible risks by using zero-copy calls
    # in copyfileobj() are:
    # - fdst cannot be open in "a"(ppend) mode
    # - fsrc and fdst may be open in "t"(ext) mode
    # - fsrc may be a BufferedReader (which hides unread data in a buffer),
    #   GzipFile (which decompresses data), HTTPResponse (which decodes
    #   chunks).
    # - possibly others (e.g. encrypted fs/partition?)
    global _USE_CP_SENDFILE
    try:
        infd = fsrc.fileno()
        outfd = fdst.fileno()
    except Exception as err:
        raise _GiveupOnFastCopy(err)  # not a regular file

    # Hopefully the whole file will be copied in a single call.
    # sendfile() is called in a loop 'till EOF is reached (0 return)
    # so a bufsize smaller or bigger than the actual file size
    # should not make any difference, also in case the file content
    # changes while being copied.
    try:
        blocksize = max(os.fstat(infd).st_size, 2 ** 23)  # min 8MiB
    except OSError:
        blocksize = 2 ** 27  # 128MiB
    # On 32-bit architectures truncate to 1GiB to avoid OverflowError,
    # see bpo-38319.
    if sys.maxsize < 2 ** 32:
        blocksize = min(blocksize, 2 ** 30)

    offset = 0
    while True:
        try:
            sent = os.sendfile(outfd, infd, offset, blocksize)
        except OSError as err:
            # ...in oder to have a more informative exception.
            err.filename = fsrc.name
            err.filename2 = fdst.name

            if err.errno == errno.ENOTSOCK:
                # sendfile() on this platform (probably Linux < 2.6.33)
                # does not support copies between regular files (only
                # sockets).
                _USE_CP_SENDFILE = False
                raise _GiveupOnFastCopy(err)

            if err.errno == errno.ENOSPC:  # filesystem is full
                raise err from None

            # Give up on first call and if no data was copied.
            if offset == 0 and os.lseek(outfd, 0, os.SEEK_CUR) == 0:
                raise _GiveupOnFastCopy(err)

            raise err
        else:
            if sent == 0:
                break  # EOF
            offset += sent

def _copyfileobj_readinto(fsrc, fdst, length=COPY_BUFSIZE):
    """readinto()/memoryview() based variant of copyfileobj().
    *fsrc* must support readinto() method and both files must be
    open in binary mode.
    """
    # Localize variable access to minimize overhead.
    fsrc_readinto = fsrc.readinto
    fdst_write = fdst.write
    with memoryview(bytearray(length)) as mv:
        while True:
            n = fsrc_readinto(mv)
            if not n:
                break
            elif n < length:
                with mv[:n] as smv:
                    fdst.write(smv)
            else:
                fdst_write(mv)

def copyfileobj(fsrc, fdst, length=0):
    """copy data from file-like object fsrc to file-like object fdst"""
    if not length:
        length = COPY_BUFSIZE
    # Localize variable access to minimize overhead.
    fsrc_read = fsrc.read
    fdst_write = fdst.write
    while True:
        buf = fsrc_read(length)
        if not buf:
            break
        fdst_write(buf)

def _samefile(src, dst):
    # Macintosh, Unix.
    if isinstance(src, os.DirEntry) and hasattr(os.path, 'samestat'):
        try:
            return os.path.samestat(src.stat(), os.stat(dst))
        except OSError:
            return False

    if hasattr(os.path, 'samefile'):
        try:
            return os.path.samefile(src, dst)
        except OSError:
            return False

    # All other platforms: check for same pathname.
    return (os.path.normcase(os.path.abspath(src)) ==
            os.path.normcase(os.path.abspath(dst)))

def _stat(fn):
    return fn.stat() if isinstance(fn, os.DirEntry) else os.stat(fn)

def _islink(fn):
    return fn.is_symlink() if isinstance(fn, os.DirEntry) else os.path.islink(fn)

def copyfile(src, dst, *, follow_symlinks=True):
    """Copy data from src to dst in the most efficient way possible.

    If follow_symlinks is not set and src is a symbolic link, a new
    symlink will be created instead of copying the file it points to.

    """
    sys.audit("shutil.copyfile", src, dst)

    if _samefile(src, dst):
        raise SameFileError("{!r} and {!r} are the same file".format(src, dst))

    file_size = 0
    for i, fn in enumerate([src, dst]):
        try:
            st = _stat(fn)
        except OSError:
            # File most likely does not exist
            pass
        else:
            # XXX What about other special files? (sockets, devices...)
            if stat.S_ISFIFO(st.st_mode):
                fn = fn.path if isinstance(fn, os.DirEntry) else fn
                raise SpecialFileError("`%s` is a named pipe" % fn)
            if _WINDOWS and i == 0:
                file_size = st.st_size

    if not follow_symlinks and _islink(src):
        os.symlink(os.readlink(src), dst)
    else:
        with open(src, 'rb') as fsrc:
            try:
                with open(dst, 'wb') as fdst:
                    # macOS
                    if _HAS_FCOPYFILE:
                        try:
                            _fastcopy_fcopyfile(fsrc, fdst, posix._COPYFILE_DATA)
                            return dst
                        except _GiveupOnFastCopy:
                            pass
                    # Linux
                    elif _USE_CP_SENDFILE:
                        try:
                            _fastcopy_sendfile(fsrc, fdst)
                            return dst
                        except _GiveupOnFastCopy:
                            pass
                    # Windows, see:
                    # https://github.com/python/cpython/pull/7160#discussion_r195405230
                    elif _WINDOWS and file_size > 0:
                        _copyfileobj_readinto(fsrc, fdst, min(file_size, COPY_BUFSIZE))
                        return dst

                    copyfileobj(fsrc, fdst)

            # Issue 43219, raise a less confusing exception
            except IsADirectoryError as e:
                if not os.path.exists(dst):
                    raise FileNotFoundError(f'Directory does not exist: {dst}') from e
                else:
                    raise

    return dst

def copymode(src, dst, *, follow_symlinks=True):
    """Copy mode bits from src to dst.

    If follow_symlinks is not set, symlinks aren't followed if and only
    if both `src` and `dst` are symlinks.  If `lchmod` isn't available
    (e.g. Linux) this method does nothing.

    """
    sys.audit("shutil.copymode", src, dst)

    if not follow_symlinks and _islink(src) and os.path.islink(dst):
        if hasattr(os, 'lchmod'):
            stat_func, chmod_func = os.lstat, os.lchmod
        else:
            return
    else:
        stat_func, chmod_func = _stat, os.chmod

    st = stat_func(src)
    chmod_func(dst, stat.S_IMODE(st.st_mode))

if hasattr(os, 'listxattr'):
    def _copyxattr(src, dst, *, follow_symlinks=True):
        """Copy extended filesystem attributes from `src` to `dst`.

        Overwrite existing attributes.

        If `follow_symlinks` is false, symlinks won't be followed.

        """

        try:
            names = os.listxattr(src, follow_symlinks=follow_symlinks)
        except OSError as e:
            if e.errno not in (errno.ENOTSUP, errno.ENODATA, errno.EINVAL):
                raise
            return
        for name in names:
            try:
                value = os.getxattr(src, name, follow_symlinks=follow_symlinks)
                os.setxattr(dst, name, value, follow_symlinks=follow_symlinks)
            except OSError as e:
                if e.errno not in (errno.EPERM, errno.ENOTSUP, errno.ENODATA,
                                   errno.EINVAL):
                    raise
else:
    def _copyxattr(*args, **kwargs):
        pass

def copystat(src, dst, *, follow_symlinks=True):
    """Copy file metadata

    Copy the permission bits, last access time, last modification time, and
    flags from `src` to `dst`. On Linux, copystat() also copies the "extended
    attributes" where possible. The file contents, owner, and group are
    unaffected. `src` and `dst` are path-like objects or path names given as
    strings.

    If the optional flag `follow_symlinks` is not set, symlinks aren't
    followed if and only if both `src` and `dst` are symlinks.
    """
    sys.audit("shutil.copystat", src, dst)

    def _nop(*args, ns=None, follow_symlinks=None):
        pass

    # follow symlinks (aka don't not follow symlinks)
    follow = follow_symlinks or not (_islink(src) and os.path.islink(dst))
    if follow:
        # use the real function if it exists
        def lookup(name):
            return getattr(os, name, _nop)
    else:
        # use the real function only if it exists
        # *and* it supports follow_symlinks
        def lookup(name):
            fn = getattr(os, name, _nop)
            if fn in os.supports_follow_symlinks:
                return fn
            return _nop

    if isinstance(src, os.DirEntry):
        st = src.stat(follow_symlinks=follow)
    else:
        st = lookup("stat")(src, follow_symlinks=follow)
    mode = stat.S_IMODE(st.st_mode)
    lookup("utime")(dst, ns=(st.st_atime_ns, st.st_mtime_ns),
        follow_symlinks=follow)
    # We must copy extended attributes before the file is (potentially)
    # chmod()'ed read-only, otherwise setxattr() will error with -EACCES.
    _copyxattr(src, dst, follow_symlinks=follow)
    try:
        lookup("chmod")(dst, mode, follow_symlinks=follow)
    except NotImplementedError:
        # if we got a NotImplementedError, it's because
        #   * follow_symlinks=False,
        #   * lchown() is unavailable, and
        #   * either
        #       * fchownat() is unavailable or
        #       * fchownat() doesn't implement AT_SYMLINK_NOFOLLOW.
        #         (it returned ENOSUP.)
        # therefore we're out of options--we simply cannot chown the
        # symlink.  give up, suppress the error.
        # (which is what shutil always did in this circumstance.)
        pass
    if hasattr(st, 'st_flags'):
        try:
            lookup("chflags")(dst, st.st_flags, follow_symlinks=follow)
        except OSError as why:
            for err in 'EOPNOTSUPP', 'ENOTSUP':
                if hasattr(errno, err) and why.errno == getattr(errno, err):
                    break
            else:
                raise

def copy(src, dst, *, follow_symlinks=True):
    """Copy data and mode bits ("cp src dst"). Return the file's destination.

    The destination may be a directory.

    If follow_symlinks is false, symlinks won't be followed. This
    resembles GNU's "cp -P src dst".

    If source and destination are the same file, a SameFileError will be
    raised.

    """
    if os.path.isdir(dst):
        dst = os.path.join(dst, os.path.basename(src))
    copyfile(src, dst, follow_symlinks=follow_symlinks)
    copymode(src, dst, follow_symlinks=follow_symlinks)
    return dst

def copy2(src, dst, *, follow_symlinks=True):
    """Copy data and metadata. Return the file's destination.

    Metadata is copied with copystat(). Please see the copystat function
    for more information.

    The destination may be a directory.

    If follow_symlinks is false, symlinks won't be followed. This
    resembles GNU's "cp -P src dst".
    """
    if os.path.isdir(dst):
        dst = os.path.join(dst, os.path.basename(src))
    copyfile(src, dst, follow_symlinks=follow_symlinks)
    copystat(src, dst, follow_symlinks=follow_symlinks)
    return dst

def ignore_patterns(*patterns):
    """Function that can be used as copytree() ignore parameter.

    Patterns is a sequence of glob-style patterns
    that are used to exclude files"""
    def _ignore_patterns(path, names):
        ignored_names = []
        for pattern in patterns:
            ignored_names.extend(fnmatch.filter(names, pattern))
        return set(ignored_names)
    return _ignore_patterns

def _copytree(entries, src, dst, symlinks, ignore, copy_function,
              ignore_dangling_symlinks, dirs_exist_ok=False):
    if ignore is not None:
        ignored_names = ignore(os.fspath(src), [x.name for x in entries])
    else:
        ignored_names = set()

    os.makedirs(dst, exist_ok=dirs_exist_ok)
    errors = []
    use_srcentry = copy_function is copy2 or copy_function is copy

    for srcentry in entries:
        if srcentry.name in ignored_names:
            continue
        srcname = os.path.join(src, srcentry.name)
        dstname = os.path.join(dst, srcentry.name)
        srcobj = srcentry if use_srcentry else srcname
        try:
            is_symlink = srcentry.is_symlink()
            if is_symlink and os.name == 'nt':
                # Special check for directory junctions, which appear as
                # symlinks but we want to recurse.
                lstat = srcentry.stat(follow_symlinks=False)
                if lstat.st_reparse_tag == stat.IO_REPARSE_TAG_MOUNT_POINT:
                    is_symlink = False
            if is_symlink:
                linkto = os.readlink(srcname)
                if symlinks:
                    # We can't just leave it to `copy_function` because legacy
                    # code with a custom `copy_function` may rely on copytree
                    # doing the right thing.
                    os.symlink(linkto, dstname)
                    copystat(srcobj, dstname, follow_symlinks=not symlinks)
                else:
                    # ignore dangling symlink if the flag is on
                    if not os.path.exists(linkto) and ignore_dangling_symlinks:
                        continue
                    # otherwise let the copy occur. copy2 will raise an error
                    if srcentry.is_dir():
                        copytree(srcobj, dstname, symlinks, ignore,
                                 copy_function, dirs_exist_ok=dirs_exist_ok)
                    else:
                        copy_function(srcobj, dstname)
            elif srcentry.is_dir():
                copytree(srcobj, dstname, symlinks, ignore, copy_function,
                         dirs_exist_ok=dirs_exist_ok)
            else:
                # Will raise a SpecialFileError for unsupported file types
                copy_function(srcobj, dstname)
        # catch the Error from the recursive copytree so that we can
        # continue with other files
        except Error as err:
            errors.extend(err.args[0])
        except OSError as why:
            errors.append((srcname, dstname, str(why)))
    try:
        copystat(src, dst)
    except OSError as why:
        # Copying file access times may fail on Windows
        if getattr(why, 'winerror', None) is None:
            errors.append((src, dst, str(why)))
    if errors:
        raise Error(errors)
    return dst

def copytree(src, dst, symlinks=False, ignore=None, copy_function=copy2,
             ignore_dangling_symlinks=False, dirs_exist_ok=False):
    """Recursively copy a directory tree and return the destination directory.

    dirs_exist_ok dictates whether to raise an exception in case dst or any
    missing parent directory already exists.

    If exception(s) occur, an Error is raised with a list of reasons.

    If the optional symlinks flag is true, symbolic links in the
    source tree result in symbolic links in the destination tree; if
    it is false, the contents of the files pointed to by symbolic
    links are copied. If the file pointed by the symlink doesn't
    exist, an exception will be added in the list of errors raised in
    an Error exception at the end of the copy process.

    You can set the optional ignore_dangling_symlinks flag to true if you
    want to silence this exception. Notice that this has no effect on
    platforms that don't support os.symlink.

    The optional ignore argument is a callable. If given, it
    is called with the `src` parameter, which is the directory
    being visited by copytree(), and `names` which is the list of
    `src` contents, as returned by os.listdir():

        callable(src, names) -> ignored_names

    Since copytree() is called recursively, the callable will be
    called once for each directory that is copied. It returns a
    list of names relative to the `src` directory that should
    not be copied.

    The optional copy_function argument is a callable that will be used
    to copy each file. It will be called with the source path and the
    destination path as arguments. By default, copy2() is used, but any
    function that supports the same signature (like copy()) can be used.

    """
    sys.audit("shutil.copytree", src, dst)
    with os.scandir(src) as itr:
        entries = list(itr)
    return _copytree(entries=entries, src=src, dst=dst, symlinks=symlinks,
                     ignore=ignore, copy_function=copy_function,
                     ignore_dangling_symlinks=ignore_dangling_symlinks,
                     dirs_exist_ok=dirs_exist_ok)

if hasattr(os.stat_result, 'st_file_attributes'):
    # Special handling for directory junctions to make them behave like
    # symlinks for shutil.rmtree, since in general they do not appear as
    # regular links.
    def _rmtree_isdir(entry):
        try:
            st = entry.stat(follow_symlinks=False)
            return (stat.S_ISDIR(st.st_mode) and not
                (st.st_file_attributes & stat.FILE_ATTRIBUTE_REPARSE_POINT
                 and st.st_reparse_tag == stat.IO_REPARSE_TAG_MOUNT_POINT))
        except OSError:
            return False

    def _rmtree_islink(path):
        try:
            st = os.lstat(path)
            return (stat.S_ISLNK(st.st_mode) or
                (st.st_file_attributes & stat.FILE_ATTRIBUTE_REPARSE_POINT
                 and st.st_reparse_tag == stat.IO_REPARSE_TAG_MOUNT_POINT))
        except OSError:
            return False
else:
    def _rmtree_isdir(entry):
        try:
            return entry.is_dir(follow_symlinks=False)
        except OSError:
            return False

    def _rmtree_islink(path):
        return os.path.islink(path)

# version vulnerable to race conditions
def _rmtree_unsafe(path, onerror):
    try:
        with os.scandir(path) as scandir_it:
            entries = list(scandir_it)
    except OSError:
        onerror(os.scandir, path, sys.exc_info())
        entries = []
    for entry in entries:
        fullname = entry.path
        if _rmtree_isdir(entry):
            try:
                if entry.is_symlink():
                    # This can only happen if someone replaces
                    # a directory with a symlink after the call to
                    # os.scandir or entry.is_dir above.
                    raise OSError("Cannot call rmtree on a symbolic link")
            except OSError:
                onerror(os.path.islink, fullname, sys.exc_info())
                continue
            _rmtree_unsafe(fullname, onerror)
        else:
            try:
                os.unlink(fullname)
            except OSError:
                onerror(os.unlink, fullname, sys.exc_info())
    try:
        os.rmdir(path)
    except OSError:
        onerror(os.rmdir, path, sys.exc_info())

# Version using fd-based APIs to protect against races
def _rmtree_safe_fd(topfd, path, onerror):
    try:
        with os.scandir(topfd) as scandir_it:
            entries = list(scandir_it)
    except OSError as err:
        err.filename = path
        onerror(os.scandir, path, sys.exc_info())
        return
    for entry in entries:
        fullname = os.path.join(path, entry.name)
        try:
            is_dir = entry.is_dir(follow_symlinks=False)
        except OSError:
            is_dir = False
        else:
            if is_dir:
                try:
                    orig_st = entry.stat(follow_symlinks=False)
                    is_dir = stat.S_ISDIR(orig_st.st_mode)
                except OSError:
                    onerror(os.lstat, fullname, sys.exc_info())
                    continue
        if is_dir:
            try:
                dirfd = os.open(entry.name, os.O_RDONLY, dir_fd=topfd)
                dirfd_closed = False
            except OSError:
                onerror(os.open, fullname, sys.exc_info())
            else:
                try:
                    if os.path.samestat(orig_st, os.fstat(dirfd)):
                        _rmtree_safe_fd(dirfd, fullname, onerror)
                        try:
                            os.close(dirfd)
                            dirfd_closed = True
                            os.rmdir(entry.name, dir_fd=topfd)
                        except OSError:
                            onerror(os.rmdir, fullname, sys.exc_info())
                    else:
                        try:
                            # This can only happen if someone replaces
                            # a directory with a symlink after the call to
                            # os.scandir or stat.S_ISDIR above.
                            raise OSError("Cannot call rmtree on a symbolic "
                                          "link")
                        except OSError:
                            onerror(os.path.islink, fullname, sys.exc_info())
                finally:
                    if not dirfd_closed:
                        os.close(dirfd)
        else:
            try:
                os.unlink(entry.name, dir_fd=topfd)
            except OSError:
                onerror(os.unlink, fullname, sys.exc_info())

_use_fd_functions = ({os.open, os.stat, os.unlink, os.rmdir} <=
                     os.supports_dir_fd and
                     os.scandir in os.supports_fd and
                     os.stat in os.supports_follow_symlinks)

def rmtree(path, ignore_errors=False, onerror=None, *, dir_fd=None):
    """Recursively delete a directory tree.

    If dir_fd is not None, it should be a file descriptor open to a directory,
    and path should be relative; path will then be relative to that directory.
    dir_fd may not be implemented on your platform.
    If it is unavailable, using it will raise a NotImplementedError.

    If ignore_errors is set, errors are ignored; otherwise, if onerror
    is set, it is called to handle the error with arguments (func,
    path, exc_info) where func is platform and implementation dependent;
    path is the argument to that function that caused it to fail; and
    exc_info is a tuple returned by sys.exc_info().  If ignore_errors
    is false and onerror is None, an exception is raised.

    """
    sys.audit("shutil.rmtree", path, dir_fd)
    if ignore_errors:
        def onerror(*args):
            pass
    elif onerror is None:
        def onerror(*args):
            raise
    if _use_fd_functions:
        # While the unsafe rmtree works fine on bytes, the fd based does not.
        if isinstance(path, bytes):
            path = os.fsdecode(path)
        # Note: To guard against symlink races, we use the standard
        # lstat()/open()/fstat() trick.
        try:
            orig_st = os.lstat(path, dir_fd=dir_fd)
        except Exception:
            onerror(os.lstat, path, sys.exc_info())
            return
        try:
<<<<<<< HEAD
            fd = os.open(path, os.O_RDONLY, dir_fd=dir_fd)
=======
            fd = os.open(path, os.O_RDONLY)
            fd_closed = False
>>>>>>> d1777515
        except Exception:
            onerror(os.open, path, sys.exc_info())
            return
        try:
            if os.path.samestat(orig_st, os.fstat(fd)):
                _rmtree_safe_fd(fd, path, onerror)
                try:
<<<<<<< HEAD
                    os.rmdir(path, dir_fd=dir_fd)
=======
                    os.close(fd)
                    fd_closed = True
                    os.rmdir(path)
>>>>>>> d1777515
                except OSError:
                    onerror(os.rmdir, path, sys.exc_info())
            else:
                try:
                    # symlinks to directories are forbidden, see bug #1669
                    raise OSError("Cannot call rmtree on a symbolic link")
                except OSError:
                    onerror(os.path.islink, path, sys.exc_info())
        finally:
            if not fd_closed:
                os.close(fd)
    else:
        if dir_fd is not None:
            raise NotImplementedError("dir_fd unavailable on this platform")
        try:
            if _rmtree_islink(path):
                # symlinks to directories are forbidden, see bug #1669
                raise OSError("Cannot call rmtree on a symbolic link")
        except OSError:
            onerror(os.path.islink, path, sys.exc_info())
            # can't continue even if onerror hook returns
            return
        return _rmtree_unsafe(path, onerror)

# Allow introspection of whether or not the hardening against symlink
# attacks is supported on the current platform
rmtree.avoids_symlink_attacks = _use_fd_functions

def _basename(path):
    """A basename() variant which first strips the trailing slash, if present.
    Thus we always get the last component of the path, even for directories.

    path: Union[PathLike, str]

    e.g.
    >>> os.path.basename('/bar/foo')
    'foo'
    >>> os.path.basename('/bar/foo/')
    ''
    >>> _basename('/bar/foo/')
    'foo'
    """
    path = os.fspath(path)
    sep = os.path.sep + (os.path.altsep or '')
    return os.path.basename(path.rstrip(sep))

def move(src, dst, copy_function=copy2):
    """Recursively move a file or directory to another location. This is
    similar to the Unix "mv" command. Return the file or directory's
    destination.

    If the destination is a directory or a symlink to a directory, the source
    is moved inside the directory. The destination path must not already
    exist.

    If the destination already exists but is not a directory, it may be
    overwritten depending on os.rename() semantics.

    If the destination is on our current filesystem, then rename() is used.
    Otherwise, src is copied to the destination and then removed. Symlinks are
    recreated under the new name if os.rename() fails because of cross
    filesystem renames.

    The optional `copy_function` argument is a callable that will be used
    to copy the source or it will be delegated to `copytree`.
    By default, copy2() is used, but any function that supports the same
    signature (like copy()) can be used.

    A lot more could be done here...  A look at a mv.c shows a lot of
    the issues this implementation glosses over.

    """
    sys.audit("shutil.move", src, dst)
    real_dst = dst
    if os.path.isdir(dst):
        if _samefile(src, dst):
            # We might be on a case insensitive filesystem,
            # perform the rename anyway.
            os.rename(src, dst)
            return

        # Using _basename instead of os.path.basename is important, as we must
        # ignore any trailing slash to avoid the basename returning ''
        real_dst = os.path.join(dst, _basename(src))

        if os.path.exists(real_dst):
            raise Error("Destination path '%s' already exists" % real_dst)
    try:
        os.rename(src, real_dst)
    except OSError:
        if os.path.islink(src):
            linkto = os.readlink(src)
            os.symlink(linkto, real_dst)
            os.unlink(src)
        elif os.path.isdir(src):
            if _destinsrc(src, dst):
                raise Error("Cannot move a directory '%s' into itself"
                            " '%s'." % (src, dst))
            if (_is_immutable(src)
                    or (not os.access(src, os.W_OK) and os.listdir(src)
                        and sys.platform == 'darwin')):
                raise PermissionError("Cannot move the non-empty directory "
                                      "'%s': Lacking write permission to '%s'."
                                      % (src, src))
            copytree(src, real_dst, copy_function=copy_function,
                     symlinks=True)
            rmtree(src)
        else:
            copy_function(src, real_dst)
            os.unlink(src)
    return real_dst

def _destinsrc(src, dst):
    src = os.path.abspath(src)
    dst = os.path.abspath(dst)
    if not src.endswith(os.path.sep):
        src += os.path.sep
    if not dst.endswith(os.path.sep):
        dst += os.path.sep
    return dst.startswith(src)

def _is_immutable(src):
    st = _stat(src)
    immutable_states = [stat.UF_IMMUTABLE, stat.SF_IMMUTABLE]
    return hasattr(st, 'st_flags') and st.st_flags in immutable_states

def _get_gid(name):
    """Returns a gid, given a group name."""
    if name is None:
        return None

    try:
        from grp import getgrnam
    except ImportError:
        return None

    try:
        result = getgrnam(name)
    except KeyError:
        result = None
    if result is not None:
        return result[2]
    return None

def _get_uid(name):
    """Returns an uid, given a user name."""
    if name is None:
        return None

    try:
        from pwd import getpwnam
    except ImportError:
        return None

    try:
        result = getpwnam(name)
    except KeyError:
        result = None
    if result is not None:
        return result[2]
    return None

def _make_tarball(base_name, base_dir, compress="gzip", verbose=0, dry_run=0,
                  owner=None, group=None, logger=None):
    """Create a (possibly compressed) tar file from all the files under
    'base_dir'.

    'compress' must be "gzip" (the default), "bzip2", "xz", or None.

    'owner' and 'group' can be used to define an owner and a group for the
    archive that is being built. If not provided, the current owner and group
    will be used.

    The output tar file will be named 'base_name' +  ".tar", possibly plus
    the appropriate compression extension (".gz", ".bz2", or ".xz").

    Returns the output filename.
    """
    if compress is None:
        tar_compression = ''
    elif _ZLIB_SUPPORTED and compress == 'gzip':
        tar_compression = 'gz'
    elif _BZ2_SUPPORTED and compress == 'bzip2':
        tar_compression = 'bz2'
    elif _LZMA_SUPPORTED and compress == 'xz':
        tar_compression = 'xz'
    else:
        raise ValueError("bad value for 'compress', or compression format not "
                         "supported : {0}".format(compress))

    import tarfile  # late import for breaking circular dependency

    compress_ext = '.' + tar_compression if compress else ''
    archive_name = base_name + '.tar' + compress_ext
    archive_dir = os.path.dirname(archive_name)

    if archive_dir and not os.path.exists(archive_dir):
        if logger is not None:
            logger.info("creating %s", archive_dir)
        if not dry_run:
            os.makedirs(archive_dir)

    # creating the tarball
    if logger is not None:
        logger.info('Creating tar archive')

    uid = _get_uid(owner)
    gid = _get_gid(group)

    def _set_uid_gid(tarinfo):
        if gid is not None:
            tarinfo.gid = gid
            tarinfo.gname = group
        if uid is not None:
            tarinfo.uid = uid
            tarinfo.uname = owner
        return tarinfo

    if not dry_run:
        tar = tarfile.open(archive_name, 'w|%s' % tar_compression)
        try:
            tar.add(base_dir, filter=_set_uid_gid)
        finally:
            tar.close()

    return archive_name

def _make_zipfile(base_name, base_dir, verbose=0, dry_run=0, logger=None):
    """Create a zip file from all the files under 'base_dir'.

    The output zip file will be named 'base_name' + ".zip".  Returns the
    name of the output zip file.
    """
    import zipfile  # late import for breaking circular dependency

    zip_filename = base_name + ".zip"
    archive_dir = os.path.dirname(base_name)

    if archive_dir and not os.path.exists(archive_dir):
        if logger is not None:
            logger.info("creating %s", archive_dir)
        if not dry_run:
            os.makedirs(archive_dir)

    if logger is not None:
        logger.info("creating '%s' and adding '%s' to it",
                    zip_filename, base_dir)

    if not dry_run:
        with zipfile.ZipFile(zip_filename, "w",
                             compression=zipfile.ZIP_DEFLATED) as zf:
            path = os.path.normpath(base_dir)
            if path != os.curdir:
                zf.write(path, path)
                if logger is not None:
                    logger.info("adding '%s'", path)
            for dirpath, dirnames, filenames in os.walk(base_dir):
                for name in sorted(dirnames):
                    path = os.path.normpath(os.path.join(dirpath, name))
                    zf.write(path, path)
                    if logger is not None:
                        logger.info("adding '%s'", path)
                for name in filenames:
                    path = os.path.normpath(os.path.join(dirpath, name))
                    if os.path.isfile(path):
                        zf.write(path, path)
                        if logger is not None:
                            logger.info("adding '%s'", path)

    return zip_filename

_ARCHIVE_FORMATS = {
    'tar':   (_make_tarball, [('compress', None)], "uncompressed tar file"),
}

if _ZLIB_SUPPORTED:
    _ARCHIVE_FORMATS['gztar'] = (_make_tarball, [('compress', 'gzip')],
                                "gzip'ed tar-file")
    _ARCHIVE_FORMATS['zip'] = (_make_zipfile, [], "ZIP file")

if _BZ2_SUPPORTED:
    _ARCHIVE_FORMATS['bztar'] = (_make_tarball, [('compress', 'bzip2')],
                                "bzip2'ed tar-file")

if _LZMA_SUPPORTED:
    _ARCHIVE_FORMATS['xztar'] = (_make_tarball, [('compress', 'xz')],
                                "xz'ed tar-file")

def get_archive_formats():
    """Returns a list of supported formats for archiving and unarchiving.

    Each element of the returned sequence is a tuple (name, description)
    """
    formats = [(name, registry[2]) for name, registry in
               _ARCHIVE_FORMATS.items()]
    formats.sort()
    return formats

def register_archive_format(name, function, extra_args=None, description=''):
    """Registers an archive format.

    name is the name of the format. function is the callable that will be
    used to create archives. If provided, extra_args is a sequence of
    (name, value) tuples that will be passed as arguments to the callable.
    description can be provided to describe the format, and will be returned
    by the get_archive_formats() function.
    """
    if extra_args is None:
        extra_args = []
    if not callable(function):
        raise TypeError('The %s object is not callable' % function)
    if not isinstance(extra_args, (tuple, list)):
        raise TypeError('extra_args needs to be a sequence')
    for element in extra_args:
        if not isinstance(element, (tuple, list)) or len(element) !=2:
            raise TypeError('extra_args elements are : (arg_name, value)')

    _ARCHIVE_FORMATS[name] = (function, extra_args, description)

def unregister_archive_format(name):
    del _ARCHIVE_FORMATS[name]

def make_archive(base_name, format, root_dir=None, base_dir=None, verbose=0,
                 dry_run=0, owner=None, group=None, logger=None):
    """Create an archive file (eg. zip or tar).

    'base_name' is the name of the file to create, minus any format-specific
    extension; 'format' is the archive format: one of "zip", "tar", "gztar",
    "bztar", or "xztar".  Or any other registered format.

    'root_dir' is a directory that will be the root directory of the
    archive; ie. we typically chdir into 'root_dir' before creating the
    archive.  'base_dir' is the directory where we start archiving from;
    ie. 'base_dir' will be the common prefix of all files and
    directories in the archive.  'root_dir' and 'base_dir' both default
    to the current directory.  Returns the name of the archive file.

    'owner' and 'group' are used when creating a tar archive. By default,
    uses the current owner and group.
    """
    sys.audit("shutil.make_archive", base_name, format, root_dir, base_dir)
    save_cwd = os.getcwd()
    if root_dir is not None:
        if logger is not None:
            logger.debug("changing into '%s'", root_dir)
        base_name = os.path.abspath(base_name)
        if not dry_run:
            os.chdir(root_dir)

    if base_dir is None:
        base_dir = os.curdir

    kwargs = {'dry_run': dry_run, 'logger': logger}

    try:
        format_info = _ARCHIVE_FORMATS[format]
    except KeyError:
        raise ValueError("unknown archive format '%s'" % format) from None

    func = format_info[0]
    for arg, val in format_info[1]:
        kwargs[arg] = val

    if format != 'zip':
        kwargs['owner'] = owner
        kwargs['group'] = group

    try:
        filename = func(base_name, base_dir, **kwargs)
    finally:
        if root_dir is not None:
            if logger is not None:
                logger.debug("changing back to '%s'", save_cwd)
            os.chdir(save_cwd)

    return filename


def get_unpack_formats():
    """Returns a list of supported formats for unpacking.

    Each element of the returned sequence is a tuple
    (name, extensions, description)
    """
    formats = [(name, info[0], info[3]) for name, info in
               _UNPACK_FORMATS.items()]
    formats.sort()
    return formats

def _check_unpack_options(extensions, function, extra_args):
    """Checks what gets registered as an unpacker."""
    # first make sure no other unpacker is registered for this extension
    existing_extensions = {}
    for name, info in _UNPACK_FORMATS.items():
        for ext in info[0]:
            existing_extensions[ext] = name

    for extension in extensions:
        if extension in existing_extensions:
            msg = '%s is already registered for "%s"'
            raise RegistryError(msg % (extension,
                                       existing_extensions[extension]))

    if not callable(function):
        raise TypeError('The registered function must be a callable')


def register_unpack_format(name, extensions, function, extra_args=None,
                           description=''):
    """Registers an unpack format.

    `name` is the name of the format. `extensions` is a list of extensions
    corresponding to the format.

    `function` is the callable that will be
    used to unpack archives. The callable will receive archives to unpack.
    If it's unable to handle an archive, it needs to raise a ReadError
    exception.

    If provided, `extra_args` is a sequence of
    (name, value) tuples that will be passed as arguments to the callable.
    description can be provided to describe the format, and will be returned
    by the get_unpack_formats() function.
    """
    if extra_args is None:
        extra_args = []
    _check_unpack_options(extensions, function, extra_args)
    _UNPACK_FORMATS[name] = extensions, function, extra_args, description

def unregister_unpack_format(name):
    """Removes the pack format from the registry."""
    del _UNPACK_FORMATS[name]

def _ensure_directory(path):
    """Ensure that the parent directory of `path` exists"""
    dirname = os.path.dirname(path)
    if not os.path.isdir(dirname):
        os.makedirs(dirname)

def _unpack_zipfile(filename, extract_dir):
    """Unpack zip `filename` to `extract_dir`
    """
    import zipfile  # late import for breaking circular dependency

    if not zipfile.is_zipfile(filename):
        raise ReadError("%s is not a zip file" % filename)

    zip = zipfile.ZipFile(filename)
    try:
        for info in zip.infolist():
            name = info.filename

            # don't extract absolute paths or ones with .. in them
            if name.startswith('/') or '..' in name:
                continue

            targetpath = os.path.join(extract_dir, *name.split('/'))
            if not targetpath:
                continue

            _ensure_directory(targetpath)
            if not name.endswith('/'):
                # file
                with zip.open(name, 'r') as source, \
                        open(targetpath, 'wb') as target:
                    copyfileobj(source, target)
    finally:
        zip.close()

def _unpack_tarfile(filename, extract_dir):
    """Unpack tar/tar.gz/tar.bz2/tar.xz `filename` to `extract_dir`
    """
    import tarfile  # late import for breaking circular dependency
    try:
        tarobj = tarfile.open(filename)
    except tarfile.TarError:
        raise ReadError(
            "%s is not a compressed or uncompressed tar file" % filename)
    try:
        tarobj.extractall(extract_dir)
    finally:
        tarobj.close()

_UNPACK_FORMATS = {
    'tar':   (['.tar'], _unpack_tarfile, [], "uncompressed tar file"),
    'zip':   (['.zip'], _unpack_zipfile, [], "ZIP file"),
}

if _ZLIB_SUPPORTED:
    _UNPACK_FORMATS['gztar'] = (['.tar.gz', '.tgz'], _unpack_tarfile, [],
                                "gzip'ed tar-file")

if _BZ2_SUPPORTED:
    _UNPACK_FORMATS['bztar'] = (['.tar.bz2', '.tbz2'], _unpack_tarfile, [],
                                "bzip2'ed tar-file")

if _LZMA_SUPPORTED:
    _UNPACK_FORMATS['xztar'] = (['.tar.xz', '.txz'], _unpack_tarfile, [],
                                "xz'ed tar-file")

def _find_unpack_format(filename):
    for name, info in _UNPACK_FORMATS.items():
        for extension in info[0]:
            if filename.endswith(extension):
                return name
    return None

def unpack_archive(filename, extract_dir=None, format=None):
    """Unpack an archive.

    `filename` is the name of the archive.

    `extract_dir` is the name of the target directory, where the archive
    is unpacked. If not provided, the current working directory is used.

    `format` is the archive format: one of "zip", "tar", "gztar", "bztar",
    or "xztar".  Or any other registered format.  If not provided,
    unpack_archive will use the filename extension and see if an unpacker
    was registered for that extension.

    In case none is found, a ValueError is raised.
    """
    sys.audit("shutil.unpack_archive", filename, extract_dir, format)

    if extract_dir is None:
        extract_dir = os.getcwd()

    extract_dir = os.fspath(extract_dir)
    filename = os.fspath(filename)

    if format is not None:
        try:
            format_info = _UNPACK_FORMATS[format]
        except KeyError:
            raise ValueError("Unknown unpack format '{0}'".format(format)) from None

        func = format_info[1]
        func(filename, extract_dir, **dict(format_info[2]))
    else:
        # we need to look at the registered unpackers supported extensions
        format = _find_unpack_format(filename)
        if format is None:
            raise ReadError("Unknown archive format '{0}'".format(filename))

        func = _UNPACK_FORMATS[format][1]
        kwargs = dict(_UNPACK_FORMATS[format][2])
        func(filename, extract_dir, **kwargs)


if hasattr(os, 'statvfs'):

    __all__.append('disk_usage')
    _ntuple_diskusage = collections.namedtuple('usage', 'total used free')
    _ntuple_diskusage.total.__doc__ = 'Total space in bytes'
    _ntuple_diskusage.used.__doc__ = 'Used space in bytes'
    _ntuple_diskusage.free.__doc__ = 'Free space in bytes'

    def disk_usage(path):
        """Return disk usage statistics about the given path.

        Returned value is a named tuple with attributes 'total', 'used' and
        'free', which are the amount of total, used and free space, in bytes.
        """
        st = os.statvfs(path)
        free = st.f_bavail * st.f_frsize
        total = st.f_blocks * st.f_frsize
        used = (st.f_blocks - st.f_bfree) * st.f_frsize
        return _ntuple_diskusage(total, used, free)

elif _WINDOWS:

    __all__.append('disk_usage')
    _ntuple_diskusage = collections.namedtuple('usage', 'total used free')

    def disk_usage(path):
        """Return disk usage statistics about the given path.

        Returned values is a named tuple with attributes 'total', 'used' and
        'free', which are the amount of total, used and free space, in bytes.
        """
        total, free = nt._getdiskusage(path)
        used = total - free
        return _ntuple_diskusage(total, used, free)


def chown(path, user=None, group=None):
    """Change owner user and group of the given path.

    user and group can be the uid/gid or the user/group names, and in that case,
    they are converted to their respective uid/gid.
    """
    sys.audit('shutil.chown', path, user, group)

    if user is None and group is None:
        raise ValueError("user and/or group must be set")

    _user = user
    _group = group

    # -1 means don't change it
    if user is None:
        _user = -1
    # user can either be an int (the uid) or a string (the system username)
    elif isinstance(user, str):
        _user = _get_uid(user)
        if _user is None:
            raise LookupError("no such user: {!r}".format(user))

    if group is None:
        _group = -1
    elif not isinstance(group, int):
        _group = _get_gid(group)
        if _group is None:
            raise LookupError("no such group: {!r}".format(group))

    os.chown(path, _user, _group)

def get_terminal_size(fallback=(80, 24)):
    """Get the size of the terminal window.

    For each of the two dimensions, the environment variable, COLUMNS
    and LINES respectively, is checked. If the variable is defined and
    the value is a positive integer, it is used.

    When COLUMNS or LINES is not defined, which is the common case,
    the terminal connected to sys.__stdout__ is queried
    by invoking os.get_terminal_size.

    If the terminal size cannot be successfully queried, either because
    the system doesn't support querying, or because we are not
    connected to a terminal, the value given in fallback parameter
    is used. Fallback defaults to (80, 24) which is the default
    size used by many terminal emulators.

    The value returned is a named tuple of type os.terminal_size.
    """
    # columns, lines are the working values
    try:
        columns = int(os.environ['COLUMNS'])
    except (KeyError, ValueError):
        columns = 0

    try:
        lines = int(os.environ['LINES'])
    except (KeyError, ValueError):
        lines = 0

    # only query if necessary
    if columns <= 0 or lines <= 0:
        try:
            size = os.get_terminal_size(sys.__stdout__.fileno())
        except (AttributeError, ValueError, OSError):
            # stdout is None, closed, detached, or not a terminal, or
            # os.get_terminal_size() is unsupported
            size = os.terminal_size(fallback)
        if columns <= 0:
            columns = size.columns or fallback[0]
        if lines <= 0:
            lines = size.lines or fallback[1]

    return os.terminal_size((columns, lines))


# Check that a given file can be accessed with the correct mode.
# Additionally check that `file` is not a directory, as on Windows
# directories pass the os.access check.
def _access_check(fn, mode):
    return (os.path.exists(fn) and os.access(fn, mode)
            and not os.path.isdir(fn))


def which(cmd, mode=os.F_OK | os.X_OK, path=None):
    """Given a command, mode, and a PATH string, return the path which
    conforms to the given mode on the PATH, or None if there is no such
    file.

    `mode` defaults to os.F_OK | os.X_OK. `path` defaults to the result
    of os.environ.get("PATH"), or can be overridden with a custom search
    path.

    """
    # If we're given a path with a directory part, look it up directly rather
    # than referring to PATH directories. This includes checking relative to the
    # current directory, e.g. ./script
    if os.path.dirname(cmd):
        if _access_check(cmd, mode):
            return cmd
        return None

    use_bytes = isinstance(cmd, bytes)

    if path is None:
        path = os.environ.get("PATH", None)
        if path is None:
            try:
                path = os.confstr("CS_PATH")
            except (AttributeError, ValueError):
                # os.confstr() or CS_PATH is not available
                path = os.defpath
        # bpo-35755: Don't use os.defpath if the PATH environment variable is
        # set to an empty string

    # PATH='' doesn't match, whereas PATH=':' looks in the current directory
    if not path:
        return None

    if use_bytes:
        path = os.fsencode(path)
        path = path.split(os.fsencode(os.pathsep))
    else:
        path = os.fsdecode(path)
        path = path.split(os.pathsep)

    if sys.platform == "win32":
        # The current directory takes precedence on Windows.
        curdir = os.curdir
        if use_bytes:
            curdir = os.fsencode(curdir)
        if curdir not in path:
            path.insert(0, curdir)

        # PATHEXT is necessary to check on Windows.
        pathext_source = os.getenv("PATHEXT") or _WIN_DEFAULT_PATHEXT
        pathext = [ext for ext in pathext_source.split(os.pathsep) if ext]

        if use_bytes:
            pathext = [os.fsencode(ext) for ext in pathext]
        # See if the given file matches any of the expected path extensions.
        # This will allow us to short circuit when given "python.exe".
        # If it does match, only test that one, otherwise we have to try
        # others.
        if any(cmd.lower().endswith(ext.lower()) for ext in pathext):
            files = [cmd]
        else:
            files = [cmd + ext for ext in pathext]
    else:
        # On other platforms you don't have things like PATHEXT to tell you
        # what file suffixes are executable, so just pass on cmd as-is.
        files = [cmd]

    seen = set()
    for dir in path:
        normdir = os.path.normcase(dir)
        if not normdir in seen:
            seen.add(normdir)
            for thefile in files:
                name = os.path.join(dir, thefile)
                if _access_check(name, mode):
                    return name
    return None<|MERGE_RESOLUTION|>--- conflicted
+++ resolved
@@ -687,8 +687,8 @@
 def rmtree(path, ignore_errors=False, onerror=None, *, dir_fd=None):
     """Recursively delete a directory tree.
 
-    If dir_fd is not None, it should be a file descriptor open to a directory,
-    and path should be relative; path will then be relative to that directory.
+    If dir_fd is not None, it should be a file descriptor open to a directory;
+    path will then be relative to that directory.
     dir_fd may not be implemented on your platform.
     If it is unavailable, using it will raise a NotImplementedError.
 
@@ -719,12 +719,8 @@
             onerror(os.lstat, path, sys.exc_info())
             return
         try:
-<<<<<<< HEAD
             fd = os.open(path, os.O_RDONLY, dir_fd=dir_fd)
-=======
-            fd = os.open(path, os.O_RDONLY)
             fd_closed = False
->>>>>>> d1777515
         except Exception:
             onerror(os.open, path, sys.exc_info())
             return
@@ -732,13 +728,9 @@
             if os.path.samestat(orig_st, os.fstat(fd)):
                 _rmtree_safe_fd(fd, path, onerror)
                 try:
-<<<<<<< HEAD
-                    os.rmdir(path, dir_fd=dir_fd)
-=======
                     os.close(fd)
                     fd_closed = True
-                    os.rmdir(path)
->>>>>>> d1777515
+                    os.rmdir(path, dir_fd=dir_fd)
                 except OSError:
                     onerror(os.rmdir, path, sys.exc_info())
             else:
