"""Utility functions for copying and archiving files and directory trees.

XXX The functions here don't copy the resource fork or other metadata on Mac.

"""

import os
import sys
import stat
import fnmatch
import collections
import errno
import warnings

try:
    import zlib
    del zlib
    _ZLIB_SUPPORTED = True
except ImportError:
    _ZLIB_SUPPORTED = False

try:
    import bz2
    del bz2
    _BZ2_SUPPORTED = True
except ImportError:
    _BZ2_SUPPORTED = False

try:
    import lzma
    del lzma
    _LZMA_SUPPORTED = True
except ImportError:
    _LZMA_SUPPORTED = False

_WINDOWS = os.name == 'nt'
posix = nt = None
if os.name == 'posix':
    import posix
elif _WINDOWS:
    import nt

if sys.platform == 'win32':
    import _winapi
else:
    _winapi = None

COPY_BUFSIZE = 1024 * 1024 if _WINDOWS else 64 * 1024
# This should never be removed, see rationale in:
# https://bugs.python.org/issue43743#msg393429
_USE_CP_SENDFILE = hasattr(os, "sendfile") and sys.platform.startswith("linux")
_HAS_FCOPYFILE = posix and hasattr(posix, "_fcopyfile")  # macOS

# CMD defaults in Windows 10
_WIN_DEFAULT_PATHEXT = ".COM;.EXE;.BAT;.CMD;.VBS;.JS;.WS;.MSC"

__all__ = ["copyfileobj", "copyfile", "copymode", "copystat", "copy", "copy2",
           "copytree", "move", "rmtree", "Error", "SpecialFileError",
           "ExecError", "make_archive", "get_archive_formats",
           "register_archive_format", "unregister_archive_format",
           "get_unpack_formats", "register_unpack_format",
           "unregister_unpack_format", "unpack_archive",
           "ignore_patterns", "chown", "which", "get_terminal_size",
           "SameFileError"]
           # disk_usage is added later, if available on the platform

class Error(OSError):
    pass

class SameFileError(Error):
    """Raised when source and destination are the same file."""

class SpecialFileError(OSError):
    """Raised when trying to do a kind of operation (e.g. copying) which is
    not supported on a special file (e.g. a named pipe)"""

class ExecError(OSError):
    """Raised when a command could not be executed"""

class ReadError(OSError):
    """Raised when an archive cannot be read"""

class RegistryError(Exception):
    """Raised when a registry operation with the archiving
    and unpacking registries fails"""

class _GiveupOnFastCopy(Exception):
    """Raised as a signal to fallback on using raw read()/write()
    file copy when fast-copy functions fail to do so.
    """

def _fastcopy_fcopyfile(fsrc, fdst, flags):
    """Copy a regular file content or metadata by using high-performance
    fcopyfile(3) syscall (macOS).
    """
    try:
        infd = fsrc.fileno()
        outfd = fdst.fileno()
    except Exception as err:
        raise _GiveupOnFastCopy(err)  # not a regular file

    try:
        posix._fcopyfile(infd, outfd, flags)
    except OSError as err:
        err.filename = fsrc.name
        err.filename2 = fdst.name
        if err.errno in {errno.EINVAL, errno.ENOTSUP}:
            raise _GiveupOnFastCopy(err)
        else:
            raise err from None

def _fastcopy_sendfile(fsrc, fdst):
    """Copy data from one regular mmap-like fd to another by using
    high-performance sendfile(2) syscall.
    This should work on Linux >= 2.6.33 only.
    """
    # Note: copyfileobj() is left alone in order to not introduce any
    # unexpected breakage. Possible risks by using zero-copy calls
    # in copyfileobj() are:
    # - fdst cannot be open in "a"(ppend) mode
    # - fsrc and fdst may be open in "t"(ext) mode
    # - fsrc may be a BufferedReader (which hides unread data in a buffer),
    #   GzipFile (which decompresses data), HTTPResponse (which decodes
    #   chunks).
    # - possibly others (e.g. encrypted fs/partition?)
    global _USE_CP_SENDFILE
    try:
        infd = fsrc.fileno()
        outfd = fdst.fileno()
    except Exception as err:
        raise _GiveupOnFastCopy(err)  # not a regular file

    # Hopefully the whole file will be copied in a single call.
    # sendfile() is called in a loop 'till EOF is reached (0 return)
    # so a bufsize smaller or bigger than the actual file size
    # should not make any difference, also in case the file content
    # changes while being copied.
    try:
        blocksize = max(os.fstat(infd).st_size, 2 ** 23)  # min 8MiB
    except OSError:
        blocksize = 2 ** 27  # 128MiB
    # On 32-bit architectures truncate to 1GiB to avoid OverflowError,
    # see bpo-38319.
    if sys.maxsize < 2 ** 32:
        blocksize = min(blocksize, 2 ** 30)

    offset = 0
    while True:
        try:
            sent = os.sendfile(outfd, infd, offset, blocksize)
        except OSError as err:
            # ...in oder to have a more informative exception.
            err.filename = fsrc.name
            err.filename2 = fdst.name

            if err.errno == errno.ENOTSOCK:
                # sendfile() on this platform (probably Linux < 2.6.33)
                # does not support copies between regular files (only
                # sockets).
                _USE_CP_SENDFILE = False
                raise _GiveupOnFastCopy(err)

            if err.errno == errno.ENOSPC:  # filesystem is full
                raise err from None

            # Give up on first call and if no data was copied.
            if offset == 0 and os.lseek(outfd, 0, os.SEEK_CUR) == 0:
                raise _GiveupOnFastCopy(err)

            raise err
        else:
            if sent == 0:
                break  # EOF
            offset += sent

def _copyfileobj_readinto(fsrc, fdst, length=COPY_BUFSIZE):
    """readinto()/memoryview() based variant of copyfileobj().
    *fsrc* must support readinto() method and both files must be
    open in binary mode.
    """
    # Localize variable access to minimize overhead.
    fsrc_readinto = fsrc.readinto
    fdst_write = fdst.write
    with memoryview(bytearray(length)) as mv:
        while True:
            n = fsrc_readinto(mv)
            if not n:
                break
            elif n < length:
                with mv[:n] as smv:
                    fdst_write(smv)
                break
            else:
                fdst_write(mv)

def copyfileobj(fsrc, fdst, length=0):
    """copy data from file-like object fsrc to file-like object fdst"""
    if not length:
        length = COPY_BUFSIZE
    # Localize variable access to minimize overhead.
    fsrc_read = fsrc.read
    fdst_write = fdst.write
    while buf := fsrc_read(length):
        fdst_write(buf)

def _samefile(src, dst):
    # Macintosh, Unix.
    if isinstance(src, os.DirEntry) and hasattr(os.path, 'samestat'):
        try:
            return os.path.samestat(src.stat(), os.stat(dst))
        except OSError:
            return False

    if hasattr(os.path, 'samefile'):
        try:
            return os.path.samefile(src, dst)
        except OSError:
            return False

    # All other platforms: check for same pathname.
    return (os.path.normcase(os.path.abspath(src)) ==
            os.path.normcase(os.path.abspath(dst)))

def _stat(fn):
    return fn.stat() if isinstance(fn, os.DirEntry) else os.stat(fn)

def _islink(fn):
    return fn.is_symlink() if isinstance(fn, os.DirEntry) else os.path.islink(fn)

def copyfile(src, dst, *, follow_symlinks=True):
    """Copy data from src to dst in the most efficient way possible.

    If follow_symlinks is not set and src is a symbolic link, a new
    symlink will be created instead of copying the file it points to.

    """
    sys.audit("shutil.copyfile", src, dst)

    if _samefile(src, dst):
        raise SameFileError("{!r} and {!r} are the same file".format(src, dst))

    file_size = 0
    for i, fn in enumerate([src, dst]):
        try:
            st = _stat(fn)
        except OSError:
            # File most likely does not exist
            pass
        else:
            # XXX What about other special files? (sockets, devices...)
            if stat.S_ISFIFO(st.st_mode):
                fn = fn.path if isinstance(fn, os.DirEntry) else fn
                raise SpecialFileError("`%s` is a named pipe" % fn)
            if _WINDOWS and i == 0:
                file_size = st.st_size

    if not follow_symlinks and _islink(src):
        os.symlink(os.readlink(src), dst)
    else:
        with open(src, 'rb') as fsrc:
            try:
                with open(dst, 'wb') as fdst:
                    # macOS
                    if _HAS_FCOPYFILE:
                        try:
                            _fastcopy_fcopyfile(fsrc, fdst, posix._COPYFILE_DATA)
                            return dst
                        except _GiveupOnFastCopy:
                            pass
                    # Linux
                    elif _USE_CP_SENDFILE:
                        try:
                            _fastcopy_sendfile(fsrc, fdst)
                            return dst
                        except _GiveupOnFastCopy:
                            pass
                    # Windows, see:
                    # https://github.com/python/cpython/pull/7160#discussion_r195405230
                    elif _WINDOWS and file_size > 0:
                        _copyfileobj_readinto(fsrc, fdst, min(file_size, COPY_BUFSIZE))
                        return dst

                    copyfileobj(fsrc, fdst)

            # Issue 43219, raise a less confusing exception
            except IsADirectoryError as e:
                if not os.path.exists(dst):
                    raise FileNotFoundError(f'Directory does not exist: {dst}') from e
                else:
                    raise

    return dst

def copymode(src, dst, *, follow_symlinks=True):
    """Copy mode bits from src to dst.

    If follow_symlinks is not set, symlinks aren't followed if and only
    if both `src` and `dst` are symlinks.  If `lchmod` isn't available
    (e.g. Linux) this method does nothing.

    """
    sys.audit("shutil.copymode", src, dst)

    if not follow_symlinks and _islink(src) and os.path.islink(dst):
        if os.name == 'nt':
            stat_func, chmod_func = os.lstat, os.chmod
        elif hasattr(os, 'lchmod'):
            stat_func, chmod_func = os.lstat, os.lchmod
        else:
            return
    else:
        if os.name == 'nt' and os.path.islink(dst):
<<<<<<< HEAD
            dst = os.realpath(dst, strict=True)
=======
            dst = os.path.realpath(dst, strict=True)
>>>>>>> 3a8e663a
        stat_func, chmod_func = _stat, os.chmod

    st = stat_func(src)
    chmod_func(dst, stat.S_IMODE(st.st_mode))

if hasattr(os, 'listxattr'):
    def _copyxattr(src, dst, *, follow_symlinks=True):
        """Copy extended filesystem attributes from `src` to `dst`.

        Overwrite existing attributes.

        If `follow_symlinks` is false, symlinks won't be followed.

        """

        try:
            names = os.listxattr(src, follow_symlinks=follow_symlinks)
        except OSError as e:
            if e.errno not in (errno.ENOTSUP, errno.ENODATA, errno.EINVAL):
                raise
            return
        for name in names:
            try:
                value = os.getxattr(src, name, follow_symlinks=follow_symlinks)
                os.setxattr(dst, name, value, follow_symlinks=follow_symlinks)
            except OSError as e:
                if e.errno not in (errno.EPERM, errno.ENOTSUP, errno.ENODATA,
                                   errno.EINVAL, errno.EACCES):
                    raise
else:
    def _copyxattr(*args, **kwargs):
        pass

def copystat(src, dst, *, follow_symlinks=True):
    """Copy file metadata

    Copy the permission bits, last access time, last modification time, and
    flags from `src` to `dst`. On Linux, copystat() also copies the "extended
    attributes" where possible. The file contents, owner, and group are
    unaffected. `src` and `dst` are path-like objects or path names given as
    strings.

    If the optional flag `follow_symlinks` is not set, symlinks aren't
    followed if and only if both `src` and `dst` are symlinks.
    """
    sys.audit("shutil.copystat", src, dst)

    def _nop(*args, ns=None, follow_symlinks=None):
        pass

    # follow symlinks (aka don't not follow symlinks)
    follow = follow_symlinks or not (_islink(src) and os.path.islink(dst))
    if follow:
        # use the real function if it exists
        def lookup(name):
            return getattr(os, name, _nop)
    else:
        # use the real function only if it exists
        # *and* it supports follow_symlinks
        def lookup(name):
            fn = getattr(os, name, _nop)
            if fn in os.supports_follow_symlinks:
                return fn
            return _nop

    if isinstance(src, os.DirEntry):
        st = src.stat(follow_symlinks=follow)
    else:
        st = lookup("stat")(src, follow_symlinks=follow)
    mode = stat.S_IMODE(st.st_mode)
    lookup("utime")(dst, ns=(st.st_atime_ns, st.st_mtime_ns),
        follow_symlinks=follow)
    # We must copy extended attributes before the file is (potentially)
    # chmod()'ed read-only, otherwise setxattr() will error with -EACCES.
    _copyxattr(src, dst, follow_symlinks=follow)
    _chmod = lookup("chmod")
    if os.name == 'nt':
        if follow:
            if os.path.islink(dst):
                dst = os.path.realpath(dst, strict=True)
        else:
            def _chmod(*args, **kwargs):
                os.chmod(*args)
    try:
        _chmod(dst, mode, follow_symlinks=follow)
    except NotImplementedError:
        # if we got a NotImplementedError, it's because
        #   * follow_symlinks=False,
        #   * lchown() is unavailable, and
        #   * either
        #       * fchownat() is unavailable or
        #       * fchownat() doesn't implement AT_SYMLINK_NOFOLLOW.
        #         (it returned ENOSUP.)
        # therefore we're out of options--we simply cannot chown the
        # symlink.  give up, suppress the error.
        # (which is what shutil always did in this circumstance.)
        pass
    if hasattr(st, 'st_flags'):
        try:
            lookup("chflags")(dst, st.st_flags, follow_symlinks=follow)
        except OSError as why:
            for err in 'EOPNOTSUPP', 'ENOTSUP':
                if hasattr(errno, err) and why.errno == getattr(errno, err):
                    break
            else:
                raise

def copy(src, dst, *, follow_symlinks=True):
    """Copy data and mode bits ("cp src dst"). Return the file's destination.

    The destination may be a directory.

    If follow_symlinks is false, symlinks won't be followed. This
    resembles GNU's "cp -P src dst".

    If source and destination are the same file, a SameFileError will be
    raised.

    """
    if os.path.isdir(dst):
        dst = os.path.join(dst, os.path.basename(src))
    copyfile(src, dst, follow_symlinks=follow_symlinks)
    copymode(src, dst, follow_symlinks=follow_symlinks)
    return dst

def copy2(src, dst, *, follow_symlinks=True):
    """Copy data and metadata. Return the file's destination.

    Metadata is copied with copystat(). Please see the copystat function
    for more information.

    The destination may be a directory.

    If follow_symlinks is false, symlinks won't be followed. This
    resembles GNU's "cp -P src dst".
    """
    if os.path.isdir(dst):
        dst = os.path.join(dst, os.path.basename(src))

    if hasattr(_winapi, "CopyFile2"):
        src_ = os.fsdecode(src)
        dst_ = os.fsdecode(dst)
        flags = _winapi.COPY_FILE_ALLOW_DECRYPTED_DESTINATION # for compat
        if not follow_symlinks:
            flags |= _winapi.COPY_FILE_COPY_SYMLINK
        try:
            _winapi.CopyFile2(src_, dst_, flags)
            return dst
        except OSError as exc:
            if (exc.winerror == _winapi.ERROR_PRIVILEGE_NOT_HELD
                and not follow_symlinks):
                # Likely encountered a symlink we aren't allowed to create.
                # Fall back on the old code
                pass
            elif exc.winerror == _winapi.ERROR_ACCESS_DENIED:
                # Possibly encountered a hidden or readonly file we can't
                # overwrite. Fall back on old code
                pass
            else:
                raise

    copyfile(src, dst, follow_symlinks=follow_symlinks)
    copystat(src, dst, follow_symlinks=follow_symlinks)
    return dst

def ignore_patterns(*patterns):
    """Function that can be used as copytree() ignore parameter.

    Patterns is a sequence of glob-style patterns
    that are used to exclude files"""
    def _ignore_patterns(path, names):
        ignored_names = []
        for pattern in patterns:
            ignored_names.extend(fnmatch.filter(names, pattern))
        return set(ignored_names)
    return _ignore_patterns

def _copytree(entries, src, dst, symlinks, ignore, copy_function,
              ignore_dangling_symlinks, dirs_exist_ok=False):
    if ignore is not None:
        ignored_names = ignore(os.fspath(src), [x.name for x in entries])
    else:
        ignored_names = ()

    os.makedirs(dst, exist_ok=dirs_exist_ok)
    errors = []
    use_srcentry = copy_function is copy2 or copy_function is copy

    for srcentry in entries:
        if srcentry.name in ignored_names:
            continue
        srcname = os.path.join(src, srcentry.name)
        dstname = os.path.join(dst, srcentry.name)
        srcobj = srcentry if use_srcentry else srcname
        try:
            is_symlink = srcentry.is_symlink()
            if is_symlink and os.name == 'nt':
                # Special check for directory junctions, which appear as
                # symlinks but we want to recurse.
                lstat = srcentry.stat(follow_symlinks=False)
                if lstat.st_reparse_tag == stat.IO_REPARSE_TAG_MOUNT_POINT:
                    is_symlink = False
            if is_symlink:
                linkto = os.readlink(srcname)
                if symlinks:
                    # We can't just leave it to `copy_function` because legacy
                    # code with a custom `copy_function` may rely on copytree
                    # doing the right thing.
                    os.symlink(linkto, dstname)
                    copystat(srcobj, dstname, follow_symlinks=not symlinks)
                else:
                    # ignore dangling symlink if the flag is on
                    if not os.path.exists(linkto) and ignore_dangling_symlinks:
                        continue
                    # otherwise let the copy occur. copy2 will raise an error
                    if srcentry.is_dir():
                        copytree(srcobj, dstname, symlinks, ignore,
                                 copy_function, ignore_dangling_symlinks,
                                 dirs_exist_ok)
                    else:
                        copy_function(srcobj, dstname)
            elif srcentry.is_dir():
                copytree(srcobj, dstname, symlinks, ignore, copy_function,
                         ignore_dangling_symlinks, dirs_exist_ok)
            else:
                # Will raise a SpecialFileError for unsupported file types
                copy_function(srcobj, dstname)
        # catch the Error from the recursive copytree so that we can
        # continue with other files
        except Error as err:
            errors.extend(err.args[0])
        except OSError as why:
            errors.append((srcname, dstname, str(why)))
    try:
        copystat(src, dst)
    except OSError as why:
        # Copying file access times may fail on Windows
        if getattr(why, 'winerror', None) is None:
            errors.append((src, dst, str(why)))
    if errors:
        raise Error(errors)
    return dst

def copytree(src, dst, symlinks=False, ignore=None, copy_function=copy2,
             ignore_dangling_symlinks=False, dirs_exist_ok=False):
    """Recursively copy a directory tree and return the destination directory.

    If exception(s) occur, an Error is raised with a list of reasons.

    If the optional symlinks flag is true, symbolic links in the
    source tree result in symbolic links in the destination tree; if
    it is false, the contents of the files pointed to by symbolic
    links are copied. If the file pointed by the symlink doesn't
    exist, an exception will be added in the list of errors raised in
    an Error exception at the end of the copy process.

    You can set the optional ignore_dangling_symlinks flag to true if you
    want to silence this exception. Notice that this has no effect on
    platforms that don't support os.symlink.

    The optional ignore argument is a callable. If given, it
    is called with the `src` parameter, which is the directory
    being visited by copytree(), and `names` which is the list of
    `src` contents, as returned by os.listdir():

        callable(src, names) -> ignored_names

    Since copytree() is called recursively, the callable will be
    called once for each directory that is copied. It returns a
    list of names relative to the `src` directory that should
    not be copied.

    The optional copy_function argument is a callable that will be used
    to copy each file. It will be called with the source path and the
    destination path as arguments. By default, copy2() is used, but any
    function that supports the same signature (like copy()) can be used.

    If dirs_exist_ok is false (the default) and `dst` already exists, a
    `FileExistsError` is raised. If `dirs_exist_ok` is true, the copying
    operation will continue if it encounters existing directories, and files
    within the `dst` tree will be overwritten by corresponding files from the
    `src` tree.
    """
    sys.audit("shutil.copytree", src, dst)
    with os.scandir(src) as itr:
        entries = list(itr)
    return _copytree(entries=entries, src=src, dst=dst, symlinks=symlinks,
                     ignore=ignore, copy_function=copy_function,
                     ignore_dangling_symlinks=ignore_dangling_symlinks,
                     dirs_exist_ok=dirs_exist_ok)

if hasattr(os.stat_result, 'st_file_attributes'):
    def _rmtree_islink(path):
        try:
            st = os.lstat(path)
            return (stat.S_ISLNK(st.st_mode) or
                (st.st_file_attributes & stat.FILE_ATTRIBUTE_REPARSE_POINT
                 and st.st_reparse_tag == stat.IO_REPARSE_TAG_MOUNT_POINT))
        except OSError:
            return False
else:
    def _rmtree_islink(path):
        return os.path.islink(path)

# version vulnerable to race conditions
def _rmtree_unsafe(path, onexc):
    try:
        with os.scandir(path) as scandir_it:
            entries = list(scandir_it)
    except OSError as err:
        onexc(os.scandir, path, err)
        entries = []
    for entry in entries:
        fullname = entry.path
        try:
            is_dir = entry.is_dir(follow_symlinks=False)
        except OSError:
            is_dir = False

        if is_dir and not entry.is_junction():
            try:
                if entry.is_symlink():
                    # This can only happen if someone replaces
                    # a directory with a symlink after the call to
                    # os.scandir or entry.is_dir above.
                    raise OSError("Cannot call rmtree on a symbolic link")
            except OSError as err:
                onexc(os.path.islink, fullname, err)
                continue
            _rmtree_unsafe(fullname, onexc)
        else:
            try:
                os.unlink(fullname)
            except OSError as err:
                onexc(os.unlink, fullname, err)
    try:
        os.rmdir(path)
    except OSError as err:
        onexc(os.rmdir, path, err)

# Version using fd-based APIs to protect against races
def _rmtree_safe_fd(topfd, path, onexc):
    try:
        with os.scandir(topfd) as scandir_it:
            entries = list(scandir_it)
    except OSError as err:
        err.filename = path
        onexc(os.scandir, path, err)
        return
    for entry in entries:
        fullname = os.path.join(path, entry.name)
        try:
            is_dir = entry.is_dir(follow_symlinks=False)
        except OSError:
            is_dir = False
        else:
            if is_dir:
                try:
                    orig_st = entry.stat(follow_symlinks=False)
                    is_dir = stat.S_ISDIR(orig_st.st_mode)
                except OSError as err:
                    onexc(os.lstat, fullname, err)
                    continue
        if is_dir:
            try:
                dirfd = os.open(entry.name, os.O_RDONLY, dir_fd=topfd)
                dirfd_closed = False
            except OSError as err:
                onexc(os.open, fullname, err)
            else:
                try:
                    if os.path.samestat(orig_st, os.fstat(dirfd)):
                        _rmtree_safe_fd(dirfd, fullname, onexc)
                        try:
                            os.close(dirfd)
                        except OSError as err:
                            # close() should not be retried after an error.
                            dirfd_closed = True
                            onexc(os.close, fullname, err)
                        dirfd_closed = True
                        try:
                            os.rmdir(entry.name, dir_fd=topfd)
                        except OSError as err:
                            onexc(os.rmdir, fullname, err)
                    else:
                        try:
                            # This can only happen if someone replaces
                            # a directory with a symlink after the call to
                            # os.scandir or stat.S_ISDIR above.
                            raise OSError("Cannot call rmtree on a symbolic "
                                          "link")
                        except OSError as err:
                            onexc(os.path.islink, fullname, err)
                finally:
                    if not dirfd_closed:
                        try:
                            os.close(dirfd)
                        except OSError as err:
                            onexc(os.close, fullname, err)
        else:
            try:
                os.unlink(entry.name, dir_fd=topfd)
            except OSError as err:
                onexc(os.unlink, fullname, err)

_use_fd_functions = ({os.open, os.stat, os.unlink, os.rmdir} <=
                     os.supports_dir_fd and
                     os.scandir in os.supports_fd and
                     os.stat in os.supports_follow_symlinks)

def rmtree(path, ignore_errors=False, onerror=None, *, onexc=None, dir_fd=None):
    """Recursively delete a directory tree.

    If dir_fd is not None, it should be a file descriptor open to a directory;
    path will then be relative to that directory.
    dir_fd may not be implemented on your platform.
    If it is unavailable, using it will raise a NotImplementedError.

    If ignore_errors is set, errors are ignored; otherwise, if onexc or
    onerror is set, it is called to handle the error with arguments (func,
    path, exc_info) where func is platform and implementation dependent;
    path is the argument to that function that caused it to fail; and
    the value of exc_info describes the exception. For onexc it is the
    exception instance, and for onerror it is a tuple as returned by
    sys.exc_info().  If ignore_errors is false and both onexc and
    onerror are None, the exception is reraised.

    onerror is deprecated and only remains for backwards compatibility.
    If both onerror and onexc are set, onerror is ignored and onexc is used.
    """

    sys.audit("shutil.rmtree", path, dir_fd)
    if ignore_errors:
        def onexc(*args):
            pass
    elif onerror is None and onexc is None:
        def onexc(*args):
            raise
    elif onexc is None:
        if onerror is None:
            def onexc(*args):
                raise
        else:
            # delegate to onerror
            def onexc(*args):
                func, path, exc = args
                if exc is None:
                    exc_info = None, None, None
                else:
                    exc_info = type(exc), exc, exc.__traceback__
                return onerror(func, path, exc_info)

    if _use_fd_functions:
        # While the unsafe rmtree works fine on bytes, the fd based does not.
        if isinstance(path, bytes):
            path = os.fsdecode(path)
        # Note: To guard against symlink races, we use the standard
        # lstat()/open()/fstat() trick.
        try:
            orig_st = os.lstat(path, dir_fd=dir_fd)
        except Exception as err:
            onexc(os.lstat, path, err)
            return
        try:
            fd = os.open(path, os.O_RDONLY, dir_fd=dir_fd)
            fd_closed = False
        except Exception as err:
            onexc(os.open, path, err)
            return
        try:
            if os.path.samestat(orig_st, os.fstat(fd)):
                _rmtree_safe_fd(fd, path, onexc)
                try:
                    os.close(fd)
                except OSError as err:
                    # close() should not be retried after an error.
                    fd_closed = True
                    onexc(os.close, path, err)
                fd_closed = True
                try:
                    os.rmdir(path, dir_fd=dir_fd)
                except OSError as err:
                    onexc(os.rmdir, path, err)
            else:
                try:
                    # symlinks to directories are forbidden, see bug #1669
                    raise OSError("Cannot call rmtree on a symbolic link")
                except OSError as err:
                    onexc(os.path.islink, path, err)
        finally:
            if not fd_closed:
                try:
                    os.close(fd)
                except OSError as err:
                    onexc(os.close, path, err)
    else:
        if dir_fd is not None:
            raise NotImplementedError("dir_fd unavailable on this platform")
        try:
            if _rmtree_islink(path):
                # symlinks to directories are forbidden, see bug #1669
                raise OSError("Cannot call rmtree on a symbolic link")
        except OSError as err:
            onexc(os.path.islink, path, err)
            # can't continue even if onexc hook returns
            return
        return _rmtree_unsafe(path, onexc)

# Allow introspection of whether or not the hardening against symlink
# attacks is supported on the current platform
rmtree.avoids_symlink_attacks = _use_fd_functions

def _basename(path):
    """A basename() variant which first strips the trailing slash, if present.
    Thus we always get the last component of the path, even for directories.

    path: Union[PathLike, str]

    e.g.
    >>> os.path.basename('/bar/foo')
    'foo'
    >>> os.path.basename('/bar/foo/')
    ''
    >>> _basename('/bar/foo/')
    'foo'
    """
    path = os.fspath(path)
    sep = os.path.sep + (os.path.altsep or '')
    return os.path.basename(path.rstrip(sep))

def move(src, dst, copy_function=copy2):
    """Recursively move a file or directory to another location. This is
    similar to the Unix "mv" command. Return the file or directory's
    destination.

    If the destination is a directory or a symlink to a directory, the source
    is moved inside the directory. The destination path must not already
    exist.

    If the destination already exists but is not a directory, it may be
    overwritten depending on os.rename() semantics.

    If the destination is on our current filesystem, then rename() is used.
    Otherwise, src is copied to the destination and then removed. Symlinks are
    recreated under the new name if os.rename() fails because of cross
    filesystem renames.

    The optional `copy_function` argument is a callable that will be used
    to copy the source or it will be delegated to `copytree`.
    By default, copy2() is used, but any function that supports the same
    signature (like copy()) can be used.

    A lot more could be done here...  A look at a mv.c shows a lot of
    the issues this implementation glosses over.

    """
    sys.audit("shutil.move", src, dst)
    real_dst = dst
    if os.path.isdir(dst):
        if _samefile(src, dst):
            # We might be on a case insensitive filesystem,
            # perform the rename anyway.
            os.rename(src, dst)
            return

        # Using _basename instead of os.path.basename is important, as we must
        # ignore any trailing slash to avoid the basename returning ''
        real_dst = os.path.join(dst, _basename(src))

        if os.path.exists(real_dst):
            raise Error("Destination path '%s' already exists" % real_dst)
    try:
        os.rename(src, real_dst)
    except OSError:
        if os.path.islink(src):
            linkto = os.readlink(src)
            os.symlink(linkto, real_dst)
            os.unlink(src)
        elif os.path.isdir(src):
            if _destinsrc(src, dst):
                raise Error("Cannot move a directory '%s' into itself"
                            " '%s'." % (src, dst))
            if (_is_immutable(src)
                    or (not os.access(src, os.W_OK) and os.listdir(src)
                        and sys.platform == 'darwin')):
                raise PermissionError("Cannot move the non-empty directory "
                                      "'%s': Lacking write permission to '%s'."
                                      % (src, src))
            copytree(src, real_dst, copy_function=copy_function,
                     symlinks=True)
            rmtree(src)
        else:
            copy_function(src, real_dst)
            os.unlink(src)
    return real_dst

def _destinsrc(src, dst):
    src = os.path.abspath(src)
    dst = os.path.abspath(dst)
    if not src.endswith(os.path.sep):
        src += os.path.sep
    if not dst.endswith(os.path.sep):
        dst += os.path.sep
    return dst.startswith(src)

def _is_immutable(src):
    st = _stat(src)
    immutable_states = [stat.UF_IMMUTABLE, stat.SF_IMMUTABLE]
    return hasattr(st, 'st_flags') and st.st_flags in immutable_states

def _get_gid(name):
    """Returns a gid, given a group name."""
    if name is None:
        return None

    try:
        from grp import getgrnam
    except ImportError:
        return None

    try:
        result = getgrnam(name)
    except KeyError:
        result = None
    if result is not None:
        return result[2]
    return None

def _get_uid(name):
    """Returns an uid, given a user name."""
    if name is None:
        return None

    try:
        from pwd import getpwnam
    except ImportError:
        return None

    try:
        result = getpwnam(name)
    except KeyError:
        result = None
    if result is not None:
        return result[2]
    return None

def _make_tarball(base_name, base_dir, compress="gzip", verbose=0, dry_run=0,
                  owner=None, group=None, logger=None, root_dir=None):
    """Create a (possibly compressed) tar file from all the files under
    'base_dir'.

    'compress' must be "gzip" (the default), "bzip2", "xz", or None.

    'owner' and 'group' can be used to define an owner and a group for the
    archive that is being built. If not provided, the current owner and group
    will be used.

    The output tar file will be named 'base_name' +  ".tar", possibly plus
    the appropriate compression extension (".gz", ".bz2", or ".xz").

    Returns the output filename.
    """
    if compress is None:
        tar_compression = ''
    elif _ZLIB_SUPPORTED and compress == 'gzip':
        tar_compression = 'gz'
    elif _BZ2_SUPPORTED and compress == 'bzip2':
        tar_compression = 'bz2'
    elif _LZMA_SUPPORTED and compress == 'xz':
        tar_compression = 'xz'
    else:
        raise ValueError("bad value for 'compress', or compression format not "
                         "supported : {0}".format(compress))

    import tarfile  # late import for breaking circular dependency

    compress_ext = '.' + tar_compression if compress else ''
    archive_name = base_name + '.tar' + compress_ext
    archive_dir = os.path.dirname(archive_name)

    if archive_dir and not os.path.exists(archive_dir):
        if logger is not None:
            logger.info("creating %s", archive_dir)
        if not dry_run:
            os.makedirs(archive_dir)

    # creating the tarball
    if logger is not None:
        logger.info('Creating tar archive')

    uid = _get_uid(owner)
    gid = _get_gid(group)

    def _set_uid_gid(tarinfo):
        if gid is not None:
            tarinfo.gid = gid
            tarinfo.gname = group
        if uid is not None:
            tarinfo.uid = uid
            tarinfo.uname = owner
        return tarinfo

    if not dry_run:
        tar = tarfile.open(archive_name, 'w|%s' % tar_compression)
        arcname = base_dir
        if root_dir is not None:
            base_dir = os.path.join(root_dir, base_dir)
        try:
            tar.add(base_dir, arcname, filter=_set_uid_gid)
        finally:
            tar.close()

    if root_dir is not None:
        archive_name = os.path.abspath(archive_name)
    return archive_name

def _make_zipfile(base_name, base_dir, verbose=0, dry_run=0,
                  logger=None, owner=None, group=None, root_dir=None):
    """Create a zip file from all the files under 'base_dir'.

    The output zip file will be named 'base_name' + ".zip".  Returns the
    name of the output zip file.
    """
    import zipfile  # late import for breaking circular dependency

    zip_filename = base_name + ".zip"
    archive_dir = os.path.dirname(base_name)

    if archive_dir and not os.path.exists(archive_dir):
        if logger is not None:
            logger.info("creating %s", archive_dir)
        if not dry_run:
            os.makedirs(archive_dir)

    if logger is not None:
        logger.info("creating '%s' and adding '%s' to it",
                    zip_filename, base_dir)

    if not dry_run:
        with zipfile.ZipFile(zip_filename, "w",
                             compression=zipfile.ZIP_DEFLATED) as zf:
            arcname = os.path.normpath(base_dir)
            if root_dir is not None:
                base_dir = os.path.join(root_dir, base_dir)
            base_dir = os.path.normpath(base_dir)
            if arcname != os.curdir:
                zf.write(base_dir, arcname)
                if logger is not None:
                    logger.info("adding '%s'", base_dir)
            for dirpath, dirnames, filenames in os.walk(base_dir):
                arcdirpath = dirpath
                if root_dir is not None:
                    arcdirpath = os.path.relpath(arcdirpath, root_dir)
                arcdirpath = os.path.normpath(arcdirpath)
                for name in sorted(dirnames):
                    path = os.path.join(dirpath, name)
                    arcname = os.path.join(arcdirpath, name)
                    zf.write(path, arcname)
                    if logger is not None:
                        logger.info("adding '%s'", path)
                for name in filenames:
                    path = os.path.join(dirpath, name)
                    path = os.path.normpath(path)
                    if os.path.isfile(path):
                        arcname = os.path.join(arcdirpath, name)
                        zf.write(path, arcname)
                        if logger is not None:
                            logger.info("adding '%s'", path)

    if root_dir is not None:
        zip_filename = os.path.abspath(zip_filename)
    return zip_filename

_make_tarball.supports_root_dir = True
_make_zipfile.supports_root_dir = True

# Maps the name of the archive format to a tuple containing:
# * the archiving function
# * extra keyword arguments
# * description
_ARCHIVE_FORMATS = {
    'tar':   (_make_tarball, [('compress', None)],
              "uncompressed tar file"),
}

if _ZLIB_SUPPORTED:
    _ARCHIVE_FORMATS['gztar'] = (_make_tarball, [('compress', 'gzip')],
                                "gzip'ed tar-file")
    _ARCHIVE_FORMATS['zip'] = (_make_zipfile, [], "ZIP file")

if _BZ2_SUPPORTED:
    _ARCHIVE_FORMATS['bztar'] = (_make_tarball, [('compress', 'bzip2')],
                                "bzip2'ed tar-file")

if _LZMA_SUPPORTED:
    _ARCHIVE_FORMATS['xztar'] = (_make_tarball, [('compress', 'xz')],
                                "xz'ed tar-file")

def get_archive_formats():
    """Returns a list of supported formats for archiving and unarchiving.

    Each element of the returned sequence is a tuple (name, description)
    """
    formats = [(name, registry[2]) for name, registry in
               _ARCHIVE_FORMATS.items()]
    formats.sort()
    return formats

def register_archive_format(name, function, extra_args=None, description=''):
    """Registers an archive format.

    name is the name of the format. function is the callable that will be
    used to create archives. If provided, extra_args is a sequence of
    (name, value) tuples that will be passed as arguments to the callable.
    description can be provided to describe the format, and will be returned
    by the get_archive_formats() function.
    """
    if extra_args is None:
        extra_args = []
    if not callable(function):
        raise TypeError('The %s object is not callable' % function)
    if not isinstance(extra_args, (tuple, list)):
        raise TypeError('extra_args needs to be a sequence')
    for element in extra_args:
        if not isinstance(element, (tuple, list)) or len(element) !=2:
            raise TypeError('extra_args elements are : (arg_name, value)')

    _ARCHIVE_FORMATS[name] = (function, extra_args, description)

def unregister_archive_format(name):
    del _ARCHIVE_FORMATS[name]

def make_archive(base_name, format, root_dir=None, base_dir=None, verbose=0,
                 dry_run=0, owner=None, group=None, logger=None):
    """Create an archive file (eg. zip or tar).

    'base_name' is the name of the file to create, minus any format-specific
    extension; 'format' is the archive format: one of "zip", "tar", "gztar",
    "bztar", or "xztar".  Or any other registered format.

    'root_dir' is a directory that will be the root directory of the
    archive; ie. we typically chdir into 'root_dir' before creating the
    archive.  'base_dir' is the directory where we start archiving from;
    ie. 'base_dir' will be the common prefix of all files and
    directories in the archive.  'root_dir' and 'base_dir' both default
    to the current directory.  Returns the name of the archive file.

    'owner' and 'group' are used when creating a tar archive. By default,
    uses the current owner and group.
    """
    sys.audit("shutil.make_archive", base_name, format, root_dir, base_dir)
    try:
        format_info = _ARCHIVE_FORMATS[format]
    except KeyError:
        raise ValueError("unknown archive format '%s'" % format) from None

    kwargs = {'dry_run': dry_run, 'logger': logger,
              'owner': owner, 'group': group}

    func = format_info[0]
    for arg, val in format_info[1]:
        kwargs[arg] = val

    if base_dir is None:
        base_dir = os.curdir

    supports_root_dir = getattr(func, 'supports_root_dir', False)
    save_cwd = None
    if root_dir is not None:
        stmd = os.stat(root_dir).st_mode
        if not stat.S_ISDIR(stmd):
            raise NotADirectoryError(errno.ENOTDIR, 'Not a directory', root_dir)

        if supports_root_dir:
            # Support path-like base_name here for backwards-compatibility.
            base_name = os.fspath(base_name)
            kwargs['root_dir'] = root_dir
        else:
            save_cwd = os.getcwd()
            if logger is not None:
                logger.debug("changing into '%s'", root_dir)
            base_name = os.path.abspath(base_name)
            if not dry_run:
                os.chdir(root_dir)

    try:
        filename = func(base_name, base_dir, **kwargs)
    finally:
        if save_cwd is not None:
            if logger is not None:
                logger.debug("changing back to '%s'", save_cwd)
            os.chdir(save_cwd)

    return filename


def get_unpack_formats():
    """Returns a list of supported formats for unpacking.

    Each element of the returned sequence is a tuple
    (name, extensions, description)
    """
    formats = [(name, info[0], info[3]) for name, info in
               _UNPACK_FORMATS.items()]
    formats.sort()
    return formats

def _check_unpack_options(extensions, function, extra_args):
    """Checks what gets registered as an unpacker."""
    # first make sure no other unpacker is registered for this extension
    existing_extensions = {}
    for name, info in _UNPACK_FORMATS.items():
        for ext in info[0]:
            existing_extensions[ext] = name

    for extension in extensions:
        if extension in existing_extensions:
            msg = '%s is already registered for "%s"'
            raise RegistryError(msg % (extension,
                                       existing_extensions[extension]))

    if not callable(function):
        raise TypeError('The registered function must be a callable')


def register_unpack_format(name, extensions, function, extra_args=None,
                           description=''):
    """Registers an unpack format.

    `name` is the name of the format. `extensions` is a list of extensions
    corresponding to the format.

    `function` is the callable that will be
    used to unpack archives. The callable will receive archives to unpack.
    If it's unable to handle an archive, it needs to raise a ReadError
    exception.

    If provided, `extra_args` is a sequence of
    (name, value) tuples that will be passed as arguments to the callable.
    description can be provided to describe the format, and will be returned
    by the get_unpack_formats() function.
    """
    if extra_args is None:
        extra_args = []
    _check_unpack_options(extensions, function, extra_args)
    _UNPACK_FORMATS[name] = extensions, function, extra_args, description

def unregister_unpack_format(name):
    """Removes the pack format from the registry."""
    del _UNPACK_FORMATS[name]

def _ensure_directory(path):
    """Ensure that the parent directory of `path` exists"""
    dirname = os.path.dirname(path)
    if not os.path.isdir(dirname):
        os.makedirs(dirname)

def _unpack_zipfile(filename, extract_dir):
    """Unpack zip `filename` to `extract_dir`
    """
    import zipfile  # late import for breaking circular dependency

    if not zipfile.is_zipfile(filename):
        raise ReadError("%s is not a zip file" % filename)

    zip = zipfile.ZipFile(filename)
    try:
        for info in zip.infolist():
            name = info.filename

            # don't extract absolute paths or ones with .. in them
            if name.startswith('/') or '..' in name:
                continue

            targetpath = os.path.join(extract_dir, *name.split('/'))
            if not targetpath:
                continue

            _ensure_directory(targetpath)
            if not name.endswith('/'):
                # file
                with zip.open(name, 'r') as source, \
                        open(targetpath, 'wb') as target:
                    copyfileobj(source, target)
    finally:
        zip.close()

def _unpack_tarfile(filename, extract_dir, *, filter=None):
    """Unpack tar/tar.gz/tar.bz2/tar.xz `filename` to `extract_dir`
    """
    import tarfile  # late import for breaking circular dependency
    try:
        tarobj = tarfile.open(filename)
    except tarfile.TarError:
        raise ReadError(
            "%s is not a compressed or uncompressed tar file" % filename)
    try:
        tarobj.extractall(extract_dir, filter=filter)
    finally:
        tarobj.close()

# Maps the name of the unpack format to a tuple containing:
# * extensions
# * the unpacking function
# * extra keyword arguments
# * description
_UNPACK_FORMATS = {
    'tar':   (['.tar'], _unpack_tarfile, [], "uncompressed tar file"),
    'zip':   (['.zip'], _unpack_zipfile, [], "ZIP file"),
}

if _ZLIB_SUPPORTED:
    _UNPACK_FORMATS['gztar'] = (['.tar.gz', '.tgz'], _unpack_tarfile, [],
                                "gzip'ed tar-file")

if _BZ2_SUPPORTED:
    _UNPACK_FORMATS['bztar'] = (['.tar.bz2', '.tbz2'], _unpack_tarfile, [],
                                "bzip2'ed tar-file")

if _LZMA_SUPPORTED:
    _UNPACK_FORMATS['xztar'] = (['.tar.xz', '.txz'], _unpack_tarfile, [],
                                "xz'ed tar-file")

def _find_unpack_format(filename):
    for name, info in _UNPACK_FORMATS.items():
        for extension in info[0]:
            if filename.endswith(extension):
                return name
    return None

def unpack_archive(filename, extract_dir=None, format=None, *, filter=None):
    """Unpack an archive.

    `filename` is the name of the archive.

    `extract_dir` is the name of the target directory, where the archive
    is unpacked. If not provided, the current working directory is used.

    `format` is the archive format: one of "zip", "tar", "gztar", "bztar",
    or "xztar".  Or any other registered format.  If not provided,
    unpack_archive will use the filename extension and see if an unpacker
    was registered for that extension.

    In case none is found, a ValueError is raised.

    If `filter` is given, it is passed to the underlying
    extraction function.
    """
    sys.audit("shutil.unpack_archive", filename, extract_dir, format)

    if extract_dir is None:
        extract_dir = os.getcwd()

    extract_dir = os.fspath(extract_dir)
    filename = os.fspath(filename)

    if filter is None:
        filter_kwargs = {}
    else:
        filter_kwargs = {'filter': filter}
    if format is not None:
        try:
            format_info = _UNPACK_FORMATS[format]
        except KeyError:
            raise ValueError("Unknown unpack format '{0}'".format(format)) from None

        func = format_info[1]
        func(filename, extract_dir, **dict(format_info[2]), **filter_kwargs)
    else:
        # we need to look at the registered unpackers supported extensions
        format = _find_unpack_format(filename)
        if format is None:
            raise ReadError("Unknown archive format '{0}'".format(filename))

        func = _UNPACK_FORMATS[format][1]
        kwargs = dict(_UNPACK_FORMATS[format][2]) | filter_kwargs
        func(filename, extract_dir, **kwargs)


if hasattr(os, 'statvfs'):

    __all__.append('disk_usage')
    _ntuple_diskusage = collections.namedtuple('usage', 'total used free')
    _ntuple_diskusage.total.__doc__ = 'Total space in bytes'
    _ntuple_diskusage.used.__doc__ = 'Used space in bytes'
    _ntuple_diskusage.free.__doc__ = 'Free space in bytes'

    def disk_usage(path):
        """Return disk usage statistics about the given path.

        Returned value is a named tuple with attributes 'total', 'used' and
        'free', which are the amount of total, used and free space, in bytes.
        """
        st = os.statvfs(path)
        free = st.f_bavail * st.f_frsize
        total = st.f_blocks * st.f_frsize
        used = (st.f_blocks - st.f_bfree) * st.f_frsize
        return _ntuple_diskusage(total, used, free)

elif _WINDOWS:

    __all__.append('disk_usage')
    _ntuple_diskusage = collections.namedtuple('usage', 'total used free')

    def disk_usage(path):
        """Return disk usage statistics about the given path.

        Returned values is a named tuple with attributes 'total', 'used' and
        'free', which are the amount of total, used and free space, in bytes.
        """
        total, free = nt._getdiskusage(path)
        used = total - free
        return _ntuple_diskusage(total, used, free)


def chown(path, user=None, group=None):
    """Change owner user and group of the given path.

    user and group can be the uid/gid or the user/group names, and in that case,
    they are converted to their respective uid/gid.
    """
    sys.audit('shutil.chown', path, user, group)

    if user is None and group is None:
        raise ValueError("user and/or group must be set")

    _user = user
    _group = group

    # -1 means don't change it
    if user is None:
        _user = -1
    # user can either be an int (the uid) or a string (the system username)
    elif isinstance(user, str):
        _user = _get_uid(user)
        if _user is None:
            raise LookupError("no such user: {!r}".format(user))

    if group is None:
        _group = -1
    elif not isinstance(group, int):
        _group = _get_gid(group)
        if _group is None:
            raise LookupError("no such group: {!r}".format(group))

    os.chown(path, _user, _group)

def get_terminal_size(fallback=(80, 24)):
    """Get the size of the terminal window.

    For each of the two dimensions, the environment variable, COLUMNS
    and LINES respectively, is checked. If the variable is defined and
    the value is a positive integer, it is used.

    When COLUMNS or LINES is not defined, which is the common case,
    the terminal connected to sys.__stdout__ is queried
    by invoking os.get_terminal_size.

    If the terminal size cannot be successfully queried, either because
    the system doesn't support querying, or because we are not
    connected to a terminal, the value given in fallback parameter
    is used. Fallback defaults to (80, 24) which is the default
    size used by many terminal emulators.

    The value returned is a named tuple of type os.terminal_size.
    """
    # columns, lines are the working values
    try:
        columns = int(os.environ['COLUMNS'])
    except (KeyError, ValueError):
        columns = 0

    try:
        lines = int(os.environ['LINES'])
    except (KeyError, ValueError):
        lines = 0

    # only query if necessary
    if columns <= 0 or lines <= 0:
        try:
            size = os.get_terminal_size(sys.__stdout__.fileno())
        except (AttributeError, ValueError, OSError):
            # stdout is None, closed, detached, or not a terminal, or
            # os.get_terminal_size() is unsupported
            size = os.terminal_size(fallback)
        if columns <= 0:
            columns = size.columns or fallback[0]
        if lines <= 0:
            lines = size.lines or fallback[1]

    return os.terminal_size((columns, lines))


# Check that a given file can be accessed with the correct mode.
# Additionally check that `file` is not a directory, as on Windows
# directories pass the os.access check.
def _access_check(fn, mode):
    return (os.path.exists(fn) and os.access(fn, mode)
            and not os.path.isdir(fn))


def _win_path_needs_curdir(cmd, mode):
    """
    On Windows, we can use NeedCurrentDirectoryForExePath to figure out
    if we should add the cwd to PATH when searching for executables if
    the mode is executable.
    """
    return (not (mode & os.X_OK)) or _winapi.NeedCurrentDirectoryForExePath(
                os.fsdecode(cmd))


def which(cmd, mode=os.F_OK | os.X_OK, path=None):
    """Given a command, mode, and a PATH string, return the path which
    conforms to the given mode on the PATH, or None if there is no such
    file.

    `mode` defaults to os.F_OK | os.X_OK. `path` defaults to the result
    of os.environ.get("PATH"), or can be overridden with a custom search
    path.

    """
    use_bytes = isinstance(cmd, bytes)

    # If we're given a path with a directory part, look it up directly rather
    # than referring to PATH directories. This includes checking relative to
    # the current directory, e.g. ./script
    dirname, cmd = os.path.split(cmd)
    if dirname:
        path = [dirname]
    else:
        if path is None:
            path = os.environ.get("PATH", None)
            if path is None:
                try:
                    path = os.confstr("CS_PATH")
                except (AttributeError, ValueError):
                    # os.confstr() or CS_PATH is not available
                    path = os.defpath
            # bpo-35755: Don't use os.defpath if the PATH environment variable
            # is set to an empty string

        # PATH='' doesn't match, whereas PATH=':' looks in the current
        # directory
        if not path:
            return None

        if use_bytes:
            path = os.fsencode(path)
            path = path.split(os.fsencode(os.pathsep))
        else:
            path = os.fsdecode(path)
            path = path.split(os.pathsep)

        if sys.platform == "win32" and _win_path_needs_curdir(cmd, mode):
            curdir = os.curdir
            if use_bytes:
                curdir = os.fsencode(curdir)
            path.insert(0, curdir)

    if sys.platform == "win32":
        # PATHEXT is necessary to check on Windows.
        pathext_source = os.getenv("PATHEXT") or _WIN_DEFAULT_PATHEXT
        pathext = [ext for ext in pathext_source.split(os.pathsep) if ext]

        if use_bytes:
            pathext = [os.fsencode(ext) for ext in pathext]

        files = ([cmd] + [cmd + ext for ext in pathext])

        # gh-109590. If we are looking for an executable, we need to look
        # for a PATHEXT match. The first cmd is the direct match
        # (e.g. python.exe instead of python)
        # Check that direct match first if and only if the extension is in PATHEXT
        # Otherwise check it last
        suffix = os.path.splitext(files[0])[1].upper()
        if mode & os.X_OK and not any(suffix == ext.upper() for ext in pathext):
            files.append(files.pop(0))
    else:
        # On other platforms you don't have things like PATHEXT to tell you
        # what file suffixes are executable, so just pass on cmd as-is.
        files = [cmd]

    seen = set()
    for dir in path:
        normdir = os.path.normcase(dir)
        if not normdir in seen:
            seen.add(normdir)
            for thefile in files:
                name = os.path.join(dir, thefile)
                if _access_check(name, mode):
                    return name
    return None<|MERGE_RESOLUTION|>--- conflicted
+++ resolved
@@ -310,11 +310,7 @@
             return
     else:
         if os.name == 'nt' and os.path.islink(dst):
-<<<<<<< HEAD
-            dst = os.realpath(dst, strict=True)
-=======
             dst = os.path.realpath(dst, strict=True)
->>>>>>> 3a8e663a
         stat_func, chmod_func = _stat, os.chmod
 
     st = stat_func(src)
