--- conflicted
+++ resolved
@@ -606,14 +606,11 @@
         fullname = os.path.join(path, entry.name)
         try:
             is_dir = entry.is_dir(follow_symlinks=False)
-<<<<<<< HEAD
             if is_dir:
                 orig_st = entry.stat(follow_symlinks=False)
                 is_dir = stat.S_ISDIR(orig_st.st_mode)
         except FileNotFoundError:
             continue
-=======
->>>>>>> 1e77ab0a
         except OSError:
             is_dir = False
         else:
