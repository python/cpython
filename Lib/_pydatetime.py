"""Pure Python implementation of the datetime module."""

__all__ = ("date", "datetime", "time", "timedelta", "timezone", "tzinfo",
           "MINYEAR", "MAXYEAR", "UTC")

__name__ = "datetime"


import time as _time
import math as _math
import sys
from operator import index as _index

def _cmp(x, y):
    return 0 if x == y else 1 if x > y else -1

def _get_class_module(self):
    module_name = self.__class__.__module__
    if module_name == 'datetime':
        return 'datetime.'
    else:
        return ''

MINYEAR = 1
MAXYEAR = 9999
_MAXORDINAL = 3652059  # date.max.toordinal()

# Utility functions, adapted from Python's Demo/classes/Dates.py, which
# also assumes the current Gregorian calendar indefinitely extended in
# both directions.  Difference:  Dates.py calls January 1 of year 0 day
# number 1.  The code here calls January 1 of year 1 day number 1.  This is
# to match the definition of the "proleptic Gregorian" calendar in Dershowitz
# and Reingold's "Calendrical Calculations", where it's the base calendar
# for all computations.  See the book for algorithms for converting between
# proleptic Gregorian ordinals and many other calendar systems.

# -1 is a placeholder for indexing purposes.
_DAYS_IN_MONTH = [-1, 31, 28, 31, 30, 31, 30, 31, 31, 30, 31, 30, 31]

_DAYS_BEFORE_MONTH = [-1]  # -1 is a placeholder for indexing purposes.
dbm = 0
for dim in _DAYS_IN_MONTH[1:]:
    _DAYS_BEFORE_MONTH.append(dbm)
    dbm += dim
del dbm, dim

def _is_leap(year):
    "year -> 1 if leap year, else 0."
    return year % 4 == 0 and (year % 100 != 0 or year % 400 == 0)

def _days_before_year(year):
    "year -> number of days before January 1st of year."
    y = year - 1
    return y*365 + y//4 - y//100 + y//400

def _days_in_month(year, month):
    "year, month -> number of days in that month in that year."
    assert 1 <= month <= 12, month
    if month == 2 and _is_leap(year):
        return 29
    return _DAYS_IN_MONTH[month]

def _days_before_month(year, month):
    "year, month -> number of days in year preceding first day of month."
    assert 1 <= month <= 12, f"month must be in 1..12, not {month}"
    return _DAYS_BEFORE_MONTH[month] + (month > 2 and _is_leap(year))

def _ymd2ord(year, month, day):
    "year, month, day -> ordinal, considering 01-Jan-0001 as day 1."
    assert 1 <= month <= 12, f"month must be in 1..12, not {month}"
    dim = _days_in_month(year, month)
    assert 1 <= day <= dim, f"day must be in 1..{dim}, not {day}"
    return (_days_before_year(year) +
            _days_before_month(year, month) +
            day)

_DI400Y = _days_before_year(401)    # number of days in 400 years
_DI100Y = _days_before_year(101)    #    "    "   "   " 100   "
_DI4Y   = _days_before_year(5)      #    "    "   "   "   4   "

# A 4-year cycle has an extra leap day over what we'd get from pasting
# together 4 single years.
assert _DI4Y == 4 * 365 + 1

# Similarly, a 400-year cycle has an extra leap day over what we'd get from
# pasting together 4 100-year cycles.
assert _DI400Y == 4 * _DI100Y + 1

# OTOH, a 100-year cycle has one fewer leap day than we'd get from
# pasting together 25 4-year cycles.
assert _DI100Y == 25 * _DI4Y - 1

def _ord2ymd(n):
    "ordinal -> (year, month, day), considering 01-Jan-0001 as day 1."

    # n is a 1-based index, starting at 1-Jan-1.  The pattern of leap years
    # repeats exactly every 400 years.  The basic strategy is to find the
    # closest 400-year boundary at or before n, then work with the offset
    # from that boundary to n.  Life is much clearer if we subtract 1 from
    # n first -- then the values of n at 400-year boundaries are exactly
    # those divisible by _DI400Y:
    #
    #     D  M   Y            n              n-1
    #     -- --- ----        ----------     ----------------
    #     31 Dec -400        -_DI400Y       -_DI400Y -1
    #      1 Jan -399         -_DI400Y +1   -_DI400Y      400-year boundary
    #     ...
    #     30 Dec  000        -1             -2
    #     31 Dec  000         0             -1
    #      1 Jan  001         1              0            400-year boundary
    #      2 Jan  001         2              1
    #      3 Jan  001         3              2
    #     ...
    #     31 Dec  400         _DI400Y        _DI400Y -1
    #      1 Jan  401         _DI400Y +1     _DI400Y      400-year boundary
    n -= 1
    n400, n = divmod(n, _DI400Y)
    year = n400 * 400 + 1   # ..., -399, 1, 401, ...

    # Now n is the (non-negative) offset, in days, from January 1 of year, to
    # the desired date.  Now compute how many 100-year cycles precede n.
    # Note that it's possible for n100 to equal 4!  In that case 4 full
    # 100-year cycles precede the desired day, which implies the desired
    # day is December 31 at the end of a 400-year cycle.
    n100, n = divmod(n, _DI100Y)

    # Now compute how many 4-year cycles precede it.
    n4, n = divmod(n, _DI4Y)

    # And now how many single years.  Again n1 can be 4, and again meaning
    # that the desired day is December 31 at the end of the 4-year cycle.
    n1, n = divmod(n, 365)

    year += n100 * 100 + n4 * 4 + n1
    if n1 == 4 or n100 == 4:
        assert n == 0
        return year-1, 12, 31

    # Now the year is correct, and n is the offset from January 1.  We find
    # the month via an estimate that's either exact or one too large.
    leapyear = n1 == 3 and (n4 != 24 or n100 == 3)
    assert leapyear == _is_leap(year)
    month = (n + 50) >> 5
    preceding = _DAYS_BEFORE_MONTH[month] + (month > 2 and leapyear)
    if preceding > n:  # estimate is too large
        month -= 1
        preceding -= _DAYS_IN_MONTH[month] + (month == 2 and leapyear)
    n -= preceding
    assert 0 <= n < _days_in_month(year, month)

    # Now the year and month are correct, and n is the offset from the
    # start of that month:  we're done!
    return year, month, n+1

# Month and day names.  For localized versions, see the calendar module.
_MONTHNAMES = [None, "Jan", "Feb", "Mar", "Apr", "May", "Jun",
                     "Jul", "Aug", "Sep", "Oct", "Nov", "Dec"]
_DAYNAMES = [None, "Mon", "Tue", "Wed", "Thu", "Fri", "Sat", "Sun"]


def _build_struct_time(y, m, d, hh, mm, ss, dstflag):
    wday = (_ymd2ord(y, m, d) + 6) % 7
    dnum = _days_before_month(y, m) + d
    return _time.struct_time((y, m, d, hh, mm, ss, wday, dnum, dstflag))

def _format_time(hh, mm, ss, us, ns, timespec='auto'):
    specs = {
        'hours': '{:02d}',
        'minutes': '{:02d}:{:02d}',
        'seconds': '{:02d}:{:02d}:{:02d}',
        'milliseconds': '{:02d}:{:02d}:{:02d}.{:03d}',
        'microseconds': '{:02d}:{:02d}:{:02d}.{:06d}',
        'nanoseconds': '{:02d}:{:02d}:{:02d}.{:06d}{:03d}',
    }

    if timespec == 'auto':
        # Skip trailing microseconds when us==0.
        timespec = 'microseconds' if us else 'seconds'
    elif timespec == 'milliseconds':
        us //= 1000
    try:
        fmt = specs[timespec]
    except KeyError:
        raise ValueError('Unknown timespec value')
    else:
        return fmt.format(hh, mm, ss, us, ns)

def _format_offset(off, sep=':'):
    s = ''
    if off is not None:
        if off.days < 0:
            sign = "-"
            off = -off
        else:
            sign = "+"
        hh, mm = divmod(off, timedelta(hours=1))
        mm, ss = divmod(mm, timedelta(minutes=1))
        s += "%s%02d%s%02d" % (sign, hh, sep, mm)
        if ss or ss.microseconds:
            s += "%s%02d" % (sep, ss.seconds)

            if ss.microseconds:
                s += '.%06d' % ss.microseconds
    return s

_normalize_century = None
def _need_normalize_century():
    global _normalize_century
    if _normalize_century is None:
        try:
            _normalize_century = (
                _time.strftime("%Y", (99, 1, 1, 0, 0, 0, 0, 1, 0)) != "0099")
        except ValueError:
            _normalize_century = True
    return _normalize_century

_supports_c99 = None
def _can_support_c99():
    global _supports_c99
    if _supports_c99 is None:
        try:
            _supports_c99 = (
                _time.strftime("%F", (1900, 1, 1, 0, 0, 0, 0, 1, 0)) == "1900-01-01")
        except ValueError:
            _supports_c99 = False
    return _supports_c99

# Correctly substitute for %z and %Z escapes in strftime formats.
def _wrap_strftime(object, format, timetuple):
    # Don't call utcoffset() or tzname() unless actually needed.
    freplace = None  # the string to use for %f
    zreplace = None  # the string to use for %z
    colonzreplace = None  # the string to use for %:z
    Zreplace = None  # the string to use for %Z

    # Scan format for %z, %:z and %Z escapes, replacing as needed.
    newformat = []
    push = newformat.append
    i, n = 0, len(format)
    while i < n:
        ch = format[i]
        i += 1
        if ch == '%':
            if i < n:
                ch = format[i]
                i += 1
                if ch == 'f':
                    if freplace is None:
                        freplace = '%06d' % getattr(object,
                                                    'microsecond', 0)
                    newformat.append(freplace)
                elif ch == 'z':
                    if zreplace is None:
                        if hasattr(object, "utcoffset"):
                            zreplace = _format_offset(object.utcoffset(), sep="")
                        else:
                            zreplace = ""
                    assert '%' not in zreplace
                    newformat.append(zreplace)
                elif ch == ':':
                    if i < n:
                        ch2 = format[i]
                        i += 1
                        if ch2 == 'z':
                            if colonzreplace is None:
                                if hasattr(object, "utcoffset"):
                                    colonzreplace = _format_offset(object.utcoffset(), sep=":")
                                else:
                                    colonzreplace = ""
                            assert '%' not in colonzreplace
                            newformat.append(colonzreplace)
                        else:
                            push('%')
                            push(ch)
                            push(ch2)
                elif ch == 'Z':
                    if Zreplace is None:
                        Zreplace = ""
                        if hasattr(object, "tzname"):
                            s = object.tzname()
                            if s is not None:
                                # strftime is going to have at this: escape %
                                Zreplace = s.replace('%', '%%')
                    newformat.append(Zreplace)
                # Note that datetime(1000, 1, 1).strftime('%G') == '1000' so
                # year 1000 for %G can go on the fast path.
                elif ((ch in 'YG' or ch in 'FC' and _can_support_c99()) and
                        object.year < 1000 and _need_normalize_century()):
                    if ch == 'G':
                        year = int(_time.strftime("%G", timetuple))
                    else:
                        year = object.year
                    if ch == 'C':
                        push('{:02}'.format(year // 100))
                    else:
                        push('{:04}'.format(year))
                        if ch == 'F':
                            push('-{:02}-{:02}'.format(*timetuple[1:3]))
                else:
                    push('%')
                    push(ch)
            else:
                push('%')
        else:
            push(ch)
    newformat = "".join(newformat)
    return _time.strftime(newformat, timetuple)

# Helpers for parsing the result of isoformat()
def _is_ascii_digit(c):
    return c in "0123456789"

def _find_isoformat_datetime_separator(dtstr):
    # See the comment in _datetimemodule.c:_find_isoformat_datetime_separator
    len_dtstr = len(dtstr)
    if len_dtstr == 7:
        return 7

    assert len_dtstr > 7
    date_separator = "-"
    week_indicator = "W"

    if dtstr[4] == date_separator:
        if dtstr[5] == week_indicator:
            if len_dtstr < 8:
                raise ValueError("Invalid ISO string")
            if len_dtstr > 8 and dtstr[8] == date_separator:
                if len_dtstr == 9:
                    raise ValueError("Invalid ISO string")
                if len_dtstr > 10 and _is_ascii_digit(dtstr[10]):
                    # This is as far as we need to resolve the ambiguity for
                    # the moment - if we have YYYY-Www-##, the separator is
                    # either a hyphen at 8 or a number at 10.
                    #
                    # We'll assume it's a hyphen at 8 because it's way more
                    # likely that someone will use a hyphen as a separator than
                    # a number, but at this point it's really best effort
                    # because this is an extension of the spec anyway.
                    # TODO(pganssle): Document this
                    return 8
                return 10
            else:
                # YYYY-Www (8)
                return 8
        else:
            # YYYY-MM-DD (10)
            return 10
    else:
        if dtstr[4] == week_indicator:
            # YYYYWww (7) or YYYYWwwd (8)
            idx = 7
            while idx < len_dtstr:
                if not _is_ascii_digit(dtstr[idx]):
                    break
                idx += 1

            if idx < 9:
                return idx

            if idx % 2 == 0:
                # If the index of the last number is even, it's YYYYWwwd
                return 7
            else:
                return 8
        else:
            # YYYYMMDD (8)
            return 8


def _parse_isoformat_date(dtstr):
    # It is assumed that this is an ASCII-only string of lengths 7, 8 or 10,
    # see the comment on Modules/_datetimemodule.c:_find_isoformat_datetime_separator
    assert len(dtstr) in (7, 8, 10)
    year = int(dtstr[0:4])
    has_sep = dtstr[4] == '-'

    pos = 4 + has_sep
    if dtstr[pos:pos + 1] == "W":
        # YYYY-?Www-?D?
        pos += 1
        weekno = int(dtstr[pos:pos + 2])
        pos += 2

        dayno = 1
        if len(dtstr) > pos:
            if (dtstr[pos:pos + 1] == '-') != has_sep:
                raise ValueError("Inconsistent use of dash separator")

            pos += has_sep

            dayno = int(dtstr[pos:pos + 1])

        return list(_isoweek_to_gregorian(year, weekno, dayno))
    else:
        month = int(dtstr[pos:pos + 2])
        pos += 2
        if (dtstr[pos:pos + 1] == "-") != has_sep:
            raise ValueError("Inconsistent use of dash separator")

        pos += has_sep
        day = int(dtstr[pos:pos + 2])

        return [year, month, day]


_FRACTION_CORRECTION = [100000, 10000, 1000, 100, 10]


def _parse_hh_mm_ss_ff(tstr):
    # Parses things of the form HH[:?MM[:?SS[{.,}fff[fff]]]]
    len_str = len(tstr)

    time_comps = [0, 0, 0, 0]
    pos = 0
    for comp in range(0, 3):
        if (len_str - pos) < 2:
            raise ValueError("Incomplete time component")

        time_comps[comp] = int(tstr[pos:pos+2])

        pos += 2
        next_char = tstr[pos:pos+1]

        if comp == 0:
            has_sep = next_char == ':'

        if not next_char or comp >= 2:
            break

        if has_sep and next_char != ':':
            raise ValueError("Invalid time separator: %c" % next_char)

        pos += has_sep

    if pos < len_str:
        if tstr[pos] not in '.,':
            raise ValueError("Invalid microsecond separator")
        else:
            pos += 1
            if not all(map(_is_ascii_digit, tstr[pos:])):
                raise ValueError("Non-digit values in fraction")

            len_remainder = len_str - pos

            if len_remainder >= 6:
                to_parse = 6
            else:
                to_parse = len_remainder

            time_comps[3] = int(tstr[pos:(pos+to_parse)])
            if to_parse < 6:
                time_comps[3] *= _FRACTION_CORRECTION[to_parse-1]

    return time_comps

def _parse_isoformat_time(tstr):
    # Format supported is HH[:MM[:SS[.fff[fff]]]][+HH:MM[:SS[.ffffff]]]
    len_str = len(tstr)
    if len_str < 2:
        raise ValueError("Isoformat time too short")

    # This is equivalent to re.search('[+-Z]', tstr), but faster
    tz_pos = (tstr.find('-') + 1 or tstr.find('+') + 1 or tstr.find('Z') + 1)
    timestr = tstr[:tz_pos-1] if tz_pos > 0 else tstr

    time_comps = _parse_hh_mm_ss_ff(timestr)

    hour, minute, second, microsecond = time_comps
    became_next_day = False
    error_from_components = False
    if (hour == 24):
        if all(time_comp == 0 for time_comp in time_comps[1:]):
            hour = 0
            time_comps[0] = hour
            became_next_day = True
        else:
            error_from_components = True

    tzi = None
    if tz_pos == len_str and tstr[-1] == 'Z':
        tzi = timezone.utc
    elif tz_pos > 0:
        tzstr = tstr[tz_pos:]

        # Valid time zone strings are:
        # HH                  len: 2
        # HHMM                len: 4
        # HH:MM               len: 5
        # HHMMSS              len: 6
        # HHMMSS.f+           len: 7+
        # HH:MM:SS            len: 8
        # HH:MM:SS.f+         len: 10+

        if len(tzstr) in (0, 1, 3) or tstr[tz_pos-1] == 'Z':
            raise ValueError("Malformed time zone string")

        tz_comps = _parse_hh_mm_ss_ff(tzstr)

        if all(x == 0 for x in tz_comps):
            tzi = timezone.utc
        else:
            tzsign = -1 if tstr[tz_pos - 1] == '-' else 1

            td = timedelta(hours=tz_comps[0], minutes=tz_comps[1],
                           seconds=tz_comps[2], microseconds=tz_comps[3])

            tzi = timezone(tzsign * td)

    time_comps.append(tzi)

    return time_comps, became_next_day, error_from_components

# tuple[int, int, int] -> tuple[int, int, int] version of date.fromisocalendar
def _isoweek_to_gregorian(year, week, day):
    # Year is bounded this way because 9999-12-31 is (9999, 52, 5)
    if not MINYEAR <= year <= MAXYEAR:
        raise ValueError(f"year must be in {MINYEAR}..{MAXYEAR}, not {year}")

    if not 0 < week < 53:
        out_of_range = True

        if week == 53:
            # ISO years have 53 weeks in them on years starting with a
            # Thursday and leap years starting on a Wednesday
            first_weekday = _ymd2ord(year, 1, 1) % 7
            if (first_weekday == 4 or (first_weekday == 3 and
                                       _is_leap(year))):
                out_of_range = False

        if out_of_range:
            raise ValueError(f"Invalid week: {week}")

    if not 0 < day < 8:
        raise ValueError(f"Invalid weekday: {day} (range is [1, 7])")

    # Now compute the offset from (Y, 1, 1) in days:
    day_offset = (week - 1) * 7 + (day - 1)

    # Calculate the ordinal day for monday, week 1
    day_1 = _isoweek1monday(year)
    ord_day = day_1 + day_offset

    return _ord2ymd(ord_day)


# Just raise TypeError if the arg isn't None or a string.
def _check_tzname(name):
    if name is not None and not isinstance(name, str):
        raise TypeError("tzinfo.tzname() must return None or string, "
                        f"not {type(name).__name__!r}")

# name is the offset-producing method, "utcoffset" or "dst".
# offset is what it returned.
# If offset isn't None or timedelta, raises TypeError.
# If offset is None, returns None.
# Else offset is checked for being in range.
# If it is, its integer value is returned.  Else ValueError is raised.
def _check_utc_offset(name, offset):
    assert name in ("utcoffset", "dst")
    if offset is None:
        return
    if not isinstance(offset, timedelta):
        raise TypeError(f"tzinfo.{name}() must return None "
                        f"or timedelta, not {type(offset).__name__!r}")
    if not -timedelta(1) < offset < timedelta(1):
        raise ValueError("offset must be a timedelta "
                         "strictly between -timedelta(hours=24) and "
                         f"timedelta(hours=24), not {offset!r}")

def _check_date_fields(year, month, day):
    year = _index(year)
    month = _index(month)
    day = _index(day)
    if not MINYEAR <= year <= MAXYEAR:
        raise ValueError(f"year must be in {MINYEAR}..{MAXYEAR}, not {year}")
    if not 1 <= month <= 12:
        raise ValueError(f"month must be in 1..12, not {month}")
    dim = _days_in_month(year, month)
    if not 1 <= day <= dim:
        raise ValueError(f"day {day} must be in range 1..{dim} for month {month} in year {year}")
    return year, month, day

def _check_time_fields(hour, minute, second, microsecond, nanosecond, fold):
    hour = _index(hour)
    minute = _index(minute)
    second = _index(second)
    microsecond = _index(microsecond)
    nanosecond = _index(nanosecond)
    if not 0 <= hour <= 23:
        raise ValueError(f"hour must be in 0..23, not {hour}")
    if not 0 <= minute <= 59:
        raise ValueError(f"minute must be in 0..59, not {minute}")
    if not 0 <= second <= 59:
        raise ValueError(f"second must be in 0..59, not {second}")
    if not 0 <= microsecond <= 999999:
<<<<<<< HEAD
        raise ValueError('microsecond must be in 0..999999', microsecond)
    if not 0 <= nanosecond <= 999:
        raise ValueError('Currently nanosecond must be in 0..999', nanosecond)
    if fold not in (0, 1):
        raise ValueError('fold must be either 0 or 1', fold)
    return hour, minute, second, microsecond, nanosecond, fold
=======
        raise ValueError(f"microsecond must be in 0..999999, not {microsecond}")
    if fold not in (0, 1):
        raise ValueError(f"fold must be either 0 or 1, not {fold}")
    return hour, minute, second, microsecond, fold
>>>>>>> 39ee468e

def _check_tzinfo_arg(tz):
    if tz is not None and not isinstance(tz, tzinfo):
        raise TypeError(
            "tzinfo argument must be None or of a tzinfo subclass, "
            f"not {type(tz).__name__!r}"
        )

def _divide_and_round(a, b):
    """divide a by b and round result to the nearest integer

    When the ratio is exactly half-way between two integers,
    the even integer is returned.
    """
    # Based on the reference implementation for divmod_near
    # in Objects/longobject.c.
    q, r = divmod(a, b)
    # round up if either r / b > 0.5, or r / b == 0.5 and q is odd.
    # The expression r / b > 0.5 is equivalent to 2 * r > b if b is
    # positive, 2 * r < b if b negative.
    r *= 2
    greater_than_half = r > b if b > 0 else r < b
    if greater_than_half or r == b and q % 2 == 1:
        q += 1

    return q


class timedelta:
    """Represent the difference between two datetime objects.

    Supported operators:

    - add, subtract timedelta
    - unary plus, minus, abs
    - compare to timedelta
    - multiply, divide by int

    In addition, datetime supports subtraction of two datetime objects
    returning a timedelta, and addition or subtraction of a datetime
    and a timedelta giving a datetime.

    Representation: (days, seconds, microseconds).
    """
    # The representation of (days, seconds, microseconds) was chosen
    # arbitrarily; the exact rationale originally specified in the docstring
    # was "Because I felt like it."

    __slots__ = '_days', '_seconds', '_microseconds', '_hashcode'

    def __new__(cls, days=0, seconds=0, microseconds=0,
                milliseconds=0, minutes=0, hours=0, weeks=0):
        # Doing this efficiently and accurately in C is going to be difficult
        # and error-prone, due to ubiquitous overflow possibilities, and that
        # C double doesn't have enough bits of precision to represent
        # microseconds over 10K years faithfully.  The code here tries to make
        # explicit where go-fast assumptions can be relied on, in order to
        # guide the C implementation; it's way more convoluted than speed-
        # ignoring auto-overflow-to-long idiomatic Python could be.

        for name, value in (
            ("days", days),
            ("seconds", seconds),
            ("microseconds", microseconds),
            ("milliseconds", milliseconds),
            ("minutes", minutes),
            ("hours", hours),
            ("weeks", weeks)
        ):
            if not isinstance(value, (int, float)):
                raise TypeError(
                    f"unsupported type for timedelta {name} component: {type(value).__name__}"
                )

        # Final values, all integer.
        # s and us fit in 32-bit signed ints; d isn't bounded.
        d = s = us = 0

        # Normalize everything to days, seconds, microseconds.
        days += weeks*7
        seconds += minutes*60 + hours*3600
        microseconds += milliseconds*1000

        # Get rid of all fractions, and normalize s and us.
        # Take a deep breath <wink>.
        if isinstance(days, float):
            dayfrac, days = _math.modf(days)
            daysecondsfrac, daysecondswhole = _math.modf(dayfrac * (24.*3600.))
            assert daysecondswhole == int(daysecondswhole)  # can't overflow
            s = int(daysecondswhole)
            assert days == int(days)
            d = int(days)
        else:
            daysecondsfrac = 0.0
            d = days
        assert isinstance(daysecondsfrac, float)
        assert abs(daysecondsfrac) <= 1.0
        assert isinstance(d, int)
        assert abs(s) <= 24 * 3600
        # days isn't referenced again before redefinition

        if isinstance(seconds, float):
            secondsfrac, seconds = _math.modf(seconds)
            assert seconds == int(seconds)
            seconds = int(seconds)
            secondsfrac += daysecondsfrac
            assert abs(secondsfrac) <= 2.0
        else:
            secondsfrac = daysecondsfrac
        # daysecondsfrac isn't referenced again
        assert isinstance(secondsfrac, float)
        assert abs(secondsfrac) <= 2.0

        assert isinstance(seconds, int)
        days, seconds = divmod(seconds, 24*3600)
        d += days
        s += int(seconds)    # can't overflow
        assert isinstance(s, int)
        assert abs(s) <= 2 * 24 * 3600
        # seconds isn't referenced again before redefinition

        usdouble = secondsfrac * 1e6
        assert abs(usdouble) < 2.1e6    # exact value not critical
        # secondsfrac isn't referenced again

        if isinstance(microseconds, float):
            microseconds = round(microseconds + usdouble)
            seconds, microseconds = divmod(microseconds, 1000000)
            days, seconds = divmod(seconds, 24*3600)
            d += days
            s += seconds
        else:
            microseconds = int(microseconds)
            seconds, microseconds = divmod(microseconds, 1000000)
            days, seconds = divmod(seconds, 24*3600)
            d += days
            s += seconds
            microseconds = round(microseconds + usdouble)
        assert isinstance(s, int)
        assert isinstance(microseconds, int)
        assert abs(s) <= 3 * 24 * 3600
        assert abs(microseconds) < 3.1e6

        # Just a little bit of carrying possible for microseconds and seconds.
        seconds, us = divmod(microseconds, 1000000)
        s += seconds
        days, s = divmod(s, 24*3600)
        d += days

        assert isinstance(d, int)
        assert isinstance(s, int) and 0 <= s < 24*3600
        assert isinstance(us, int) and 0 <= us < 1000000

        if abs(d) > 999999999:
            raise OverflowError("timedelta # of days is too large: %d" % d)

        self = object.__new__(cls)
        self._days = d
        self._seconds = s
        self._microseconds = us
        self._hashcode = -1
        return self

    def __repr__(self):
        args = []
        if self._days:
            args.append("days=%d" % self._days)
        if self._seconds:
            args.append("seconds=%d" % self._seconds)
        if self._microseconds:
            args.append("microseconds=%d" % self._microseconds)
        if not args:
            args.append('0')
        return "%s%s(%s)" % (_get_class_module(self),
                             self.__class__.__qualname__,
                             ', '.join(args))

    def __str__(self):
        mm, ss = divmod(self._seconds, 60)
        hh, mm = divmod(mm, 60)
        s = "%d:%02d:%02d" % (hh, mm, ss)
        if self._days:
            def plural(n):
                return n, abs(n) != 1 and "s" or ""
            s = ("%d day%s, " % plural(self._days)) + s
        if self._microseconds:
            s = s + ".%06d" % self._microseconds
        return s

    def total_seconds(self):
        """Total seconds in the duration."""
        return ((self.days * 86400 + self.seconds) * 10**6 +
                self.microseconds) / 10**6

    # Read-only field accessors
    @property
    def days(self):
        """days"""
        return self._days

    @property
    def seconds(self):
        """seconds"""
        return self._seconds

    @property
    def microseconds(self):
        """microseconds"""
        return self._microseconds

    def __add__(self, other):
        if isinstance(other, timedelta):
            # for CPython compatibility, we cannot use
            # our __class__ here, but need a real timedelta
            return timedelta(self._days + other._days,
                             self._seconds + other._seconds,
                             self._microseconds + other._microseconds)
        return NotImplemented

    __radd__ = __add__

    def __sub__(self, other):
        if isinstance(other, timedelta):
            # for CPython compatibility, we cannot use
            # our __class__ here, but need a real timedelta
            return timedelta(self._days - other._days,
                             self._seconds - other._seconds,
                             self._microseconds - other._microseconds)
        return NotImplemented

    def __rsub__(self, other):
        if isinstance(other, timedelta):
            return -self + other
        return NotImplemented

    def __neg__(self):
        # for CPython compatibility, we cannot use
        # our __class__ here, but need a real timedelta
        return timedelta(-self._days,
                         -self._seconds,
                         -self._microseconds)

    def __pos__(self):
        return self

    def __abs__(self):
        if self._days < 0:
            return -self
        else:
            return self

    def __mul__(self, other):
        if isinstance(other, int):
            # for CPython compatibility, we cannot use
            # our __class__ here, but need a real timedelta
            return timedelta(self._days * other,
                             self._seconds * other,
                             self._microseconds * other)
        if isinstance(other, float):
            usec = self._to_microseconds()
            a, b = other.as_integer_ratio()
            return timedelta(0, 0, _divide_and_round(usec * a, b))
        return NotImplemented

    __rmul__ = __mul__

    def _to_microseconds(self):
        return ((self._days * (24*3600) + self._seconds) * 1000000 +
                self._microseconds)

    def __floordiv__(self, other):
        if not isinstance(other, (int, timedelta)):
            return NotImplemented
        usec = self._to_microseconds()
        if isinstance(other, timedelta):
            return usec // other._to_microseconds()
        if isinstance(other, int):
            return timedelta(0, 0, usec // other)

    def __truediv__(self, other):
        if not isinstance(other, (int, float, timedelta)):
            return NotImplemented
        usec = self._to_microseconds()
        if isinstance(other, timedelta):
            return usec / other._to_microseconds()
        if isinstance(other, int):
            return timedelta(0, 0, _divide_and_round(usec, other))
        if isinstance(other, float):
            a, b = other.as_integer_ratio()
            return timedelta(0, 0, _divide_and_round(b * usec, a))

    def __mod__(self, other):
        if isinstance(other, timedelta):
            r = self._to_microseconds() % other._to_microseconds()
            return timedelta(0, 0, r)
        return NotImplemented

    def __divmod__(self, other):
        if isinstance(other, timedelta):
            q, r = divmod(self._to_microseconds(),
                          other._to_microseconds())
            return q, timedelta(0, 0, r)
        return NotImplemented

    # Comparisons of timedelta objects with other.

    def __eq__(self, other):
        if isinstance(other, timedelta):
            return self._cmp(other) == 0
        else:
            return NotImplemented

    def __le__(self, other):
        if isinstance(other, timedelta):
            return self._cmp(other) <= 0
        else:
            return NotImplemented

    def __lt__(self, other):
        if isinstance(other, timedelta):
            return self._cmp(other) < 0
        else:
            return NotImplemented

    def __ge__(self, other):
        if isinstance(other, timedelta):
            return self._cmp(other) >= 0
        else:
            return NotImplemented

    def __gt__(self, other):
        if isinstance(other, timedelta):
            return self._cmp(other) > 0
        else:
            return NotImplemented

    def _cmp(self, other):
        assert isinstance(other, timedelta)
        return _cmp(self._getstate(), other._getstate())

    def __hash__(self):
        if self._hashcode == -1:
            self._hashcode = hash(self._getstate())
        return self._hashcode

    def __bool__(self):
        return (self._days != 0 or
                self._seconds != 0 or
                self._microseconds != 0)

    # Pickle support.

    def _getstate(self):
        return (self._days, self._seconds, self._microseconds)

    def __reduce__(self):
        return (self.__class__, self._getstate())

timedelta.min = timedelta(-999999999)
timedelta.max = timedelta(days=999999999, hours=23, minutes=59, seconds=59,
                          microseconds=999999)
timedelta.resolution = timedelta(microseconds=1)

class date:
    """Concrete date type.

    Constructors:

    __new__()
    fromtimestamp()
    today()
    fromordinal()
    strptime()

    Operators:

    __repr__, __str__
    __eq__, __le__, __lt__, __ge__, __gt__, __hash__
    __add__, __radd__, __sub__ (add/radd only with timedelta arg)

    Methods:

    timetuple()
    toordinal()
    weekday()
    isoweekday(), isocalendar(), isoformat()
    ctime()
    strftime()

    Properties (readonly):
    year, month, day
    """
    __slots__ = '_year', '_month', '_day', '_hashcode'

    def __new__(cls, year, month=None, day=None):
        """Constructor.

        Arguments:

        year, month, day (required, base 1)
        """
        if (month is None and
            isinstance(year, (bytes, str)) and len(year) == 4 and
            1 <= ord(year[2:3]) <= 12):
            # Pickle support
            if isinstance(year, str):
                try:
                    year = year.encode('latin1')
                except UnicodeEncodeError:
                    # More informative error message.
                    raise ValueError(
                        "Failed to encode latin1 string when unpickling "
                        "a date object. "
                        "pickle.load(data, encoding='latin1') is assumed.")
            self = object.__new__(cls)
            self.__setstate(year)
            self._hashcode = -1
            return self
        year, month, day = _check_date_fields(year, month, day)
        self = object.__new__(cls)
        self._year = year
        self._month = month
        self._day = day
        self._hashcode = -1
        return self

    # Additional constructors

    @classmethod
    def fromtimestamp(cls, t):
        "Construct a date from a POSIX timestamp (like time.time())."
        if t is None:
            raise TypeError("'NoneType' object cannot be interpreted as an integer")
        y, m, d, hh, mm, ss, weekday, jday, dst = _time.localtime(t)
        return cls(y, m, d)

    @classmethod
    def today(cls):
        "Construct a date from time.time()."
        t = _time.time()
        return cls.fromtimestamp(t)

    @classmethod
    def fromordinal(cls, n):
        """Construct a date from a proleptic Gregorian ordinal.

        January 1 of year 1 is day 1.  Only the year, month and day are
        non-zero in the result.
        """
        y, m, d = _ord2ymd(n)
        return cls(y, m, d)

    @classmethod
    def fromisoformat(cls, date_string):
        """Construct a date from a string in ISO 8601 format."""
        if not isinstance(date_string, str):
            raise TypeError('fromisoformat: argument must be str')

        if len(date_string) not in (7, 8, 10):
            raise ValueError(f'Invalid isoformat string: {date_string!r}')

        try:
            return cls(*_parse_isoformat_date(date_string))
        except Exception:
            raise ValueError(f'Invalid isoformat string: {date_string!r}')

    @classmethod
    def fromisocalendar(cls, year, week, day):
        """Construct a date from the ISO year, week number and weekday.

        This is the inverse of the date.isocalendar() function"""
        return cls(*_isoweek_to_gregorian(year, week, day))

    @classmethod
    def strptime(cls, date_string, format):
        """Parse a date string according to the given format (like time.strptime())."""
        import _strptime
        return _strptime._strptime_datetime_date(cls, date_string, format)

    # Conversions to string

    def __repr__(self):
        """Convert to formal string, for repr().

        >>> d = date(2010, 1, 1)
        >>> repr(d)
        'datetime.date(2010, 1, 1)'
        """
        return "%s%s(%d, %d, %d)" % (_get_class_module(self),
                                     self.__class__.__qualname__,
                                     self._year,
                                     self._month,
                                     self._day)
    # XXX These shouldn't depend on time.localtime(), because that
    # clips the usable dates to [1970 .. 2038).  At least ctime() is
    # easily done without using strftime() -- that's better too because
    # strftime("%c", ...) is locale specific.


    def ctime(self):
        "Return ctime() style string."
        weekday = self.toordinal() % 7 or 7
        return "%s %s %2d 00:00:00 %04d" % (
            _DAYNAMES[weekday],
            _MONTHNAMES[self._month],
            self._day, self._year)

    def strftime(self, format):
        """
        Format using strftime().

        Example: "%d/%m/%Y, %H:%M:%S"
        """
        return _wrap_strftime(self, format, self.timetuple())

    def __format__(self, fmt):
        if not isinstance(fmt, str):
            raise TypeError("must be str, not %s" % type(fmt).__name__)
        if len(fmt) != 0:
            return self.strftime(fmt)
        return str(self)

    def isoformat(self):
        """Return the date formatted according to ISO.

        This is 'YYYY-MM-DD'.

        References:
        - http://www.w3.org/TR/NOTE-datetime
        - http://www.cl.cam.ac.uk/~mgk25/iso-time.html
        """
        return "%04d-%02d-%02d" % (self._year, self._month, self._day)

    __str__ = isoformat

    # Read-only field accessors
    @property
    def year(self):
        """year (1-9999)"""
        return self._year

    @property
    def month(self):
        """month (1-12)"""
        return self._month

    @property
    def day(self):
        """day (1-31)"""
        return self._day

    # Standard conversions, __eq__, __le__, __lt__, __ge__, __gt__,
    # __hash__ (and helpers)

    def timetuple(self):
        "Return local time tuple compatible with time.localtime()."
        return _build_struct_time(self._year, self._month, self._day,
                                  0, 0, 0, -1)

    def toordinal(self):
        """Return proleptic Gregorian ordinal for the year, month and day.

        January 1 of year 1 is day 1.  Only the year, month and day values
        contribute to the result.
        """
        return _ymd2ord(self._year, self._month, self._day)

    def replace(self, year=None, month=None, day=None):
        """Return a new date with new values for the specified fields."""
        if year is None:
            year = self._year
        if month is None:
            month = self._month
        if day is None:
            day = self._day
        return type(self)(year, month, day)

    __replace__ = replace

    # Comparisons of date objects with other.

    def __eq__(self, other):
        if isinstance(other, date) and not isinstance(other, datetime):
            return self._cmp(other) == 0
        return NotImplemented

    def __le__(self, other):
        if isinstance(other, date) and not isinstance(other, datetime):
            return self._cmp(other) <= 0
        return NotImplemented

    def __lt__(self, other):
        if isinstance(other, date) and not isinstance(other, datetime):
            return self._cmp(other) < 0
        return NotImplemented

    def __ge__(self, other):
        if isinstance(other, date) and not isinstance(other, datetime):
            return self._cmp(other) >= 0
        return NotImplemented

    def __gt__(self, other):
        if isinstance(other, date) and not isinstance(other, datetime):
            return self._cmp(other) > 0
        return NotImplemented

    def _cmp(self, other):
        assert isinstance(other, date)
        assert not isinstance(other, datetime)
        y, m, d = self._year, self._month, self._day
        y2, m2, d2 = other._year, other._month, other._day
        return _cmp((y, m, d), (y2, m2, d2))

    def __hash__(self):
        "Hash."
        if self._hashcode == -1:
            self._hashcode = hash(self._getstate())
        return self._hashcode

    # Computations

    def __add__(self, other):
        "Add a date to a timedelta."
        if isinstance(other, timedelta):
            o = self.toordinal() + other.days
            if 0 < o <= _MAXORDINAL:
                return type(self).fromordinal(o)
            raise OverflowError("result out of range")
        return NotImplemented

    __radd__ = __add__

    def __sub__(self, other):
        """Subtract two dates, or a date and a timedelta."""
        if isinstance(other, timedelta):
            return self + timedelta(-other.days)
        if isinstance(other, date):
            days1 = self.toordinal()
            days2 = other.toordinal()
            return timedelta(days1 - days2)
        return NotImplemented

    def weekday(self):
        "Return day of the week, where Monday == 0 ... Sunday == 6."
        return (self.toordinal() + 6) % 7

    # Day-of-the-week and week-of-the-year, according to ISO

    def isoweekday(self):
        "Return day of the week, where Monday == 1 ... Sunday == 7."
        # 1-Jan-0001 is a Monday
        return self.toordinal() % 7 or 7

    def isocalendar(self):
        """Return a named tuple containing ISO year, week number, and weekday.

        The first ISO week of the year is the (Mon-Sun) week
        containing the year's first Thursday; everything else derives
        from that.

        The first week is 1; Monday is 1 ... Sunday is 7.

        ISO calendar algorithm taken from
        http://www.phys.uu.nl/~vgent/calendar/isocalendar.htm
        (used with permission)
        """
        year = self._year
        week1monday = _isoweek1monday(year)
        today = _ymd2ord(self._year, self._month, self._day)
        # Internally, week and day have origin 0
        week, day = divmod(today - week1monday, 7)
        if week < 0:
            year -= 1
            week1monday = _isoweek1monday(year)
            week, day = divmod(today - week1monday, 7)
        elif week >= 52:
            if today >= _isoweek1monday(year+1):
                year += 1
                week = 0
        return _IsoCalendarDate(year, week+1, day+1)

    # Pickle support.

    def _getstate(self):
        yhi, ylo = divmod(self._year, 256)
        return bytes([yhi, ylo, self._month, self._day]),

    def __setstate(self, string):
        yhi, ylo, self._month, self._day = string
        self._year = yhi * 256 + ylo

    def __reduce__(self):
        return (self.__class__, self._getstate())

_date_class = date  # so functions w/ args named "date" can get at the class

date.min = date(1, 1, 1)
date.max = date(9999, 12, 31)
date.resolution = timedelta(days=1)


class tzinfo:
    """Abstract base class for time zone info classes.

    Subclasses must override the tzname(), utcoffset() and dst() methods.
    """
    __slots__ = ()

    def tzname(self, dt):
        "datetime -> string name of time zone."
        raise NotImplementedError("tzinfo subclass must override tzname()")

    def utcoffset(self, dt):
        "datetime -> timedelta, positive for east of UTC, negative for west of UTC"
        raise NotImplementedError("tzinfo subclass must override utcoffset()")

    def dst(self, dt):
        """datetime -> DST offset as timedelta, positive for east of UTC.

        Return 0 if DST not in effect.  utcoffset() must include the DST
        offset.
        """
        raise NotImplementedError("tzinfo subclass must override dst()")

    def fromutc(self, dt):
        "datetime in UTC -> datetime in local time."

        if not isinstance(dt, datetime):
            raise TypeError("fromutc() requires a datetime argument")
        if dt.tzinfo is not self:
            raise ValueError("dt.tzinfo is not self")

        dtoff = dt.utcoffset()
        if dtoff is None:
            raise ValueError("fromutc() requires a non-None utcoffset() "
                             "result")

        # See the long comment block at the end of this file for an
        # explanation of this algorithm.
        dtdst = dt.dst()
        if dtdst is None:
            raise ValueError("fromutc() requires a non-None dst() result")
        delta = dtoff - dtdst
        if delta:
            dt += delta
            dtdst = dt.dst()
            if dtdst is None:
                raise ValueError("fromutc(): dt.dst gave inconsistent "
                                 "results; cannot convert")
        return dt + dtdst

    # Pickle support.

    def __reduce__(self):
        getinitargs = getattr(self, "__getinitargs__", None)
        if getinitargs:
            args = getinitargs()
        else:
            args = ()
        getstate = getattr(self, "__getstate__", None)
        if getstate:
            state = getstate()
        else:
            state = getattr(self, "__dict__", None)
        if state is None:
            return (self.__class__, args)
        else:
            return (self.__class__, args, state)


class IsoCalendarDate(tuple):

    def __new__(cls, year, week, weekday, /):
        return super().__new__(cls, (year, week, weekday))

    @property
    def year(self):
        return self[0]

    @property
    def week(self):
        return self[1]

    @property
    def weekday(self):
        return self[2]

    def __reduce__(self):
        # This code is intended to pickle the object without making the
        # class public. See https://bugs.python.org/msg352381
        return (tuple, (tuple(self),))

    def __repr__(self):
        return (f'{self.__class__.__name__}'
                f'(year={self[0]}, week={self[1]}, weekday={self[2]})')


_IsoCalendarDate = IsoCalendarDate
del IsoCalendarDate
_tzinfo_class = tzinfo

class time:
    """Time with time zone.

    Constructors:

    __new__()
    strptime()

    Operators:

    __repr__, __str__
    __eq__, __le__, __lt__, __ge__, __gt__, __hash__

    Methods:

    strftime()
    isoformat()
    utcoffset()
    tzname()
    dst()

    Properties (readonly):
    hour, minute, second, microsecond, tzinfo, fold
    """
    __slots__ = '_hour', '_minute', '_second', '_microsecond', '_nanosecond', '_tzinfo', '_hashcode', '_fold'

    def __new__(cls, hour=0, minute=0, second=0, microsecond=0, tzinfo=None, *, fold=0, nanosecond=0):
        """Constructor.

        Arguments:

        hour, minute (required)
        second, microsecond (default to zero)
        tzinfo (default to None)
        fold (keyword only, default to zero)
        """
        if (isinstance(hour, (bytes, str)) and len(hour) == 6 and
            ord(hour[0:1])&0x7F < 24):
            # Pickle support
            if isinstance(hour, str):
                try:
                    hour = hour.encode('latin1')
                except UnicodeEncodeError:
                    # More informative error message.
                    raise ValueError(
                        "Failed to encode latin1 string when unpickling "
                        "a time object. "
                        "pickle.load(data, encoding='latin1') is assumed.")
            self = object.__new__(cls)
            self.__setstate(hour, minute or None)
            self._hashcode = -1
            return self
        hour, minute, second, microsecond, nanosecond, fold = _check_time_fields(
            hour, minute, second, microsecond, nanosecond, fold)
        _check_tzinfo_arg(tzinfo)
        self = object.__new__(cls)
        self._hour = hour
        self._minute = minute
        self._second = second
        self._microsecond = microsecond
        self._nanosecond = nanosecond
        self._tzinfo = tzinfo
        self._hashcode = -1
        self._fold = fold
        return self

    @classmethod
    def strptime(cls, date_string, format):
        """string, format -> new time parsed from a string (like time.strptime())."""
        import _strptime
        return _strptime._strptime_datetime_time(cls, date_string, format)

    # Read-only field accessors
    @property
    def hour(self):
        """hour (0-23)"""
        return self._hour

    @property
    def minute(self):
        """minute (0-59)"""
        return self._minute

    @property
    def second(self):
        """second (0-59)"""
        return self._second

    @property
    def microsecond(self):
        """microsecond (0-999999)"""
        return self._microsecond

    @property
    def nanosecond(self):
        """nanosecond (0-999)"""
        return self._nanosecond

    @property
    def tzinfo(self):
        """timezone info object"""
        return self._tzinfo

    @property
    def fold(self):
        return self._fold

    # Standard conversions, __hash__ (and helpers)

    # Comparisons of time objects with other.

    def __eq__(self, other):
        if isinstance(other, time):
            return self._cmp(other, allow_mixed=True) == 0
        else:
            return NotImplemented

    def __le__(self, other):
        if isinstance(other, time):
            return self._cmp(other) <= 0
        else:
            return NotImplemented

    def __lt__(self, other):
        if isinstance(other, time):
            return self._cmp(other) < 0
        else:
            return NotImplemented

    def __ge__(self, other):
        if isinstance(other, time):
            return self._cmp(other) >= 0
        else:
            return NotImplemented

    def __gt__(self, other):
        if isinstance(other, time):
            return self._cmp(other) > 0
        else:
            return NotImplemented

    def _cmp(self, other, allow_mixed=False):
        assert isinstance(other, time)
        mytz = self._tzinfo
        ottz = other._tzinfo
        myoff = otoff = None

        if mytz is ottz:
            base_compare = True
        else:
            myoff = self.utcoffset()
            otoff = other.utcoffset()
            base_compare = myoff == otoff

        if base_compare:
            return _cmp((self._hour, self._minute, self._second,
                         self._microsecond),
                        (other._hour, other._minute, other._second,
                         other._microsecond))
        if myoff is None or otoff is None:
            if allow_mixed:
                return 2 # arbitrary non-zero value
            else:
                raise TypeError("cannot compare naive and aware times")
        myhhmm = self._hour * 60 + self._minute - myoff//timedelta(minutes=1)
        othhmm = other._hour * 60 + other._minute - otoff//timedelta(minutes=1)
        return _cmp((myhhmm, self._second, self._microsecond),
                    (othhmm, other._second, other._microsecond))

    def __hash__(self):
        """Hash."""
        if self._hashcode == -1:
            if self.fold:
                t = self.replace(fold=0)
            else:
                t = self
            tzoff = t.utcoffset()
            if not tzoff:  # zero or None
                self._hashcode = hash(t._getstate()[0])
            else:
                h, m = divmod(timedelta(hours=self.hour, minutes=self.minute) - tzoff,
                              timedelta(hours=1))
                assert not m % timedelta(minutes=1), "whole minute"
                m //= timedelta(minutes=1)
                if 0 <= h < 24:
                    self._hashcode = hash(time(h, m, self.second, self.microsecond, self.nanosecond))
                else:
                    self._hashcode = hash((h, m, self.second, self.microsecond, self.nanosecond))
        return self._hashcode

    # Conversion to string

    def _tzstr(self):
        """Return formatted timezone offset (+xx:xx) or an empty string."""
        off = self.utcoffset()
        return _format_offset(off)

    def __repr__(self):
        """Convert to formal string, for repr()."""
        if self._microsecond != 0:
            s = ", %d, %d" % (self._second, self._microsecond)
        elif self._second != 0:
            s = ", %d" % self._second
        else:
            s = ""
        s = "%s%s(%d, %d%s)" % (_get_class_module(self),
                                self.__class__.__qualname__,
                                self._hour, self._minute, s)
        if self._tzinfo is not None:
            assert s[-1:] == ")"
            s = s[:-1] + ", tzinfo=%r" % self._tzinfo + ")"
        if self._fold:
            assert s[-1:] == ")"
            s = s[:-1] + ", fold=1)"
        return s

    def isoformat(self, timespec='auto'):
        """Return the time formatted according to ISO.

        The full format is 'HH:MM:SS.mmmmmm+zz:zz'. By default, the fractional
        part is omitted if self.microsecond == 0.

        The optional argument timespec specifies the number of additional
        terms of the time to include. Valid options are 'auto', 'hours',
        'minutes', 'seconds', 'milliseconds' and 'microseconds'.
        """
        s = _format_time(self._hour, self._minute, self._second,
                          self._microsecond, self._nanosecond, timespec)
        tz = self._tzstr()
        if tz:
            s += tz
        return s

    __str__ = isoformat

    @classmethod
    def fromisoformat(cls, time_string):
        """Construct a time from a string in one of the ISO 8601 formats."""
        if not isinstance(time_string, str):
            raise TypeError('fromisoformat: argument must be str')

        # The spec actually requires that time-only ISO 8601 strings start with
        # T, but the extended format allows this to be omitted as long as there
        # is no ambiguity with date strings.
        time_string = time_string.removeprefix('T')

        try:
            return cls(*_parse_isoformat_time(time_string)[0])
        except Exception:
            raise ValueError(f'Invalid isoformat string: {time_string!r}')

    def strftime(self, format):
        """Format using strftime().  The date part of the timestamp passed
        to underlying strftime should not be used.
        """
        # The year must be >= 1000 else Python's strftime implementation
        # can raise a bogus exception.
        timetuple = (1900, 1, 1,
                     self._hour, self._minute, self._second,
                     0, 1, -1)
        return _wrap_strftime(self, format, timetuple)

    def __format__(self, fmt):
        if not isinstance(fmt, str):
            raise TypeError("must be str, not %s" % type(fmt).__name__)
        if len(fmt) != 0:
            return self.strftime(fmt)
        return str(self)

    # Timezone functions

    def utcoffset(self):
        """Return the timezone offset as timedelta, positive east of UTC
         (negative west of UTC)."""
        if self._tzinfo is None:
            return None
        offset = self._tzinfo.utcoffset(None)
        _check_utc_offset("utcoffset", offset)
        return offset

    def tzname(self):
        """Return the timezone name.

        Note that the name is 100% informational -- there's no requirement that
        it mean anything in particular. For example, "GMT", "UTC", "-500",
        "-5:00", "EDT", "US/Eastern", "America/New York" are all valid replies.
        """
        if self._tzinfo is None:
            return None
        name = self._tzinfo.tzname(None)
        _check_tzname(name)
        return name

    def dst(self):
        """Return 0 if DST is not in effect, or the DST offset (as timedelta
        positive eastward) if DST is in effect.

        This is purely informational; the DST offset has already been added to
        the UTC offset returned by utcoffset() if applicable, so there's no
        need to consult dst() unless you're interested in displaying the DST
        info.
        """
        if self._tzinfo is None:
            return None
        offset = self._tzinfo.dst(None)
        _check_utc_offset("dst", offset)
        return offset

    def replace(self, hour=None, minute=None, second=None, microsecond=None,
                tzinfo=True, *, fold=None):
        """Return a new time with new values for the specified fields."""
        if hour is None:
            hour = self.hour
        if minute is None:
            minute = self.minute
        if second is None:
            second = self.second
        if microsecond is None:
            microsecond = self.microsecond
        if tzinfo is True:
            tzinfo = self.tzinfo
        if fold is None:
            fold = self._fold
        return type(self)(hour, minute, second, microsecond, tzinfo, fold=fold)

    __replace__ = replace

    # Pickle support.

    def _getstate(self, protocol=3):
        us2, us3 = divmod(self._microsecond, 256)
        us1, us2 = divmod(us2, 256)
        h = self._hour
        if self._fold and protocol > 3:
            h += 128
        basestate = bytes([h, self._minute, self._second,
                           us1, us2, us3])
        if self._tzinfo is None:
            return (basestate,)
        else:
            return (basestate, self._tzinfo)

    def __setstate(self, string, tzinfo):
        if tzinfo is not None and not isinstance(tzinfo, _tzinfo_class):
            raise TypeError("bad tzinfo state arg")
        h, self._minute, self._second, us1, us2, us3 = string
        if h > 127:
            self._fold = 1
            self._hour = h - 128
        else:
            self._fold = 0
            self._hour = h
        self._microsecond = (((us1 << 8) | us2) << 8) | us3
        self._tzinfo = tzinfo

    def __reduce_ex__(self, protocol):
        return (self.__class__, self._getstate(protocol))

    def __reduce__(self):
        return self.__reduce_ex__(2)

_time_class = time  # so functions w/ args named "time" can get at the class

time.min = time(0, 0, 0)
time.max = time(23, 59, 59, 999999)
time.resolution = timedelta(microseconds=1)


class datetime(date):
    """datetime(year, month, day[, hour[, minute[, second[, microsecond[,tzinfo]]]]])

    The year, month and day arguments are required. tzinfo may be None, or an
    instance of a tzinfo subclass. The remaining arguments may be ints.
    """
    __slots__ = time.__slots__

    def __new__(cls, year, month=None, day=None, hour=0, minute=0, second=0,
                microsecond=0, tzinfo=None, *, fold=0, nanosecond=0):
        if (isinstance(year, (bytes, str)) and len(year) == 10 and
            1 <= ord(year[2:3])&0x7F <= 12):
            # Pickle support
            if isinstance(year, str):
                try:
                    year = bytes(year, 'latin1')
                except UnicodeEncodeError:
                    # More informative error message.
                    raise ValueError(
                        "Failed to encode latin1 string when unpickling "
                        "a datetime object. "
                        "pickle.load(data, encoding='latin1') is assumed.")
            self = object.__new__(cls)
            self.__setstate(year, month)
            self._hashcode = -1
            return self
        year, month, day = _check_date_fields(year, month, day)
        hour, minute, second, microsecond, nanosecond, fold = _check_time_fields(
            hour, minute, second, microsecond, nanosecond, fold)
        _check_tzinfo_arg(tzinfo)
        self = object.__new__(cls)
        self._year = year
        self._month = month
        self._day = day
        self._hour = hour
        self._minute = minute
        self._second = second
        self._microsecond = microsecond
        self._nanosecond = nanosecond
        self._tzinfo = tzinfo
        self._hashcode = -1
        self._fold = fold
        return self

    # Read-only field accessors
    @property
    def hour(self):
        """hour (0-23)"""
        return self._hour

    @property
    def minute(self):
        """minute (0-59)"""
        return self._minute

    @property
    def second(self):
        """second (0-59)"""
        return self._second

    @property
    def microsecond(self):
        """microsecond (0-999999)"""
        return self._microsecond

    @property
    def tzinfo(self):
        """timezone info object"""
        return self._tzinfo

    @property
    def fold(self):
        return self._fold

    @classmethod
    def _fromtimestamp(cls, t, utc, tz):
        """Construct a datetime from a POSIX timestamp (like time.time()).

        A timezone info object may be passed in as well.
        """

        t = f'{t:.0f}'
        t, us, ns = map(lambda s: int(s or 0), [t[:-9], t[-9:-3], t[-3:]])
        converter = _time.gmtime if utc else _time.localtime
        y, m, d, hh, mm, ss, weekday, jday, dst = converter(t)
        ss = min(ss, 59)    # clamp out leap seconds if the platform has them
        result = cls(y, m, d, hh, mm, ss, us, tz, nanosecond=ns)
        if tz is None and not utc:
            # As of version 2015f max fold in IANA database is
            # 23 hours at 1969-09-30 13:00:00 in Kwajalein.
            # Let's probe 24 hours in the past to detect a transition:
            max_fold_seconds = 24 * 3600

            # On Windows localtime_s throws an OSError for negative values,
            # thus we can't perform fold detection for values of time less
            # than the max time fold. See comments in _datetimemodule's
            # version of this method for more details.
            if t < max_fold_seconds and sys.platform.startswith("win"):
                return result

            y, m, d, hh, mm, ss = converter(t - max_fold_seconds)[:6]
            probe1 = cls(y, m, d, hh, mm, ss, us, tz, nanosecond=ns)
            trans = result - probe1 - timedelta(0, max_fold_seconds)
            if trans.days < 0:
                y, m, d, hh, mm, ss = converter(t + trans // timedelta(0, 1))[:6]
                probe2 = cls(y, m, d, hh, mm, ss, us, tz, nanosecond=ns)
                if probe2 == result:
                    result._fold = 1
        elif tz is not None:
            result = tz.fromutc(result)
        return result

    @classmethod
    def fromtimestamp(cls, timestamp, tz=None):
        """Construct a datetime from a POSIX timestamp (like time.time()).

        A timezone info object may be passed in as well.
        """
        _check_tzinfo_arg(tz)

        return cls._fromtimestamp(timestamp, tz is not None, tz)

    @classmethod
    def utcfromtimestamp(cls, t):
        """Construct a naive UTC datetime from a POSIX timestamp."""
        import warnings
        warnings.warn("datetime.datetime.utcfromtimestamp() is deprecated and scheduled "
                      "for removal in a future version. Use timezone-aware "
                      "objects to represent datetimes in UTC: "
                      "datetime.datetime.fromtimestamp(t, datetime.UTC).",
                      DeprecationWarning,
                      stacklevel=2)
        return cls._fromtimestamp(t, True, None)

    @classmethod
    def now(cls, tz=None):
        "Construct a datetime from time.time() and optional time zone info."
        t = _time.time_ns()
        return cls.fromtimestamp(t, tz)

    @classmethod
    def utcnow(cls):
        "Construct a UTC datetime from time.time()."
        import warnings
        warnings.warn("datetime.datetime.utcnow() is deprecated and scheduled for "
                      "removal in a future version. Use timezone-aware "
                      "objects to represent datetimes in UTC: "
                      "datetime.datetime.now(datetime.UTC).",
                      DeprecationWarning,
                      stacklevel=2)
        t = _time.time_ns()
        return cls._fromtimestamp(t, True, None)

    @classmethod
    def combine(cls, date, time, tzinfo=True):
        "Construct a datetime from a given date and a given time."
        if not isinstance(date, _date_class):
            raise TypeError("date argument must be a date instance")
        if not isinstance(time, _time_class):
            raise TypeError("time argument must be a time instance")
        if tzinfo is True:
            tzinfo = time.tzinfo
        return cls(date.year, date.month, date.day,
                   time.hour, time.minute, time.second, time.microsecond,
                   tzinfo, fold=time.fold)

    @classmethod
    def fromisoformat(cls, date_string):
        """Construct a datetime from a string in one of the ISO 8601 formats."""
        if not isinstance(date_string, str):
            raise TypeError('fromisoformat: argument must be str')

        if len(date_string) < 7:
            raise ValueError(f'Invalid isoformat string: {date_string!r}')

        # Split this at the separator
        try:
            separator_location = _find_isoformat_datetime_separator(date_string)
            dstr = date_string[0:separator_location]
            tstr = date_string[(separator_location+1):]

            date_components = _parse_isoformat_date(dstr)
        except ValueError:
            raise ValueError(
                f'Invalid isoformat string: {date_string!r}') from None

        if tstr:
            try:
                time_components, became_next_day, error_from_components = _parse_isoformat_time(tstr)
            except ValueError:
                raise ValueError(
                    f'Invalid isoformat string: {date_string!r}') from None
            else:
                if error_from_components:
                    raise ValueError("minute, second, and microsecond must be 0 when hour is 24")

                if became_next_day:
                    year, month, day = date_components
                    # Only wrap day/month when it was previously valid
                    if month <= 12 and day <= (days_in_month := _days_in_month(year, month)):
                        # Calculate midnight of the next day
                        day += 1
                        if day > days_in_month:
                            day = 1
                            month += 1
                            if month > 12:
                                month = 1
                                year += 1
                        date_components = [year, month, day]
        else:
            time_components = [0, 0, 0, 0, None]

        return cls(*(date_components + time_components))

    def timetuple(self):
        "Return local time tuple compatible with time.localtime()."
        dst = self.dst()
        if dst is None:
            dst = -1
        elif dst:
            dst = 1
        else:
            dst = 0
        return _build_struct_time(self.year, self.month, self.day,
                                  self.hour, self.minute, self.second,
                                  dst)

    def _mktime(self):
        """Return integer POSIX timestamp."""
        epoch = datetime(1970, 1, 1)
        max_fold_seconds = 24 * 3600
        t = (self - epoch) // timedelta(0, 1)
        def local(u):
            y, m, d, hh, mm, ss = _time.localtime(u)[:6]
            return (datetime(y, m, d, hh, mm, ss) - epoch) // timedelta(0, 1)

        # Our goal is to solve t = local(u) for u.
        a = local(t) - t
        u1 = t - a
        t1 = local(u1)
        if t1 == t:
            # We found one solution, but it may not be the one we need.
            # Look for an earlier solution (if `fold` is 0), or a
            # later one (if `fold` is 1).
            u2 = u1 + (-max_fold_seconds, max_fold_seconds)[self.fold]
            b = local(u2) - u2
            if a == b:
                return u1
        else:
            b = t1 - u1
            assert a != b
        u2 = t - b
        t2 = local(u2)
        if t2 == t:
            return u2
        if t1 == t:
            return u1
        # We have found both offsets a and b, but neither t - a nor t - b is
        # a solution.  This means t is in the gap.
        return (max, min)[self.fold](u1, u2)


    def timestamp(self):
        "Return POSIX timestamp as float"
        if self._tzinfo is None:
            s = self._mktime()
            return s + self.microsecond / 1e6
        else:
            return (self - _EPOCH).total_seconds()

    def utctimetuple(self):
        "Return UTC time tuple compatible with time.gmtime()."
        offset = self.utcoffset()
        if offset:
            self -= offset
        y, m, d = self.year, self.month, self.day
        hh, mm, ss = self.hour, self.minute, self.second
        return _build_struct_time(y, m, d, hh, mm, ss, 0)

    def date(self):
        "Return the date part."
        return date(self._year, self._month, self._day)

    def time(self):
        "Return the time part, with tzinfo None."
        return time(self.hour, self.minute, self.second, self.microsecond, fold=self.fold)

    def timetz(self):
        "Return the time part, with same tzinfo."
        return time(self.hour, self.minute, self.second, self.microsecond,
                    self._tzinfo, fold=self.fold)

    def replace(self, year=None, month=None, day=None, hour=None,
                minute=None, second=None, microsecond=None, tzinfo=True,
                *, fold=None):
        """Return a new datetime with new values for the specified fields."""
        if year is None:
            year = self.year
        if month is None:
            month = self.month
        if day is None:
            day = self.day
        if hour is None:
            hour = self.hour
        if minute is None:
            minute = self.minute
        if second is None:
            second = self.second
        if microsecond is None:
            microsecond = self.microsecond
        if tzinfo is True:
            tzinfo = self.tzinfo
        if fold is None:
            fold = self.fold
        return type(self)(year, month, day, hour, minute, second,
                          microsecond, tzinfo, fold=fold)

    __replace__ = replace

    def _local_timezone(self):
        if self.tzinfo is None:
            ts = self._mktime()
            # Detect gap
            ts2 = self.replace(fold=1-self.fold)._mktime()
            if ts2 != ts: # This happens in a gap or a fold
                if (ts2 > ts) == self.fold:
                    ts = ts2
        else:
            ts = (self - _EPOCH) // timedelta(seconds=1)
        localtm = _time.localtime(ts)
        local = datetime(*localtm[:6])
        # Extract TZ data
        gmtoff = localtm.tm_gmtoff
        zone = localtm.tm_zone
        return timezone(timedelta(seconds=gmtoff), zone)

    def astimezone(self, tz=None):
        if tz is None:
            tz = self._local_timezone()
        elif not isinstance(tz, tzinfo):
            raise TypeError("tz argument must be an instance of tzinfo")

        mytz = self.tzinfo
        if mytz is None:
            mytz = self._local_timezone()
            myoffset = mytz.utcoffset(self)
        else:
            myoffset = mytz.utcoffset(self)
            if myoffset is None:
                mytz = self.replace(tzinfo=None)._local_timezone()
                myoffset = mytz.utcoffset(self)

        if tz is mytz:
            return self

        # Convert self to UTC, and attach the new time zone object.
        utc = (self - myoffset).replace(tzinfo=tz)

        # Convert from UTC to tz's local time.
        return tz.fromutc(utc)

    # Ways to produce a string.

    def ctime(self):
        "Return ctime() style string."
        weekday = self.toordinal() % 7 or 7
        return "%s %s %2d %02d:%02d:%02d %04d" % (
            _DAYNAMES[weekday],
            _MONTHNAMES[self._month],
            self._day,
            self._hour, self._minute, self._second,
            self._year)

    def isoformat(self, sep='T', timespec='auto'):
        """Return the time formatted according to ISO.

        The full format looks like 'YYYY-MM-DD HH:MM:SS.mmmmmm'.
        By default, the fractional part is omitted if self.microsecond == 0.

        If self.tzinfo is not None, the UTC offset is also attached, giving
        giving a full format of 'YYYY-MM-DD HH:MM:SS.mmmmmm+HH:MM'.

        Optional argument sep specifies the separator between date and
        time, default 'T'.

        The optional argument timespec specifies the number of additional
        terms of the time to include. Valid options are 'auto', 'hours',
        'minutes', 'seconds', 'milliseconds', 'microseconds' and 'nanoseconds'.
        """
        s = ("%04d-%02d-%02d%c" % (self._year, self._month, self._day, sep) +
             _format_time(self._hour, self._minute, self._second,
                          self._microsecond, self._nanosecond, timespec))

        off = self.utcoffset()
        tz = _format_offset(off)
        if tz:
            s += tz

        return s

    def __repr__(self):
        """Convert to formal string, for repr()."""
        L = [self._year, self._month, self._day,  # These are never zero
             self._hour, self._minute, self._second, self._microsecond, self._nanosecond]
        if L[-1] == 0:
            del L[-1]
        if L[-1] == 0:
            del L[-1]
        s = "%s%s(%s)" % (_get_class_module(self),
                          self.__class__.__qualname__,
                          ", ".join(map(str, L)))
        if self._tzinfo is not None:
            assert s[-1:] == ")"
            s = s[:-1] + ", tzinfo=%r" % self._tzinfo + ")"
        if self._fold:
            assert s[-1:] == ")"
            s = s[:-1] + ", fold=1)"
        return s

    def __str__(self):
        "Convert to string, for str()."
        return self.isoformat(sep=' ')

    @classmethod
    def strptime(cls, date_string, format):
        'string, format -> new datetime parsed from a string (like time.strptime()).'
        import _strptime
        return _strptime._strptime_datetime_datetime(cls, date_string, format)

    def utcoffset(self):
        """Return the timezone offset as timedelta positive east of UTC (negative west of
        UTC)."""
        if self._tzinfo is None:
            return None
        offset = self._tzinfo.utcoffset(self)
        _check_utc_offset("utcoffset", offset)
        return offset

    def tzname(self):
        """Return the timezone name.

        Note that the name is 100% informational -- there's no requirement that
        it mean anything in particular. For example, "GMT", "UTC", "-500",
        "-5:00", "EDT", "US/Eastern", "America/New York" are all valid replies.
        """
        if self._tzinfo is None:
            return None
        name = self._tzinfo.tzname(self)
        _check_tzname(name)
        return name

    def dst(self):
        """Return 0 if DST is not in effect, or the DST offset (as timedelta
        positive eastward) if DST is in effect.

        This is purely informational; the DST offset has already been added to
        the UTC offset returned by utcoffset() if applicable, so there's no
        need to consult dst() unless you're interested in displaying the DST
        info.
        """
        if self._tzinfo is None:
            return None
        offset = self._tzinfo.dst(self)
        _check_utc_offset("dst", offset)
        return offset

    # Comparisons of datetime objects with other.

    def __eq__(self, other):
        if isinstance(other, datetime):
            return self._cmp(other, allow_mixed=True) == 0
        else:
            return NotImplemented

    def __le__(self, other):
        if isinstance(other, datetime):
            return self._cmp(other) <= 0
        else:
            return NotImplemented

    def __lt__(self, other):
        if isinstance(other, datetime):
            return self._cmp(other) < 0
        else:
            return NotImplemented

    def __ge__(self, other):
        if isinstance(other, datetime):
            return self._cmp(other) >= 0
        else:
            return NotImplemented

    def __gt__(self, other):
        if isinstance(other, datetime):
            return self._cmp(other) > 0
        else:
            return NotImplemented

    def _cmp(self, other, allow_mixed=False):
        assert isinstance(other, datetime)
        mytz = self._tzinfo
        ottz = other._tzinfo
        myoff = otoff = None

        if mytz is ottz:
            base_compare = True
        else:
            myoff = self.utcoffset()
            otoff = other.utcoffset()
            # Assume that allow_mixed means that we are called from __eq__
            if allow_mixed:
                if myoff != self.replace(fold=not self.fold).utcoffset():
                    return 2
                if otoff != other.replace(fold=not other.fold).utcoffset():
                    return 2
            base_compare = myoff == otoff

        if base_compare:
            return _cmp((self._year, self._month, self._day,
                         self._hour, self._minute, self._second,
                         self._microsecond),
                        (other._year, other._month, other._day,
                         other._hour, other._minute, other._second,
                         other._microsecond))
        if myoff is None or otoff is None:
            if allow_mixed:
                return 2 # arbitrary non-zero value
            else:
                raise TypeError("cannot compare naive and aware datetimes")
        # XXX What follows could be done more efficiently...
        diff = self - other     # this will take offsets into account
        if diff.days < 0:
            return -1
        return diff and 1 or 0

    def __add__(self, other):
        "Add a datetime and a timedelta."
        if not isinstance(other, timedelta):
            return NotImplemented
        delta = timedelta(self.toordinal(),
                          hours=self._hour,
                          minutes=self._minute,
                          seconds=self._second,
                          microseconds=self._microsecond)
        delta += other
        hour, rem = divmod(delta.seconds, 3600)
        minute, second = divmod(rem, 60)
        if 0 < delta.days <= _MAXORDINAL:
            return type(self).combine(date.fromordinal(delta.days),
                                      time(hour, minute, second,
                                           delta.microseconds,
                                           tzinfo=self._tzinfo))
        raise OverflowError("result out of range")

    __radd__ = __add__

    def __sub__(self, other):
        "Subtract two datetimes, or a datetime and a timedelta."
        if not isinstance(other, datetime):
            if isinstance(other, timedelta):
                return self + -other
            return NotImplemented

        days1 = self.toordinal()
        days2 = other.toordinal()
        secs1 = self._second + self._minute * 60 + self._hour * 3600
        secs2 = other._second + other._minute * 60 + other._hour * 3600
        base = timedelta(days1 - days2,
                         secs1 - secs2,
                         self._microsecond - other._microsecond)
        if self._tzinfo is other._tzinfo:
            return base
        myoff = self.utcoffset()
        otoff = other.utcoffset()
        if myoff == otoff:
            return base
        if myoff is None or otoff is None:
            raise TypeError("cannot mix naive and timezone-aware time")
        return base + otoff - myoff

    def __hash__(self):
        if self._hashcode == -1:
            if self.fold:
                t = self.replace(fold=0)
            else:
                t = self
            tzoff = t.utcoffset()
            if tzoff is None:
                self._hashcode = hash(t._getstate()[0])
            else:
                days = _ymd2ord(self.year, self.month, self.day)
                seconds = self.hour * 3600 + self.minute * 60 + self.second
                self._hashcode = hash(timedelta(days, seconds, self.microsecond) - tzoff)
        return self._hashcode

    # Pickle support.

    def _getstate(self, protocol=3):
        yhi, ylo = divmod(self._year, 256)
        us2, us3 = divmod(self._microsecond, 256)
        us1, us2 = divmod(us2, 256)
        m = self._month
        if self._fold and protocol > 3:
            m += 128
        basestate = bytes([yhi, ylo, m, self._day,
                           self._hour, self._minute, self._second,
                           us1, us2, us3])
        if self._tzinfo is None:
            return (basestate,)
        else:
            return (basestate, self._tzinfo)

    def __setstate(self, string, tzinfo):
        if tzinfo is not None and not isinstance(tzinfo, _tzinfo_class):
            raise TypeError("bad tzinfo state arg")
        (yhi, ylo, m, self._day, self._hour,
         self._minute, self._second, us1, us2, us3) = string
        if m > 127:
            self._fold = 1
            self._month = m - 128
        else:
            self._fold = 0
            self._month = m
        self._year = yhi * 256 + ylo
        self._microsecond = (((us1 << 8) | us2) << 8) | us3
        self._tzinfo = tzinfo

    def __reduce_ex__(self, protocol):
        return (self.__class__, self._getstate(protocol))

    def __reduce__(self):
        return self.__reduce_ex__(2)


datetime.min = datetime(1, 1, 1)
datetime.max = datetime(9999, 12, 31, 23, 59, 59, 999999)
datetime.resolution = timedelta(microseconds=1)


def _isoweek1monday(year):
    # Helper to calculate the day number of the Monday starting week 1
    THURSDAY = 3
    firstday = _ymd2ord(year, 1, 1)
    firstweekday = (firstday + 6) % 7  # See weekday() above
    week1monday = firstday - firstweekday
    if firstweekday > THURSDAY:
        week1monday += 7
    return week1monday


class timezone(tzinfo):
    __slots__ = '_offset', '_name'

    # Sentinel value to disallow None
    _Omitted = object()
    def __new__(cls, offset, name=_Omitted):
        if not isinstance(offset, timedelta):
            raise TypeError("offset must be a timedelta")
        if name is cls._Omitted:
            if not offset:
                return cls.utc
            name = None
        elif not isinstance(name, str):
            raise TypeError("name must be a string")
        if not cls._minoffset <= offset <= cls._maxoffset:
            raise ValueError("offset must be a timedelta "
                             "strictly between -timedelta(hours=24) and "
                             f"timedelta(hours=24), not {offset!r}")
        return cls._create(offset, name)

    def __init_subclass__(cls):
        raise TypeError("type 'datetime.timezone' is not an acceptable base type")

    @classmethod
    def _create(cls, offset, name=None):
        self = tzinfo.__new__(cls)
        self._offset = offset
        self._name = name
        return self

    def __getinitargs__(self):
        """pickle support"""
        if self._name is None:
            return (self._offset,)
        return (self._offset, self._name)

    def __eq__(self, other):
        if isinstance(other, timezone):
            return self._offset == other._offset
        return NotImplemented

    def __hash__(self):
        return hash(self._offset)

    def __repr__(self):
        """Convert to formal string, for repr().

        >>> tz = timezone.utc
        >>> repr(tz)
        'datetime.timezone.utc'
        >>> tz = timezone(timedelta(hours=-5), 'EST')
        >>> repr(tz)
        "datetime.timezone(datetime.timedelta(-1, 68400), 'EST')"
        """
        if self is self.utc:
            return 'datetime.timezone.utc'
        if self._name is None:
            return "%s%s(%r)" % (_get_class_module(self),
                                 self.__class__.__qualname__,
                                 self._offset)
        return "%s%s(%r, %r)" % (_get_class_module(self),
                                 self.__class__.__qualname__,
                                 self._offset, self._name)

    def __str__(self):
        return self.tzname(None)

    def utcoffset(self, dt):
        if isinstance(dt, datetime) or dt is None:
            return self._offset
        raise TypeError("utcoffset() argument must be a datetime instance"
                        " or None")

    def tzname(self, dt):
        if isinstance(dt, datetime) or dt is None:
            if self._name is None:
                return self._name_from_offset(self._offset)
            return self._name
        raise TypeError("tzname() argument must be a datetime instance"
                        " or None")

    def dst(self, dt):
        if isinstance(dt, datetime) or dt is None:
            return None
        raise TypeError("dst() argument must be a datetime instance"
                        " or None")

    def fromutc(self, dt):
        if isinstance(dt, datetime):
            if dt.tzinfo is not self:
                raise ValueError("fromutc: dt.tzinfo "
                                 "is not self")
            return dt + self._offset
        raise TypeError("fromutc() argument must be a datetime instance"
                        " or None")

    _maxoffset = timedelta(hours=24, microseconds=-1)
    _minoffset = -_maxoffset

    @staticmethod
    def _name_from_offset(delta):
        if not delta:
            return 'UTC'
        if delta < timedelta(0):
            sign = '-'
            delta = -delta
        else:
            sign = '+'
        hours, rest = divmod(delta, timedelta(hours=1))
        minutes, rest = divmod(rest, timedelta(minutes=1))
        seconds = rest.seconds
        microseconds = rest.microseconds
        if microseconds:
            return (f'UTC{sign}{hours:02d}:{minutes:02d}:{seconds:02d}'
                    f'.{microseconds:06d}')
        if seconds:
            return f'UTC{sign}{hours:02d}:{minutes:02d}:{seconds:02d}'
        return f'UTC{sign}{hours:02d}:{minutes:02d}'

UTC = timezone.utc = timezone._create(timedelta(0))

# bpo-37642: These attributes are rounded to the nearest minute for backwards
# compatibility, even though the constructor will accept a wider range of
# values. This may change in the future.
timezone.min = timezone._create(-timedelta(hours=23, minutes=59))
timezone.max = timezone._create(timedelta(hours=23, minutes=59))
_EPOCH = datetime(1970, 1, 1, tzinfo=timezone.utc)

# Some time zone algebra.  For a datetime x, let
#     x.n = x stripped of its timezone -- its naive time.
#     x.o = x.utcoffset(), and assuming that doesn't raise an exception or
#           return None
#     x.d = x.dst(), and assuming that doesn't raise an exception or
#           return None
#     x.s = x's standard offset, x.o - x.d
#
# Now some derived rules, where k is a duration (timedelta).
#
# 1. x.o = x.s + x.d
#    This follows from the definition of x.s.
#
# 2. If x and y have the same tzinfo member, x.s = y.s.
#    This is actually a requirement, an assumption we need to make about
#    sane tzinfo classes.
#
# 3. The naive UTC time corresponding to x is x.n - x.o.
#    This is again a requirement for a sane tzinfo class.
#
# 4. (x+k).s = x.s
#    This follows from #2, and that datetime.timetz+timedelta preserves tzinfo.
#
# 5. (x+k).n = x.n + k
#    Again follows from how arithmetic is defined.
#
# Now we can explain tz.fromutc(x).  Let's assume it's an interesting case
# (meaning that the various tzinfo methods exist, and don't blow up or return
# None when called).
#
# The function wants to return a datetime y with timezone tz, equivalent to x.
# x is already in UTC.
#
# By #3, we want
#
#     y.n - y.o = x.n                             [1]
#
# The algorithm starts by attaching tz to x.n, and calling that y.  So
# x.n = y.n at the start.  Then it wants to add a duration k to y, so that [1]
# becomes true; in effect, we want to solve [2] for k:
#
#    (y+k).n - (y+k).o = x.n                      [2]
#
# By #1, this is the same as
#
#    (y+k).n - ((y+k).s + (y+k).d) = x.n          [3]
#
# By #5, (y+k).n = y.n + k, which equals x.n + k because x.n=y.n at the start.
# Substituting that into [3],
#
#    x.n + k - (y+k).s - (y+k).d = x.n; the x.n terms cancel, leaving
#    k - (y+k).s - (y+k).d = 0; rearranging,
#    k = (y+k).s - (y+k).d; by #4, (y+k).s == y.s, so
#    k = y.s - (y+k).d
#
# On the RHS, (y+k).d can't be computed directly, but y.s can be, and we
# approximate k by ignoring the (y+k).d term at first.  Note that k can't be
# very large, since all offset-returning methods return a duration of magnitude
# less than 24 hours.  For that reason, if y is firmly in std time, (y+k).d must
# be 0, so ignoring it has no consequence then.
#
# In any case, the new value is
#
#     z = y + y.s                                 [4]
#
# It's helpful to step back at look at [4] from a higher level:  it's simply
# mapping from UTC to tz's standard time.
#
# At this point, if
#
#     z.n - z.o = x.n                             [5]
#
# we have an equivalent time, and are almost done.  The insecurity here is
# at the start of daylight time.  Picture US Eastern for concreteness.  The wall
# time jumps from 1:59 to 3:00, and wall hours of the form 2:MM don't make good
# sense then.  The docs ask that an Eastern tzinfo class consider such a time to
# be EDT (because it's "after 2"), which is a redundant spelling of 1:MM EST
# on the day DST starts.  We want to return the 1:MM EST spelling because that's
# the only spelling that makes sense on the local wall clock.
#
# In fact, if [5] holds at this point, we do have the standard-time spelling,
# but that takes a bit of proof.  We first prove a stronger result.  What's the
# difference between the LHS and RHS of [5]?  Let
#
#     diff = x.n - (z.n - z.o)                    [6]
#
# Now
#     z.n =                       by [4]
#     (y + y.s).n =               by #5
#     y.n + y.s =                 since y.n = x.n
#     x.n + y.s =                 since z and y are have the same tzinfo member,
#                                     y.s = z.s by #2
#     x.n + z.s
#
# Plugging that back into [6] gives
#
#     diff =
#     x.n - ((x.n + z.s) - z.o) =     expanding
#     x.n - x.n - z.s + z.o =         cancelling
#     - z.s + z.o =                   by #2
#     z.d
#
# So diff = z.d.
#
# If [5] is true now, diff = 0, so z.d = 0 too, and we have the standard-time
# spelling we wanted in the endcase described above.  We're done.  Contrarily,
# if z.d = 0, then we have a UTC equivalent, and are also done.
#
# If [5] is not true now, diff = z.d != 0, and z.d is the offset we need to
# add to z (in effect, z is in tz's standard time, and we need to shift the
# local clock into tz's daylight time).
#
# Let
#
#     z' = z + z.d = z + diff                     [7]
#
# and we can again ask whether
#
#     z'.n - z'.o = x.n                           [8]
#
# If so, we're done.  If not, the tzinfo class is insane, according to the
# assumptions we've made.  This also requires a bit of proof.  As before, let's
# compute the difference between the LHS and RHS of [8] (and skipping some of
# the justifications for the kinds of substitutions we've done several times
# already):
#
#     diff' = x.n - (z'.n - z'.o) =           replacing z'.n via [7]
#             x.n  - (z.n + diff - z'.o) =    replacing diff via [6]
#             x.n - (z.n + x.n - (z.n - z.o) - z'.o) =
#             x.n - z.n - x.n + z.n - z.o + z'.o =    cancel x.n
#             - z.n + z.n - z.o + z'.o =              cancel z.n
#             - z.o + z'.o =                      #1 twice
#             -z.s - z.d + z'.s + z'.d =          z and z' have same tzinfo
#             z'.d - z.d
#
# So z' is UTC-equivalent to x iff z'.d = z.d at this point.  If they are equal,
# we've found the UTC-equivalent so are done.  In fact, we stop with [7] and
# return z', not bothering to compute z'.d.
#
# How could z.d and z'd differ?  z' = z + z.d [7], so merely moving z' by
# a dst() offset, and starting *from* a time already in DST (we know z.d != 0),
# would have to change the result dst() returns:  we start in DST, and moving
# a little further into it takes us out of DST.
#
# There isn't a sane case where this can happen.  The closest it gets is at
# the end of DST, where there's an hour in UTC with no spelling in a hybrid
# tzinfo class.  In US Eastern, that's 5:MM UTC = 0:MM EST = 1:MM EDT.  During
# that hour, on an Eastern clock 1:MM is taken as being in standard time (6:MM
# UTC) because the docs insist on that, but 0:MM is taken as being in daylight
# time (4:MM UTC).  There is no local time mapping to 5:MM UTC.  The local
# clock jumps from 1:59 back to 1:00 again, and repeats the 1:MM hour in
# standard time.  Since that's what the local clock *does*, we want to map both
# UTC hours 5:MM and 6:MM to 1:MM Eastern.  The result is ambiguous
# in local time, but so it goes -- it's the way the local clock works.
#
# When x = 5:MM UTC is the input to this algorithm, x.o=0, y.o=-5 and y.d=0,
# so z=0:MM.  z.d=60 (minutes) then, so [5] doesn't hold and we keep going.
# z' = z + z.d = 1:MM then, and z'.d=0, and z'.d - z.d = -60 != 0 so [8]
# (correctly) concludes that z' is not UTC-equivalent to x.
#
# Because we know z.d said z was in daylight time (else [5] would have held and
# we would have stopped then), and we know z.d != z'.d (else [8] would have held
# and we have stopped then), and there are only 2 possible values dst() can
# return in Eastern, it follows that z'.d must be 0 (which it is in the example,
# but the reasoning doesn't depend on the example -- it depends on there being
# two possible dst() outcomes, one zero and the other non-zero).  Therefore
# z' must be in standard time, and is the spelling we want in this case.
#
# Note again that z' is not UTC-equivalent as far as the hybrid tzinfo class is
# concerned (because it takes z' as being in standard time rather than the
# daylight time we intend here), but returning it gives the real-life "local
# clock repeats an hour" behavior when mapping the "unspellable" UTC hour into
# tz.
#
# When the input is 6:MM, z=1:MM and z.d=0, and we stop at once, again with
# the 1:MM standard time spelling we want.
#
# So how can this break?  One of the assumptions must be violated.  Two
# possibilities:
#
# 1) [2] effectively says that y.s is invariant across all y belong to a given
#    time zone.  This isn't true if, for political reasons or continental drift,
#    a region decides to change its base offset from UTC.
#
# 2) There may be versions of "double daylight" time where the tail end of
#    the analysis gives up a step too early.  I haven't thought about that
#    enough to say.
#
# In any case, it's clear that the default fromutc() is strong enough to handle
# "almost all" time zones:  so long as the standard offset is invariant, it
# doesn't matter if daylight time transition points change from year to year, or
# if daylight time is skipped in some years; it doesn't matter how large or
# small dst() may get within its bounds; and it doesn't even matter if some
# perverse time zone returns a negative dst()).  So a breaking case must be
# pretty bizarre, and a tzinfo subclass can override fromutc() if it is.


if __name__ == "__main__":
    dt=(datetime.now().isoformat(timespec="nanoseconds"))
    print(dt)
    dt=(datetime.now())
    print(repr(dt))<|MERGE_RESOLUTION|>--- conflicted
+++ resolved
@@ -593,19 +593,12 @@
     if not 0 <= second <= 59:
         raise ValueError(f"second must be in 0..59, not {second}")
     if not 0 <= microsecond <= 999999:
-<<<<<<< HEAD
-        raise ValueError('microsecond must be in 0..999999', microsecond)
-    if not 0 <= nanosecond <= 999:
-        raise ValueError('Currently nanosecond must be in 0..999', nanosecond)
-    if fold not in (0, 1):
-        raise ValueError('fold must be either 0 or 1', fold)
-    return hour, minute, second, microsecond, nanosecond, fold
-=======
         raise ValueError(f"microsecond must be in 0..999999, not {microsecond}")
+    if not 0 <= nanosecond <= 999999999:
+        raise ValueError(f"nanosecond must be in 0..999999999, not {nanosecond}")
     if fold not in (0, 1):
         raise ValueError(f"fold must be either 0 or 1, not {fold}")
-    return hour, minute, second, microsecond, fold
->>>>>>> 39ee468e
+    return hour, minute, second, microsecond, nanosecond, fold
 
 def _check_tzinfo_arg(tz):
     if tz is not None and not isinstance(tz, tzinfo):
