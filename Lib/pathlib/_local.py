--- conflicted
+++ resolved
@@ -7,11 +7,7 @@
 from errno import *
 from glob import _StringGlobber, _no_recurse_symlinks
 from itertools import chain
-<<<<<<< HEAD
 from stat import S_IMODE, S_ISDIR, S_ISREG, S_ISLNK, S_ISSOCK, S_ISBLK, S_ISCHR, S_ISFIFO
-=======
-from stat import S_IMODE, S_ISDIR, S_ISREG, S_ISSOCK, S_ISBLK, S_ISCHR, S_ISFIFO
->>>>>>> ef63cca4
 from _collections_abc import Sequence
 
 try:
