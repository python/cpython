import io
import ntpath
import operator
import os
import posixpath
import sys
from errno import EINVAL, EXDEV
from glob import _StringGlobber
from itertools import chain
from stat import S_ISDIR, S_ISREG, S_ISLNK, S_ISSOCK, S_ISBLK, S_ISCHR, S_ISFIFO
from _collections_abc import Sequence

try:
    import pwd
except ImportError:
    pwd = None
try:
    import grp
except ImportError:
    grp = None

from pathlib._os import (copyfile, file_metadata_keys, read_file_metadata,
                         write_file_metadata)
from pathlib._abc import UnsupportedOperation, PurePathBase, PathBase


__all__ = [
    "PurePath", "PurePosixPath", "PureWindowsPath",
    "Path", "PosixPath", "WindowsPath",
    ]


class _PathParents(Sequence):
    """This object provides sequence-like access to the logical ancestors
    of a path.  Don't try to construct it yourself."""
    __slots__ = ('_path', '_drv', '_root', '_tail')

    def __init__(self, path):
        self._path = path
        self._drv = path.drive
        self._root = path.root
        self._tail = path._tail

    def __len__(self):
        return len(self._tail)

    def __getitem__(self, idx):
        if isinstance(idx, slice):
            return tuple(self[i] for i in range(*idx.indices(len(self))))

        if idx >= len(self) or idx < -len(self):
            raise IndexError(idx)
        if idx < 0:
            idx += len(self)
        return self._path._from_parsed_parts(self._drv, self._root,
                                             self._tail[:-idx - 1])

    def __repr__(self):
        return "<{}.parents>".format(type(self._path).__name__)


class _PathStatus:
    """Implementation of pathlib.types.Status that provides file status
    information. Don't try to construct it yourself."""
    __slots__ = ('_path', '_repr', '_mode')

    def __init__(self, path):
        self._path = str(path)
        self._repr = f"<{type(path).__name__}.status>"
        self._mode = [None, None]

    def __repr__(self):
        return self._repr

    def _get_mode(self, *, follow_symlinks=True):
        idx = int(follow_symlinks)
        mode = self._mode[idx]
        if mode is None:
            try:
                st = os.stat(self._path, follow_symlinks=follow_symlinks)
            except (FileNotFoundError, ValueError):
                mode = 0
            else:
                mode = st.st_mode
            if follow_symlinks or S_ISLNK(mode):
                self._mode[idx] = mode
            else:
                # Not a symlink, so stat() will give the same result
                self._mode = [mode, mode]
        return mode

    def exists(self, *, follow_symlinks=True):
        """
        Whether this path exists
        """
        return self._get_mode(follow_symlinks=follow_symlinks) > 0

    def is_dir(self, *, follow_symlinks=True):
        """
        Whether this path is a directory.
        """
        return S_ISDIR(self._get_mode(follow_symlinks=follow_symlinks))

    def is_file(self, *, follow_symlinks=True):
        """
        Whether this path is a regular file.
        """
        return S_ISREG(self._get_mode(follow_symlinks=follow_symlinks))

    def is_symlink(self):
        """
        Whether this path is a symbolic link.
        """
        return S_ISLNK(self._get_mode(follow_symlinks=False))


class _DirEntryStatus:
    """Implementation of pathlib.types.Status that provides file status
    information by querying a wrapped os.DirEntry object. Don't try to
    construct it yourself."""
    __slots__ = ('_entry', '_repr')

    def __init__(self, path, entry):
        self._entry = entry
        self._repr = f"<{type(path).__name__}.status>"

    def __repr__(self):
        return self._repr

    def exists(self, *, follow_symlinks=True):
        """
        Whether this path exists
        """
        if follow_symlinks:
            try:
                self._entry.stat()
            except FileNotFoundError:
                return False
        return True

    def is_dir(self, *, follow_symlinks=True):
        """
        Whether this path is a directory.
        """
        return self._entry.is_dir(follow_symlinks=follow_symlinks)

    def is_file(self, *, follow_symlinks=True):
        """
        Whether this path is a regular file.
        """
        return self._entry.is_file(follow_symlinks=follow_symlinks)

    def is_symlink(self):
        """
        Whether this path is a symbolic link.
        """
        return self._entry.is_symlink()


class PurePath(PurePathBase):
    """Base class for manipulating paths without I/O.

    PurePath represents a filesystem path and offers operations which
    don't imply any actual filesystem I/O.  Depending on your system,
    instantiating a PurePath will return either a PurePosixPath or a
    PureWindowsPath object.  You can also instantiate either of these classes
    directly, regardless of your system.
    """

    __slots__ = (
        # The `_drv`, `_root` and `_tail_cached` slots store parsed and
        # normalized parts of the path. They are set when any of the `drive`,
        # `root` or `_tail` properties are accessed for the first time. The
        # three-part division corresponds to the result of
        # `os.path.splitroot()`, except that the tail is further split on path
        # separators (i.e. it is a list of strings), and that the root and
        # tail are normalized.
        '_drv', '_root', '_tail_cached',

        # The `_str` slot stores the string representation of the path,
        # computed from the drive, root and tail when `__str__()` is called
        # for the first time. It's used to implement `_str_normcase`
        '_str',

        # The `_str_normcase_cached` slot stores the string path with
        # normalized case. It is set when the `_str_normcase` property is
        # accessed for the first time. It's used to implement `__eq__()`
        # `__hash__()`, and `_parts_normcase`
        '_str_normcase_cached',

        # The `_parts_normcase_cached` slot stores the case-normalized
        # string path after splitting on path separators. It's set when the
        # `_parts_normcase` property is accessed for the first time. It's used
        # to implement comparison methods like `__lt__()`.
        '_parts_normcase_cached',

        # The `_hash` slot stores the hash of the case-normalized string
        # path. It's set when `__hash__()` is called for the first time.
        '_hash',
    )
    parser = os.path
    _globber = _StringGlobber

    def __new__(cls, *args, **kwargs):
        """Construct a PurePath from one or several strings and or existing
        PurePath objects.  The strings and path objects are combined so as
        to yield a canonicalized path, which is incorporated into the
        new PurePath object.
        """
        if cls is PurePath:
            cls = PureWindowsPath if os.name == 'nt' else PurePosixPath
        return object.__new__(cls)

    def __init__(self, *args):
        paths = []
        for arg in args:
            if isinstance(arg, PurePath):
                if arg.parser is not self.parser:
                    # GH-103631: Convert separators for backwards compatibility.
                    paths.append(arg.as_posix())
                else:
                    paths.extend(arg._raw_paths)
            else:
                try:
                    path = os.fspath(arg)
                except TypeError:
                    path = arg
                if not isinstance(path, str):
                    raise TypeError(
                        "argument should be a str or an os.PathLike "
                        "object where __fspath__ returns a str, "
                        f"not {type(path).__name__!r}")
                paths.append(path)
        # Avoid calling super().__init__, as an optimisation
        self._raw_paths = paths

    def joinpath(self, *pathsegments):
        """Combine this path with one or several arguments, and return a
        new path representing either a subpath (if all arguments are relative
        paths) or a totally different path (if one of the arguments is
        anchored).
        """
        return self.with_segments(self, *pathsegments)

    def __truediv__(self, key):
        try:
            return self.with_segments(self, key)
        except TypeError:
            return NotImplemented

    def __rtruediv__(self, key):
        try:
            return self.with_segments(key, self)
        except TypeError:
            return NotImplemented

    def __reduce__(self):
        return self.__class__, tuple(self._raw_paths)

    def __repr__(self):
        return "{}({!r})".format(self.__class__.__name__, self.as_posix())

    def __fspath__(self):
        return str(self)

    def __bytes__(self):
        """Return the bytes representation of the path.  This is only
        recommended to use under Unix."""
        return os.fsencode(self)

    @property
    def _str_normcase(self):
        # String with normalized case, for hashing and equality checks
        try:
            return self._str_normcase_cached
        except AttributeError:
            if self.parser is posixpath:
                self._str_normcase_cached = str(self)
            else:
                self._str_normcase_cached = str(self).lower()
            return self._str_normcase_cached

    def __hash__(self):
        try:
            return self._hash
        except AttributeError:
            self._hash = hash(self._str_normcase)
            return self._hash

    def __eq__(self, other):
        if not isinstance(other, PurePath):
            return NotImplemented
        return self._str_normcase == other._str_normcase and self.parser is other.parser

    @property
    def _parts_normcase(self):
        # Cached parts with normalized case, for comparisons.
        try:
            return self._parts_normcase_cached
        except AttributeError:
            self._parts_normcase_cached = self._str_normcase.split(self.parser.sep)
            return self._parts_normcase_cached

    def __lt__(self, other):
        if not isinstance(other, PurePath) or self.parser is not other.parser:
            return NotImplemented
        return self._parts_normcase < other._parts_normcase

    def __le__(self, other):
        if not isinstance(other, PurePath) or self.parser is not other.parser:
            return NotImplemented
        return self._parts_normcase <= other._parts_normcase

    def __gt__(self, other):
        if not isinstance(other, PurePath) or self.parser is not other.parser:
            return NotImplemented
        return self._parts_normcase > other._parts_normcase

    def __ge__(self, other):
        if not isinstance(other, PurePath) or self.parser is not other.parser:
            return NotImplemented
        return self._parts_normcase >= other._parts_normcase

    def __str__(self):
        """Return the string representation of the path, suitable for
        passing to system calls."""
        try:
            return self._str
        except AttributeError:
            self._str = self._format_parsed_parts(self.drive, self.root,
                                                  self._tail) or '.'
            return self._str

    @classmethod
    def _format_parsed_parts(cls, drv, root, tail):
        if drv or root:
            return drv + root + cls.parser.sep.join(tail)
        elif tail and cls.parser.splitdrive(tail[0])[0]:
            tail = ['.'] + tail
        return cls.parser.sep.join(tail)

    def _from_parsed_parts(self, drv, root, tail):
        path = self._from_parsed_string(self._format_parsed_parts(drv, root, tail))
        path._drv = drv
        path._root = root
        path._tail_cached = tail
        return path

    def _from_parsed_string(self, path_str):
        path = self.with_segments(path_str)
        path._str = path_str or '.'
        return path

    @classmethod
    def _parse_path(cls, path):
        if not path:
            return '', '', []
        sep = cls.parser.sep
        altsep = cls.parser.altsep
        if altsep:
            path = path.replace(altsep, sep)
        drv, root, rel = cls.parser.splitroot(path)
        if not root and drv.startswith(sep) and not drv.endswith(sep):
            drv_parts = drv.split(sep)
            if len(drv_parts) == 4 and drv_parts[2] not in '?.':
                # e.g. //server/share
                root = sep
            elif len(drv_parts) == 6:
                # e.g. //?/unc/server/share
                root = sep
        return drv, root, [x for x in rel.split(sep) if x and x != '.']

    @classmethod
    def _parse_pattern(cls, pattern):
        """Parse a glob pattern to a list of parts. This is much like
        _parse_path, except:

        - Rather than normalizing and returning the drive and root, we raise
          NotImplementedError if either are present.
        - If the path has no real parts, we raise ValueError.
        - If the path ends in a slash, then a final empty part is added.
        """
        drv, root, rel = cls.parser.splitroot(pattern)
        if root or drv:
            raise NotImplementedError("Non-relative patterns are unsupported")
        sep = cls.parser.sep
        altsep = cls.parser.altsep
        if altsep:
            rel = rel.replace(altsep, sep)
        parts = [x for x in rel.split(sep) if x and x != '.']
        if not parts:
            raise ValueError(f"Unacceptable pattern: {str(pattern)!r}")
        elif rel.endswith(sep):
            # GH-65238: preserve trailing slash in glob patterns.
            parts.append('')
        return parts

    @property
    def drive(self):
        """The drive prefix (letter or UNC path), if any."""
        try:
            return self._drv
        except AttributeError:
            raw_path = PurePathBase.__str__(self)
            self._drv, self._root, self._tail_cached = self._parse_path(raw_path)
            return self._drv

    @property
    def root(self):
        """The root of the path, if any."""
        try:
            return self._root
        except AttributeError:
            raw_path = PurePathBase.__str__(self)
            self._drv, self._root, self._tail_cached = self._parse_path(raw_path)
            return self._root

    @property
    def _tail(self):
        try:
            return self._tail_cached
        except AttributeError:
            raw_path = PurePathBase.__str__(self)
            self._drv, self._root, self._tail_cached = self._parse_path(raw_path)
            return self._tail_cached

    @property
    def anchor(self):
        """The concatenation of the drive and root, or ''."""
        return self.drive + self.root

    @property
    def parts(self):
        """An object providing sequence-like access to the
        components in the filesystem path."""
        if self.drive or self.root:
            return (self.drive + self.root,) + tuple(self._tail)
        else:
            return tuple(self._tail)

    @property
    def parent(self):
        """The logical parent of the path."""
        drv = self.drive
        root = self.root
        tail = self._tail
        if not tail:
            return self
        return self._from_parsed_parts(drv, root, tail[:-1])

    @property
    def parents(self):
        """A sequence of this path's logical parents."""
        # The value of this property should not be cached on the path object,
        # as doing so would introduce a reference cycle.
        return _PathParents(self)

    @property
    def name(self):
        """The final path component, if any."""
        tail = self._tail
        if not tail:
            return ''
        return tail[-1]

    def with_name(self, name):
        """Return a new path with the file name changed."""
        p = self.parser
        if not name or p.sep in name or (p.altsep and p.altsep in name) or name == '.':
            raise ValueError(f"Invalid name {name!r}")
        tail = self._tail.copy()
        if not tail:
            raise ValueError(f"{self!r} has an empty name")
        tail[-1] = name
        return self._from_parsed_parts(self.drive, self.root, tail)

    @property
    def stem(self):
        """The final path component, minus its last suffix."""
        name = self.name
        i = name.rfind('.')
        if i != -1:
            stem = name[:i]
            # Stem must contain at least one non-dot character.
            if stem.lstrip('.'):
                return stem
        return name

    @property
    def suffix(self):
        """
        The final component's last suffix, if any.

        This includes the leading period. For example: '.txt'
        """
        name = self.name.lstrip('.')
        i = name.rfind('.')
        if i != -1:
            return name[i:]
        return ''

    @property
    def suffixes(self):
        """
        A list of the final component's suffixes, if any.

        These include the leading periods. For example: ['.tar', '.gz']
        """
        return ['.' + ext for ext in self.name.lstrip('.').split('.')[1:]]

    def relative_to(self, other, *, walk_up=False):
        """Return the relative path to another path identified by the passed
        arguments.  If the operation is not possible (because this is not
        related to the other path), raise ValueError.

        The *walk_up* parameter controls whether `..` may be used to resolve
        the path.
        """
        if not isinstance(other, PurePath):
            other = self.with_segments(other)
        for step, path in enumerate(chain([other], other.parents)):
            if path == self or path in self.parents:
                break
            elif not walk_up:
                raise ValueError(f"{str(self)!r} is not in the subpath of {str(other)!r}")
            elif path.name == '..':
                raise ValueError(f"'..' segment in {str(other)!r} cannot be walked")
        else:
            raise ValueError(f"{str(self)!r} and {str(other)!r} have different anchors")
        parts = ['..'] * step + self._tail[len(path._tail):]
        return self._from_parsed_parts('', '', parts)

    def is_relative_to(self, other):
        """Return True if the path is relative to another path or False.
        """
        if not isinstance(other, PurePath):
            other = self.with_segments(other)
        return other == self or other in self.parents

    def is_absolute(self):
        """True if the path is absolute (has both a root and, if applicable,
        a drive)."""
        if self.parser is posixpath:
            # Optimization: work with raw paths on POSIX.
            for path in self._raw_paths:
                if path.startswith('/'):
                    return True
            return False
        return self.parser.isabs(self)

    def is_reserved(self):
        """Return True if the path contains one of the special names reserved
        by the system, if any."""
        import warnings
        msg = ("pathlib.PurePath.is_reserved() is deprecated and scheduled "
               "for removal in Python 3.15. Use os.path.isreserved() to "
               "detect reserved paths on Windows.")
        warnings.warn(msg, DeprecationWarning, stacklevel=2)
        if self.parser is ntpath:
            return self.parser.isreserved(self)
        return False

    def as_uri(self):
        """Return the path as a URI."""
        if not self.is_absolute():
            raise ValueError("relative path can't be expressed as a file URI")

        drive = self.drive
        if len(drive) == 2 and drive[1] == ':':
            # It's a path on a local drive => 'file:///c:/a/b'
            prefix = 'file:///' + drive
            path = self.as_posix()[2:]
        elif drive:
            # It's a path on a network drive => 'file://host/share/a/b'
            prefix = 'file:'
            path = self.as_posix()
        else:
            # It's a posix path => 'file:///etc/hosts'
            prefix = 'file://'
            path = str(self)
        from urllib.parse import quote_from_bytes
        return prefix + quote_from_bytes(os.fsencode(path))

    @property
    def _pattern_str(self):
        """The path expressed as a string, for use in pattern-matching."""
        # The string representation of an empty path is a single dot ('.'). Empty
        # paths shouldn't match wildcards, so we change it to the empty string.
        path_str = str(self)
        return '' if path_str == '.' else path_str

# Subclassing os.PathLike makes isinstance() checks slower,
# which in turn makes Path construction slower. Register instead!
os.PathLike.register(PurePath)


class PurePosixPath(PurePath):
    """PurePath subclass for non-Windows systems.

    On a POSIX system, instantiating a PurePath should return this object.
    However, you can also instantiate it directly on any system.
    """
    parser = posixpath
    __slots__ = ()


class PureWindowsPath(PurePath):
    """PurePath subclass for Windows systems.

    On a Windows system, instantiating a PurePath should return this object.
    However, you can also instantiate it directly on any system.
    """
    parser = ntpath
    __slots__ = ()


class Path(PathBase, PurePath):
    """PurePath subclass that can make system calls.

    Path represents a filesystem path but unlike PurePath, also offers
    methods to do system calls on path objects. Depending on your system,
    instantiating a Path will return either a PosixPath or a WindowsPath
    object. You can also instantiate a PosixPath or WindowsPath directly,
    but cannot instantiate a WindowsPath on a POSIX system or vice versa.
    """
<<<<<<< HEAD
    __slots__ = ('_status',)
    as_uri = PurePath.as_uri
=======
    __slots__ = ()
>>>>>>> 292afd1d

    @classmethod
    def _unsupported_msg(cls, attribute):
        return f"{cls.__name__}.{attribute} is unsupported on this system"

    def __new__(cls, *args, **kwargs):
        if cls is Path:
            cls = WindowsPath if os.name == 'nt' else PosixPath
        return object.__new__(cls)

    @property
    def status(self):
        """
        A Status object that exposes the file type and other file attributes
        of this path.
        """
        try:
            return self._status
        except AttributeError:
            self._status = _PathStatus(self)
            return self._status

    def stat(self, *, follow_symlinks=True):
        """
        Return the result of the stat() system call on this path, like
        os.stat() does.
        """
        return os.stat(self, follow_symlinks=follow_symlinks)

    def lstat(self):
        """
        Like stat(), except if the path points to a symlink, the symlink's
        status information is returned, rather than its target's.
        """
        return os.lstat(self)

    def exists(self, *, follow_symlinks=True):
        """
        Whether this path exists.

        This method normally follows symlinks; to check whether a symlink exists,
        add the argument follow_symlinks=False.
        """
        if follow_symlinks:
            return os.path.exists(self)
        return os.path.lexists(self)

    def is_dir(self, *, follow_symlinks=True):
        """
        Whether this path is a directory.
        """
        if follow_symlinks:
            return os.path.isdir(self)
        return PathBase.is_dir(self, follow_symlinks=follow_symlinks)

    def is_file(self, *, follow_symlinks=True):
        """
        Whether this path is a regular file (also True for symlinks pointing
        to regular files).
        """
        if follow_symlinks:
            return os.path.isfile(self)
        return PathBase.is_file(self, follow_symlinks=follow_symlinks)

    def is_mount(self):
        """
        Check if this path is a mount point
        """
        return os.path.ismount(self)

    def is_symlink(self):
        """
        Whether this path is a symbolic link.
        """
        return os.path.islink(self)

    def is_junction(self):
        """
        Whether this path is a junction.
        """
        return os.path.isjunction(self)

    def is_block_device(self):
        """
        Whether this path is a block device.
        """
        try:
            return S_ISBLK(self.stat().st_mode)
        except (OSError, ValueError):
            return False

    def is_char_device(self):
        """
        Whether this path is a character device.
        """
        try:
            return S_ISCHR(self.stat().st_mode)
        except (OSError, ValueError):
            return False

    def is_fifo(self):
        """
        Whether this path is a FIFO.
        """
        try:
            return S_ISFIFO(self.stat().st_mode)
        except (OSError, ValueError):
            return False

    def is_socket(self):
        """
        Whether this path is a socket.
        """
        try:
            return S_ISSOCK(self.stat().st_mode)
        except (OSError, ValueError):
            return False

    def samefile(self, other_path):
        """Return whether other_path is the same or not as this file
        (as returned by os.path.samefile()).
        """
        st = self.stat()
        try:
            other_st = other_path.stat()
        except AttributeError:
            other_st = self.with_segments(other_path).stat()
        return (st.st_ino == other_st.st_ino and
                st.st_dev == other_st.st_dev)

    def _ensure_different_file(self, other_path):
        """
        Raise OSError(EINVAL) if both paths refer to the same file.
        """
        try:
            if not self.samefile(other_path):
                return
        except (OSError, ValueError):
            return
        err = OSError(EINVAL, "Source and target are the same file")
        err.filename = str(self)
        err.filename2 = str(other_path)
        raise err

    def open(self, mode='r', buffering=-1, encoding=None,
             errors=None, newline=None):
        """
        Open the file pointed to by this path and return a file object, as
        the built-in open() function does.
        """
        if "b" not in mode:
            encoding = io.text_encoding(encoding)
        return io.open(self, mode, buffering, encoding, errors, newline)

    def read_text(self, encoding=None, errors=None, newline=None):
        """
        Open the file in text mode, read it, and close the file.
        """
        # Call io.text_encoding() here to ensure any warning is raised at an
        # appropriate stack level.
        encoding = io.text_encoding(encoding)
        return PathBase.read_text(self, encoding, errors, newline)

    def write_text(self, data, encoding=None, errors=None, newline=None):
        """
        Open the file in text mode, write to it, and close the file.
        """
        # Call io.text_encoding() here to ensure any warning is raised at an
        # appropriate stack level.
        encoding = io.text_encoding(encoding)
        return PathBase.write_text(self, data, encoding, errors, newline)

    _remove_leading_dot = operator.itemgetter(slice(2, None))
    _remove_trailing_slash = operator.itemgetter(slice(-1))

    def _filter_trailing_slash(self, paths):
        sep = self.parser.sep
        anchor_len = len(self.anchor)
        for path_str in paths:
            if len(path_str) > anchor_len and path_str[-1] == sep:
                path_str = path_str[:-1]
            yield path_str

    def _from_dir_entry(self, dir_entry, path_str):
        path = self.with_segments(path_str)
        path._str = path_str
        path._status = _DirEntryStatus(path, dir_entry)
        return path

    def iterdir(self):
        """Yield path objects of the directory contents.

        The children are yielded in arbitrary order, and the
        special entries '.' and '..' are not included.
        """
        root_dir = str(self)
        with os.scandir(root_dir) as scandir_it:
            entries = list(scandir_it)
        if root_dir == '.':
            return (self._from_dir_entry(e, e.name) for e in entries)
        else:
            return (self._from_dir_entry(e, e.path) for e in entries)

    def glob(self, pattern, *, case_sensitive=None, recurse_symlinks=False):
        """Iterate over this subtree and yield all existing files (of any
        kind, including directories) matching the given relative pattern.
        """
        sys.audit("pathlib.Path.glob", self, pattern)
        parts = self._parse_pattern(pattern)
        select = self._glob_selector(parts[::-1], case_sensitive, recurse_symlinks)
        root = str(self)
        paths = select(root)

        # Normalize results
        if root == '.':
            paths = map(self._remove_leading_dot, paths)
        if parts[-1] == '':
            paths = map(self._remove_trailing_slash, paths)
        elif parts[-1] == '**':
            paths = self._filter_trailing_slash(paths)
        paths = map(self._from_parsed_string, paths)
        return paths

    def rglob(self, pattern, *, case_sensitive=None, recurse_symlinks=False):
        """Recursively yield all existing files (of any kind, including
        directories) matching the given relative pattern, anywhere in
        this subtree.
        """
        sys.audit("pathlib.Path.rglob", self, pattern)
        pattern = self.parser.join('**', pattern)
        return self.glob(pattern, case_sensitive=case_sensitive, recurse_symlinks=recurse_symlinks)

    def walk(self, top_down=True, on_error=None, follow_symlinks=False):
        """Walk the directory tree from this directory, similar to os.walk()."""
        sys.audit("pathlib.Path.walk", self, on_error, follow_symlinks)
        root_dir = str(self)
        if not follow_symlinks:
            follow_symlinks = os._walk_symlinks_as_files
        results = os.walk(root_dir, top_down, on_error, follow_symlinks)
        for path_str, dirnames, filenames in results:
            if root_dir == '.':
                path_str = path_str[2:]
            yield self._from_parsed_string(path_str), dirnames, filenames

    def absolute(self):
        """Return an absolute version of this path
        No normalization or symlink resolution is performed.

        Use resolve() to resolve symlinks and remove '..' segments.
        """
        if self.is_absolute():
            return self
        if self.root:
            drive = os.path.splitroot(os.getcwd())[0]
            return self._from_parsed_parts(drive, self.root, self._tail)
        if self.drive:
            # There is a CWD on each drive-letter drive.
            cwd = os.path.abspath(self.drive)
        else:
            cwd = os.getcwd()
        if not self._tail:
            # Fast path for "empty" paths, e.g. Path("."), Path("") or Path().
            # We pass only one argument to with_segments() to avoid the cost
            # of joining, and we exploit the fact that getcwd() returns a
            # fully-normalized string by storing it in _str. This is used to
            # implement Path.cwd().
            return self._from_parsed_string(cwd)
        drive, root, rel = os.path.splitroot(cwd)
        if not rel:
            return self._from_parsed_parts(drive, root, self._tail)
        tail = rel.split(self.parser.sep)
        tail.extend(self._tail)
        return self._from_parsed_parts(drive, root, tail)

    @classmethod
    def cwd(cls):
        """Return a new path pointing to the current working directory."""
        cwd = os.getcwd()
        path = cls(cwd)
        path._str = cwd  # getcwd() returns a normalized path
        return path

    def resolve(self, strict=False):
        """
        Make the path absolute, resolving all symlinks on the way and also
        normalizing it.
        """

        return self.with_segments(os.path.realpath(self, strict=strict))

    if pwd:
        def owner(self, *, follow_symlinks=True):
            """
            Return the login name of the file owner.
            """
            uid = self.stat(follow_symlinks=follow_symlinks).st_uid
            return pwd.getpwuid(uid).pw_name
    else:
        def owner(self, *, follow_symlinks=True):
            """
            Return the login name of the file owner.
            """
            raise UnsupportedOperation(self._unsupported_msg('owner()'))

    if grp:
        def group(self, *, follow_symlinks=True):
            """
            Return the group name of the file gid.
            """
            gid = self.stat(follow_symlinks=follow_symlinks).st_gid
            return grp.getgrgid(gid).gr_name
    else:
        def group(self, *, follow_symlinks=True):
            """
            Return the group name of the file gid.
            """
            raise UnsupportedOperation(self._unsupported_msg('group()'))

    if hasattr(os, "readlink"):
        def readlink(self):
            """
            Return the path to which the symbolic link points.
            """
            return self.with_segments(os.readlink(self))

    def touch(self, mode=0o666, exist_ok=True):
        """
        Create this file with the given access mode, if it doesn't exist.
        """

        if exist_ok:
            # First try to bump modification time
            # Implementation note: GNU touch uses the UTIME_NOW option of
            # the utimensat() / futimens() functions.
            try:
                os.utime(self, None)
            except OSError:
                # Avoid exception chaining
                pass
            else:
                return
        flags = os.O_CREAT | os.O_WRONLY
        if not exist_ok:
            flags |= os.O_EXCL
        fd = os.open(self, flags, mode)
        os.close(fd)

    def mkdir(self, mode=0o777, parents=False, exist_ok=False):
        """
        Create a new directory at this given path.
        """
        try:
            os.mkdir(self, mode)
        except FileNotFoundError:
            if not parents or self.parent == self:
                raise
            self.parent.mkdir(parents=True, exist_ok=True)
            self.mkdir(mode, parents=False, exist_ok=exist_ok)
        except OSError:
            # Cannot rely on checking for EEXIST, since the operating system
            # could give priority to other errors like EACCES or EROFS
            if not exist_ok or not self.is_dir():
                raise

    _readable_metadata = _writable_metadata = file_metadata_keys
    _read_metadata = read_file_metadata
    _write_metadata = write_file_metadata

    if copyfile:
        def _copy_file(self, target):
            """
            Copy the contents of this file to the given target.
            """
            try:
                target = os.fspath(target)
            except TypeError:
                if not isinstance(target, PathBase):
                    raise
                PathBase._copy_file(self, target)
            else:
                copyfile(os.fspath(self), target)

    def chmod(self, mode, *, follow_symlinks=True):
        """
        Change the permissions of the path, like os.chmod().
        """
        os.chmod(self, mode, follow_symlinks=follow_symlinks)

    def lchmod(self, mode):
        """
        Like chmod(), except if the path points to a symlink, the symlink's
        permissions are changed, rather than its target's.
        """
        self.chmod(mode, follow_symlinks=False)

    def unlink(self, missing_ok=False):
        """
        Remove this file or link.
        If the path is a directory, use rmdir() instead.
        """
        try:
            os.unlink(self)
        except FileNotFoundError:
            if not missing_ok:
                raise

    def rmdir(self):
        """
        Remove this directory.  The directory must be empty.
        """
        os.rmdir(self)

    def _delete(self):
        """
        Delete this file or directory (including all sub-directories).
        """
        if self.is_symlink() or self.is_junction():
            self.unlink()
        elif self.is_dir():
            # Lazy import to improve module import time
            import shutil
            shutil.rmtree(self)
        else:
            self.unlink()

    def rename(self, target):
        """
        Rename this path to the target path.

        The target path may be absolute or relative. Relative paths are
        interpreted relative to the current working directory, *not* the
        directory of the Path object.

        Returns the new Path instance pointing to the target path.
        """
        os.rename(self, target)
        return self.with_segments(target)

    def replace(self, target):
        """
        Rename this path to the target path, overwriting if that path exists.

        The target path may be absolute or relative. Relative paths are
        interpreted relative to the current working directory, *not* the
        directory of the Path object.

        Returns the new Path instance pointing to the target path.
        """
        os.replace(self, target)
        return self.with_segments(target)

    def move(self, target):
        """
        Recursively move this file or directory tree to the given destination.
        """
        self._ensure_different_file(target)
        try:
            return self.replace(target)
        except TypeError:
            if not isinstance(target, PathBase):
                raise
        except OSError as err:
            if err.errno != EXDEV:
                raise
        # Fall back to copy+delete.
        return PathBase.move(self, target)

    if hasattr(os, "symlink"):
        def symlink_to(self, target, target_is_directory=False):
            """
            Make this path a symlink pointing to the target path.
            Note the order of arguments (link, target) is the reverse of os.symlink.
            """
            os.symlink(target, self, target_is_directory)

    if os.name == 'nt':
        def _symlink_to_target_of(self, link):
            """
            Make this path a symlink with the same target as the given link.
            This is used by copy().
            """
            self.symlink_to(link.readlink(), link.is_dir())

    if hasattr(os, "link"):
        def hardlink_to(self, target):
            """
            Make this path a hard link pointing to the same file as *target*.

            Note the order of arguments (self, target) is the reverse of os.link's.
            """
            os.link(target, self)
    else:
        def hardlink_to(self, target):
            """
            Make this path a hard link pointing to the same file as *target*.

            Note the order of arguments (self, target) is the reverse of os.link's.
            """
            raise UnsupportedOperation(self._unsupported_msg('hardlink_to()'))

    def expanduser(self):
        """ Return a new path with expanded ~ and ~user constructs
        (as returned by os.path.expanduser)
        """
        if (not (self.drive or self.root) and
            self._tail and self._tail[0][:1] == '~'):
            homedir = os.path.expanduser(self._tail[0])
            if homedir[:1] == "~":
                raise RuntimeError("Could not determine home directory.")
            drv, root, tail = self._parse_path(homedir)
            return self._from_parsed_parts(drv, root, tail + self._tail[1:])

        return self

    @classmethod
    def home(cls):
        """Return a new path pointing to expanduser('~').
        """
        homedir = os.path.expanduser("~")
        if homedir == "~":
            raise RuntimeError("Could not determine home directory.")
        return cls(homedir)

    @classmethod
    def from_uri(cls, uri):
        """Return a new path from the given 'file' URI."""
        if not uri.startswith('file:'):
            raise ValueError(f"URI does not start with 'file:': {uri!r}")
        path = uri[5:]
        if path[:3] == '///':
            # Remove empty authority
            path = path[2:]
        elif path[:12] == '//localhost/':
            # Remove 'localhost' authority
            path = path[11:]
        if path[:3] == '///' or (path[:1] == '/' and path[2:3] in ':|'):
            # Remove slash before DOS device/UNC path
            path = path[1:]
        if path[1:2] == '|':
            # Replace bar with colon in DOS drive
            path = path[:1] + ':' + path[2:]
        from urllib.parse import unquote_to_bytes
        path = cls(os.fsdecode(unquote_to_bytes(path)))
        if not path.is_absolute():
            raise ValueError(f"URI is not absolute: {uri!r}")
        return path


class PosixPath(Path, PurePosixPath):
    """Path subclass for non-Windows systems.

    On a POSIX system, instantiating a Path should return this object.
    """
    __slots__ = ()

    if os.name == 'nt':
        def __new__(cls, *args, **kwargs):
            raise UnsupportedOperation(
                f"cannot instantiate {cls.__name__!r} on your system")

class WindowsPath(Path, PureWindowsPath):
    """Path subclass for Windows systems.

    On a Windows system, instantiating a Path should return this object.
    """
    __slots__ = ()

    if os.name != 'nt':
        def __new__(cls, *args, **kwargs):
            raise UnsupportedOperation(
                f"cannot instantiate {cls.__name__!r} on your system")<|MERGE_RESOLUTION|>--- conflicted
+++ resolved
@@ -623,12 +623,7 @@
     object. You can also instantiate a PosixPath or WindowsPath directly,
     but cannot instantiate a WindowsPath on a POSIX system or vice versa.
     """
-<<<<<<< HEAD
     __slots__ = ('_status',)
-    as_uri = PurePath.as_uri
-=======
-    __slots__ = ()
->>>>>>> 292afd1d
 
     @classmethod
     def _unsupported_msg(cls, attribute):
