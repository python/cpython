import io
import ntpath
import operator
import os
import posixpath
import sys
from errno import *
from glob import _StringGlobber, _no_recurse_symlinks
from itertools import chain
from stat import S_IMODE, S_ISDIR, S_ISREG, S_ISSOCK, S_ISBLK, S_ISCHR, S_ISFIFO
from _collections_abc import Sequence

try:
    import pwd
except ImportError:
    pwd = None
try:
    import grp
except ImportError:
    grp = None

<<<<<<< HEAD
from pathlib._os import copyfile, PathInfo, DirEntryInfo
from pathlib._abc import CopyWriter, JoinablePath, WritablePath
=======
from pathlib._os import copyfile
from pathlib._abc import CopyReader, CopyWriter, JoinablePath, ReadablePath, WritablePath
>>>>>>> 01d91500


__all__ = [
    "UnsupportedOperation",
    "PurePath", "PurePosixPath", "PureWindowsPath",
    "Path", "PosixPath", "WindowsPath",
    ]


class UnsupportedOperation(NotImplementedError):
    """An exception that is raised when an unsupported operation is attempted.
    """
    pass


class _PathParents(Sequence):
    """This object provides sequence-like access to the logical ancestors
    of a path.  Don't try to construct it yourself."""
    __slots__ = ('_path', '_drv', '_root', '_tail')

    def __init__(self, path):
        self._path = path
        self._drv = path.drive
        self._root = path.root
        self._tail = path._tail

    def __len__(self):
        return len(self._tail)

    def __getitem__(self, idx):
        if isinstance(idx, slice):
            return tuple(self[i] for i in range(*idx.indices(len(self))))

        if idx >= len(self) or idx < -len(self):
            raise IndexError(idx)
        if idx < 0:
            idx += len(self)
        return self._path._from_parsed_parts(self._drv, self._root,
                                             self._tail[:-idx - 1])

    def __repr__(self):
        return "<{}.parents>".format(type(self._path).__name__)


class _LocalCopyReader(CopyReader):
    """This object implements the "read" part of copying local paths. Don't
    try to construct it yourself.
    """
    __slots__ = ()

    _readable_metakeys = {'mode', 'times_ns'}
    if hasattr(os.stat_result, 'st_flags'):
        _readable_metakeys.add('flags')
    if hasattr(os, 'listxattr'):
        _readable_metakeys.add('xattrs')
    _readable_metakeys = frozenset(_readable_metakeys)

    def _read_metadata(self, metakeys, *, follow_symlinks=True):
        metadata = {}
        if 'mode' in metakeys or 'times_ns' in metakeys or 'flags' in metakeys:
            st = self._path.stat(follow_symlinks=follow_symlinks)
            if 'mode' in metakeys:
                metadata['mode'] = S_IMODE(st.st_mode)
            if 'times_ns' in metakeys:
                metadata['times_ns'] = st.st_atime_ns, st.st_mtime_ns
            if 'flags' in metakeys:
                metadata['flags'] = st.st_flags
        if 'xattrs' in metakeys:
            try:
                metadata['xattrs'] = [
                    (attr, os.getxattr(self._path, attr, follow_symlinks=follow_symlinks))
                    for attr in os.listxattr(self._path, follow_symlinks=follow_symlinks)]
            except OSError as err:
                if err.errno not in (EPERM, ENOTSUP, ENODATA, EINVAL, EACCES):
                    raise
        return metadata


class _LocalCopyWriter(CopyWriter):
    """This object implements the "write" part of copying local paths. Don't
    try to construct it yourself.
    """
    __slots__ = ()

    _writable_metakeys = _LocalCopyReader._readable_metakeys

    def _write_metadata(self, metadata, *, follow_symlinks=True):
        def _nop(*args, ns=None, follow_symlinks=None):
            pass

        if follow_symlinks:
            # use the real function if it exists
            def lookup(name):
                return getattr(os, name, _nop)
        else:
            # use the real function only if it exists
            # *and* it supports follow_symlinks
            def lookup(name):
                fn = getattr(os, name, _nop)
                if fn in os.supports_follow_symlinks:
                    return fn
                return _nop

        times_ns = metadata.get('times_ns')
        if times_ns is not None:
            lookup("utime")(self._path, ns=times_ns, follow_symlinks=follow_symlinks)
        # We must copy extended attributes before the file is (potentially)
        # chmod()'ed read-only, otherwise setxattr() will error with -EACCES.
        xattrs = metadata.get('xattrs')
        if xattrs is not None:
            for attr, value in xattrs:
                try:
                    os.setxattr(self._path, attr, value, follow_symlinks=follow_symlinks)
                except OSError as e:
                    if e.errno not in (EPERM, ENOTSUP, ENODATA, EINVAL, EACCES):
                        raise
        mode = metadata.get('mode')
        if mode is not None:
            try:
                lookup("chmod")(self._path, mode, follow_symlinks=follow_symlinks)
            except NotImplementedError:
                # if we got a NotImplementedError, it's because
                #   * follow_symlinks=False,
                #   * lchown() is unavailable, and
                #   * either
                #       * fchownat() is unavailable or
                #       * fchownat() doesn't implement AT_SYMLINK_NOFOLLOW.
                #         (it returned ENOSUP.)
                # therefore we're out of options--we simply cannot chown the
                # symlink.  give up, suppress the error.
                # (which is what shutil always did in this circumstance.)
                pass
        flags = metadata.get('flags')
        if flags is not None:
            try:
                lookup("chflags")(self._path, flags, follow_symlinks=follow_symlinks)
            except OSError as why:
                if why.errno not in (EOPNOTSUPP, ENOTSUP):
                    raise

    if copyfile:
        # Use fast OS routine for local file copying where available.
        def _create_file(self, source, metakeys):
            """Copy the given file to the given target."""
            try:
                source = os.fspath(source)
            except TypeError:
                if not isinstance(source, WritablePath):
                    raise
                super()._create_file(source, metakeys)
            else:
                copyfile(source, os.fspath(self._path))

    if os.name == 'nt':
        # Windows: symlink target might not exist yet if we're copying several
        # files, so ensure we pass is_dir to os.symlink().
        def _create_symlink(self, source, metakeys):
            """Copy the given symlink to the given target."""
            self._path.symlink_to(source.readlink(), source.is_dir())
            if metakeys:
                metadata = source._copy_reader._read_metadata(metakeys, follow_symlinks=False)
                if metadata:
                    self._write_metadata(metadata, follow_symlinks=False)

    def _ensure_different_file(self, source):
        """
        Raise OSError(EINVAL) if both paths refer to the same file.
        """
        try:
            if not self._path.samefile(source):
                return
        except (OSError, ValueError):
            return
        err = OSError(EINVAL, "Source and target are the same file")
        err.filename = str(source)
        err.filename2 = str(self._path)
        raise err


class PurePath(JoinablePath):
    """Base class for manipulating paths without I/O.

    PurePath represents a filesystem path and offers operations which
    don't imply any actual filesystem I/O.  Depending on your system,
    instantiating a PurePath will return either a PurePosixPath or a
    PureWindowsPath object.  You can also instantiate either of these classes
    directly, regardless of your system.
    """

    __slots__ = (
        # The `_raw_paths` slot stores unjoined string paths. This is set in
        # the `__init__()` method.
        '_raw_paths',

        # The `_drv`, `_root` and `_tail_cached` slots store parsed and
        # normalized parts of the path. They are set when any of the `drive`,
        # `root` or `_tail` properties are accessed for the first time. The
        # three-part division corresponds to the result of
        # `os.path.splitroot()`, except that the tail is further split on path
        # separators (i.e. it is a list of strings), and that the root and
        # tail are normalized.
        '_drv', '_root', '_tail_cached',

        # The `_str` slot stores the string representation of the path,
        # computed from the drive, root and tail when `__str__()` is called
        # for the first time. It's used to implement `_str_normcase`
        '_str',

        # The `_str_normcase_cached` slot stores the string path with
        # normalized case. It is set when the `_str_normcase` property is
        # accessed for the first time. It's used to implement `__eq__()`
        # `__hash__()`, and `_parts_normcase`
        '_str_normcase_cached',

        # The `_parts_normcase_cached` slot stores the case-normalized
        # string path after splitting on path separators. It's set when the
        # `_parts_normcase` property is accessed for the first time. It's used
        # to implement comparison methods like `__lt__()`.
        '_parts_normcase_cached',

        # The `_hash` slot stores the hash of the case-normalized string
        # path. It's set when `__hash__()` is called for the first time.
        '_hash',
    )
    parser = os.path

    def __new__(cls, *args, **kwargs):
        """Construct a PurePath from one or several strings and or existing
        PurePath objects.  The strings and path objects are combined so as
        to yield a canonicalized path, which is incorporated into the
        new PurePath object.
        """
        if cls is PurePath:
            cls = PureWindowsPath if os.name == 'nt' else PurePosixPath
        return object.__new__(cls)

    def __init__(self, *args):
        paths = []
        for arg in args:
            if isinstance(arg, PurePath):
                if arg.parser is not self.parser:
                    # GH-103631: Convert separators for backwards compatibility.
                    paths.append(arg.as_posix())
                else:
                    paths.extend(arg._raw_paths)
            else:
                try:
                    path = os.fspath(arg)
                except TypeError:
                    path = arg
                if not isinstance(path, str):
                    raise TypeError(
                        "argument should be a str or an os.PathLike "
                        "object where __fspath__ returns a str, "
                        f"not {type(path).__name__!r}")
                paths.append(path)
        self._raw_paths = paths

    def with_segments(self, *pathsegments):
        """Construct a new path object from any number of path-like objects.
        Subclasses may override this method to customize how new path objects
        are created from methods like `iterdir()`.
        """
        return type(self)(*pathsegments)

    def joinpath(self, *pathsegments):
        """Combine this path with one or several arguments, and return a
        new path representing either a subpath (if all arguments are relative
        paths) or a totally different path (if one of the arguments is
        anchored).
        """
        return self.with_segments(self, *pathsegments)

    def __truediv__(self, key):
        try:
            return self.with_segments(self, key)
        except TypeError:
            return NotImplemented

    def __rtruediv__(self, key):
        try:
            return self.with_segments(key, self)
        except TypeError:
            return NotImplemented

    def __reduce__(self):
        return self.__class__, tuple(self._raw_paths)

    def __repr__(self):
        return "{}({!r})".format(self.__class__.__name__, self.as_posix())

    def __fspath__(self):
        return str(self)

    def __bytes__(self):
        """Return the bytes representation of the path.  This is only
        recommended to use under Unix."""
        return os.fsencode(self)

    @property
    def _str_normcase(self):
        # String with normalized case, for hashing and equality checks
        try:
            return self._str_normcase_cached
        except AttributeError:
            if self.parser is posixpath:
                self._str_normcase_cached = str(self)
            else:
                self._str_normcase_cached = str(self).lower()
            return self._str_normcase_cached

    def __hash__(self):
        try:
            return self._hash
        except AttributeError:
            self._hash = hash(self._str_normcase)
            return self._hash

    def __eq__(self, other):
        if not isinstance(other, PurePath):
            return NotImplemented
        return self._str_normcase == other._str_normcase and self.parser is other.parser

    @property
    def _parts_normcase(self):
        # Cached parts with normalized case, for comparisons.
        try:
            return self._parts_normcase_cached
        except AttributeError:
            self._parts_normcase_cached = self._str_normcase.split(self.parser.sep)
            return self._parts_normcase_cached

    def __lt__(self, other):
        if not isinstance(other, PurePath) or self.parser is not other.parser:
            return NotImplemented
        return self._parts_normcase < other._parts_normcase

    def __le__(self, other):
        if not isinstance(other, PurePath) or self.parser is not other.parser:
            return NotImplemented
        return self._parts_normcase <= other._parts_normcase

    def __gt__(self, other):
        if not isinstance(other, PurePath) or self.parser is not other.parser:
            return NotImplemented
        return self._parts_normcase > other._parts_normcase

    def __ge__(self, other):
        if not isinstance(other, PurePath) or self.parser is not other.parser:
            return NotImplemented
        return self._parts_normcase >= other._parts_normcase

    def __str__(self):
        """Return the string representation of the path, suitable for
        passing to system calls."""
        try:
            return self._str
        except AttributeError:
            self._str = self._format_parsed_parts(self.drive, self.root,
                                                  self._tail) or '.'
            return self._str

    @classmethod
    def _format_parsed_parts(cls, drv, root, tail):
        if drv or root:
            return drv + root + cls.parser.sep.join(tail)
        elif tail and cls.parser.splitdrive(tail[0])[0]:
            tail = ['.'] + tail
        return cls.parser.sep.join(tail)

    def _from_parsed_parts(self, drv, root, tail):
        path = self._from_parsed_string(self._format_parsed_parts(drv, root, tail))
        path._drv = drv
        path._root = root
        path._tail_cached = tail
        return path

    def _from_parsed_string(self, path_str):
        path = self.with_segments(path_str)
        path._str = path_str or '.'
        return path

    @classmethod
    def _parse_path(cls, path):
        if not path:
            return '', '', []
        sep = cls.parser.sep
        altsep = cls.parser.altsep
        if altsep:
            path = path.replace(altsep, sep)
        drv, root, rel = cls.parser.splitroot(path)
        if not root and drv.startswith(sep) and not drv.endswith(sep):
            drv_parts = drv.split(sep)
            if len(drv_parts) == 4 and drv_parts[2] not in '?.':
                # e.g. //server/share
                root = sep
            elif len(drv_parts) == 6:
                # e.g. //?/unc/server/share
                root = sep
        return drv, root, [x for x in rel.split(sep) if x and x != '.']

    @classmethod
    def _parse_pattern(cls, pattern):
        """Parse a glob pattern to a list of parts. This is much like
        _parse_path, except:

        - Rather than normalizing and returning the drive and root, we raise
          NotImplementedError if either are present.
        - If the path has no real parts, we raise ValueError.
        - If the path ends in a slash, then a final empty part is added.
        """
        drv, root, rel = cls.parser.splitroot(pattern)
        if root or drv:
            raise NotImplementedError("Non-relative patterns are unsupported")
        sep = cls.parser.sep
        altsep = cls.parser.altsep
        if altsep:
            rel = rel.replace(altsep, sep)
        parts = [x for x in rel.split(sep) if x and x != '.']
        if not parts:
            raise ValueError(f"Unacceptable pattern: {str(pattern)!r}")
        elif rel.endswith(sep):
            # GH-65238: preserve trailing slash in glob patterns.
            parts.append('')
        return parts

    def as_posix(self):
        """Return the string representation of the path with forward (/)
        slashes."""
        return str(self).replace(self.parser.sep, '/')

    @property
    def _raw_path(self):
        paths = self._raw_paths
        if len(paths) == 1:
            return paths[0]
        elif paths:
            # Join path segments from the initializer.
            path = self.parser.join(*paths)
            # Cache the joined path.
            paths.clear()
            paths.append(path)
            return path
        else:
            paths.append('')
            return ''

    @property
    def drive(self):
        """The drive prefix (letter or UNC path), if any."""
        try:
            return self._drv
        except AttributeError:
            self._drv, self._root, self._tail_cached = self._parse_path(self._raw_path)
            return self._drv

    @property
    def root(self):
        """The root of the path, if any."""
        try:
            return self._root
        except AttributeError:
            self._drv, self._root, self._tail_cached = self._parse_path(self._raw_path)
            return self._root

    @property
    def _tail(self):
        try:
            return self._tail_cached
        except AttributeError:
            self._drv, self._root, self._tail_cached = self._parse_path(self._raw_path)
            return self._tail_cached

    @property
    def anchor(self):
        """The concatenation of the drive and root, or ''."""
        return self.drive + self.root

    @property
    def parts(self):
        """An object providing sequence-like access to the
        components in the filesystem path."""
        if self.drive or self.root:
            return (self.drive + self.root,) + tuple(self._tail)
        else:
            return tuple(self._tail)

    @property
    def parent(self):
        """The logical parent of the path."""
        drv = self.drive
        root = self.root
        tail = self._tail
        if not tail:
            return self
        return self._from_parsed_parts(drv, root, tail[:-1])

    @property
    def parents(self):
        """A sequence of this path's logical parents."""
        # The value of this property should not be cached on the path object,
        # as doing so would introduce a reference cycle.
        return _PathParents(self)

    @property
    def name(self):
        """The final path component, if any."""
        tail = self._tail
        if not tail:
            return ''
        return tail[-1]

    def with_name(self, name):
        """Return a new path with the file name changed."""
        p = self.parser
        if not name or p.sep in name or (p.altsep and p.altsep in name) or name == '.':
            raise ValueError(f"Invalid name {name!r}")
        tail = self._tail.copy()
        if not tail:
            raise ValueError(f"{self!r} has an empty name")
        tail[-1] = name
        return self._from_parsed_parts(self.drive, self.root, tail)

    @property
    def stem(self):
        """The final path component, minus its last suffix."""
        name = self.name
        i = name.rfind('.')
        if i != -1:
            stem = name[:i]
            # Stem must contain at least one non-dot character.
            if stem.lstrip('.'):
                return stem
        return name

    @property
    def suffix(self):
        """
        The final component's last suffix, if any.

        This includes the leading period. For example: '.txt'
        """
        name = self.name.lstrip('.')
        i = name.rfind('.')
        if i != -1:
            return name[i:]
        return ''

    @property
    def suffixes(self):
        """
        A list of the final component's suffixes, if any.

        These include the leading periods. For example: ['.tar', '.gz']
        """
        return ['.' + ext for ext in self.name.lstrip('.').split('.')[1:]]

    def relative_to(self, other, *, walk_up=False):
        """Return the relative path to another path identified by the passed
        arguments.  If the operation is not possible (because this is not
        related to the other path), raise ValueError.

        The *walk_up* parameter controls whether `..` may be used to resolve
        the path.
        """
        if not isinstance(other, PurePath):
            other = self.with_segments(other)
        for step, path in enumerate(chain([other], other.parents)):
            if path == self or path in self.parents:
                break
            elif not walk_up:
                raise ValueError(f"{str(self)!r} is not in the subpath of {str(other)!r}")
            elif path.name == '..':
                raise ValueError(f"'..' segment in {str(other)!r} cannot be walked")
        else:
            raise ValueError(f"{str(self)!r} and {str(other)!r} have different anchors")
        parts = ['..'] * step + self._tail[len(path._tail):]
        return self._from_parsed_parts('', '', parts)

    def is_relative_to(self, other):
        """Return True if the path is relative to another path or False.
        """
        if not isinstance(other, PurePath):
            other = self.with_segments(other)
        return other == self or other in self.parents

    def is_absolute(self):
        """True if the path is absolute (has both a root and, if applicable,
        a drive)."""
        if self.parser is posixpath:
            # Optimization: work with raw paths on POSIX.
            for path in self._raw_paths:
                if path.startswith('/'):
                    return True
            return False
        return self.parser.isabs(self)

    def is_reserved(self):
        """Return True if the path contains one of the special names reserved
        by the system, if any."""
        import warnings
        msg = ("pathlib.PurePath.is_reserved() is deprecated and scheduled "
               "for removal in Python 3.15. Use os.path.isreserved() to "
               "detect reserved paths on Windows.")
        warnings.warn(msg, DeprecationWarning, stacklevel=2)
        if self.parser is ntpath:
            return self.parser.isreserved(self)
        return False

    def as_uri(self):
        """Return the path as a URI."""
        if not self.is_absolute():
            raise ValueError("relative path can't be expressed as a file URI")

        drive = self.drive
        if len(drive) == 2 and drive[1] == ':':
            # It's a path on a local drive => 'file:///c:/a/b'
            prefix = 'file:///' + drive
            path = self.as_posix()[2:]
        elif drive:
            # It's a path on a network drive => 'file://host/share/a/b'
            prefix = 'file:'
            path = self.as_posix()
        else:
            # It's a posix path => 'file:///etc/hosts'
            prefix = 'file://'
            path = str(self)
        from urllib.parse import quote_from_bytes
        return prefix + quote_from_bytes(os.fsencode(path))

    def full_match(self, pattern, *, case_sensitive=None):
        """
        Return True if this path matches the given glob-style pattern. The
        pattern is matched against the entire path.
        """
        if not isinstance(pattern, PurePath):
            pattern = self.with_segments(pattern)
        if case_sensitive is None:
            case_sensitive = self.parser is posixpath

        # The string representation of an empty path is a single dot ('.'). Empty
        # paths shouldn't match wildcards, so we change it to the empty string.
        path = str(self) if self.parts else ''
        pattern = str(pattern) if pattern.parts else ''
        globber = _StringGlobber(self.parser.sep, case_sensitive, recursive=True)
        return globber.compile(pattern)(path) is not None

# Subclassing os.PathLike makes isinstance() checks slower,
# which in turn makes Path construction slower. Register instead!
os.PathLike.register(PurePath)


class PurePosixPath(PurePath):
    """PurePath subclass for non-Windows systems.

    On a POSIX system, instantiating a PurePath should return this object.
    However, you can also instantiate it directly on any system.
    """
    parser = posixpath
    __slots__ = ()


class PureWindowsPath(PurePath):
    """PurePath subclass for Windows systems.

    On a Windows system, instantiating a PurePath should return this object.
    However, you can also instantiate it directly on any system.
    """
    parser = ntpath
    __slots__ = ()


class Path(WritablePath, ReadablePath, PurePath):
    """PurePath subclass that can make system calls.

    Path represents a filesystem path but unlike PurePath, also offers
    methods to do system calls on path objects. Depending on your system,
    instantiating a Path will return either a PosixPath or a WindowsPath
    object. You can also instantiate a PosixPath or WindowsPath directly,
    but cannot instantiate a WindowsPath on a POSIX system or vice versa.
    """
    __slots__ = ('_info',)

    def __new__(cls, *args, **kwargs):
        if cls is Path:
            cls = WindowsPath if os.name == 'nt' else PosixPath
        return object.__new__(cls)

    @property
    def info(self):
        """
        A PathInfo object that exposes the file type and other file attributes
        of this path.
        """
        try:
            return self._info
        except AttributeError:
            self._info = PathInfo(self)
            return self._info

    def stat(self, *, follow_symlinks=True):
        """
        Return the result of the stat() system call on this path, like
        os.stat() does.
        """
        return os.stat(self, follow_symlinks=follow_symlinks)

    def lstat(self):
        """
        Like stat(), except if the path points to a symlink, the symlink's
        status information is returned, rather than its target's.
        """
        return os.lstat(self)

    def exists(self, *, follow_symlinks=True):
        """
        Whether this path exists.

        This method normally follows symlinks; to check whether a symlink exists,
        add the argument follow_symlinks=False.
        """
        if follow_symlinks:
            return os.path.exists(self)
        return os.path.lexists(self)

    def is_dir(self, *, follow_symlinks=True):
        """
        Whether this path is a directory.
        """
        if follow_symlinks:
            return os.path.isdir(self)
        try:
            return S_ISDIR(self.stat(follow_symlinks=follow_symlinks).st_mode)
        except (OSError, ValueError):
            return False

    def is_file(self, *, follow_symlinks=True):
        """
        Whether this path is a regular file (also True for symlinks pointing
        to regular files).
        """
        if follow_symlinks:
            return os.path.isfile(self)
        try:
            return S_ISREG(self.stat(follow_symlinks=follow_symlinks).st_mode)
        except (OSError, ValueError):
            return False

    def is_mount(self):
        """
        Check if this path is a mount point
        """
        return os.path.ismount(self)

    def is_symlink(self):
        """
        Whether this path is a symbolic link.
        """
        return os.path.islink(self)

    def is_junction(self):
        """
        Whether this path is a junction.
        """
        return os.path.isjunction(self)

    def is_block_device(self):
        """
        Whether this path is a block device.
        """
        try:
            return S_ISBLK(self.stat().st_mode)
        except (OSError, ValueError):
            return False

    def is_char_device(self):
        """
        Whether this path is a character device.
        """
        try:
            return S_ISCHR(self.stat().st_mode)
        except (OSError, ValueError):
            return False

    def is_fifo(self):
        """
        Whether this path is a FIFO.
        """
        try:
            return S_ISFIFO(self.stat().st_mode)
        except (OSError, ValueError):
            return False

    def is_socket(self):
        """
        Whether this path is a socket.
        """
        try:
            return S_ISSOCK(self.stat().st_mode)
        except (OSError, ValueError):
            return False

    def samefile(self, other_path):
        """Return whether other_path is the same or not as this file
        (as returned by os.path.samefile()).
        """
        st = self.stat()
        try:
            other_st = other_path.stat()
        except AttributeError:
            other_st = self.with_segments(other_path).stat()
        return (st.st_ino == other_st.st_ino and
                st.st_dev == other_st.st_dev)

    def open(self, mode='r', buffering=-1, encoding=None,
             errors=None, newline=None):
        """
        Open the file pointed to by this path and return a file object, as
        the built-in open() function does.
        """
        if "b" not in mode:
            encoding = io.text_encoding(encoding)
        return io.open(self, mode, buffering, encoding, errors, newline)

    def read_bytes(self):
        """
        Open the file in bytes mode, read it, and close the file.
        """
        with self.open(mode='rb', buffering=0) as f:
            return f.read()

    def read_text(self, encoding=None, errors=None, newline=None):
        """
        Open the file in text mode, read it, and close the file.
        """
        # Call io.text_encoding() here to ensure any warning is raised at an
        # appropriate stack level.
        encoding = io.text_encoding(encoding)
        with self.open(mode='r', encoding=encoding, errors=errors, newline=newline) as f:
            return f.read()

    def write_bytes(self, data):
        """
        Open the file in bytes mode, write to it, and close the file.
        """
        # type-check for the buffer interface before truncating the file
        view = memoryview(data)
        with self.open(mode='wb') as f:
            return f.write(view)

    def write_text(self, data, encoding=None, errors=None, newline=None):
        """
        Open the file in text mode, write to it, and close the file.
        """
        # Call io.text_encoding() here to ensure any warning is raised at an
        # appropriate stack level.
        encoding = io.text_encoding(encoding)
        if not isinstance(data, str):
            raise TypeError('data must be str, not %s' %
                            data.__class__.__name__)
        with self.open(mode='w', encoding=encoding, errors=errors, newline=newline) as f:
            return f.write(data)

    _remove_leading_dot = operator.itemgetter(slice(2, None))
    _remove_trailing_slash = operator.itemgetter(slice(-1))

    def _filter_trailing_slash(self, paths):
        sep = self.parser.sep
        anchor_len = len(self.anchor)
        for path_str in paths:
            if len(path_str) > anchor_len and path_str[-1] == sep:
                path_str = path_str[:-1]
            yield path_str

    def _from_dir_entry(self, dir_entry, path_str):
        path = self.with_segments(path_str)
        path._str = path_str
        path._info = DirEntryInfo(dir_entry)
        return path

    def iterdir(self):
        """Yield path objects of the directory contents.

        The children are yielded in arbitrary order, and the
        special entries '.' and '..' are not included.
        """
        root_dir = str(self)
        with os.scandir(root_dir) as scandir_it:
            entries = list(scandir_it)
        if root_dir == '.':
            return (self._from_dir_entry(e, e.name) for e in entries)
        else:
            return (self._from_dir_entry(e, e.path) for e in entries)

    def glob(self, pattern, *, case_sensitive=None, recurse_symlinks=False):
        """Iterate over this subtree and yield all existing files (of any
        kind, including directories) matching the given relative pattern.
        """
        sys.audit("pathlib.Path.glob", self, pattern)
        if case_sensitive is None:
            case_sensitive = self.parser is posixpath
            case_pedantic = False
        else:
            # The user has expressed a case sensitivity choice, but we don't
            # know the case sensitivity of the underlying filesystem, so we
            # must use scandir() for everything, including non-wildcard parts.
            case_pedantic = True
        parts = self._parse_pattern(pattern)
        recursive = True if recurse_symlinks else _no_recurse_symlinks
        globber = _StringGlobber(self.parser.sep, case_sensitive, case_pedantic, recursive)
        select = globber.selector(parts[::-1])
        root = str(self)
        paths = select(root)

        # Normalize results
        if root == '.':
            paths = map(self._remove_leading_dot, paths)
        if parts[-1] == '':
            paths = map(self._remove_trailing_slash, paths)
        elif parts[-1] == '**':
            paths = self._filter_trailing_slash(paths)
        paths = map(self._from_parsed_string, paths)
        return paths

    def rglob(self, pattern, *, case_sensitive=None, recurse_symlinks=False):
        """Recursively yield all existing files (of any kind, including
        directories) matching the given relative pattern, anywhere in
        this subtree.
        """
        sys.audit("pathlib.Path.rglob", self, pattern)
        pattern = self.parser.join('**', pattern)
        return self.glob(pattern, case_sensitive=case_sensitive, recurse_symlinks=recurse_symlinks)

    def walk(self, top_down=True, on_error=None, follow_symlinks=False):
        """Walk the directory tree from this directory, similar to os.walk()."""
        sys.audit("pathlib.Path.walk", self, on_error, follow_symlinks)
        root_dir = str(self)
        if not follow_symlinks:
            follow_symlinks = os._walk_symlinks_as_files
        results = os.walk(root_dir, top_down, on_error, follow_symlinks)
        for path_str, dirnames, filenames in results:
            if root_dir == '.':
                path_str = path_str[2:]
            yield self._from_parsed_string(path_str), dirnames, filenames

    def absolute(self):
        """Return an absolute version of this path
        No normalization or symlink resolution is performed.

        Use resolve() to resolve symlinks and remove '..' segments.
        """
        if self.is_absolute():
            return self
        if self.root:
            drive = os.path.splitroot(os.getcwd())[0]
            return self._from_parsed_parts(drive, self.root, self._tail)
        if self.drive:
            # There is a CWD on each drive-letter drive.
            cwd = os.path.abspath(self.drive)
        else:
            cwd = os.getcwd()
        if not self._tail:
            # Fast path for "empty" paths, e.g. Path("."), Path("") or Path().
            # We pass only one argument to with_segments() to avoid the cost
            # of joining, and we exploit the fact that getcwd() returns a
            # fully-normalized string by storing it in _str. This is used to
            # implement Path.cwd().
            return self._from_parsed_string(cwd)
        drive, root, rel = os.path.splitroot(cwd)
        if not rel:
            return self._from_parsed_parts(drive, root, self._tail)
        tail = rel.split(self.parser.sep)
        tail.extend(self._tail)
        return self._from_parsed_parts(drive, root, tail)

    @classmethod
    def cwd(cls):
        """Return a new path pointing to the current working directory."""
        cwd = os.getcwd()
        path = cls(cwd)
        path._str = cwd  # getcwd() returns a normalized path
        return path

    def resolve(self, strict=False):
        """
        Make the path absolute, resolving all symlinks on the way and also
        normalizing it.
        """

        return self.with_segments(os.path.realpath(self, strict=strict))

    if pwd:
        def owner(self, *, follow_symlinks=True):
            """
            Return the login name of the file owner.
            """
            uid = self.stat(follow_symlinks=follow_symlinks).st_uid
            return pwd.getpwuid(uid).pw_name
    else:
        def owner(self, *, follow_symlinks=True):
            """
            Return the login name of the file owner.
            """
            f = f"{type(self).__name__}.owner()"
            raise UnsupportedOperation(f"{f} is unsupported on this system")

    if grp:
        def group(self, *, follow_symlinks=True):
            """
            Return the group name of the file gid.
            """
            gid = self.stat(follow_symlinks=follow_symlinks).st_gid
            return grp.getgrgid(gid).gr_name
    else:
        def group(self, *, follow_symlinks=True):
            """
            Return the group name of the file gid.
            """
            f = f"{type(self).__name__}.group()"
            raise UnsupportedOperation(f"{f} is unsupported on this system")

    if hasattr(os, "readlink"):
        def readlink(self):
            """
            Return the path to which the symbolic link points.
            """
            return self.with_segments(os.readlink(self))
    else:
        def readlink(self):
            """
            Return the path to which the symbolic link points.
            """
            f = f"{type(self).__name__}.readlink()"
            raise UnsupportedOperation(f"{f} is unsupported on this system")

    def touch(self, mode=0o666, exist_ok=True):
        """
        Create this file with the given access mode, if it doesn't exist.
        """

        if exist_ok:
            # First try to bump modification time
            # Implementation note: GNU touch uses the UTIME_NOW option of
            # the utimensat() / futimens() functions.
            try:
                os.utime(self, None)
            except OSError:
                # Avoid exception chaining
                pass
            else:
                return
        flags = os.O_CREAT | os.O_WRONLY
        if not exist_ok:
            flags |= os.O_EXCL
        fd = os.open(self, flags, mode)
        os.close(fd)

    def mkdir(self, mode=0o777, parents=False, exist_ok=False):
        """
        Create a new directory at this given path.
        """
        try:
            os.mkdir(self, mode)
        except FileNotFoundError:
            if not parents or self.parent == self:
                raise
            self.parent.mkdir(parents=True, exist_ok=True)
            self.mkdir(mode, parents=False, exist_ok=exist_ok)
        except OSError:
            # Cannot rely on checking for EEXIST, since the operating system
            # could give priority to other errors like EACCES or EROFS
            if not exist_ok or not self.is_dir():
                raise

    def chmod(self, mode, *, follow_symlinks=True):
        """
        Change the permissions of the path, like os.chmod().
        """
        os.chmod(self, mode, follow_symlinks=follow_symlinks)

    def lchmod(self, mode):
        """
        Like chmod(), except if the path points to a symlink, the symlink's
        permissions are changed, rather than its target's.
        """
        self.chmod(mode, follow_symlinks=False)

    def unlink(self, missing_ok=False):
        """
        Remove this file or link.
        If the path is a directory, use rmdir() instead.
        """
        try:
            os.unlink(self)
        except FileNotFoundError:
            if not missing_ok:
                raise

    def rmdir(self):
        """
        Remove this directory.  The directory must be empty.
        """
        os.rmdir(self)

    def _delete(self):
        """
        Delete this file or directory (including all sub-directories).
        """
        if self.is_symlink() or self.is_junction():
            self.unlink()
        elif self.is_dir():
            # Lazy import to improve module import time
            import shutil
            shutil.rmtree(self)
        else:
            self.unlink()

    def rename(self, target):
        """
        Rename this path to the target path.

        The target path may be absolute or relative. Relative paths are
        interpreted relative to the current working directory, *not* the
        directory of the Path object.

        Returns the new Path instance pointing to the target path.
        """
        os.rename(self, target)
        return self.with_segments(target)

    def replace(self, target):
        """
        Rename this path to the target path, overwriting if that path exists.

        The target path may be absolute or relative. Relative paths are
        interpreted relative to the current working directory, *not* the
        directory of the Path object.

        Returns the new Path instance pointing to the target path.
        """
        os.replace(self, target)
        return self.with_segments(target)

    _copy_reader = property(_LocalCopyReader)
    _copy_writer = property(_LocalCopyWriter)

    def move(self, target):
        """
        Recursively move this file or directory tree to the given destination.
        """
        # Use os.replace() if the target is os.PathLike and on the same FS.
        try:
            target_str = os.fspath(target)
        except TypeError:
            pass
        else:
            if not hasattr(target, '_copy_writer'):
                target = self.with_segments(target_str)
            target._copy_writer._ensure_different_file(self)
            try:
                os.replace(self, target_str)
                return target
            except OSError as err:
                if err.errno != EXDEV:
                    raise
        # Fall back to copy+delete.
        target = self.copy(target, follow_symlinks=False, preserve_metadata=True)
        self._delete()
        return target

    def move_into(self, target_dir):
        """
        Move this file or directory tree into the given existing directory.
        """
        name = self.name
        if not name:
            raise ValueError(f"{self!r} has an empty name")
        elif hasattr(target_dir, '_copy_writer'):
            target = target_dir / name
        else:
            target = self.with_segments(target_dir, name)
        return self.move(target)

    if hasattr(os, "symlink"):
        def symlink_to(self, target, target_is_directory=False):
            """
            Make this path a symlink pointing to the target path.
            Note the order of arguments (link, target) is the reverse of os.symlink.
            """
            os.symlink(target, self, target_is_directory)
    else:
        def symlink_to(self, target, target_is_directory=False):
            """
            Make this path a symlink pointing to the target path.
            Note the order of arguments (link, target) is the reverse of os.symlink.
            """
            f = f"{type(self).__name__}.symlink_to()"
            raise UnsupportedOperation(f"{f} is unsupported on this system")

    if hasattr(os, "link"):
        def hardlink_to(self, target):
            """
            Make this path a hard link pointing to the same file as *target*.

            Note the order of arguments (self, target) is the reverse of os.link's.
            """
            os.link(target, self)
    else:
        def hardlink_to(self, target):
            """
            Make this path a hard link pointing to the same file as *target*.

            Note the order of arguments (self, target) is the reverse of os.link's.
            """
            f = f"{type(self).__name__}.hardlink_to()"
            raise UnsupportedOperation(f"{f} is unsupported on this system")

    def expanduser(self):
        """ Return a new path with expanded ~ and ~user constructs
        (as returned by os.path.expanduser)
        """
        if (not (self.drive or self.root) and
            self._tail and self._tail[0][:1] == '~'):
            homedir = os.path.expanduser(self._tail[0])
            if homedir[:1] == "~":
                raise RuntimeError("Could not determine home directory.")
            drv, root, tail = self._parse_path(homedir)
            return self._from_parsed_parts(drv, root, tail + self._tail[1:])

        return self

    @classmethod
    def home(cls):
        """Return a new path pointing to expanduser('~').
        """
        homedir = os.path.expanduser("~")
        if homedir == "~":
            raise RuntimeError("Could not determine home directory.")
        return cls(homedir)

    @classmethod
    def from_uri(cls, uri):
        """Return a new path from the given 'file' URI."""
        if not uri.startswith('file:'):
            raise ValueError(f"URI does not start with 'file:': {uri!r}")
        path = uri[5:]
        if path[:3] == '///':
            # Remove empty authority
            path = path[2:]
        elif path[:12] == '//localhost/':
            # Remove 'localhost' authority
            path = path[11:]
        if path[:3] == '///' or (path[:1] == '/' and path[2:3] in ':|'):
            # Remove slash before DOS device/UNC path
            path = path[1:]
        if path[1:2] == '|':
            # Replace bar with colon in DOS drive
            path = path[:1] + ':' + path[2:]
        from urllib.parse import unquote_to_bytes
        path = cls(os.fsdecode(unquote_to_bytes(path)))
        if not path.is_absolute():
            raise ValueError(f"URI is not absolute: {uri!r}")
        return path


class PosixPath(Path, PurePosixPath):
    """Path subclass for non-Windows systems.

    On a POSIX system, instantiating a Path should return this object.
    """
    __slots__ = ()

    if os.name == 'nt':
        def __new__(cls, *args, **kwargs):
            raise UnsupportedOperation(
                f"cannot instantiate {cls.__name__!r} on your system")

class WindowsPath(Path, PureWindowsPath):
    """Path subclass for Windows systems.

    On a Windows system, instantiating a Path should return this object.
    """
    __slots__ = ()

    if os.name != 'nt':
        def __new__(cls, *args, **kwargs):
            raise UnsupportedOperation(
                f"cannot instantiate {cls.__name__!r} on your system")<|MERGE_RESOLUTION|>--- conflicted
+++ resolved
@@ -19,13 +19,8 @@
 except ImportError:
     grp = None
 
-<<<<<<< HEAD
 from pathlib._os import copyfile, PathInfo, DirEntryInfo
-from pathlib._abc import CopyWriter, JoinablePath, WritablePath
-=======
-from pathlib._os import copyfile
 from pathlib._abc import CopyReader, CopyWriter, JoinablePath, ReadablePath, WritablePath
->>>>>>> 01d91500
 
 
 __all__ = [
