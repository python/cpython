--- conflicted
+++ resolved
@@ -20,11 +20,7 @@
     grp = None
 
 from pathlib._os import copyfile
-<<<<<<< HEAD
-from pathlib._abc import CopyWriter, JoinablePath, ReadablePath, WritablePath
-=======
 from pathlib._abc import CopyReader, CopyWriter, JoinablePath, ReadablePath, WritablePath
->>>>>>> 01d91500
 
 
 __all__ = [
@@ -703,11 +699,7 @@
     __slots__ = ()
 
 
-<<<<<<< HEAD
 class Path(PurePath):
-=======
-class Path(WritablePath, ReadablePath, PurePath):
->>>>>>> 01d91500
     """PurePath subclass that can make system calls.
 
     Path represents a filesystem path but unlike PurePath, also offers
@@ -847,16 +839,12 @@
             encoding = io.text_encoding(encoding)
         return io.open(self, mode, buffering, encoding, errors, newline)
 
-<<<<<<< HEAD
-    read_bytes = ReadablePath.read_bytes
-=======
     def read_bytes(self):
         """
         Open the file in bytes mode, read it, and close the file.
         """
         with self.open(mode='rb', buffering=0) as f:
             return f.read()
->>>>>>> 01d91500
 
     def read_text(self, encoding=None, errors=None, newline=None):
         """
@@ -865,11 +853,6 @@
         # Call io.text_encoding() here to ensure any warning is raised at an
         # appropriate stack level.
         encoding = io.text_encoding(encoding)
-<<<<<<< HEAD
-        return ReadablePath.read_text(self, encoding, errors, newline)
-
-    write_bytes = WritablePath.write_bytes
-=======
         with self.open(mode='r', encoding=encoding, errors=errors, newline=newline) as f:
             return f.read()
 
@@ -881,7 +864,6 @@
         view = memoryview(data)
         with self.open(mode='wb') as f:
             return f.write(view)
->>>>>>> 01d91500
 
     def write_text(self, data, encoding=None, errors=None, newline=None):
         """
@@ -890,15 +872,11 @@
         # Call io.text_encoding() here to ensure any warning is raised at an
         # appropriate stack level.
         encoding = io.text_encoding(encoding)
-<<<<<<< HEAD
-        return WritablePath.write_text(self, data, encoding, errors, newline)
-=======
         if not isinstance(data, str):
             raise TypeError('data must be str, not %s' %
                             data.__class__.__name__)
         with self.open(mode='w', encoding=encoding, errors=errors, newline=newline) as f:
             return f.write(data)
->>>>>>> 01d91500
 
     _remove_leading_dot = operator.itemgetter(slice(2, None))
     _remove_trailing_slash = operator.itemgetter(slice(-1))
@@ -1184,6 +1162,7 @@
     _copy_reader = property(_LocalCopyReader)
     _copy_writer = property(_LocalCopyWriter)
 
+    copy = ReadablePath.copy
     copy_into = ReadablePath.copy_into
 
     def move(self, target):
