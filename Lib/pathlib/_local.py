--- conflicted
+++ resolved
@@ -65,144 +65,7 @@
         return "<{}.parents>".format(type(self._path).__name__)
 
 
-<<<<<<< HEAD
-class _LocalCopyReader(CopyReader):
-    """This object implements the "read" part of copying local paths. Don't
-    try to construct it yourself.
-    """
-    __slots__ = ()
-
-    _readable_metakeys = {'mode', 'times_ns'}
-    if hasattr(os.stat_result, 'st_flags'):
-        _readable_metakeys.add('flags')
-    if hasattr(os, 'listxattr'):
-        _readable_metakeys.add('xattrs')
-    _readable_metakeys = frozenset(_readable_metakeys)
-
-    def _read_metadata(self, metakeys, *, follow_symlinks=True):
-        metadata = {}
-        if 'mode' in metakeys or 'times_ns' in metakeys or 'flags' in metakeys:
-            st = self._path.stat(follow_symlinks=follow_symlinks)
-            if 'mode' in metakeys:
-                metadata['mode'] = S_IMODE(st.st_mode)
-            if 'times_ns' in metakeys:
-                metadata['times_ns'] = st.st_atime_ns, st.st_mtime_ns
-            if 'flags' in metakeys:
-                metadata['flags'] = st.st_flags
-        if 'xattrs' in metakeys:
-            try:
-                metadata['xattrs'] = [
-                    (attr, os.getxattr(self._path, attr, follow_symlinks=follow_symlinks))
-                    for attr in os.listxattr(self._path, follow_symlinks=follow_symlinks)]
-            except OSError as err:
-                if err.errno not in (EPERM, ENOTSUP, ENODATA, EINVAL, EACCES):
-                    raise
-        return metadata
-
-
-class _LocalCopyWriter(CopyWriter):
-    """This object implements the "write" part of copying local paths. Don't
-    try to construct it yourself.
-    """
-    __slots__ = ()
-
-    _writable_metakeys = _LocalCopyReader._readable_metakeys
-
-    def _write_metadata(self, metadata, *, follow_symlinks=True):
-        def _nop(*args, ns=None, follow_symlinks=None):
-            pass
-
-        if follow_symlinks:
-            # use the real function if it exists
-            def lookup(name):
-                return getattr(os, name, _nop)
-        else:
-            # use the real function only if it exists
-            # *and* it supports follow_symlinks
-            def lookup(name):
-                fn = getattr(os, name, _nop)
-                if fn in os.supports_follow_symlinks:
-                    return fn
-                return _nop
-
-        times_ns = metadata.get('times_ns')
-        if times_ns is not None:
-            lookup("utime")(self._path, ns=times_ns, follow_symlinks=follow_symlinks)
-        # We must copy extended attributes before the file is (potentially)
-        # chmod()'ed read-only, otherwise setxattr() will error with -EACCES.
-        xattrs = metadata.get('xattrs')
-        if xattrs is not None:
-            for attr, value in xattrs:
-                try:
-                    os.setxattr(self._path, attr, value, follow_symlinks=follow_symlinks)
-                except OSError as e:
-                    if e.errno not in (EPERM, ENOTSUP, ENODATA, EINVAL, EACCES):
-                        raise
-        mode = metadata.get('mode')
-        if mode is not None:
-            try:
-                lookup("chmod")(self._path, mode, follow_symlinks=follow_symlinks)
-            except NotImplementedError:
-                # if we got a NotImplementedError, it's because
-                #   * follow_symlinks=False,
-                #   * lchown() is unavailable, and
-                #   * either
-                #       * fchownat() is unavailable or
-                #       * fchownat() doesn't implement AT_SYMLINK_NOFOLLOW.
-                #         (it returned ENOSUP.)
-                # therefore we're out of options--we simply cannot chown the
-                # symlink.  give up, suppress the error.
-                # (which is what shutil always did in this circumstance.)
-                pass
-        flags = metadata.get('flags')
-        if flags is not None:
-            try:
-                lookup("chflags")(self._path, flags, follow_symlinks=follow_symlinks)
-            except OSError as why:
-                if why.errno not in (EOPNOTSUPP, ENOTSUP):
-                    raise
-
-    if copyfile:
-        # Use fast OS routine for local file copying where available.
-        def _create_file(self, source, metakeys):
-            """Copy the given file to the given target."""
-            try:
-                source = os.fspath(source)
-            except TypeError:
-                super()._create_file(source, metakeys)
-            else:
-                copyfile(source, os.fspath(self._path))
-
-    if os.name == 'nt':
-        # Windows: symlink target might not exist yet if we're copying several
-        # files, so ensure we pass is_dir to os.symlink().
-        def _create_symlink(self, source, metakeys):
-            """Copy the given symlink to the given target."""
-            self._path.symlink_to(source.readlink(), source.is_dir())
-            if metakeys:
-                metadata = source._copy_reader._read_metadata(metakeys, follow_symlinks=False)
-                if metadata:
-                    self._write_metadata(metadata, follow_symlinks=False)
-
-    def _ensure_different_file(self, source):
-        """
-        Raise OSError(EINVAL) if both paths refer to the same file.
-        """
-        try:
-            if not self._path.samefile(source):
-                return
-        except (OSError, ValueError):
-            return
-        err = OSError(EINVAL, "Source and target are the same file")
-        err.filename = str(source)
-        err.filename2 = str(self._path)
-        raise err
-
-
-class PurePath:
-=======
 class PurePath(JoinablePath):
->>>>>>> c88dacb3
     """Base class for manipulating paths without I/O.
 
     PurePath represents a filesystem path and offers operations which
