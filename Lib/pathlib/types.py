--- conflicted
+++ resolved
@@ -333,15 +333,7 @@
         Recursively copy this file or directory tree to the given destination.
         """
         ensure_distinct_paths(self, target)
-<<<<<<< HEAD
-        try:
-            copy_to_target = target._copy_from
-        except AttributeError:
-            raise TypeError(f"Target path is not writable: {target!r}") from None
-        list(copy_to_target(self, **kwargs))  # Consume generator.
-=======
-        target._copy_from(self, **kwargs)
->>>>>>> 7c3692fe
+        list(target._copy_from(self, **kwargs))  # Consume generator.
         return target.joinpath()  # Empty join to ensure fresh metadata.
 
     def copy_into(self, target_dir, **kwargs):
