"""Object-oriented filesystem paths.

This module provides classes to represent abstract paths and concrete
paths with operations that have semantics appropriate for different
operating systems.
"""

import io
import ntpath
import os
import posixpath
import sys
import warnings

try:
    import pwd
except ImportError:
    pwd = None
try:
    import grp
except ImportError:
    grp = None

from . import _abc


__all__ = [
    "UnsupportedOperation",
    "PurePath", "PurePosixPath", "PureWindowsPath",
    "Path", "PosixPath", "WindowsPath",
    ]


UnsupportedOperation = _abc.UnsupportedOperation


class PurePath(_abc.PurePathBase):
    """Base class for manipulating paths without I/O.

    PurePath represents a filesystem path and offers operations which
    don't imply any actual filesystem I/O.  Depending on your system,
    instantiating a PurePath will return either a PurePosixPath or a
    PureWindowsPath object.  You can also instantiate either of these classes
    directly, regardless of your system.
    """

    __slots__ = (
        # The `_str_normcase_cached` slot stores the string path with
        # normalized case. It is set when the `_str_normcase` property is
        # accessed for the first time. It's used to implement `__eq__()`
        # `__hash__()`, and `_parts_normcase`
        '_str_normcase_cached',

        # The `_parts_normcase_cached` slot stores the case-normalized
        # string path after splitting on path separators. It's set when the
        # `_parts_normcase` property is accessed for the first time. It's used
        # to implement comparison methods like `__lt__()`.
        '_parts_normcase_cached',

        # The `_hash` slot stores the hash of the case-normalized string
        # path. It's set when `__hash__()` is called for the first time.
        '_hash',
    )
    pathmod = os.path

    def __new__(cls, *args, **kwargs):
        """Construct a PurePath from one or several strings and or existing
        PurePath objects.  The strings and path objects are combined so as
        to yield a canonicalized path, which is incorporated into the
        new PurePath object.
        """
        if cls is PurePath:
            cls = PureWindowsPath if os.name == 'nt' else PurePosixPath
        return object.__new__(cls)

    def __init__(self, *args):
        paths = []
        for arg in args:
            if isinstance(arg, PurePath):
                if arg.pathmod is ntpath and self.pathmod is posixpath:
                    # GH-103631: Convert separators for backwards compatibility.
                    paths.extend(path.replace('\\', '/') for path in arg._raw_paths)
                else:
                    paths.extend(arg._raw_paths)
            else:
                try:
                    path = os.fspath(arg)
                except TypeError:
                    path = arg
                if not isinstance(path, str):
                    raise TypeError(
                        "argument should be a str or an os.PathLike "
                        "object where __fspath__ returns a str, "
                        f"not {type(path).__name__!r}")
                paths.append(path)
        # Avoid calling super().__init__, as an optimisation
        self._raw_paths = paths
        self._resolving = False

    def __reduce__(self):
        # Using the parts tuple helps share interned path parts
        # when pickling related paths.
        return (self.__class__, self.parts)

    def __repr__(self):
        return "{}({!r})".format(self.__class__.__name__, self.as_posix())

    def __fspath__(self):
        return str(self)

    def __bytes__(self):
        """Return the bytes representation of the path.  This is only
        recommended to use under Unix."""
        return os.fsencode(self)

    @property
    def _str_normcase(self):
        # String with normalized case, for hashing and equality checks
        try:
            return self._str_normcase_cached
        except AttributeError:
            if _abc._is_case_sensitive(self.pathmod):
                self._str_normcase_cached = str(self)
            else:
                self._str_normcase_cached = str(self).lower()
            return self._str_normcase_cached

    def __hash__(self):
        try:
            return self._hash
        except AttributeError:
            self._hash = hash(self._str_normcase)
            return self._hash

    def __eq__(self, other):
        if not isinstance(other, PurePath):
            return NotImplemented
        return self._str_normcase == other._str_normcase and self.pathmod is other.pathmod

    @property
    def _parts_normcase(self):
        # Cached parts with normalized case, for comparisons.
        try:
            return self._parts_normcase_cached
        except AttributeError:
            self._parts_normcase_cached = self._str_normcase.split(self.pathmod.sep)
            return self._parts_normcase_cached

    def __lt__(self, other):
        if not isinstance(other, PurePath) or self.pathmod is not other.pathmod:
            return NotImplemented
        return self._parts_normcase < other._parts_normcase

    def __le__(self, other):
        if not isinstance(other, PurePath) or self.pathmod is not other.pathmod:
            return NotImplemented
        return self._parts_normcase <= other._parts_normcase

    def __gt__(self, other):
        if not isinstance(other, PurePath) or self.pathmod is not other.pathmod:
            return NotImplemented
        return self._parts_normcase > other._parts_normcase

    def __ge__(self, other):
        if not isinstance(other, PurePath) or self.pathmod is not other.pathmod:
            return NotImplemented
        return self._parts_normcase >= other._parts_normcase

<<<<<<< HEAD
    @property
    def name(self):
        """The final path component, if any."""
        tail = self._tail
        if not tail:
            return ''
        return tail[-1]

    def with_name(self, name):
        """Return a new path with the file name changed."""
        m = self.pathmod
        if not name or m.sep in name or (m.altsep and m.altsep in name) or name == '.':
            raise ValueError(f"Invalid name {name!r}")
        tail = self._tail.copy()
        if not tail:
            raise ValueError(f"{self!r} has an empty name")
        tail[-1] = name
        return self._from_parsed_parts(self.drive, self.root, tail)
=======
    def relative_to(self, other, /, *_deprecated, walk_up=False):
        """Return the relative path to another path identified by the passed
        arguments.  If the operation is not possible (because this is not
        related to the other path), raise ValueError.

        The *walk_up* parameter controls whether `..` may be used to resolve
        the path.
        """
        if _deprecated:
            msg = ("support for supplying more than one positional argument "
                   "to pathlib.PurePath.relative_to() is deprecated and "
                   "scheduled for removal in Python 3.14")
            warnings.warn(msg, DeprecationWarning, stacklevel=2)
            other = self.with_segments(other, *_deprecated)
        return _abc.PurePathBase.relative_to(self, other, walk_up=walk_up)

    def is_relative_to(self, other, /, *_deprecated):
        """Return True if the path is relative to another path or False.
        """
        if _deprecated:
            msg = ("support for supplying more than one argument to "
                   "pathlib.PurePath.is_relative_to() is deprecated and "
                   "scheduled for removal in Python 3.14")
            warnings.warn(msg, DeprecationWarning, stacklevel=2)
            other = self.with_segments(other, *_deprecated)
        return _abc.PurePathBase.is_relative_to(self, other)
>>>>>>> 3375dfed

    def as_uri(self):
        """Return the path as a URI."""
        if not self.is_absolute():
            raise ValueError("relative path can't be expressed as a file URI")

        drive = self.drive
        if len(drive) == 2 and drive[1] == ':':
            # It's a path on a local drive => 'file:///c:/a/b'
            prefix = 'file:///' + drive
            path = self.as_posix()[2:]
        elif drive:
            # It's a path on a network drive => 'file://host/share/a/b'
            prefix = 'file:'
            path = self.as_posix()
        else:
            # It's a posix path => 'file:///etc/hosts'
            prefix = 'file://'
            path = str(self)
        from urllib.parse import quote_from_bytes
        return prefix + quote_from_bytes(os.fsencode(path))


# Subclassing os.PathLike makes isinstance() checks slower,
# which in turn makes Path construction slower. Register instead!
os.PathLike.register(PurePath)


class PurePosixPath(PurePath):
    """PurePath subclass for non-Windows systems.

    On a POSIX system, instantiating a PurePath should return this object.
    However, you can also instantiate it directly on any system.
    """
    pathmod = posixpath
    __slots__ = ()


class PureWindowsPath(PurePath):
    """PurePath subclass for Windows systems.

    On a Windows system, instantiating a PurePath should return this object.
    However, you can also instantiate it directly on any system.
    """
    pathmod = ntpath
    __slots__ = ()


class Path(_abc.PathBase, PurePath):
    """PurePath subclass that can make system calls.

    Path represents a filesystem path but unlike PurePath, also offers
    methods to do system calls on path objects. Depending on your system,
    instantiating a Path will return either a PosixPath or a WindowsPath
    object. You can also instantiate a PosixPath or WindowsPath directly,
    but cannot instantiate a WindowsPath on a POSIX system or vice versa.
    """
    __slots__ = ()
    as_uri = PurePath.as_uri

    @classmethod
    def _unsupported(cls, method_name):
        msg = f"{cls.__name__}.{method_name}() is unsupported on this system"
        raise UnsupportedOperation(msg)

    def __init__(self, *args, **kwargs):
        if kwargs:
            msg = ("support for supplying keyword arguments to pathlib.PurePath "
                   "is deprecated and scheduled for removal in Python {remove}")
            warnings._deprecated("pathlib.PurePath(**kwargs)", msg, remove=(3, 14))
        super().__init__(*args)

    def __new__(cls, *args, **kwargs):
        if cls is Path:
            cls = WindowsPath if os.name == 'nt' else PosixPath
        return object.__new__(cls)

    def stat(self, *, follow_symlinks=True):
        """
        Return the result of the stat() system call on this path, like
        os.stat() does.
        """
        return os.stat(self, follow_symlinks=follow_symlinks)

    def is_mount(self):
        """
        Check if this path is a mount point
        """
        return os.path.ismount(self)

    def is_junction(self):
        """
        Whether this path is a junction.
        """
        return os.path.isjunction(self)

    def open(self, mode='r', buffering=-1, encoding=None,
             errors=None, newline=None):
        """
        Open the file pointed by this path and return a file object, as
        the built-in open() function does.
        """
        if "b" not in mode:
            encoding = io.text_encoding(encoding)
        return io.open(self, mode, buffering, encoding, errors, newline)

    def read_text(self, encoding=None, errors=None, newline=None):
        """
        Open the file in text mode, read it, and close the file.
        """
        # Call io.text_encoding() here to ensure any warning is raised at an
        # appropriate stack level.
        encoding = io.text_encoding(encoding)
        return _abc.PathBase.read_text(self, encoding, errors, newline)

    def write_text(self, data, encoding=None, errors=None, newline=None):
        """
        Open the file in text mode, write to it, and close the file.
        """
        # Call io.text_encoding() here to ensure any warning is raised at an
        # appropriate stack level.
        encoding = io.text_encoding(encoding)
        return _abc.PathBase.write_text(self, data, encoding, errors, newline)

    def iterdir(self):
        """Yield path objects of the directory contents.

        The children are yielded in arbitrary order, and the
        special entries '.' and '..' are not included.
        """
        return (self._make_child_relpath(name) for name in os.listdir(self))

    def _scandir(self):
        return os.scandir(self)

    def _make_child_entry(self, entry):
        # Transform an entry yielded from _scandir() into a path object.
        path_str = entry.name if str(self) == '.' else entry.path
        path = self.with_segments(path_str)
        path._str = path_str
        path._drv = self.drive
        path._root = self.root
        path._tail_cached = self._tail + [entry.name]
        return path

    def glob(self, pattern, *, case_sensitive=None, follow_symlinks=None):
        """Iterate over this subtree and yield all existing files (of any
        kind, including directories) matching the given relative pattern.
        """
        sys.audit("pathlib.Path.glob", self, pattern)
        if pattern.endswith('**'):
            # GH-70303: '**' only matches directories. Add trailing slash.
            warnings.warn(
                "Pattern ending '**' will match files and directories in a "
                "future Python release. Add a trailing slash to match only "
                "directories and remove this warning.",
                FutureWarning, 2)
            pattern = f'{pattern}/'
        return _abc.PathBase.glob(
            self, pattern, case_sensitive=case_sensitive, follow_symlinks=follow_symlinks)

    def rglob(self, pattern, *, case_sensitive=None, follow_symlinks=None):
        """Recursively yield all existing files (of any kind, including
        directories) matching the given relative pattern, anywhere in
        this subtree.
        """
        sys.audit("pathlib.Path.rglob", self, pattern)
        if pattern.endswith('**'):
            # GH-70303: '**' only matches directories. Add trailing slash.
            warnings.warn(
                "Pattern ending '**' will match files and directories in a "
                "future Python release. Add a trailing slash to match only "
                "directories and remove this warning.",
                FutureWarning, 2)
            pattern = f'{pattern}/'
        pattern = f'**/{pattern}'
        return _abc.PathBase.glob(
            self, pattern, case_sensitive=case_sensitive, follow_symlinks=follow_symlinks)

    def walk(self, top_down=True, on_error=None, follow_symlinks=False):
        """Walk the directory tree from this directory, similar to os.walk()."""
        sys.audit("pathlib.Path.walk", self, on_error, follow_symlinks)
        return _abc.PathBase.walk(
            self, top_down=top_down, on_error=on_error, follow_symlinks=follow_symlinks)

    def absolute(self):
        """Return an absolute version of this path
        No normalization or symlink resolution is performed.

        Use resolve() to resolve symlinks and remove '..' segments.
        """
        if self.is_absolute():
            return self
        if self.root:
            drive = os.path.splitroot(os.getcwd())[0]
            return self._from_parsed_parts(drive, self.root, self._tail)
        if self.drive:
            # There is a CWD on each drive-letter drive.
            cwd = os.path.abspath(self.drive)
        else:
            cwd = os.getcwd()
        if not self._tail:
            # Fast path for "empty" paths, e.g. Path("."), Path("") or Path().
            # We pass only one argument to with_segments() to avoid the cost
            # of joining, and we exploit the fact that getcwd() returns a
            # fully-normalized string by storing it in _str. This is used to
            # implement Path.cwd().
            result = self.with_segments(cwd)
            result._str = cwd
            return result
        drive, root, rel = os.path.splitroot(cwd)
        if not rel:
            return self._from_parsed_parts(drive, root, self._tail)
        tail = rel.split(self.pathmod.sep)
        tail.extend(self._tail)
        return self._from_parsed_parts(drive, root, tail)

    def resolve(self, strict=False):
        """
        Make the path absolute, resolving all symlinks on the way and also
        normalizing it.
        """

        return self.with_segments(os.path.realpath(self, strict=strict))

    if pwd:
        def owner(self, *, follow_symlinks=True):
            """
            Return the login name of the file owner.
            """
            uid = self.stat(follow_symlinks=follow_symlinks).st_uid
            return pwd.getpwuid(uid).pw_name

    if grp:
        def group(self, *, follow_symlinks=True):
            """
            Return the group name of the file gid.
            """
            gid = self.stat(follow_symlinks=follow_symlinks).st_gid
            return grp.getgrgid(gid).gr_name

    if hasattr(os, "readlink"):
        def readlink(self):
            """
            Return the path to which the symbolic link points.
            """
            return self.with_segments(os.readlink(self))

    def touch(self, mode=0o666, exist_ok=True):
        """
        Create this file with the given access mode, if it doesn't exist.
        """

        if exist_ok:
            # First try to bump modification time
            # Implementation note: GNU touch uses the UTIME_NOW option of
            # the utimensat() / futimens() functions.
            try:
                os.utime(self, None)
            except OSError:
                # Avoid exception chaining
                pass
            else:
                return
        flags = os.O_CREAT | os.O_WRONLY
        if not exist_ok:
            flags |= os.O_EXCL
        fd = os.open(self, flags, mode)
        os.close(fd)

    def mkdir(self, mode=0o777, parents=False, exist_ok=False):
        """
        Create a new directory at this given path.
        """
        try:
            os.mkdir(self, mode)
        except FileNotFoundError:
            if not parents or self.parent == self:
                raise
            self.parent.mkdir(parents=True, exist_ok=True)
            self.mkdir(mode, parents=False, exist_ok=exist_ok)
        except OSError:
            # Cannot rely on checking for EEXIST, since the operating system
            # could give priority to other errors like EACCES or EROFS
            if not exist_ok or not self.is_dir():
                raise

    def chmod(self, mode, *, follow_symlinks=True):
        """
        Change the permissions of the path, like os.chmod().
        """
        os.chmod(self, mode, follow_symlinks=follow_symlinks)

    def unlink(self, missing_ok=False):
        """
        Remove this file or link.
        If the path is a directory, use rmdir() instead.
        """
        try:
            os.unlink(self)
        except FileNotFoundError:
            if not missing_ok:
                raise

    def rmdir(self):
        """
        Remove this directory.  The directory must be empty.
        """
        os.rmdir(self)

    def rename(self, target):
        """
        Rename this path to the target path.

        The target path may be absolute or relative. Relative paths are
        interpreted relative to the current working directory, *not* the
        directory of the Path object.

        Returns the new Path instance pointing to the target path.
        """
        os.rename(self, target)
        return self.with_segments(target)

    def replace(self, target):
        """
        Rename this path to the target path, overwriting if that path exists.

        The target path may be absolute or relative. Relative paths are
        interpreted relative to the current working directory, *not* the
        directory of the Path object.

        Returns the new Path instance pointing to the target path.
        """
        os.replace(self, target)
        return self.with_segments(target)

    if hasattr(os, "symlink"):
        def symlink_to(self, target, target_is_directory=False):
            """
            Make this path a symlink pointing to the target path.
            Note the order of arguments (link, target) is the reverse of os.symlink.
            """
            os.symlink(target, self, target_is_directory)

    if hasattr(os, "link"):
        def hardlink_to(self, target):
            """
            Make this path a hard link pointing to the same file as *target*.

            Note the order of arguments (self, target) is the reverse of os.link's.
            """
            os.link(target, self)

    def expanduser(self):
        """ Return a new path with expanded ~ and ~user constructs
        (as returned by os.path.expanduser)
        """
        if (not (self.drive or self.root) and
            self._tail and self._tail[0][:1] == '~'):
            homedir = os.path.expanduser(self._tail[0])
            if homedir[:1] == "~":
                raise RuntimeError("Could not determine home directory.")
            drv, root, tail = self._parse_path(homedir)
            return self._from_parsed_parts(drv, root, tail + self._tail[1:])

        return self

    @classmethod
    def from_uri(cls, uri):
        """Return a new path from the given 'file' URI."""
        if not uri.startswith('file:'):
            raise ValueError(f"URI does not start with 'file:': {uri!r}")
        path = uri[5:]
        if path[:3] == '///':
            # Remove empty authority
            path = path[2:]
        elif path[:12] == '//localhost/':
            # Remove 'localhost' authority
            path = path[11:]
        if path[:3] == '///' or (path[:1] == '/' and path[2:3] in ':|'):
            # Remove slash before DOS device/UNC path
            path = path[1:]
        if path[1:2] == '|':
            # Replace bar with colon in DOS drive
            path = path[:1] + ':' + path[2:]
        from urllib.parse import unquote_to_bytes
        path = cls(os.fsdecode(unquote_to_bytes(path)))
        if not path.is_absolute():
            raise ValueError(f"URI is not absolute: {uri!r}")
        return path


class PosixPath(Path, PurePosixPath):
    """Path subclass for non-Windows systems.

    On a POSIX system, instantiating a Path should return this object.
    """
    __slots__ = ()

    if os.name == 'nt':
        def __new__(cls, *args, **kwargs):
            raise UnsupportedOperation(
                f"cannot instantiate {cls.__name__!r} on your system")

class WindowsPath(Path, PureWindowsPath):
    """Path subclass for Windows systems.

    On a Windows system, instantiating a Path should return this object.
    """
    __slots__ = ()

    if os.name != 'nt':
        def __new__(cls, *args, **kwargs):
            raise UnsupportedOperation(
                f"cannot instantiate {cls.__name__!r} on your system")<|MERGE_RESOLUTION|>--- conflicted
+++ resolved
@@ -166,7 +166,6 @@
             return NotImplemented
         return self._parts_normcase >= other._parts_normcase
 
-<<<<<<< HEAD
     @property
     def name(self):
         """The final path component, if any."""
@@ -185,7 +184,7 @@
             raise ValueError(f"{self!r} has an empty name")
         tail[-1] = name
         return self._from_parsed_parts(self.drive, self.root, tail)
-=======
+
     def relative_to(self, other, /, *_deprecated, walk_up=False):
         """Return the relative path to another path identified by the passed
         arguments.  If the operation is not possible (because this is not
@@ -212,7 +211,6 @@
             warnings.warn(msg, DeprecationWarning, stacklevel=2)
             other = self.with_segments(other, *_deprecated)
         return _abc.PurePathBase.is_relative_to(self, other)
->>>>>>> 3375dfed
 
     def as_uri(self):
         """Return the path as a URI."""
