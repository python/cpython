--- conflicted
+++ resolved
@@ -405,7 +405,6 @@
         path._tail_cached = self._tail + [entry.name]
         return path
 
-<<<<<<< HEAD
     def _make_child_relpath(self, name):
         path_str = str(self)
         tail = self._tail
@@ -421,7 +420,7 @@
         path._root = self.root
         path._tail_cached = tail + [name]
         return path
-=======
+
     def glob(self, pattern, *, case_sensitive=None, follow_symlinks=None):
         """Iterate over this subtree and yield all existing files (of any
         kind, including directories) matching the given relative pattern.
@@ -461,7 +460,6 @@
         sys.audit("pathlib.Path.walk", self, on_error, follow_symlinks)
         return _abc.PathBase.walk(
             self, top_down=top_down, on_error=on_error, follow_symlinks=follow_symlinks)
->>>>>>> a15a7735
 
     def absolute(self):
         """Return an absolute version of this path
