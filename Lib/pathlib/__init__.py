--- conflicted
+++ resolved
@@ -1105,15 +1105,7 @@
         if not hasattr(target, 'with_segments'):
             target = self.with_segments(target)
         ensure_distinct_paths(self, target)
-<<<<<<< HEAD
-        try:
-            copy_to_target = target._copy_from
-        except AttributeError:
-            raise TypeError(f"Target path is not writable: {target!r}") from None
-        list(copy_to_target(self, **kwargs))  # Consume generator.
-=======
-        target._copy_from(self, **kwargs)
->>>>>>> 7c3692fe
+        list(target._copy_from(self, **kwargs))  # Consume generator.
         return target.joinpath()  # Empty join to ensure fresh metadata.
 
     def copy_into(self, target_dir, **kwargs):
