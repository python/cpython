--- conflicted
+++ resolved
@@ -196,7 +196,6 @@
         return self._parts_normcase >= other._parts_normcase
 
     @property
-<<<<<<< HEAD
     def parent(self):
         """The logical parent of the path."""
         drv = self.drive
@@ -212,7 +211,8 @@
         # The value of this property should not be cached on the path object,
         # as doing so would introduce a reference cycle.
         return _PathParents(self)
-=======
+
+    @property
     def name(self):
         """The final path component, if any."""
         tail = self._tail
@@ -230,7 +230,6 @@
             raise ValueError(f"{self!r} has an empty name")
         tail[-1] = name
         return self._from_parsed_parts(self.drive, self.root, tail)
->>>>>>> 1e914ad8
 
     def relative_to(self, other, /, *_deprecated, walk_up=False):
         """Return the relative path to another path identified by the passed
