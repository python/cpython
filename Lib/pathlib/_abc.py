"""
Abstract base classes for rich path objects.

This module is published as a PyPI package called "pathlib-abc".

This module is also a *PRIVATE* part of the Python standard library, where
it's developed alongside pathlib. If it finds success and maturity as a PyPI
package, it could become a public part of the standard library.

Two base classes are defined here -- PurePathBase and PathBase -- that
resemble pathlib's PurePath and Path respectively.
"""

import functools
import operator
import posixpath
from errno import EINVAL
from glob import _GlobberBase, _no_recurse_symlinks
from stat import S_ISDIR, S_ISLNK, S_ISREG
from pathlib._os import copyfileobj


@functools.cache
def _is_case_sensitive(parser):
    return parser.normcase('Aa') == 'Aa'


def _explode_path(path):
    """
    Split the path into a 2-tuple (anchor, parts), where *anchor* is the
    uppermost parent of the path (equivalent to path.parents[-1]), and
    *parts* is a reversed list of parts following the anchor.
    """
    split = path.parser.split
    path = str(path)
    parent, name = split(path)
    names = []
    while path != parent:
        names.append(name)
        path = parent
        parent, name = split(path)
    return path, names


class PathGlobber(_GlobberBase):
    """
    Class providing shell-style globbing for path objects.
    """

    lexists = operator.methodcaller('exists', follow_symlinks=False)
    add_slash = operator.methodcaller('joinpath', '')
    scandir = operator.methodcaller('_scandir')

    @staticmethod
    def concat_path(path, text):
        """Appends text to the given path."""
        return path.with_segments(str(path) + text)


class CopyWorker:
    """
    Class that implements copying between path objects. An instance of this
    class is available from the PathBase.copy property; it's made callable so
    that PathBase.copy() can be treated as a method.

    The target path's CopyWorker drives the process from its _create() method.
    Files and directories are exchanged by calling methods on the source and
    target paths, and metadata is exchanged by calling
    source.copy._read_metadata() and target.copy._write_metadata().
    """
    __slots__ = ('_path',)

    def __init__(self, path):
        self._path = path

    def __call__(self, target, follow_symlinks=True, dirs_exist_ok=False,
             preserve_metadata=False):
        """
        Recursively copy this file or directory tree to the given destination.
        """
        if not isinstance(target, PathBase):
            target = self._path.with_segments(target)

        # Delegate to the target path's CopyWorker object.
        return target.copy._create(self._path, follow_symlinks, dirs_exist_ok, preserve_metadata)

    _readable_metakeys = frozenset()

    def _read_metadata(self, metakeys, *, follow_symlinks=True):
        """
        Returns path metadata as a dict with string keys.
        """
        raise NotImplementedError

    _writable_metakeys = frozenset()

    def _write_metadata(self, metadata, *, follow_symlinks=True):
        """
        Sets path metadata from the given dict with string keys.
        """
        raise NotImplementedError

    def _create(self, source, follow_symlinks, dirs_exist_ok, preserve_metadata):
        self._ensure_distinct_path(source)
        if preserve_metadata:
            metakeys = self._writable_metakeys & source.copy._readable_metakeys
        else:
            metakeys = None
        if not follow_symlinks and source.is_symlink():
            self._create_symlink(source, metakeys)
        elif source.is_dir():
            self._create_dir(source, metakeys, follow_symlinks, dirs_exist_ok)
        else:
            self._create_file(source, metakeys)
        return self._path

    def _create_dir(self, source, metakeys, follow_symlinks, dirs_exist_ok):
        """Copy the given directory to our path."""
        children = list(source.iterdir())
        self._path.mkdir(exist_ok=dirs_exist_ok)
        for src in children:
            dst = self._path.joinpath(src.name)
            if not follow_symlinks and src.is_symlink():
                dst.copy._create_symlink(src, metakeys)
            elif src.is_dir():
                dst.copy._create_dir(src, metakeys, follow_symlinks, dirs_exist_ok)
            else:
                dst.copy._create_file(src, metakeys)
        if metakeys:
            metadata = source.copy._read_metadata(metakeys)
            if metadata:
                self._write_metadata(metadata)

    def _create_file(self, source, metakeys):
        """Copy the given file to our path."""
        self._ensure_different_file(source)
        with source.open('rb') as source_f:
            try:
                with self._path.open('wb') as target_f:
                    copyfileobj(source_f, target_f)
            except IsADirectoryError as e:
                if not self._path.exists():
                    # Raise a less confusing exception.
                    raise FileNotFoundError(
                        f'Directory does not exist: {self._path}') from e
                raise
        if metakeys:
            metadata = source.copy._read_metadata(metakeys)
            if metadata:
                self._write_metadata(metadata)

    def _create_symlink(self, source, metakeys):
        """Copy the given symbolic link to our path."""
        self._path.symlink_to(source.readlink())
        if metakeys:
            metadata = source.copy._read_metadata(metakeys, follow_symlinks=False)
            if metadata:
                self._write_metadata(metadata, follow_symlinks=False)

    def _ensure_different_file(self, source):
        """
        Raise OSError(EINVAL) if both paths refer to the same file.
        """
        pass

    def _ensure_distinct_path(self, source):
        """
        Raise OSError(EINVAL) if the other path is within this path.
        """
        # Note: there is no straightforward, foolproof algorithm to determine
        # if one directory is within another (a particularly perverse example
        # would be a single network share mounted in one location via NFS, and
        # in another location via CIFS), so we simply checks whether the
        # other path is lexically equal to, or within, this path.
        if source == self._path:
            err = OSError(EINVAL, "Source and target are the same path")
        elif source in self._path.parents:
            err = OSError(EINVAL, "Source path is a parent of target path")
        else:
            return
        err.filename = str(source)
        err.filename2 = str(self._path)
        raise err


class PurePathBase:
    """Base class for pure path objects.

    This class *does not* provide several magic methods that are defined in
    its subclass PurePath. They are: __init__, __fspath__, __bytes__,
    __reduce__, __hash__, __eq__, __lt__, __le__, __gt__, __ge__.
    """

    __slots__ = ()
    parser = posixpath

    def with_segments(self, *pathsegments):
        """Construct a new path object from any number of path-like objects.
        Subclasses may override this method to customize how new path objects
        are created from methods like `iterdir()`.
        """
        raise NotImplementedError

    def __str__(self):
        """Return the string representation of the path, suitable for
        passing to system calls."""
        raise NotImplementedError

    @property
    def anchor(self):
        """The concatenation of the drive and root, or ''."""
        return _explode_path(self)[0]

    @property
    def name(self):
        """The final path component, if any."""
        return self.parser.split(str(self))[1]

    @property
    def suffix(self):
        """
        The final component's last suffix, if any.

        This includes the leading period. For example: '.txt'
        """
        return self.parser.splitext(self.name)[1]

    @property
    def suffixes(self):
        """
        A list of the final component's suffixes, if any.

        These include the leading periods. For example: ['.tar', '.gz']
        """
        split = self.parser.splitext
        stem, suffix = split(self.name)
        suffixes = []
        while suffix:
            suffixes.append(suffix)
            stem, suffix = split(stem)
        return suffixes[::-1]

    @property
    def stem(self):
        """The final path component, minus its last suffix."""
        return self.parser.splitext(self.name)[0]

    def with_name(self, name):
        """Return a new path with the file name changed."""
        split = self.parser.split
        if split(name)[0]:
            raise ValueError(f"Invalid name {name!r}")
        return self.with_segments(split(str(self))[0], name)

    def with_stem(self, stem):
        """Return a new path with the stem changed."""
        suffix = self.suffix
        if not suffix:
            return self.with_name(stem)
        elif not stem:
            # If the suffix is non-empty, we can't make the stem empty.
            raise ValueError(f"{self!r} has a non-empty suffix")
        else:
            return self.with_name(stem + suffix)

    def with_suffix(self, suffix):
        """Return a new path with the file suffix changed.  If the path
        has no suffix, add given suffix.  If the given suffix is an empty
        string, remove the suffix from the path.
        """
        stem = self.stem
        if not stem:
            # If the stem is empty, we can't make the suffix non-empty.
            raise ValueError(f"{self!r} has an empty name")
        elif suffix and not suffix.startswith('.'):
            raise ValueError(f"Invalid suffix {suffix!r}")
        else:
            return self.with_name(stem + suffix)

<<<<<<< HEAD
=======
    def relative_to(self, other, *, walk_up=False):
        """Return the relative path to another path identified by the passed
        arguments.  If the operation is not possible (because this is not
        related to the other path), raise ValueError.

        The *walk_up* parameter controls whether `..` may be used to resolve
        the path.
        """
        if not isinstance(other, PurePathBase):
            other = self.with_segments(other)
        anchor0, parts0 = _explode_path(self)
        anchor1, parts1 = _explode_path(other)
        if anchor0 != anchor1:
            raise ValueError(f"{str(self)!r} and {str(other)!r} have different anchors")
        while parts0 and parts1 and parts0[-1] == parts1[-1]:
            parts0.pop()
            parts1.pop()
        for part in parts1:
            if not part or part == '.':
                pass
            elif not walk_up:
                raise ValueError(f"{str(self)!r} is not in the subpath of {str(other)!r}")
            elif part == '..':
                raise ValueError(f"'..' segment in {str(other)!r} cannot be walked")
            else:
                parts0.append('..')
        return self.with_segments(*reversed(parts0))

    def is_relative_to(self, other):
        """Return True if the path is relative to another path or False.
        """
        if not isinstance(other, PurePathBase):
            other = self.with_segments(other)
        anchor0, parts0 = _explode_path(self)
        anchor1, parts1 = _explode_path(other)
        if anchor0 != anchor1:
            return False
        while parts0 and parts1 and parts0[-1] == parts1[-1]:
            parts0.pop()
            parts1.pop()
        for part in parts1:
            if part and part != '.':
                return False
        return True

>>>>>>> 8d9f52a7
    @property
    def parts(self):
        """An object providing sequence-like access to the
        components in the filesystem path."""
        anchor, parts = _explode_path(self)
        if anchor:
            parts.append(anchor)
        return tuple(reversed(parts))

    def joinpath(self, *pathsegments):
        """Combine this path with one or several arguments, and return a
        new path representing either a subpath (if all arguments are relative
        paths) or a totally different path (if one of the arguments is
        anchored).
        """
        return self.with_segments(str(self), *pathsegments)

    def __truediv__(self, key):
        try:
            return self.with_segments(str(self), key)
        except TypeError:
            return NotImplemented

    def __rtruediv__(self, key):
        try:
            return self.with_segments(key, str(self))
        except TypeError:
            return NotImplemented

    @property
    def parent(self):
        """The logical parent of the path."""
        path = str(self)
        parent = self.parser.split(path)[0]
        if path != parent:
            return self.with_segments(parent)
        return self

    @property
    def parents(self):
        """A sequence of this path's logical parents."""
        split = self.parser.split
        path = str(self)
        parent = split(path)[0]
        parents = []
        while path != parent:
            parents.append(self.with_segments(parent))
            path = parent
            parent = split(path)[0]
        return tuple(parents)

<<<<<<< HEAD
    @property
    def _pattern_str(self):
        """The path expressed as a string, for use in pattern-matching."""
        return str(self)
=======
    def is_absolute(self):
        """True if the path is absolute (has both a root and, if applicable,
        a drive)."""
        return self.parser.isabs(str(self))
>>>>>>> 8d9f52a7

    def match(self, path_pattern, *, case_sensitive=None):
        """
        Return True if this path matches the given pattern. If the pattern is
        relative, matching is done from the right; otherwise, the entire path
        is matched. The recursive wildcard '**' is *not* supported by this
        method.
        """
        if not isinstance(path_pattern, PurePathBase):
            path_pattern = self.with_segments(path_pattern)
        if case_sensitive is None:
            case_sensitive = _is_case_sensitive(self.parser)
        sep = path_pattern.parser.sep
        path_parts = self.parts[::-1]
        pattern_parts = path_pattern.parts[::-1]
        if not pattern_parts:
            raise ValueError("empty pattern")
        if len(path_parts) < len(pattern_parts):
            return False
        if len(path_parts) > len(pattern_parts) and path_pattern.anchor:
            return False
        globber = PathGlobber(sep, case_sensitive)
        for path_part, pattern_part in zip(path_parts, pattern_parts):
            match = globber.compile(pattern_part)
            if match(path_part) is None:
                return False
        return True

    def full_match(self, pattern, *, case_sensitive=None):
        """
        Return True if this path matches the given glob-style pattern. The
        pattern is matched against the entire path.
        """
        if not isinstance(pattern, PurePathBase):
            pattern = self.with_segments(pattern)
        if case_sensitive is None:
            case_sensitive = _is_case_sensitive(self.parser)
        globber = PathGlobber(pattern.parser.sep, case_sensitive, recursive=True)
        match = globber.compile(str(pattern))
        return match(str(self)) is not None



class PathBase(PurePathBase):
    """Base class for concrete path objects.

    This class provides dummy implementations for many methods that derived
    classes can override selectively; the default implementations raise
    NotImplementedError. The most basic methods, such as stat() and open(),
    directly raise NotImplementedError; these basic methods are called by
    other methods such as is_dir() and read_text().

    The Path class derives this class to implement local filesystem paths.
    Users may derive their own classes to implement virtual filesystem paths,
    such as paths in archive files or on remote storage systems.
    """
    __slots__ = ()

    def stat(self, *, follow_symlinks=True):
        """
        Return the result of the stat() system call on this path, like
        os.stat() does.
        """
        raise NotImplementedError

    # Convenience functions for querying the stat results

    def exists(self, *, follow_symlinks=True):
        """
        Whether this path exists.

        This method normally follows symlinks; to check whether a symlink exists,
        add the argument follow_symlinks=False.
        """
        try:
            self.stat(follow_symlinks=follow_symlinks)
        except (OSError, ValueError):
            return False
        return True

    def is_dir(self, *, follow_symlinks=True):
        """
        Whether this path is a directory.
        """
        try:
            return S_ISDIR(self.stat(follow_symlinks=follow_symlinks).st_mode)
        except (OSError, ValueError):
            return False

    def is_file(self, *, follow_symlinks=True):
        """
        Whether this path is a regular file (also True for symlinks pointing
        to regular files).
        """
        try:
            return S_ISREG(self.stat(follow_symlinks=follow_symlinks).st_mode)
        except (OSError, ValueError):
            return False

    def is_symlink(self):
        """
        Whether this path is a symbolic link.
        """
        try:
            return S_ISLNK(self.stat(follow_symlinks=False).st_mode)
        except (OSError, ValueError):
            return False

    def open(self, mode='r', buffering=-1, encoding=None,
             errors=None, newline=None):
        """
        Open the file pointed to by this path and return a file object, as
        the built-in open() function does.
        """
        raise NotImplementedError

    def read_bytes(self):
        """
        Open the file in bytes mode, read it, and close the file.
        """
        with self.open(mode='rb', buffering=0) as f:
            return f.read()

    def read_text(self, encoding=None, errors=None, newline=None):
        """
        Open the file in text mode, read it, and close the file.
        """
        with self.open(mode='r', encoding=encoding, errors=errors, newline=newline) as f:
            return f.read()

    def write_bytes(self, data):
        """
        Open the file in bytes mode, write to it, and close the file.
        """
        # type-check for the buffer interface before truncating the file
        view = memoryview(data)
        with self.open(mode='wb') as f:
            return f.write(view)

    def write_text(self, data, encoding=None, errors=None, newline=None):
        """
        Open the file in text mode, write to it, and close the file.
        """
        if not isinstance(data, str):
            raise TypeError('data must be str, not %s' %
                            data.__class__.__name__)
        with self.open(mode='w', encoding=encoding, errors=errors, newline=newline) as f:
            return f.write(data)

    def _scandir(self):
        """Yield os.DirEntry-like objects of the directory contents.

        The children are yielded in arbitrary order, and the
        special entries '.' and '..' are not included.
        """
        import contextlib
        return contextlib.nullcontext(self.iterdir())

    def iterdir(self):
        """Yield path objects of the directory contents.

        The children are yielded in arbitrary order, and the
        special entries '.' and '..' are not included.
        """
        raise NotImplementedError

    def glob(self, pattern, *, case_sensitive=None, recurse_symlinks=True):
        """Iterate over this subtree and yield all existing files (of any
        kind, including directories) matching the given relative pattern.
        """
        if not isinstance(pattern, PurePathBase):
            pattern = self.with_segments(pattern)
        anchor, parts = _explode_path(pattern)
        if anchor:
            raise NotImplementedError("Non-relative patterns are unsupported")
        if case_sensitive is None:
            case_sensitive = _is_case_sensitive(self.parser)
            case_pedantic = False
        elif case_sensitive == _is_case_sensitive(self.parser):
            case_pedantic = False
        else:
            case_pedantic = True
        recursive = True if recurse_symlinks else _no_recurse_symlinks
        globber = PathGlobber(self.parser.sep, case_sensitive, case_pedantic, recursive)
        select = globber.selector(parts)
        return select(self)

    def rglob(self, pattern, *, case_sensitive=None, recurse_symlinks=True):
        """Recursively yield all existing files (of any kind, including
        directories) matching the given relative pattern, anywhere in
        this subtree.
        """
        if not isinstance(pattern, PurePathBase):
            pattern = self.with_segments(pattern)
        pattern = '**' / pattern
        return self.glob(pattern, case_sensitive=case_sensitive, recurse_symlinks=recurse_symlinks)

    def walk(self, top_down=True, on_error=None, follow_symlinks=False):
        """Walk the directory tree from this directory, similar to os.walk()."""
        paths = [self]
        while paths:
            path = paths.pop()
            if isinstance(path, tuple):
                yield path
                continue
            dirnames = []
            filenames = []
            if not top_down:
                paths.append((path, dirnames, filenames))
            try:
                with path._scandir() as entries:
                    for entry in entries:
                        name = entry.name
                        try:
                            if entry.is_dir(follow_symlinks=follow_symlinks):
                                if not top_down:
                                    paths.append(path.joinpath(name))
                                dirnames.append(name)
                            else:
                                filenames.append(name)
                        except OSError:
                            filenames.append(name)
            except OSError as error:
                if on_error is not None:
                    on_error(error)
                if not top_down:
                    while not isinstance(paths.pop(), tuple):
                        pass
                continue
            if top_down:
                yield path, dirnames, filenames
                paths += [path.joinpath(d) for d in reversed(dirnames)]

    def readlink(self):
        """
        Return the path to which the symbolic link points.
        """
        raise NotImplementedError

    def symlink_to(self, target, target_is_directory=False):
        """
        Make this path a symlink pointing to the target path.
        Note the order of arguments (link, target) is the reverse of os.symlink.
        """
        raise NotImplementedError

    def mkdir(self, mode=0o777, parents=False, exist_ok=False):
        """
        Create a new directory at this given path.
        """
        raise NotImplementedError

    copy = property(CopyWorker, doc=CopyWorker.__call__.__doc__)

    def copy_into(self, target_dir, *, follow_symlinks=True,
                  dirs_exist_ok=False, preserve_metadata=False):
        """
        Copy this file or directory tree into the given existing directory.
        """
        name = self.name
        if not name:
            raise ValueError(f"{self!r} has an empty name")
        elif isinstance(target_dir, PathBase):
            target = target_dir / name
        else:
            target = self.with_segments(target_dir, name)
        return self.copy(target, follow_symlinks=follow_symlinks,
                         dirs_exist_ok=dirs_exist_ok,
                         preserve_metadata=preserve_metadata)

    def _delete(self):
        """
        Delete this file or directory (including all sub-directories).
        """
        raise NotImplementedError

    def move(self, target):
        """
        Recursively move this file or directory tree to the given destination.
        """
        target = self.copy(target, follow_symlinks=False, preserve_metadata=True)
        self._delete()
        return target

    def move_into(self, target_dir):
        """
        Move this file or directory tree into the given existing directory.
        """
        name = self.name
        if not name:
            raise ValueError(f"{self!r} has an empty name")
        elif isinstance(target_dir, PathBase):
            target = target_dir / name
        else:
            target = self.with_segments(target_dir, name)
        return self.move(target)<|MERGE_RESOLUTION|>--- conflicted
+++ resolved
@@ -277,54 +277,6 @@
         else:
             return self.with_name(stem + suffix)
 
-<<<<<<< HEAD
-=======
-    def relative_to(self, other, *, walk_up=False):
-        """Return the relative path to another path identified by the passed
-        arguments.  If the operation is not possible (because this is not
-        related to the other path), raise ValueError.
-
-        The *walk_up* parameter controls whether `..` may be used to resolve
-        the path.
-        """
-        if not isinstance(other, PurePathBase):
-            other = self.with_segments(other)
-        anchor0, parts0 = _explode_path(self)
-        anchor1, parts1 = _explode_path(other)
-        if anchor0 != anchor1:
-            raise ValueError(f"{str(self)!r} and {str(other)!r} have different anchors")
-        while parts0 and parts1 and parts0[-1] == parts1[-1]:
-            parts0.pop()
-            parts1.pop()
-        for part in parts1:
-            if not part or part == '.':
-                pass
-            elif not walk_up:
-                raise ValueError(f"{str(self)!r} is not in the subpath of {str(other)!r}")
-            elif part == '..':
-                raise ValueError(f"'..' segment in {str(other)!r} cannot be walked")
-            else:
-                parts0.append('..')
-        return self.with_segments(*reversed(parts0))
-
-    def is_relative_to(self, other):
-        """Return True if the path is relative to another path or False.
-        """
-        if not isinstance(other, PurePathBase):
-            other = self.with_segments(other)
-        anchor0, parts0 = _explode_path(self)
-        anchor1, parts1 = _explode_path(other)
-        if anchor0 != anchor1:
-            return False
-        while parts0 and parts1 and parts0[-1] == parts1[-1]:
-            parts0.pop()
-            parts1.pop()
-        for part in parts1:
-            if part and part != '.':
-                return False
-        return True
-
->>>>>>> 8d9f52a7
     @property
     def parts(self):
         """An object providing sequence-like access to the
@@ -375,18 +327,6 @@
             path = parent
             parent = split(path)[0]
         return tuple(parents)
-
-<<<<<<< HEAD
-    @property
-    def _pattern_str(self):
-        """The path expressed as a string, for use in pattern-matching."""
-        return str(self)
-=======
-    def is_absolute(self):
-        """True if the path is absolute (has both a root and, if applicable,
-        a drive)."""
-        return self.parser.isabs(str(self))
->>>>>>> 8d9f52a7
 
     def match(self, path_pattern, *, case_sensitive=None):
         """
