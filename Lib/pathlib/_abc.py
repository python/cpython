"""
Abstract base classes for rich path objects.

This module is published as a PyPI package called "pathlib-abc".

This module is also a *PRIVATE* part of the Python standard library, where
it's developed alongside pathlib. If it finds success and maturity as a PyPI
package, it could become a public part of the standard library.

Two base classes are defined here -- PurePathBase and PathBase -- that
resemble pathlib's PurePath and Path respectively.
"""

import functools
import operator
import posixpath
from errno import EINVAL
from glob import _GlobberBase, _no_recurse_symlinks
from stat import S_ISDIR, S_ISLNK, S_ISREG
from pathlib._os import copyfileobj


@functools.cache
def _is_case_sensitive(parser):
    return parser.normcase('Aa') == 'Aa'


def _explode_path(path):
    """
    Split the path into a 2-tuple (anchor, parts), where *anchor* is the
    uppermost parent of the path (equivalent to path.parents[-1]), and
    *parts* is a reversed list of parts following the anchor.
    """
    split = path.parser.split
    path = str(path)
    parent, name = split(path)
    names = []
    while path != parent:
        names.append(name)
        path = parent
        parent, name = split(path)
    return path, names


class PathGlobber(_GlobberBase):
    """
    Class providing shell-style globbing for path objects.
    """

    lexists = operator.methodcaller('exists', follow_symlinks=False)
    add_slash = operator.methodcaller('joinpath', '')
    scandir = operator.methodcaller('_scandir')

    @staticmethod
    def concat_path(path, text):
        """Appends text to the given path."""
        return path.with_segments(str(path) + text)


class CopyWorker:
    """
    Class that implements copying between path objects. An instance of this
    class is available from the PathBase.copy property; it's made callable so
    that PathBase.copy() can be treated as a method.

    The target path's CopyWorker drives the process from its _create() method.
    Files and directories are exchanged by calling methods on the source and
    target paths, and metadata is exchanged by calling
    source.copy._read_metadata() and target.copy._write_metadata().
    """
    __slots__ = ('_path',)

    def __init__(self, path):
        self._path = path

    def __call__(self, target, follow_symlinks=True, dirs_exist_ok=False,
             preserve_metadata=False):
        """
        Recursively copy this file or directory tree to the given destination.
        """
        if not isinstance(target, PathBase):
            target = self._path.with_segments(target)

        # Delegate to the target path's CopyWorker object.
        return target.copy._create(self._path, follow_symlinks, dirs_exist_ok, preserve_metadata)

    _readable_metakeys = frozenset()

    def _read_metadata(self, metakeys, *, follow_symlinks=True):
        """
        Returns path metadata as a dict with string keys.
        """
        raise NotImplementedError

    _writable_metakeys = frozenset()

    def _write_metadata(self, metadata, *, follow_symlinks=True):
        """
        Sets path metadata from the given dict with string keys.
        """
        raise NotImplementedError

    def _create(self, source, follow_symlinks, dirs_exist_ok, preserve_metadata):
        self._ensure_distinct_path(source)
        if preserve_metadata:
            metakeys = self._writable_metakeys & source.copy._readable_metakeys
        else:
            metakeys = None
        if not follow_symlinks and source.is_symlink():
            self._create_symlink(source, metakeys)
        elif source.is_dir():
            self._create_dir(source, metakeys, follow_symlinks, dirs_exist_ok)
        else:
            self._create_file(source, metakeys)
        return self._path

    def _create_dir(self, source, metakeys, follow_symlinks, dirs_exist_ok):
        """Copy the given directory to our path."""
        children = list(source.iterdir())
        self._path.mkdir(exist_ok=dirs_exist_ok)
        for src in children:
            dst = self._path.joinpath(src.name)
            if not follow_symlinks and src.is_symlink():
                dst.copy._create_symlink(src, metakeys)
            elif src.is_dir():
                dst.copy._create_dir(src, metakeys, follow_symlinks, dirs_exist_ok)
            else:
                dst.copy._create_file(src, metakeys)
        if metakeys:
            metadata = source.copy._read_metadata(metakeys)
            if metadata:
                self._write_metadata(metadata)

    def _create_file(self, source, metakeys):
        """Copy the given file to our path."""
        self._ensure_different_file(source)
        with source.open('rb') as source_f:
            try:
                with self._path.open('wb') as target_f:
                    copyfileobj(source_f, target_f)
            except IsADirectoryError as e:
                if not self._path.exists():
                    # Raise a less confusing exception.
                    raise FileNotFoundError(
                        f'Directory does not exist: {self._path}') from e
                raise
        if metakeys:
            metadata = source.copy._read_metadata(metakeys)
            if metadata:
                self._write_metadata(metadata)

    def _create_symlink(self, source, metakeys):
        """Copy the given symbolic link to our path."""
        self._path.symlink_to(source.readlink())
        if metakeys:
            metadata = source.copy._read_metadata(metakeys, follow_symlinks=False)
            if metadata:
                self._write_metadata(metadata, follow_symlinks=False)

    def _ensure_different_file(self, source):
        """
        Raise OSError(EINVAL) if both paths refer to the same file.
        """
        pass

    def _ensure_distinct_path(self, source):
        """
        Raise OSError(EINVAL) if the other path is within this path.
        """
        # Note: there is no straightforward, foolproof algorithm to determine
        # if one directory is within another (a particularly perverse example
        # would be a single network share mounted in one location via NFS, and
        # in another location via CIFS), so we simply checks whether the
        # other path is lexically equal to, or within, this path.
        if source == self._path:
            err = OSError(EINVAL, "Source and target are the same path")
        elif source in self._path.parents:
            err = OSError(EINVAL, "Source path is a parent of target path")
        else:
            return
        err.filename = str(source)
        err.filename2 = str(self._path)
        raise err


class PurePathBase:
    """Base class for pure path objects.

    This class *does not* provide several magic methods that are defined in
    its subclass PurePath. They are: __init__, __fspath__, __bytes__,
    __reduce__, __hash__, __eq__, __lt__, __le__, __gt__, __ge__.
    """

    __slots__ = ()
    parser = posixpath

    def with_segments(self, *pathsegments):
        """Construct a new path object from any number of path-like objects.
        Subclasses may override this method to customize how new path objects
        are created from methods like `iterdir()`.
        """
        raise NotImplementedError

    def __str__(self):
        """Return the string representation of the path, suitable for
        passing to system calls."""
        raise NotImplementedError

    def as_posix(self):
        """Return the string representation of the path with forward (/)
        slashes."""
        return str(self).replace(self.parser.sep, '/')

    @property
    def drive(self):
        """The drive prefix (letter or UNC path), if any."""
        return self.parser.splitdrive(self.anchor)[0]

    @property
    def root(self):
        """The root of the path, if any."""
        return self.parser.splitdrive(self.anchor)[1]

    @property
    def anchor(self):
        """The concatenation of the drive and root, or ''."""
        return _explode_path(self)[0]

    @property
    def name(self):
        """The final path component, if any."""
        return self.parser.split(str(self))[1]

    @property
    def suffix(self):
        """
        The final component's last suffix, if any.

        This includes the leading period. For example: '.txt'
        """
        return self.parser.splitext(self.name)[1]

    @property
    def suffixes(self):
        """
        A list of the final component's suffixes, if any.

        These include the leading periods. For example: ['.tar', '.gz']
        """
        split = self.parser.splitext
        stem, suffix = split(self.name)
        suffixes = []
        while suffix:
            suffixes.append(suffix)
            stem, suffix = split(stem)
        return suffixes[::-1]

    @property
    def stem(self):
        """The final path component, minus its last suffix."""
        return self.parser.splitext(self.name)[0]

    def with_name(self, name):
        """Return a new path with the file name changed."""
        split = self.parser.split
        if split(name)[0]:
            raise ValueError(f"Invalid name {name!r}")
        return self.with_segments(split(str(self))[0], name)

    def with_stem(self, stem):
        """Return a new path with the stem changed."""
        suffix = self.suffix
        if not suffix:
            return self.with_name(stem)
        elif not stem:
            # If the suffix is non-empty, we can't make the stem empty.
            raise ValueError(f"{self!r} has a non-empty suffix")
        else:
            return self.with_name(stem + suffix)

    def with_suffix(self, suffix):
        """Return a new path with the file suffix changed.  If the path
        has no suffix, add given suffix.  If the given suffix is an empty
        string, remove the suffix from the path.
        """
        stem = self.stem
        if not stem:
            # If the stem is empty, we can't make the suffix non-empty.
            raise ValueError(f"{self!r} has an empty name")
        elif suffix and not suffix.startswith('.'):
            raise ValueError(f"Invalid suffix {suffix!r}")
        else:
            return self.with_name(stem + suffix)

    def relative_to(self, other, *, walk_up=False):
        """Return the relative path to another path identified by the passed
        arguments.  If the operation is not possible (because this is not
        related to the other path), raise ValueError.

        The *walk_up* parameter controls whether `..` may be used to resolve
        the path.
        """
        if not isinstance(other, PurePathBase):
            other = self.with_segments(other)
        anchor0, parts0 = _explode_path(self)
        anchor1, parts1 = _explode_path(other)
        if anchor0 != anchor1:
            raise ValueError(f"{str(self)!r} and {str(other)!r} have different anchors")
        while parts0 and parts1 and parts0[-1] == parts1[-1]:
            parts0.pop()
            parts1.pop()
        for part in parts1:
            if not part or part == '.':
                pass
            elif not walk_up:
                raise ValueError(f"{str(self)!r} is not in the subpath of {str(other)!r}")
            elif part == '..':
                raise ValueError(f"'..' segment in {str(other)!r} cannot be walked")
            else:
                parts0.append('..')
        return self.with_segments(*reversed(parts0))

    def is_relative_to(self, other):
        """Return True if the path is relative to another path or False.
        """
        if not isinstance(other, PurePathBase):
            other = self.with_segments(other)
        anchor0, parts0 = _explode_path(self)
        anchor1, parts1 = _explode_path(other)
        if anchor0 != anchor1:
            return False
        while parts0 and parts1 and parts0[-1] == parts1[-1]:
            parts0.pop()
            parts1.pop()
        for part in parts1:
            if part and part != '.':
                return False
        return True

    @property
    def parts(self):
        """An object providing sequence-like access to the
        components in the filesystem path."""
        anchor, parts = _explode_path(self)
        if anchor:
            parts.append(anchor)
        return tuple(reversed(parts))

    def joinpath(self, *pathsegments):
        """Combine this path with one or several arguments, and return a
        new path representing either a subpath (if all arguments are relative
        paths) or a totally different path (if one of the arguments is
        anchored).
        """
        return self.with_segments(str(self), *pathsegments)

    def __truediv__(self, key):
        try:
            return self.with_segments(str(self), key)
        except TypeError:
            return NotImplemented

    def __rtruediv__(self, key):
        try:
            return self.with_segments(key, str(self))
        except TypeError:
            return NotImplemented

    @property
    def parent(self):
        """The logical parent of the path."""
        path = str(self)
        parent = self.parser.split(path)[0]
        if path != parent:
            return self.with_segments(parent)
        return self

    @property
    def parents(self):
        """A sequence of this path's logical parents."""
        split = self.parser.split
        path = str(self)
        parent = split(path)[0]
        parents = []
        while path != parent:
            parents.append(self.with_segments(parent))
            path = parent
            parent = split(path)[0]
        return tuple(parents)

    def is_absolute(self):
        """True if the path is absolute (has both a root and, if applicable,
        a drive)."""
        return self.parser.isabs(str(self))

    def match(self, path_pattern, *, case_sensitive=None):
        """
        Return True if this path matches the given pattern. If the pattern is
        relative, matching is done from the right; otherwise, the entire path
        is matched. The recursive wildcard '**' is *not* supported by this
        method.
        """
        if not isinstance(path_pattern, PurePathBase):
            path_pattern = self.with_segments(path_pattern)
        if case_sensitive is None:
            case_sensitive = _is_case_sensitive(self.parser)
        sep = path_pattern.parser.sep
        path_parts = self.parts[::-1]
        pattern_parts = path_pattern.parts[::-1]
        if not pattern_parts:
            raise ValueError("empty pattern")
        if len(path_parts) < len(pattern_parts):
            return False
        if len(path_parts) > len(pattern_parts) and path_pattern.anchor:
            return False
        globber = PathGlobber(sep, case_sensitive)
        for path_part, pattern_part in zip(path_parts, pattern_parts):
            match = globber.compile(pattern_part)
            if match(path_part) is None:
                return False
        return True

    def full_match(self, pattern, *, case_sensitive=None):
        """
        Return True if this path matches the given glob-style pattern. The
        pattern is matched against the entire path.
        """
        if not isinstance(pattern, PurePathBase):
            pattern = self.with_segments(pattern)
        if case_sensitive is None:
            case_sensitive = _is_case_sensitive(self.parser)
        globber = PathGlobber(pattern.parser.sep, case_sensitive, recursive=True)
        match = globber.compile(str(pattern))
        return match(str(self)) is not None



class PathBase(PurePathBase):
    """Base class for concrete path objects.

    This class provides dummy implementations for many methods that derived
    classes can override selectively; the default implementations raise
    NotImplementedError. The most basic methods, such as stat() and open(),
    directly raise NotImplementedError; these basic methods are called by
    other methods such as is_dir() and read_text().

    The Path class derives this class to implement local filesystem paths.
    Users may derive their own classes to implement virtual filesystem paths,
    such as paths in archive files or on remote storage systems.
    """
    __slots__ = ()

    def stat(self, *, follow_symlinks=True):
        """
        Return the result of the stat() system call on this path, like
        os.stat() does.
        """
        raise NotImplementedError

    # Convenience functions for querying the stat results

    def exists(self, *, follow_symlinks=True):
        """
        Whether this path exists.

        This method normally follows symlinks; to check whether a symlink exists,
        add the argument follow_symlinks=False.
        """
        try:
            self.stat(follow_symlinks=follow_symlinks)
        except (OSError, ValueError):
            return False
        return True

    def is_dir(self, *, follow_symlinks=True):
        """
        Whether this path is a directory.
        """
        try:
            return S_ISDIR(self.stat(follow_symlinks=follow_symlinks).st_mode)
        except (OSError, ValueError):
            return False

    def is_file(self, *, follow_symlinks=True):
        """
        Whether this path is a regular file (also True for symlinks pointing
        to regular files).
        """
        try:
            return S_ISREG(self.stat(follow_symlinks=follow_symlinks).st_mode)
        except (OSError, ValueError):
            return False

    def is_symlink(self):
        """
        Whether this path is a symbolic link.
        """
        try:
            return S_ISLNK(self.stat(follow_symlinks=False).st_mode)
        except (OSError, ValueError):
            return False

    def open(self, mode='r', buffering=-1, encoding=None,
             errors=None, newline=None):
        """
        Open the file pointed to by this path and return a file object, as
        the built-in open() function does.
        """
        raise NotImplementedError

    def read_bytes(self):
        """
        Open the file in bytes mode, read it, and close the file.
        """
        with self.open(mode='rb', buffering=0) as f:
            return f.read()

    def read_text(self, encoding=None, errors=None, newline=None):
        """
        Open the file in text mode, read it, and close the file.
        """
        with self.open(mode='r', encoding=encoding, errors=errors, newline=newline) as f:
            return f.read()

    def write_bytes(self, data):
        """
        Open the file in bytes mode, write to it, and close the file.
        """
        # type-check for the buffer interface before truncating the file
        view = memoryview(data)
        with self.open(mode='wb') as f:
            return f.write(view)

    def write_text(self, data, encoding=None, errors=None, newline=None):
        """
        Open the file in text mode, write to it, and close the file.
        """
        if not isinstance(data, str):
            raise TypeError('data must be str, not %s' %
                            data.__class__.__name__)
        with self.open(mode='w', encoding=encoding, errors=errors, newline=newline) as f:
            return f.write(data)

    def _scandir(self):
        """Yield os.DirEntry-like objects of the directory contents.

        The children are yielded in arbitrary order, and the
        special entries '.' and '..' are not included.
        """
        import contextlib
        return contextlib.nullcontext(self.iterdir())

    def iterdir(self):
        """Yield path objects of the directory contents.

        The children are yielded in arbitrary order, and the
        special entries '.' and '..' are not included.
        """
        raise NotImplementedError

    def glob(self, pattern, *, case_sensitive=None, recurse_symlinks=True):
        """Iterate over this subtree and yield all existing files (of any
        kind, including directories) matching the given relative pattern.
        """
        if not isinstance(pattern, PurePathBase):
            pattern = self.with_segments(pattern)
        anchor, parts = _explode_path(pattern)
        if anchor:
            raise NotImplementedError("Non-relative patterns are unsupported")
        if case_sensitive is None:
            case_sensitive = _is_case_sensitive(self.parser)
            case_pedantic = False
        elif case_sensitive == _is_case_sensitive(self.parser):
            case_pedantic = False
        else:
            case_pedantic = True
        recursive = True if recurse_symlinks else _no_recurse_symlinks
        globber = PathGlobber(self.parser.sep, case_sensitive, case_pedantic, recursive)
        select = globber.selector(parts)
        return select(self)

    def rglob(self, pattern, *, case_sensitive=None, recurse_symlinks=True):
        """Recursively yield all existing files (of any kind, including
        directories) matching the given relative pattern, anywhere in
        this subtree.
        """
        if not isinstance(pattern, PurePathBase):
            pattern = self.with_segments(pattern)
        pattern = '**' / pattern
        return self.glob(pattern, case_sensitive=case_sensitive, recurse_symlinks=recurse_symlinks)

    def walk(self, top_down=True, on_error=None, follow_symlinks=False):
        """Walk the directory tree from this directory, similar to os.walk()."""
        paths = [self]
        while paths:
            path = paths.pop()
            if isinstance(path, tuple):
                yield path
                continue
            dirnames = []
            filenames = []
            if not top_down:
                paths.append((path, dirnames, filenames))
            try:
                with path._scandir() as entries:
                    for entry in entries:
                        name = entry.name
                        try:
                            if entry.is_dir(follow_symlinks=follow_symlinks):
                                if not top_down:
                                    paths.append(path.joinpath(name))
                                dirnames.append(name)
                            else:
                                filenames.append(name)
                        except OSError:
                            filenames.append(name)
            except OSError as error:
                if on_error is not None:
                    on_error(error)
                if not top_down:
                    while not isinstance(paths.pop(), tuple):
                        pass
                continue
            if top_down:
                yield path, dirnames, filenames
                paths += [path.joinpath(d) for d in reversed(dirnames)]

    def readlink(self):
        """
        Return the path to which the symbolic link points.
        """
        raise NotImplementedError

    def symlink_to(self, target, target_is_directory=False):
        """
        Make this path a symlink pointing to the target path.
        Note the order of arguments (link, target) is the reverse of os.symlink.
        """
        raise NotImplementedError

<<<<<<< HEAD
    def hardlink_to(self, target):
        """
        Make this path a hard link pointing to the same file as *target*.

        Note the order of arguments (self, target) is the reverse of os.link's.
        """
        raise UnsupportedOperation(self._unsupported_msg('hardlink_to()'))

    def touch(self, mode=0o666, exist_ok=True):
        """
        Create this file with the given access mode, if it doesn't exist.
        """
        raise UnsupportedOperation(self._unsupported_msg('touch()'))
=======
    def _symlink_to_target_of(self, link):
        """
        Make this path a symlink with the same target as the given link. This
        is used by copy().
        """
        self.symlink_to(link.readlink())
>>>>>>> f5ba74b8

    def mkdir(self, mode=0o777, parents=False, exist_ok=False):
        """
        Create a new directory at this given path.
        """
        raise NotImplementedError

<<<<<<< HEAD
    copy = property(CopyWorker, doc=CopyWorker.__call__.__doc__)
=======
    # Metadata keys supported by this path type.
    _readable_metadata = _writable_metadata = frozenset()

    def _read_metadata(self, keys=None, *, follow_symlinks=True):
        """
        Returns path metadata as a dict with string keys.
        """
        raise NotImplementedError

    def _write_metadata(self, metadata, *, follow_symlinks=True):
        """
        Sets path metadata from the given dict with string keys.
        """
        raise NotImplementedError

    def _copy_metadata(self, target, *, follow_symlinks=True):
        """
        Copies metadata (permissions, timestamps, etc) from this path to target.
        """
        # Metadata types supported by both source and target.
        keys = self._readable_metadata & target._writable_metadata
        if keys:
            metadata = self._read_metadata(keys, follow_symlinks=follow_symlinks)
            target._write_metadata(metadata, follow_symlinks=follow_symlinks)

    def _copy_file(self, target):
        """
        Copy the contents of this file to the given target.
        """
        self._ensure_different_file(target)
        with self.open('rb') as source_f:
            try:
                with target.open('wb') as target_f:
                    copyfileobj(source_f, target_f)
            except IsADirectoryError as e:
                if not target.exists():
                    # Raise a less confusing exception.
                    raise FileNotFoundError(
                        f'Directory does not exist: {target}') from e
                else:
                    raise

    def copy(self, target, *, follow_symlinks=True, dirs_exist_ok=False,
             preserve_metadata=False):
        """
        Recursively copy this file or directory tree to the given destination.
        """
        if not isinstance(target, PathBase):
            target = self.with_segments(target)
        self._ensure_distinct_path(target)
        stack = [(self, target)]
        while stack:
            src, dst = stack.pop()
            if not follow_symlinks and src.is_symlink():
                dst._symlink_to_target_of(src)
                if preserve_metadata:
                    src._copy_metadata(dst, follow_symlinks=False)
            elif src.is_dir():
                children = src.iterdir()
                dst.mkdir(exist_ok=dirs_exist_ok)
                stack.extend((child, dst.joinpath(child.name))
                             for child in children)
                if preserve_metadata:
                    src._copy_metadata(dst)
            else:
                src._copy_file(dst)
                if preserve_metadata:
                    src._copy_metadata(dst)
        return target
>>>>>>> f5ba74b8

    def copy_into(self, target_dir, *, follow_symlinks=True,
                  dirs_exist_ok=False, preserve_metadata=False):
        """
        Copy this file or directory tree into the given existing directory.
        """
        name = self.name
        if not name:
            raise ValueError(f"{self!r} has an empty name")
        elif isinstance(target_dir, PathBase):
            target = target_dir / name
        else:
            target = self.with_segments(target_dir, name)
        return self.copy(target, follow_symlinks=follow_symlinks,
                         dirs_exist_ok=dirs_exist_ok,
                         preserve_metadata=preserve_metadata)

    def _delete(self):
        """
        Delete this file or directory (including all sub-directories).
        """
        raise NotImplementedError

    def move(self, target):
        """
        Recursively move this file or directory tree to the given destination.
        """
        target = self.copy(target, follow_symlinks=False, preserve_metadata=True)
        self._delete()
        return target

    def move_into(self, target_dir):
        """
        Move this file or directory tree into the given existing directory.
        """
        name = self.name
        if not name:
            raise ValueError(f"{self!r} has an empty name")
        elif isinstance(target_dir, PathBase):
            target = target_dir / name
        else:
            target = self.with_segments(target_dir, name)
        return self.move(target)<|MERGE_RESOLUTION|>--- conflicted
+++ resolved
@@ -638,108 +638,13 @@
         """
         raise NotImplementedError
 
-<<<<<<< HEAD
-    def hardlink_to(self, target):
-        """
-        Make this path a hard link pointing to the same file as *target*.
-
-        Note the order of arguments (self, target) is the reverse of os.link's.
-        """
-        raise UnsupportedOperation(self._unsupported_msg('hardlink_to()'))
-
-    def touch(self, mode=0o666, exist_ok=True):
-        """
-        Create this file with the given access mode, if it doesn't exist.
-        """
-        raise UnsupportedOperation(self._unsupported_msg('touch()'))
-=======
-    def _symlink_to_target_of(self, link):
-        """
-        Make this path a symlink with the same target as the given link. This
-        is used by copy().
-        """
-        self.symlink_to(link.readlink())
->>>>>>> f5ba74b8
-
     def mkdir(self, mode=0o777, parents=False, exist_ok=False):
         """
         Create a new directory at this given path.
         """
         raise NotImplementedError
 
-<<<<<<< HEAD
     copy = property(CopyWorker, doc=CopyWorker.__call__.__doc__)
-=======
-    # Metadata keys supported by this path type.
-    _readable_metadata = _writable_metadata = frozenset()
-
-    def _read_metadata(self, keys=None, *, follow_symlinks=True):
-        """
-        Returns path metadata as a dict with string keys.
-        """
-        raise NotImplementedError
-
-    def _write_metadata(self, metadata, *, follow_symlinks=True):
-        """
-        Sets path metadata from the given dict with string keys.
-        """
-        raise NotImplementedError
-
-    def _copy_metadata(self, target, *, follow_symlinks=True):
-        """
-        Copies metadata (permissions, timestamps, etc) from this path to target.
-        """
-        # Metadata types supported by both source and target.
-        keys = self._readable_metadata & target._writable_metadata
-        if keys:
-            metadata = self._read_metadata(keys, follow_symlinks=follow_symlinks)
-            target._write_metadata(metadata, follow_symlinks=follow_symlinks)
-
-    def _copy_file(self, target):
-        """
-        Copy the contents of this file to the given target.
-        """
-        self._ensure_different_file(target)
-        with self.open('rb') as source_f:
-            try:
-                with target.open('wb') as target_f:
-                    copyfileobj(source_f, target_f)
-            except IsADirectoryError as e:
-                if not target.exists():
-                    # Raise a less confusing exception.
-                    raise FileNotFoundError(
-                        f'Directory does not exist: {target}') from e
-                else:
-                    raise
-
-    def copy(self, target, *, follow_symlinks=True, dirs_exist_ok=False,
-             preserve_metadata=False):
-        """
-        Recursively copy this file or directory tree to the given destination.
-        """
-        if not isinstance(target, PathBase):
-            target = self.with_segments(target)
-        self._ensure_distinct_path(target)
-        stack = [(self, target)]
-        while stack:
-            src, dst = stack.pop()
-            if not follow_symlinks and src.is_symlink():
-                dst._symlink_to_target_of(src)
-                if preserve_metadata:
-                    src._copy_metadata(dst, follow_symlinks=False)
-            elif src.is_dir():
-                children = src.iterdir()
-                dst.mkdir(exist_ok=dirs_exist_ok)
-                stack.extend((child, dst.joinpath(child.name))
-                             for child in children)
-                if preserve_metadata:
-                    src._copy_metadata(dst)
-            else:
-                src._copy_file(dst)
-                if preserve_metadata:
-                    src._copy_metadata(dst)
-        return target
->>>>>>> f5ba74b8
 
     def copy_into(self, target_dir, *, follow_symlinks=True,
                   dirs_exist_ok=False, preserve_metadata=False):
