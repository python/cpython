"""
Abstract base classes for rich path objects.

This module is published as a PyPI package called "pathlib-abc".

This module is also a *PRIVATE* part of the Python standard library, where
it's developed alongside pathlib. If it finds success and maturity as a PyPI
package, it could become a public part of the standard library.

Two base classes are defined here -- PurePathBase and PathBase -- that
resemble pathlib's PurePath and Path respectively.
"""

import functools
import posixpath
from errno import EINVAL
<<<<<<< HEAD
from glob import _PathGlobber, _no_recurse_symlinks
from stat import S_ISDIR, S_ISLNK, S_ISREG
=======
from glob import _GlobberBase, _no_recurse_symlinks
>>>>>>> ef63cca4
from pathlib._os import copyfileobj


@functools.cache
def _is_case_sensitive(parser):
    return parser.normcase('Aa') == 'Aa'


def _explode_path(path):
    """
    Split the path into a 2-tuple (anchor, parts), where *anchor* is the
    uppermost parent of the path (equivalent to path.parents[-1]), and
    *parts* is a reversed list of parts following the anchor.
    """
    split = path.parser.split
    path = str(path)
    parent, name = split(path)
    names = []
    while path != parent:
        names.append(name)
        path = parent
        parent, name = split(path)
    return path, names


class CopyWorker:
    """
    Class that implements copying between path objects. An instance of this
    class is available from the PathBase.copy property; it's made callable so
    that PathBase.copy() can be treated as a method.

    The target path's CopyWorker drives the process from its _create() method.
    Files and directories are exchanged by calling methods on the source and
    target paths, and metadata is exchanged by calling
    source.copy._read_metadata() and target.copy._write_metadata().
    """
    __slots__ = ('_path',)

    def __init__(self, path):
        self._path = path

    def __call__(self, target, follow_symlinks=True, dirs_exist_ok=False,
             preserve_metadata=False):
        """
        Recursively copy this file or directory tree to the given destination.
        """
        if not isinstance(target, PathBase):
            target = self._path.with_segments(target)

        # Delegate to the target path's CopyWorker object.
        return target.copy._create(self._path, follow_symlinks, dirs_exist_ok, preserve_metadata)

    _readable_metakeys = frozenset()

    def _read_metadata(self, metakeys, *, follow_symlinks=True):
        """
        Returns path metadata as a dict with string keys.
        """
        raise NotImplementedError

    _writable_metakeys = frozenset()

    def _write_metadata(self, metadata, *, follow_symlinks=True):
        """
        Sets path metadata from the given dict with string keys.
        """
        raise NotImplementedError

    def _create(self, source, follow_symlinks, dirs_exist_ok, preserve_metadata):
        self._ensure_distinct_path(source)
        if preserve_metadata:
            metakeys = self._writable_metakeys & source.copy._readable_metakeys
        else:
            metakeys = None
        if not follow_symlinks and source.is_symlink():
            self._create_symlink(source, metakeys)
        elif source.is_dir():
            self._create_dir(source, metakeys, follow_symlinks, dirs_exist_ok)
        else:
            self._create_file(source, metakeys)
        return self._path

    def _create_dir(self, source, metakeys, follow_symlinks, dirs_exist_ok):
        """Copy the given directory to our path."""
        children = list(source.iterdir())
        self._path.mkdir(exist_ok=dirs_exist_ok)
        for src in children:
            dst = self._path.joinpath(src.name)
            if not follow_symlinks and src.is_symlink():
                dst.copy._create_symlink(src, metakeys)
            elif src.is_dir():
                dst.copy._create_dir(src, metakeys, follow_symlinks, dirs_exist_ok)
            else:
                dst.copy._create_file(src, metakeys)
        if metakeys:
            metadata = source.copy._read_metadata(metakeys)
            if metadata:
                self._write_metadata(metadata)

    def _create_file(self, source, metakeys):
        """Copy the given file to our path."""
        self._ensure_different_file(source)
        with source.open('rb') as source_f:
            try:
                with self._path.open('wb') as target_f:
                    copyfileobj(source_f, target_f)
            except IsADirectoryError as e:
                if not self._path.exists():
                    # Raise a less confusing exception.
                    raise FileNotFoundError(
                        f'Directory does not exist: {self._path}') from e
                raise
        if metakeys:
            metadata = source.copy._read_metadata(metakeys)
            if metadata:
                self._write_metadata(metadata)

    def _create_symlink(self, source, metakeys):
        """Copy the given symbolic link to our path."""
        self._path.symlink_to(source.readlink())
        if metakeys:
            metadata = source.copy._read_metadata(metakeys, follow_symlinks=False)
            if metadata:
                self._write_metadata(metadata, follow_symlinks=False)

    def _ensure_different_file(self, source):
        """
        Raise OSError(EINVAL) if both paths refer to the same file.
        """
        pass

    def _ensure_distinct_path(self, source):
        """
        Raise OSError(EINVAL) if the other path is within this path.
        """
        # Note: there is no straightforward, foolproof algorithm to determine
        # if one directory is within another (a particularly perverse example
        # would be a single network share mounted in one location via NFS, and
        # in another location via CIFS), so we simply checks whether the
        # other path is lexically equal to, or within, this path.
        if source == self._path:
            err = OSError(EINVAL, "Source and target are the same path")
        elif source in self._path.parents:
            err = OSError(EINVAL, "Source path is a parent of target path")
        else:
            return
        err.filename = str(source)
        err.filename2 = str(self._path)
        raise err


class PurePathBase:
    """Base class for pure path objects.

    This class *does not* provide several magic methods that are defined in
    its subclass PurePath. They are: __init__, __fspath__, __bytes__,
    __reduce__, __hash__, __eq__, __lt__, __le__, __gt__, __ge__.
    """

    __slots__ = ()
    parser = posixpath

    def with_segments(self, *pathsegments):
        """Construct a new path object from any number of path-like objects.
        Subclasses may override this method to customize how new path objects
        are created from methods like `iterdir()`.
        """
        raise NotImplementedError

    def __str__(self):
        """Return the string representation of the path, suitable for
        passing to system calls."""
        raise NotImplementedError

    @property
    def anchor(self):
        """The concatenation of the drive and root, or ''."""
        return _explode_path(self)[0]

    @property
    def name(self):
        """The final path component, if any."""
        return self.parser.split(str(self))[1]

    @property
    def suffix(self):
        """
        The final component's last suffix, if any.

        This includes the leading period. For example: '.txt'
        """
        return self.parser.splitext(self.name)[1]

    @property
    def suffixes(self):
        """
        A list of the final component's suffixes, if any.

        These include the leading periods. For example: ['.tar', '.gz']
        """
        split = self.parser.splitext
        stem, suffix = split(self.name)
        suffixes = []
        while suffix:
            suffixes.append(suffix)
            stem, suffix = split(stem)
        return suffixes[::-1]

    @property
    def stem(self):
        """The final path component, minus its last suffix."""
        return self.parser.splitext(self.name)[0]

    def with_name(self, name):
        """Return a new path with the file name changed."""
        split = self.parser.split
        if split(name)[0]:
            raise ValueError(f"Invalid name {name!r}")
        return self.with_segments(split(str(self))[0], name)

    def with_stem(self, stem):
        """Return a new path with the stem changed."""
        suffix = self.suffix
        if not suffix:
            return self.with_name(stem)
        elif not stem:
            # If the suffix is non-empty, we can't make the stem empty.
            raise ValueError(f"{self!r} has a non-empty suffix")
        else:
            return self.with_name(stem + suffix)

    def with_suffix(self, suffix):
        """Return a new path with the file suffix changed.  If the path
        has no suffix, add given suffix.  If the given suffix is an empty
        string, remove the suffix from the path.
        """
        stem = self.stem
        if not stem:
            # If the stem is empty, we can't make the suffix non-empty.
            raise ValueError(f"{self!r} has an empty name")
        elif suffix and not suffix.startswith('.'):
            raise ValueError(f"Invalid suffix {suffix!r}")
        else:
            return self.with_name(stem + suffix)

    @property
    def parts(self):
        """An object providing sequence-like access to the
        components in the filesystem path."""
        anchor, parts = _explode_path(self)
        if anchor:
            parts.append(anchor)
        return tuple(reversed(parts))

    def joinpath(self, *pathsegments):
        """Combine this path with one or several arguments, and return a
        new path representing either a subpath (if all arguments are relative
        paths) or a totally different path (if one of the arguments is
        anchored).
        """
        return self.with_segments(str(self), *pathsegments)

    def __truediv__(self, key):
        try:
            return self.with_segments(str(self), key)
        except TypeError:
            return NotImplemented

    def __rtruediv__(self, key):
        try:
            return self.with_segments(key, str(self))
        except TypeError:
            return NotImplemented

    @property
    def parent(self):
        """The logical parent of the path."""
        path = str(self)
        parent = self.parser.split(path)[0]
        if path != parent:
            return self.with_segments(parent)
        return self

    @property
    def parents(self):
        """A sequence of this path's logical parents."""
        split = self.parser.split
        path = str(self)
        parent = split(path)[0]
        parents = []
        while path != parent:
            parents.append(self.with_segments(parent))
            path = parent
            parent = split(path)[0]
        return tuple(parents)

    def match(self, path_pattern, *, case_sensitive=None):
        """
        Return True if this path matches the given pattern. If the pattern is
        relative, matching is done from the right; otherwise, the entire path
        is matched. The recursive wildcard '**' is *not* supported by this
        method.
        """
        if not isinstance(path_pattern, PurePathBase):
            path_pattern = self.with_segments(path_pattern)
        if case_sensitive is None:
            case_sensitive = _is_case_sensitive(self.parser)
        sep = path_pattern.parser.sep
        path_parts = self.parts[::-1]
        pattern_parts = path_pattern.parts[::-1]
        if not pattern_parts:
            raise ValueError("empty pattern")
        if len(path_parts) < len(pattern_parts):
            return False
        if len(path_parts) > len(pattern_parts) and path_pattern.anchor:
            return False
        globber = _PathGlobber(sep, case_sensitive)
        for path_part, pattern_part in zip(path_parts, pattern_parts):
            match = globber.compile(pattern_part)
            if match(path_part) is None:
                return False
        return True

    def full_match(self, pattern, *, case_sensitive=None):
        """
        Return True if this path matches the given glob-style pattern. The
        pattern is matched against the entire path.
        """
        if not isinstance(pattern, PurePathBase):
            pattern = self.with_segments(pattern)
        if case_sensitive is None:
            case_sensitive = _is_case_sensitive(self.parser)
        globber = _PathGlobber(pattern.parser.sep, case_sensitive, recursive=True)
        match = globber.compile(str(pattern))
        return match(str(self)) is not None



class PathBase(PurePathBase):
    """Base class for concrete path objects.

    This class provides dummy implementations for many methods that derived
    classes can override selectively; the default implementations raise
    NotImplementedError. The most basic methods, such as stat() and open(),
    directly raise NotImplementedError; these basic methods are called by
    other methods such as is_dir() and read_text().

    The Path class derives this class to implement local filesystem paths.
    Users may derive their own classes to implement virtual filesystem paths,
    such as paths in archive files or on remote storage systems.
    """
    __slots__ = ()

<<<<<<< HEAD
    @property
    def info(self):
        """
        A PathInfo object that exposes the file type and other file attributes
        of this path.
        """
        # TODO: make this abstract, delete PathBase.stat().
        return self

    def stat(self, *, follow_symlinks=True):
        """
        Return the result of the stat() system call on this path, like
        os.stat() does.
        """
        raise NotImplementedError

    # Convenience functions for querying the stat results

=======
>>>>>>> ef63cca4
    def exists(self, *, follow_symlinks=True):
        """
        Whether this path exists.

        This method normally follows symlinks; to check whether a symlink exists,
        add the argument follow_symlinks=False.
        """
        raise NotImplementedError

    def is_dir(self, *, follow_symlinks=True):
        """
        Whether this path is a directory.
        """
        raise NotImplementedError

    def is_file(self, *, follow_symlinks=True):
        """
        Whether this path is a regular file (also True for symlinks pointing
        to regular files).
        """
        raise NotImplementedError

    def is_symlink(self):
        """
        Whether this path is a symbolic link.
        """
        raise NotImplementedError

    def open(self, mode='r', buffering=-1, encoding=None,
             errors=None, newline=None):
        """
        Open the file pointed to by this path and return a file object, as
        the built-in open() function does.
        """
        raise NotImplementedError

    def read_bytes(self):
        """
        Open the file in bytes mode, read it, and close the file.
        """
        with self.open(mode='rb', buffering=0) as f:
            return f.read()

    def read_text(self, encoding=None, errors=None, newline=None):
        """
        Open the file in text mode, read it, and close the file.
        """
        with self.open(mode='r', encoding=encoding, errors=errors, newline=newline) as f:
            return f.read()

    def write_bytes(self, data):
        """
        Open the file in bytes mode, write to it, and close the file.
        """
        # type-check for the buffer interface before truncating the file
        view = memoryview(data)
        with self.open(mode='wb') as f:
            return f.write(view)

    def write_text(self, data, encoding=None, errors=None, newline=None):
        """
        Open the file in text mode, write to it, and close the file.
        """
        if not isinstance(data, str):
            raise TypeError('data must be str, not %s' %
                            data.__class__.__name__)
        with self.open(mode='w', encoding=encoding, errors=errors, newline=newline) as f:
            return f.write(data)

    def iterdir(self):
        """Yield path objects of the directory contents.

        The children are yielded in arbitrary order, and the
        special entries '.' and '..' are not included.
        """
        raise NotImplementedError

    def glob(self, pattern, *, case_sensitive=None, recurse_symlinks=True):
        """Iterate over this subtree and yield all existing files (of any
        kind, including directories) matching the given relative pattern.
        """
        if not isinstance(pattern, PurePathBase):
            pattern = self.with_segments(pattern)
        anchor, parts = _explode_path(pattern)
        if anchor:
            raise NotImplementedError("Non-relative patterns are unsupported")
        if case_sensitive is None:
            case_sensitive = _is_case_sensitive(self.parser)
            case_pedantic = False
        elif case_sensitive == _is_case_sensitive(self.parser):
            case_pedantic = False
        else:
            case_pedantic = True
        recursive = True if recurse_symlinks else _no_recurse_symlinks
        globber = _PathGlobber(self.parser.sep, case_sensitive, case_pedantic, recursive)
        select = globber.selector(parts)
        return select(self)

    def rglob(self, pattern, *, case_sensitive=None, recurse_symlinks=True):
        """Recursively yield all existing files (of any kind, including
        directories) matching the given relative pattern, anywhere in
        this subtree.
        """
        if not isinstance(pattern, PurePathBase):
            pattern = self.with_segments(pattern)
        pattern = '**' / pattern
        return self.glob(pattern, case_sensitive=case_sensitive, recurse_symlinks=recurse_symlinks)

    def walk(self, top_down=True, on_error=None, follow_symlinks=False):
        """Walk the directory tree from this directory, similar to os.walk()."""
        paths = [self]
        while paths:
            path = paths.pop()
            if isinstance(path, tuple):
                yield path
                continue
            dirnames = []
            filenames = []
            if not top_down:
                paths.append((path, dirnames, filenames))
            try:
                for child in path.iterdir():
                    try:
                        if child.info.is_dir(follow_symlinks=follow_symlinks):
                            if not top_down:
                                paths.append(child)
                            dirnames.append(child.name)
                        else:
                            filenames.append(child.name)
                    except OSError:
                        filenames.append(child.name)
            except OSError as error:
                if on_error is not None:
                    on_error(error)
                if not top_down:
                    while not isinstance(paths.pop(), tuple):
                        pass
                continue
            if top_down:
                yield path, dirnames, filenames
                paths += [path.joinpath(d) for d in reversed(dirnames)]

    def readlink(self):
        """
        Return the path to which the symbolic link points.
        """
        raise NotImplementedError

    def symlink_to(self, target, target_is_directory=False):
        """
        Make this path a symlink pointing to the target path.
        Note the order of arguments (link, target) is the reverse of os.symlink.
        """
        raise NotImplementedError

    def mkdir(self, mode=0o777, parents=False, exist_ok=False):
        """
        Create a new directory at this given path.
        """
        raise NotImplementedError

    copy = property(CopyWorker, doc=CopyWorker.__call__.__doc__)

    def copy_into(self, target_dir, *, follow_symlinks=True,
                  dirs_exist_ok=False, preserve_metadata=False):
        """
        Copy this file or directory tree into the given existing directory.
        """
        name = self.name
        if not name:
            raise ValueError(f"{self!r} has an empty name")
        elif isinstance(target_dir, PathBase):
            target = target_dir / name
        else:
            target = self.with_segments(target_dir, name)
        return self.copy(target, follow_symlinks=follow_symlinks,
                         dirs_exist_ok=dirs_exist_ok,
                         preserve_metadata=preserve_metadata)

    def _delete(self):
        """
        Delete this file or directory (including all sub-directories).
        """
        raise NotImplementedError

    def move(self, target):
        """
        Recursively move this file or directory tree to the given destination.
        """
        target = self.copy(target, follow_symlinks=False, preserve_metadata=True)
        self._delete()
        return target

    def move_into(self, target_dir):
        """
        Move this file or directory tree into the given existing directory.
        """
        name = self.name
        if not name:
            raise ValueError(f"{self!r} has an empty name")
        elif isinstance(target_dir, PathBase):
            target = target_dir / name
        else:
            target = self.with_segments(target_dir, name)
        return self.move(target)<|MERGE_RESOLUTION|>--- conflicted
+++ resolved
@@ -14,12 +14,7 @@
 import functools
 import posixpath
 from errno import EINVAL
-<<<<<<< HEAD
 from glob import _PathGlobber, _no_recurse_symlinks
-from stat import S_ISDIR, S_ISLNK, S_ISREG
-=======
-from glob import _GlobberBase, _no_recurse_symlinks
->>>>>>> ef63cca4
 from pathlib._os import copyfileobj
 
 
@@ -373,27 +368,14 @@
     """
     __slots__ = ()
 
-<<<<<<< HEAD
     @property
     def info(self):
         """
         A PathInfo object that exposes the file type and other file attributes
         of this path.
         """
-        # TODO: make this abstract, delete PathBase.stat().
-        return self
-
-    def stat(self, *, follow_symlinks=True):
-        """
-        Return the result of the stat() system call on this path, like
-        os.stat() does.
-        """
-        raise NotImplementedError
-
-    # Convenience functions for querying the stat results
-
-=======
->>>>>>> ef63cca4
+        raise NotImplementedError
+
     def exists(self, *, follow_symlinks=True):
         """
         Whether this path exists.
@@ -401,26 +383,30 @@
         This method normally follows symlinks; to check whether a symlink exists,
         add the argument follow_symlinks=False.
         """
-        raise NotImplementedError
+        info = self.joinpath().info
+        return info.exists(follow_symlinks=follow_symlinks)
 
     def is_dir(self, *, follow_symlinks=True):
         """
         Whether this path is a directory.
         """
-        raise NotImplementedError
+        info = self.joinpath().info
+        return info.is_dir(follow_symlinks=follow_symlinks)
 
     def is_file(self, *, follow_symlinks=True):
         """
         Whether this path is a regular file (also True for symlinks pointing
         to regular files).
         """
-        raise NotImplementedError
+        info = self.joinpath().info
+        return info.is_file(follow_symlinks=follow_symlinks)
 
     def is_symlink(self):
         """
         Whether this path is a symbolic link.
         """
-        raise NotImplementedError
+        info = self.joinpath().info
+        return info.is_symlink()
 
     def open(self, mode='r', buffering=-1, encoding=None,
              errors=None, newline=None):
