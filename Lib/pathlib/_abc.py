--- conflicted
+++ resolved
@@ -14,11 +14,7 @@
 import functools
 import operator
 import posixpath
-<<<<<<< HEAD
-from errno import EXDEV
-=======
-from errno import EINVAL
->>>>>>> d7ae4dc5
+from errno import EINVAL, EXDEV
 from glob import _GlobberBase, _no_recurse_symlinks
 from stat import S_ISDIR, S_ISLNK, S_ISREG, S_ISSOCK, S_ISBLK, S_ISCHR, S_ISFIFO
 from pathlib._os import copyfileobj
@@ -936,8 +932,7 @@
         """
         Recursively move this file or directory tree to the given destination.
         """
-        if self._samefile_safe(target):
-            raise OSError(f"{self!r} and {target!r} are the same file")
+        self._ensure_different_file(target)
         try:
             return self.replace(target)
         except UnsupportedOperation:
