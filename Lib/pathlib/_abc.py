--- conflicted
+++ resolved
@@ -206,13 +206,7 @@
         if not stem:
             # If the stem is empty, we can't make the suffix non-empty.
             raise ValueError(f"{self!r} has an empty name")
-<<<<<<< HEAD
-        elif suffix.startswith('.'):
-            return self.with_name(stem + suffix)
-        else:
-=======
-        elif suffix and not (suffix.startswith('.') and len(suffix) > 1):
->>>>>>> 3c28510b
+        elif suffix and not suffix.startswith('.'):
             raise ValueError(f"Invalid suffix {suffix!r}")
         else:
             return self.with_name(stem + suffix)
