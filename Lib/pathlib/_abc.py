"""
Abstract base classes for rich path objects.

This module is published as a PyPI package called "pathlib-abc".

This module is also a *PRIVATE* part of the Python standard library, where
it's developed alongside pathlib. If it finds success and maturity as a PyPI
package, it could become a public part of the standard library.

Two base classes are defined here -- PurePathBase and PathBase -- that
resemble pathlib's PurePath and Path respectively.
"""

import functools
import operator
from errno import EINVAL
from glob import _GlobberBase, _no_recurse_symlinks
from stat import S_ISDIR, S_ISLNK, S_ISREG, S_ISSOCK, S_ISBLK, S_ISCHR, S_ISFIFO
from pathlib._os import copyfileobj


__all__ = ["UnsupportedOperation"]


class UnsupportedOperation(NotImplementedError):
    """An exception that is raised when an unsupported operation is attempted.
    """
    pass


@functools.cache
def _is_case_sensitive(parser):
    return parser.normcase('Aa') == 'Aa'


class PathGlobber(_GlobberBase):
    """
    Class providing shell-style globbing for path objects.
    """

    lexists = operator.methodcaller('exists', follow_symlinks=False)
    add_slash = operator.methodcaller('joinpath', '')
    scandir = operator.methodcaller('_scandir')

    @staticmethod
    def concat_path(path, text):
        """Appends text to the given path."""
        return path.with_segments(str(path) + text)


class PurePathBase:
    """Base class for pure path objects.

    This class *does not* provide several magic methods that are defined in
    its subclass PurePath. They are: __fspath__, __bytes__, __reduce__,
    __hash__, __eq__, __lt__, __le__, __gt__, __ge__. Its initializer and path
    joining methods accept only strings, not os.PathLike objects more broadly.
    """

    __slots__ = (
        # The `_raw_paths` slot stores unjoined string paths. This is set in
        # the `__init__()` method.
        '_raw_paths',
    )
    parser = posixpath
    _globber = PathGlobber

    def __init__(self, *args):
        for arg in args:
            if not isinstance(arg, str):
                raise TypeError(
                    f"argument should be a str, not {type(arg).__name__!r}")
        self._raw_paths = list(args)

    def with_segments(self, *pathsegments):
        """Construct a new path object from any number of path-like objects.
        Subclasses may override this method to customize how new path objects
        are created from methods like `iterdir()`.
        """
        return type(self)(*pathsegments)

    def __str__(self):
        """Return the string representation of the path, suitable for
        passing to system calls."""
        paths = self._raw_paths
        if len(paths) == 1:
            return paths[0]
        elif paths:
            # Join path segments from the initializer.
            path = self.parser.join(*paths)
            # Cache the joined path.
            paths.clear()
            paths.append(path)
            return path
        else:
            paths.append('')
            return ''

    def as_posix(self):
        """Return the string representation of the path with forward (/)
        slashes."""
        return str(self).replace(self.parser.sep, '/')

    @property
    def drive(self):
        """The drive prefix (letter or UNC path), if any."""
        return self.parser.splitdrive(self.anchor)[0]

    @property
    def root(self):
        """The root of the path, if any."""
        return self.parser.splitdrive(self.anchor)[1]

    @property
    def anchor(self):
        """The concatenation of the drive and root, or ''."""
        return self._stack[0]

    @property
    def name(self):
        """The final path component, if any."""
        return self.parser.split(str(self))[1]

    @property
    def suffix(self):
        """
        The final component's last suffix, if any.

        This includes the leading period. For example: '.txt'
        """
        return self.parser.splitext(self.name)[1]

    @property
    def suffixes(self):
        """
        A list of the final component's suffixes, if any.

        These include the leading periods. For example: ['.tar', '.gz']
        """
        split = self.parser.splitext
        stem, suffix = split(self.name)
        suffixes = []
        while suffix:
            suffixes.append(suffix)
            stem, suffix = split(stem)
        return suffixes[::-1]

    @property
    def stem(self):
        """The final path component, minus its last suffix."""
        return self.parser.splitext(self.name)[0]

    def with_name(self, name):
        """Return a new path with the file name changed."""
        split = self.parser.split
        if split(name)[0]:
            raise ValueError(f"Invalid name {name!r}")
        return self.with_segments(split(str(self))[0], name)

    def with_stem(self, stem):
        """Return a new path with the stem changed."""
        suffix = self.suffix
        if not suffix:
            return self.with_name(stem)
        elif not stem:
            # If the suffix is non-empty, we can't make the stem empty.
            raise ValueError(f"{self!r} has a non-empty suffix")
        else:
            return self.with_name(stem + suffix)

    def with_suffix(self, suffix):
        """Return a new path with the file suffix changed.  If the path
        has no suffix, add given suffix.  If the given suffix is an empty
        string, remove the suffix from the path.
        """
        stem = self.stem
        if not stem:
            # If the stem is empty, we can't make the suffix non-empty.
            raise ValueError(f"{self!r} has an empty name")
        elif suffix and not suffix.startswith('.'):
            raise ValueError(f"Invalid suffix {suffix!r}")
        else:
            return self.with_name(stem + suffix)

    def relative_to(self, other, *, walk_up=False):
        """Return the relative path to another path identified by the passed
        arguments.  If the operation is not possible (because this is not
        related to the other path), raise ValueError.

        The *walk_up* parameter controls whether `..` may be used to resolve
        the path.
        """
        if not isinstance(other, PurePathBase):
            other = self.with_segments(other)
        anchor0, parts0 = self._stack
        anchor1, parts1 = other._stack
        if anchor0 != anchor1:
            raise ValueError(f"{str(self)!r} and {str(other)!r} have different anchors")
        while parts0 and parts1 and parts0[-1] == parts1[-1]:
            parts0.pop()
            parts1.pop()
        for part in parts1:
            if not part or part == '.':
                pass
            elif not walk_up:
                raise ValueError(f"{str(self)!r} is not in the subpath of {str(other)!r}")
            elif part == '..':
                raise ValueError(f"'..' segment in {str(other)!r} cannot be walked")
            else:
                parts0.append('..')
        return self.with_segments(*reversed(parts0))

    def is_relative_to(self, other):
        """Return True if the path is relative to another path or False.
        """
        if not isinstance(other, PurePathBase):
            other = self.with_segments(other)
        anchor0, parts0 = self._stack
        anchor1, parts1 = other._stack
        if anchor0 != anchor1:
            return False
        while parts0 and parts1 and parts0[-1] == parts1[-1]:
            parts0.pop()
            parts1.pop()
        for part in parts1:
            if part and part != '.':
                return False
        return True

    @property
    def parts(self):
        """An object providing sequence-like access to the
        components in the filesystem path."""
        anchor, parts = self._stack
        if anchor:
            parts.append(anchor)
        return tuple(reversed(parts))

    def joinpath(self, *pathsegments):
        """Combine this path with one or several arguments, and return a
        new path representing either a subpath (if all arguments are relative
        paths) or a totally different path (if one of the arguments is
        anchored).
        """
        return self.with_segments(*self._raw_paths, *pathsegments)

    def __truediv__(self, key):
        try:
            return self.with_segments(*self._raw_paths, key)
        except TypeError:
            return NotImplemented

    def __rtruediv__(self, key):
        try:
            return self.with_segments(key, *self._raw_paths)
        except TypeError:
            return NotImplemented

    @property
    def _stack(self):
        """
        Split the path into a 2-tuple (anchor, parts), where *anchor* is the
        uppermost parent of the path (equivalent to path.parents[-1]), and
        *parts* is a reversed list of parts following the anchor.
        """
        split = self.parser.split
        path = str(self)
        parent, name = split(path)
        names = []
        while path != parent:
            names.append(name)
            path = parent
            parent, name = split(path)
        return path, names

    @property
    def parent(self):
        """The logical parent of the path."""
        path = str(self)
        parent = self.parser.split(path)[0]
        if path != parent:
            return self.with_segments(parent)
        return self

    @property
    def parents(self):
        """A sequence of this path's logical parents."""
        split = self.parser.split
        path = str(self)
        parent = split(path)[0]
        parents = []
        while path != parent:
            parents.append(self.with_segments(parent))
            path = parent
            parent = split(path)[0]
        return tuple(parents)

    def is_absolute(self):
        """True if the path is absolute (has both a root and, if applicable,
        a drive)."""
        return self.parser.isabs(str(self))

    @property
    def _pattern_str(self):
        """The path expressed as a string, for use in pattern-matching."""
        return str(self)

    def match(self, path_pattern, *, case_sensitive=None):
        """
        Return True if this path matches the given pattern. If the pattern is
        relative, matching is done from the right; otherwise, the entire path
        is matched. The recursive wildcard '**' is *not* supported by this
        method.
        """
        if not isinstance(path_pattern, PurePathBase):
            path_pattern = self.with_segments(path_pattern)
        if case_sensitive is None:
            case_sensitive = _is_case_sensitive(self.parser)
        sep = path_pattern.parser.sep
        path_parts = self.parts[::-1]
        pattern_parts = path_pattern.parts[::-1]
        if not pattern_parts:
            raise ValueError("empty pattern")
        if len(path_parts) < len(pattern_parts):
            return False
        if len(path_parts) > len(pattern_parts) and path_pattern.anchor:
            return False
        globber = self._globber(sep, case_sensitive)
        for path_part, pattern_part in zip(path_parts, pattern_parts):
            match = globber.compile(pattern_part)
            if match(path_part) is None:
                return False
        return True

    def full_match(self, pattern, *, case_sensitive=None):
        """
        Return True if this path matches the given glob-style pattern. The
        pattern is matched against the entire path.
        """
        if not isinstance(pattern, PurePathBase):
            pattern = self.with_segments(pattern)
        if case_sensitive is None:
            case_sensitive = _is_case_sensitive(self.parser)
        globber = self._globber(pattern.parser.sep, case_sensitive, recursive=True)
        match = globber.compile(pattern._pattern_str)
        return match(self._pattern_str) is not None



class PathBase(PurePathBase):
    """Base class for concrete path objects.

    This class provides dummy implementations for many methods that derived
    classes can override selectively; the default implementations raise
    UnsupportedOperation. The most basic methods, such as stat() and open(),
    directly raise UnsupportedOperation; these basic methods are called by
    other methods such as is_dir() and read_text().

    The Path class derives this class to implement local filesystem paths.
    Users may derive their own classes to implement virtual filesystem paths,
    such as paths in archive files or on remote storage systems.
    """
    __slots__ = ()

    @classmethod
    def _unsupported_msg(cls, attribute):
        return f"{cls.__name__}.{attribute} is unsupported"

    def stat(self, *, follow_symlinks=True):
        """
        Return the result of the stat() system call on this path, like
        os.stat() does.
        """
        raise UnsupportedOperation(self._unsupported_msg('stat()'))

    # Convenience functions for querying the stat results

    def exists(self, *, follow_symlinks=True):
        """
        Whether this path exists.

        This method normally follows symlinks; to check whether a symlink exists,
        add the argument follow_symlinks=False.
        """
        try:
            self.stat(follow_symlinks=follow_symlinks)
        except (OSError, ValueError):
            return False
        return True

    def is_dir(self, *, follow_symlinks=True):
        """
        Whether this path is a directory.
        """
        try:
            return S_ISDIR(self.stat(follow_symlinks=follow_symlinks).st_mode)
        except (OSError, ValueError):
            return False

    def is_file(self, *, follow_symlinks=True):
        """
        Whether this path is a regular file (also True for symlinks pointing
        to regular files).
        """
        try:
            return S_ISREG(self.stat(follow_symlinks=follow_symlinks).st_mode)
        except (OSError, ValueError):
            return False

    def is_mount(self):
        """
        Check if this path is a mount point
        """
        # Need to exist and be a dir
        if not self.exists() or not self.is_dir():
            return False

        try:
            parent_dev = self.parent.stat().st_dev
        except OSError:
            return False

        dev = self.stat().st_dev
        if dev != parent_dev:
            return True
        ino = self.stat().st_ino
        parent_ino = self.parent.stat().st_ino
        return ino == parent_ino

    def is_symlink(self):
        """
        Whether this path is a symbolic link.
        """
        try:
            return S_ISLNK(self.stat(follow_symlinks=False).st_mode)
        except (OSError, ValueError):
            return False

    def is_junction(self):
        """
        Whether this path is a junction.
        """
        # Junctions are a Windows-only feature, not present in POSIX nor the
        # majority of virtual filesystems. There is no cross-platform idiom
        # to check for junctions (using stat().st_mode).
        return False

    def is_block_device(self):
        """
        Whether this path is a block device.
        """
        try:
            return S_ISBLK(self.stat().st_mode)
        except (OSError, ValueError):
            return False

    def is_char_device(self):
        """
        Whether this path is a character device.
        """
        try:
            return S_ISCHR(self.stat().st_mode)
        except (OSError, ValueError):
            return False

    def is_fifo(self):
        """
        Whether this path is a FIFO.
        """
        try:
            return S_ISFIFO(self.stat().st_mode)
        except (OSError, ValueError):
            return False

    def is_socket(self):
        """
        Whether this path is a socket.
        """
        try:
            return S_ISSOCK(self.stat().st_mode)
        except (OSError, ValueError):
            return False

    def samefile(self, other_path):
        """Return whether other_path is the same or not as this file
        (as returned by os.path.samefile()).
        """
        st = self.stat()
        try:
            other_st = other_path.stat()
        except AttributeError:
            other_st = self.with_segments(other_path).stat()
        return (st.st_ino == other_st.st_ino and
                st.st_dev == other_st.st_dev)

    def _ensure_different_file(self, other_path):
        """
        Raise OSError(EINVAL) if both paths refer to the same file.
        """
        try:
            if not self.samefile(other_path):
                return
        except (OSError, ValueError):
            return
        err = OSError(EINVAL, "Source and target are the same file")
        err.filename = str(self)
        err.filename2 = str(other_path)
        raise err

    def _ensure_distinct_path(self, other_path):
        """
        Raise OSError(EINVAL) if the other path is within this path.
        """
        # Note: there is no straightforward, foolproof algorithm to determine
        # if one directory is within another (a particularly perverse example
        # would be a single network share mounted in one location via NFS, and
        # in another location via CIFS), so we simply checks whether the
        # other path is lexically equal to, or within, this path.
        if self == other_path:
            err = OSError(EINVAL, "Source and target are the same path")
        elif self in other_path.parents:
            err = OSError(EINVAL, "Source path is a parent of target path")
        else:
            return
        err.filename = str(self)
        err.filename2 = str(other_path)
        raise err

    def open(self, mode='r', buffering=-1, encoding=None,
             errors=None, newline=None):
        """
        Open the file pointed to by this path and return a file object, as
        the built-in open() function does.
        """
        raise UnsupportedOperation(self._unsupported_msg('open()'))

    def read_bytes(self):
        """
        Open the file in bytes mode, read it, and close the file.
        """
        with self.open(mode='rb', buffering=0) as f:
            return f.read()

    def read_text(self, encoding=None, errors=None, newline=None):
        """
        Open the file in text mode, read it, and close the file.
        """
        with self.open(mode='r', encoding=encoding, errors=errors, newline=newline) as f:
            return f.read()

    def write_bytes(self, data):
        """
        Open the file in bytes mode, write to it, and close the file.
        """
        # type-check for the buffer interface before truncating the file
        view = memoryview(data)
        with self.open(mode='wb') as f:
            return f.write(view)

    def write_text(self, data, encoding=None, errors=None, newline=None):
        """
        Open the file in text mode, write to it, and close the file.
        """
        if not isinstance(data, str):
            raise TypeError('data must be str, not %s' %
                            data.__class__.__name__)
        with self.open(mode='w', encoding=encoding, errors=errors, newline=newline) as f:
            return f.write(data)

<<<<<<< HEAD
    def scandir(self):
        """Yield DirEntry objects of the directory contents.
=======
    def _scandir(self):
        """Yield os.DirEntry-like objects of the directory contents.
>>>>>>> 31c9f3ce

        The children are yielded in arbitrary order, and the
        special entries '.' and '..' are not included.
        """
        import contextlib
        return contextlib.nullcontext(self.iterdir())

    def iterdir(self):
        """Yield path objects of the directory contents.

        The children are yielded in arbitrary order, and the
        special entries '.' and '..' are not included.
        """
        raise UnsupportedOperation(self._unsupported_msg('iterdir()'))

    def _glob_selector(self, parts, case_sensitive, recurse_symlinks):
        if case_sensitive is None:
            case_sensitive = _is_case_sensitive(self.parser)
            case_pedantic = False
        else:
            # The user has expressed a case sensitivity choice, but we don't
            # know the case sensitivity of the underlying filesystem, so we
            # must use scandir() for everything, including non-wildcard parts.
            case_pedantic = True
        recursive = True if recurse_symlinks else _no_recurse_symlinks
        globber = self._globber(self.parser.sep, case_sensitive, case_pedantic, recursive)
        return globber.selector(parts)

    def glob(self, pattern, *, case_sensitive=None, recurse_symlinks=True):
        """Iterate over this subtree and yield all existing files (of any
        kind, including directories) matching the given relative pattern.
        """
        if not isinstance(pattern, PurePathBase):
            pattern = self.with_segments(pattern)
        anchor, parts = pattern._stack
        if anchor:
            raise NotImplementedError("Non-relative patterns are unsupported")
        select = self._glob_selector(parts, case_sensitive, recurse_symlinks)
        return select(self)

    def rglob(self, pattern, *, case_sensitive=None, recurse_symlinks=True):
        """Recursively yield all existing files (of any kind, including
        directories) matching the given relative pattern, anywhere in
        this subtree.
        """
        if not isinstance(pattern, PurePathBase):
            pattern = self.with_segments(pattern)
        pattern = '**' / pattern
        return self.glob(pattern, case_sensitive=case_sensitive, recurse_symlinks=recurse_symlinks)

    def walk(self, top_down=True, on_error=None, follow_symlinks=False):
        """Walk the directory tree from this directory, similar to os.walk()."""
        paths = [self]
        while paths:
            path = paths.pop()
            if isinstance(path, tuple):
                yield path
                continue
            dirnames = []
            filenames = []
            if not top_down:
                paths.append((path, dirnames, filenames))
            try:
                with path._scandir() as entries:
                    for entry in entries:
                        name = entry.name
                        try:
                            if entry.is_dir(follow_symlinks=follow_symlinks):
                                if not top_down:
                                    paths.append(path.joinpath(name))
                                dirnames.append(name)
                            else:
                                filenames.append(name)
                        except OSError:
                            filenames.append(name)
            except OSError as error:
                if on_error is not None:
                    on_error(error)
                if not top_down:
                    while not isinstance(paths.pop(), tuple):
                        pass
                continue
            if top_down:
                yield path, dirnames, filenames
                paths += [path.joinpath(d) for d in reversed(dirnames)]

    def expanduser(self):
        """ Return a new path with expanded ~ and ~user constructs
        (as returned by os.path.expanduser)
        """
        raise UnsupportedOperation(self._unsupported_msg('expanduser()'))

    def readlink(self):
        """
        Return the path to which the symbolic link points.
        """
        raise UnsupportedOperation(self._unsupported_msg('readlink()'))

    def symlink_to(self, target, target_is_directory=False):
        """
        Make this path a symlink pointing to the target path.
        Note the order of arguments (link, target) is the reverse of os.symlink.
        """
        raise UnsupportedOperation(self._unsupported_msg('symlink_to()'))

    def _symlink_to_target_of(self, link):
        """
        Make this path a symlink with the same target as the given link. This
        is used by copy().
        """
        self.symlink_to(link.readlink())

    def hardlink_to(self, target):
        """
        Make this path a hard link pointing to the same file as *target*.

        Note the order of arguments (self, target) is the reverse of os.link's.
        """
        raise UnsupportedOperation(self._unsupported_msg('hardlink_to()'))

    def touch(self, mode=0o666, exist_ok=True):
        """
        Create this file with the given access mode, if it doesn't exist.
        """
        raise UnsupportedOperation(self._unsupported_msg('touch()'))

    def mkdir(self, mode=0o777, parents=False, exist_ok=False):
        """
        Create a new directory at this given path.
        """
        raise UnsupportedOperation(self._unsupported_msg('mkdir()'))

    # Metadata keys supported by this path type.
    _readable_metadata = _writable_metadata = frozenset()

    def _read_metadata(self, keys=None, *, follow_symlinks=True):
        """
        Returns path metadata as a dict with string keys.
        """
        raise UnsupportedOperation(self._unsupported_msg('_read_metadata()'))

    def _write_metadata(self, metadata, *, follow_symlinks=True):
        """
        Sets path metadata from the given dict with string keys.
        """
        raise UnsupportedOperation(self._unsupported_msg('_write_metadata()'))

    def _copy_metadata(self, target, *, follow_symlinks=True):
        """
        Copies metadata (permissions, timestamps, etc) from this path to target.
        """
        # Metadata types supported by both source and target.
        keys = self._readable_metadata & target._writable_metadata
        if keys:
            metadata = self._read_metadata(keys, follow_symlinks=follow_symlinks)
            target._write_metadata(metadata, follow_symlinks=follow_symlinks)

    def _copy_file(self, target):
        """
        Copy the contents of this file to the given target.
        """
        self._ensure_different_file(target)
        with self.open('rb') as source_f:
            try:
                with target.open('wb') as target_f:
                    copyfileobj(source_f, target_f)
            except IsADirectoryError as e:
                if not target.exists():
                    # Raise a less confusing exception.
                    raise FileNotFoundError(
                        f'Directory does not exist: {target}') from e
                else:
                    raise

    def copy(self, target, *, follow_symlinks=True, dirs_exist_ok=False,
             preserve_metadata=False):
        """
        Recursively copy this file or directory tree to the given destination.
        """
        if not isinstance(target, PathBase):
            target = self.with_segments(target)
        self._ensure_distinct_path(target)
        stack = [(self, target)]
        while stack:
            src, dst = stack.pop()
            if not follow_symlinks and src.is_symlink():
                dst._symlink_to_target_of(src)
                if preserve_metadata:
                    src._copy_metadata(dst, follow_symlinks=False)
            elif src.is_dir():
                children = src.iterdir()
                dst.mkdir(exist_ok=dirs_exist_ok)
                stack.extend((child, dst.joinpath(child.name))
                             for child in children)
                if preserve_metadata:
                    src._copy_metadata(dst)
            else:
                src._copy_file(dst)
                if preserve_metadata:
                    src._copy_metadata(dst)
        return target

    def copy_into(self, target_dir, *, follow_symlinks=True,
                  dirs_exist_ok=False, preserve_metadata=False):
        """
        Copy this file or directory tree into the given existing directory.
        """
        name = self.name
        if not name:
            raise ValueError(f"{self!r} has an empty name")
        elif isinstance(target_dir, PathBase):
            target = target_dir / name
        else:
            target = self.with_segments(target_dir, name)
        return self.copy(target, follow_symlinks=follow_symlinks,
                         dirs_exist_ok=dirs_exist_ok,
                         preserve_metadata=preserve_metadata)

    def move(self, target):
        """
        Recursively move this file or directory tree to the given destination.
        """
        target = self.copy(target, follow_symlinks=False, preserve_metadata=True)
        self._delete()
        return target

    def move_into(self, target_dir):
        """
        Move this file or directory tree into the given existing directory.
        """
        name = self.name
        if not name:
            raise ValueError(f"{self!r} has an empty name")
        elif isinstance(target_dir, PathBase):
            target = target_dir / name
        else:
            target = self.with_segments(target_dir, name)
        return self.move(target)

    def chmod(self, mode, *, follow_symlinks=True):
        """
        Change the permissions of the path, like os.chmod().
        """
        raise UnsupportedOperation(self._unsupported_msg('chmod()'))

    def lchmod(self, mode):
        """
        Like chmod(), except if the path points to a symlink, the symlink's
        permissions are changed, rather than its target's.
        """
        self.chmod(mode, follow_symlinks=False)

    def unlink(self, missing_ok=False):
        """
        Remove this file or link.
        If the path is a directory, use rmdir() instead.
        """
        raise UnsupportedOperation(self._unsupported_msg('unlink()'))

    def rmdir(self):
        """
        Remove this directory.  The directory must be empty.
        """
        raise UnsupportedOperation(self._unsupported_msg('rmdir()'))

    def _delete(self):
        """
        Delete this file or directory (including all sub-directories).
        """
        if self.is_symlink() or self.is_junction():
            self.unlink()
        elif self.is_dir():
            self._rmtree()
        else:
            self.unlink()

    def _rmtree(self):
        def on_error(err):
            raise err
        results = self.walk(
            on_error=on_error,
            top_down=False,  # So we rmdir() empty directories.
            follow_symlinks=False)
        for dirpath, _, filenames in results:
            for filename in filenames:
                filepath = dirpath / filename
                filepath.unlink()
            dirpath.rmdir()

    def owner(self, *, follow_symlinks=True):
        """
        Return the login name of the file owner.
        """
        raise UnsupportedOperation(self._unsupported_msg('owner()'))

    def group(self, *, follow_symlinks=True):
        """
        Return the group name of the file gid.
        """
        raise UnsupportedOperation(self._unsupported_msg('group()'))

    @classmethod
    def from_uri(cls, uri):
        """Return a new path from the given 'file' URI."""
        raise UnsupportedOperation(cls._unsupported_msg('from_uri()'))

    def as_uri(self):
        """Return the path as a URI."""
        raise UnsupportedOperation(self._unsupported_msg('as_uri()'))<|MERGE_RESOLUTION|>--- conflicted
+++ resolved
@@ -13,6 +13,7 @@
 
 import functools
 import operator
+import posixpath
 from errno import EINVAL
 from glob import _GlobberBase, _no_recurse_symlinks
 from stat import S_ISDIR, S_ISLNK, S_ISREG, S_ISSOCK, S_ISBLK, S_ISCHR, S_ISFIFO
@@ -567,13 +568,8 @@
         with self.open(mode='w', encoding=encoding, errors=errors, newline=newline) as f:
             return f.write(data)
 
-<<<<<<< HEAD
-    def scandir(self):
+    def _scandir(self):
         """Yield DirEntry objects of the directory contents.
-=======
-    def _scandir(self):
-        """Yield os.DirEntry-like objects of the directory contents.
->>>>>>> 31c9f3ce
 
         The children are yielded in arbitrary order, and the
         special entries '.' and '..' are not included.
