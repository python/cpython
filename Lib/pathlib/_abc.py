"""
Abstract base classes for rich path objects.

This module is published as a PyPI package called "pathlib-abc".

This module is also a *PRIVATE* part of the Python standard library, where
it's developed alongside pathlib. If it finds success and maturity as a PyPI
package, it could become a public part of the standard library.

Three base classes are defined here -- JoinablePath, ReadablePath and
WritablePath.
"""

import functools
import io
import posixpath
from errno import EINVAL
from glob import _PathGlobber, _no_recurse_symlinks
from pathlib._os import copyfileobj


@functools.cache
def _is_case_sensitive(parser):
    return parser.normcase('Aa') == 'Aa'


def _explode_path(path):
    """
    Split the path into a 2-tuple (anchor, parts), where *anchor* is the
    uppermost parent of the path (equivalent to path.parents[-1]), and
    *parts* is a reversed list of parts following the anchor.
    """
    split = path.parser.split
    path = str(path)
    parent, name = split(path)
    names = []
    while path != parent:
        names.append(name)
        path = parent
        parent, name = split(path)
    return path, names


def magic_open(path, mode='r', buffering=-1, encoding=None, errors=None,
               newline=None):
    """
    Open the file pointed to by this path and return a file object, as
    the built-in open() function does.
    """
    try:
        return io.open(path, mode, buffering, encoding, errors, newline)
    except TypeError:
        pass
    cls = type(path)
    text = 'b' not in mode
    mode = ''.join(sorted(c for c in mode if c not in 'bt'))
    if text:
        try:
            attr = getattr(cls, f'__open_{mode}__')
        except AttributeError:
            pass
        else:
            return attr(path, buffering, encoding, errors, newline)

    try:
        attr = getattr(cls, f'__open_{mode}b__')
    except AttributeError:
        pass
    else:
        stream = attr(path, buffering)
        if text:
            stream = io.TextIOWrapper(stream, encoding, errors, newline)
        return stream

    raise TypeError(f"{cls.__name__} can't be opened with mode {mode!r}")


class CopyReader:
    """
    Class that implements the "read" part of copying between path objects.
    An instance of this class is available from the ReadablePath._copy_reader
    property.
    """
    __slots__ = ('_path',)

    def __init__(self, path):
        self._path = path

    _readable_metakeys = frozenset()

    def _read_metadata(self, metakeys, *, follow_symlinks=True):
        """
        Returns path metadata as a dict with string keys.
        """
        raise NotImplementedError


class CopyWriter:
    """
    Class that implements the "write" part of copying between path objects. An
    instance of this class is available from the WritablePath._copy_writer
    property.
    """
    __slots__ = ('_path',)

    def __init__(self, path):
        self._path = path

    _writable_metakeys = frozenset()

    def _write_metadata(self, metadata, *, follow_symlinks=True):
        """
        Sets path metadata from the given dict with string keys.
        """
        raise NotImplementedError

    def _create(self, source, follow_symlinks, dirs_exist_ok, preserve_metadata):
        self._ensure_distinct_path(source)
        if preserve_metadata:
            metakeys = self._writable_metakeys & source._copy_reader._readable_metakeys
        else:
            metakeys = None
        if not follow_symlinks and source.is_symlink():
            self._create_symlink(source, metakeys)
        elif source.is_dir():
            self._create_dir(source, metakeys, follow_symlinks, dirs_exist_ok)
        else:
            self._create_file(source, metakeys)
        return self._path

    def _create_dir(self, source, metakeys, follow_symlinks, dirs_exist_ok):
        """Copy the given directory to our path."""
        children = list(source.iterdir())
        self._path.mkdir(exist_ok=dirs_exist_ok)
        for src in children:
            dst = self._path.joinpath(src.name)
            if not follow_symlinks and src.is_symlink():
                dst._copy_writer._create_symlink(src, metakeys)
            elif src.is_dir():
                dst._copy_writer._create_dir(src, metakeys, follow_symlinks, dirs_exist_ok)
            else:
                dst._copy_writer._create_file(src, metakeys)
        if metakeys:
            metadata = source._copy_reader._read_metadata(metakeys)
            if metadata:
                self._write_metadata(metadata)

    def _create_file(self, source, metakeys):
        """Copy the given file to our path."""
        self._ensure_different_file(source)
        with magic_open(source, 'rb') as source_f:
            try:
                with magic_open(self._path, 'wb') as target_f:
                    copyfileobj(source_f, target_f)
            except IsADirectoryError as e:
                if not self._path.exists():
                    # Raise a less confusing exception.
                    raise FileNotFoundError(
                        f'Directory does not exist: {self._path}') from e
                raise
        if metakeys:
            metadata = source._copy_reader._read_metadata(metakeys)
            if metadata:
                self._write_metadata(metadata)

    def _create_symlink(self, source, metakeys):
        """Copy the given symbolic link to our path."""
        self._path.symlink_to(source.readlink())
        if metakeys:
            metadata = source._copy_reader._read_metadata(metakeys, follow_symlinks=False)
            if metadata:
                self._write_metadata(metadata, follow_symlinks=False)

    def _ensure_different_file(self, source):
        """
        Raise OSError(EINVAL) if both paths refer to the same file.
        """
        pass

    def _ensure_distinct_path(self, source):
        """
        Raise OSError(EINVAL) if the other path is within this path.
        """
        # Note: there is no straightforward, foolproof algorithm to determine
        # if one directory is within another (a particularly perverse example
        # would be a single network share mounted in one location via NFS, and
        # in another location via CIFS), so we simply checks whether the
        # other path is lexically equal to, or within, this path.
        if source == self._path:
            err = OSError(EINVAL, "Source and target are the same path")
        elif source in self._path.parents:
            err = OSError(EINVAL, "Source path is a parent of target path")
        else:
            return
        err.filename = str(source)
        err.filename2 = str(self._path)
        raise err


class JoinablePath:
    """Base class for pure path objects.

    This class *does not* provide several magic methods that are defined in
    its subclass PurePath. They are: __init__, __fspath__, __bytes__,
    __reduce__, __hash__, __eq__, __lt__, __le__, __gt__, __ge__.
    """

    __slots__ = ()
    parser = posixpath

    def with_segments(self, *pathsegments):
        """Construct a new path object from any number of path-like objects.
        Subclasses may override this method to customize how new path objects
        are created from methods like `iterdir()`.
        """
        raise NotImplementedError

    def __str__(self):
        """Return the string representation of the path, suitable for
        passing to system calls."""
        raise NotImplementedError

    @property
    def anchor(self):
        """The concatenation of the drive and root, or ''."""
        return _explode_path(self)[0]

    @property
    def name(self):
        """The final path component, if any."""
        return self.parser.split(str(self))[1]

    @property
    def suffix(self):
        """
        The final component's last suffix, if any.

        This includes the leading period. For example: '.txt'
        """
        return self.parser.splitext(self.name)[1]

    @property
    def suffixes(self):
        """
        A list of the final component's suffixes, if any.

        These include the leading periods. For example: ['.tar', '.gz']
        """
        split = self.parser.splitext
        stem, suffix = split(self.name)
        suffixes = []
        while suffix:
            suffixes.append(suffix)
            stem, suffix = split(stem)
        return suffixes[::-1]

    @property
    def stem(self):
        """The final path component, minus its last suffix."""
        return self.parser.splitext(self.name)[0]

    def with_name(self, name):
        """Return a new path with the file name changed."""
        split = self.parser.split
        if split(name)[0]:
            raise ValueError(f"Invalid name {name!r}")
        return self.with_segments(split(str(self))[0], name)

    def with_stem(self, stem):
        """Return a new path with the stem changed."""
        suffix = self.suffix
        if not suffix:
            return self.with_name(stem)
        elif not stem:
            # If the suffix is non-empty, we can't make the stem empty.
            raise ValueError(f"{self!r} has a non-empty suffix")
        else:
            return self.with_name(stem + suffix)

    def with_suffix(self, suffix):
        """Return a new path with the file suffix changed.  If the path
        has no suffix, add given suffix.  If the given suffix is an empty
        string, remove the suffix from the path.
        """
        stem = self.stem
        if not stem:
            # If the stem is empty, we can't make the suffix non-empty.
            raise ValueError(f"{self!r} has an empty name")
        elif suffix and not suffix.startswith('.'):
            raise ValueError(f"Invalid suffix {suffix!r}")
        else:
            return self.with_name(stem + suffix)

    @property
    def parts(self):
        """An object providing sequence-like access to the
        components in the filesystem path."""
        anchor, parts = _explode_path(self)
        if anchor:
            parts.append(anchor)
        return tuple(reversed(parts))

    def joinpath(self, *pathsegments):
        """Combine this path with one or several arguments, and return a
        new path representing either a subpath (if all arguments are relative
        paths) or a totally different path (if one of the arguments is
        anchored).
        """
        return self.with_segments(str(self), *pathsegments)

    def __truediv__(self, key):
        try:
            return self.with_segments(str(self), key)
        except TypeError:
            return NotImplemented

    def __rtruediv__(self, key):
        try:
            return self.with_segments(key, str(self))
        except TypeError:
            return NotImplemented

    @property
    def parent(self):
        """The logical parent of the path."""
        path = str(self)
        parent = self.parser.split(path)[0]
        if path != parent:
            return self.with_segments(parent)
        return self

    @property
    def parents(self):
        """A sequence of this path's logical parents."""
        split = self.parser.split
        path = str(self)
        parent = split(path)[0]
        parents = []
        while path != parent:
            parents.append(self.with_segments(parent))
            path = parent
            parent = split(path)[0]
        return tuple(parents)

<<<<<<< HEAD
    def match(self, path_pattern, *, case_sensitive=None):
        """
        Return True if this path matches the given pattern. If the pattern is
        relative, matching is done from the right; otherwise, the entire path
        is matched. The recursive wildcard '**' is *not* supported by this
        method.
        """
        if not isinstance(path_pattern, JoinablePath):
            path_pattern = self.with_segments(path_pattern)
        if case_sensitive is None:
            case_sensitive = _is_case_sensitive(self.parser)
        sep = path_pattern.parser.sep
        path_parts = self.parts[::-1]
        pattern_parts = path_pattern.parts[::-1]
        if not pattern_parts:
            raise ValueError("empty pattern")
        if len(path_parts) < len(pattern_parts):
            return False
        if len(path_parts) > len(pattern_parts) and path_pattern.anchor:
            return False
        globber = _PathGlobber(sep, case_sensitive)
        for path_part, pattern_part in zip(path_parts, pattern_parts):
            match = globber.compile(pattern_part)
            if match(path_part) is None:
                return False
        return True

=======
>>>>>>> a4459c34
    def full_match(self, pattern, *, case_sensitive=None):
        """
        Return True if this path matches the given glob-style pattern. The
        pattern is matched against the entire path.
        """
        if not isinstance(pattern, JoinablePath):
            pattern = self.with_segments(pattern)
        if case_sensitive is None:
            case_sensitive = _is_case_sensitive(self.parser)
        globber = _PathGlobber(pattern.parser.sep, case_sensitive, recursive=True)
        match = globber.compile(str(pattern))
        return match(str(self)) is not None



class ReadablePath(JoinablePath):
    """Base class for concrete path objects.

    This class provides dummy implementations for many methods that derived
    classes can override selectively; the default implementations raise
    NotImplementedError. The most basic methods, such as stat() and open(),
    directly raise NotImplementedError; these basic methods are called by
    other methods such as is_dir() and read_text().

    The Path class derives this class to implement local filesystem paths.
    Users may derive their own classes to implement virtual filesystem paths,
    such as paths in archive files or on remote storage systems.
    """
    __slots__ = ()

    @property
    def info(self):
        """
        A PathInfo object that exposes the file type and other file attributes
        of this path.
        """
        raise NotImplementedError

    def exists(self, *, follow_symlinks=True):
        """
        Whether this path exists.

        This method normally follows symlinks; to check whether a symlink exists,
        add the argument follow_symlinks=False.
        """
        info = self.joinpath().info
        return info.exists(follow_symlinks=follow_symlinks)

    def is_dir(self, *, follow_symlinks=True):
        """
        Whether this path is a directory.
        """
        info = self.joinpath().info
        return info.is_dir(follow_symlinks=follow_symlinks)

    def is_file(self, *, follow_symlinks=True):
        """
        Whether this path is a regular file (also True for symlinks pointing
        to regular files).
        """
        info = self.joinpath().info
        return info.is_file(follow_symlinks=follow_symlinks)

    def is_symlink(self):
        """
        Whether this path is a symbolic link.
        """
        info = self.joinpath().info
        return info.is_symlink()

    def __open_rb__(self, buffering=-1):
        """
        Open the file pointed to by this path for reading in binary mode and
        return a file object, like open(mode='rb').
        """
        raise NotImplementedError

    def read_bytes(self):
        """
        Open the file in bytes mode, read it, and close the file.
        """
        with magic_open(self, mode='rb', buffering=0) as f:
            return f.read()

    def read_text(self, encoding=None, errors=None, newline=None):
        """
        Open the file in text mode, read it, and close the file.
        """
        with magic_open(self, mode='r', encoding=encoding, errors=errors, newline=newline) as f:
            return f.read()

    def iterdir(self):
        """Yield path objects of the directory contents.

        The children are yielded in arbitrary order, and the
        special entries '.' and '..' are not included.
        """
        raise NotImplementedError

    def glob(self, pattern, *, case_sensitive=None, recurse_symlinks=True):
        """Iterate over this subtree and yield all existing files (of any
        kind, including directories) matching the given relative pattern.
        """
        if not isinstance(pattern, JoinablePath):
            pattern = self.with_segments(pattern)
        anchor, parts = _explode_path(pattern)
        if anchor:
            raise NotImplementedError("Non-relative patterns are unsupported")
        if case_sensitive is None:
            case_sensitive = _is_case_sensitive(self.parser)
            case_pedantic = False
        elif case_sensitive == _is_case_sensitive(self.parser):
            case_pedantic = False
        else:
            case_pedantic = True
        recursive = True if recurse_symlinks else _no_recurse_symlinks
        globber = _PathGlobber(self.parser.sep, case_sensitive, case_pedantic, recursive)
        select = globber.selector(parts)
        return select(self)

    def rglob(self, pattern, *, case_sensitive=None, recurse_symlinks=True):
        """Recursively yield all existing files (of any kind, including
        directories) matching the given relative pattern, anywhere in
        this subtree.
        """
        if not isinstance(pattern, JoinablePath):
            pattern = self.with_segments(pattern)
        pattern = '**' / pattern
        return self.glob(pattern, case_sensitive=case_sensitive, recurse_symlinks=recurse_symlinks)

    def walk(self, top_down=True, on_error=None, follow_symlinks=False):
        """Walk the directory tree from this directory, similar to os.walk()."""
        paths = [self]
        while paths:
            path = paths.pop()
            if isinstance(path, tuple):
                yield path
                continue
            dirnames = []
            filenames = []
            if not top_down:
                paths.append((path, dirnames, filenames))
            try:
                for child in path.iterdir():
                    try:
                        if child.info.is_dir(follow_symlinks=follow_symlinks):
                            if not top_down:
                                paths.append(child)
                            dirnames.append(child.name)
                        else:
                            filenames.append(child.name)
                    except OSError:
                        filenames.append(child.name)
            except OSError as error:
                if on_error is not None:
                    on_error(error)
                if not top_down:
                    while not isinstance(paths.pop(), tuple):
                        pass
                continue
            if top_down:
                yield path, dirnames, filenames
                paths += [path.joinpath(d) for d in reversed(dirnames)]

    def readlink(self):
        """
        Return the path to which the symbolic link points.
        """
        raise NotImplementedError

    _copy_reader = property(CopyReader)

    def copy(self, target, follow_symlinks=True, dirs_exist_ok=False,
             preserve_metadata=False):
        """
        Recursively copy this file or directory tree to the given destination.
        """
        if not hasattr(target, '_copy_writer'):
            target = self.with_segments(target)

        # Delegate to the target path's CopyWriter object.
        try:
            create = target._copy_writer._create
        except AttributeError:
            raise TypeError(f"Target is not writable: {target}") from None
        return create(self, follow_symlinks, dirs_exist_ok, preserve_metadata)

    def copy_into(self, target_dir, *, follow_symlinks=True,
                  dirs_exist_ok=False, preserve_metadata=False):
        """
        Copy this file or directory tree into the given existing directory.
        """
        name = self.name
        if not name:
            raise ValueError(f"{self!r} has an empty name")
        elif hasattr(target_dir, '_copy_writer'):
            target = target_dir / name
        else:
            target = self.with_segments(target_dir, name)
        return self.copy(target, follow_symlinks=follow_symlinks,
                         dirs_exist_ok=dirs_exist_ok,
                         preserve_metadata=preserve_metadata)


class WritablePath(JoinablePath):
    __slots__ = ()

    def symlink_to(self, target, target_is_directory=False):
        """
        Make this path a symlink pointing to the target path.
        Note the order of arguments (link, target) is the reverse of os.symlink.
        """
        raise NotImplementedError

    def mkdir(self, mode=0o777, parents=False, exist_ok=False):
        """
        Create a new directory at this given path.
        """
        raise NotImplementedError

    def __open_wb__(self, buffering=-1):
        """
        Open the file pointed to by this path for writing in binary mode and
        return a file object, like open(mode='wb').
        """
        raise NotImplementedError

    def write_bytes(self, data):
        """
        Open the file in bytes mode, write to it, and close the file.
        """
        # type-check for the buffer interface before truncating the file
        view = memoryview(data)
        with magic_open(self, mode='wb') as f:
            return f.write(view)

    def write_text(self, data, encoding=None, errors=None, newline=None):
        """
        Open the file in text mode, write to it, and close the file.
        """
        if not isinstance(data, str):
            raise TypeError('data must be str, not %s' %
                            data.__class__.__name__)
        with magic_open(self, mode='w', encoding=encoding, errors=errors, newline=newline) as f:
            return f.write(data)

    _copy_writer = property(CopyWriter)<|MERGE_RESOLUTION|>--- conflicted
+++ resolved
@@ -342,36 +342,6 @@
             parent = split(path)[0]
         return tuple(parents)
 
-<<<<<<< HEAD
-    def match(self, path_pattern, *, case_sensitive=None):
-        """
-        Return True if this path matches the given pattern. If the pattern is
-        relative, matching is done from the right; otherwise, the entire path
-        is matched. The recursive wildcard '**' is *not* supported by this
-        method.
-        """
-        if not isinstance(path_pattern, JoinablePath):
-            path_pattern = self.with_segments(path_pattern)
-        if case_sensitive is None:
-            case_sensitive = _is_case_sensitive(self.parser)
-        sep = path_pattern.parser.sep
-        path_parts = self.parts[::-1]
-        pattern_parts = path_pattern.parts[::-1]
-        if not pattern_parts:
-            raise ValueError("empty pattern")
-        if len(path_parts) < len(pattern_parts):
-            return False
-        if len(path_parts) > len(pattern_parts) and path_pattern.anchor:
-            return False
-        globber = _PathGlobber(sep, case_sensitive)
-        for path_part, pattern_part in zip(path_parts, pattern_parts):
-            match = globber.compile(pattern_part)
-            if match(path_part) is None:
-                return False
-        return True
-
-=======
->>>>>>> a4459c34
     def full_match(self, pattern, *, case_sensitive=None):
         """
         Return True if this path matches the given glob-style pattern. The
