--- conflicted
+++ resolved
@@ -2,11 +2,6 @@
 import ntpath
 import posixpath
 import sys
-<<<<<<< HEAD
-import warnings
-=======
-from _collections_abc import Sequence
->>>>>>> 3375dfed
 from errno import ENOENT, ENOTDIR, EBADF, ELOOP, EINVAL
 from itertools import chain
 from stat import S_ISDIR, S_ISLNK, S_ISREG, S_ISSOCK, S_ISBLK, S_ISCHR, S_ISFIFO
