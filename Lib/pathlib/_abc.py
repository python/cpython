"""
Abstract base classes for rich path objects.

This module is published as a PyPI package called "pathlib-abc".

This module is also a *PRIVATE* part of the Python standard library, where
it's developed alongside pathlib. If it finds success and maturity as a PyPI
package, it could become a public part of the standard library.

Three base classes are defined here -- JoinablePath, ReadablePath and
WritablePath.
"""

from abc import ABC, abstractmethod
from glob import _PathGlobber, _no_recurse_symlinks
from pathlib import PurePath, Path
from pathlib._os import magic_open, CopyWriter


def _explode_path(path):
    """
    Split the path into a 2-tuple (anchor, parts), where *anchor* is the
    uppermost parent of the path (equivalent to path.parents[-1]), and
    *parts* is a reversed list of parts following the anchor.
    """
    split = path.parser.split
    path = str(path)
    parent, name = split(path)
    names = []
    while path != parent:
        names.append(name)
        path = parent
        parent, name = split(path)
    return path, names


class JoinablePath(ABC):
    """Abstract base class for pure path objects.

    This class *does not* provide several magic methods that are defined in
    its implementation PurePath. They are: __init__, __fspath__, __bytes__,
    __reduce__, __hash__, __eq__, __lt__, __le__, __gt__, __ge__.
    """
    __slots__ = ()

    @property
    @abstractmethod
    def parser(self):
        """Implementation of pathlib._types.Parser used for low-level path
        parsing and manipulation.
        """
        raise NotImplementedError

    @abstractmethod
    def with_segments(self, *pathsegments):
        """Construct a new path object from any number of path-like objects.
        Subclasses may override this method to customize how new path objects
        are created from methods like `iterdir()`.
        """
        raise NotImplementedError

    @abstractmethod
    def __str__(self):
        """Return the string representation of the path, suitable for
        passing to system calls."""
        raise NotImplementedError

    @property
    def anchor(self):
        """The concatenation of the drive and root, or ''."""
        return _explode_path(self)[0]

    @property
    def name(self):
        """The final path component, if any."""
        return self.parser.split(str(self))[1]

    @property
    def suffix(self):
        """
        The final component's last suffix, if any.

        This includes the leading period. For example: '.txt'
        """
        return self.parser.splitext(self.name)[1]

    @property
    def suffixes(self):
        """
        A list of the final component's suffixes, if any.

        These include the leading periods. For example: ['.tar', '.gz']
        """
        split = self.parser.splitext
        stem, suffix = split(self.name)
        suffixes = []
        while suffix:
            suffixes.append(suffix)
            stem, suffix = split(stem)
        return suffixes[::-1]

    @property
    def stem(self):
        """The final path component, minus its last suffix."""
        return self.parser.splitext(self.name)[0]

    def with_name(self, name):
        """Return a new path with the file name changed."""
        split = self.parser.split
        if split(name)[0]:
            raise ValueError(f"Invalid name {name!r}")
        return self.with_segments(split(str(self))[0], name)

    def with_stem(self, stem):
        """Return a new path with the stem changed."""
        suffix = self.suffix
        if not suffix:
            return self.with_name(stem)
        elif not stem:
            # If the suffix is non-empty, we can't make the stem empty.
            raise ValueError(f"{self!r} has a non-empty suffix")
        else:
            return self.with_name(stem + suffix)

    def with_suffix(self, suffix):
        """Return a new path with the file suffix changed.  If the path
        has no suffix, add given suffix.  If the given suffix is an empty
        string, remove the suffix from the path.
        """
        stem = self.stem
        if not stem:
            # If the stem is empty, we can't make the suffix non-empty.
            raise ValueError(f"{self!r} has an empty name")
        elif suffix and not suffix.startswith('.'):
            raise ValueError(f"Invalid suffix {suffix!r}")
        else:
            return self.with_name(stem + suffix)

    @property
    def parts(self):
        """An object providing sequence-like access to the
        components in the filesystem path."""
        anchor, parts = _explode_path(self)
        if anchor:
            parts.append(anchor)
        return tuple(reversed(parts))

    def joinpath(self, *pathsegments):
        """Combine this path with one or several arguments, and return a
        new path representing either a subpath (if all arguments are relative
        paths) or a totally different path (if one of the arguments is
        anchored).
        """
        return self.with_segments(str(self), *pathsegments)

    def __truediv__(self, key):
        try:
            return self.with_segments(str(self), key)
        except TypeError:
            return NotImplemented

    def __rtruediv__(self, key):
        try:
            return self.with_segments(key, str(self))
        except TypeError:
            return NotImplemented

    @property
    def parent(self):
        """The logical parent of the path."""
        path = str(self)
        parent = self.parser.split(path)[0]
        if path != parent:
            return self.with_segments(parent)
        return self

    @property
    def parents(self):
        """A sequence of this path's logical parents."""
        split = self.parser.split
        path = str(self)
        parent = split(path)[0]
        parents = []
        while path != parent:
            parents.append(self.with_segments(parent))
            path = parent
            parent = split(path)[0]
        return tuple(parents)

    def full_match(self, pattern, *, case_sensitive=None):
        """
        Return True if this path matches the given glob-style pattern. The
        pattern is matched against the entire path.
        """
        if not hasattr(pattern, 'with_segments'):
            pattern = self.with_segments(pattern)
        if case_sensitive is None:
            case_sensitive = self.parser.normcase('Aa') == 'Aa'
        globber = _PathGlobber(pattern.parser.sep, case_sensitive, recursive=True)
        match = globber.compile(str(pattern))
        return match(str(self)) is not None


class ReadablePath(JoinablePath):
    """Abstract base class for readable path objects.

    The Path class implements this ABC for local filesystem paths. Users may
    create subclasses to implement readable virtual filesystem paths, such as
    paths in archive files or on remote storage systems.
    """
    __slots__ = ()

    @property
    @abstractmethod
    def info(self):
        """
        A PathInfo object that exposes the file type and other file attributes
        of this path.
        """
        raise NotImplementedError

    def exists(self, *, follow_symlinks=True):
        """
        Whether this path exists.

        This method normally follows symlinks; to check whether a symlink exists,
        add the argument follow_symlinks=False.
        """
        info = self.joinpath().info
        return info.exists(follow_symlinks=follow_symlinks)

    def is_dir(self, *, follow_symlinks=True):
        """
        Whether this path is a directory.
        """
        info = self.joinpath().info
        return info.is_dir(follow_symlinks=follow_symlinks)

    def is_file(self, *, follow_symlinks=True):
        """
        Whether this path is a regular file (also True for symlinks pointing
        to regular files).
        """
        info = self.joinpath().info
        return info.is_file(follow_symlinks=follow_symlinks)

    def is_symlink(self):
        """
        Whether this path is a symbolic link.
        """
        info = self.joinpath().info
        return info.is_symlink()

    @abstractmethod
    def __open_rb__(self, buffering=-1):
        """
        Open the file pointed to by this path for reading in binary mode and
        return a file object, like open(mode='rb').
        """
        raise NotImplementedError

    def read_bytes(self):
        """
        Open the file in bytes mode, read it, and close the file.
        """
        with magic_open(self, mode='rb', buffering=0) as f:
            return f.read()

    def read_text(self, encoding=None, errors=None, newline=None):
        """
        Open the file in text mode, read it, and close the file.
        """
        with magic_open(self, mode='r', encoding=encoding, errors=errors, newline=newline) as f:
            return f.read()

    @abstractmethod
    def iterdir(self):
        """Yield path objects of the directory contents.

        The children are yielded in arbitrary order, and the
        special entries '.' and '..' are not included.
        """
        raise NotImplementedError

    def glob(self, pattern, *, case_sensitive=None, recurse_symlinks=True):
        """Iterate over this subtree and yield all existing files (of any
        kind, including directories) matching the given relative pattern.
        """
        if not hasattr(pattern, 'with_segments'):
            pattern = self.with_segments(pattern)
        anchor, parts = _explode_path(pattern)
        if anchor:
            raise NotImplementedError("Non-relative patterns are unsupported")
        case_sensitive_default = self.parser.normcase('Aa') == 'Aa'
        if case_sensitive is None:
            case_sensitive = case_sensitive_default
            case_pedantic = False
        else:
            case_pedantic = case_sensitive_default != case_sensitive
        recursive = True if recurse_symlinks else _no_recurse_symlinks
        globber = _PathGlobber(self.parser.sep, case_sensitive, case_pedantic, recursive)
        select = globber.selector(parts)
        return select(self.joinpath(''))

<<<<<<< HEAD
    def rglob(self, pattern, *, case_sensitive=None, recurse_symlinks=True):
        """Recursively yield all existing files (of any kind, including
        directories) matching the given relative pattern, anywhere in
        this subtree.
        """
        if hasattr(pattern, 'with_segments'):
            pattern = '**' / pattern
        else:
            pattern = self.with_segments('**', pattern)
        return self.glob(pattern, case_sensitive=case_sensitive, recurse_symlinks=recurse_symlinks)

=======
>>>>>>> 6f07016b
    def walk(self, top_down=True, on_error=None, follow_symlinks=False):
        """Walk the directory tree from this directory, similar to os.walk()."""
        paths = [self]
        while paths:
            path = paths.pop()
            if isinstance(path, tuple):
                yield path
                continue
            dirnames = []
            filenames = []
            if not top_down:
                paths.append((path, dirnames, filenames))
            try:
                for child in path.iterdir():
                    try:
                        if child.info.is_dir(follow_symlinks=follow_symlinks):
                            if not top_down:
                                paths.append(child)
                            dirnames.append(child.name)
                        else:
                            filenames.append(child.name)
                    except OSError:
                        filenames.append(child.name)
            except OSError as error:
                if on_error is not None:
                    on_error(error)
                if not top_down:
                    while not isinstance(paths.pop(), tuple):
                        pass
                continue
            if top_down:
                yield path, dirnames, filenames
                paths += [path.joinpath(d) for d in reversed(dirnames)]

    @abstractmethod
    def readlink(self):
        """
        Return the path to which the symbolic link points.
        """
        raise NotImplementedError

    def copy(self, target, follow_symlinks=True, dirs_exist_ok=False,
             preserve_metadata=False):
        """
        Recursively copy this file or directory tree to the given destination.
        """
        if not hasattr(target, 'with_segments'):
            target = self.with_segments(target)

        # Delegate to the target path's CopyWriter object.
        try:
            create = target._copy_writer._create
        except AttributeError:
            raise TypeError(f"Target is not writable: {target}") from None
        return create(self, follow_symlinks, dirs_exist_ok, preserve_metadata)

    def copy_into(self, target_dir, *, follow_symlinks=True,
                  dirs_exist_ok=False, preserve_metadata=False):
        """
        Copy this file or directory tree into the given existing directory.
        """
        name = self.name
        if not name:
            raise ValueError(f"{self!r} has an empty name")
        elif hasattr(target_dir, 'with_segments'):
            target = target_dir / name
        else:
            target = self.with_segments(target_dir, name)
        return self.copy(target, follow_symlinks=follow_symlinks,
                         dirs_exist_ok=dirs_exist_ok,
                         preserve_metadata=preserve_metadata)


class WritablePath(JoinablePath):
    """Abstract base class for writable path objects.

    The Path class implements this ABC for local filesystem paths. Users may
    create subclasses to implement writable virtual filesystem paths, such as
    paths in archive files or on remote storage systems.
    """
    __slots__ = ()

    @abstractmethod
    def symlink_to(self, target, target_is_directory=False):
        """
        Make this path a symlink pointing to the target path.
        Note the order of arguments (link, target) is the reverse of os.symlink.
        """
        raise NotImplementedError

    @abstractmethod
    def mkdir(self, mode=0o777, parents=False, exist_ok=False):
        """
        Create a new directory at this given path.
        """
        raise NotImplementedError

    @abstractmethod
    def __open_wb__(self, buffering=-1):
        """
        Open the file pointed to by this path for writing in binary mode and
        return a file object, like open(mode='wb').
        """
        raise NotImplementedError

    def write_bytes(self, data):
        """
        Open the file in bytes mode, write to it, and close the file.
        """
        # type-check for the buffer interface before truncating the file
        view = memoryview(data)
        with magic_open(self, mode='wb') as f:
            return f.write(view)

    def write_text(self, data, encoding=None, errors=None, newline=None):
        """
        Open the file in text mode, write to it, and close the file.
        """
        if not isinstance(data, str):
            raise TypeError('data must be str, not %s' %
                            data.__class__.__name__)
        with magic_open(self, mode='w', encoding=encoding, errors=errors, newline=newline) as f:
            return f.write(data)

    _copy_writer = property(CopyWriter)


JoinablePath.register(PurePath)
ReadablePath.register(Path)
WritablePath.register(Path)<|MERGE_RESOLUTION|>--- conflicted
+++ resolved
@@ -302,20 +302,6 @@
         select = globber.selector(parts)
         return select(self.joinpath(''))
 
-<<<<<<< HEAD
-    def rglob(self, pattern, *, case_sensitive=None, recurse_symlinks=True):
-        """Recursively yield all existing files (of any kind, including
-        directories) matching the given relative pattern, anywhere in
-        this subtree.
-        """
-        if hasattr(pattern, 'with_segments'):
-            pattern = '**' / pattern
-        else:
-            pattern = self.with_segments('**', pattern)
-        return self.glob(pattern, case_sensitive=case_sensitive, recurse_symlinks=recurse_symlinks)
-
-=======
->>>>>>> 6f07016b
     def walk(self, top_down=True, on_error=None, follow_symlinks=False):
         """Walk the directory tree from this directory, similar to os.walk()."""
         paths = [self]
