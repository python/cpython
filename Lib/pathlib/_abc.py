"""
Abstract base classes for rich path objects.

This module is published as a PyPI package called "pathlib-abc".

This module is also a *PRIVATE* part of the Python standard library, where
it's developed alongside pathlib. If it finds success and maturity as a PyPI
package, it could become a public part of the standard library.

Three base classes are defined here -- JoinablePath, ReadablePath and
WritablePath.
"""

import functools
<<<<<<< HEAD
import io
from abc import ABC, abstractmethod
from errno import EINVAL
=======
import posixpath
>>>>>>> c88dacb3
from glob import _PathGlobber, _no_recurse_symlinks
from pathlib._os import magic_open, CopyReader, CopyWriter


@functools.cache
def _is_case_sensitive(parser):
    return parser.normcase('Aa') == 'Aa'


def _explode_path(path):
    """
    Split the path into a 2-tuple (anchor, parts), where *anchor* is the
    uppermost parent of the path (equivalent to path.parents[-1]), and
    *parts* is a reversed list of parts following the anchor.
    """
    split = path.parser.split
    path = str(path)
    parent, name = split(path)
    names = []
    while path != parent:
        names.append(name)
        path = parent
        parent, name = split(path)
    return path, names


<<<<<<< HEAD
def magic_open(path, mode='r', buffering=-1, encoding=None, errors=None,
               newline=None):
    """
    Open the file pointed to by this path and return a file object, as
    the built-in open() function does.
    """
    try:
        return io.open(path, mode, buffering, encoding, errors, newline)
    except TypeError:
        pass
    cls = type(path)
    text = 'b' not in mode
    mode = ''.join(sorted(c for c in mode if c not in 'bt'))
    if text:
        try:
            attr = getattr(cls, f'__open_{mode}__')
        except AttributeError:
            pass
        else:
            return attr(path, buffering, encoding, errors, newline)

    try:
        attr = getattr(cls, f'__open_{mode}b__')
    except AttributeError:
        pass
    else:
        stream = attr(path, buffering)
        if text:
            stream = io.TextIOWrapper(stream, encoding, errors, newline)
        return stream

    raise TypeError(f"{cls.__name__} can't be opened with mode {mode!r}")


class CopyReader:
    """
    Class that implements the "read" part of copying between path objects.
    An instance of this class is available from the ReadablePath._copy_reader
    property.
    """
    __slots__ = ('_path',)

    def __init__(self, path):
        self._path = path

    _readable_metakeys = frozenset()

    def _read_metadata(self, metakeys, *, follow_symlinks=True):
        """
        Returns path metadata as a dict with string keys.
        """
        raise NotImplementedError


class CopyWriter:
    """
    Class that implements the "write" part of copying between path objects. An
    instance of this class is available from the WritablePath._copy_writer
    property.
    """
    __slots__ = ('_path',)

    def __init__(self, path):
        self._path = path

    _writable_metakeys = frozenset()

    def _write_metadata(self, metadata, *, follow_symlinks=True):
        """
        Sets path metadata from the given dict with string keys.
        """
        raise NotImplementedError

    def _create(self, source, follow_symlinks, dirs_exist_ok, preserve_metadata):
        self._ensure_distinct_path(source)
        if preserve_metadata:
            metakeys = self._writable_metakeys & source._copy_reader._readable_metakeys
        else:
            metakeys = None
        if not follow_symlinks and source.is_symlink():
            self._create_symlink(source, metakeys)
        elif source.is_dir():
            self._create_dir(source, metakeys, follow_symlinks, dirs_exist_ok)
        else:
            self._create_file(source, metakeys)
        return self._path

    def _create_dir(self, source, metakeys, follow_symlinks, dirs_exist_ok):
        """Copy the given directory to our path."""
        children = list(source.iterdir())
        self._path.mkdir(exist_ok=dirs_exist_ok)
        for src in children:
            dst = self._path.joinpath(src.name)
            if not follow_symlinks and src.is_symlink():
                dst._copy_writer._create_symlink(src, metakeys)
            elif src.is_dir():
                dst._copy_writer._create_dir(src, metakeys, follow_symlinks, dirs_exist_ok)
            else:
                dst._copy_writer._create_file(src, metakeys)
        if metakeys:
            metadata = source._copy_reader._read_metadata(metakeys)
            if metadata:
                self._write_metadata(metadata)

    def _create_file(self, source, metakeys):
        """Copy the given file to our path."""
        self._ensure_different_file(source)
        with magic_open(source, 'rb') as source_f:
            try:
                with magic_open(self._path, 'wb') as target_f:
                    copyfileobj(source_f, target_f)
            except IsADirectoryError as e:
                if not self._path.exists():
                    # Raise a less confusing exception.
                    raise FileNotFoundError(
                        f'Directory does not exist: {self._path}') from e
                raise
        if metakeys:
            metadata = source._copy_reader._read_metadata(metakeys)
            if metadata:
                self._write_metadata(metadata)

    def _create_symlink(self, source, metakeys):
        """Copy the given symbolic link to our path."""
        self._path.symlink_to(source.readlink())
        if metakeys:
            metadata = source._copy_reader._read_metadata(metakeys, follow_symlinks=False)
            if metadata:
                self._write_metadata(metadata, follow_symlinks=False)

    def _ensure_different_file(self, source):
        """
        Raise OSError(EINVAL) if both paths refer to the same file.
        """
        pass

    def _ensure_distinct_path(self, source):
        """
        Raise OSError(EINVAL) if the other path is within this path.
        """
        # Note: there is no straightforward, foolproof algorithm to determine
        # if one directory is within another (a particularly perverse example
        # would be a single network share mounted in one location via NFS, and
        # in another location via CIFS), so we simply checks whether the
        # other path is lexically equal to, or within, this path.
        if source == self._path:
            err = OSError(EINVAL, "Source and target are the same path")
        elif source in self._path.parents:
            err = OSError(EINVAL, "Source path is a parent of target path")
        else:
            return
        err.filename = str(source)
        err.filename2 = str(self._path)
        raise err


class JoinablePath(ABC):
    """Abstract base class for pure path objects.
=======
class JoinablePath:
    """Base class for pure path objects.
>>>>>>> c88dacb3

    This class *does not* provide several magic methods that are defined in
    its implementation PurePath. They are: __init__, __fspath__, __bytes__,
    __reduce__, __hash__, __eq__, __lt__, __le__, __gt__, __ge__.
    """
    __slots__ = ()

    @property
    @abstractmethod
    def parser(self):
        """Implementation of pathlib._types.Parser used for low-level path
        parsing and manipulation.
        """
        raise NotImplementedError

    @abstractmethod
    def with_segments(self, *pathsegments):
        """Construct a new path object from any number of path-like objects.
        Subclasses may override this method to customize how new path objects
        are created from methods like `iterdir()`.
        """
        raise NotImplementedError

    @abstractmethod
    def __str__(self):
        """Return the string representation of the path, suitable for
        passing to system calls."""
        raise NotImplementedError

    @property
    def anchor(self):
        """The concatenation of the drive and root, or ''."""
        return _explode_path(self)[0]

    @property
    def name(self):
        """The final path component, if any."""
        return self.parser.split(str(self))[1]

    @property
    def suffix(self):
        """
        The final component's last suffix, if any.

        This includes the leading period. For example: '.txt'
        """
        return self.parser.splitext(self.name)[1]

    @property
    def suffixes(self):
        """
        A list of the final component's suffixes, if any.

        These include the leading periods. For example: ['.tar', '.gz']
        """
        split = self.parser.splitext
        stem, suffix = split(self.name)
        suffixes = []
        while suffix:
            suffixes.append(suffix)
            stem, suffix = split(stem)
        return suffixes[::-1]

    @property
    def stem(self):
        """The final path component, minus its last suffix."""
        return self.parser.splitext(self.name)[0]

    def with_name(self, name):
        """Return a new path with the file name changed."""
        split = self.parser.split
        if split(name)[0]:
            raise ValueError(f"Invalid name {name!r}")
        return self.with_segments(split(str(self))[0], name)

    def with_stem(self, stem):
        """Return a new path with the stem changed."""
        suffix = self.suffix
        if not suffix:
            return self.with_name(stem)
        elif not stem:
            # If the suffix is non-empty, we can't make the stem empty.
            raise ValueError(f"{self!r} has a non-empty suffix")
        else:
            return self.with_name(stem + suffix)

    def with_suffix(self, suffix):
        """Return a new path with the file suffix changed.  If the path
        has no suffix, add given suffix.  If the given suffix is an empty
        string, remove the suffix from the path.
        """
        stem = self.stem
        if not stem:
            # If the stem is empty, we can't make the suffix non-empty.
            raise ValueError(f"{self!r} has an empty name")
        elif suffix and not suffix.startswith('.'):
            raise ValueError(f"Invalid suffix {suffix!r}")
        else:
            return self.with_name(stem + suffix)

    @property
    def parts(self):
        """An object providing sequence-like access to the
        components in the filesystem path."""
        anchor, parts = _explode_path(self)
        if anchor:
            parts.append(anchor)
        return tuple(reversed(parts))

    def joinpath(self, *pathsegments):
        """Combine this path with one or several arguments, and return a
        new path representing either a subpath (if all arguments are relative
        paths) or a totally different path (if one of the arguments is
        anchored).
        """
        return self.with_segments(str(self), *pathsegments)

    def __truediv__(self, key):
        try:
            return self.with_segments(str(self), key)
        except TypeError:
            return NotImplemented

    def __rtruediv__(self, key):
        try:
            return self.with_segments(key, str(self))
        except TypeError:
            return NotImplemented

    @property
    def parent(self):
        """The logical parent of the path."""
        path = str(self)
        parent = self.parser.split(path)[0]
        if path != parent:
            return self.with_segments(parent)
        return self

    @property
    def parents(self):
        """A sequence of this path's logical parents."""
        split = self.parser.split
        path = str(self)
        parent = split(path)[0]
        parents = []
        while path != parent:
            parents.append(self.with_segments(parent))
            path = parent
            parent = split(path)[0]
        return tuple(parents)

    def full_match(self, pattern, *, case_sensitive=None):
        """
        Return True if this path matches the given glob-style pattern. The
        pattern is matched against the entire path.
        """
        if not isinstance(pattern, JoinablePath):
            pattern = self.with_segments(pattern)
        if case_sensitive is None:
            case_sensitive = _is_case_sensitive(self.parser)
        globber = _PathGlobber(pattern.parser.sep, case_sensitive, recursive=True)
        match = globber.compile(str(pattern))
        return match(str(self)) is not None



class ReadablePath(JoinablePath):
    """Abstract base class for readable path objects.

    The Path class implements this ABC for local filesystem paths. Users may
    create subclasses to implement readable virtual filesystem paths, such as
    paths in archive files or on remote storage systems.
    """
    __slots__ = ()

    @property
    @abstractmethod
    def info(self):
        """
        A PathInfo object that exposes the file type and other file attributes
        of this path.
        """
        raise NotImplementedError

    def exists(self, *, follow_symlinks=True):
        """
        Whether this path exists.

        This method normally follows symlinks; to check whether a symlink exists,
        add the argument follow_symlinks=False.
        """
        info = self.joinpath().info
        return info.exists(follow_symlinks=follow_symlinks)

    def is_dir(self, *, follow_symlinks=True):
        """
        Whether this path is a directory.
        """
        info = self.joinpath().info
        return info.is_dir(follow_symlinks=follow_symlinks)

    def is_file(self, *, follow_symlinks=True):
        """
        Whether this path is a regular file (also True for symlinks pointing
        to regular files).
        """
        info = self.joinpath().info
        return info.is_file(follow_symlinks=follow_symlinks)

    def is_symlink(self):
        """
        Whether this path is a symbolic link.
        """
        info = self.joinpath().info
        return info.is_symlink()

    @abstractmethod
    def __open_rb__(self, buffering=-1):
        """
        Open the file pointed to by this path for reading in binary mode and
        return a file object, like open(mode='rb').
        """
        raise NotImplementedError

    def read_bytes(self):
        """
        Open the file in bytes mode, read it, and close the file.
        """
        with magic_open(self, mode='rb', buffering=0) as f:
            return f.read()

    def read_text(self, encoding=None, errors=None, newline=None):
        """
        Open the file in text mode, read it, and close the file.
        """
        with magic_open(self, mode='r', encoding=encoding, errors=errors, newline=newline) as f:
            return f.read()

    @abstractmethod
    def iterdir(self):
        """Yield path objects of the directory contents.

        The children are yielded in arbitrary order, and the
        special entries '.' and '..' are not included.
        """
        raise NotImplementedError

    def glob(self, pattern, *, case_sensitive=None, recurse_symlinks=True):
        """Iterate over this subtree and yield all existing files (of any
        kind, including directories) matching the given relative pattern.
        """
        if not isinstance(pattern, JoinablePath):
            pattern = self.with_segments(pattern)
        anchor, parts = _explode_path(pattern)
        if anchor:
            raise NotImplementedError("Non-relative patterns are unsupported")
        if case_sensitive is None:
            case_sensitive = _is_case_sensitive(self.parser)
            case_pedantic = False
        elif case_sensitive == _is_case_sensitive(self.parser):
            case_pedantic = False
        else:
            case_pedantic = True
        recursive = True if recurse_symlinks else _no_recurse_symlinks
        globber = _PathGlobber(self.parser.sep, case_sensitive, case_pedantic, recursive)
        select = globber.selector(parts)
        return select(self.joinpath(''))

    def rglob(self, pattern, *, case_sensitive=None, recurse_symlinks=True):
        """Recursively yield all existing files (of any kind, including
        directories) matching the given relative pattern, anywhere in
        this subtree.
        """
        if not isinstance(pattern, JoinablePath):
            pattern = self.with_segments(pattern)
        pattern = '**' / pattern
        return self.glob(pattern, case_sensitive=case_sensitive, recurse_symlinks=recurse_symlinks)

    def walk(self, top_down=True, on_error=None, follow_symlinks=False):
        """Walk the directory tree from this directory, similar to os.walk()."""
        paths = [self]
        while paths:
            path = paths.pop()
            if isinstance(path, tuple):
                yield path
                continue
            dirnames = []
            filenames = []
            if not top_down:
                paths.append((path, dirnames, filenames))
            try:
                for child in path.iterdir():
                    try:
                        if child.info.is_dir(follow_symlinks=follow_symlinks):
                            if not top_down:
                                paths.append(child)
                            dirnames.append(child.name)
                        else:
                            filenames.append(child.name)
                    except OSError:
                        filenames.append(child.name)
            except OSError as error:
                if on_error is not None:
                    on_error(error)
                if not top_down:
                    while not isinstance(paths.pop(), tuple):
                        pass
                continue
            if top_down:
                yield path, dirnames, filenames
                paths += [path.joinpath(d) for d in reversed(dirnames)]

    @abstractmethod
    def readlink(self):
        """
        Return the path to which the symbolic link points.
        """
        raise NotImplementedError

    _copy_reader = property(CopyReader)

    def copy(self, target, follow_symlinks=True, dirs_exist_ok=False,
             preserve_metadata=False):
        """
        Recursively copy this file or directory tree to the given destination.
        """
        if not hasattr(target, '_copy_writer'):
            target = self.with_segments(target)

        # Delegate to the target path's CopyWriter object.
        try:
            create = target._copy_writer._create
        except AttributeError:
            raise TypeError(f"Target is not writable: {target}") from None
        return create(self, follow_symlinks, dirs_exist_ok, preserve_metadata)

    def copy_into(self, target_dir, *, follow_symlinks=True,
                  dirs_exist_ok=False, preserve_metadata=False):
        """
        Copy this file or directory tree into the given existing directory.
        """
        name = self.name
        if not name:
            raise ValueError(f"{self!r} has an empty name")
        elif hasattr(target_dir, '_copy_writer'):
            target = target_dir / name
        else:
            target = self.with_segments(target_dir, name)
        return self.copy(target, follow_symlinks=follow_symlinks,
                         dirs_exist_ok=dirs_exist_ok,
                         preserve_metadata=preserve_metadata)


class WritablePath(JoinablePath):
    """Abstract base class for writable path objects.

    The Path class implements this ABC for local filesystem paths. Users may
    create subclasses to implement writable virtual filesystem paths, such as
    paths in archive files or on remote storage systems.
    """
    __slots__ = ()

    @abstractmethod
    def symlink_to(self, target, target_is_directory=False):
        """
        Make this path a symlink pointing to the target path.
        Note the order of arguments (link, target) is the reverse of os.symlink.
        """
        raise NotImplementedError

    @abstractmethod
    def mkdir(self, mode=0o777, parents=False, exist_ok=False):
        """
        Create a new directory at this given path.
        """
        raise NotImplementedError

    @abstractmethod
    def __open_wb__(self, buffering=-1):
        """
        Open the file pointed to by this path for writing in binary mode and
        return a file object, like open(mode='wb').
        """
        raise NotImplementedError

    def write_bytes(self, data):
        """
        Open the file in bytes mode, write to it, and close the file.
        """
        # type-check for the buffer interface before truncating the file
        view = memoryview(data)
        with magic_open(self, mode='wb') as f:
            return f.write(view)

    def write_text(self, data, encoding=None, errors=None, newline=None):
        """
        Open the file in text mode, write to it, and close the file.
        """
        if not isinstance(data, str):
            raise TypeError('data must be str, not %s' %
                            data.__class__.__name__)
        with magic_open(self, mode='w', encoding=encoding, errors=errors, newline=newline) as f:
            return f.write(data)

    _copy_writer = property(CopyWriter)<|MERGE_RESOLUTION|>--- conflicted
+++ resolved
@@ -12,13 +12,7 @@
 """
 
 import functools
-<<<<<<< HEAD
-import io
 from abc import ABC, abstractmethod
-from errno import EINVAL
-=======
-import posixpath
->>>>>>> c88dacb3
 from glob import _PathGlobber, _no_recurse_symlinks
 from pathlib._os import magic_open, CopyReader, CopyWriter
 
@@ -45,169 +39,8 @@
     return path, names
 
 
-<<<<<<< HEAD
-def magic_open(path, mode='r', buffering=-1, encoding=None, errors=None,
-               newline=None):
-    """
-    Open the file pointed to by this path and return a file object, as
-    the built-in open() function does.
-    """
-    try:
-        return io.open(path, mode, buffering, encoding, errors, newline)
-    except TypeError:
-        pass
-    cls = type(path)
-    text = 'b' not in mode
-    mode = ''.join(sorted(c for c in mode if c not in 'bt'))
-    if text:
-        try:
-            attr = getattr(cls, f'__open_{mode}__')
-        except AttributeError:
-            pass
-        else:
-            return attr(path, buffering, encoding, errors, newline)
-
-    try:
-        attr = getattr(cls, f'__open_{mode}b__')
-    except AttributeError:
-        pass
-    else:
-        stream = attr(path, buffering)
-        if text:
-            stream = io.TextIOWrapper(stream, encoding, errors, newline)
-        return stream
-
-    raise TypeError(f"{cls.__name__} can't be opened with mode {mode!r}")
-
-
-class CopyReader:
-    """
-    Class that implements the "read" part of copying between path objects.
-    An instance of this class is available from the ReadablePath._copy_reader
-    property.
-    """
-    __slots__ = ('_path',)
-
-    def __init__(self, path):
-        self._path = path
-
-    _readable_metakeys = frozenset()
-
-    def _read_metadata(self, metakeys, *, follow_symlinks=True):
-        """
-        Returns path metadata as a dict with string keys.
-        """
-        raise NotImplementedError
-
-
-class CopyWriter:
-    """
-    Class that implements the "write" part of copying between path objects. An
-    instance of this class is available from the WritablePath._copy_writer
-    property.
-    """
-    __slots__ = ('_path',)
-
-    def __init__(self, path):
-        self._path = path
-
-    _writable_metakeys = frozenset()
-
-    def _write_metadata(self, metadata, *, follow_symlinks=True):
-        """
-        Sets path metadata from the given dict with string keys.
-        """
-        raise NotImplementedError
-
-    def _create(self, source, follow_symlinks, dirs_exist_ok, preserve_metadata):
-        self._ensure_distinct_path(source)
-        if preserve_metadata:
-            metakeys = self._writable_metakeys & source._copy_reader._readable_metakeys
-        else:
-            metakeys = None
-        if not follow_symlinks and source.is_symlink():
-            self._create_symlink(source, metakeys)
-        elif source.is_dir():
-            self._create_dir(source, metakeys, follow_symlinks, dirs_exist_ok)
-        else:
-            self._create_file(source, metakeys)
-        return self._path
-
-    def _create_dir(self, source, metakeys, follow_symlinks, dirs_exist_ok):
-        """Copy the given directory to our path."""
-        children = list(source.iterdir())
-        self._path.mkdir(exist_ok=dirs_exist_ok)
-        for src in children:
-            dst = self._path.joinpath(src.name)
-            if not follow_symlinks and src.is_symlink():
-                dst._copy_writer._create_symlink(src, metakeys)
-            elif src.is_dir():
-                dst._copy_writer._create_dir(src, metakeys, follow_symlinks, dirs_exist_ok)
-            else:
-                dst._copy_writer._create_file(src, metakeys)
-        if metakeys:
-            metadata = source._copy_reader._read_metadata(metakeys)
-            if metadata:
-                self._write_metadata(metadata)
-
-    def _create_file(self, source, metakeys):
-        """Copy the given file to our path."""
-        self._ensure_different_file(source)
-        with magic_open(source, 'rb') as source_f:
-            try:
-                with magic_open(self._path, 'wb') as target_f:
-                    copyfileobj(source_f, target_f)
-            except IsADirectoryError as e:
-                if not self._path.exists():
-                    # Raise a less confusing exception.
-                    raise FileNotFoundError(
-                        f'Directory does not exist: {self._path}') from e
-                raise
-        if metakeys:
-            metadata = source._copy_reader._read_metadata(metakeys)
-            if metadata:
-                self._write_metadata(metadata)
-
-    def _create_symlink(self, source, metakeys):
-        """Copy the given symbolic link to our path."""
-        self._path.symlink_to(source.readlink())
-        if metakeys:
-            metadata = source._copy_reader._read_metadata(metakeys, follow_symlinks=False)
-            if metadata:
-                self._write_metadata(metadata, follow_symlinks=False)
-
-    def _ensure_different_file(self, source):
-        """
-        Raise OSError(EINVAL) if both paths refer to the same file.
-        """
-        pass
-
-    def _ensure_distinct_path(self, source):
-        """
-        Raise OSError(EINVAL) if the other path is within this path.
-        """
-        # Note: there is no straightforward, foolproof algorithm to determine
-        # if one directory is within another (a particularly perverse example
-        # would be a single network share mounted in one location via NFS, and
-        # in another location via CIFS), so we simply checks whether the
-        # other path is lexically equal to, or within, this path.
-        if source == self._path:
-            err = OSError(EINVAL, "Source and target are the same path")
-        elif source in self._path.parents:
-            err = OSError(EINVAL, "Source path is a parent of target path")
-        else:
-            return
-        err.filename = str(source)
-        err.filename2 = str(self._path)
-        raise err
-
-
 class JoinablePath(ABC):
     """Abstract base class for pure path objects.
-=======
-class JoinablePath:
-    """Base class for pure path objects.
->>>>>>> c88dacb3
 
     This class *does not* provide several magic methods that are defined in
     its implementation PurePath. They are: __init__, __fspath__, __bytes__,
