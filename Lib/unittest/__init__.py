"""
Python unit testing framework, based on Erich Gamma's JUnit and Kent Beck's
Smalltalk testing framework (used with permission).

This module contains the core framework classes that form the basis of
specific test cases and suites (TestCase, TestSuite etc.), and also a
text-based utility class for running the tests and reporting the results
 (TextTestRunner).

Simple usage:

    import unittest

    class IntegerArithmeticTestCase(unittest.TestCase):
        def testAdd(self):  # test method names begin with 'test'
            self.assertEqual((1 + 2), 3)
            self.assertEqual(0 + 1, 1)
        def testMultiply(self):
            self.assertEqual((0 * 10), 0)
            self.assertEqual((5 * 8), 40)

    if __name__ == '__main__':
        unittest.main()

Further information is available in the bundled documentation, and from

  http://docs.python.org/library/unittest.html

Copyright (c) 1999-2003 Steve Purcell
Copyright (c) 2003-2010 Python Software Foundation
This module is free software, and you may redistribute it and/or modify
it under the same terms as Python itself, so long as this copyright message
and disclaimer are retained in their original form.

IN NO EVENT SHALL THE AUTHOR BE LIABLE TO ANY PARTY FOR DIRECT, INDIRECT,
SPECIAL, INCIDENTAL, OR CONSEQUENTIAL DAMAGES ARISING OUT OF THE USE OF
THIS CODE, EVEN IF THE AUTHOR HAS BEEN ADVISED OF THE POSSIBILITY OF SUCH
DAMAGE.

THE AUTHOR SPECIFICALLY DISCLAIMS ANY WARRANTIES, INCLUDING, BUT NOT
LIMITED TO, THE IMPLIED WARRANTIES OF MERCHANTABILITY AND FITNESS FOR A
PARTICULAR PURPOSE.  THE CODE PROVIDED HEREUNDER IS ON AN "AS IS" BASIS,
AND THERE IS NO OBLIGATION WHATSOEVER TO PROVIDE MAINTENANCE,
SUPPORT, UPDATES, ENHANCEMENTS, OR MODIFICATIONS.
"""

__all__ = ['TestResult', 'TestCase', 'IsolatedAsyncioTestCase', 'TestSuite',
           'TextTestRunner', 'TestLoader', 'FunctionTestCase', 'main',
           'defaultTestLoader', 'SkipTest', 'skip', 'skipIf', 'skipUnless',
           'expectedFailure', 'TextTestResult', 'installHandler',
           'registerResult', 'removeResult', 'removeHandler',
<<<<<<< HEAD
           'addModuleCleanup', 'enterModuleContext']
=======
           'addModuleCleanup', 'doModuleCleanups']
>>>>>>> 15dbe857

# Expose obsolete functions for backwards compatibility
# bpo-5846: Deprecated in Python 3.11, scheduled for removal in Python 3.13.
__all__.extend(['getTestCaseNames', 'makeSuite', 'findTestCases'])

__unittest = True

from .result import TestResult
from .case import (addModuleCleanup, TestCase, FunctionTestCase, SkipTest, skip,
<<<<<<< HEAD
                   skipIf, skipUnless, expectedFailure, enterModuleContext)
=======
                   skipIf, skipUnless, expectedFailure, doModuleCleanups)
>>>>>>> 15dbe857
from .suite import BaseTestSuite, TestSuite
from .loader import TestLoader, defaultTestLoader
from .main import TestProgram, main
from .runner import TextTestRunner, TextTestResult
from .signals import installHandler, registerResult, removeResult, removeHandler
# IsolatedAsyncioTestCase will be imported lazily.
from .loader import makeSuite, getTestCaseNames, findTestCases

# deprecated
_TextTestResult = TextTestResult


# There are no tests here, so don't try to run anything discovered from
# introspecting the symbols (e.g. FunctionTestCase). Instead, all our
# tests come from within unittest.test.
def load_tests(loader, tests, pattern):
    import os.path
    # top level directory cached on loader instance
    this_dir = os.path.dirname(__file__)
    return loader.discover(start_dir=this_dir, pattern=pattern)


# Lazy import of IsolatedAsyncioTestCase from .async_case
# It imports asyncio, which is relatively heavy, but most tests
# do not need it.

def __dir__():
    return globals().keys() | {'IsolatedAsyncioTestCase'}

def __getattr__(name):
    if name == 'IsolatedAsyncioTestCase':
        global IsolatedAsyncioTestCase
        from .async_case import IsolatedAsyncioTestCase
        return IsolatedAsyncioTestCase
    raise AttributeError(f"module {__name__!r} has no attribute {name!r}")<|MERGE_RESOLUTION|>--- conflicted
+++ resolved
@@ -49,11 +49,7 @@
            'defaultTestLoader', 'SkipTest', 'skip', 'skipIf', 'skipUnless',
            'expectedFailure', 'TextTestResult', 'installHandler',
            'registerResult', 'removeResult', 'removeHandler',
-<<<<<<< HEAD
-           'addModuleCleanup', 'enterModuleContext']
-=======
-           'addModuleCleanup', 'doModuleCleanups']
->>>>>>> 15dbe857
+           'addModuleCleanup', 'doModuleCleanups', 'enterModuleContext']
 
 # Expose obsolete functions for backwards compatibility
 # bpo-5846: Deprecated in Python 3.11, scheduled for removal in Python 3.13.
@@ -63,11 +59,8 @@
 
 from .result import TestResult
 from .case import (addModuleCleanup, TestCase, FunctionTestCase, SkipTest, skip,
-<<<<<<< HEAD
-                   skipIf, skipUnless, expectedFailure, enterModuleContext)
-=======
-                   skipIf, skipUnless, expectedFailure, doModuleCleanups)
->>>>>>> 15dbe857
+                   skipIf, skipUnless, expectedFailure, doModuleCleanups,
+                   enterModuleContext)
 from .suite import BaseTestSuite, TestSuite
 from .loader import TestLoader, defaultTestLoader
 from .main import TestProgram, main
