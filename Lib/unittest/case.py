"""Test case implementation"""

import sys
import functools
import difflib
import pprint
import re
import warnings
import collections
import contextlib
import traceback
import types

from . import result
from .util import (strclass, safe_repr, _count_diff_all_purpose,
                   _count_diff_hashable, _common_shorten_repr)

__unittest = True

_subtest_msg_sentinel = object()

DIFF_OMITTED = ('\nDiff is %s characters long. '
                 'Set self.maxDiff to None to see it.')

class SkipTest(Exception):
    """
    Raise this exception in a test to skip it.

    Usually you can use TestCase.skipTest() or one of the skipping decorators
    instead of raising this directly.
    """

class _ShouldStop(Exception):
    """
    The test should stop.
    """

class _UnexpectedSuccess(Exception):
    """
    The test was supposed to fail, but it didn't!
    """


class _Outcome(object):
    def __init__(self, result=None):
        self.expecting_failure = False
        self.result = result
        self.result_supports_subtests = hasattr(result, "addSubTest")
        self.success = True
        self.skipped = []
        self.expectedFailure = None
        self.errors = []

    @contextlib.contextmanager
    def testPartExecutor(self, test_case, isTest=False):
        old_success = self.success
        self.success = True
        try:
            yield
        except KeyboardInterrupt:
            raise
        except SkipTest as e:
            self.success = False
            self.skipped.append((test_case, str(e)))
        except _ShouldStop:
            pass
        except:
            exc_info = sys.exc_info()
            if self.expecting_failure:
                self.expectedFailure = exc_info
            else:
                self.success = False
                self.errors.append((test_case, exc_info))
            # explicitly break a reference cycle:
            # exc_info -> frame -> exc_info
            exc_info = None
        else:
            if self.result_supports_subtests and self.success:
                self.errors.append((test_case, None))
        finally:
            self.success = self.success and old_success


def _id(obj):
    return obj


_module_cleanups = []
def addModuleCleanup(function, /, *args, **kwargs):
    """Same as addCleanup, except the cleanup items are called even if
    setUpModule fails (unlike tearDownModule)."""
    _module_cleanups.append((function, args, kwargs))


def doModuleCleanups():
    """Execute all module cleanup functions. Normally called for you after
    tearDownModule."""
    exceptions = []
    while _module_cleanups:
        function, args, kwargs = _module_cleanups.pop()
        try:
            function(*args, **kwargs)
        except Exception as exc:
            exceptions.append(exc)
    if exceptions:
        # Swallows all but first exception. If a multi-exception handler
        # gets written we should use that here instead.
        raise exceptions[0]


def skip(reason):
    """
    Unconditionally skip a test.
    """
    def decorator(test_item):
        if not isinstance(test_item, type):
            @functools.wraps(test_item)
            def skip_wrapper(*args, **kwargs):
                raise SkipTest(reason)
            test_item = skip_wrapper

        test_item.__unittest_skip__ = True
        test_item.__unittest_skip_why__ = reason
        return test_item
    if isinstance(reason, types.FunctionType):
        test_item = reason
        reason = ''
        return decorator(test_item)
    return decorator

def skipIf(condition, reason):
    """
    Skip a test if the condition is true.
    """
    if condition:
        return skip(reason)
    return _id

def skipUnless(condition, reason):
    """
    Skip a test unless the condition is true.
    """
    if not condition:
        return skip(reason)
    return _id

def expectedFailure(test_item):
    test_item.__unittest_expecting_failure__ = True
    return test_item

def _is_subtype(expected, basetype):
    if isinstance(expected, tuple):
        return all(_is_subtype(e, basetype) for e in expected)
    return isinstance(expected, type) and issubclass(expected, basetype)

class _BaseTestCaseContext:

    def __init__(self, test_case):
        self.test_case = test_case

    def _raiseFailure(self, standardMsg):
        msg = self.test_case._formatMessage(self.msg, standardMsg)
        raise self.test_case.failureException(msg)

class _AssertRaisesBaseContext(_BaseTestCaseContext):

    def __init__(self, expected, test_case, expected_regex=None):
        _BaseTestCaseContext.__init__(self, test_case)
        self.expected = expected
        self.test_case = test_case
        if expected_regex is not None:
            expected_regex = re.compile(expected_regex)
        self.expected_regex = expected_regex
        self.obj_name = None
        self.msg = None

    def handle(self, name, args, kwargs):
        """
        If args is empty, assertRaises/Warns is being used as a
        context manager, so check for a 'msg' kwarg and return self.
        If args is not empty, call a callable passing positional and keyword
        arguments.
        """
        try:
            if not _is_subtype(self.expected, self._base_type):
                raise TypeError('%s() arg 1 must be %s' %
                                (name, self._base_type_str))
            if not args:
                self.msg = kwargs.pop('msg', None)
                if kwargs:
                    raise TypeError('%r is an invalid keyword argument for '
                                    'this function' % (next(iter(kwargs)),))
                return self

            callable_obj, *args = args
            try:
                self.obj_name = callable_obj.__name__
            except AttributeError:
                self.obj_name = str(callable_obj)
            with self:
                callable_obj(*args, **kwargs)
        finally:
            # bpo-23890: manually break a reference cycle
            self = None


class _AssertRaisesContext(_AssertRaisesBaseContext):
    """A context manager used to implement TestCase.assertRaises* methods."""

    _base_type = BaseException
    _base_type_str = 'an exception type or tuple of exception types'

    def __enter__(self):
        return self

    def __exit__(self, exc_type, exc_value, tb):
        if exc_type is None:
            try:
                exc_name = self.expected.__name__
            except AttributeError:
                exc_name = str(self.expected)
            if self.obj_name:
                self._raiseFailure("{} not raised by {}".format(exc_name,
                                                                self.obj_name))
            else:
                self._raiseFailure("{} not raised".format(exc_name))
        else:
            traceback.clear_frames(tb)
        if not issubclass(exc_type, self.expected):
            # let unexpected exceptions pass through
            return False
        # store exception, without traceback, for later retrieval
        self.exception = exc_value.with_traceback(None)
        if self.expected_regex is None:
            return True

        expected_regex = self.expected_regex
        if not expected_regex.search(str(exc_value)):
            self._raiseFailure('"{}" does not match "{}"'.format(
                     expected_regex.pattern, str(exc_value)))
        return True

    __class_getitem__ = classmethod(types.GenericAlias)


class _AssertWarnsContext(_AssertRaisesBaseContext):
    """A context manager used to implement TestCase.assertWarns* methods."""

    _base_type = Warning
    _base_type_str = 'a warning type or tuple of warning types'

    def __enter__(self):
        # The __warningregistry__'s need to be in a pristine state for tests
        # to work properly.
        for v in list(sys.modules.values()):
            if getattr(v, '__warningregistry__', None):
                v.__warningregistry__ = {}
        self.warnings_manager = warnings.catch_warnings(record=True)
        self.warnings = self.warnings_manager.__enter__()
        warnings.simplefilter("always", self.expected)
        return self

    def __exit__(self, exc_type, exc_value, tb):
        self.warnings_manager.__exit__(exc_type, exc_value, tb)
        if exc_type is not None:
            # let unexpected exceptions pass through
            return
        try:
            exc_name = self.expected.__name__
        except AttributeError:
            exc_name = str(self.expected)
        first_matching = None
        for m in self.warnings:
            w = m.message
            if not isinstance(w, self.expected):
                continue
            if first_matching is None:
                first_matching = w
            if (self.expected_regex is not None and
                not self.expected_regex.search(str(w))):
                continue
            # store warning for later retrieval
            self.warning = w
            self.filename = m.filename
            self.lineno = m.lineno
            return
        # Now we simply try to choose a helpful failure message
        if first_matching is not None:
            self._raiseFailure('"{}" does not match "{}"'.format(
                     self.expected_regex.pattern, str(first_matching)))
        if self.obj_name:
            self._raiseFailure("{} not triggered by {}".format(exc_name,
                                                               self.obj_name))
        else:
            self._raiseFailure("{} not triggered".format(exc_name))


class _OrderedChainMap(collections.ChainMap):
    def __iter__(self):
        seen = set()
        for mapping in self.maps:
            for k in mapping:
                if k not in seen:
                    seen.add(k)
                    yield k


class TestCase(object):
    """A class whose instances are single test cases.

    By default, the test code itself should be placed in a method named
    'runTest'.

    If the fixture may be used for many test cases, create as
    many test methods as are needed. When instantiating such a TestCase
    subclass, specify in the constructor arguments the name of the test method
    that the instance is to execute.

    Test authors should subclass TestCase for their own tests. Construction
    and deconstruction of the test's environment ('fixture') can be
    implemented by overriding the 'setUp' and 'tearDown' methods respectively.

    If it is necessary to override the __init__ method, the base class
    __init__ method must always be called. It is important that subclasses
    should not change the signature of their __init__ method, since instances
    of the classes are instantiated automatically by parts of the framework
    in order to be run.

    When subclassing TestCase, you can set these attributes:
    * failureException: determines which exception will be raised when
        the instance's assertion methods fail; test methods raising this
        exception will be deemed to have 'failed' rather than 'errored'.
    * longMessage: determines whether long messages (including repr of
        objects used in assert methods) will be printed on failure in *addition*
        to any explicit message passed.
    * maxDiff: sets the maximum length of a diff in failure messages
        by assert methods using difflib. It is looked up as an instance
        attribute so can be configured by individual tests if required.
    """

    failureException = AssertionError

    longMessage = True

    maxDiff = 80*8

    # If a string is longer than _diffThreshold, use normal comparison instead
    # of difflib.  See #11763.
    _diffThreshold = 2**16

    # Attribute used by TestSuite for classSetUp

    _classSetupFailed = False

    _class_cleanups = []

    def __init__(self, methodName='runTest'):
        """Create an instance of the class that will use the named test
           method when executed. Raises a ValueError if the instance does
           not have a method with the specified name.
        """
        self._testMethodName = methodName
        self._outcome = None
        self._testMethodDoc = 'No test'
        try:
            testMethod = getattr(self, methodName)
        except AttributeError:
            if methodName != 'runTest':
                # we allow instantiation with no explicit method name
                # but not an *incorrect* or missing method name
                raise ValueError("no such test method in %s: %s" %
                      (self.__class__, methodName))
        else:
            self._testMethodDoc = testMethod.__doc__
        self._cleanups = []
        self._subtest = None

        # Map types to custom assertEqual functions that will compare
        # instances of said type in more detail to generate a more useful
        # error message.
        self._type_equality_funcs = {}
        self.addTypeEqualityFunc(dict, 'assertDictEqual')
        self.addTypeEqualityFunc(list, 'assertListEqual')
        self.addTypeEqualityFunc(tuple, 'assertTupleEqual')
        self.addTypeEqualityFunc(set, 'assertSetEqual')
        self.addTypeEqualityFunc(frozenset, 'assertSetEqual')
        self.addTypeEqualityFunc(str, 'assertMultiLineEqual')

    def addTypeEqualityFunc(self, typeobj, function):
        """Add a type specific assertEqual style function to compare a type.

        This method is for use by TestCase subclasses that need to register
        their own type equality functions to provide nicer error messages.

        Args:
            typeobj: The data type to call this function on when both values
                    are of the same type in assertEqual().
            function: The callable taking two arguments and an optional
                    msg= argument that raises self.failureException with a
                    useful error message when the two arguments are not equal.
        """
        self._type_equality_funcs[typeobj] = function

    def addCleanup(self, function, /, *args, **kwargs):
        """Add a function, with arguments, to be called when the test is
        completed. Functions added are called on a LIFO basis and are
        called after tearDown on test failure or success.

        Cleanup items are called even if setUp fails (unlike tearDown)."""
        self._cleanups.append((function, args, kwargs))

    @classmethod
    def addClassCleanup(cls, function, /, *args, **kwargs):
        """Same as addCleanup, except the cleanup items are called even if
        setUpClass fails (unlike tearDownClass)."""
        cls._class_cleanups.append((function, args, kwargs))

    def setUp(self):
        "Hook method for setting up the test fixture before exercising it."
        pass

    def tearDown(self):
        "Hook method for deconstructing the test fixture after testing it."
        pass

    @classmethod
    def setUpClass(cls):
        "Hook method for setting up class fixture before running tests in the class."

    @classmethod
    def tearDownClass(cls):
        "Hook method for deconstructing the class fixture after running all tests in the class."

    def countTestCases(self):
        return 1

    def defaultTestResult(self):
        return result.TestResult()

    def shortDescription(self):
        """Returns a one-line description of the test, or None if no
        description has been provided.

        The default implementation of this method returns the first line of
        the specified test method's docstring.
        """
        doc = self._testMethodDoc
        return doc.strip().split("\n")[0].strip() if doc else None


    def id(self):
        return "%s.%s" % (strclass(self.__class__), self._testMethodName)

    def __eq__(self, other):
        if type(self) is not type(other):
            return NotImplemented

        return self._testMethodName == other._testMethodName

    def __hash__(self):
        return hash((type(self), self._testMethodName))

    def __str__(self):
        return "%s (%s)" % (self._testMethodName, strclass(self.__class__))

    def __repr__(self):
        return "<%s testMethod=%s>" % \
               (strclass(self.__class__), self._testMethodName)

    def _addSkip(self, result, test_case, reason):
        addSkip = getattr(result, 'addSkip', None)
        if addSkip is not None:
            addSkip(test_case, reason)
        else:
            warnings.warn("TestResult has no addSkip method, skips not reported",
                          RuntimeWarning, 2)
            result.addSuccess(test_case)

    @contextlib.contextmanager
    def subTest(self, msg=_subtest_msg_sentinel, **params):
        """Return a context manager that will return the enclosed block
        of code in a subtest identified by the optional message and
        keyword parameters.  A failure in the subtest marks the test
        case as failed but resumes execution at the end of the enclosed
        block, allowing further test code to be executed.
        """
        if self._outcome is None or not self._outcome.result_supports_subtests:
            yield
            return
        parent = self._subtest
        if parent is None:
            params_map = _OrderedChainMap(params)
        else:
            params_map = parent.params.new_child(params)
        self._subtest = _SubTest(self, msg, params_map)
        try:
            with self._outcome.testPartExecutor(self._subtest, isTest=True):
                yield
            if not self._outcome.success:
                result = self._outcome.result
                if result is not None and result.failfast:
                    raise _ShouldStop
            elif self._outcome.expectedFailure:
                # If the test is expecting a failure, we really want to
                # stop now and register the expected failure.
                raise _ShouldStop
        finally:
            self._subtest = parent

    def _feedErrorsToResult(self, result, errors):
        for test, exc_info in errors:
            if isinstance(test, _SubTest):
                result.addSubTest(test.test_case, test, exc_info)
            elif exc_info is not None:
                if issubclass(exc_info[0], self.failureException):
                    result.addFailure(test, exc_info)
                else:
                    result.addError(test, exc_info)

    def _addExpectedFailure(self, result, exc_info):
        try:
            addExpectedFailure = result.addExpectedFailure
        except AttributeError:
            warnings.warn("TestResult has no addExpectedFailure method, reporting as passes",
                          RuntimeWarning)
            result.addSuccess(self)
        else:
            addExpectedFailure(self, exc_info)

    def _addUnexpectedSuccess(self, result):
        try:
            addUnexpectedSuccess = result.addUnexpectedSuccess
        except AttributeError:
            warnings.warn("TestResult has no addUnexpectedSuccess method, reporting as failure",
                          RuntimeWarning)
            # We need to pass an actual exception and traceback to addFailure,
            # otherwise the legacy result can choke.
            try:
                raise _UnexpectedSuccess from None
            except _UnexpectedSuccess:
                result.addFailure(self, sys.exc_info())
        else:
            addUnexpectedSuccess(self)

    def _callSetUp(self):
        self.setUp()

    def _callTestMethod(self, method):
<<<<<<< HEAD
        val = method()
        if val is not None:
            raise Exception(f'It is not allowed to return a value!=None from a '
                            f'test case ({method}), val={val}')
=======
        if method() is not None:
            warnings.warn(f'It is deprecated to return a value!=None from a '
                          f'test case ({method})', DeprecationWarning)
>>>>>>> 16b9be48

    def _callTearDown(self):
        self.tearDown()

    def _callCleanup(self, function, /, *args, **kwargs):
        function(*args, **kwargs)

    def run(self, result=None):
        orig_result = result
        if result is None:
            result = self.defaultTestResult()
            startTestRun = getattr(result, 'startTestRun', None)
            if startTestRun is not None:
                startTestRun()

        result.startTest(self)

        testMethod = getattr(self, self._testMethodName)
        if (getattr(self.__class__, "__unittest_skip__", False) or
            getattr(testMethod, "__unittest_skip__", False)):
            # If the class or method was skipped.
            try:
                skip_why = (getattr(self.__class__, '__unittest_skip_why__', '')
                            or getattr(testMethod, '__unittest_skip_why__', ''))
                self._addSkip(result, self, skip_why)
            finally:
                result.stopTest(self)
            return
        expecting_failure_method = getattr(testMethod,
                                           "__unittest_expecting_failure__", False)
        expecting_failure_class = getattr(self,
                                          "__unittest_expecting_failure__", False)
        expecting_failure = expecting_failure_class or expecting_failure_method
        outcome = _Outcome(result)
        try:
            self._outcome = outcome

            with outcome.testPartExecutor(self):
                self._callSetUp()
            if outcome.success:
                outcome.expecting_failure = expecting_failure
                with outcome.testPartExecutor(self, isTest=True):
                    self._callTestMethod(testMethod)
                outcome.expecting_failure = False
                with outcome.testPartExecutor(self):
                    self._callTearDown()

            self.doCleanups()
            for test, reason in outcome.skipped:
                self._addSkip(result, test, reason)
            self._feedErrorsToResult(result, outcome.errors)
            if outcome.success:
                if expecting_failure:
                    if outcome.expectedFailure:
                        self._addExpectedFailure(result, outcome.expectedFailure)
                    else:
                        self._addUnexpectedSuccess(result)
                else:
                    result.addSuccess(self)
            return result
        finally:
            result.stopTest(self)
            if orig_result is None:
                stopTestRun = getattr(result, 'stopTestRun', None)
                if stopTestRun is not None:
                    stopTestRun()

            # explicitly break reference cycles:
            # outcome.errors -> frame -> outcome -> outcome.errors
            # outcome.expectedFailure -> frame -> outcome -> outcome.expectedFailure
            outcome.errors.clear()
            outcome.expectedFailure = None

            # clear the outcome, no more needed
            self._outcome = None

    def doCleanups(self):
        """Execute all cleanup functions. Normally called for you after
        tearDown."""
        outcome = self._outcome or _Outcome()
        while self._cleanups:
            function, args, kwargs = self._cleanups.pop()
            with outcome.testPartExecutor(self):
                self._callCleanup(function, *args, **kwargs)

        # return this for backwards compatibility
        # even though we no longer use it internally
        return outcome.success

    @classmethod
    def doClassCleanups(cls):
        """Execute all class cleanup functions. Normally called for you after
        tearDownClass."""
        cls.tearDown_exceptions = []
        while cls._class_cleanups:
            function, args, kwargs = cls._class_cleanups.pop()
            try:
                function(*args, **kwargs)
            except Exception:
                cls.tearDown_exceptions.append(sys.exc_info())

    def __call__(self, *args, **kwds):
        return self.run(*args, **kwds)

    def debug(self):
        """Run the test without collecting errors in a TestResult"""
        self.setUp()
        getattr(self, self._testMethodName)()
        self.tearDown()
        while self._cleanups:
            function, args, kwargs = self._cleanups.pop(-1)
            function(*args, **kwargs)

    def skipTest(self, reason):
        """Skip this test."""
        raise SkipTest(reason)

    def fail(self, msg=None):
        """Fail immediately, with the given message."""
        raise self.failureException(msg)

    def assertFalse(self, expr, msg=None):
        """Check that the expression is false."""
        if expr:
            msg = self._formatMessage(msg, "%s is not false" % safe_repr(expr))
            raise self.failureException(msg)

    def assertTrue(self, expr, msg=None):
        """Check that the expression is true."""
        if not expr:
            msg = self._formatMessage(msg, "%s is not true" % safe_repr(expr))
            raise self.failureException(msg)

    def _formatMessage(self, msg, standardMsg):
        """Honour the longMessage attribute when generating failure messages.
        If longMessage is False this means:
        * Use only an explicit message if it is provided
        * Otherwise use the standard message for the assert

        If longMessage is True:
        * Use the standard message
        * If an explicit message is provided, plus ' : ' and the explicit message
        """
        if not self.longMessage:
            return msg or standardMsg
        if msg is None:
            return standardMsg
        try:
            # don't switch to '{}' formatting in Python 2.X
            # it changes the way unicode input is handled
            return '%s : %s' % (standardMsg, msg)
        except UnicodeDecodeError:
            return  '%s : %s' % (safe_repr(standardMsg), safe_repr(msg))

    def assertRaises(self, expected_exception, *args, **kwargs):
        """Fail unless an exception of class expected_exception is raised
           by the callable when invoked with specified positional and
           keyword arguments. If a different type of exception is
           raised, it will not be caught, and the test case will be
           deemed to have suffered an error, exactly as for an
           unexpected exception.

           If called with the callable and arguments omitted, will return a
           context object used like this::

                with self.assertRaises(SomeException):
                    do_something()

           An optional keyword argument 'msg' can be provided when assertRaises
           is used as a context object.

           The context manager keeps a reference to the exception as
           the 'exception' attribute. This allows you to inspect the
           exception after the assertion::

               with self.assertRaises(SomeException) as cm:
                   do_something()
               the_exception = cm.exception
               self.assertEqual(the_exception.error_code, 3)
        """
        context = _AssertRaisesContext(expected_exception, self)
        try:
            return context.handle('assertRaises', args, kwargs)
        finally:
            # bpo-23890: manually break a reference cycle
            context = None

    def assertWarns(self, expected_warning, *args, **kwargs):
        """Fail unless a warning of class warnClass is triggered
           by the callable when invoked with specified positional and
           keyword arguments.  If a different type of warning is
           triggered, it will not be handled: depending on the other
           warning filtering rules in effect, it might be silenced, printed
           out, or raised as an exception.

           If called with the callable and arguments omitted, will return a
           context object used like this::

                with self.assertWarns(SomeWarning):
                    do_something()

           An optional keyword argument 'msg' can be provided when assertWarns
           is used as a context object.

           The context manager keeps a reference to the first matching
           warning as the 'warning' attribute; similarly, the 'filename'
           and 'lineno' attributes give you information about the line
           of Python code from which the warning was triggered.
           This allows you to inspect the warning after the assertion::

               with self.assertWarns(SomeWarning) as cm:
                   do_something()
               the_warning = cm.warning
               self.assertEqual(the_warning.some_attribute, 147)
        """
        context = _AssertWarnsContext(expected_warning, self)
        return context.handle('assertWarns', args, kwargs)

    def assertLogs(self, logger=None, level=None):
        """Fail unless a log message of level *level* or higher is emitted
        on *logger_name* or its children.  If omitted, *level* defaults to
        INFO and *logger* defaults to the root logger.

        This method must be used as a context manager, and will yield
        a recording object with two attributes: `output` and `records`.
        At the end of the context manager, the `output` attribute will
        be a list of the matching formatted log messages and the
        `records` attribute will be a list of the corresponding LogRecord
        objects.

        Example::

            with self.assertLogs('foo', level='INFO') as cm:
                logging.getLogger('foo').info('first message')
                logging.getLogger('foo.bar').error('second message')
            self.assertEqual(cm.output, ['INFO:foo:first message',
                                         'ERROR:foo.bar:second message'])
        """
        # Lazy import to avoid importing logging if it is not needed.
        from ._log import _AssertLogsContext
        return _AssertLogsContext(self, logger, level, no_logs=False)

    def assertNoLogs(self, logger=None, level=None):
        """ Fail unless no log messages of level *level* or higher are emitted
        on *logger_name* or its children.

        This method must be used as a context manager.
        """
        from ._log import _AssertLogsContext
        return _AssertLogsContext(self, logger, level, no_logs=True)

    def _getAssertEqualityFunc(self, first, second):
        """Get a detailed comparison function for the types of the two args.

        Returns: A callable accepting (first, second, msg=None) that will
        raise a failure exception if first != second with a useful human
        readable error message for those types.
        """
        #
        # NOTE(gregory.p.smith): I considered isinstance(first, type(second))
        # and vice versa.  I opted for the conservative approach in case
        # subclasses are not intended to be compared in detail to their super
        # class instances using a type equality func.  This means testing
        # subtypes won't automagically use the detailed comparison.  Callers
        # should use their type specific assertSpamEqual method to compare
        # subclasses if the detailed comparison is desired and appropriate.
        # See the discussion in http://bugs.python.org/issue2578.
        #
        if type(first) is type(second):
            asserter = self._type_equality_funcs.get(type(first))
            if asserter is not None:
                if isinstance(asserter, str):
                    asserter = getattr(self, asserter)
                return asserter

        return self._baseAssertEqual

    def _baseAssertEqual(self, first, second, msg=None):
        """The default assertEqual implementation, not type specific."""
        if not first == second:
            standardMsg = '%s != %s' % _common_shorten_repr(first, second)
            msg = self._formatMessage(msg, standardMsg)
            raise self.failureException(msg)

    def assertEqual(self, first, second, msg=None):
        """Fail if the two objects are unequal as determined by the '=='
           operator.
        """
        assertion_func = self._getAssertEqualityFunc(first, second)
        assertion_func(first, second, msg=msg)

    def assertNotEqual(self, first, second, msg=None):
        """Fail if the two objects are equal as determined by the '!='
           operator.
        """
        if not first != second:
            msg = self._formatMessage(msg, '%s == %s' % (safe_repr(first),
                                                          safe_repr(second)))
            raise self.failureException(msg)

    def assertAlmostEqual(self, first, second, places=None, msg=None,
                          delta=None):
        """Fail if the two objects are unequal as determined by their
           difference rounded to the given number of decimal places
           (default 7) and comparing to zero, or by comparing that the
           difference between the two objects is more than the given
           delta.

           Note that decimal places (from zero) are usually not the same
           as significant digits (measured from the most significant digit).

           If the two objects compare equal then they will automatically
           compare almost equal.
        """
        if first == second:
            # shortcut
            return
        if delta is not None and places is not None:
            raise TypeError("specify delta or places not both")

        diff = abs(first - second)
        if delta is not None:
            if diff <= delta:
                return

            standardMsg = '%s != %s within %s delta (%s difference)' % (
                safe_repr(first),
                safe_repr(second),
                safe_repr(delta),
                safe_repr(diff))
        else:
            if places is None:
                places = 7

            if round(diff, places) == 0:
                return

            standardMsg = '%s != %s within %r places (%s difference)' % (
                safe_repr(first),
                safe_repr(second),
                places,
                safe_repr(diff))
        msg = self._formatMessage(msg, standardMsg)
        raise self.failureException(msg)

    def assertNotAlmostEqual(self, first, second, places=None, msg=None,
                             delta=None):
        """Fail if the two objects are equal as determined by their
           difference rounded to the given number of decimal places
           (default 7) and comparing to zero, or by comparing that the
           difference between the two objects is less than the given delta.

           Note that decimal places (from zero) are usually not the same
           as significant digits (measured from the most significant digit).

           Objects that are equal automatically fail.
        """
        if delta is not None and places is not None:
            raise TypeError("specify delta or places not both")
        diff = abs(first - second)
        if delta is not None:
            if not (first == second) and diff > delta:
                return
            standardMsg = '%s == %s within %s delta (%s difference)' % (
                safe_repr(first),
                safe_repr(second),
                safe_repr(delta),
                safe_repr(diff))
        else:
            if places is None:
                places = 7
            if not (first == second) and round(diff, places) != 0:
                return
            standardMsg = '%s == %s within %r places' % (safe_repr(first),
                                                         safe_repr(second),
                                                         places)

        msg = self._formatMessage(msg, standardMsg)
        raise self.failureException(msg)

    def assertSequenceEqual(self, seq1, seq2, msg=None, seq_type=None):
        """An equality assertion for ordered sequences (like lists and tuples).

        For the purposes of this function, a valid ordered sequence type is one
        which can be indexed, has a length, and has an equality operator.

        Args:
            seq1: The first sequence to compare.
            seq2: The second sequence to compare.
            seq_type: The expected datatype of the sequences, or None if no
                    datatype should be enforced.
            msg: Optional message to use on failure instead of a list of
                    differences.
        """
        if seq_type is not None:
            seq_type_name = seq_type.__name__
            if not isinstance(seq1, seq_type):
                raise self.failureException('First sequence is not a %s: %s'
                                        % (seq_type_name, safe_repr(seq1)))
            if not isinstance(seq2, seq_type):
                raise self.failureException('Second sequence is not a %s: %s'
                                        % (seq_type_name, safe_repr(seq2)))
        else:
            seq_type_name = "sequence"

        differing = None
        try:
            len1 = len(seq1)
        except (TypeError, NotImplementedError):
            differing = 'First %s has no length.    Non-sequence?' % (
                    seq_type_name)

        if differing is None:
            try:
                len2 = len(seq2)
            except (TypeError, NotImplementedError):
                differing = 'Second %s has no length.    Non-sequence?' % (
                        seq_type_name)

        if differing is None:
            if seq1 == seq2:
                return

            differing = '%ss differ: %s != %s\n' % (
                    (seq_type_name.capitalize(),) +
                    _common_shorten_repr(seq1, seq2))

            for i in range(min(len1, len2)):
                try:
                    item1 = seq1[i]
                except (TypeError, IndexError, NotImplementedError):
                    differing += ('\nUnable to index element %d of first %s\n' %
                                 (i, seq_type_name))
                    break

                try:
                    item2 = seq2[i]
                except (TypeError, IndexError, NotImplementedError):
                    differing += ('\nUnable to index element %d of second %s\n' %
                                 (i, seq_type_name))
                    break

                if item1 != item2:
                    differing += ('\nFirst differing element %d:\n%s\n%s\n' %
                                 ((i,) + _common_shorten_repr(item1, item2)))
                    break
            else:
                if (len1 == len2 and seq_type is None and
                    type(seq1) != type(seq2)):
                    # The sequences are the same, but have differing types.
                    return

            if len1 > len2:
                differing += ('\nFirst %s contains %d additional '
                             'elements.\n' % (seq_type_name, len1 - len2))
                try:
                    differing += ('First extra element %d:\n%s\n' %
                                  (len2, safe_repr(seq1[len2])))
                except (TypeError, IndexError, NotImplementedError):
                    differing += ('Unable to index element %d '
                                  'of first %s\n' % (len2, seq_type_name))
            elif len1 < len2:
                differing += ('\nSecond %s contains %d additional '
                             'elements.\n' % (seq_type_name, len2 - len1))
                try:
                    differing += ('First extra element %d:\n%s\n' %
                                  (len1, safe_repr(seq2[len1])))
                except (TypeError, IndexError, NotImplementedError):
                    differing += ('Unable to index element %d '
                                  'of second %s\n' % (len1, seq_type_name))
        standardMsg = differing
        diffMsg = '\n' + '\n'.join(
            difflib.ndiff(pprint.pformat(seq1).splitlines(),
                          pprint.pformat(seq2).splitlines()))

        standardMsg = self._truncateMessage(standardMsg, diffMsg)
        msg = self._formatMessage(msg, standardMsg)
        self.fail(msg)

    def _truncateMessage(self, message, diff):
        max_diff = self.maxDiff
        if max_diff is None or len(diff) <= max_diff:
            return message + diff
        return message + (DIFF_OMITTED % len(diff))

    def assertListEqual(self, list1, list2, msg=None):
        """A list-specific equality assertion.

        Args:
            list1: The first list to compare.
            list2: The second list to compare.
            msg: Optional message to use on failure instead of a list of
                    differences.

        """
        self.assertSequenceEqual(list1, list2, msg, seq_type=list)

    def assertTupleEqual(self, tuple1, tuple2, msg=None):
        """A tuple-specific equality assertion.

        Args:
            tuple1: The first tuple to compare.
            tuple2: The second tuple to compare.
            msg: Optional message to use on failure instead of a list of
                    differences.
        """
        self.assertSequenceEqual(tuple1, tuple2, msg, seq_type=tuple)

    def assertSetEqual(self, set1, set2, msg=None):
        """A set-specific equality assertion.

        Args:
            set1: The first set to compare.
            set2: The second set to compare.
            msg: Optional message to use on failure instead of a list of
                    differences.

        assertSetEqual uses ducktyping to support different types of sets, and
        is optimized for sets specifically (parameters must support a
        difference method).
        """
        try:
            difference1 = set1.difference(set2)
        except TypeError as e:
            self.fail('invalid type when attempting set difference: %s' % e)
        except AttributeError as e:
            self.fail('first argument does not support set difference: %s' % e)

        try:
            difference2 = set2.difference(set1)
        except TypeError as e:
            self.fail('invalid type when attempting set difference: %s' % e)
        except AttributeError as e:
            self.fail('second argument does not support set difference: %s' % e)

        if not (difference1 or difference2):
            return

        lines = []
        if difference1:
            lines.append('Items in the first set but not the second:')
            for item in difference1:
                lines.append(repr(item))
        if difference2:
            lines.append('Items in the second set but not the first:')
            for item in difference2:
                lines.append(repr(item))

        standardMsg = '\n'.join(lines)
        self.fail(self._formatMessage(msg, standardMsg))

    def assertIn(self, member, container, msg=None):
        """Just like self.assertTrue(a in b), but with a nicer default message."""
        if member not in container:
            standardMsg = '%s not found in %s' % (safe_repr(member),
                                                  safe_repr(container))
            self.fail(self._formatMessage(msg, standardMsg))

    def assertNotIn(self, member, container, msg=None):
        """Just like self.assertTrue(a not in b), but with a nicer default message."""
        if member in container:
            standardMsg = '%s unexpectedly found in %s' % (safe_repr(member),
                                                        safe_repr(container))
            self.fail(self._formatMessage(msg, standardMsg))

    def assertIs(self, expr1, expr2, msg=None):
        """Just like self.assertTrue(a is b), but with a nicer default message."""
        if expr1 is not expr2:
            standardMsg = '%s is not %s' % (safe_repr(expr1),
                                             safe_repr(expr2))
            self.fail(self._formatMessage(msg, standardMsg))

    def assertIsNot(self, expr1, expr2, msg=None):
        """Just like self.assertTrue(a is not b), but with a nicer default message."""
        if expr1 is expr2:
            standardMsg = 'unexpectedly identical: %s' % (safe_repr(expr1),)
            self.fail(self._formatMessage(msg, standardMsg))

    def assertDictEqual(self, d1, d2, msg=None):
        self.assertIsInstance(d1, dict, 'First argument is not a dictionary')
        self.assertIsInstance(d2, dict, 'Second argument is not a dictionary')

        if d1 != d2:
            standardMsg = '%s != %s' % _common_shorten_repr(d1, d2)
            diff = ('\n' + '\n'.join(difflib.ndiff(
                           pprint.pformat(d1).splitlines(),
                           pprint.pformat(d2).splitlines())))
            standardMsg = self._truncateMessage(standardMsg, diff)
            self.fail(self._formatMessage(msg, standardMsg))

    def assertDictContainsSubset(self, subset, dictionary, msg=None):
        """Checks whether dictionary is a superset of subset."""
        warnings.warn('assertDictContainsSubset is deprecated',
                      DeprecationWarning)
        missing = []
        mismatched = []
        for key, value in subset.items():
            if key not in dictionary:
                missing.append(key)
            elif value != dictionary[key]:
                mismatched.append('%s, expected: %s, actual: %s' %
                                  (safe_repr(key), safe_repr(value),
                                   safe_repr(dictionary[key])))

        if not (missing or mismatched):
            return

        standardMsg = ''
        if missing:
            standardMsg = 'Missing: %s' % ','.join(safe_repr(m) for m in
                                                    missing)
        if mismatched:
            if standardMsg:
                standardMsg += '; '
            standardMsg += 'Mismatched values: %s' % ','.join(mismatched)

        self.fail(self._formatMessage(msg, standardMsg))


    def assertCountEqual(self, first, second, msg=None):
        """Asserts that two iterables have the same elements, the same number of
        times, without regard to order.

            self.assertEqual(Counter(list(first)),
                             Counter(list(second)))

         Example:
            - [0, 1, 1] and [1, 0, 1] compare equal.
            - [0, 0, 1] and [0, 1] compare unequal.

        """
        first_seq, second_seq = list(first), list(second)
        try:
            first = collections.Counter(first_seq)
            second = collections.Counter(second_seq)
        except TypeError:
            # Handle case with unhashable elements
            differences = _count_diff_all_purpose(first_seq, second_seq)
        else:
            if first == second:
                return
            differences = _count_diff_hashable(first_seq, second_seq)

        if differences:
            standardMsg = 'Element counts were not equal:\n'
            lines = ['First has %d, Second has %d:  %r' % diff for diff in differences]
            diffMsg = '\n'.join(lines)
            standardMsg = self._truncateMessage(standardMsg, diffMsg)
            msg = self._formatMessage(msg, standardMsg)
            self.fail(msg)

    def assertMultiLineEqual(self, first, second, msg=None):
        """Assert that two multi-line strings are equal."""
        self.assertIsInstance(first, str, 'First argument is not a string')
        self.assertIsInstance(second, str, 'Second argument is not a string')

        if first != second:
            # don't use difflib if the strings are too long
            if (len(first) > self._diffThreshold or
                len(second) > self._diffThreshold):
                self._baseAssertEqual(first, second, msg)
            firstlines = first.splitlines(keepends=True)
            secondlines = second.splitlines(keepends=True)
            if len(firstlines) == 1 and first.strip('\r\n') == first:
                firstlines = [first + '\n']
                secondlines = [second + '\n']
            standardMsg = '%s != %s' % _common_shorten_repr(first, second)
            diff = '\n' + ''.join(difflib.ndiff(firstlines, secondlines))
            standardMsg = self._truncateMessage(standardMsg, diff)
            self.fail(self._formatMessage(msg, standardMsg))

    def assertLess(self, a, b, msg=None):
        """Just like self.assertTrue(a < b), but with a nicer default message."""
        if not a < b:
            standardMsg = '%s not less than %s' % (safe_repr(a), safe_repr(b))
            self.fail(self._formatMessage(msg, standardMsg))

    def assertLessEqual(self, a, b, msg=None):
        """Just like self.assertTrue(a <= b), but with a nicer default message."""
        if not a <= b:
            standardMsg = '%s not less than or equal to %s' % (safe_repr(a), safe_repr(b))
            self.fail(self._formatMessage(msg, standardMsg))

    def assertGreater(self, a, b, msg=None):
        """Just like self.assertTrue(a > b), but with a nicer default message."""
        if not a > b:
            standardMsg = '%s not greater than %s' % (safe_repr(a), safe_repr(b))
            self.fail(self._formatMessage(msg, standardMsg))

    def assertGreaterEqual(self, a, b, msg=None):
        """Just like self.assertTrue(a >= b), but with a nicer default message."""
        if not a >= b:
            standardMsg = '%s not greater than or equal to %s' % (safe_repr(a), safe_repr(b))
            self.fail(self._formatMessage(msg, standardMsg))

    def assertIsNone(self, obj, msg=None):
        """Same as self.assertTrue(obj is None), with a nicer default message."""
        if obj is not None:
            standardMsg = '%s is not None' % (safe_repr(obj),)
            self.fail(self._formatMessage(msg, standardMsg))

    def assertIsNotNone(self, obj, msg=None):
        """Included for symmetry with assertIsNone."""
        if obj is None:
            standardMsg = 'unexpectedly None'
            self.fail(self._formatMessage(msg, standardMsg))

    def assertIsInstance(self, obj, cls, msg=None):
        """Same as self.assertTrue(isinstance(obj, cls)), with a nicer
        default message."""
        if not isinstance(obj, cls):
            standardMsg = '%s is not an instance of %r' % (safe_repr(obj), cls)
            self.fail(self._formatMessage(msg, standardMsg))

    def assertNotIsInstance(self, obj, cls, msg=None):
        """Included for symmetry with assertIsInstance."""
        if isinstance(obj, cls):
            standardMsg = '%s is an instance of %r' % (safe_repr(obj), cls)
            self.fail(self._formatMessage(msg, standardMsg))

    def assertRaisesRegex(self, expected_exception, expected_regex,
                          *args, **kwargs):
        """Asserts that the message in a raised exception matches a regex.

        Args:
            expected_exception: Exception class expected to be raised.
            expected_regex: Regex (re.Pattern object or string) expected
                    to be found in error message.
            args: Function to be called and extra positional args.
            kwargs: Extra kwargs.
            msg: Optional message used in case of failure. Can only be used
                    when assertRaisesRegex is used as a context manager.
        """
        context = _AssertRaisesContext(expected_exception, self, expected_regex)
        return context.handle('assertRaisesRegex', args, kwargs)

    def assertWarnsRegex(self, expected_warning, expected_regex,
                         *args, **kwargs):
        """Asserts that the message in a triggered warning matches a regexp.
        Basic functioning is similar to assertWarns() with the addition
        that only warnings whose messages also match the regular expression
        are considered successful matches.

        Args:
            expected_warning: Warning class expected to be triggered.
            expected_regex: Regex (re.Pattern object or string) expected
                    to be found in error message.
            args: Function to be called and extra positional args.
            kwargs: Extra kwargs.
            msg: Optional message used in case of failure. Can only be used
                    when assertWarnsRegex is used as a context manager.
        """
        context = _AssertWarnsContext(expected_warning, self, expected_regex)
        return context.handle('assertWarnsRegex', args, kwargs)

    def assertRegex(self, text, expected_regex, msg=None):
        """Fail the test unless the text matches the regular expression."""
        if isinstance(expected_regex, (str, bytes)):
            assert expected_regex, "expected_regex must not be empty."
            expected_regex = re.compile(expected_regex)
        if not expected_regex.search(text):
            standardMsg = "Regex didn't match: %r not found in %r" % (
                expected_regex.pattern, text)
            # _formatMessage ensures the longMessage option is respected
            msg = self._formatMessage(msg, standardMsg)
            raise self.failureException(msg)

    def assertNotRegex(self, text, unexpected_regex, msg=None):
        """Fail the test if the text matches the regular expression."""
        if isinstance(unexpected_regex, (str, bytes)):
            unexpected_regex = re.compile(unexpected_regex)
        match = unexpected_regex.search(text)
        if match:
            standardMsg = 'Regex matched: %r matches %r in %r' % (
                text[match.start() : match.end()],
                unexpected_regex.pattern,
                text)
            # _formatMessage ensures the longMessage option is respected
            msg = self._formatMessage(msg, standardMsg)
            raise self.failureException(msg)


    def _deprecate(original_func):
        def deprecated_func(*args, **kwargs):
            warnings.warn(
                'Please use {0} instead.'.format(original_func.__name__),
                DeprecationWarning, 2)
            return original_func(*args, **kwargs)
        return deprecated_func

    # see #9424
    failUnlessEqual = assertEquals = _deprecate(assertEqual)
    failIfEqual = assertNotEquals = _deprecate(assertNotEqual)
    failUnlessAlmostEqual = assertAlmostEquals = _deprecate(assertAlmostEqual)
    failIfAlmostEqual = assertNotAlmostEquals = _deprecate(assertNotAlmostEqual)
    failUnless = assert_ = _deprecate(assertTrue)
    failUnlessRaises = _deprecate(assertRaises)
    failIf = _deprecate(assertFalse)
    assertRaisesRegexp = _deprecate(assertRaisesRegex)
    assertRegexpMatches = _deprecate(assertRegex)
    assertNotRegexpMatches = _deprecate(assertNotRegex)



class FunctionTestCase(TestCase):
    """A test case that wraps a test function.

    This is useful for slipping pre-existing test functions into the
    unittest framework. Optionally, set-up and tidy-up functions can be
    supplied. As with TestCase, the tidy-up ('tearDown') function will
    always be called if the set-up ('setUp') function ran successfully.
    """

    def __init__(self, testFunc, setUp=None, tearDown=None, description=None):
        super(FunctionTestCase, self).__init__()
        self._setUpFunc = setUp
        self._tearDownFunc = tearDown
        self._testFunc = testFunc
        self._description = description

    def setUp(self):
        if self._setUpFunc is not None:
            self._setUpFunc()

    def tearDown(self):
        if self._tearDownFunc is not None:
            self._tearDownFunc()

    def runTest(self):
        self._testFunc()

    def id(self):
        return self._testFunc.__name__

    def __eq__(self, other):
        if not isinstance(other, self.__class__):
            return NotImplemented

        return self._setUpFunc == other._setUpFunc and \
               self._tearDownFunc == other._tearDownFunc and \
               self._testFunc == other._testFunc and \
               self._description == other._description

    def __hash__(self):
        return hash((type(self), self._setUpFunc, self._tearDownFunc,
                     self._testFunc, self._description))

    def __str__(self):
        return "%s (%s)" % (strclass(self.__class__),
                            self._testFunc.__name__)

    def __repr__(self):
        return "<%s tec=%s>" % (strclass(self.__class__),
                                     self._testFunc)

    def shortDescription(self):
        if self._description is not None:
            return self._description
        doc = self._testFunc.__doc__
        return doc and doc.split("\n")[0].strip() or None


class _SubTest(TestCase):

    def __init__(self, test_case, message, params):
        super().__init__()
        self._message = message
        self.test_case = test_case
        self.params = params
        self.failureException = test_case.failureException

    def runTest(self):
        raise NotImplementedError("subtests cannot be run directly")

    def _subDescription(self):
        parts = []
        if self._message is not _subtest_msg_sentinel:
            parts.append("[{}]".format(self._message))
        if self.params:
            params_desc = ', '.join(
                "{}={!r}".format(k, v)
                for (k, v) in self.params.items())
            parts.append("({})".format(params_desc))
        return " ".join(parts) or '(<subtest>)'

    def id(self):
        return "{} {}".format(self.test_case.id(), self._subDescription())

    def shortDescription(self):
        """Returns a one-line description of the subtest, or None if no
        description has been provided.
        """
        return self.test_case.shortDescription()

    def __str__(self):
        return "{} {}".format(self.test_case, self._subDescription())<|MERGE_RESOLUTION|>--- conflicted
+++ resolved
@@ -546,16 +546,11 @@
         self.setUp()
 
     def _callTestMethod(self, method):
-<<<<<<< HEAD
         val = method()
         if val is not None:
             raise Exception(f'It is not allowed to return a value!=None from a '
                             f'test case ({method}), val={val}')
-=======
-        if method() is not None:
-            warnings.warn(f'It is deprecated to return a value!=None from a '
-                          f'test case ({method})', DeprecationWarning)
->>>>>>> 16b9be48
+
 
     def _callTearDown(self):
         self.tearDown()
