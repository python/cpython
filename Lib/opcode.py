--- conflicted
+++ resolved
@@ -150,17 +150,11 @@
 haslocal.append(125)
 def_op('DELETE_FAST', 126)      # Local variable number
 haslocal.append(126)
-
-<<<<<<< HEAD
-jabs_op('POP_JUMP_IF_NOT_NONE', 127)
-jabs_op('POP_JUMP_IF_NONE', 128)
-=======
 jabs_op('JUMP_IF_NOT_EG_MATCH', 127)
->>>>>>> f54fee7f
-
-def_op('GEN_START', 129)        # Kind of generator/coroutine
-def_op('RAISE_VARARGS', 130)    # Number of raise arguments (1, 2, or 3)
-
+jabs_op('POP_JUMP_IF_NOT_NONE', 128)
+jabs_op('POP_JUMP_IF_NONE', 129)
+def_op('GEN_START', 130)        # Kind of generator/coroutine
+def_op('RAISE_VARARGS', 131)    # Number of raise arguments (1, 2, or 3)
 def_op('MAKE_FUNCTION', 132)    # Flags
 def_op('BUILD_SLICE', 133)      # Number of items
 
