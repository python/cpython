--- conflicted
+++ resolved
@@ -421,15 +421,9 @@
         opcode event is from an inline set_trace() and we want to stop there
         unconditionally.
         """
-<<<<<<< HEAD
-        if self.stop_here(frame) or self.break_here(frame):
-            self.user_opcode(frame)
-            self.restart_events()
-            if self.quitting: raise BdbQuit
-=======
         self.user_opcode(frame)
+        self.restart_events()
         if self.quitting: raise BdbQuit
->>>>>>> 886a4d74
         return self.trace_dispatch
 
     # Normally derived classes don't override the following
