"""Filename globbing utility."""

import os
import re
import fnmatch
import functools
import operator
import sys


__all__ = ["glob", "iglob", "escape", "translate"]

def glob(pathname, *, root_dir=None, dir_fd=None, recursive=False,
        include_hidden=False):
    """Return a list of paths matching a pathname pattern.

    The pattern may contain simple shell-style wildcards a la
    fnmatch. Unlike fnmatch, filenames starting with a
    dot are special cases that are not matched by '*' and '?'
    patterns by default.

    If `include_hidden` is true, the patterns '*', '?', '**'  will match hidden
    directories.

    If `recursive` is true, the pattern '**' will match any files and
    zero or more directories and subdirectories.
    """
    return list(iglob(pathname, root_dir=root_dir, dir_fd=dir_fd, recursive=recursive,
                      include_hidden=include_hidden))

def iglob(pathname, *, root_dir=None, dir_fd=None, recursive=False,
          include_hidden=False):
    """Return an iterator which yields the paths matching a pathname pattern.

    The pattern may contain simple shell-style wildcards a la
    fnmatch. However, unlike fnmatch, filenames starting with a
    dot are special cases that are not matched by '*' and '?'
    patterns.

    If recursive is true, the pattern '**' will match any files and
    zero or more directories and subdirectories.
    """
    sys.audit("glob.glob", pathname, recursive)
    sys.audit("glob.glob/2", pathname, recursive, root_dir, dir_fd)
    pathname = os.fspath(pathname)
    if isinstance(pathname, bytes):
        pathname = os.fsdecode(pathname)
        if root_dir is not None:
            root_dir = os.fsdecode(root_dir)
        paths = _iglob(pathname, root_dir, dir_fd, recursive, include_hidden)
        return map(os.fsencode, paths)
    else:
        return _iglob(pathname, root_dir, dir_fd, recursive, include_hidden)

def _iglob(pathname, root_dir, dir_fd, recursive, include_hidden):
    if os.path.altsep:
        pathname = pathname.replace(os.path.altsep, os.path.sep)
    drive, root, tail = os.path.splitroot(pathname)
    anchor = drive + root
    parts = tail.split(os.path.sep)[::-1] if tail else []
    globber = _StringGlobber(recursive=recursive, include_hidden=include_hidden)
    select = globber.selector(parts)
    if anchor:
        # Non-relative pattern. The anchor is guaranteed to exist unless it
        # has a Windows drive component.
        paths = select(anchor, dir_fd, anchor, not drive)
    else:
        # Relative pattern.
        if root_dir is None:
            root_dir = os.path.curdir
        paths = _relative_glob(select, root_dir, dir_fd)
        # Skip empty string.
        if path := next(paths, None):
            yield path
    yield from paths

_deprecated_function_message = (
    "{name} is deprecated and will be removed in Python {remove}. Use "
    "glob.glob and pass a directory to its root_dir argument instead."
)

def glob0(dirname, pattern):
    import warnings
    warnings._deprecated("glob.glob0", _deprecated_function_message, remove=(3, 15))
    return list(_relative_glob(_StringGlobber().literal_selector(pattern, []), dirname))

def glob1(dirname, pattern):
    import warnings
    warnings._deprecated("glob.glob1", _deprecated_function_message, remove=(3, 15))
    return list(_relative_glob(_StringGlobber().wildcard_selector(pattern, []), dirname))

def _relative_glob(select, dirname, dir_fd=None):
    """Globs using a *select* function from the given dirname. The dirname
    prefix is removed from results. If dir_fd is supplied, then dirname is
    opened relative to the given file descriptor.
    """
    dirname = _StringGlobber.add_slash(dirname)
    slicer = operator.itemgetter(slice(len(dirname), None))
    return map(slicer, select(dirname, dir_fd, dirname))

magic_check = re.compile('([*?[])')
magic_check_bytes = re.compile(b'([*?[])')

def has_magic(s):
    if isinstance(s, bytes):
        match = magic_check_bytes.search(s)
    else:
        match = magic_check.search(s)
    return match is not None

def escape(pathname):
    """Escape all special characters.
    """
    # Escaping is done by wrapping any of "*?[" between square brackets.
    # Metacharacters do not work in the drive part and shouldn't be escaped.
    drive, pathname = os.path.splitdrive(pathname)
    if isinstance(pathname, bytes):
        pathname = magic_check_bytes.sub(br'[\1]', pathname)
    else:
        pathname = magic_check.sub(r'[\1]', pathname)
    return drive + pathname


_special_parts = ('', '.', '..')
_dir_open_flags = os.O_RDONLY | getattr(os, 'O_DIRECTORY', 0)
_no_recurse_symlinks = object()


def translate(pat, *, recursive=False, include_hidden=False, seps=None):
    """Translate a pathname with shell wildcards to a regular expression.

    If `recursive` is true, the pattern segment '**' will match any number of
    path segments.

    If `include_hidden` is true, wildcards can match path segments beginning
    with a dot ('.').

    If a sequence of separator characters is given to `seps`, they will be
    used to split the pattern into segments and match path separators. If not
    given, os.path.sep and os.path.altsep (where available) are used.
    """
    if not seps:
        if os.path.altsep:
            seps = (os.path.sep, os.path.altsep)
        else:
            seps = os.path.sep
    escaped_seps = ''.join(map(re.escape, seps))
    any_sep = f'[{escaped_seps}]' if len(seps) > 1 else escaped_seps
    not_sep = f'[^{escaped_seps}]'
    if include_hidden:
        one_last_segment = f'{not_sep}+'
        one_segment = f'{one_last_segment}{any_sep}'
        any_segments = f'(?:.+{any_sep})?'
        any_last_segments = '.*'
    else:
        one_last_segment = f'[^{escaped_seps}.]{not_sep}*'
        one_segment = f'{one_last_segment}{any_sep}'
        any_segments = f'(?:{one_segment})*'
        any_last_segments = f'{any_segments}(?:{one_last_segment})?'

    results = []
    parts = re.split(any_sep, pat)
    last_part_idx = len(parts) - 1
    for idx, part in enumerate(parts):
        if part == '*':
            results.append(one_segment if idx < last_part_idx else one_last_segment)
        elif recursive and part == '**':
            if idx < last_part_idx:
                if parts[idx + 1] != '**':
                    results.append(any_segments)
            else:
                results.append(any_last_segments)
        else:
            if part:
                if not include_hidden and part[0] in '*?':
                    results.append(r'(?!\.)')
                results.extend(fnmatch._translate(part, f'{not_sep}*', not_sep)[0])
            if idx < last_part_idx:
                results.append(any_sep)
    res = ''.join(results)
    return fr'(?s:{res})\Z'


@functools.lru_cache(maxsize=1024)
def _compile_pattern(pat, sep, case_sensitive, recursive, include_hidden):
    """Compile given glob pattern to a re.Pattern object (observing case
    sensitivity)."""
    flags = re.NOFLAG if case_sensitive else re.IGNORECASE
    regex = translate(pat, recursive=recursive,
                      include_hidden=include_hidden, seps=sep)
    return re.compile(regex, flags=flags).match


class _GlobberBase:
    """Abstract class providing shell-style pattern matching and globbing.
    """

    def __init__(self, sep=os.path.sep, case_sensitive=os.name != 'nt',
                 case_pedantic=False, recursive=False, include_hidden=False):
        self.sep = sep
        self.case_sensitive = case_sensitive
        self.case_pedantic = case_pedantic
        self.recursive = recursive
        self.include_hidden = include_hidden

    # Abstract methods

    @staticmethod
    def lexists(path):
        """Implements os.path.lexists().
        """
        raise NotImplementedError

    @staticmethod
    def lstat(path, dir_fd=None):
        """Implements os.lstat()
        """
        raise NotImplementedError

    @staticmethod
    def open(path, flags, dir_fd=None):
        """Implements os.open()
        """
        raise NotImplementedError

    @staticmethod
    def scandir(path):
        """Like os.scandir(), but generates (entry, name, path) tuples.
        """
        raise NotImplementedError

    @staticmethod
    def close(fd):
        """Implements os.close().
        """
        raise NotImplementedError

    @staticmethod
    def add_slash(path):
        """Returns a path with a trailing slash added.
        """
        raise NotImplementedError

    @staticmethod
    def concat_path(path, text):
        """Implements path concatenation.
        """
        raise NotImplementedError

    # High-level methods

    def compile(self, pat):
        return _compile_pattern(pat, self.sep, self.case_sensitive,
                                self.recursive, self.include_hidden)

    def selector(self, parts):
        """Returns a function that selects from a given path, walking and
        filtering according to the glob-style pattern parts in *parts*.
        """
        if not parts:
            return self.select_exists
        part = parts.pop()
        if self.recursive and part == '**':
            selector = self.recursive_selector
        elif part in _special_parts:
            selector = self.special_selector
        elif not self.case_pedantic and magic_check.search(part) is None:
            selector = self.literal_selector
        else:
            selector = self.wildcard_selector
        return selector(part, parts)

    def special_selector(self, part, parts):
        """Returns a function that selects special children of the given path.
        """
        select_next = self.selector(parts)

        def select_special(path, dir_fd=None, rel_path=None, exists=False):
            path = self.concat_path(self.add_slash(path), part)
            if dir_fd is not None:
                rel_path = self.concat_path(self.add_slash(rel_path), part)
            return select_next(path, dir_fd, rel_path, exists)
        return select_special

    def literal_selector(self, part, parts):
        """Returns a function that selects a literal descendant of a path.
        """

        # Optimization: consume and join any subsequent literal parts here,
        # rather than leaving them for the next selector. This reduces the
        # number of string concatenation operations and calls to add_slash().
        while parts and magic_check.search(parts[-1]) is None:
            part += self.sep + parts.pop()

        select_next = self.selector(parts)

        def select_literal(path, dir_fd=None, rel_path=None, exists=False):
            path = self.concat_path(self.add_slash(path), part)
            if dir_fd is not None:
                rel_path = self.concat_path(self.add_slash(rel_path), part)
            return select_next(path, dir_fd, rel_path, exists=False)
        return select_literal

    def wildcard_selector(self, part, parts):
        """Returns a function that selects direct children of a given path,
        filtering by pattern.
        """

        match = None if self.include_hidden and part == '*' else self.compile(part)
        dir_only = bool(parts)
        if dir_only:
            select_next = self.selector(parts)

        def select_wildcard(path, dir_fd=None, rel_path=None, exists=False):
            fd = None
            try:
<<<<<<< HEAD
                if dir_fd is None:
                    with self.scandir(path) as scandir_it:
                        entries = list(scandir_it)
                else:
                    fd = self.open(rel_path, _dir_open_flags, dir_fd=dir_fd)
                    with self.scandir(fd) as scandir_it:
                        entries = list(scandir_it)
=======
                entries = self.scandir(path)
>>>>>>> 718ab662
            except OSError:
                pass
            else:
                for entry, entry_name, entry_path in entries:
                    if match is None or match(entry_name):
                        if dir_only:
                            try:
                                if not entry.is_dir():
                                    continue
                            except OSError:
                                continue
                        if dir_only:
                            yield from select_next(
                                entry_path, fd, entry.name, exists=True)
                        else:
                            yield entry_path
            finally:
                if fd is not None:
                    self.close(fd)
        return select_wildcard

    def recursive_selector(self, part, parts):
        """Returns a function that selects a given path and all its children,
        recursively, filtering by pattern.
        """
        # Optimization: consume following '**' parts, which have no effect.
        while parts and parts[-1] == '**':
            parts.pop()

        # Optimization: consume and join any following non-special parts here,
        # rather than leaving them for the next selector. They're used to
        # build a regular expression, which we use to filter the results of
        # the recursive walk. As a result, non-special pattern segments
        # following a '**' wildcard don't require additional filesystem access
        # to expand.
        follow_symlinks = self.recursive is not _no_recurse_symlinks
        if follow_symlinks:
            while parts and parts[-1] not in _special_parts:
                part += self.sep + parts.pop()

        match = None if self.include_hidden and part == '**' else self.compile(part)
        dir_only = bool(parts)
        select_next = self.selector(parts)

        def select_recursive(path, dir_fd=None, rel_path=None, exists=False):
            path = self.add_slash(path)
            if dir_fd is not None:
                rel_path = self.add_slash(rel_path)
            match_pos = len(str(path))
            if match is None or match(str(path), match_pos):
                yield from select_next(path, dir_fd, rel_path, exists)
            stack = [(path, dir_fd, rel_path)]
            try:
                while stack:
                    yield from select_recursive_step(stack, match_pos)
            finally:
                # Close any file descriptors still on the stack.
                while stack:
                    path, dir_fd, _rel_path = stack.pop()
                    if path is None:
                        try:
                            self.close(dir_fd)
                        except OSError:
                            pass

        def select_recursive_step(stack, match_pos):
            path, dir_fd, rel_path = stack.pop()
            try:
<<<<<<< HEAD
                if path is None:
                    self.close(dir_fd)
                    return
                elif dir_fd is None:
                    fd = None
                    with self.scandir(path) as scandir_it:
                        entries = list(scandir_it)
                else:
                    fd = self.open(rel_path, _dir_open_flags, dir_fd=dir_fd)
                    # Schedule the file descriptor to be closed next step.
                    stack.append((None, fd, None))
                    with self.scandir(fd) as scandir_it:
                        entries = list(scandir_it)
=======
                entries = self.scandir(path)
>>>>>>> 718ab662
            except OSError:
                pass
            else:
                for entry, _entry_name, entry_path in entries:
                    is_dir = False
                    try:
                        if entry.is_dir(follow_symlinks=follow_symlinks):
                            is_dir = True
                    except OSError:
                        pass

                    if is_dir or not dir_only:
                        if match is None or match(str(entry_path), match_pos):
                            if dir_only:
                                yield from select_next(
                                    entry_path, fd, entry.name, exists=True)
                            else:
                                # Optimization: directly yield the path if this is
                                # last pattern part.
                                yield entry_path
                        if is_dir:
                            stack.append((entry_path, fd, entry.name))

        return select_recursive

    def select_exists(self, path, dir_fd=None, rel_path=None, exists=False):
        """Yields the given path, if it exists. If *dir_fd* is given, we check
        whether *rel_path* exists relative to the fd.
        """
        if exists:
            # Optimization: this path is already known to exist, e.g. because
            # it was returned from os.scandir(), so we skip calling lstat().
            yield path
        elif dir_fd is not None:
            try:
                self.lstat(rel_path, dir_fd=dir_fd)
                yield path
            except OSError:
                pass
        elif self.lexists(path):
            yield path


class _StringGlobber(_GlobberBase):
    """Provides shell-style pattern matching and globbing for string paths.
    """
    lexists = staticmethod(os.path.lexists)
<<<<<<< HEAD
    lstat = staticmethod(os.lstat)
    open = staticmethod(os.open)
    scandir = staticmethod(os.scandir)
    close = staticmethod(os.close)
=======
>>>>>>> 718ab662
    concat_path = operator.add

    @staticmethod
    def scandir(path):
        # We must close the scandir() object before proceeding to
        # avoid exhausting file descriptors when globbing deep trees.
        with os.scandir(path) as scandir_it:
            entries = list(scandir_it)
        return ((entry, entry.name, entry.path) for entry in entries)

    if os.name == 'nt':
        @staticmethod
        def add_slash(pathname):
            tail = os.path.splitroot(pathname)[2]
            if not tail or tail[-1] in '\\/':
                return pathname
            return f'{pathname}\\'
    else:
        @staticmethod
        def add_slash(pathname):
            if not pathname or pathname[-1] == '/':
                return pathname
            return f'{pathname}/'


class _PathGlobber(_GlobberBase):
    """Provides shell-style pattern matching and globbing for pathlib paths.
    """

    lexists = operator.methodcaller('exists', follow_symlinks=False)
    add_slash = operator.methodcaller('joinpath', '')

    @staticmethod
    def scandir(path):
        return ((child.info, child.name, child) for child in path.iterdir())

    @staticmethod
    def concat_path(path, text):
        return path.with_segments(str(path) + text)<|MERGE_RESOLUTION|>--- conflicted
+++ resolved
@@ -230,6 +230,10 @@
         raise NotImplementedError
 
     @staticmethod
+    def scandir_fd(fd, prefix):
+        raise NotImplementedError
+
+    @staticmethod
     def close(fd):
         """Implements os.close().
         """
@@ -314,17 +318,11 @@
         def select_wildcard(path, dir_fd=None, rel_path=None, exists=False):
             fd = None
             try:
-<<<<<<< HEAD
                 if dir_fd is None:
-                    with self.scandir(path) as scandir_it:
-                        entries = list(scandir_it)
+                    entries = self.scandir(path)
                 else:
                     fd = self.open(rel_path, _dir_open_flags, dir_fd=dir_fd)
-                    with self.scandir(fd) as scandir_it:
-                        entries = list(scandir_it)
-=======
-                entries = self.scandir(path)
->>>>>>> 718ab662
+                    entries = self.scandir_fd(fd, self.add_slash(path))
             except OSError:
                 pass
             else:
@@ -338,7 +336,7 @@
                                 continue
                         if dir_only:
                             yield from select_next(
-                                entry_path, fd, entry.name, exists=True)
+                                entry_path, fd, entry_name, exists=True)
                         else:
                             yield entry_path
             finally:
@@ -393,27 +391,21 @@
         def select_recursive_step(stack, match_pos):
             path, dir_fd, rel_path = stack.pop()
             try:
-<<<<<<< HEAD
                 if path is None:
                     self.close(dir_fd)
                     return
                 elif dir_fd is None:
                     fd = None
-                    with self.scandir(path) as scandir_it:
-                        entries = list(scandir_it)
+                    entries = self.scandir(path)
                 else:
                     fd = self.open(rel_path, _dir_open_flags, dir_fd=dir_fd)
                     # Schedule the file descriptor to be closed next step.
                     stack.append((None, fd, None))
-                    with self.scandir(fd) as scandir_it:
-                        entries = list(scandir_it)
-=======
-                entries = self.scandir(path)
->>>>>>> 718ab662
+                    entries = self.scandir_fd(fd, self.add_slash(path))
             except OSError:
                 pass
             else:
-                for entry, _entry_name, entry_path in entries:
+                for entry, entry_name, entry_path in entries:
                     is_dir = False
                     try:
                         if entry.is_dir(follow_symlinks=follow_symlinks):
@@ -425,13 +417,13 @@
                         if match is None or match(str(entry_path), match_pos):
                             if dir_only:
                                 yield from select_next(
-                                    entry_path, fd, entry.name, exists=True)
+                                    entry_path, fd, entry_name, exists=True)
                             else:
                                 # Optimization: directly yield the path if this is
                                 # last pattern part.
                                 yield entry_path
                         if is_dir:
-                            stack.append((entry_path, fd, entry.name))
+                            stack.append((entry_path, fd, entry_name))
 
         return select_recursive
 
@@ -457,13 +449,9 @@
     """Provides shell-style pattern matching and globbing for string paths.
     """
     lexists = staticmethod(os.path.lexists)
-<<<<<<< HEAD
     lstat = staticmethod(os.lstat)
     open = staticmethod(os.open)
-    scandir = staticmethod(os.scandir)
     close = staticmethod(os.close)
-=======
->>>>>>> 718ab662
     concat_path = operator.add
 
     @staticmethod
@@ -473,6 +461,12 @@
         with os.scandir(path) as scandir_it:
             entries = list(scandir_it)
         return ((entry, entry.name, entry.path) for entry in entries)
+
+    @staticmethod
+    def scandir_fd(fd, prefix):
+        with os.scandir(fd) as scandir_it:
+            entries = list(scandir_it)
+        return ((entry, entry.name, prefix + entry.name) for entry in entries)
 
     if os.name == 'nt':
         @staticmethod
