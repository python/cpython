--- conflicted
+++ resolved
@@ -420,9 +420,11 @@
 
         select_next = self.selector(parts)
 
-        def select_literal(path, exists=False):
+        def select_literal(path, dir_fd=None, rel_path=None, exists=False):
             path = self.concat_path(self.add_slash(path), part)
-            return select_next(path, exists=False)
+            if dir_fd is not None:
+                rel_path = self.concat_path(self.add_slash(rel_path), part)
+            return select_next(path, dir_fd, rel_path, exists=False)
         return select_literal
 
     def wildcard_selector(self, part, parts):
@@ -559,14 +561,12 @@
                 yield path
             except OSError:
                 pass
-<<<<<<< HEAD
         else:
             try:
                 self.lstat(rel_path, dir_fd=dir_fd)
                 yield path
             except OSError:
                 pass
-=======
 
     @classmethod
     def walk(cls, root, top_down, on_error, follow_symlinks):
@@ -603,5 +603,4 @@
                     yield path, dirnames, filenames
                     if dirnames:
                         prefix = cls.add_slash(path)
-                        paths += [cls.concat_path(prefix, d) for d in reversed(dirnames)]
->>>>>>> 30f0643e
+                        paths += [cls.concat_path(prefix, d) for d in reversed(dirnames)]