"""Filename globbing utility."""

import os
import re
import fnmatch
import functools
import operator
import sys


__all__ = ["glob", "iglob", "escape", "translate"]

def glob(pathname, *, root_dir=None, dir_fd=None, recursive=False,
        include_hidden=False):
    """Return a list of paths matching a pathname pattern.

    The pattern may contain simple shell-style wildcards a la
    fnmatch. Unlike fnmatch, filenames starting with a
    dot are special cases that are not matched by '*' and '?'
    patterns by default.

    If `include_hidden` is true, the patterns '*', '?', '**'  will match hidden
    directories.

    If `recursive` is true, the pattern '**' will match any files and
    zero or more directories and subdirectories.
    """
    return list(iglob(pathname, root_dir=root_dir, dir_fd=dir_fd, recursive=recursive,
                      include_hidden=include_hidden))

def iglob(pathname, *, root_dir=None, dir_fd=None, recursive=False,
          include_hidden=False):
    """Return an iterator which yields the paths matching a pathname pattern.

    The pattern may contain simple shell-style wildcards a la
    fnmatch. However, unlike fnmatch, filenames starting with a
    dot are special cases that are not matched by '*' and '?'
    patterns.

    If recursive is true, the pattern '**' will match any files and
    zero or more directories and subdirectories.
    """
    sys.audit("glob.glob", pathname, recursive)
    sys.audit("glob.glob/2", pathname, recursive, root_dir, dir_fd)
    pathname = os.fspath(pathname)
    if isinstance(pathname, bytes):
        pathname = os.fsdecode(pathname)
        if root_dir is not None:
            root_dir = os.fsdecode(root_dir)
        for path in _iglob(pathname, root_dir, dir_fd, recursive, include_hidden):
            yield os.fsencode(path)
    else:
        yield from _iglob(pathname, root_dir, dir_fd, recursive, include_hidden)

def _iglob(pathname, root_dir, dir_fd, recursive, include_hidden):
    anchor, parts = _split_pathname(pathname)
    globber = _StringGlobber(recursive=recursive, include_hidden=include_hidden)
    select = globber.selector(parts)
    if anchor:
        # Non-relative pattern. The anchor is guaranteed to exist unless it
        # has a Windows drive component.
        exists = not os.path.splitdrive(anchor)[0]
        paths = select(anchor, dir_fd, anchor, exists)
    else:
        # Relative pattern.
        if root_dir is None:
            root_dir = os.path.curdir
        paths = _relative_glob(select, root_dir, dir_fd)
        # Skip empty string.
        for path in paths:
            if path:
                yield path
            break
    yield from paths

_deprecated_function_message = (
    "{name} is deprecated and will be removed in Python {remove}. Use "
    "glob.glob and pass a directory to its root_dir argument instead."
)

def glob0(dirname, pattern):
    import warnings
    warnings._deprecated("glob.glob0", _deprecated_function_message, remove=(3, 15))
    return list(_relative_glob(_StringGlobber().literal_selector(pattern, []), dirname))

def glob1(dirname, pattern):
    import warnings
    warnings._deprecated("glob.glob1", _deprecated_function_message, remove=(3, 15))
    return list(_relative_glob(_StringGlobber().wildcard_selector(pattern, []), dirname))

def _split_pathname(pathname):
    """Split the given path into a pair (anchor, parts), where *anchor* is the
    path drive and root (if any), and *parts* is a reversed list of path parts.
    """
    parts = []
    split = os.path.split
    dirname, part = split(pathname)
    while dirname != pathname:
        parts.append(part)
        pathname = dirname
        dirname, part = split(pathname)
    return dirname, parts

def _relative_glob(select, dirname, dir_fd=None):
    """Globs using a select function from the given dirname. The dirname
    prefix is removed from results.
    """
    dirname = _StringGlobber.add_slash(dirname)
    slicer = operator.itemgetter(slice(len(dirname), None))
    for path in select(dirname, dir_fd, dirname):
        yield slicer(path)

magic_check = re.compile('([*?[])')
magic_check_bytes = re.compile(b'([*?[])')

def has_magic(s):
    if isinstance(s, bytes):
        match = magic_check_bytes.search(s)
    else:
        match = magic_check.search(s)
    return match is not None

def escape(pathname):
    """Escape all special characters.
    """
    # Escaping is done by wrapping any of "*?[" between square brackets.
    # Metacharacters do not work in the drive part and shouldn't be escaped.
    drive, pathname = os.path.splitdrive(pathname)
    if isinstance(pathname, bytes):
        pathname = magic_check_bytes.sub(br'[\1]', pathname)
    else:
        pathname = magic_check.sub(r'[\1]', pathname)
    return drive + pathname


_special_parts = ('', '.', '..')
_dir_open_flags = os.O_RDONLY | getattr(os, 'O_DIRECTORY', 0)
_no_recurse_symlinks = object()


def translate(pat, *, recursive=False, include_hidden=False, seps=None):
    """Translate a pathname with shell wildcards to a regular expression.

    If `recursive` is true, the pattern segment '**' will match any number of
    path segments.

    If `include_hidden` is true, wildcards can match path segments beginning
    with a dot ('.').

    If a sequence of separator characters is given to `seps`, they will be
    used to split the pattern into segments and match path separators. If not
    given, os.path.sep and os.path.altsep (where available) are used.
    """
    if not seps:
        if os.path.altsep:
            seps = (os.path.sep, os.path.altsep)
        else:
            seps = os.path.sep
    escaped_seps = ''.join(map(re.escape, seps))
    any_sep = f'[{escaped_seps}]' if len(seps) > 1 else escaped_seps
    not_sep = f'[^{escaped_seps}]'
    if include_hidden:
        one_last_segment = f'{not_sep}+'
        one_segment = f'{one_last_segment}{any_sep}'
        any_segments = f'(?:.+{any_sep})?'
        any_last_segments = '.*'
    else:
        one_last_segment = f'[^{escaped_seps}.]{not_sep}*'
        one_segment = f'{one_last_segment}{any_sep}'
        any_segments = f'(?:{one_segment})*'
        any_last_segments = f'{any_segments}(?:{one_last_segment})?'

    results = []
    parts = re.split(any_sep, pat)
    last_part_idx = len(parts) - 1
    for idx, part in enumerate(parts):
        if part == '*':
            results.append(one_segment if idx < last_part_idx else one_last_segment)
        elif recursive and part == '**':
            if idx < last_part_idx:
                if parts[idx + 1] != '**':
                    results.append(any_segments)
            else:
                results.append(any_last_segments)
        else:
            if part:
                if not include_hidden and part[0] in '*?':
                    results.append(r'(?!\.)')
                results.extend(fnmatch._translate(part, f'{not_sep}*', not_sep))
            if idx < last_part_idx:
                results.append(any_sep)
    res = ''.join(results)
    return fr'(?s:{res})\Z'


@functools.lru_cache(maxsize=1024)
def _compile_pattern(pat, sep, case_sensitive, recursive, include_hidden):
    """Compile given glob pattern to a re.Pattern object (observing case
    sensitivity)."""
    flags = re.NOFLAG if case_sensitive else re.IGNORECASE
    regex = translate(pat, recursive=recursive,
                      include_hidden=include_hidden, seps=sep)
    return re.compile(regex, flags=flags).match


<<<<<<< HEAD
def _open_dir(path, dir_fd=None, rel_path=None):
    """Prepares the directory for scanning. Returns a 3-tuple with parts:
    1. A path or fd to supply to `os.scandir()`.
    2. The file descriptor for the directory, or None.
    3. Whether the caller should close the fd (bool).
    """
    if dir_fd is None:
        return path, None, False
    elif rel_path == './':
        return dir_fd, dir_fd, False
    else:
        fd = os.open(rel_path, _dir_open_flags, dir_fd=dir_fd)
        return fd, fd, True


class _Globber:
    """Class providing shell-style pattern matching and globbing.
=======
class _GlobberBase:
    """Abstract class providing shell-style pattern matching and globbing.
>>>>>>> 242c7498
    """

    def __init__(self, sep=os.path.sep, case_sensitive=os.name != 'nt',
                 case_pedantic=False, recursive=False, include_hidden=False):
        self.sep = sep
        self.case_sensitive = case_sensitive
        self.case_pedantic = case_pedantic
        self.recursive = recursive
        self.include_hidden = include_hidden

    # Abstract methods

    @staticmethod
    def lexists(path):
        """Implements os.path.lexists().
        """
        raise NotImplementedError

    @staticmethod
    def scandir(path):
        """Implements os.scandir().
        """
        raise NotImplementedError

    @staticmethod
    def add_slash(path):
        """Returns a path with a trailing slash added.
        """
<<<<<<< HEAD
        from contextlib import nullcontext
        return nullcontext(path.iterdir())
=======
        raise NotImplementedError
>>>>>>> 242c7498

    @staticmethod
    def concat_path(path, text):
        """Implements path concatenation.
        """
        raise NotImplementedError

    @staticmethod
    def parse_entry(entry):
        """Returns the path of an entry yielded from scandir().
        """
        raise NotImplementedError

    # High-level methods

    def compile(self, pat):
        return _compile_pattern(pat, self.sep, self.case_sensitive,
                                self.recursive, self.include_hidden)

    def selector(self, parts):
        """Returns a function that selects from a given path, walking and
        filtering according to the glob-style pattern parts in *parts*.
        """
        if not parts:
            return self.select_exists
        part = parts.pop()
        if self.recursive and part == '**':
            selector = self.recursive_selector
        elif part in _special_parts:
            selector = self.special_selector
        elif not self.case_pedantic and magic_check.search(part) is None:
            selector = self.literal_selector
        else:
            selector = self.wildcard_selector
        return selector(part, parts)

    def special_selector(self, part, parts):
        """Returns a function that selects special children of the given path.
        """
        select_next = self.selector(parts)

        def select_special(path, dir_fd=None, rel_path=None, exists=False):
            path = self.concat_path(self.add_slash(path), part)
            if dir_fd is not None:
                rel_path = self.concat_path(self.add_slash(rel_path), part)
            return select_next(path, dir_fd, rel_path, exists)
        return select_special

    def literal_selector(self, part, parts):
        """Returns a function that selects a literal descendant of a path.
        """

        # Optimization: consume and join any subsequent literal parts here,
        # rather than leaving them for the next selector. This reduces the
        # number of string concatenation operations and calls to add_slash().
        while parts and magic_check.search(parts[-1]) is None:
            part += self.sep + parts.pop()

        select_next = self.selector(parts)

        def select_literal(path, dir_fd=None, rel_path=None, exists=False):
            path = self.concat_path(self.add_slash(path), part)
            if dir_fd is not None:
                rel_path = self.concat_path(self.add_slash(rel_path), part)
            return select_next(path, dir_fd, rel_path, exists=False)
        return select_literal

    def wildcard_selector(self, part, parts):
        """Returns a function that selects direct children of a given path,
        filtering by pattern.
        """

        match = None if self.include_hidden and part == '*' else self.compile(part)
        dir_only = bool(parts)
        if dir_only:
            select_next = self.selector(parts)

        def select_wildcard(path, dir_fd=None, rel_path=None, exists=False):
            close_fd = False
            try:
                arg, fd, close_fd = _open_dir(path, dir_fd, rel_path)
                if fd is not None:
                    prefix = self.add_slash(path)
                # We must close the scandir() object before proceeding to
                # avoid exhausting file descriptors when globbing deep trees.
                with self.scandir(arg) as scandir_it:
                    entries = list(scandir_it)
            except OSError:
                pass
            else:
                for entry in entries:
                    if match is None or match(entry.name):
                        if dir_only:
                            try:
                                if not entry.is_dir():
                                    continue
                            except OSError:
                                continue
                        entry_path = self.parse_entry(entry)
                        if fd is not None:
                            entry_path = self.concat_path(prefix, entry_path)
                        if dir_only:
                            yield from select_next(
                                entry_path, fd, entry.name, exists=True)
                        else:
                            yield entry_path
            finally:
                if close_fd:
                    os.close(fd)
        return select_wildcard

    def recursive_selector(self, part, parts):
        """Returns a function that selects a given path and all its children,
        recursively, filtering by pattern.
        """
        # Optimization: consume following '**' parts, which have no effect.
        while parts and parts[-1] == '**':
            parts.pop()

        # Optimization: consume and join any following non-special parts here,
        # rather than leaving them for the next selector. They're used to
        # build a regular expression, which we use to filter the results of
        # the recursive walk. As a result, non-special pattern segments
        # following a '**' wildcard don't require additional filesystem access
        # to expand.
        follow_symlinks = self.recursive is not _no_recurse_symlinks
        if follow_symlinks:
            while parts and parts[-1] not in _special_parts:
                part += self.sep + parts.pop()

        match = None if self.include_hidden and part == '**' else self.compile(part)
        dir_only = bool(parts)
        select_next = self.selector(parts)

        def select_recursive(path, dir_fd=None, rel_path=None, exists=False):
            path = self.add_slash(path)
            if dir_fd is not None:
                rel_path = self.add_slash(rel_path)
            match_pos = len(str(path))
            if match is None or match(str(path), match_pos):
                yield from select_next(path, dir_fd, rel_path, exists)
            stack = [(path, dir_fd, rel_path)]
            try:
                while stack:
                    yield from select_recursive_step(stack, match_pos)
            finally:
                # Close any file descriptors still on the stack.
                while stack:
                    path, dir_fd, rel_path = stack.pop()
                    if path is None:
                        os.close(dir_fd)

        def select_recursive_step(stack, match_pos):
            path, dir_fd, rel_path = stack.pop()
            try:
                if path is None:
                    os.close(dir_fd)
                    return
                arg, fd, close_fd = _open_dir(path, dir_fd, rel_path)
                if fd is not None:
                    prefix = self.add_slash(path)
                    if close_fd:
                        stack.append((None, fd, None))
                # We must close the scandir() object before proceeding to
                # avoid exhausting file descriptors when globbing deep trees.
                with self.scandir(arg) as scandir_it:
                    entries = list(scandir_it)
            except OSError:
                pass
            else:
                for entry in entries:
                    is_dir = False
                    try:
                        if entry.is_dir(follow_symlinks=follow_symlinks):
                            is_dir = True
                    except OSError:
                        pass

                    if is_dir or not dir_only:
                        entry_path = self.parse_entry(entry)
                        if fd is not None:
                            entry_path = self.concat_path(prefix, entry_path)
                        if match is None or match(str(entry_path), match_pos):
                            if dir_only:
                                yield from select_next(
                                    entry_path, fd, entry.name, exists=True)
                            else:
                                # Optimization: directly yield the path if this is
                                # last pattern part.
                                yield entry_path
                        if is_dir:
                            stack.append((entry_path, fd, entry.name))

        return select_recursive

    def select_exists(self, path, dir_fd=None, rel_path=None, exists=False):
        """Yields the given path, if it exists.
        """
        if exists:
            # Optimization: this path is already known to exist, e.g. because
            # it was returned from os.scandir(), so we skip calling lstat().
            yield path
        elif dir_fd is not None:
            try:
                os.lstat(rel_path, dir_fd=dir_fd)
                yield path
            except OSError:
                pass
        elif self.lexists(path):
            yield path


class _StringGlobber(_GlobberBase):
    """Provides shell-style pattern matching and globbing for string paths.
    """
    lexists = staticmethod(os.path.lexists)
    scandir = staticmethod(os.scandir)
    parse_entry = operator.attrgetter('path')
    concat_path = operator.add

    if os.name == 'nt':
        @staticmethod
        def add_slash(pathname):
            tail = os.path.splitroot(pathname)[2]
            if not tail or tail[-1] in '\\/':
                return pathname
            return f'{pathname}\\'
    else:
        @staticmethod
        def add_slash(pathname):
            if not pathname or pathname[-1] == '/':
                return pathname
            return f'{pathname}/'<|MERGE_RESOLUTION|>--- conflicted
+++ resolved
@@ -203,7 +203,6 @@
     return re.compile(regex, flags=flags).match
 
 
-<<<<<<< HEAD
 def _open_dir(path, dir_fd=None, rel_path=None):
     """Prepares the directory for scanning. Returns a 3-tuple with parts:
     1. A path or fd to supply to `os.scandir()`.
@@ -219,12 +218,8 @@
         return fd, fd, True
 
 
-class _Globber:
-    """Class providing shell-style pattern matching and globbing.
-=======
 class _GlobberBase:
     """Abstract class providing shell-style pattern matching and globbing.
->>>>>>> 242c7498
     """
 
     def __init__(self, sep=os.path.sep, case_sensitive=os.name != 'nt',
@@ -253,12 +248,7 @@
     def add_slash(path):
         """Returns a path with a trailing slash added.
         """
-<<<<<<< HEAD
-        from contextlib import nullcontext
-        return nullcontext(path.iterdir())
-=======
         raise NotImplementedError
->>>>>>> 242c7498
 
     @staticmethod
     def concat_path(path, text):
