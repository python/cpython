#! /usr/bin/env python3

'''SMTP/ESMTP client class.

This should follow RFC 821 (SMTP), RFC 1869 (ESMTP), RFC 2554 (SMTP
Authentication) and RFC 2487 (Secure SMTP over TLS).

Notes:

Please remember, when doing ESMTP, that the names of the SMTP service
extensions are NOT the same thing as the option keywords for the RCPT
and MAIL commands!

Example:

  >>> import smtplib
  >>> s=smtplib.SMTP("localhost")
  >>> print(s.help())
  This is Sendmail version 8.8.4
  Topics:
      HELO    EHLO    MAIL    RCPT    DATA
      RSET    NOOP    QUIT    HELP    VRFY
      EXPN    VERB    ETRN    DSN
  For more info use "HELP <topic>".
  To report bugs in the implementation send email to
      sendmail-bugs@sendmail.org.
  For local information send email to Postmaster at your site.
  End of HELP info
  >>> s.putcmd("vrfy","someone@here")
  >>> s.getreply()
  (250, "Somebody OverHere <somebody@here.my.org>")
  >>> s.quit()
'''

# Author: The Dragon De Monsyne <dragondm@integral.org>
# ESMTP support, test code and doc fixes added by
#     Eric S. Raymond <esr@thyrsus.com>
# Better RFC 821 compliance (MAIL and RCPT, and CRLF in data)
#     by Carey Evans <c.evans@clear.net.nz>, for picky mail servers.
# RFC 2554 (authentication) support by Gerhard Haering <gerhard@bigfoot.de>.
#
# This was modified from the Python 1.5 library HTTP lib.

import socket
import io
import re
import email.utils
import email.message
import email.generator
import base64
import hmac
import copy
import datetime
import sys
from email.base64mime import body_encode as encode_base64

__all__ = ["SMTPException", "SMTPServerDisconnected", "SMTPResponseException",
           "SMTPSenderRefused", "SMTPRecipientsRefused", "SMTPDataError",
           "SMTPConnectError", "SMTPHeloError", "SMTPAuthenticationError",
           "quoteaddr", "quotedata", "SMTP"]

SMTP_PORT = 25
SMTP_SSL_PORT = 465
CRLF = "\r\n"
bCRLF = b"\r\n"
_MAXLINE = 8192 # more than 8 times larger than RFC 821, 4.5.3

OLDSTYLE_AUTH = re.compile(r"auth=(.*)", re.I)

# Exception classes used by this module.
class SMTPException(OSError):
    """Base class for all exceptions raised by this module."""

class SMTPNotSupportedError(SMTPException):
    """The command or option is not supported by the SMTP server.

    This exception is raised when an attempt is made to run a command or a
    command with an option which is not supported by the server.
    """

class SMTPServerDisconnected(SMTPException):
    """Not connected to any SMTP server.

    This exception is raised when the server unexpectedly disconnects,
    or when an attempt is made to use the SMTP instance before
    connecting it to a server.
    """

class SMTPResponseException(SMTPException):
    """Base class for all exceptions that include an SMTP error code.

    These exceptions are generated in some instances when the SMTP
    server returns an error code.  The error code is stored in the
    `smtp_code' attribute of the error, and the `smtp_error' attribute
    is set to the error message.
    """

    def __init__(self, code, msg):
        self.smtp_code = code
        self.smtp_error = msg
        self.args = (code, msg)

class SMTPSenderRefused(SMTPResponseException):
    """Sender address refused.

    In addition to the attributes set by on all SMTPResponseException
    exceptions, this sets `sender' to the string that the SMTP refused.
    """

    def __init__(self, code, msg, sender):
        self.smtp_code = code
        self.smtp_error = msg
        self.sender = sender
        self.args = (code, msg, sender)

class SMTPRecipientsRefused(SMTPException):
    """All recipient addresses refused.

    The errors for each recipient are accessible through the attribute
    'recipients', which is a dictionary of exactly the same sort as
    SMTP.sendmail() returns.
    """

    def __init__(self, recipients):
        self.recipients = recipients
        self.args = (recipients,)


class SMTPDataError(SMTPResponseException):
    """The SMTP server didn't accept the data."""

class SMTPConnectError(SMTPResponseException):
    """Error during connection establishment."""

class SMTPHeloError(SMTPResponseException):
    """The server refused our HELO reply."""

class SMTPAuthenticationError(SMTPResponseException):
    """Authentication error.

    Most probably the server didn't accept the username/password
    combination provided.
    """

def quoteaddr(addrstring):
    """Quote a subset of the email addresses defined by RFC 821.

    Should be able to handle anything email.utils.parseaddr can handle.
    """
    displayname, addr = email.utils.parseaddr(addrstring)
    if (displayname, addr) == ('', ''):
        # parseaddr couldn't parse it, use it as is and hope for the best.
        if addrstring.strip().startswith('<'):
            return addrstring
        return "<%s>" % addrstring
    return "<%s>" % addr

def _addr_only(addrstring):
    displayname, addr = email.utils.parseaddr(addrstring)
    if (displayname, addr) == ('', ''):
        # parseaddr couldn't parse it, so use it as is.
        return addrstring
    return addr

# Legacy method kept for backward compatibility.
def quotedata(data):
    """Quote data for email.

    Double leading '.', and change Unix newline '\\n', or Mac '\\r' into
    Internet CRLF end-of-line.
    """
    return re.sub(r'(?m)^\.', '..',
        re.sub(r'(?:\r\n|\n|\r(?!\n))', CRLF, data))

def _quote_periods(bindata):
    return re.sub(br'(?m)^\.', b'..', bindata)

def _fix_eols(data):
    return  re.sub(r'(?:\r\n|\n|\r(?!\n))', CRLF, data)

try:
    import ssl
except ImportError:
    _have_ssl = False
else:
    _have_ssl = True


class SMTP:
    """This class manages a connection to an SMTP or ESMTP server.
    SMTP Objects:
        SMTP objects have the following attributes:
            helo_resp
                This is the message given by the server in response to the
                most recent HELO command.

            ehlo_resp
                This is the message given by the server in response to the
                most recent EHLO command. This is usually multiline.

            does_esmtp
                This is a True value _after you do an EHLO command_, if the
                server supports ESMTP.

            esmtp_features
                This is a dictionary, which, if the server supports ESMTP,
                will _after you do an EHLO command_, contain the names of the
                SMTP service extensions this server supports, and their
                parameters (if any).

                Note, all extension names are mapped to lower case in the
                dictionary.

        See each method's docstrings for details.  In general, there is a
        method of the same name to perform each SMTP command.  There is also a
        method called 'sendmail' that will do an entire mail transaction.
        """
    debuglevel = 0
    file = None
    helo_resp = None
    ehlo_msg = "ehlo"
    ehlo_resp = None
    does_esmtp = 0
    default_port = SMTP_PORT

    def __init__(self, host='', port=0, local_hostname=None,
                 timeout=socket._GLOBAL_DEFAULT_TIMEOUT,
                 source_address=None):
        """Initialize a new instance.

        If specified, `host' is the name of the remote host to which to
        connect.  If specified, `port' specifies the port to which to connect.
        By default, smtplib.SMTP_PORT is used.  If a host is specified the
        connect method is called, and if it returns anything other than a
        success code an SMTPConnectError is raised.  If specified,
        `local_hostname` is used as the FQDN of the local host in the HELO/EHLO
        command.  Otherwise, the local hostname is found using
        socket.getfqdn(). The `source_address` parameter takes a 2-tuple (host,
        port) for the socket to bind to as its source address before
        connecting. If the host is '' and port is 0, the OS default behavior
        will be used.

        """
        self._host = host
        self.timeout = timeout
        self.esmtp_features = {}
        self.command_encoding = 'ascii'
        self.source_address = source_address

        if host:
            (code, msg) = self.connect(host, port)
            if code != 220:
                self.close()
                raise SMTPConnectError(code, msg)
        if local_hostname is not None:
            self.local_hostname = local_hostname
        else:
            # RFC 2821 says we should use the fqdn in the EHLO/HELO verb, and
            # if that can't be calculated, that we should use a domain literal
            # instead (essentially an encoded IP address like [A.B.C.D]).
            fqdn = socket.getfqdn()
            if '.' in fqdn:
                self.local_hostname = fqdn
            else:
                # We can't find an fqdn hostname, so use a domain literal
                addr = '127.0.0.1'
                try:
                    addr = socket.gethostbyname(socket.gethostname())
                except socket.gaierror:
                    pass
                self.local_hostname = '[%s]' % addr

    def __enter__(self):
        return self

    def __exit__(self, *args):
        try:
            code, message = self.docmd("QUIT")
            if code != 221:
                raise SMTPResponseException(code, message)
        except SMTPServerDisconnected:
            pass
        finally:
            self.close()

    def set_debuglevel(self, debuglevel):
        """Set the debug output level.

        A non-false value results in debug messages for connection and for all
        messages sent to and received from the server.

        """
        self.debuglevel = debuglevel

    def _print_debug(self, *args):
        if self.debuglevel > 1:
            print(datetime.datetime.now().time(), *args, file=sys.stderr)
        else:
            print(*args, file=sys.stderr)

    def _get_socket(self, host, port, timeout):
        # This makes it simpler for SMTP_SSL to use the SMTP connect code
        # and just alter the socket connection bit.
        if self.debuglevel > 0:
            self._print_debug('connect: to', (host, port), self.source_address)
        return socket.create_connection((host, port), timeout,
                                        self.source_address)

    def connect(self, host='localhost', port=0, source_address=None):
        """Connect to a host on a given port.

        If the hostname ends with a colon (`:') followed by a number, and
        there is no port specified, that suffix will be stripped off and the
        number interpreted as the port number to use.

        Note: This method is automatically invoked by __init__, if a host is
        specified during instantiation.

        """

        if source_address:
            self.source_address = source_address

        if not port and (host.find(':') == host.rfind(':')):
            i = host.rfind(':')
            if i >= 0:
                host, port = host[:i], host[i + 1:]
                try:
                    port = int(port)
                except ValueError:
                    raise OSError("nonnumeric port")
        if not port:
            port = self.default_port
        if self.debuglevel > 0:
            self._print_debug('connect:', (host, port))
        self.sock = self._get_socket(host, port, self.timeout)
        self.file = None
        (code, msg) = self.getreply()
        if self.debuglevel > 0:
            self._print_debug('connect:', repr(msg))
        return (code, msg)

    def send(self, s):
        """Send `s' to the server."""
        if self.debuglevel > 0:
            self._print_debug('send:', repr(s))
        if hasattr(self, 'sock') and self.sock:
            if isinstance(s, str):
                # send is used by the 'data' command, where command_encoding
                # should not be used, but 'data' needs to convert the string to
                # binary itself anyway, so that's not a problem.
                s = s.encode(self.command_encoding)
            try:
                self.sock.sendall(s)
            except OSError:
                self.close()
                raise SMTPServerDisconnected('Server not connected')
        else:
            raise SMTPServerDisconnected('please run connect() first')

    def putcmd(self, cmd, args=""):
        """Send a command to the server."""
        if args == "":
            str = '%s%s' % (cmd, CRLF)
        else:
            str = '%s %s%s' % (cmd, args, CRLF)
        self.send(str)

    def getreply(self):
        """Get a reply from the server.

        Returns a tuple consisting of:

          - server response code (e.g. '250', or such, if all goes well)
            Note: returns -1 if it can't read response code.

          - server response string corresponding to response code (multiline
            responses are converted to a single, multiline string).

        Raises SMTPServerDisconnected if end-of-file is reached.
        """
        resp = []
        if self.file is None:
            self.file = self.sock.makefile('rb')
        while 1:
            try:
                line = self.file.readline(_MAXLINE + 1)
            except OSError as e:
                self.close()
                raise SMTPServerDisconnected("Connection unexpectedly closed: "
                                             + str(e))
            if not line:
                self.close()
                raise SMTPServerDisconnected("Connection unexpectedly closed")
            if self.debuglevel > 0:
                self._print_debug('reply:', repr(line))
            if len(line) > _MAXLINE:
                self.close()
                raise SMTPResponseException(500, "Line too long.")
            resp.append(line[4:].strip(b' \t\r\n'))
            code = line[:3]
            # Check that the error code is syntactically correct.
            # Don't attempt to read a continuation line if it is broken.
            try:
                errcode = int(code)
            except ValueError:
                errcode = -1
                break
            # Check if multiline response.
            if line[3:4] != b"-":
                break

        errmsg = b"\n".join(resp)
        if self.debuglevel > 0:
            self._print_debug('reply: retcode (%s); Msg: %a' % (errcode, errmsg))
        return errcode, errmsg

    def docmd(self, cmd, args=""):
        """Send a command, and return its response code."""
        self.putcmd(cmd, args)
        return self.getreply()

    # std smtp commands
    def helo(self, name=''):
        """SMTP 'helo' command.
        Hostname to send for this command defaults to the FQDN of the local
        host.
        """
        self.putcmd("helo", name or self.local_hostname)
        (code, msg) = self.getreply()
        self.helo_resp = msg
        return (code, msg)

    def ehlo(self, name=''):
        """ SMTP 'ehlo' command.
        Hostname to send for this command defaults to the FQDN of the local
        host.
        """
        self.esmtp_features = {}
        self.putcmd(self.ehlo_msg, name or self.local_hostname)
        (code, msg) = self.getreply()
        # According to RFC1869 some (badly written)
        # MTA's will disconnect on an ehlo. Toss an exception if
        # that happens -ddm
        if code == -1 and len(msg) == 0:
            self.close()
            raise SMTPServerDisconnected("Server not connected")
        self.ehlo_resp = msg
        if code != 250:
            return (code, msg)
        self.does_esmtp = 1
        #parse the ehlo response -ddm
        assert isinstance(self.ehlo_resp, bytes), repr(self.ehlo_resp)
        resp = self.ehlo_resp.decode("latin-1").split('\n')
        del resp[0]
        for each in resp:
            # To be able to communicate with as many SMTP servers as possible,
            # we have to take the old-style auth advertisement into account,
            # because:
            # 1) Else our SMTP feature parser gets confused.
            # 2) There are some servers that only advertise the auth methods we
            #    support using the old style.
            auth_match = OLDSTYLE_AUTH.match(each)
            if auth_match:
                # This doesn't remove duplicates, but that's no problem
                self.esmtp_features["auth"] = self.esmtp_features.get("auth", "") \
                        + " " + auth_match.groups(0)[0]
                continue

            # RFC 1869 requires a space between ehlo keyword and parameters.
            # It's actually stricter, in that only spaces are allowed between
            # parameters, but were not going to check for that here.  Note
            # that the space isn't present if there are no parameters.
            m = re.match(r'(?P<feature>[A-Za-z0-9][A-Za-z0-9\-]*) ?', each)
            if m:
                feature = m.group("feature").lower()
                params = m.string[m.end("feature"):].strip()
                if feature == "auth":
                    self.esmtp_features[feature] = self.esmtp_features.get(feature, "") \
                            + " " + params
                else:
                    self.esmtp_features[feature] = params
        return (code, msg)

    def has_extn(self, opt):
        """Does the server support a given SMTP service extension?"""
        return opt.lower() in self.esmtp_features

    def help(self, args=''):
        """SMTP 'help' command.
        Returns help text from server."""
        self.putcmd("help", args)
        return self.getreply()[1]

    def rset(self):
        """SMTP 'rset' command -- resets session."""
        self.command_encoding = 'ascii'
        return self.docmd("rset")

    def _rset(self):
        """Internal 'rset' command which ignores any SMTPServerDisconnected error.

        Used internally in the library, since the server disconnected error
        should appear to the application when the *next* command is issued, if
        we are doing an internal "safety" reset.
        """
        try:
            self.rset()
        except SMTPServerDisconnected:
            pass

    def noop(self):
        """SMTP 'noop' command -- doesn't do anything :>"""
        return self.docmd("noop")

    def mail(self, sender, options=()):
        """SMTP 'mail' command -- begins mail xfer session.

        This method may raise the following exceptions:

         SMTPNotSupportedError  The options parameter includes 'SMTPUTF8'
                                but the SMTPUTF8 extension is not supported by
                                the server.
        """
        optionlist = ''
        if options and self.does_esmtp:
            if any(x.lower()=='smtputf8' for x in options):
                if self.has_extn('smtputf8'):
                    self.command_encoding = 'utf-8'
                else:
                    raise SMTPNotSupportedError(
                        'SMTPUTF8 not supported by server')
            optionlist = ' ' + ' '.join(options)
        self.putcmd("mail", "FROM:%s%s" % (quoteaddr(sender), optionlist))
        return self.getreply()

    def rcpt(self, recip, options=()):
        """SMTP 'rcpt' command -- indicates 1 recipient for this mail."""
        optionlist = ''
        if options and self.does_esmtp:
            optionlist = ' ' + ' '.join(options)
        self.putcmd("rcpt", "TO:%s%s" % (quoteaddr(recip), optionlist))
        return self.getreply()

    def data(self, msg):
        """SMTP 'DATA' command -- sends message data to server.

        Automatically quotes lines beginning with a period per rfc821.
        Raises SMTPDataError if there is an unexpected reply to the
        DATA command; the return value from this method is the final
        response code received when the all data is sent.  If msg
        is a string, lone '\\r' and '\\n' characters are converted to
        '\\r\\n' characters.  If msg is bytes, it is transmitted as is.
        """
        self.putcmd("data")
        (code, repl) = self.getreply()
        if self.debuglevel > 0:
            self._print_debug('data:', (code, repl))
        if code != 354:
            raise SMTPDataError(code, repl)
        else:
            if isinstance(msg, str):
                msg = _fix_eols(msg).encode('ascii')
            q = _quote_periods(msg)
            if q[-2:] != bCRLF:
                q = q + bCRLF
            q = q + b"." + bCRLF
            self.send(q)
            (code, msg) = self.getreply()
            if self.debuglevel > 0:
                self._print_debug('data:', (code, msg))
            return (code, msg)

    def verify(self, address):
        """SMTP 'verify' command -- checks for address validity."""
        self.putcmd("vrfy", _addr_only(address))
        return self.getreply()
    # a.k.a.
    vrfy = verify

    def expn(self, address):
        """SMTP 'expn' command -- expands a mailing list."""
        self.putcmd("expn", _addr_only(address))
        return self.getreply()

    # some useful methods

    def ehlo_or_helo_if_needed(self):
        """Call self.ehlo() and/or self.helo() if needed.

        If there has been no previous EHLO or HELO command this session, this
        method tries ESMTP EHLO first.

        This method may raise the following exceptions:

         SMTPHeloError            The server didn't reply properly to
                                  the helo greeting.
        """
        if self.helo_resp is None and self.ehlo_resp is None:
            if not (200 <= self.ehlo()[0] <= 299):
                (code, resp) = self.helo()
                if not (200 <= code <= 299):
                    raise SMTPHeloError(code, resp)

    def auth(self, mechanism, authobject, *, initial_response_ok=True):
        """Authentication command - requires response processing.

        'mechanism' specifies which authentication mechanism is to
        be used - the valid values are those listed in the 'auth'
        element of 'esmtp_features'.

        'authobject' must be a callable object taking a single argument:

                data = authobject(challenge)

        It will be called to process the server's challenge response; the
        challenge argument it is passed will be a bytes.  It should return
        an ASCII string that will be base64 encoded and sent to the server.

        Keyword arguments:
            - initial_response_ok: Allow sending the RFC 4954 initial-response
              to the AUTH command, if the authentication methods supports it.
        """
        # RFC 4954 allows auth methods to provide an initial response.  Not all
        # methods support it.  By definition, if they return something other
        # than None when challenge is None, then they do.  See issue #15014.
        mechanism = mechanism.upper()
        initial_response = (authobject() if initial_response_ok else None)
        if initial_response is not None:
            response = encode_base64(initial_response.encode('ascii'), eol='')
            (code, resp) = self.docmd("AUTH", mechanism + " " + response)
        else:
            (code, resp) = self.docmd("AUTH", mechanism)
        # If server responds with a challenge, send the response.
        if code == 334:
            challenge = base64.decodebytes(resp)
            response = encode_base64(
                authobject(challenge).encode('ascii'), eol='')
            (code, resp) = self.docmd(response)
        if code in (235, 503):
            return (code, resp)
        raise SMTPAuthenticationError(code, resp)

    def auth_cram_md5(self, challenge=None):
        """ Authobject to use with CRAM-MD5 authentication. Requires self.user
        and self.password to be set."""
        # CRAM-MD5 does not support initial-response.
        if challenge is None:
            return None
        return self.user + " " + hmac.HMAC(
            self.password.encode('ascii'), challenge, 'md5').hexdigest()

    def auth_plain(self, challenge=None):
        """ Authobject to use with PLAIN authentication. Requires self.user and
        self.password to be set."""
        return "\0%s\0%s" % (self.user, self.password)

    def auth_login(self, challenge=None):
        """ Authobject to use with LOGIN authentication. Requires self.user and
        self.password to be set."""
        if challenge is None:
            return self.user
        else:
            return self.password

    def login(self, user, password, *, initial_response_ok=True):
        """Log in on an SMTP server that requires authentication.

        The arguments are:
            - user:         The user name to authenticate with.
            - password:     The password for the authentication.

        Keyword arguments:
            - initial_response_ok: Allow sending the RFC 4954 initial-response
              to the AUTH command, if the authentication methods supports it.

        If there has been no previous EHLO or HELO command this session, this
        method tries ESMTP EHLO first.

        This method will return normally if the authentication was successful.

        This method may raise the following exceptions:

         SMTPHeloError            The server didn't reply properly to
                                  the helo greeting.
         SMTPAuthenticationError  The server didn't accept the username/
                                  password combination.
         SMTPNotSupportedError    The AUTH command is not supported by the
                                  server.
         SMTPException            No suitable authentication method was
                                  found.
        """

        self.ehlo_or_helo_if_needed()
        if not self.has_extn("auth"):
            raise SMTPNotSupportedError(
                "SMTP AUTH extension not supported by server.")

        # Authentication methods the server claims to support
        advertised_authlist = self.esmtp_features["auth"].split()

        # Authentication methods we can handle in our preferred order:
        preferred_auths = ['CRAM-MD5', 'PLAIN', 'LOGIN']

        # We try the supported authentications in our preferred order, if
        # the server supports them.
        authlist = [auth for auth in preferred_auths
                    if auth in advertised_authlist]
        if not authlist:
            raise SMTPException("No suitable authentication method found.")

        # Some servers advertise authentication methods they don't really
        # support, so if authentication fails, we continue until we've tried
        # all methods.
        self.user, self.password = user, password
        for authmethod in authlist:
            method_name = 'auth_' + authmethod.lower().replace('-', '_')
            try:
                (code, resp) = self.auth(
                    authmethod, getattr(self, method_name),
                    initial_response_ok=initial_response_ok)
                # 235 == 'Authentication successful'
                # 503 == 'Error: already authenticated'
                if code in (235, 503):
                    return (code, resp)
            except SMTPAuthenticationError as e:
                last_exception = e

        # We could not login successfully.  Return result of last attempt.
        raise last_exception

    def starttls(self, keyfile=None, certfile=None, context=None):
        """Puts the connection to the SMTP server into TLS mode.

        If there has been no previous EHLO or HELO command this session, this
        method tries ESMTP EHLO first.

        If the server supports TLS, this will encrypt the rest of the SMTP
        session. If you provide the keyfile and certfile parameters,
        the identity of the SMTP server and client can be checked. This,
        however, depends on whether the socket module really checks the
        certificates.

        This method may raise the following exceptions:

         SMTPHeloError            The server didn't reply properly to
                                  the helo greeting.
        """
        self.ehlo_or_helo_if_needed()
        if not self.has_extn("starttls"):
            raise SMTPNotSupportedError(
                "STARTTLS extension not supported by server.")
        (resp, reply) = self.docmd("STARTTLS")
        if resp == 220:
            if not _have_ssl:
                raise RuntimeError("No SSL support included in this Python")
            if context is not None and keyfile is not None:
                raise ValueError("context and keyfile arguments are mutually "
                                 "exclusive")
            if context is not None and certfile is not None:
                raise ValueError("context and certfile arguments are mutually "
                                 "exclusive")
            if keyfile is not None or certfile is not None:
                import warnings
                warnings.warn("keyfile and certfile are deprecated, use a"
                              "custom context instead", DeprecationWarning, 2)
            if context is None:
                context = ssl._create_stdlib_context(certfile=certfile,
                                                     keyfile=keyfile)
            self.sock = context.wrap_socket(self.sock,
                                            server_hostname=self._host)
            self.file = None
            # RFC 3207:
            # The client MUST discard any knowledge obtained from
            # the server, such as the list of SMTP service extensions,
            # which was not obtained from the TLS negotiation itself.
            self.helo_resp = None
            self.ehlo_resp = None
            self.esmtp_features = {}
            self.does_esmtp = 0
        else:
            # RFC 3207:
            # 501 Syntax error (no parameters allowed)
            # 454 TLS not available due to temporary reason
            raise SMTPResponseException(resp, reply)
        return (resp, reply)

    def sendmail(self, from_addr, to_addrs, msg, mail_options=(),
                 rcpt_options=()):
        """This command performs an entire mail transaction.

        The arguments are:
            - from_addr    : The address sending this mail.
            - to_addrs     : A list of addresses to send this mail to.  A bare
                             string will be treated as a list with 1 address.
            - msg          : The message to send.
            - mail_options : List of ESMTP options (such as 8bitmime) for the
                             mail command.
            - rcpt_options : List of ESMTP options (such as DSN commands) for
                             all the rcpt commands.

        msg may be a string containing characters in the ASCII range, or a byte
        string.  A string is encoded to bytes using the ascii codec, and lone
        \\r and \\n characters are converted to \\r\\n characters.

        If there has been no previous EHLO or HELO command this session, this
        method tries ESMTP EHLO first.  If the server does ESMTP, message size
        and each of the specified options will be passed to it.  If EHLO
        fails, HELO will be tried and ESMTP options suppressed.

        This method will return normally if the mail is accepted for at least
        one recipient.  It returns a dictionary, with one entry for each
        recipient that was refused.  Each entry contains a tuple of the SMTP
        error code and the accompanying error message sent by the server.

        This method may raise the following exceptions:

         SMTPHeloError          The server didn't reply properly to
                                the helo greeting.
         SMTPRecipientsRefused  The server rejected ALL recipients
                                (no mail was sent).
         SMTPSenderRefused      The server didn't accept the from_addr.
         SMTPDataError          The server replied with an unexpected
                                error code (other than a refusal of
                                a recipient).
         SMTPNotSupportedError  The mail_options parameter includes 'SMTPUTF8'
                                but the SMTPUTF8 extension is not supported by
                                the server.

        Note: the connection will be open even after an exception is raised.

        Example:

         >>> import smtplib
         >>> s=smtplib.SMTP("localhost")
         >>> tolist=["one@one.org","two@two.org","three@three.org","four@four.org"]
         >>> msg = '''\\
         ... From: Me@my.org
         ... Subject: testin'...
         ...
         ... This is a test '''
         >>> s.sendmail("me@my.org",tolist,msg)
         { "three@three.org" : ( 550 ,"User unknown" ) }
         >>> s.quit()

        In the above example, the message was accepted for delivery to three
        of the four addresses, and one was rejected, with the error code
        550.  If all addresses are accepted, then the method will return an
        empty dictionary.

        """
        self.ehlo_or_helo_if_needed()
        esmtp_opts = []
        if isinstance(msg, str):
            msg = _fix_eols(msg).encode('ascii')
        if self.does_esmtp:
            if self.has_extn('size'):
                esmtp_opts.append("size=%d" % len(msg))
            for option in mail_options:
                esmtp_opts.append(option)
        (code, resp) = self.mail(from_addr, esmtp_opts)
        if code != 250:
            if code == 421:
                self.close()
            else:
                self._rset()
            raise SMTPSenderRefused(code, resp, from_addr)
        senderrs = {}
        if isinstance(to_addrs, str):
            to_addrs = [to_addrs]
        for each in to_addrs:
            (code, resp) = self.rcpt(each, rcpt_options)
            if (code != 250) and (code != 251):
                senderrs[each] = (code, resp)
            if code == 421:
                self.close()
                raise SMTPRecipientsRefused(senderrs)
        if len(senderrs) == len(to_addrs):
            # the server refused all our recipients
            self._rset()
            raise SMTPRecipientsRefused(senderrs)
        (code, resp) = self.data(msg)
        if code != 250:
            if code == 421:
                self.close()
            else:
                self._rset()
            raise SMTPDataError(code, resp)
        #if we got here then somebody got our mail
        return senderrs

    def send_message(self, msg, from_addr=None, to_addrs=None,
                     mail_options=(), rcpt_options=()):
        """Converts message to a bytestring and passes it to sendmail.

        The arguments are as for sendmail, except that msg is an
        email.message.Message object.  If from_addr is None or to_addrs is
        None, these arguments are taken from the headers of the Message as
        described in RFC 2822 (a ValueError is raised if there is more than
        one set of 'Resent-' headers).  Regardless of the values of from_addr and
        to_addr, any Bcc field (or Resent-Bcc field, when the Message is a
        resent) of the Message object won't be transmitted.  The Message
        object is then serialized using email.generator.BytesGenerator and
        sendmail is called to transmit the message.  If the sender or any of
        the recipient addresses contain non-ASCII and the server advertises the
        SMTPUTF8 capability, the policy is cloned with utf8 set to True for the
        serialization, and SMTPUTF8 and BODY=8BITMIME are asserted on the send.
        If the server does not support SMTPUTF8, an SMTPNotSupported error is
        raised.  If the policy requests an '8bit' cte and the server supports
        8BITMIME, the message will be sent using it.  Otherwise the policy
        will be cloned with cte_type set to '7bit'.  If we didn't clone the
        policy as previously described, the generator is called with the
        original policy.

        """
        # 'Resent-Date' is a mandatory field if the Message is resent (RFC 2822
        # Section 3.6.6). In such a case, we use the 'Resent-*' fields.  However,
        # if there is more than one 'Resent-' block there's no way to
        # unambiguously determine which one is the most recent in all cases,
        # so rather than guess we raise a ValueError in that case.
        #
        # TODO implement heuristics to guess the correct Resent-* block with an
        # option allowing the user to enable the heuristics.  (It should be
        # possible to guess correctly almost all of the time.)

        mail_options = mail_options[:]
        self.ehlo_or_helo_if_needed()
        resent = msg.get_all('Resent-Date')
        if resent is None:
            header_prefix = ''
        elif len(resent) == 1:
            header_prefix = 'Resent-'
        else:
            raise ValueError("message has more than one 'Resent-' header block")
        if from_addr is None:
            # Prefer the sender field per RFC 2822:3.6.2.
            from_addr = (msg[header_prefix + 'Sender']
                           if (header_prefix + 'Sender') in msg
                           else msg[header_prefix + 'From'])
            from_addr = email.utils.getaddresses([from_addr])[0][1]
        if to_addrs is None:
            addr_fields = [f for f in (msg[header_prefix + 'To'],
                                       msg[header_prefix + 'Bcc'],
                                       msg[header_prefix + 'Cc'])
                           if f is not None]
            to_addrs = [a[1] for a in email.utils.getaddresses(addr_fields)]
        # Make a local copy so we can delete the bcc headers.
        msg_copy = copy.copy(msg)
        policy = msg.policy
        del msg_copy['Bcc']
        del msg_copy['Resent-Bcc']
        body_is_8bit = False
        try:
            ''.join([from_addr, *to_addrs]).encode('ascii')
        except UnicodeEncodeError:
            if not self.has_extn('smtputf8'):
                raise SMTPNotSupportedError(
                    "One or more source or delivery addresses require"
                    " internationalized email support, but the server"
                    " does not advertise the required SMTPUTF8 capability")
<<<<<<< HEAD
            policy = policy.clone(utf8=True)
            mail_options.append('SMTPUTF8')
            body_is_8bit = True
        if policy.cte_type == '8bit':
            if self.has_extn('8bitmime'):
                body_is_8bit = True
=======
            international = True
        with io.BytesIO() as bytesmsg:
            if international:
                g = email.generator.BytesGenerator(
                    bytesmsg, policy=msg.policy.clone(utf8=True))
                mail_options = (*mail_options, 'SMTPUTF8', 'BODY=8BITMIME')
>>>>>>> 488cfb78
            else:
                policy = policy.clone(cte_type='7bit')
        if body_is_8bit:
            mail_options.append('BODY=8BITMIME')
        with io.BytesIO() as bytesmsg:
            g = email.generator.BytesGenerator(bytesmsg, policy=policy)
            g.flatten(msg_copy, linesep='\r\n')
            flatmsg = bytesmsg.getvalue()
        return self.sendmail(from_addr, to_addrs, flatmsg, mail_options,
                             rcpt_options)

    def close(self):
        """Close the connection to the SMTP server."""
        try:
            file = self.file
            self.file = None
            if file:
                file.close()
        finally:
            sock = self.sock
            self.sock = None
            if sock:
                sock.close()

    def quit(self):
        """Terminate the SMTP session."""
        res = self.docmd("quit")
        # A new EHLO is required after reconnecting with connect()
        self.ehlo_resp = self.helo_resp = None
        self.esmtp_features = {}
        self.does_esmtp = False
        self.close()
        return res

if _have_ssl:

    class SMTP_SSL(SMTP):
        """ This is a subclass derived from SMTP that connects over an SSL
        encrypted socket (to use this class you need a socket module that was
        compiled with SSL support). If host is not specified, '' (the local
        host) is used. If port is omitted, the standard SMTP-over-SSL port
        (465) is used.  local_hostname and source_address have the same meaning
        as they do in the SMTP class.  keyfile and certfile are also optional -
        they can contain a PEM formatted private key and certificate chain file
        for the SSL connection. context also optional, can contain a
        SSLContext, and is an alternative to keyfile and certfile; If it is
        specified both keyfile and certfile must be None.

        """

        default_port = SMTP_SSL_PORT

        def __init__(self, host='', port=0, local_hostname=None,
                     keyfile=None, certfile=None,
                     timeout=socket._GLOBAL_DEFAULT_TIMEOUT,
                     source_address=None, context=None):
            if context is not None and keyfile is not None:
                raise ValueError("context and keyfile arguments are mutually "
                                 "exclusive")
            if context is not None and certfile is not None:
                raise ValueError("context and certfile arguments are mutually "
                                 "exclusive")
            if keyfile is not None or certfile is not None:
                import warnings
                warnings.warn("keyfile and certfile are deprecated, use a"
                              "custom context instead", DeprecationWarning, 2)
            self.keyfile = keyfile
            self.certfile = certfile
            if context is None:
                context = ssl._create_stdlib_context(certfile=certfile,
                                                     keyfile=keyfile)
            self.context = context
            SMTP.__init__(self, host, port, local_hostname, timeout,
                    source_address)

        def _get_socket(self, host, port, timeout):
            if self.debuglevel > 0:
                self._print_debug('connect:', (host, port))
            new_socket = socket.create_connection((host, port), timeout,
                    self.source_address)
            new_socket = self.context.wrap_socket(new_socket,
                                                  server_hostname=self._host)
            return new_socket

    __all__.append("SMTP_SSL")

#
# LMTP extension
#
LMTP_PORT = 2003

class LMTP(SMTP):
    """LMTP - Local Mail Transfer Protocol

    The LMTP protocol, which is very similar to ESMTP, is heavily based
    on the standard SMTP client. It's common to use Unix sockets for
    LMTP, so our connect() method must support that as well as a regular
    host:port server.  local_hostname and source_address have the same
    meaning as they do in the SMTP class.  To specify a Unix socket,
    you must use an absolute path as the host, starting with a '/'.

    Authentication is supported, using the regular SMTP mechanism. When
    using a Unix socket, LMTP generally don't support or require any
    authentication, but your mileage might vary."""

    ehlo_msg = "lhlo"

    def __init__(self, host='', port=LMTP_PORT, local_hostname=None,
            source_address=None):
        """Initialize a new instance."""
        SMTP.__init__(self, host, port, local_hostname=local_hostname,
                      source_address=source_address)

    def connect(self, host='localhost', port=0, source_address=None):
        """Connect to the LMTP daemon, on either a Unix or a TCP socket."""
        if host[0] != '/':
            return SMTP.connect(self, host, port, source_address=source_address)

        # Handle Unix-domain sockets.
        try:
            self.sock = socket.socket(socket.AF_UNIX, socket.SOCK_STREAM)
            self.file = None
            self.sock.connect(host)
        except OSError:
            if self.debuglevel > 0:
                self._print_debug('connect fail:', host)
            if self.sock:
                self.sock.close()
            self.sock = None
            raise
        (code, msg) = self.getreply()
        if self.debuglevel > 0:
            self._print_debug('connect:', msg)
        return (code, msg)


# Test the sendmail method, which tests most of the others.
# Note: This always sends to localhost.
if __name__ == '__main__':
    def prompt(prompt):
        sys.stdout.write(prompt + ": ")
        sys.stdout.flush()
        return sys.stdin.readline().strip()

    fromaddr = prompt("From")
    toaddrs = prompt("To").split(',')
    print("Enter message, end with ^D:")
    msg = ''
    while 1:
        line = sys.stdin.readline()
        if not line:
            break
        msg = msg + line
    print("Message length is %d" % len(msg))

    server = SMTP('localhost')
    server.set_debuglevel(1)
    server.sendmail(fromaddr, toaddrs, msg)
    server.quit()<|MERGE_RESOLUTION|>--- conflicted
+++ resolved
@@ -923,7 +923,7 @@
         # option allowing the user to enable the heuristics.  (It should be
         # possible to guess correctly almost all of the time.)
 
-        mail_options = mail_options[:]
+        mail_options = list(mail_options)
         self.ehlo_or_helo_if_needed()
         resent = msg.get_all('Resent-Date')
         if resent is None:
@@ -958,21 +958,12 @@
                     "One or more source or delivery addresses require"
                     " internationalized email support, but the server"
                     " does not advertise the required SMTPUTF8 capability")
-<<<<<<< HEAD
             policy = policy.clone(utf8=True)
             mail_options.append('SMTPUTF8')
             body_is_8bit = True
         if policy.cte_type == '8bit':
             if self.has_extn('8bitmime'):
                 body_is_8bit = True
-=======
-            international = True
-        with io.BytesIO() as bytesmsg:
-            if international:
-                g = email.generator.BytesGenerator(
-                    bytesmsg, policy=msg.policy.clone(utf8=True))
-                mail_options = (*mail_options, 'SMTPUTF8', 'BODY=8BITMIME')
->>>>>>> 488cfb78
             else:
                 policy = policy.clone(cte_type='7bit')
         if body_is_8bit:
