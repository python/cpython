--- conflicted
+++ resolved
@@ -670,9 +670,10 @@
 
 
 def _main():
-<<<<<<< HEAD
     """Run the mimetypes command line interface."""
+    import sys
     from argparse import ArgumentParser
+
     parser = ArgumentParser(description='map filename extensions to MIME types')
     parser.add_argument(
         '-e', '--extension',
@@ -701,52 +702,6 @@
                 print('type:', guess, 'encoding:', encoding)
             else:
                 sys.exit(f"error: unknown extension of {gtype}")
-=======
-    import getopt
-    import sys
-
-    USAGE = """\
-Usage: mimetypes.py [options] type
-
-Options:
-    --help / -h       -- print this message and exit
-    --lenient / -l    -- additionally search of some common, but non-standard
-                         types.
-    --extension / -e  -- guess extension instead of type
-
-More than one type argument may be given.
-"""
-
-    def usage(code, msg=''):
-        print(USAGE)
-        if msg: print(msg)
-        sys.exit(code)
-
-    try:
-        opts, args = getopt.getopt(sys.argv[1:], 'hle',
-                                   ['help', 'lenient', 'extension'])
-    except getopt.error as msg:
-        usage(1, msg)
-
-    strict = 1
-    extension = 0
-    for opt, arg in opts:
-        if opt in ('-h', '--help'):
-            usage(0)
-        elif opt in ('-l', '--lenient'):
-            strict = 0
-        elif opt in ('-e', '--extension'):
-            extension = 1
-    for gtype in args:
-        if extension:
-            guess = guess_extension(gtype, strict)
-            if not guess: print("I don't know anything about type", gtype)
-            else: print(guess)
-        else:
-            guess, encoding = guess_type(gtype, strict)
-            if not guess: print("I don't know anything about type", gtype)
-            else: print('type:', guess, 'encoding:', encoding)
->>>>>>> 0a9ae5ed
 
 
 if __name__ == '__main__':
