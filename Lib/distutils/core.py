"""distutils.core

The only module that needs to be imported to use the Distutils; provides
the 'setup' function (which is to be called from the setup script).  Also
indirectly provides the Distribution and Command classes, although they are
really defined in distutils.dist and distutils.cmd.
"""

import os
import sys

from distutils.debug import DEBUG
from distutils.errors import *

# Mainly import these so setup scripts can "from distutils.core import" them.
from distutils.dist import Distribution
from distutils.cmd import Command
from distutils.config import PyPIRCCommand
from distutils.extension import Extension

# This is a barebones help message generated displayed when the user
# runs the setup script with no arguments at all.  More useful help
# is generated with various --help options: global help, list commands,
# and per-command help.
USAGE = """\
usage: %(script)s [global_opts] cmd1 [cmd1_opts] [cmd2 [cmd2_opts] ...]
   or: %(script)s --help [cmd1 cmd2 ...]
   or: %(script)s --help-commands
   or: %(script)s cmd --help
"""

def gen_usage (script_name):
    script = os.path.basename(script_name)
    return USAGE % vars()


# Some mild magic to control the behaviour of 'setup()' from 'run_setup()'.
_setup_stop_after = None
_setup_distribution = None

# Legal keyword arguments for the setup() function
setup_keywords = ('distclass', 'script_name', 'script_args', 'options',
                  'name', 'version', 'author', 'author_email',
                  'maintainer', 'maintainer_email', 'url', 'license',
                  'description', 'long_description', 'keywords',
                  'platforms', 'classifiers', 'download_url',
                  'requires', 'provides', 'obsoletes',
                  )

# Legal keyword arguments for the Extension constructor
extension_keywords = ('name', 'sources', 'include_dirs',
                      'define_macros', 'undef_macros',
                      'library_dirs', 'libraries', 'runtime_library_dirs',
                      'extra_objects', 'extra_compile_args', 'extra_link_args',
                      'swig_opts', 'export_symbols', 'depends', 'language')

def setup (**attrs):
    """The gateway to the Distutils: do everything your setup script needs
    to do, in a highly flexible and user-driven way.  Briefly: create a
    Distribution instance; find and parse config files; parse the command
    line; run each Distutils command found there, customized by the options
    supplied to 'setup()' (as keyword arguments), in config files, and on
    the command line.

    The Distribution instance might be an instance of a class supplied via
    the 'distclass' keyword argument to 'setup'; if no such class is
    supplied, then the Distribution class (in dist.py) is instantiated.
    All other arguments to 'setup' (except for 'cmdclass') are used to set
    attributes of the Distribution instance.

    The 'cmdclass' argument, if supplied, is a dictionary mapping command
    names to command classes.  Each command encountered on the command line
    will be turned into a command class, which is in turn instantiated; any
    class found in 'cmdclass' is used in place of the default, which is
    (for command 'foo_bar') class 'foo_bar' in module
    'distutils.command.foo_bar'.  The command class must provide a
    'user_options' attribute which is a list of option specifiers for
    'distutils.fancy_getopt'.  Any command-line options between the current
    and the next command are used to set attributes of the current command
    object.

    When the entire command-line has been successfully parsed, calls the
    'run()' method on each command object in turn.  This method will be
    driven entirely by the Distribution object (which each command object
    has a reference to, thanks to its constructor), and the
    command-specific options that became attributes of each command
    object.
    """

    global _setup_stop_after, _setup_distribution

    # Determine the distribution class -- either caller-supplied or
    # our Distribution (see below).
    klass = attrs.get('distclass')
    if klass:
        del attrs['distclass']
    else:
        klass = Distribution

    if 'script_name' not in attrs:
        attrs['script_name'] = os.path.basename(sys.argv[0])
    if 'script_args'  not in attrs:
        attrs['script_args'] = sys.argv[1:]

    # Create the Distribution instance, using the remaining arguments
    # (ie. everything except distclass) to initialize it
    try:
        _setup_distribution = dist = klass(attrs)
    except DistutilsSetupError as msg:
        if 'name' not in attrs:
            raise SystemExit("error in setup command: %s" % msg)
        else:
            raise SystemExit("error in %s setup command: %s" % \
                  (attrs['name'], msg))

    if _setup_stop_after == "init":
        return dist

    # Find and parse the config file(s): they will override options from
    # the setup script, but be overridden by the command line.
    dist.parse_config_files()

    if DEBUG:
        print("options (after parsing config files):")
        dist.dump_option_dicts()

    if _setup_stop_after == "config":
        return dist

    # Parse the command line and override config files; any
    # command-line errors are the end user's fault, so turn them into
    # SystemExit to suppress tracebacks.
    try:
        ok = dist.parse_command_line()
    except DistutilsArgError as msg:
        raise SystemExit(gen_usage(dist.script_name) + "\nerror: %s" % msg)

    if DEBUG:
        print("options (after parsing command line):")
        dist.dump_option_dicts()

    if _setup_stop_after == "commandline":
        return dist

    # And finally, run all the commands found on the command line.
    if ok:
        try:
            dist.run_commands()
        except KeyboardInterrupt:
            raise SystemExit("interrupted")
<<<<<<< HEAD
        except OSError as exc:
            error = grok_environment_error(exc)

=======
        except (IOError, os.error) as exc:
>>>>>>> 3051211c
            if DEBUG:
                sys.stderr.write("error: %s\n" % (exc,))
                raise
            else:
                raise SystemExit("error: %s" % (exc,))

        except (DistutilsError,
                CCompilerError) as msg:
            if DEBUG:
                raise
            else:
                raise SystemExit("error: " + str(msg))

    return dist

# setup ()


def run_setup (script_name, script_args=None, stop_after="run"):
    """Run a setup script in a somewhat controlled environment, and
    return the Distribution instance that drives things.  This is useful
    if you need to find out the distribution meta-data (passed as
    keyword args from 'script' to 'setup()', or the contents of the
    config files or command-line.

    'script_name' is a file that will be read and run with 'exec()';
    'sys.argv[0]' will be replaced with 'script' for the duration of the
    call.  'script_args' is a list of strings; if supplied,
    'sys.argv[1:]' will be replaced by 'script_args' for the duration of
    the call.

    'stop_after' tells 'setup()' when to stop processing; possible
    values:
      init
        stop after the Distribution instance has been created and
        populated with the keyword arguments to 'setup()'
      config
        stop after config files have been parsed (and their data
        stored in the Distribution instance)
      commandline
        stop after the command-line ('sys.argv[1:]' or 'script_args')
        have been parsed (and the data stored in the Distribution)
      run [default]
        stop after all commands have been run (the same as if 'setup()'
        had been called in the usual way

    Returns the Distribution instance, which provides all information
    used to drive the Distutils.
    """
    if stop_after not in ('init', 'config', 'commandline', 'run'):
        raise ValueError("invalid value for 'stop_after': %r" % (stop_after,))

    global _setup_stop_after, _setup_distribution
    _setup_stop_after = stop_after

    save_argv = sys.argv
    g = {'__file__': script_name}
    l = {}
    try:
        try:
            sys.argv[0] = script_name
            if script_args is not None:
                sys.argv[1:] = script_args
            with open(script_name, 'rb') as f:
                exec(f.read(), g, l)
        finally:
            sys.argv = save_argv
            _setup_stop_after = None
    except SystemExit:
        # Hmm, should we do something if exiting with a non-zero code
        # (ie. error)?
        pass
    except:
        raise

    if _setup_distribution is None:
        raise RuntimeError(("'distutils.core.setup()' was never called -- "
               "perhaps '%s' is not a Distutils setup script?") % \
              script_name)

    # I wonder if the setup script's namespace -- g and l -- would be of
    # any interest to callers?
    #print "_setup_distribution:", _setup_distribution
    return _setup_distribution

# run_setup ()<|MERGE_RESOLUTION|>--- conflicted
+++ resolved
@@ -148,13 +148,7 @@
             dist.run_commands()
         except KeyboardInterrupt:
             raise SystemExit("interrupted")
-<<<<<<< HEAD
         except OSError as exc:
-            error = grok_environment_error(exc)
-
-=======
-        except (IOError, os.error) as exc:
->>>>>>> 3051211c
             if DEBUG:
                 sys.stderr.write("error: %s\n" % (exc,))
                 raise
