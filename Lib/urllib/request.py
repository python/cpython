"""An extensible library for opening URLs using a variety of protocols

The simplest way to use this module is to call the urlopen function,
which accepts a string containing a URL or a Request object (described
below).  It opens the URL and returns the results as file-like
object; the returned object has some extra methods described below.

The OpenerDirector manages a collection of Handler objects that do
all the actual work.  Each Handler implements a particular protocol or
option.  The OpenerDirector is a composite object that invokes the
Handlers needed to open the requested URL.  For example, the
HTTPHandler performs HTTP GET and POST requests and deals with
non-error returns.  The HTTPRedirectHandler automatically deals with
HTTP 301, 302, 303, 307, and 308 redirect errors, and the
HTTPDigestAuthHandler deals with digest authentication.

urlopen(url, data=None) -- Basic usage is the same as original
urllib.  pass the url and optionally data to post to an HTTP URL, and
get a file-like object back.  One difference is that you can also pass
a Request instance instead of URL.  Raises a URLError (subclass of
OSError); for HTTP errors, raises an HTTPError, which can also be
treated as a valid response.

build_opener -- Function that creates a new OpenerDirector instance.
Will install the default handlers.  Accepts one or more Handlers as
arguments, either instances or Handler classes that it will
instantiate.  If one of the argument is a subclass of the default
handler, the argument will be installed instead of the default.

install_opener -- Installs a new opener as the default opener.

objects of interest:

OpenerDirector -- Sets up the User Agent as the Python-urllib client and manages
the Handler classes, while dealing with requests and responses.

Request -- An object that encapsulates the state of a request.  The
state can be as simple as the URL.  It can also include extra HTTP
headers, e.g. a User-Agent.

BaseHandler --

internals:
BaseHandler and parent
_call_chain conventions

Example usage:

import urllib.request

# set up authentication info
authinfo = urllib.request.HTTPBasicAuthHandler()
authinfo.add_password(realm='PDQ Application',
                      uri='https://mahler:8092/site-updates.py',
                      user='klem',
                      passwd='geheim$parole')

proxy_support = urllib.request.ProxyHandler({"http" : "http://ahad-haam:3128"})

# build a new opener that adds authentication and caching FTP handlers
opener = urllib.request.build_opener(proxy_support, authinfo,
                                     urllib.request.CacheFTPHandler)

# install it
urllib.request.install_opener(opener)

f = urllib.request.urlopen('https://www.python.org/')
"""

# XXX issues:
# If an authentication error handler that tries to perform
# authentication for some reason but fails, how should the error be
# signalled?  The client needs to know the HTTP error code.  But if
# the handler knows that the problem was, e.g., that it didn't know
# that hash algo that requested in the challenge, it would be good to
# pass that information along to the client, too.
# ftp errors aren't handled cleanly
# check digest against correct (i.e. non-apache) implementation

# Possible extensions:
# complex proxies  XXX not sure what exactly was meant by this
# abstract factory for opener

import base64
import bisect
import email
import hashlib
import http.client
import io
import os
import re
import socket
import string
import sys
import time
import tempfile
import contextlib
import warnings


from urllib.error import URLError, HTTPError, ContentTooShortError
from urllib.parse import (
    urlparse, urlsplit, urljoin, unwrap, quote, unquote,
    _splittype, _splithost, _splitport, _splituser, _splitpasswd,
    _splitattr, _splitquery, _splitvalue, _splittag, _to_bytes,
    unquote_to_bytes, urlunparse)
from urllib.response import addinfourl, addclosehook

# check for SSL
try:
    import ssl
except ImportError:
    _have_ssl = False
else:
    _have_ssl = True

__all__ = [
    # Classes
    'Request', 'OpenerDirector', 'BaseHandler', 'HTTPDefaultErrorHandler',
    'HTTPRedirectHandler', 'HTTPCookieProcessor', 'ProxyHandler',
    'HTTPPasswordMgr', 'HTTPPasswordMgrWithDefaultRealm',
    'HTTPPasswordMgrWithPriorAuth', 'AbstractBasicAuthHandler',
    'HTTPBasicAuthHandler', 'ProxyBasicAuthHandler', 'AbstractDigestAuthHandler',
    'HTTPDigestAuthHandler', 'ProxyDigestAuthHandler', 'HTTPHandler',
    'FileHandler', 'FTPHandler', 'CacheFTPHandler', 'DataHandler',
    'UnknownHandler', 'HTTPErrorProcessor',
    # Functions
    'urlopen', 'install_opener', 'build_opener',
    'pathname2url', 'url2pathname', 'getproxies',
    # Legacy interface
    'urlretrieve', 'urlcleanup', 'URLopener', 'FancyURLopener',
]

# used in User-Agent header sent
__version__ = '%d.%d' % sys.version_info[:2]

_opener = None
def urlopen(url, data=None, timeout=socket._GLOBAL_DEFAULT_TIMEOUT,
            *, cafile=None, capath=None, cadefault=False, context=None):
    '''Open the URL url, which can be either a string or a Request object.

    *data* must be an object specifying additional data to be sent to
    the server, or None if no such data is needed.  See Request for
    details.

    urllib.request module uses HTTP/1.1 and includes a "Connection:close"
    header in its HTTP requests.

    The optional *timeout* parameter specifies a timeout in seconds for
    blocking operations like the connection attempt (if not specified, the
    global default timeout setting will be used). This only works for HTTP,
    HTTPS and FTP connections.

    If *context* is specified, it must be a ssl.SSLContext instance describing
    the various SSL options. See HTTPSConnection for more details.

    The optional *cafile* and *capath* parameters specify a set of trusted CA
    certificates for HTTPS requests. cafile should point to a single file
    containing a bundle of CA certificates, whereas capath should point to a
    directory of hashed certificate files. More information can be found in
    ssl.SSLContext.load_verify_locations().

    The *cadefault* parameter is ignored.


    This function always returns an object which can work as a
    context manager and has the properties url, headers, and status.
    See urllib.response.addinfourl for more detail on these properties.

    For HTTP and HTTPS URLs, this function returns a http.client.HTTPResponse
    object slightly modified. In addition to the three new methods above, the
    msg attribute contains the same information as the reason attribute ---
    the reason phrase returned by the server --- instead of the response
    headers as it is specified in the documentation for HTTPResponse.

    For FTP, file, and data URLs and requests explicitly handled by legacy
    URLopener and FancyURLopener classes, this function returns a
    urllib.response.addinfourl object.

    Note that None may be returned if no handler handles the request (though
    the default installed global OpenerDirector uses UnknownHandler to ensure
    this never happens).

    In addition, if proxy settings are detected (for example, when a *_proxy
    environment variable like http_proxy is set), ProxyHandler is default
    installed and makes sure the requests are handled through the proxy.

    '''
    global _opener
    if cafile or capath or cadefault:
        import warnings
        warnings.warn("cafile, capath and cadefault are deprecated, use a "
                      "custom context instead.", DeprecationWarning, 2)
        if context is not None:
            raise ValueError(
                "You can't pass both context and any of cafile, capath, and "
                "cadefault"
            )
        if not _have_ssl:
            raise ValueError('SSL support not available')
        context = ssl.create_default_context(ssl.Purpose.SERVER_AUTH,
                                             cafile=cafile,
                                             capath=capath)
        # send ALPN extension to indicate HTTP/1.1 protocol
        context.set_alpn_protocols(['http/1.1'])
        https_handler = HTTPSHandler(context=context)
        opener = build_opener(https_handler)
    elif context:
        https_handler = HTTPSHandler(context=context)
        opener = build_opener(https_handler)
    elif _opener is None:
        _opener = opener = build_opener()
    else:
        opener = _opener
    return opener.open(url, data, timeout)

def install_opener(opener):
    global _opener
    _opener = opener

_url_tempfiles = []
def urlretrieve(url, filename=None, reporthook=None, data=None):
    """
    Retrieve a URL into a temporary location on disk.

    Requires a URL argument. If a filename is passed, it is used as
    the temporary file location. The reporthook argument should be
    a callable that accepts a block number, a read size, and the
    total file size of the URL target. The data argument should be
    valid URL encoded data.

    If a filename is passed and the URL points to a local resource,
    the result is a copy from local file to new file.

    Returns a tuple containing the path to the newly created
    data file as well as the resulting HTTPMessage object.
    """
    url_type, path = _splittype(url)

    with contextlib.closing(urlopen(url, data)) as fp:
        headers = fp.info()

        # Just return the local path and the "headers" for file://
        # URLs. No sense in performing a copy unless requested.
        if url_type == "file" and not filename:
            return os.path.normpath(path), headers

        # Handle temporary file setup.
        if filename:
            tfp = open(filename, 'wb')
        else:
            tfp = tempfile.NamedTemporaryFile(delete=False)
            filename = tfp.name
            _url_tempfiles.append(filename)

        with tfp:
            result = filename, headers
            bs = 1024*8
            size = -1
            read = 0
            blocknum = 0
            if "content-length" in headers:
                size = int(headers["Content-Length"])

            if reporthook:
                reporthook(blocknum, bs, size)

            while True:
                block = fp.read(bs)
                if not block:
                    break
                read += len(block)
                tfp.write(block)
                blocknum += 1
                if reporthook:
                    reporthook(blocknum, bs, size)

    if size >= 0 and read < size:
        raise ContentTooShortError(
            "retrieval incomplete: got only %i out of %i bytes"
            % (read, size), result)

    return result

def urlcleanup():
    """Clean up temporary files from urlretrieve calls."""
    for temp_file in _url_tempfiles:
        try:
            os.unlink(temp_file)
        except OSError:
            pass

    del _url_tempfiles[:]
    global _opener
    if _opener:
        _opener = None

# copied from cookielib.py
_cut_port_re = re.compile(r":\d+$", re.ASCII)
def request_host(request):
    """Return request-host, as defined by RFC 2965.

    Variation from RFC: returned value is lowercased, for convenient
    comparison.

    """
    url = request.full_url
    host = urlparse(url)[1]
    if host == "":
        host = request.get_header("Host", "")

    # remove port, if present
    host = _cut_port_re.sub("", host, 1)
    return host.lower()

class Request:

    def __init__(self, url, data=None, headers={},
                 origin_req_host=None, unverifiable=False,
                 method=None):
        self.full_url = url
        self.headers = {}
        self.unredirected_hdrs = {}
        self._data = None
        self.data = data
        self._tunnel_host = None
        for key, value in headers.items():
            self.add_header(key, value)
        if origin_req_host is None:
            origin_req_host = request_host(self)
        self.origin_req_host = origin_req_host
        self.unverifiable = unverifiable
        if method:
            self.method = method

    @property
    def full_url(self):
        if self.fragment:
            return '{}#{}'.format(self._full_url, self.fragment)
        return self._full_url

    @full_url.setter
    def full_url(self, url):
        # unwrap('<URL:type://host/path>') --> 'type://host/path'
        self._full_url = unwrap(url)
        self._full_url, self.fragment = _splittag(self._full_url)
        self._parse()

    @full_url.deleter
    def full_url(self):
        self._full_url = None
        self.fragment = None
        self.selector = ''

    @property
    def data(self):
        return self._data

    @data.setter
    def data(self, data):
        if data != self._data:
            self._data = data
            # issue 16464
            # if we change data we need to remove content-length header
            # (cause it's most probably calculated for previous value)
            if self.has_header("Content-length"):
                self.remove_header("Content-length")

    @data.deleter
    def data(self):
        self.data = None

    def _parse(self):
        self.type, rest = _splittype(self._full_url)
        if self.type is None:
            raise ValueError("unknown url type: %r" % self.full_url)
        self.host, self.selector = _splithost(rest)
        if self.host:
            self.host = unquote(self.host)

    def get_method(self):
        """Return a string indicating the HTTP request method."""
        default_method = "POST" if self.data is not None else "GET"
        return getattr(self, 'method', default_method)

    def get_full_url(self):
        return self.full_url

    def set_proxy(self, host, type):
        if self.type == 'https' and not self._tunnel_host:
            self._tunnel_host = self.host
        else:
            self.type= type
            self.selector = self.full_url
        self.host = host

    def has_proxy(self):
        return self.selector == self.full_url

    def add_header(self, key, val):
        # useful for something like authentication
        self.headers[key.capitalize()] = val

    def add_unredirected_header(self, key, val):
        # will not be added to a redirected request
        self.unredirected_hdrs[key.capitalize()] = val

    def has_header(self, header_name):
        return (header_name in self.headers or
                header_name in self.unredirected_hdrs)

    def get_header(self, header_name, default=None):
        return self.headers.get(
            header_name,
            self.unredirected_hdrs.get(header_name, default))

    def remove_header(self, header_name):
        self.headers.pop(header_name, None)
        self.unredirected_hdrs.pop(header_name, None)

    def header_items(self):
        hdrs = {**self.unredirected_hdrs, **self.headers}
        return list(hdrs.items())

class OpenerDirector:
    def __init__(self):
        client_version = "Python-urllib/%s" % __version__
        self.addheaders = [('User-agent', client_version)]
        # self.handlers is retained only for backward compatibility
        self.handlers = []
        # manage the individual handlers
        self.handle_open = {}
        self.handle_error = {}
        self.process_response = {}
        self.process_request = {}

    def add_handler(self, handler):
        if not hasattr(handler, "add_parent"):
            raise TypeError("expected BaseHandler instance, got %r" %
                            type(handler))

        added = False
        for meth in dir(handler):
            if meth in ["redirect_request", "do_open", "proxy_open"]:
                # oops, coincidental match
                continue

            i = meth.find("_")
            protocol = meth[:i]
            condition = meth[i+1:]

            if condition.startswith("error"):
                j = condition.find("_") + i + 1
                kind = meth[j+1:]
                try:
                    kind = int(kind)
                except ValueError:
                    pass
                lookup = self.handle_error.get(protocol, {})
                self.handle_error[protocol] = lookup
            elif condition == "open":
                kind = protocol
                lookup = self.handle_open
            elif condition == "response":
                kind = protocol
                lookup = self.process_response
            elif condition == "request":
                kind = protocol
                lookup = self.process_request
            else:
                continue

            handlers = lookup.setdefault(kind, [])
            if handlers:
                bisect.insort(handlers, handler)
            else:
                handlers.append(handler)
            added = True

        if added:
            bisect.insort(self.handlers, handler)
            handler.add_parent(self)

    def close(self):
        # Only exists for backwards compatibility.
        pass

    def _call_chain(self, chain, kind, meth_name, *args):
        # Handlers raise an exception if no one else should try to handle
        # the request, or return None if they can't but another handler
        # could.  Otherwise, they return the response.
        handlers = chain.get(kind, ())
        for handler in handlers:
            func = getattr(handler, meth_name)
            result = func(*args)
            if result is not None:
                return result

    def open(self, fullurl, data=None, timeout=socket._GLOBAL_DEFAULT_TIMEOUT):
        # accept a URL or a Request object
        if isinstance(fullurl, str):
            req = Request(fullurl, data)
        else:
            req = fullurl
            if data is not None:
                req.data = data

        req.timeout = timeout
        protocol = req.type

        # pre-process request
        meth_name = protocol+"_request"
        for processor in self.process_request.get(protocol, []):
            meth = getattr(processor, meth_name)
            req = meth(req)

        sys.audit('urllib.Request', req.full_url, req.data, req.headers, req.get_method())
        response = self._open(req, data)

        # post-process response
        meth_name = protocol+"_response"
        for processor in self.process_response.get(protocol, []):
            meth = getattr(processor, meth_name)
            response = meth(req, response)

        return response

    def _open(self, req, data=None):
        result = self._call_chain(self.handle_open, 'default',
                                  'default_open', req)
        if result:
            return result

        protocol = req.type
        result = self._call_chain(self.handle_open, protocol, protocol +
                                  '_open', req)
        if result:
            return result

        return self._call_chain(self.handle_open, 'unknown',
                                'unknown_open', req)

    def error(self, proto, *args):
        if proto in ('http', 'https'):
            # XXX http[s] protocols are special-cased
            dict = self.handle_error['http'] # https is not different than http
            proto = args[2]  # YUCK!
            meth_name = 'http_error_%s' % proto
            http_err = 1
            orig_args = args
        else:
            dict = self.handle_error
            meth_name = proto + '_error'
            http_err = 0
        args = (dict, proto, meth_name) + args
        result = self._call_chain(*args)
        if result:
            return result

        if http_err:
            args = (dict, 'default', 'http_error_default') + orig_args
            return self._call_chain(*args)

# XXX probably also want an abstract factory that knows when it makes
# sense to skip a superclass in favor of a subclass and when it might
# make sense to include both

def build_opener(*handlers):
    """Create an opener object from a list of handlers.

    The opener will use several default handlers, including support
    for HTTP, FTP and when applicable HTTPS.

    If any of the handlers passed as arguments are subclasses of the
    default handlers, the default handlers will not be used.
    """
    opener = OpenerDirector()
    default_classes = [ProxyHandler, UnknownHandler, HTTPHandler,
                       HTTPDefaultErrorHandler, HTTPRedirectHandler,
                       FTPHandler, FileHandler, HTTPErrorProcessor,
                       DataHandler]
    if hasattr(http.client, "HTTPSConnection"):
        default_classes.append(HTTPSHandler)
    skip = set()
    for klass in default_classes:
        for check in handlers:
            if isinstance(check, type):
                if issubclass(check, klass):
                    skip.add(klass)
            elif isinstance(check, klass):
                skip.add(klass)
    for klass in skip:
        default_classes.remove(klass)

    for klass in default_classes:
        opener.add_handler(klass())

    for h in handlers:
        if isinstance(h, type):
            h = h()
        opener.add_handler(h)
    return opener

class BaseHandler:
    handler_order = 500

    def add_parent(self, parent):
        self.parent = parent

    def close(self):
        # Only exists for backwards compatibility
        pass

    def __lt__(self, other):
        if not hasattr(other, "handler_order"):
            # Try to preserve the old behavior of having custom classes
            # inserted after default ones (works only for custom user
            # classes which are not aware of handler_order).
            return True
        return self.handler_order < other.handler_order


class HTTPErrorProcessor(BaseHandler):
    """Process HTTP error responses."""
    handler_order = 1000  # after all other processing

    def http_response(self, request, response):
        code, msg, hdrs = response.code, response.msg, response.info()

        # According to RFC 2616, "2xx" code indicates that the client's
        # request was successfully received, understood, and accepted.
        if not (200 <= code < 300):
            response = self.parent.error(
                'http', request, response, code, msg, hdrs)

        return response

    https_response = http_response

class HTTPDefaultErrorHandler(BaseHandler):
    def http_error_default(self, req, fp, code, msg, hdrs):
        raise HTTPError(req.full_url, code, msg, hdrs, fp)

class HTTPRedirectHandler(BaseHandler):
    # maximum number of redirections to any single URL
    # this is needed because of the state that cookies introduce
    max_repeats = 4
    # maximum total number of redirections (regardless of URL) before
    # assuming we're in a loop
    max_redirections = 10

    def redirect_request(self, req, fp, code, msg, headers, newurl):
        """Return a Request or None in response to a redirect.

        This is called by the http_error_30x methods when a
        redirection response is received.  If a redirection should
        take place, return a new Request to allow http_error_30x to
        perform the redirect.  Otherwise, raise HTTPError if no-one
        else should try to handle this url.  Return None if you can't
        but another Handler might.
        """
        m = req.get_method()
        if (not (code in (301, 302, 303, 307, 308) and m in ("GET", "HEAD")
            or code in (301, 302, 303) and m == "POST")):
            raise HTTPError(req.full_url, code, msg, headers, fp)

        # Strictly (according to RFC 2616), 301 or 302 in response to
        # a POST MUST NOT cause a redirection without confirmation
        # from the user (of urllib.request, in this case).  In practice,
        # essentially all clients do redirect in this case, so we do
        # the same.

        # Be conciliant with URIs containing a space.  This is mainly
        # redundant with the more complete encoding done in http_error_302(),
        # but it is kept for compatibility with other callers.
        newurl = newurl.replace(' ', '%20')

        CONTENT_HEADERS = ("content-length", "content-type")
        newheaders = {k: v for k, v in req.headers.items()
                      if k.lower() not in CONTENT_HEADERS}
        return Request(newurl,
                       headers=newheaders,
                       origin_req_host=req.origin_req_host,
                       unverifiable=True)

    # Implementation note: To avoid the server sending us into an
    # infinite loop, the request object needs to track what URLs we
    # have already seen.  Do this by adding a handler-specific
    # attribute to the Request object.
    def http_error_302(self, req, fp, code, msg, headers):
        # Some servers (incorrectly) return multiple Location headers
        # (so probably same goes for URI).  Use first header.
        if "location" in headers:
            newurl = headers["location"]
        elif "uri" in headers:
            newurl = headers["uri"]
        else:
            return

        # fix a possible malformed URL
        urlparts = urlparse(newurl)

        # For security reasons we don't allow redirection to anything other
        # than http, https or ftp.

        if urlparts.scheme not in ('http', 'https', 'ftp', ''):
            raise HTTPError(
                newurl, code,
                "%s - Redirection to url '%s' is not allowed" % (msg, newurl),
                headers, fp)

        if not urlparts.path and urlparts.netloc:
            urlparts = list(urlparts)
            urlparts[2] = "/"
        newurl = urlunparse(urlparts)

        # http.client.parse_headers() decodes as ISO-8859-1.  Recover the
        # original bytes and percent-encode non-ASCII bytes, and any special
        # characters such as the space.
        newurl = quote(
            newurl, encoding="iso-8859-1", safe=string.punctuation)
        newurl = urljoin(req.full_url, newurl)

        # XXX Probably want to forget about the state of the current
        # request, although that might interact poorly with other
        # handlers that also use handler-specific request attributes
        new = self.redirect_request(req, fp, code, msg, headers, newurl)
        if new is None:
            return

        # loop detection
        # .redirect_dict has a key url if url was previously visited.
        if hasattr(req, 'redirect_dict'):
            visited = new.redirect_dict = req.redirect_dict
            if (visited.get(newurl, 0) >= self.max_repeats or
                len(visited) >= self.max_redirections):
                raise HTTPError(req.full_url, code,
                                self.inf_msg + msg, headers, fp)
        else:
            visited = new.redirect_dict = req.redirect_dict = {}
        visited[newurl] = visited.get(newurl, 0) + 1

        # Don't close the fp until we are sure that we won't use it
        # with HTTPError.
        fp.read()
        fp.close()

        return self.parent.open(new, timeout=req.timeout)

    http_error_301 = http_error_303 = http_error_307 = http_error_308 = http_error_302

    inf_msg = "The HTTP server returned a redirect error that would " \
              "lead to an infinite loop.\n" \
              "The last 30x error message was:\n"


def _parse_proxy(proxy):
    """Return (scheme, user, password, host/port) given a URL or an authority.

    If a URL is supplied, it must have an authority (host:port) component.
    According to RFC 3986, having an authority component means the URL must
    have two slashes after the scheme.
    """
    scheme, r_scheme = _splittype(proxy)
    if not r_scheme.startswith("/"):
        # authority
        scheme = None
        authority = proxy
    else:
        # URL
        if not r_scheme.startswith("//"):
            raise ValueError("proxy URL with no authority: %r" % proxy)
        # We have an authority, so for RFC 3986-compliant URLs (by ss 3.
        # and 3.3.), path is empty or starts with '/'
        if '@' in r_scheme:
            host_separator = r_scheme.find('@')
            end = r_scheme.find("/", host_separator)
        else:
            end = r_scheme.find("/", 2)
        if end == -1:
            end = None
        authority = r_scheme[2:end]
    userinfo, hostport = _splituser(authority)
    if userinfo is not None:
        user, password = _splitpasswd(userinfo)
    else:
        user = password = None
    return scheme, user, password, hostport

class ProxyHandler(BaseHandler):
    # Proxies must be in front
    handler_order = 100

    def __init__(self, proxies=None):
        if proxies is None:
            proxies = getproxies()
        assert hasattr(proxies, 'keys'), "proxies must be a mapping"
        self.proxies = proxies
        for type, url in proxies.items():
            type = type.lower()
            setattr(self, '%s_open' % type,
                    lambda r, proxy=url, type=type, meth=self.proxy_open:
                        meth(r, proxy, type))

    def proxy_open(self, req, proxy, type):
        orig_type = req.type
        proxy_type, user, password, hostport = _parse_proxy(proxy)
        if proxy_type is None:
            proxy_type = orig_type

        if req.host and proxy_bypass(req.host):
            return None

        if user and password:
            user_pass = '%s:%s' % (unquote(user),
                                   unquote(password))
            creds = base64.b64encode(user_pass.encode()).decode("ascii")
            req.add_header('Proxy-authorization', 'Basic ' + creds)
        hostport = unquote(hostport)
        req.set_proxy(hostport, proxy_type)
        if orig_type == proxy_type or orig_type == 'https':
            # let other handlers take care of it
            return None
        else:
            # need to start over, because the other handlers don't
            # grok the proxy's URL type
            # e.g. if we have a constructor arg proxies like so:
            # {'http': 'ftp://proxy.example.com'}, we may end up turning
            # a request for http://acme.example.com/a into one for
            # ftp://proxy.example.com/a
            return self.parent.open(req, timeout=req.timeout)

class HTTPPasswordMgr:

    def __init__(self):
        self.passwd = {}

    def add_password(self, realm, uri, user, passwd):
        # uri could be a single URI or a sequence
        if isinstance(uri, str):
            uri = [uri]
        if realm not in self.passwd:
            self.passwd[realm] = {}
        for default_port in True, False:
            reduced_uri = tuple(
                self.reduce_uri(u, default_port) for u in uri)
            self.passwd[realm][reduced_uri] = (user, passwd)

    def find_user_password(self, realm, authuri):
        domains = self.passwd.get(realm, {})
        for default_port in True, False:
            reduced_authuri = self.reduce_uri(authuri, default_port)
            for uris, authinfo in domains.items():
                for uri in uris:
                    if self.is_suburi(uri, reduced_authuri):
                        return authinfo
        return None, None

    def reduce_uri(self, uri, default_port=True):
        """Accept authority or URI and extract only the authority and path."""
        # note HTTP URLs do not have a userinfo component
        parts = urlsplit(uri)
        if parts[1]:
            # URI
            scheme = parts[0]
            authority = parts[1]
            path = parts[2] or '/'
        else:
            # host or host:port
            scheme = None
            authority = uri
            path = '/'
        host, port = _splitport(authority)
        if default_port and port is None and scheme is not None:
            dport = {"http": 80,
                     "https": 443,
                     }.get(scheme)
            if dport is not None:
                authority = "%s:%d" % (host, dport)
        return authority, path

    def is_suburi(self, base, test):
        """Check if test is below base in a URI tree

        Both args must be URIs in reduced form.
        """
        if base == test:
            return True
        if base[0] != test[0]:
            return False
        prefix = base[1]
        if prefix[-1:] != '/':
            prefix += '/'
        return test[1].startswith(prefix)


class HTTPPasswordMgrWithDefaultRealm(HTTPPasswordMgr):

    def find_user_password(self, realm, authuri):
        user, password = HTTPPasswordMgr.find_user_password(self, realm,
                                                            authuri)
        if user is not None:
            return user, password
        return HTTPPasswordMgr.find_user_password(self, None, authuri)


class HTTPPasswordMgrWithPriorAuth(HTTPPasswordMgrWithDefaultRealm):

    def __init__(self, *args, **kwargs):
        self.authenticated = {}
        super().__init__(*args, **kwargs)

    def add_password(self, realm, uri, user, passwd, is_authenticated=False):
        self.update_authenticated(uri, is_authenticated)
        # Add a default for prior auth requests
        if realm is not None:
            super().add_password(None, uri, user, passwd)
        super().add_password(realm, uri, user, passwd)

    def update_authenticated(self, uri, is_authenticated=False):
        # uri could be a single URI or a sequence
        if isinstance(uri, str):
            uri = [uri]

        for default_port in True, False:
            for u in uri:
                reduced_uri = self.reduce_uri(u, default_port)
                self.authenticated[reduced_uri] = is_authenticated

    def is_authenticated(self, authuri):
        for default_port in True, False:
            reduced_authuri = self.reduce_uri(authuri, default_port)
            for uri in self.authenticated:
                if self.is_suburi(uri, reduced_authuri):
                    return self.authenticated[uri]


class AbstractBasicAuthHandler:

    # XXX this allows for multiple auth-schemes, but will stupidly pick
    # the last one with a realm specified.

    # allow for double- and single-quoted realm values
    # (single quotes are a violation of the RFC, but appear in the wild)
    rx = re.compile('(?:^|,)'   # start of the string or ','
                    '[ \t]*'    # optional whitespaces
                    '([^ \t,]+)' # scheme like "Basic"
                    '[ \t]+'    # mandatory whitespaces
                    # realm=xxx
                    # realm='xxx'
                    # realm="xxx"
                    'realm=(["\']?)([^"\']*)\\2',
                    re.I)

    # XXX could pre-emptively send auth info already accepted (RFC 2617,
    # end of section 2, and section 1.2 immediately after "credentials"
    # production).

    def __init__(self, password_mgr=None):
        if password_mgr is None:
            password_mgr = HTTPPasswordMgr()
        self.passwd = password_mgr
        self.add_password = self.passwd.add_password

    def _parse_realm(self, header):
        # parse WWW-Authenticate header: accept multiple challenges per header
        found_challenge = False
        for mo in AbstractBasicAuthHandler.rx.finditer(header):
            scheme, quote, realm = mo.groups()
            if quote not in ['"', "'"]:
                warnings.warn("Basic Auth Realm was unquoted",
                              UserWarning, 3)

            yield (scheme, realm)

            found_challenge = True

        if not found_challenge:
            if header:
                scheme = header.split()[0]
            else:
                scheme = ''
            yield (scheme, None)

    def http_error_auth_reqed(self, authreq, host, req, headers):
        # host may be an authority (without userinfo) or a URL with an
        # authority
        headers = headers.get_all(authreq)
        if not headers:
            # no header found
            return

        unsupported = None
        for header in headers:
            for scheme, realm in self._parse_realm(header):
                if scheme.lower() != 'basic':
                    unsupported = scheme
                    continue

                if realm is not None:
                    # Use the first matching Basic challenge.
                    # Ignore following challenges even if they use the Basic
                    # scheme.
                    return self.retry_http_basic_auth(host, req, realm)

        if unsupported is not None:
            raise ValueError("AbstractBasicAuthHandler does not "
                             "support the following scheme: %r"
                             % (scheme,))

    def retry_http_basic_auth(self, host, req, realm):
        user, pw = self.passwd.find_user_password(realm, host)
        if pw is not None:
            raw = "%s:%s" % (user, pw)
            auth = "Basic " + base64.b64encode(raw.encode()).decode("ascii")
            if req.get_header(self.auth_header, None) == auth:
                return None
            req.add_unredirected_header(self.auth_header, auth)
            return self.parent.open(req, timeout=req.timeout)
        else:
            return None

    def http_request(self, req):
        if (not hasattr(self.passwd, 'is_authenticated') or
           not self.passwd.is_authenticated(req.full_url)):
            return req

        if not req.has_header('Authorization'):
            user, passwd = self.passwd.find_user_password(None, req.full_url)
            credentials = '{0}:{1}'.format(user, passwd).encode()
            auth_str = base64.standard_b64encode(credentials).decode()
            req.add_unredirected_header('Authorization',
                                        'Basic {}'.format(auth_str.strip()))
        return req

    def http_response(self, req, response):
        if hasattr(self.passwd, 'is_authenticated'):
            if 200 <= response.code < 300:
                self.passwd.update_authenticated(req.full_url, True)
            else:
                self.passwd.update_authenticated(req.full_url, False)
        return response

    https_request = http_request
    https_response = http_response



class HTTPBasicAuthHandler(AbstractBasicAuthHandler, BaseHandler):

    auth_header = 'Authorization'

    def http_error_401(self, req, fp, code, msg, headers):
        url = req.full_url
        response = self.http_error_auth_reqed('www-authenticate',
                                          url, req, headers)
        return response


class ProxyBasicAuthHandler(AbstractBasicAuthHandler, BaseHandler):

    auth_header = 'Proxy-authorization'

    def http_error_407(self, req, fp, code, msg, headers):
        # http_error_auth_reqed requires that there is no userinfo component in
        # authority.  Assume there isn't one, since urllib.request does not (and
        # should not, RFC 3986 s. 3.2.1) support requests for URLs containing
        # userinfo.
        authority = req.host
        response = self.http_error_auth_reqed('proxy-authenticate',
                                          authority, req, headers)
        return response


# Return n random bytes.
_randombytes = os.urandom


class AbstractDigestAuthHandler:
    # Digest authentication is specified in RFC 2617.

    # XXX The client does not inspect the Authentication-Info header
    # in a successful response.

    # XXX It should be possible to test this implementation against
    # a mock server that just generates a static set of challenges.

    # XXX qop="auth-int" supports is shaky

    def __init__(self, passwd=None):
        if passwd is None:
            passwd = HTTPPasswordMgr()
        self.passwd = passwd
        self.add_password = self.passwd.add_password
        self.retried = 0
        self.nonce_count = 0
        self.last_nonce = None

    def reset_retry_count(self):
        self.retried = 0

    def http_error_auth_reqed(self, auth_header, host, req, headers):
        authreq = headers.get(auth_header, None)
        if self.retried > 5:
            # Don't fail endlessly - if we failed once, we'll probably
            # fail a second time. Hm. Unless the Password Manager is
            # prompting for the information. Crap. This isn't great
            # but it's better than the current 'repeat until recursion
            # depth exceeded' approach <wink>
            raise HTTPError(req.full_url, 401, "digest auth failed",
                            headers, None)
        else:
            self.retried += 1
        if authreq:
            scheme = authreq.split()[0]
            if scheme.lower() == 'digest':
                return self.retry_http_digest_auth(req, authreq)
            elif scheme.lower() != 'basic':
                raise ValueError("AbstractDigestAuthHandler does not support"
                                 " the following scheme: '%s'" % scheme)

    def retry_http_digest_auth(self, req, auth):
        token, challenge = auth.split(' ', 1)
        chal = parse_keqv_list(filter(None, parse_http_list(challenge)))
        auth = self.get_authorization(req, chal)
        if auth:
            auth_val = 'Digest %s' % auth
            if req.headers.get(self.auth_header, None) == auth_val:
                return None
            req.add_unredirected_header(self.auth_header, auth_val)
            resp = self.parent.open(req, timeout=req.timeout)
            return resp

    def get_cnonce(self, nonce):
        # The cnonce-value is an opaque
        # quoted string value provided by the client and used by both client
        # and server to avoid chosen plaintext attacks, to provide mutual
        # authentication, and to provide some message integrity protection.
        # This isn't a fabulous effort, but it's probably Good Enough.
        s = "%s:%s:%s:" % (self.nonce_count, nonce, time.ctime())
        b = s.encode("ascii") + _randombytes(8)
        dig = hashlib.sha1(b).hexdigest()
        return dig[:16]

    def get_authorization(self, req, chal):
        try:
            realm = chal['realm']
            nonce = chal['nonce']
            qop = chal.get('qop')
            algorithm = chal.get('algorithm', 'MD5')
            # mod_digest doesn't send an opaque, even though it isn't
            # supposed to be optional
            opaque = chal.get('opaque', None)
        except KeyError:
            return None

        H, KD = self.get_algorithm_impls(algorithm)
        if H is None:
            return None

        user, pw = self.passwd.find_user_password(realm, req.full_url)
        if user is None:
            return None

        # XXX not implemented yet
        if req.data is not None:
            entdig = self.get_entity_digest(req.data, chal)
        else:
            entdig = None

        A1 = "%s:%s:%s" % (user, realm, pw)
        A2 = "%s:%s" % (req.get_method(),
                        # XXX selector: what about proxies and full urls
                        req.selector)
        # NOTE: As per  RFC 2617, when server sends "auth,auth-int", the client could use either `auth`
        #     or `auth-int` to the response back. we use `auth` to send the response back.
        if qop is None:
            respdig = KD(H(A1), "%s:%s" % (nonce, H(A2)))
        elif 'auth' in qop.split(','):
            if nonce == self.last_nonce:
                self.nonce_count += 1
            else:
                self.nonce_count = 1
                self.last_nonce = nonce
            ncvalue = '%08x' % self.nonce_count
            cnonce = self.get_cnonce(nonce)
            noncebit = "%s:%s:%s:%s:%s" % (nonce, ncvalue, cnonce, 'auth', H(A2))
            respdig = KD(H(A1), noncebit)
        else:
            # XXX handle auth-int.
            raise URLError("qop '%s' is not supported." % qop)

        # XXX should the partial digests be encoded too?

        base = 'username="%s", realm="%s", nonce="%s", uri="%s", ' \
               'response="%s"' % (user, realm, nonce, req.selector,
                                  respdig)
        if opaque:
            base += ', opaque="%s"' % opaque
        if entdig:
            base += ', digest="%s"' % entdig
        base += ', algorithm="%s"' % algorithm
        if qop:
            base += ', qop=auth, nc=%s, cnonce="%s"' % (ncvalue, cnonce)
        return base

    def get_algorithm_impls(self, algorithm):
        # lambdas assume digest modules are imported at the top level
        if algorithm == 'MD5':
            H = lambda x: hashlib.md5(x.encode("ascii")).hexdigest()
        elif algorithm == 'SHA':
            H = lambda x: hashlib.sha1(x.encode("ascii")).hexdigest()
        # XXX MD5-sess
        else:
            raise ValueError("Unsupported digest authentication "
                             "algorithm %r" % algorithm)
        KD = lambda s, d: H("%s:%s" % (s, d))
        return H, KD

    def get_entity_digest(self, data, chal):
        # XXX not implemented yet
        return None


class HTTPDigestAuthHandler(BaseHandler, AbstractDigestAuthHandler):
    """An authentication protocol defined by RFC 2069

    Digest authentication improves on basic authentication because it
    does not transmit passwords in the clear.
    """

    auth_header = 'Authorization'
    handler_order = 490  # before Basic auth

    def http_error_401(self, req, fp, code, msg, headers):
        host = urlparse(req.full_url)[1]
        retry = self.http_error_auth_reqed('www-authenticate',
                                           host, req, headers)
        self.reset_retry_count()
        return retry


class ProxyDigestAuthHandler(BaseHandler, AbstractDigestAuthHandler):

    auth_header = 'Proxy-Authorization'
    handler_order = 490  # before Basic auth

    def http_error_407(self, req, fp, code, msg, headers):
        host = req.host
        retry = self.http_error_auth_reqed('proxy-authenticate',
                                           host, req, headers)
        self.reset_retry_count()
        return retry

class AbstractHTTPHandler(BaseHandler):

    def __init__(self, debuglevel=0):
        self._debuglevel = debuglevel

    def set_http_debuglevel(self, level):
        self._debuglevel = level

    def _get_content_length(self, request):
        return http.client.HTTPConnection._get_content_length(
            request.data,
            request.get_method())

    def do_request_(self, request):
        host = request.host
        if not host:
            raise URLError('no host given')

        if request.data is not None:  # POST
            data = request.data
            if isinstance(data, str):
                msg = "POST data should be bytes, an iterable of bytes, " \
                      "or a file object. It cannot be of type str."
                raise TypeError(msg)
            if not request.has_header('Content-type'):
                request.add_unredirected_header(
                    'Content-type',
                    'application/x-www-form-urlencoded')
            if (not request.has_header('Content-length')
                    and not request.has_header('Transfer-encoding')):
                content_length = self._get_content_length(request)
                if content_length is not None:
                    request.add_unredirected_header(
                            'Content-length', str(content_length))
                else:
                    request.add_unredirected_header(
                            'Transfer-encoding', 'chunked')

        sel_host = host
        if request.has_proxy():
            scheme, sel = _splittype(request.selector)
            sel_host, sel_path = _splithost(sel)
        if not request.has_header('Host'):
            request.add_unredirected_header('Host', sel_host)
        for name, value in self.parent.addheaders:
            name = name.capitalize()
            if not request.has_header(name):
                request.add_unredirected_header(name, value)

        return request

    def do_open(self, http_class, req, **http_conn_args):
        """Return an HTTPResponse object for the request, using http_class.

        http_class must implement the HTTPConnection API from http.client.
        """
        host = req.host
        if not host:
            raise URLError('no host given')

        # will parse host:port
        h = http_class(host, timeout=req.timeout, **http_conn_args)
        h.set_debuglevel(self._debuglevel)

        headers = dict(req.unredirected_hdrs)
        headers.update({k: v for k, v in req.headers.items()
                        if k not in headers})

        # TODO(jhylton): Should this be redesigned to handle
        # persistent connections?

        # We want to make an HTTP/1.1 request, but the addinfourl
        # class isn't prepared to deal with a persistent connection.
        # It will try to read all remaining data from the socket,
        # which will block while the server waits for the next request.
        # So make sure the connection gets closed after the (only)
        # request.
        headers["Connection"] = "close"
        headers = {name.title(): val for name, val in headers.items()}

        if req._tunnel_host:
            tunnel_headers = {}
            proxy_auth_hdr = "Proxy-Authorization"
            if proxy_auth_hdr in headers:
                tunnel_headers[proxy_auth_hdr] = headers[proxy_auth_hdr]
                # Proxy-Authorization should not be sent to origin
                # server.
                del headers[proxy_auth_hdr]
            h.set_tunnel(req._tunnel_host, headers=tunnel_headers)

        try:
            try:
                h.request(req.get_method(), req.selector, req.data, headers,
                          encode_chunked=req.has_header('Transfer-encoding'))
            except OSError as err: # timeout error
                raise URLError(err)
            r = h.getresponse()
        except:
            h.close()
            raise

        # If the server does not send us a 'Connection: close' header,
        # HTTPConnection assumes the socket should be left open. Manually
        # mark the socket to be closed when this response object goes away.
        if h.sock:
            h.sock.close()
            h.sock = None

        r.url = req.get_full_url()
        # This line replaces the .msg attribute of the HTTPResponse
        # with .headers, because urllib clients expect the response to
        # have the reason in .msg.  It would be good to mark this
        # attribute is deprecated and get then to use info() or
        # .headers.
        r.msg = r.reason
        return r


class HTTPHandler(AbstractHTTPHandler):

    def http_open(self, req):
        return self.do_open(http.client.HTTPConnection, req)

    http_request = AbstractHTTPHandler.do_request_

if hasattr(http.client, 'HTTPSConnection'):

    class HTTPSHandler(AbstractHTTPHandler):

        def __init__(self, debuglevel=0, context=None, check_hostname=None):
            AbstractHTTPHandler.__init__(self, debuglevel)
            if context is None:
                http_version = http.client.HTTPSConnection._http_vsn
                context = http.client._create_https_context(http_version)
            if check_hostname is not None:
                context.check_hostname = check_hostname
            self._context = context

        def https_open(self, req):
            return self.do_open(http.client.HTTPSConnection, req,
                                context=self._context)

        https_request = AbstractHTTPHandler.do_request_

    __all__.append('HTTPSHandler')

class HTTPCookieProcessor(BaseHandler):
    def __init__(self, cookiejar=None):
        import http.cookiejar
        if cookiejar is None:
            cookiejar = http.cookiejar.CookieJar()
        self.cookiejar = cookiejar

    def http_request(self, request):
        self.cookiejar.add_cookie_header(request)
        return request

    def http_response(self, request, response):
        self.cookiejar.extract_cookies(response, request)
        return response

    https_request = http_request
    https_response = http_response

class UnknownHandler(BaseHandler):
    def unknown_open(self, req):
        type = req.type
        raise URLError('unknown url type: %s' % type)

def parse_keqv_list(l):
    """Parse list of key=value strings where keys are not duplicated."""
    parsed = {}
    for elt in l:
        k, v = elt.split('=', 1)
        if v[0] == '"' and v[-1] == '"':
            v = v[1:-1]
        parsed[k] = v
    return parsed

def parse_http_list(s):
    """Parse lists as described by RFC 2068 Section 2.

    In particular, parse comma-separated lists where the elements of
    the list may include quoted-strings.  A quoted-string could
    contain a comma.  A non-quoted string could have quotes in the
    middle.  Neither commas nor quotes count if they are escaped.
    Only double-quotes count, not single-quotes.
    """
    res = []
    part = ''

    escape = quote = False
    for cur in s:
        if escape:
            part += cur
            escape = False
            continue
        if quote:
            if cur == '\\':
                escape = True
                continue
            elif cur == '"':
                quote = False
            part += cur
            continue

        if cur == ',':
            res.append(part)
            part = ''
            continue

        if cur == '"':
            quote = True

        part += cur

    # append last part
    if part:
        res.append(part)

    return [part.strip() for part in res]

class FileHandler(BaseHandler):
    # Use local file or FTP depending on form of URL
    def file_open(self, req):
        url = req.selector
        if url[:2] == '//' and url[2:3] != '/' and (req.host and
                req.host != 'localhost'):
            if not req.host in self.get_names():
                raise URLError("file:// scheme is supported only on localhost")
        else:
            return self.open_local_file(req)

    # names for the localhost
    names = None
    def get_names(self):
        if FileHandler.names is None:
            try:
                FileHandler.names = tuple(
                    socket.gethostbyname_ex('localhost')[2] +
                    socket.gethostbyname_ex(socket.gethostname())[2])
            except socket.gaierror:
                FileHandler.names = (socket.gethostbyname('localhost'),)
        return FileHandler.names

    # not entirely sure what the rules are here
    def open_local_file(self, req):
        import email.utils
        import mimetypes
        host = req.host
        filename = req.selector
        localfile = url2pathname(filename)
        try:
            stats = os.stat(localfile)
            size = stats.st_size
            modified = email.utils.formatdate(stats.st_mtime, usegmt=True)
            mtype = mimetypes.guess_type(filename)[0]
            headers = email.message_from_string(
                'Content-type: %s\nContent-length: %d\nLast-modified: %s\n' %
                (mtype or 'text/plain', size, modified))
            if host:
                host, port = _splitport(host)
            if not host or \
                (not port and _safe_gethostbyname(host) in self.get_names()):
                if host:
                    origurl = 'file://' + host + filename
                else:
                    origurl = 'file://' + filename
                return addinfourl(open(localfile, 'rb'), headers, origurl)
        except OSError as exp:
            raise URLError(exp)
        raise URLError('file not on local host')

def _safe_gethostbyname(host):
    try:
        return socket.gethostbyname(host)
    except socket.gaierror:
        return None

class FTPHandler(BaseHandler):
    def ftp_open(self, req):
        import ftplib
        import mimetypes
        host = req.host
        if not host:
            raise URLError('ftp error: no host given')
        host, port = _splitport(host)
        if port is None:
            port = ftplib.FTP_PORT
        else:
            port = int(port)

        # username/password handling
        user, host = _splituser(host)
        if user:
            user, passwd = _splitpasswd(user)
        else:
            passwd = None
        host = unquote(host)
        user = user or ''
        passwd = passwd or ''

        try:
            host = socket.gethostbyname(host)
        except OSError as msg:
            raise URLError(msg)
        path, attrs = _splitattr(req.selector)
        dirs = path.split('/')
        dirs = list(map(unquote, dirs))
        dirs, file = dirs[:-1], dirs[-1]
        if dirs and not dirs[0]:
            dirs = dirs[1:]
        try:
            fw = self.connect_ftp(user, passwd, host, port, dirs, req.timeout)
            type = file and 'I' or 'D'
            for attr in attrs:
                attr, value = _splitvalue(attr)
                if attr.lower() == 'type' and \
                   value in ('a', 'A', 'i', 'I', 'd', 'D'):
                    type = value.upper()
            fp, retrlen = fw.retrfile(file, type)
            headers = ""
            mtype = mimetypes.guess_type(req.full_url)[0]
            if mtype:
                headers += "Content-type: %s\n" % mtype
            if retrlen is not None and retrlen >= 0:
                headers += "Content-length: %d\n" % retrlen
            headers = email.message_from_string(headers)
            return addinfourl(fp, headers, req.full_url)
        except ftplib.all_errors as exp:
<<<<<<< HEAD
            exc = URLError(exp)
            raise exc.with_traceback(sys.exc_info()[2])
=======
            raise URLError(f'ftp error: {exp}') from exp
>>>>>>> 2d2e01aa

    def connect_ftp(self, user, passwd, host, port, dirs, timeout):
        return ftpwrapper(user, passwd, host, port, dirs, timeout,
                          persistent=False)

class CacheFTPHandler(FTPHandler):
    # XXX would be nice to have pluggable cache strategies
    # XXX this stuff is definitely not thread safe
    def __init__(self):
        self.cache = {}
        self.timeout = {}
        self.soonest = 0
        self.delay = 60
        self.max_conns = 16

    def setTimeout(self, t):
        self.delay = t

    def setMaxConns(self, m):
        self.max_conns = m

    def connect_ftp(self, user, passwd, host, port, dirs, timeout):
        key = user, host, port, '/'.join(dirs), timeout
        if key in self.cache:
            self.timeout[key] = time.time() + self.delay
        else:
            self.cache[key] = ftpwrapper(user, passwd, host, port,
                                         dirs, timeout)
            self.timeout[key] = time.time() + self.delay
        self.check_cache()
        return self.cache[key]

    def check_cache(self):
        # first check for old ones
        t = time.time()
        if self.soonest <= t:
            for k, v in list(self.timeout.items()):
                if v < t:
                    self.cache[k].close()
                    del self.cache[k]
                    del self.timeout[k]
        self.soonest = min(list(self.timeout.values()))

        # then check the size
        if len(self.cache) == self.max_conns:
            for k, v in list(self.timeout.items()):
                if v == self.soonest:
                    del self.cache[k]
                    del self.timeout[k]
                    break
            self.soonest = min(list(self.timeout.values()))

    def clear_cache(self):
        for conn in self.cache.values():
            conn.close()
        self.cache.clear()
        self.timeout.clear()

class DataHandler(BaseHandler):
    def data_open(self, req):
        # data URLs as specified in RFC 2397.
        #
        # ignores POSTed data
        #
        # syntax:
        # dataurl   := "data:" [ mediatype ] [ ";base64" ] "," data
        # mediatype := [ type "/" subtype ] *( ";" parameter )
        # data      := *urlchar
        # parameter := attribute "=" value
        url = req.full_url

        scheme, data = url.split(":",1)
        mediatype, data = data.split(",",1)

        # even base64 encoded data URLs might be quoted so unquote in any case:
        data = unquote_to_bytes(data)
        if mediatype.endswith(";base64"):
            data = base64.decodebytes(data)
            mediatype = mediatype[:-7]

        if not mediatype:
            mediatype = "text/plain;charset=US-ASCII"

        headers = email.message_from_string("Content-type: %s\nContent-length: %d\n" %
            (mediatype, len(data)))

        return addinfourl(io.BytesIO(data), headers, url)


# Code move from the old urllib module

MAXFTPCACHE = 10        # Trim the ftp cache beyond this size

# Helper for non-unix systems
if os.name == 'nt':
    from nturl2path import url2pathname, pathname2url
else:
    def url2pathname(pathname):
        """OS-specific conversion from a relative URL of the 'file' scheme
        to a file system path; not recommended for general use."""
        return unquote(pathname)

    def pathname2url(pathname):
        """OS-specific conversion from a file system path to a relative URL
        of the 'file' scheme; not recommended for general use."""
        return quote(pathname)


ftpcache = {}


class URLopener:
    """Class to open URLs.
    This is a class rather than just a subroutine because we may need
    more than one set of global protocol-specific options.
    Note -- this is a base class for those who don't want the
    automatic handling of errors type 302 (relocated) and 401
    (authorization needed)."""

    __tempfiles = None

    version = "Python-urllib/%s" % __version__

    # Constructor
    def __init__(self, proxies=None, **x509):
        msg = "%(class)s style of invoking requests is deprecated. " \
              "Use newer urlopen functions/methods" % {'class': self.__class__.__name__}
        warnings.warn(msg, DeprecationWarning, stacklevel=3)
        if proxies is None:
            proxies = getproxies()
        assert hasattr(proxies, 'keys'), "proxies must be a mapping"
        self.proxies = proxies
        self.key_file = x509.get('key_file')
        self.cert_file = x509.get('cert_file')
        self.addheaders = [('User-Agent', self.version), ('Accept', '*/*')]
        self.__tempfiles = []
        self.__unlink = os.unlink # See cleanup()
        self.tempcache = None
        # Undocumented feature: if you assign {} to tempcache,
        # it is used to cache files retrieved with
        # self.retrieve().  This is not enabled by default
        # since it does not work for changing documents (and I
        # haven't got the logic to check expiration headers
        # yet).
        self.ftpcache = ftpcache
        # Undocumented feature: you can use a different
        # ftp cache by assigning to the .ftpcache member;
        # in case you want logically independent URL openers
        # XXX This is not threadsafe.  Bah.

    def __del__(self):
        self.close()

    def close(self):
        self.cleanup()

    def cleanup(self):
        # This code sometimes runs when the rest of this module
        # has already been deleted, so it can't use any globals
        # or import anything.
        if self.__tempfiles:
            for file in self.__tempfiles:
                try:
                    self.__unlink(file)
                except OSError:
                    pass
            del self.__tempfiles[:]
        if self.tempcache:
            self.tempcache.clear()

    def addheader(self, *args):
        """Add a header to be used by the HTTP interface only
        e.g. u.addheader('Accept', 'sound/basic')"""
        self.addheaders.append(args)

    # External interface
    def open(self, fullurl, data=None):
        """Use URLopener().open(file) instead of open(file, 'r')."""
        fullurl = unwrap(_to_bytes(fullurl))
        fullurl = quote(fullurl, safe="%/:=&?~#+!$,;'@()*[]|")
        if self.tempcache and fullurl in self.tempcache:
            filename, headers = self.tempcache[fullurl]
            fp = open(filename, 'rb')
            return addinfourl(fp, headers, fullurl)
        urltype, url = _splittype(fullurl)
        if not urltype:
            urltype = 'file'
        if urltype in self.proxies:
            proxy = self.proxies[urltype]
            urltype, proxyhost = _splittype(proxy)
            host, selector = _splithost(proxyhost)
            url = (host, fullurl) # Signal special case to open_*()
        else:
            proxy = None
        name = 'open_' + urltype
        self.type = urltype
        name = name.replace('-', '_')
        if not hasattr(self, name) or name == 'open_local_file':
            if proxy:
                return self.open_unknown_proxy(proxy, fullurl, data)
            else:
                return self.open_unknown(fullurl, data)
        try:
            if data is None:
                return getattr(self, name)(url)
            else:
                return getattr(self, name)(url, data)
        except (HTTPError, URLError):
            raise
        except OSError as msg:
            raise OSError('socket error', msg) from msg

    def open_unknown(self, fullurl, data=None):
        """Overridable interface to open unknown URL type."""
        type, url = _splittype(fullurl)
        raise OSError('url error', 'unknown url type', type)

    def open_unknown_proxy(self, proxy, fullurl, data=None):
        """Overridable interface to open unknown URL type."""
        type, url = _splittype(fullurl)
        raise OSError('url error', 'invalid proxy for %s' % type, proxy)

    # External interface
    def retrieve(self, url, filename=None, reporthook=None, data=None):
        """retrieve(url) returns (filename, headers) for a local object
        or (tempfilename, headers) for a remote object."""
        url = unwrap(_to_bytes(url))
        if self.tempcache and url in self.tempcache:
            return self.tempcache[url]
        type, url1 = _splittype(url)
        if filename is None and (not type or type == 'file'):
            try:
                fp = self.open_local_file(url1)
                hdrs = fp.info()
                fp.close()
                return url2pathname(_splithost(url1)[1]), hdrs
            except OSError:
                pass
        fp = self.open(url, data)
        try:
            headers = fp.info()
            if filename:
                tfp = open(filename, 'wb')
            else:
                garbage, path = _splittype(url)
                garbage, path = _splithost(path or "")
                path, garbage = _splitquery(path or "")
                path, garbage = _splitattr(path or "")
                suffix = os.path.splitext(path)[1]
                (fd, filename) = tempfile.mkstemp(suffix)
                self.__tempfiles.append(filename)
                tfp = os.fdopen(fd, 'wb')
            try:
                result = filename, headers
                if self.tempcache is not None:
                    self.tempcache[url] = result
                bs = 1024*8
                size = -1
                read = 0
                blocknum = 0
                if "content-length" in headers:
                    size = int(headers["Content-Length"])
                if reporthook:
                    reporthook(blocknum, bs, size)
                while 1:
                    block = fp.read(bs)
                    if not block:
                        break
                    read += len(block)
                    tfp.write(block)
                    blocknum += 1
                    if reporthook:
                        reporthook(blocknum, bs, size)
            finally:
                tfp.close()
        finally:
            fp.close()

        # raise exception if actual size does not match content-length header
        if size >= 0 and read < size:
            raise ContentTooShortError(
                "retrieval incomplete: got only %i out of %i bytes"
                % (read, size), result)

        return result

    # Each method named open_<type> knows how to open that type of URL

    def _open_generic_http(self, connection_factory, url, data):
        """Make an HTTP connection using connection_class.

        This is an internal method that should be called from
        open_http() or open_https().

        Arguments:
        - connection_factory should take a host name and return an
          HTTPConnection instance.
        - url is the url to retrieval or a host, relative-path pair.
        - data is payload for a POST request or None.
        """

        user_passwd = None
        proxy_passwd= None
        if isinstance(url, str):
            host, selector = _splithost(url)
            if host:
                user_passwd, host = _splituser(host)
                host = unquote(host)
            realhost = host
        else:
            host, selector = url
            # check whether the proxy contains authorization information
            proxy_passwd, host = _splituser(host)
            # now we proceed with the url we want to obtain
            urltype, rest = _splittype(selector)
            url = rest
            user_passwd = None
            if urltype.lower() != 'http':
                realhost = None
            else:
                realhost, rest = _splithost(rest)
                if realhost:
                    user_passwd, realhost = _splituser(realhost)
                if user_passwd:
                    selector = "%s://%s%s" % (urltype, realhost, rest)
                if proxy_bypass(realhost):
                    host = realhost

        if not host: raise OSError('http error', 'no host given')

        if proxy_passwd:
            proxy_passwd = unquote(proxy_passwd)
            proxy_auth = base64.b64encode(proxy_passwd.encode()).decode('ascii')
        else:
            proxy_auth = None

        if user_passwd:
            user_passwd = unquote(user_passwd)
            auth = base64.b64encode(user_passwd.encode()).decode('ascii')
        else:
            auth = None
        http_conn = connection_factory(host)
        headers = {}
        if proxy_auth:
            headers["Proxy-Authorization"] = "Basic %s" % proxy_auth
        if auth:
            headers["Authorization"] =  "Basic %s" % auth
        if realhost:
            headers["Host"] = realhost

        # Add Connection:close as we don't support persistent connections yet.
        # This helps in closing the socket and avoiding ResourceWarning

        headers["Connection"] = "close"

        for header, value in self.addheaders:
            headers[header] = value

        if data is not None:
            headers["Content-Type"] = "application/x-www-form-urlencoded"
            http_conn.request("POST", selector, data, headers)
        else:
            http_conn.request("GET", selector, headers=headers)

        try:
            response = http_conn.getresponse()
        except http.client.BadStatusLine:
            # something went wrong with the HTTP status line
            raise URLError("http protocol error: bad status line")

        # According to RFC 2616, "2xx" code indicates that the client's
        # request was successfully received, understood, and accepted.
        if 200 <= response.status < 300:
            return addinfourl(response, response.msg, "http:" + url,
                              response.status)
        else:
            return self.http_error(
                url, response.fp,
                response.status, response.reason, response.msg, data)

    def open_http(self, url, data=None):
        """Use HTTP protocol."""
        return self._open_generic_http(http.client.HTTPConnection, url, data)

    def http_error(self, url, fp, errcode, errmsg, headers, data=None):
        """Handle http errors.

        Derived class can override this, or provide specific handlers
        named http_error_DDD where DDD is the 3-digit error code."""
        # First check if there's a specific handler for this error
        name = 'http_error_%d' % errcode
        if hasattr(self, name):
            method = getattr(self, name)
            if data is None:
                result = method(url, fp, errcode, errmsg, headers)
            else:
                result = method(url, fp, errcode, errmsg, headers, data)
            if result: return result
        return self.http_error_default(url, fp, errcode, errmsg, headers)

    def http_error_default(self, url, fp, errcode, errmsg, headers):
        """Default error handler: close the connection and raise OSError."""
        fp.close()
        raise HTTPError(url, errcode, errmsg, headers, None)

    if _have_ssl:
        def _https_connection(self, host):
            if self.key_file or self.cert_file:
                http_version = http.client.HTTPSConnection._http_vsn
                context = http.client._create_https_context(http_version)
                context.load_cert_chain(self.cert_file, self.key_file)
                # cert and key file means the user wants to authenticate.
                # enable TLS 1.3 PHA implicitly even for custom contexts.
                if context.post_handshake_auth is not None:
                    context.post_handshake_auth = True
            else:
                context = None
            return http.client.HTTPSConnection(host, context=context)

        def open_https(self, url, data=None):
            """Use HTTPS protocol."""
            return self._open_generic_http(self._https_connection, url, data)

    def open_file(self, url):
        """Use local file or FTP depending on form of URL."""
        if not isinstance(url, str):
            raise URLError('file error: proxy support for file protocol currently not implemented')
        if url[:2] == '//' and url[2:3] != '/' and url[2:12].lower() != 'localhost/':
            raise ValueError("file:// scheme is supported only on localhost")
        else:
            return self.open_local_file(url)

    def open_local_file(self, url):
        """Use local file."""
        import email.utils
        import mimetypes
        host, file = _splithost(url)
        localname = url2pathname(file)
        try:
            stats = os.stat(localname)
        except OSError as e:
            raise URLError(e.strerror, e.filename)
        size = stats.st_size
        modified = email.utils.formatdate(stats.st_mtime, usegmt=True)
        mtype = mimetypes.guess_type(url)[0]
        headers = email.message_from_string(
            'Content-Type: %s\nContent-Length: %d\nLast-modified: %s\n' %
            (mtype or 'text/plain', size, modified))
        if not host:
            urlfile = file
            if file[:1] == '/':
                urlfile = 'file://' + file
            return addinfourl(open(localname, 'rb'), headers, urlfile)
        host, port = _splitport(host)
        if (not port
           and socket.gethostbyname(host) in ((localhost(),) + thishost())):
            urlfile = file
            if file[:1] == '/':
                urlfile = 'file://' + file
            elif file[:2] == './':
                raise ValueError("local file url may start with / or file:. Unknown url of type: %s" % url)
            return addinfourl(open(localname, 'rb'), headers, urlfile)
        raise URLError('local file error: not on local host')

    def open_ftp(self, url):
        """Use FTP protocol."""
        if not isinstance(url, str):
            raise URLError('ftp error: proxy support for ftp protocol currently not implemented')
        import mimetypes
        host, path = _splithost(url)
        if not host: raise URLError('ftp error: no host given')
        host, port = _splitport(host)
        user, host = _splituser(host)
        if user: user, passwd = _splitpasswd(user)
        else: passwd = None
        host = unquote(host)
        user = unquote(user or '')
        passwd = unquote(passwd or '')
        host = socket.gethostbyname(host)
        if not port:
            import ftplib
            port = ftplib.FTP_PORT
        else:
            port = int(port)
        path, attrs = _splitattr(path)
        path = unquote(path)
        dirs = path.split('/')
        dirs, file = dirs[:-1], dirs[-1]
        if dirs and not dirs[0]: dirs = dirs[1:]
        if dirs and not dirs[0]: dirs[0] = '/'
        key = user, host, port, '/'.join(dirs)
        # XXX thread unsafe!
        if len(self.ftpcache) > MAXFTPCACHE:
            # Prune the cache, rather arbitrarily
            for k in list(self.ftpcache):
                if k != key:
                    v = self.ftpcache[k]
                    del self.ftpcache[k]
                    v.close()
        try:
            if key not in self.ftpcache:
                self.ftpcache[key] = \
                    ftpwrapper(user, passwd, host, port, dirs)
            if not file: type = 'D'
            else: type = 'I'
            for attr in attrs:
                attr, value = _splitvalue(attr)
                if attr.lower() == 'type' and \
                   value in ('a', 'A', 'i', 'I', 'd', 'D'):
                    type = value.upper()
            (fp, retrlen) = self.ftpcache[key].retrfile(file, type)
            mtype = mimetypes.guess_type("ftp:" + url)[0]
            headers = ""
            if mtype:
                headers += "Content-Type: %s\n" % mtype
            if retrlen is not None and retrlen >= 0:
                headers += "Content-Length: %d\n" % retrlen
            headers = email.message_from_string(headers)
            return addinfourl(fp, headers, "ftp:" + url)
        except ftperrors() as exp:
            raise URLError(f'ftp error: {exp}') from exp

    def open_data(self, url, data=None):
        """Use "data" URL."""
        if not isinstance(url, str):
            raise URLError('data error: proxy support for data protocol currently not implemented')
        # ignore POSTed data
        #
        # syntax of data URLs:
        # dataurl   := "data:" [ mediatype ] [ ";base64" ] "," data
        # mediatype := [ type "/" subtype ] *( ";" parameter )
        # data      := *urlchar
        # parameter := attribute "=" value
        try:
            [type, data] = url.split(',', 1)
        except ValueError:
            raise OSError('data error', 'bad data URL')
        if not type:
            type = 'text/plain;charset=US-ASCII'
        semi = type.rfind(';')
        if semi >= 0 and '=' not in type[semi:]:
            encoding = type[semi+1:]
            type = type[:semi]
        else:
            encoding = ''
        msg = []
        msg.append('Date: %s'%time.strftime('%a, %d %b %Y %H:%M:%S GMT',
                                            time.gmtime(time.time())))
        msg.append('Content-type: %s' % type)
        if encoding == 'base64':
            # XXX is this encoding/decoding ok?
            data = base64.decodebytes(data.encode('ascii')).decode('latin-1')
        else:
            data = unquote(data)
        msg.append('Content-Length: %d' % len(data))
        msg.append('')
        msg.append(data)
        msg = '\n'.join(msg)
        headers = email.message_from_string(msg)
        f = io.StringIO(msg)
        #f.fileno = None     # needed for addinfourl
        return addinfourl(f, headers, url)


class FancyURLopener(URLopener):
    """Derived class with handlers for errors we can handle (perhaps)."""

    def __init__(self, *args, **kwargs):
        URLopener.__init__(self, *args, **kwargs)
        self.auth_cache = {}
        self.tries = 0
        self.maxtries = 10

    def http_error_default(self, url, fp, errcode, errmsg, headers):
        """Default error handling -- don't raise an exception."""
        return addinfourl(fp, headers, "http:" + url, errcode)

    def http_error_302(self, url, fp, errcode, errmsg, headers, data=None):
        """Error 302 -- relocated (temporarily)."""
        self.tries += 1
        try:
            if self.maxtries and self.tries >= self.maxtries:
                if hasattr(self, "http_error_500"):
                    meth = self.http_error_500
                else:
                    meth = self.http_error_default
                return meth(url, fp, 500,
                            "Internal Server Error: Redirect Recursion",
                            headers)
            result = self.redirect_internal(url, fp, errcode, errmsg,
                                            headers, data)
            return result
        finally:
            self.tries = 0

    def redirect_internal(self, url, fp, errcode, errmsg, headers, data):
        if 'location' in headers:
            newurl = headers['location']
        elif 'uri' in headers:
            newurl = headers['uri']
        else:
            return
        fp.close()

        # In case the server sent a relative URL, join with original:
        newurl = urljoin(self.type + ":" + url, newurl)

        urlparts = urlparse(newurl)

        # For security reasons, we don't allow redirection to anything other
        # than http, https and ftp.

        # We are using newer HTTPError with older redirect_internal method
        # This older method will get deprecated in 3.3

        if urlparts.scheme not in ('http', 'https', 'ftp', ''):
            raise HTTPError(newurl, errcode,
                            errmsg +
                            " Redirection to url '%s' is not allowed." % newurl,
                            headers, fp)

        return self.open(newurl)

    def http_error_301(self, url, fp, errcode, errmsg, headers, data=None):
        """Error 301 -- also relocated (permanently)."""
        return self.http_error_302(url, fp, errcode, errmsg, headers, data)

    def http_error_303(self, url, fp, errcode, errmsg, headers, data=None):
        """Error 303 -- also relocated (essentially identical to 302)."""
        return self.http_error_302(url, fp, errcode, errmsg, headers, data)

    def http_error_307(self, url, fp, errcode, errmsg, headers, data=None):
        """Error 307 -- relocated, but turn POST into error."""
        if data is None:
            return self.http_error_302(url, fp, errcode, errmsg, headers, data)
        else:
            return self.http_error_default(url, fp, errcode, errmsg, headers)

    def http_error_308(self, url, fp, errcode, errmsg, headers, data=None):
        """Error 308 -- relocated, but turn POST into error."""
        if data is None:
            return self.http_error_301(url, fp, errcode, errmsg, headers, data)
        else:
            return self.http_error_default(url, fp, errcode, errmsg, headers)

    def http_error_401(self, url, fp, errcode, errmsg, headers, data=None,
            retry=False):
        """Error 401 -- authentication required.
        This function supports Basic authentication only."""
        if 'www-authenticate' not in headers:
            URLopener.http_error_default(self, url, fp,
                                         errcode, errmsg, headers)
        stuff = headers['www-authenticate']
        match = re.match('[ \t]*([^ \t]+)[ \t]+realm="([^"]*)"', stuff)
        if not match:
            URLopener.http_error_default(self, url, fp,
                                         errcode, errmsg, headers)
        scheme, realm = match.groups()
        if scheme.lower() != 'basic':
            URLopener.http_error_default(self, url, fp,
                                         errcode, errmsg, headers)
        if not retry:
            URLopener.http_error_default(self, url, fp, errcode, errmsg,
                    headers)
        name = 'retry_' + self.type + '_basic_auth'
        if data is None:
            return getattr(self,name)(url, realm)
        else:
            return getattr(self,name)(url, realm, data)

    def http_error_407(self, url, fp, errcode, errmsg, headers, data=None,
            retry=False):
        """Error 407 -- proxy authentication required.
        This function supports Basic authentication only."""
        if 'proxy-authenticate' not in headers:
            URLopener.http_error_default(self, url, fp,
                                         errcode, errmsg, headers)
        stuff = headers['proxy-authenticate']
        match = re.match('[ \t]*([^ \t]+)[ \t]+realm="([^"]*)"', stuff)
        if not match:
            URLopener.http_error_default(self, url, fp,
                                         errcode, errmsg, headers)
        scheme, realm = match.groups()
        if scheme.lower() != 'basic':
            URLopener.http_error_default(self, url, fp,
                                         errcode, errmsg, headers)
        if not retry:
            URLopener.http_error_default(self, url, fp, errcode, errmsg,
                    headers)
        name = 'retry_proxy_' + self.type + '_basic_auth'
        if data is None:
            return getattr(self,name)(url, realm)
        else:
            return getattr(self,name)(url, realm, data)

    def retry_proxy_http_basic_auth(self, url, realm, data=None):
        host, selector = _splithost(url)
        newurl = 'http://' + host + selector
        proxy = self.proxies['http']
        urltype, proxyhost = _splittype(proxy)
        proxyhost, proxyselector = _splithost(proxyhost)
        i = proxyhost.find('@') + 1
        proxyhost = proxyhost[i:]
        user, passwd = self.get_user_passwd(proxyhost, realm, i)
        if not (user or passwd): return None
        proxyhost = "%s:%s@%s" % (quote(user, safe=''),
                                  quote(passwd, safe=''), proxyhost)
        self.proxies['http'] = 'http://' + proxyhost + proxyselector
        if data is None:
            return self.open(newurl)
        else:
            return self.open(newurl, data)

    def retry_proxy_https_basic_auth(self, url, realm, data=None):
        host, selector = _splithost(url)
        newurl = 'https://' + host + selector
        proxy = self.proxies['https']
        urltype, proxyhost = _splittype(proxy)
        proxyhost, proxyselector = _splithost(proxyhost)
        i = proxyhost.find('@') + 1
        proxyhost = proxyhost[i:]
        user, passwd = self.get_user_passwd(proxyhost, realm, i)
        if not (user or passwd): return None
        proxyhost = "%s:%s@%s" % (quote(user, safe=''),
                                  quote(passwd, safe=''), proxyhost)
        self.proxies['https'] = 'https://' + proxyhost + proxyselector
        if data is None:
            return self.open(newurl)
        else:
            return self.open(newurl, data)

    def retry_http_basic_auth(self, url, realm, data=None):
        host, selector = _splithost(url)
        i = host.find('@') + 1
        host = host[i:]
        user, passwd = self.get_user_passwd(host, realm, i)
        if not (user or passwd): return None
        host = "%s:%s@%s" % (quote(user, safe=''),
                             quote(passwd, safe=''), host)
        newurl = 'http://' + host + selector
        if data is None:
            return self.open(newurl)
        else:
            return self.open(newurl, data)

    def retry_https_basic_auth(self, url, realm, data=None):
        host, selector = _splithost(url)
        i = host.find('@') + 1
        host = host[i:]
        user, passwd = self.get_user_passwd(host, realm, i)
        if not (user or passwd): return None
        host = "%s:%s@%s" % (quote(user, safe=''),
                             quote(passwd, safe=''), host)
        newurl = 'https://' + host + selector
        if data is None:
            return self.open(newurl)
        else:
            return self.open(newurl, data)

    def get_user_passwd(self, host, realm, clear_cache=0):
        key = realm + '@' + host.lower()
        if key in self.auth_cache:
            if clear_cache:
                del self.auth_cache[key]
            else:
                return self.auth_cache[key]
        user, passwd = self.prompt_user_passwd(host, realm)
        if user or passwd: self.auth_cache[key] = (user, passwd)
        return user, passwd

    def prompt_user_passwd(self, host, realm):
        """Override this in a GUI environment!"""
        import getpass
        try:
            user = input("Enter username for %s at %s: " % (realm, host))
            passwd = getpass.getpass("Enter password for %s in %s at %s: " %
                (user, realm, host))
            return user, passwd
        except KeyboardInterrupt:
            print()
            return None, None


# Utility functions

_localhost = None
def localhost():
    """Return the IP address of the magic hostname 'localhost'."""
    global _localhost
    if _localhost is None:
        _localhost = socket.gethostbyname('localhost')
    return _localhost

_thishost = None
def thishost():
    """Return the IP addresses of the current host."""
    global _thishost
    if _thishost is None:
        try:
            _thishost = tuple(socket.gethostbyname_ex(socket.gethostname())[2])
        except socket.gaierror:
            _thishost = tuple(socket.gethostbyname_ex('localhost')[2])
    return _thishost

_ftperrors = None
def ftperrors():
    """Return the set of errors raised by the FTP class."""
    global _ftperrors
    if _ftperrors is None:
        import ftplib
        _ftperrors = ftplib.all_errors
    return _ftperrors

_noheaders = None
def noheaders():
    """Return an empty email Message object."""
    global _noheaders
    if _noheaders is None:
        _noheaders = email.message_from_string("")
    return _noheaders


# Utility classes

class ftpwrapper:
    """Class used by open_ftp() for cache of open FTP connections."""

    def __init__(self, user, passwd, host, port, dirs, timeout=None,
                 persistent=True):
        self.user = user
        self.passwd = passwd
        self.host = host
        self.port = port
        self.dirs = dirs
        self.timeout = timeout
        self.refcount = 0
        self.keepalive = persistent
        try:
            self.init()
        except:
            self.close()
            raise

    def init(self):
        import ftplib
        self.busy = 0
        self.ftp = ftplib.FTP()
        self.ftp.connect(self.host, self.port, self.timeout)
        self.ftp.login(self.user, self.passwd)
        _target = '/'.join(self.dirs)
        self.ftp.cwd(_target)

    def retrfile(self, file, type):
        import ftplib
        self.endtransfer()
        if type in ('d', 'D'): cmd = 'TYPE A'; isdir = 1
        else: cmd = 'TYPE ' + type; isdir = 0
        try:
            self.ftp.voidcmd(cmd)
        except ftplib.all_errors:
            self.init()
            self.ftp.voidcmd(cmd)
        conn = None
        if file and not isdir:
            # Try to retrieve as a file
            try:
                cmd = 'RETR ' + file
                conn, retrlen = self.ftp.ntransfercmd(cmd)
            except ftplib.error_perm as reason:
                if str(reason)[:3] != '550':
                    raise URLError(f'ftp error: {reason}') from reason
        if not conn:
            # Set transfer mode to ASCII!
            self.ftp.voidcmd('TYPE A')
            # Try a directory listing. Verify that directory exists.
            if file:
                pwd = self.ftp.pwd()
                try:
                    try:
                        self.ftp.cwd(file)
                    except ftplib.error_perm as reason:
                        raise URLError('ftp error: %r' % reason) from reason
                finally:
                    self.ftp.cwd(pwd)
                cmd = 'LIST ' + file
            else:
                cmd = 'LIST'
            conn, retrlen = self.ftp.ntransfercmd(cmd)
        self.busy = 1

        ftpobj = addclosehook(conn.makefile('rb'), self.file_close)
        self.refcount += 1
        conn.close()
        # Pass back both a suitably decorated object and a retrieval length
        return (ftpobj, retrlen)

    def endtransfer(self):
        self.busy = 0

    def close(self):
        self.keepalive = False
        if self.refcount <= 0:
            self.real_close()

    def file_close(self):
        self.endtransfer()
        self.refcount -= 1
        if self.refcount <= 0 and not self.keepalive:
            self.real_close()

    def real_close(self):
        self.endtransfer()
        try:
            self.ftp.close()
        except ftperrors():
            pass

# Proxy handling
def getproxies_environment():
    """Return a dictionary of scheme -> proxy server URL mappings.

    Scan the environment for variables named <scheme>_proxy;
    this seems to be the standard convention.  If you need a
    different way, you can pass a proxies dictionary to the
    [Fancy]URLopener constructor.
    """
    # in order to prefer lowercase variables, process environment in
    # two passes: first matches any, second pass matches lowercase only

    # select only environment variables which end in (after making lowercase) _proxy
    proxies = {}
    environment = []
    for name in os.environ.keys():
        # fast screen underscore position before more expensive case-folding
        if len(name) > 5 and name[-6] == "_" and name[-5:].lower() == "proxy":
            value = os.environ[name]
            proxy_name = name[:-6].lower()
            environment.append((name, value, proxy_name))
            if value:
                proxies[proxy_name] = value
    # CVE-2016-1000110 - If we are running as CGI script, forget HTTP_PROXY
    # (non-all-lowercase) as it may be set from the web server by a "Proxy:"
    # header from the client
    # If "proxy" is lowercase, it will still be used thanks to the next block
    if 'REQUEST_METHOD' in os.environ:
        proxies.pop('http', None)
    for name, value, proxy_name in environment:
        # not case-folded, checking here for lower-case env vars only
        if name[-6:] == '_proxy':
            if value:
                proxies[proxy_name] = value
            else:
                proxies.pop(proxy_name, None)
    return proxies

def proxy_bypass_environment(host, proxies=None):
    """Test if proxies should not be used for a particular host.

    Checks the proxy dict for the value of no_proxy, which should
    be a list of comma separated DNS suffixes, or '*' for all hosts.

    """
    if proxies is None:
        proxies = getproxies_environment()
    # don't bypass, if no_proxy isn't specified
    try:
        no_proxy = proxies['no']
    except KeyError:
        return False
    # '*' is special case for always bypass
    if no_proxy == '*':
        return True
    host = host.lower()
    # strip port off host
    hostonly, port = _splitport(host)
    # check if the host ends with any of the DNS suffixes
    for name in no_proxy.split(','):
        name = name.strip()
        if name:
            name = name.lstrip('.')  # ignore leading dots
            name = name.lower()
            if hostonly == name or host == name:
                return True
            name = '.' + name
            if hostonly.endswith(name) or host.endswith(name):
                return True
    # otherwise, don't bypass
    return False


# This code tests an OSX specific data structure but is testable on all
# platforms
def _proxy_bypass_macosx_sysconf(host, proxy_settings):
    """
    Return True iff this host shouldn't be accessed using a proxy

    This function uses the MacOSX framework SystemConfiguration
    to fetch the proxy information.

    proxy_settings come from _scproxy._get_proxy_settings or get mocked ie:
    { 'exclude_simple': bool,
      'exceptions': ['foo.bar', '*.bar.com', '127.0.0.1', '10.1', '10.0/16']
    }
    """
    from fnmatch import fnmatch

    hostonly, port = _splitport(host)

    def ip2num(ipAddr):
        parts = ipAddr.split('.')
        parts = list(map(int, parts))
        if len(parts) != 4:
            parts = (parts + [0, 0, 0, 0])[:4]
        return (parts[0] << 24) | (parts[1] << 16) | (parts[2] << 8) | parts[3]

    # Check for simple host names:
    if '.' not in host:
        if proxy_settings['exclude_simple']:
            return True

    hostIP = None

    for value in proxy_settings.get('exceptions', ()):
        # Items in the list are strings like these: *.local, 169.254/16
        if not value: continue

        m = re.match(r"(\d+(?:\.\d+)*)(/\d+)?", value)
        if m is not None:
            if hostIP is None:
                try:
                    hostIP = socket.gethostbyname(hostonly)
                    hostIP = ip2num(hostIP)
                except OSError:
                    continue

            base = ip2num(m.group(1))
            mask = m.group(2)
            if mask is None:
                mask = 8 * (m.group(1).count('.') + 1)
            else:
                mask = int(mask[1:])

            if mask < 0 or mask > 32:
                # System libraries ignore invalid prefix lengths
                continue

            mask = 32 - mask

            if (hostIP >> mask) == (base >> mask):
                return True

        elif fnmatch(host, value):
            return True

    return False


if sys.platform == 'darwin':
    from _scproxy import _get_proxy_settings, _get_proxies

    def proxy_bypass_macosx_sysconf(host):
        proxy_settings = _get_proxy_settings()
        return _proxy_bypass_macosx_sysconf(host, proxy_settings)

    def getproxies_macosx_sysconf():
        """Return a dictionary of scheme -> proxy server URL mappings.

        This function uses the MacOSX framework SystemConfiguration
        to fetch the proxy information.
        """
        return _get_proxies()



    def proxy_bypass(host):
        """Return True, if host should be bypassed.

        Checks proxy settings gathered from the environment, if specified,
        or from the MacOSX framework SystemConfiguration.

        """
        proxies = getproxies_environment()
        if proxies:
            return proxy_bypass_environment(host, proxies)
        else:
            return proxy_bypass_macosx_sysconf(host)

    def getproxies():
        return getproxies_environment() or getproxies_macosx_sysconf()


elif os.name == 'nt':
    def getproxies_registry():
        """Return a dictionary of scheme -> proxy server URL mappings.

        Win32 uses the registry to store proxies.

        """
        proxies = {}
        try:
            import winreg
        except ImportError:
            # Std module, so should be around - but you never know!
            return proxies
        try:
            internetSettings = winreg.OpenKey(winreg.HKEY_CURRENT_USER,
                r'Software\Microsoft\Windows\CurrentVersion\Internet Settings')
            proxyEnable = winreg.QueryValueEx(internetSettings,
                                               'ProxyEnable')[0]
            if proxyEnable:
                # Returned as Unicode but problems if not converted to ASCII
                proxyServer = str(winreg.QueryValueEx(internetSettings,
                                                       'ProxyServer')[0])
                if '=' not in proxyServer and ';' not in proxyServer:
                    # Use one setting for all protocols.
                    proxyServer = 'http={0};https={0};ftp={0}'.format(proxyServer)
                for p in proxyServer.split(';'):
                    protocol, address = p.split('=', 1)
                    # See if address has a type:// prefix
                    if not re.match('(?:[^/:]+)://', address):
                        # Add type:// prefix to address without specifying type
                        if protocol in ('http', 'https', 'ftp'):
                            # The default proxy type of Windows is HTTP
                            address = 'http://' + address
                        elif protocol == 'socks':
                            address = 'socks://' + address
                    proxies[protocol] = address
                # Use SOCKS proxy for HTTP(S) protocols
                if proxies.get('socks'):
                    # The default SOCKS proxy type of Windows is SOCKS4
                    address = re.sub(r'^socks://', 'socks4://', proxies['socks'])
                    proxies['http'] = proxies.get('http') or address
                    proxies['https'] = proxies.get('https') or address
            internetSettings.Close()
        except (OSError, ValueError, TypeError):
            # Either registry key not found etc, or the value in an
            # unexpected format.
            # proxies already set up to be empty so nothing to do
            pass
        return proxies

    def getproxies():
        """Return a dictionary of scheme -> proxy server URL mappings.

        Returns settings gathered from the environment, if specified,
        or the registry.

        """
        return getproxies_environment() or getproxies_registry()

    def proxy_bypass_registry(host):
        try:
            import winreg
        except ImportError:
            # Std modules, so should be around - but you never know!
            return 0
        try:
            internetSettings = winreg.OpenKey(winreg.HKEY_CURRENT_USER,
                r'Software\Microsoft\Windows\CurrentVersion\Internet Settings')
            proxyEnable = winreg.QueryValueEx(internetSettings,
                                               'ProxyEnable')[0]
            proxyOverride = str(winreg.QueryValueEx(internetSettings,
                                                     'ProxyOverride')[0])
            # ^^^^ Returned as Unicode but problems if not converted to ASCII
        except OSError:
            return 0
        if not proxyEnable or not proxyOverride:
            return 0
        # try to make a host list from name and IP address.
        rawHost, port = _splitport(host)
        host = [rawHost]
        try:
            addr = socket.gethostbyname(rawHost)
            if addr != rawHost:
                host.append(addr)
        except OSError:
            pass
        try:
            fqdn = socket.getfqdn(rawHost)
            if fqdn != rawHost:
                host.append(fqdn)
        except OSError:
            pass
        # make a check value list from the registry entry: replace the
        # '<local>' string by the localhost entry and the corresponding
        # canonical entry.
        proxyOverride = proxyOverride.split(';')
        # now check if we match one of the registry values.
        for test in proxyOverride:
            if test == '<local>':
                if '.' not in rawHost:
                    return 1
            test = test.replace(".", r"\.")     # mask dots
            test = test.replace("*", r".*")     # change glob sequence
            test = test.replace("?", r".")      # change glob char
            for val in host:
                if re.match(test, val, re.I):
                    return 1
        return 0

    def proxy_bypass(host):
        """Return True, if host should be bypassed.

        Checks proxy settings gathered from the environment, if specified,
        or the registry.

        """
        proxies = getproxies_environment()
        if proxies:
            return proxy_bypass_environment(host, proxies)
        else:
            return proxy_bypass_registry(host)

else:
    # By default use environment variables
    getproxies = getproxies_environment
    proxy_bypass = proxy_bypass_environment<|MERGE_RESOLUTION|>--- conflicted
+++ resolved
@@ -1582,12 +1582,7 @@
             headers = email.message_from_string(headers)
             return addinfourl(fp, headers, req.full_url)
         except ftplib.all_errors as exp:
-<<<<<<< HEAD
-            exc = URLError(exp)
-            raise exc.with_traceback(sys.exc_info()[2])
-=======
-            raise URLError(f'ftp error: {exp}') from exp
->>>>>>> 2d2e01aa
+            raise URLError(exp) from exp
 
     def connect_ftp(self, user, passwd, host, port, dirs, timeout):
         return ftpwrapper(user, passwd, host, port, dirs, timeout,
