"""Parse (absolute and relative) URLs.

urlparse module is based upon the following RFC specifications.

RFC 3986 (STD66): "Uniform Resource Identifiers" by T. Berners-Lee, R. Fielding
and L.  Masinter, January 2005.

RFC 2732 : "Format for Literal IPv6 Addresses in URL's by R.Hinden, B.Carpenter
and L.Masinter, December 1999.

RFC 2396:  "Uniform Resource Identifiers (URI)": Generic Syntax by T.
Berners-Lee, R. Fielding, and L. Masinter, August 1998.

RFC 2368: "The mailto URL scheme", by P.Hoffman , L Masinter, J. Zawinski, July 1998.

RFC 1808: "Relative Uniform Resource Locators", by R. Fielding, UC Irvine, June
1995.

RFC 1738: "Uniform Resource Locators (URL)" by T. Berners-Lee, L. Masinter, M.
McCahill, December 1994

RFC 3986 is considered the current standard and any future changes to
urlparse module should conform with it.  The urlparse module is
currently not entirely compliant with this RFC due to defacto
scenarios for parsing, and for backward compatibility purposes, some
parsing quirks from older RFCs are retained. The testcases in
test_urlparse.py provides a good indicator of parsing behavior.
"""

import sys
import collections

__all__ = ["urlparse", "urlunparse", "urljoin", "urldefrag",
           "urlsplit", "urlunsplit", "urlencode", "parse_qs",
           "parse_qsl", "quote", "quote_plus", "quote_from_bytes",
           "unquote", "unquote_plus", "unquote_to_bytes"]

# A classification of schemes ('' means apply by default)
uses_relative = ['ftp', 'http', 'gopher', 'nntp', 'imap',
                 'wais', 'file', 'https', 'shttp', 'mms',
                 'prospero', 'rtsp', 'rtspu', '', 'sftp']
uses_netloc = ['ftp', 'http', 'gopher', 'nntp', 'telnet',
               'imap', 'wais', 'file', 'mms', 'https', 'shttp',
               'snews', 'prospero', 'rtsp', 'rtspu', 'rsync', '',
               'svn', 'svn+ssh', 'sftp', 'nfs', 'git', 'git+ssh']
non_hierarchical = ['gopher', 'hdl', 'mailto', 'news',
                    'telnet', 'wais', 'imap', 'snews', 'sip', 'sips']
uses_params = ['ftp', 'hdl', 'prospero', 'http', 'imap',
               'https', 'shttp', 'rtsp', 'rtspu', 'sip', 'sips',
               'mms', '', 'sftp']
uses_query = ['http', 'wais', 'imap', 'https', 'shttp', 'mms',
              'gopher', 'rtsp', 'rtspu', 'sip', 'sips', '']
uses_fragment = ['ftp', 'hdl', 'http', 'gopher', 'news',
                 'nntp', 'wais', 'https', 'shttp', 'snews',
                 'file', 'prospero', '']

# Characters valid in scheme names
scheme_chars = ('abcdefghijklmnopqrstuvwxyz'
                'ABCDEFGHIJKLMNOPQRSTUVWXYZ'
                '0123456789'
                '+-.')

# XXX: Consider replacing with functools.lru_cache
MAX_CACHE_SIZE = 20
_parse_cache = {}

def clear_cache():
    """Clear the parse cache and the quoters cache."""
    _parse_cache.clear()
    _safe_quoters.clear()


# Helpers for bytes handling
# For 3.2, we deliberately require applications that
# handle improperly quoted URLs to do their own
# decoding and encoding. If valid use cases are
# presented, we may relax this by using latin-1
# decoding internally for 3.3
_implicit_encoding = 'ascii'
_implicit_errors = 'strict'

def _noop(obj):
    return obj

def _encode_result(obj, encoding=_implicit_encoding,
                        errors=_implicit_errors):
    return obj.encode(encoding, errors)

def _decode_args(args, encoding=_implicit_encoding,
                       errors=_implicit_errors):
    return tuple(x.decode(encoding, errors) if x else '' for x in args)

def _coerce_args(*args):
    # Invokes decode if necessary to create str args
    # and returns the coerced inputs along with
    # an appropriate result coercion function
    #   - noop for str inputs
    #   - encoding function otherwise
    str_input = isinstance(args[0], str)
    for arg in args[1:]:
        # We special-case the empty string to support the
        # "scheme=''" default argument to some functions
        if arg and isinstance(arg, str) != str_input:
            raise TypeError("Cannot mix str and non-str arguments")
    if str_input:
        return args + (_noop,)
    return _decode_args(args) + (_encode_result,)

# Result objects are more helpful than simple tuples
class _ResultMixinStr(object):
    """Standard approach to encoding parsed results from str to bytes"""
    __slots__ = ()

    def encode(self, encoding='ascii', errors='strict'):
        return self._encoded_counterpart(*(x.encode(encoding, errors) for x in self))


class _ResultMixinBytes(object):
    """Standard approach to decoding parsed results from bytes to str"""
    __slots__ = ()

    def decode(self, encoding='ascii', errors='strict'):
        return self._decoded_counterpart(*(x.decode(encoding, errors) for x in self))


class _NetlocResultMixinBase(object):
    """Shared methods for the parsed result objects containing a netloc element"""
    __slots__ = ()

    @property
    def username(self):
        return self._userinfo[0]

    @property
    def password(self):
        return self._userinfo[1]

    @property
    def hostname(self):
        hostname = self._hostinfo[0]
        if not hostname:
            hostname = None
        elif hostname is not None:
            hostname = hostname.lower()
        return hostname

    @property
    def port(self):
        port = self._hostinfo[1]
        if port is not None:
            port = int(port, 10)
        return port


class _NetlocResultMixinStr(_NetlocResultMixinBase, _ResultMixinStr):
    __slots__ = ()

    @property
    def _userinfo(self):
        netloc = self.netloc
        userinfo, have_info, hostinfo = netloc.rpartition('@')
        if have_info:
            username, have_password, password = userinfo.partition(':')
            if not have_password:
                password = None
        else:
            username = password = None
        return username, password

    @property
    def _hostinfo(self):
        netloc = self.netloc
        _, _, hostinfo = netloc.rpartition('@')
        _, have_open_br, bracketed = hostinfo.partition('[')
        if have_open_br:
            hostname, _, port = bracketed.partition(']')
            _, have_port, port = port.partition(':')
        else:
            hostname, have_port, port = hostinfo.partition(':')
        if not have_port:
            port = None
        return hostname, port


class _NetlocResultMixinBytes(_NetlocResultMixinBase, _ResultMixinBytes):
    __slots__ = ()

    @property
    def _userinfo(self):
        netloc = self.netloc
        userinfo, have_info, hostinfo = netloc.rpartition(b'@')
        if have_info:
            username, have_password, password = userinfo.partition(b':')
            if not have_password:
                password = None
        else:
            username = password = None
        return username, password

    @property
    def _hostinfo(self):
        netloc = self.netloc
        _, _, hostinfo = netloc.rpartition(b'@')
        _, have_open_br, bracketed = hostinfo.partition(b'[')
        if have_open_br:
            hostname, _, port = bracketed.partition(b']')
            _, have_port, port = port.partition(b':')
        else:
            hostname, have_port, port = hostinfo.partition(b':')
        if not have_port:
            port = None
        return hostname, port


from collections import namedtuple

_DefragResultBase = namedtuple('DefragResult', 'url fragment')
_SplitResultBase = namedtuple('SplitResult', 'scheme netloc path query fragment')
_ParseResultBase = namedtuple('ParseResult', 'scheme netloc path params query fragment')

# For backwards compatibility, alias _NetlocResultMixinStr
# ResultBase is no longer part of the documented API, but it is
# retained since deprecating it isn't worth the hassle
ResultBase = _NetlocResultMixinStr

# Structured result objects for string data
class DefragResult(_DefragResultBase, _ResultMixinStr):
    __slots__ = ()
    def geturl(self):
        if self.fragment:
            return self.url + '#' + self.fragment
        else:
            return self.url

class SplitResult(_SplitResultBase, _NetlocResultMixinStr):
    __slots__ = ()
    def geturl(self):
        return urlunsplit(self)

class ParseResult(_ParseResultBase, _NetlocResultMixinStr):
    __slots__ = ()
    def geturl(self):
        return urlunparse(self)

# Structured result objects for bytes data
class DefragResultBytes(_DefragResultBase, _ResultMixinBytes):
    __slots__ = ()
    def geturl(self):
        if self.fragment:
            return self.url + b'#' + self.fragment
        else:
            return self.url

class SplitResultBytes(_SplitResultBase, _NetlocResultMixinBytes):
    __slots__ = ()
    def geturl(self):
        return urlunsplit(self)

class ParseResultBytes(_ParseResultBase, _NetlocResultMixinBytes):
    __slots__ = ()
    def geturl(self):
        return urlunparse(self)

# Set up the encode/decode result pairs
def _fix_result_transcoding():
    _result_pairs = (
        (DefragResult, DefragResultBytes),
        (SplitResult, SplitResultBytes),
        (ParseResult, ParseResultBytes),
    )
    for _decoded, _encoded in _result_pairs:
        _decoded._encoded_counterpart = _encoded
        _encoded._decoded_counterpart = _decoded

_fix_result_transcoding()
del _fix_result_transcoding

def urlparse(url, scheme='', allow_fragments=True):
    """Parse a URL into 6 components:
    <scheme>://<netloc>/<path>;<params>?<query>#<fragment>
    Return a 6-tuple: (scheme, netloc, path, params, query, fragment).
    Note that we don't break the components up in smaller bits
    (e.g. netloc is a single string) and we don't expand % escapes."""
    url, scheme, _coerce_result = _coerce_args(url, scheme)
    tuple = urlsplit(url, scheme, allow_fragments)
    scheme, netloc, url, query, fragment = tuple
    if scheme in uses_params and ';' in url:
        url, params = _splitparams(url)
    else:
        params = ''
    result = ParseResult(scheme, netloc, url, params, query, fragment)
    return _coerce_result(result)

def _splitparams(url):
    if '/'  in url:
        i = url.find(';', url.rfind('/'))
        if i < 0:
            return url, ''
    else:
        i = url.find(';')
    return url[:i], url[i+1:]

def _splitnetloc(url, start=0):
    delim = len(url)   # position of end of domain part of url, default is end
    for c in '/?#':    # look for delimiters; the order is NOT important
        wdelim = url.find(c, start)        # find first of this delim
        if wdelim >= 0:                    # if found
            delim = min(delim, wdelim)     # use earliest delim position
    return url[start:delim], url[delim:]   # return (domain, rest)

def urlsplit(url, scheme='', allow_fragments=True):
    """Parse a URL into 5 components:
    <scheme>://<netloc>/<path>?<query>#<fragment>
    Return a 5-tuple: (scheme, netloc, path, query, fragment).
    Note that we don't break the components up in smaller bits
    (e.g. netloc is a single string) and we don't expand % escapes."""
    url, scheme, _coerce_result = _coerce_args(url, scheme)
    allow_fragments = bool(allow_fragments)
    key = url, scheme, allow_fragments, type(url), type(scheme)
    cached = _parse_cache.get(key, None)
    if cached:
        return _coerce_result(cached)
    if len(_parse_cache) >= MAX_CACHE_SIZE: # avoid runaway growth
        clear_cache()
    netloc = query = fragment = ''
    i = url.find(':')
    if i > 0:
        if url[:i] == 'http': # optimize the common case
            scheme = url[:i].lower()
            url = url[i+1:]
            if url[:2] == '//':
                netloc, url = _splitnetloc(url, 2)
                if (('[' in netloc and ']' not in netloc) or
                        (']' in netloc and '[' not in netloc)):
                    raise ValueError("Invalid IPv6 URL")
            if allow_fragments and '#' in url:
                url, fragment = url.split('#', 1)
            if '?' in url:
                url, query = url.split('?', 1)
            v = SplitResult(scheme, netloc, url, query, fragment)
            _parse_cache[key] = v
<<<<<<< HEAD
            return _coerce_result(v)
        if url.endswith(':') or not url[i+1].isdigit():
            for c in url[:i]:
                if c not in scheme_chars:
                    break
            else:
=======
            return v
        for c in url[:i]:
            if c not in scheme_chars:
                break
        else:
            try:
                # make sure "url" is not actually a port number (in which case
                # "scheme" is really part of the path
                _testportnum = int(url[i+1:])
            except ValueError:
>>>>>>> 397eb441
                scheme, url = url[:i].lower(), url[i+1:]

    if url[:2] == '//':
        netloc, url = _splitnetloc(url, 2)
        if (('[' in netloc and ']' not in netloc) or
                (']' in netloc and '[' not in netloc)):
            raise ValueError("Invalid IPv6 URL")
    if allow_fragments and scheme in uses_fragment and '#' in url:
        url, fragment = url.split('#', 1)
    if scheme in uses_query and '?' in url:
        url, query = url.split('?', 1)
    v = SplitResult(scheme, netloc, url, query, fragment)
    _parse_cache[key] = v
    return _coerce_result(v)

def urlunparse(components):
    """Put a parsed URL back together again.  This may result in a
    slightly different, but equivalent URL, if the URL that was parsed
    originally had redundant delimiters, e.g. a ? with an empty query
    (the draft states that these are equivalent)."""
    scheme, netloc, url, params, query, fragment, _coerce_result = (
                                                  _coerce_args(*components))
    if params:
        url = "%s;%s" % (url, params)
    return _coerce_result(urlunsplit((scheme, netloc, url, query, fragment)))

def urlunsplit(components):
    """Combine the elements of a tuple as returned by urlsplit() into a
    complete URL as a string. The data argument can be any five-item iterable.
    This may result in a slightly different, but equivalent URL, if the URL that
    was parsed originally had unnecessary delimiters (for example, a ? with an
    empty query; the RFC states that these are equivalent)."""
    scheme, netloc, url, query, fragment, _coerce_result = (
                                          _coerce_args(*components))
    if netloc or (scheme and scheme in uses_netloc and url[:2] != '//'):
        if url and url[:1] != '/': url = '/' + url
        url = '//' + (netloc or '') + url
    if scheme:
        url = scheme + ':' + url
    if query:
        url = url + '?' + query
    if fragment:
        url = url + '#' + fragment
    return _coerce_result(url)

def urljoin(base, url, allow_fragments=True):
    """Join a base URL and a possibly relative URL to form an absolute
    interpretation of the latter."""
    if not base:
        return url
    if not url:
        return base
    base, url, _coerce_result = _coerce_args(base, url)
    bscheme, bnetloc, bpath, bparams, bquery, bfragment = \
            urlparse(base, '', allow_fragments)
    scheme, netloc, path, params, query, fragment = \
            urlparse(url, bscheme, allow_fragments)
    if scheme != bscheme or scheme not in uses_relative:
        return _coerce_result(url)
    if scheme in uses_netloc:
        if netloc:
            return _coerce_result(urlunparse((scheme, netloc, path,
                                              params, query, fragment)))
        netloc = bnetloc
    if path[:1] == '/':
        return _coerce_result(urlunparse((scheme, netloc, path,
                                          params, query, fragment)))
    if not path and not params:
        path = bpath
        params = bparams
        if not query:
            query = bquery
        return _coerce_result(urlunparse((scheme, netloc, path,
                                          params, query, fragment)))
    segments = bpath.split('/')[:-1] + path.split('/')
    # XXX The stuff below is bogus in various ways...
    if segments[-1] == '.':
        segments[-1] = ''
    while '.' in segments:
        segments.remove('.')
    while 1:
        i = 1
        n = len(segments) - 1
        while i < n:
            if (segments[i] == '..'
                and segments[i-1] not in ('', '..')):
                del segments[i-1:i+1]
                break
            i = i+1
        else:
            break
    if segments == ['', '..']:
        segments[-1] = ''
    elif len(segments) >= 2 and segments[-1] == '..':
        segments[-2:] = ['']
    return _coerce_result(urlunparse((scheme, netloc, '/'.join(segments),
                                      params, query, fragment)))

def urldefrag(url):
    """Removes any existing fragment from URL.

    Returns a tuple of the defragmented URL and the fragment.  If
    the URL contained no fragments, the second element is the
    empty string.
    """
    url, _coerce_result = _coerce_args(url)
    if '#' in url:
        s, n, p, a, q, frag = urlparse(url)
        defrag = urlunparse((s, n, p, a, q, ''))
    else:
        frag = ''
        defrag = url
    return _coerce_result(DefragResult(defrag, frag))

def unquote_to_bytes(string):
    """unquote_to_bytes('abc%20def') -> b'abc def'."""
    # Note: strings are encoded as UTF-8. This is only an issue if it contains
    # unescaped non-ASCII characters, which URIs should not.
    if not string:
        # Is it a string-like object?
        string.split
        return b''
    if isinstance(string, str):
        string = string.encode('utf-8')
    res = string.split(b'%')
    if len(res) == 1:
        return string
    string = res[0]
    for item in res[1:]:
        try:
            string += bytes([int(item[:2], 16)]) + item[2:]
        except ValueError:
            string += b'%' + item
    return string

def unquote(string, encoding='utf-8', errors='replace'):
    """Replace %xx escapes by their single-character equivalent. The optional
    encoding and errors parameters specify how to decode percent-encoded
    sequences into Unicode characters, as accepted by the bytes.decode()
    method.
    By default, percent-encoded sequences are decoded with UTF-8, and invalid
    sequences are replaced by a placeholder character.

    unquote('abc%20def') -> 'abc def'.
    """
    if string == '':
        return string
    res = string.split('%')
    if len(res) == 1:
        return string
    if encoding is None:
        encoding = 'utf-8'
    if errors is None:
        errors = 'replace'
    # pct_sequence: contiguous sequence of percent-encoded bytes, decoded
    pct_sequence = b''
    string = res[0]
    for item in res[1:]:
        try:
            if not item:
                raise ValueError
            pct_sequence += bytes.fromhex(item[:2])
            rest = item[2:]
            if not rest:
                # This segment was just a single percent-encoded character.
                # May be part of a sequence of code units, so delay decoding.
                # (Stored in pct_sequence).
                continue
        except ValueError:
            rest = '%' + item
        # Encountered non-percent-encoded characters. Flush the current
        # pct_sequence.
        string += pct_sequence.decode(encoding, errors) + rest
        pct_sequence = b''
    if pct_sequence:
        # Flush the final pct_sequence
        string += pct_sequence.decode(encoding, errors)
    return string

def parse_qs(qs, keep_blank_values=False, strict_parsing=False,
             encoding='utf-8', errors='replace'):
    """Parse a query given as a string argument.

        Arguments:

        qs: percent-encoded query string to be parsed

        keep_blank_values: flag indicating whether blank values in
            percent-encoded queries should be treated as blank strings.
            A true value indicates that blanks should be retained as
            blank strings.  The default false value indicates that
            blank values are to be ignored and treated as if they were
            not included.

        strict_parsing: flag indicating what to do with parsing errors.
            If false (the default), errors are silently ignored.
            If true, errors raise a ValueError exception.

        encoding and errors: specify how to decode percent-encoded sequences
            into Unicode characters, as accepted by the bytes.decode() method.
    """
    dict = {}
    pairs = parse_qsl(qs, keep_blank_values, strict_parsing,
                      encoding=encoding, errors=errors)
    for name, value in pairs:
        if name in dict:
            dict[name].append(value)
        else:
            dict[name] = [value]
    return dict

def parse_qsl(qs, keep_blank_values=False, strict_parsing=False,
              encoding='utf-8', errors='replace'):
    """Parse a query given as a string argument.

    Arguments:

    qs: percent-encoded query string to be parsed

    keep_blank_values: flag indicating whether blank values in
        percent-encoded queries should be treated as blank strings.  A
        true value indicates that blanks should be retained as blank
        strings.  The default false value indicates that blank values
        are to be ignored and treated as if they were  not included.

    strict_parsing: flag indicating what to do with parsing errors. If
        false (the default), errors are silently ignored. If true,
        errors raise a ValueError exception.

    encoding and errors: specify how to decode percent-encoded sequences
        into Unicode characters, as accepted by the bytes.decode() method.

    Returns a list, as G-d intended.
    """
    qs, _coerce_result = _coerce_args(qs)
    pairs = [s2 for s1 in qs.split('&') for s2 in s1.split(';')]
    r = []
    for name_value in pairs:
        if not name_value and not strict_parsing:
            continue
        nv = name_value.split('=', 1)
        if len(nv) != 2:
            if strict_parsing:
                raise ValueError("bad query field: %r" % (name_value,))
            # Handle case of a control-name with no equal sign
            if keep_blank_values:
                nv.append('')
            else:
                continue
        if len(nv[1]) or keep_blank_values:
            name = nv[0].replace('+', ' ')
            name = unquote(name, encoding=encoding, errors=errors)
            name = _coerce_result(name)
            value = nv[1].replace('+', ' ')
            value = unquote(value, encoding=encoding, errors=errors)
            value = _coerce_result(value)
            r.append((name, value))
    return r

def unquote_plus(string, encoding='utf-8', errors='replace'):
    """Like unquote(), but also replace plus signs by spaces, as required for
    unquoting HTML form values.

    unquote_plus('%7e/abc+def') -> '~/abc def'
    """
    string = string.replace('+', ' ')
    return unquote(string, encoding, errors)

_ALWAYS_SAFE = frozenset(b'ABCDEFGHIJKLMNOPQRSTUVWXYZ'
                         b'abcdefghijklmnopqrstuvwxyz'
                         b'0123456789'
                         b'_.-')
_ALWAYS_SAFE_BYTES = bytes(_ALWAYS_SAFE)
_safe_quoters = {}

class Quoter(collections.defaultdict):
    """A mapping from bytes (in range(0,256)) to strings.

    String values are percent-encoded byte values, unless the key < 128, and
    in the "safe" set (either the specified safe set, or default set).
    """
    # Keeps a cache internally, using defaultdict, for efficiency (lookups
    # of cached keys don't call Python code at all).
    def __init__(self, safe):
        """safe: bytes object."""
        self.safe = _ALWAYS_SAFE.union(safe)

    def __repr__(self):
        # Without this, will just display as a defaultdict
        return "<Quoter %r>" % dict(self)

    def __missing__(self, b):
        # Handle a cache miss. Store quoted string in cache and return.
        res = chr(b) if b in self.safe else '%{:02X}'.format(b)
        self[b] = res
        return res

def quote(string, safe='/', encoding=None, errors=None):
    """quote('abc def') -> 'abc%20def'

    Each part of a URL, e.g. the path info, the query, etc., has a
    different set of reserved characters that must be quoted.

    RFC 2396 Uniform Resource Identifiers (URI): Generic Syntax lists
    the following reserved characters.

    reserved    = ";" | "/" | "?" | ":" | "@" | "&" | "=" | "+" |
                  "$" | ","

    Each of these characters is reserved in some component of a URL,
    but not necessarily in all of them.

    By default, the quote function is intended for quoting the path
    section of a URL.  Thus, it will not encode '/'.  This character
    is reserved, but in typical usage the quote function is being
    called on a path where the existing slash characters are used as
    reserved characters.

    string and safe may be either str or bytes objects. encoding must
    not be specified if string is a str.

    The optional encoding and errors parameters specify how to deal with
    non-ASCII characters, as accepted by the str.encode method.
    By default, encoding='utf-8' (characters are encoded with UTF-8), and
    errors='strict' (unsupported characters raise a UnicodeEncodeError).
    """
    if isinstance(string, str):
        if not string:
            return string
        if encoding is None:
            encoding = 'utf-8'
        if errors is None:
            errors = 'strict'
        string = string.encode(encoding, errors)
    else:
        if encoding is not None:
            raise TypeError("quote() doesn't support 'encoding' for bytes")
        if errors is not None:
            raise TypeError("quote() doesn't support 'errors' for bytes")
    return quote_from_bytes(string, safe)

def quote_plus(string, safe='', encoding=None, errors=None):
    """Like quote(), but also replace ' ' with '+', as required for quoting
    HTML form values. Plus signs in the original string are escaped unless
    they are included in safe. It also does not have safe default to '/'.
    """
    # Check if ' ' in string, where string may either be a str or bytes.  If
    # there are no spaces, the regular quote will produce the right answer.
    if ((isinstance(string, str) and ' ' not in string) or
        (isinstance(string, bytes) and b' ' not in string)):
        return quote(string, safe, encoding, errors)
    if isinstance(safe, str):
        space = ' '
    else:
        space = b' '
    string = quote(string, safe + space, encoding, errors)
    return string.replace(' ', '+')

def quote_from_bytes(bs, safe='/'):
    """Like quote(), but accepts a bytes object rather than a str, and does
    not perform string-to-bytes encoding.  It always returns an ASCII string.
    quote_from_bytes(b'abc def\xab') -> 'abc%20def%AB'
    """
    if not isinstance(bs, (bytes, bytearray)):
        raise TypeError("quote_from_bytes() expected bytes")
    if not bs:
        return ''
    if isinstance(safe, str):
        # Normalize 'safe' by converting to bytes and removing non-ASCII chars
        safe = safe.encode('ascii', 'ignore')
    else:
        safe = bytes([c for c in safe if c < 128])
    if not bs.rstrip(_ALWAYS_SAFE_BYTES + safe):
        return bs.decode()
    try:
        quoter = _safe_quoters[safe]
    except KeyError:
        _safe_quoters[safe] = quoter = Quoter(safe).__getitem__
    return ''.join([quoter(char) for char in bs])

def urlencode(query, doseq=False, safe='', encoding=None, errors=None):
    """Encode a sequence of two-element tuples or dictionary into a URL query string.

    If any values in the query arg are sequences and doseq is true, each
    sequence element is converted to a separate parameter.

    If the query arg is a sequence of two-element tuples, the order of the
    parameters in the output will match the order of parameters in the
    input.

    The query arg may be either a string or a bytes type. When query arg is a
    string, the safe, encoding and error parameters are sent the quote_plus for
    encoding.
    """

    if hasattr(query, "items"):
        query = query.items()
    else:
        # It's a bother at times that strings and string-like objects are
        # sequences.
        try:
            # non-sequence items should not work with len()
            # non-empty strings will fail this
            if len(query) and not isinstance(query[0], tuple):
                raise TypeError
            # Zero-length sequences of all types will get here and succeed,
            # but that's a minor nit.  Since the original implementation
            # allowed empty dicts that type of behavior probably should be
            # preserved for consistency
        except TypeError:
            ty, va, tb = sys.exc_info()
            raise TypeError("not a valid non-string sequence "
                            "or mapping object").with_traceback(tb)

    l = []
    if not doseq:
        for k, v in query:
            if isinstance(k, bytes):
                k = quote_plus(k, safe)
            else:
                k = quote_plus(str(k), safe, encoding, errors)

            if isinstance(v, bytes):
                v = quote_plus(v, safe)
            else:
                v = quote_plus(str(v), safe, encoding, errors)
            l.append(k + '=' + v)
    else:
        for k, v in query:
            if isinstance(k, bytes):
                k = quote_plus(k, safe)
            else:
                k = quote_plus(str(k), safe, encoding, errors)

            if isinstance(v, bytes):
                v = quote_plus(v, safe)
                l.append(k + '=' + v)
            elif isinstance(v, str):
                v = quote_plus(v, safe, encoding, errors)
                l.append(k + '=' + v)
            else:
                try:
                    # Is this a sufficient test for sequence-ness?
                    x = len(v)
                except TypeError:
                    # not a sequence
                    v = quote_plus(str(v), safe, encoding, errors)
                    l.append(k + '=' + v)
                else:
                    # loop over the sequence
                    for elt in v:
                        if isinstance(elt, bytes):
                            elt = quote_plus(elt, safe)
                        else:
                            elt = quote_plus(str(elt), safe, encoding, errors)
                        l.append(k + '=' + elt)
    return '&'.join(l)

# Utilities to parse URLs (most of these return None for missing parts):
# unwrap('<URL:type://host/path>') --> 'type://host/path'
# splittype('type:opaquestring') --> 'type', 'opaquestring'
# splithost('//host[:port]/path') --> 'host[:port]', '/path'
# splituser('user[:passwd]@host[:port]') --> 'user[:passwd]', 'host[:port]'
# splitpasswd('user:passwd') -> 'user', 'passwd'
# splitport('host:port') --> 'host', 'port'
# splitquery('/path?query') --> '/path', 'query'
# splittag('/path#tag') --> '/path', 'tag'
# splitattr('/path;attr1=value1;attr2=value2;...') ->
#   '/path', ['attr1=value1', 'attr2=value2', ...]
# splitvalue('attr=value') --> 'attr', 'value'
# urllib.parse.unquote('abc%20def') -> 'abc def'
# quote('abc def') -> 'abc%20def')

def to_bytes(url):
    """to_bytes(u"URL") --> 'URL'."""
    # Most URL schemes require ASCII. If that changes, the conversion
    # can be relaxed.
    # XXX get rid of to_bytes()
    if isinstance(url, str):
        try:
            url = url.encode("ASCII").decode()
        except UnicodeError:
            raise UnicodeError("URL " + repr(url) +
                               " contains non-ASCII characters")
    return url

def unwrap(url):
    """unwrap('<URL:type://host/path>') --> 'type://host/path'."""
    url = str(url).strip()
    if url[:1] == '<' and url[-1:] == '>':
        url = url[1:-1].strip()
    if url[:4] == 'URL:': url = url[4:].strip()
    return url

_typeprog = None
def splittype(url):
    """splittype('type:opaquestring') --> 'type', 'opaquestring'."""
    global _typeprog
    if _typeprog is None:
        import re
        _typeprog = re.compile('^([^/:]+):')

    match = _typeprog.match(url)
    if match:
        scheme = match.group(1)
        return scheme.lower(), url[len(scheme) + 1:]
    return None, url

_hostprog = None
def splithost(url):
    """splithost('//host[:port]/path') --> 'host[:port]', '/path'."""
    global _hostprog
    if _hostprog is None:
        import re
        _hostprog = re.compile('^//([^/?]*)(.*)$')

    match = _hostprog.match(url)
    if match:
        host_port = match.group(1)
        path = match.group(2)
        if path and not path.startswith('/'):
            path = '/' + path
        return host_port, path
    return None, url

_userprog = None
def splituser(host):
    """splituser('user[:passwd]@host[:port]') --> 'user[:passwd]', 'host[:port]'."""
    global _userprog
    if _userprog is None:
        import re
        _userprog = re.compile('^(.*)@(.*)$')

    match = _userprog.match(host)
    if match: return match.group(1, 2)
    return None, host

_passwdprog = None
def splitpasswd(user):
    """splitpasswd('user:passwd') -> 'user', 'passwd'."""
    global _passwdprog
    if _passwdprog is None:
        import re
        _passwdprog = re.compile('^([^:]*):(.*)$',re.S)

    match = _passwdprog.match(user)
    if match: return match.group(1, 2)
    return user, None

# splittag('/path#tag') --> '/path', 'tag'
_portprog = None
def splitport(host):
    """splitport('host:port') --> 'host', 'port'."""
    global _portprog
    if _portprog is None:
        import re
        _portprog = re.compile('^(.*):([0-9]+)$')

    match = _portprog.match(host)
    if match: return match.group(1, 2)
    return host, None

_nportprog = None
def splitnport(host, defport=-1):
    """Split host and port, returning numeric port.
    Return given default port if no ':' found; defaults to -1.
    Return numerical port if a valid number are found after ':'.
    Return None if ':' but not a valid number."""
    global _nportprog
    if _nportprog is None:
        import re
        _nportprog = re.compile('^(.*):(.*)$')

    match = _nportprog.match(host)
    if match:
        host, port = match.group(1, 2)
        try:
            if not port: raise ValueError("no digits")
            nport = int(port)
        except ValueError:
            nport = None
        return host, nport
    return host, defport

_queryprog = None
def splitquery(url):
    """splitquery('/path?query') --> '/path', 'query'."""
    global _queryprog
    if _queryprog is None:
        import re
        _queryprog = re.compile('^(.*)\?([^?]*)$')

    match = _queryprog.match(url)
    if match: return match.group(1, 2)
    return url, None

_tagprog = None
def splittag(url):
    """splittag('/path#tag') --> '/path', 'tag'."""
    global _tagprog
    if _tagprog is None:
        import re
        _tagprog = re.compile('^(.*)#([^#]*)$')

    match = _tagprog.match(url)
    if match: return match.group(1, 2)
    return url, None

def splitattr(url):
    """splitattr('/path;attr1=value1;attr2=value2;...') ->
        '/path', ['attr1=value1', 'attr2=value2', ...]."""
    words = url.split(';')
    return words[0], words[1:]

_valueprog = None
def splitvalue(attr):
    """splitvalue('attr=value') --> 'attr', 'value'."""
    global _valueprog
    if _valueprog is None:
        import re
        _valueprog = re.compile('^([^=]*)=(.*)$')

    match = _valueprog.match(attr)
    if match: return match.group(1, 2)
    return attr, None<|MERGE_RESOLUTION|>--- conflicted
+++ resolved
@@ -339,15 +339,7 @@
                 url, query = url.split('?', 1)
             v = SplitResult(scheme, netloc, url, query, fragment)
             _parse_cache[key] = v
-<<<<<<< HEAD
             return _coerce_result(v)
-        if url.endswith(':') or not url[i+1].isdigit():
-            for c in url[:i]:
-                if c not in scheme_chars:
-                    break
-            else:
-=======
-            return v
         for c in url[:i]:
             if c not in scheme_chars:
                 break
@@ -357,7 +349,6 @@
                 # "scheme" is really part of the path
                 _testportnum = int(url[i+1:])
             except ValueError:
->>>>>>> 397eb441
                 scheme, url = url[:i].lower(), url[i+1:]
 
     if url[:2] == '//':
