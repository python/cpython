"""Parse (absolute and relative) URLs.

urlparse module is based upon the following RFC specifications.

RFC 3986 (STD66): "Uniform Resource Identifiers" by T. Berners-Lee, R. Fielding
and L.  Masinter, January 2005.

RFC 2732 : "Format for Literal IPv6 Addresses in URL's by R.Hinden, B.Carpenter
and L.Masinter, December 1999.

RFC 2396:  "Uniform Resource Identifiers (URI)": Generic Syntax by T.
Berners-Lee, R. Fielding, and L. Masinter, August 1998.

RFC 2368: "The mailto URL scheme", by P.Hoffman , L Masinter, J. Zawinski, July 1998.

RFC 1808: "Relative Uniform Resource Locators", by R. Fielding, UC Irvine, June
1995.

RFC 1738: "Uniform Resource Locators (URL)" by T. Berners-Lee, L. Masinter, M.
McCahill, December 1994

RFC 3986 is considered the current standard and any future changes to
urlparse module should conform with it.  The urlparse module is
currently not entirely compliant with this RFC due to defacto
scenarios for parsing, and for backward compatibility purposes, some
parsing quirks from older RFCs are retained. The testcases in
test_urlparse.py provides a good indicator of parsing behavior.

The WHATWG URL Parser spec should also be considered.  We are not compliant with
it either due to existing user code API behavior expectations (Hyrum's Law).
It serves as a useful guide when making changes.
"""

from collections import namedtuple
import functools
import math
import re
import types
import warnings
import ipaddress

__all__ = ["urlparse", "urlunparse", "urljoin", "urldefrag",
           "urlsplit", "urlunsplit", "urlencode", "parse_qs",
           "parse_qsl", "quote", "quote_plus", "quote_from_bytes",
           "unquote", "unquote_plus", "unquote_to_bytes",
           "DefragResult", "ParseResult", "SplitResult",
           "DefragResultBytes", "ParseResultBytes", "SplitResultBytes"]

# A classification of schemes.
# The empty string classifies URLs with no scheme specified,
# being the default value returned by “urlsplit” and “urlparse”.

uses_relative = ['', 'ftp', 'http', 'gopher', 'nntp', 'imap',
                 'wais', 'file', 'https', 'shttp', 'mms',
                 'prospero', 'rtsp', 'rtsps', 'rtspu', 'sftp',
                 'svn', 'svn+ssh', 'ws', 'wss']

uses_netloc = ['', 'ftp', 'http', 'gopher', 'nntp', 'telnet',
               'imap', 'wais', 'file', 'mms', 'https', 'shttp',
               'snews', 'prospero', 'rtsp', 'rtsps', 'rtspu', 'rsync',
               'svn', 'svn+ssh', 'sftp', 'nfs', 'git', 'git+ssh',
               'ws', 'wss', 'itms-services']

uses_params = ['', 'ftp', 'hdl', 'prospero', 'http', 'imap',
               'https', 'shttp', 'rtsp', 'rtsps', 'rtspu', 'sip',
               'sips', 'mms', 'sftp', 'tel']

# These are not actually used anymore, but should stay for backwards
# compatibility.  (They are undocumented, but have a public-looking name.)

non_hierarchical = ['gopher', 'hdl', 'mailto', 'news',
                    'telnet', 'wais', 'imap', 'snews', 'sip', 'sips']

uses_query = ['', 'http', 'wais', 'imap', 'https', 'shttp', 'mms',
              'gopher', 'rtsp', 'rtsps', 'rtspu', 'sip', 'sips']

uses_fragment = ['', 'ftp', 'hdl', 'http', 'gopher', 'news',
                 'nntp', 'wais', 'https', 'shttp', 'snews',
                 'file', 'prospero']

# Characters valid in scheme names
scheme_chars = ('abcdefghijklmnopqrstuvwxyz'
                'ABCDEFGHIJKLMNOPQRSTUVWXYZ'
                '0123456789'
                '+-.')

# Leading and trailing C0 control and space to be stripped per WHATWG spec.
# == "".join([chr(i) for i in range(0, 0x20 + 1)])
_WHATWG_C0_CONTROL_OR_SPACE = '\x00\x01\x02\x03\x04\x05\x06\x07\x08\t\n\x0b\x0c\r\x0e\x0f\x10\x11\x12\x13\x14\x15\x16\x17\x18\x19\x1a\x1b\x1c\x1d\x1e\x1f '

# Unsafe bytes to be removed per WHATWG spec
_UNSAFE_URL_BYTES_TO_REMOVE = ['\t', '\r', '\n']

def clear_cache():
    """Clear internal performance caches. Undocumented; some tests want it."""
    urlsplit.cache_clear()
    _byte_quoter_factory.cache_clear()

# Helpers for bytes handling
# For 3.2, we deliberately require applications that
# handle improperly quoted URLs to do their own
# decoding and encoding. If valid use cases are
# presented, we may relax this by using latin-1
# decoding internally for 3.3
_implicit_encoding = 'ascii'
_implicit_errors = 'strict'

def _noop(obj):
    return obj

def _encode_result(obj, encoding=_implicit_encoding,
                        errors=_implicit_errors):
    return obj.encode(encoding, errors)

def _decode_args(args, encoding=_implicit_encoding,
                       errors=_implicit_errors):
    return tuple(x.decode(encoding, errors) if x else '' for x in args)

def _coerce_args(*args):
    # Invokes decode if necessary to create str args
    # and returns the coerced inputs along with
    # an appropriate result coercion function
    #   - noop for str inputs
    #   - encoding function otherwise
    str_input = isinstance(args[0], str)
    for arg in args[1:]:
        # We special-case the empty string to support the
        # "scheme=''" default argument to some functions
        if arg and isinstance(arg, str) != str_input:
            raise TypeError("Cannot mix str and non-str arguments")
    if str_input:
        return args + (_noop,)
    return _decode_args(args) + (_encode_result,)

# Result objects are more helpful than simple tuples
class _ResultMixinStr(object):
    """Standard approach to encoding parsed results from str to bytes"""
    __slots__ = ()

    def encode(self, encoding='ascii', errors='strict'):
        return self._encoded_counterpart(*(x.encode(encoding, errors) for x in self))


class _ResultMixinBytes(object):
    """Standard approach to decoding parsed results from bytes to str"""
    __slots__ = ()

    def decode(self, encoding='ascii', errors='strict'):
        return self._decoded_counterpart(*(x.decode(encoding, errors) for x in self))


class _NetlocResultMixinBase(object):
    """Shared methods for the parsed result objects containing a netloc element"""
    __slots__ = ()

    @property
    def username(self):
        return self._userinfo[0]

    @property
    def password(self):
        return self._userinfo[1]

    @property
    def hostname(self):
        hostname = self._hostinfo[0]
        if not hostname:
            return None
        # Scoped IPv6 address may have zone info, which must not be lowercased
        # like http://[fe80::822a:a8ff:fe49:470c%tESt]:1234/keys
        separator = '%' if isinstance(hostname, str) else b'%'
        hostname, percent, zone = hostname.partition(separator)
        return hostname.lower() + percent + zone

    @property
    def port(self):
        port = self._hostinfo[1]
        if port is not None:
            if port.isdigit() and port.isascii():
                port = int(port)
            else:
                raise ValueError(f"Port could not be cast to integer value as {port!r}")
            if not (0 <= port <= 65535):
                raise ValueError("Port out of range 0-65535")
        return port

    __class_getitem__ = classmethod(types.GenericAlias)


class _NetlocResultMixinStr(_NetlocResultMixinBase, _ResultMixinStr):
    __slots__ = ()

    @property
    def _userinfo(self):
        netloc = self.netloc
        userinfo, have_info, hostinfo = netloc.rpartition('@')
        if have_info:
            username, have_password, password = userinfo.partition(':')
            if not have_password:
                password = None
        else:
            username = password = None
        return username, password

    @property
    def _hostinfo(self):
        netloc = self.netloc
        _, _, hostinfo = netloc.rpartition('@')
        _, have_open_br, bracketed = hostinfo.partition('[')
        if have_open_br:
            hostname, _, port = bracketed.partition(']')
            _, _, port = port.partition(':')
        else:
            hostname, _, port = hostinfo.partition(':')
        if not port:
            port = None
        return hostname, port


class _NetlocResultMixinBytes(_NetlocResultMixinBase, _ResultMixinBytes):
    __slots__ = ()

    @property
    def _userinfo(self):
        netloc = self.netloc
        userinfo, have_info, hostinfo = netloc.rpartition(b'@')
        if have_info:
            username, have_password, password = userinfo.partition(b':')
            if not have_password:
                password = None
        else:
            username = password = None
        return username, password

    @property
    def _hostinfo(self):
        netloc = self.netloc
        _, _, hostinfo = netloc.rpartition(b'@')
        _, have_open_br, bracketed = hostinfo.partition(b'[')
        if have_open_br:
            hostname, _, port = bracketed.partition(b']')
            _, _, port = port.partition(b':')
        else:
            hostname, _, port = hostinfo.partition(b':')
        if not port:
            port = None
        return hostname, port


_DefragResultBase = namedtuple('DefragResult', 'url fragment')
_SplitResultBase = namedtuple(
    'SplitResult', 'scheme netloc path query fragment')
_ParseResultBase = namedtuple(
    'ParseResult', 'scheme netloc path params query fragment')

_DefragResultBase.__doc__ = """
DefragResult(url, fragment)

A 2-tuple that contains the url without fragment identifier and the fragment
identifier as a separate argument.
"""

_DefragResultBase.url.__doc__ = """The URL with no fragment identifier."""

_DefragResultBase.fragment.__doc__ = """
Fragment identifier separated from URL, that allows indirect identification of a
secondary resource by reference to a primary resource and additional identifying
information.
"""

_SplitResultBase.__doc__ = """
SplitResult(scheme, netloc, path, query, fragment)

A 5-tuple that contains the different components of a URL. Similar to
ParseResult, but does not split params.
"""

_SplitResultBase.scheme.__doc__ = """Specifies URL scheme for the request."""

_SplitResultBase.netloc.__doc__ = """
Network location where the request is made to.
"""

_SplitResultBase.path.__doc__ = """
The hierarchical path, such as the path to a file to download.
"""

_SplitResultBase.query.__doc__ = """
The query component, that contains non-hierarchical data, that along with data
in path component, identifies a resource in the scope of URI's scheme and
network location.
"""

_SplitResultBase.fragment.__doc__ = """
Fragment identifier, that allows indirect identification of a secondary resource
by reference to a primary resource and additional identifying information.
"""

_ParseResultBase.__doc__ = """
ParseResult(scheme, netloc, path, params, query, fragment)

A 6-tuple that contains components of a parsed URL.
"""

_ParseResultBase.scheme.__doc__ = _SplitResultBase.scheme.__doc__
_ParseResultBase.netloc.__doc__ = _SplitResultBase.netloc.__doc__
_ParseResultBase.path.__doc__ = _SplitResultBase.path.__doc__
_ParseResultBase.params.__doc__ = """
Parameters for last path element used to dereference the URI in order to provide
access to perform some operation on the resource.
"""

_ParseResultBase.query.__doc__ = _SplitResultBase.query.__doc__
_ParseResultBase.fragment.__doc__ = _SplitResultBase.fragment.__doc__


# For backwards compatibility, alias _NetlocResultMixinStr
# ResultBase is no longer part of the documented API, but it is
# retained since deprecating it isn't worth the hassle
ResultBase = _NetlocResultMixinStr

# Structured result objects for string data
class DefragResult(_DefragResultBase, _ResultMixinStr):
    __slots__ = ()
    def geturl(self):
        if self.fragment:
            return self.url + '#' + self.fragment
        else:
            return self.url

class SplitResult(_SplitResultBase, _NetlocResultMixinStr):
    __slots__ = ()
    def geturl(self):
        return urlunsplit(self)

class ParseResult(_ParseResultBase, _NetlocResultMixinStr):
    __slots__ = ()
    def geturl(self):
        return urlunparse(self)

# Structured result objects for bytes data
class DefragResultBytes(_DefragResultBase, _ResultMixinBytes):
    __slots__ = ()
    def geturl(self):
        if self.fragment:
            return self.url + b'#' + self.fragment
        else:
            return self.url

class SplitResultBytes(_SplitResultBase, _NetlocResultMixinBytes):
    __slots__ = ()
    def geturl(self):
        return urlunsplit(self)

class ParseResultBytes(_ParseResultBase, _NetlocResultMixinBytes):
    __slots__ = ()
    def geturl(self):
        return urlunparse(self)

# Set up the encode/decode result pairs
def _fix_result_transcoding():
    _result_pairs = (
        (DefragResult, DefragResultBytes),
        (SplitResult, SplitResultBytes),
        (ParseResult, ParseResultBytes),
    )
    for _decoded, _encoded in _result_pairs:
        _decoded._encoded_counterpart = _encoded
        _encoded._decoded_counterpart = _decoded

_fix_result_transcoding()
del _fix_result_transcoding

def urlparse(url, scheme='', allow_fragments=True):
    """Parse a URL into 6 components:
    <scheme>://<netloc>/<path>;<params>?<query>#<fragment>

    The result is a named 6-tuple with fields corresponding to the
    above. It is either a ParseResult or ParseResultBytes object,
    depending on the type of the url parameter.

    The username, password, hostname, and port sub-components of netloc
    can also be accessed as attributes of the returned object.

    The scheme argument provides the default value of the scheme
    component when no scheme is found in url.

    If allow_fragments is False, no attempt is made to separate the
    fragment component from the previous component, which can be either
    path or query.

    Note that % escapes are not expanded.
    """
    url, scheme, _coerce_result = _coerce_args(url, scheme)
    splitresult = urlsplit(url, scheme, allow_fragments)
    scheme, netloc, url, query, fragment = splitresult
    if scheme in uses_params and ';' in url:
        url, params = _splitparams(url)
    else:
        params = ''
    result = ParseResult(scheme, netloc, url, params, query, fragment)
    return _coerce_result(result)

def _splitparams(url):
    if '/'  in url:
        i = url.find(';', url.rfind('/'))
        if i < 0:
            return url, ''
    else:
        i = url.find(';')
    return url[:i], url[i+1:]

def _splitnetloc(url, start=0):
    delim = len(url)   # position of end of domain part of url, default is end
    for c in '/?#':    # look for delimiters; the order is NOT important
        wdelim = url.find(c, start)        # find first of this delim
        if wdelim >= 0:                    # if found
            delim = min(delim, wdelim)     # use earliest delim position
    return url[start:delim], url[delim:]   # return (domain, rest)

def _checknetloc(netloc):
    if not netloc or netloc.isascii():
        return
    # looking for characters like \u2100 that expand to 'a/c'
    # IDNA uses NFKC equivalence, so normalize for this check
    import unicodedata
    n = netloc.replace('@', '')   # ignore characters already included
    n = n.replace(':', '')        # but not the surrounding text
    n = n.replace('#', '')
    n = n.replace('?', '')
    netloc2 = unicodedata.normalize('NFKC', n)
    if n == netloc2:
        return
    for c in '/?#@:':
        if c in netloc2:
            raise ValueError("netloc '" + netloc + "' contains invalid " +
                             "characters under NFKC normalization")

# Valid bracketed hosts are defined in
# https://www.rfc-editor.org/rfc/rfc3986#page-49 and https://url.spec.whatwg.org/
def _check_bracketed_host(hostname):
    if hostname.startswith('v'):
        if not re.match(r"\Av[a-fA-F0-9]+\..+\Z", hostname):
            raise ValueError(f"IPvFuture address is invalid")
    else:
        ip = ipaddress.ip_address(hostname) # Throws Value Error if not IPv6 or IPv4
        if isinstance(ip, ipaddress.IPv4Address):
            raise ValueError(f"An IPv4 address cannot be in brackets")

# typed=True avoids BytesWarnings being emitted during cache key
# comparison since this API supports both bytes and str input.
@functools.lru_cache(typed=True)
def urlsplit(url, scheme='', allow_fragments=True):
    """Parse a URL into 5 components:
    <scheme>://<netloc>/<path>?<query>#<fragment>

    The result is a named 5-tuple with fields corresponding to the
    above. It is either a SplitResult or SplitResultBytes object,
    depending on the type of the url parameter.

    The username, password, hostname, and port sub-components of netloc
    can also be accessed as attributes of the returned object.

    The scheme argument provides the default value of the scheme
    component when no scheme is found in url.

    If allow_fragments is False, no attempt is made to separate the
    fragment component from the previous component, which can be either
    path or query.

    Note that % escapes are not expanded.
    """

    url, scheme, _coerce_result = _coerce_args(url, scheme)
    # Only lstrip url as some applications rely on preserving trailing space.
    # (https://url.spec.whatwg.org/#concept-basic-url-parser would strip both)
    url = url.lstrip(_WHATWG_C0_CONTROL_OR_SPACE)
    scheme = scheme.strip(_WHATWG_C0_CONTROL_OR_SPACE)

    for b in _UNSAFE_URL_BYTES_TO_REMOVE:
        url = url.replace(b, "")
        scheme = scheme.replace(b, "")

    allow_fragments = bool(allow_fragments)
    netloc = query = fragment = ''
    i = url.find(':')
    if i > 0 and url[0].isascii() and url[0].isalpha():
        for c in url[:i]:
            if c not in scheme_chars:
                break
        else:
            scheme, url = url[:i].lower(), url[i+1:]
    if url[:2] == '//':
        netloc, url = _splitnetloc(url, 2)
        if (('[' in netloc and ']' not in netloc) or
                (']' in netloc and '[' not in netloc)):
            raise ValueError("Invalid IPv6 URL")
        if '[' in netloc and ']' in netloc:
            bracketed_host = netloc.partition('[')[2].partition(']')[0]
            _check_bracketed_host(bracketed_host)
    if allow_fragments and '#' in url:
        url, fragment = url.split('#', 1)
    if '?' in url:
        url, query = url.split('?', 1)
    _checknetloc(netloc)
    v = SplitResult(scheme, netloc, url, query, fragment)
    return _coerce_result(v)

def urlunparse(components):
    """Put a parsed URL back together again.  This may result in a
    slightly different, but equivalent URL, if the URL that was parsed
    originally had redundant delimiters, e.g. a ? with an empty query
    (the draft states that these are equivalent)."""
    scheme, netloc, url, params, query, fragment, _coerce_result = (
                                                  _coerce_args(*components))
    if params:
        url = "%s;%s" % (url, params)
    return _coerce_result(urlunsplit((scheme, netloc, url, query, fragment)))

# Returns true if path can confused with a scheme.  I.e. a relative path
# without leading dot that includes a colon in the first component.
_is_scheme_like = re.compile(r'[^/.][^/]*:').match

def urlunsplit(components):
    """Combine the elements of a tuple as returned by urlsplit() into a
    complete URL as a string. The data argument can be any five-item iterable.
    This may result in a slightly different, but equivalent URL, if the URL that
    was parsed originally had unnecessary delimiters (for example, a ? with an
    empty query; the RFC states that these are equivalent)."""
    scheme, netloc, path, query, fragment, _coerce_result = (
                                          _coerce_args(*components))
<<<<<<< HEAD
    if not scheme and not netloc:
        # Building a relative URI.  Need to be careful that path is not
        # confused with scheme or netloc.
        if path.startswith('//'):
            # gh-87389: don't treat first component of path as netloc
            url = '/' + path.lstrip('/')
        elif _is_scheme_like(path):
            # first component has colon, ensure it will not be parsed as the
            # scheme
            url = './' + path
        else:
            url = path
    else:
        url = path
    if netloc or (scheme and scheme in uses_netloc and url[:2] != '//'):
=======
    if netloc or (scheme and scheme in uses_netloc) or url[:2] == '//':
>>>>>>> e237b25a
        if url and url[:1] != '/': url = '/' + url
        url = '//' + (netloc or '') + url
    if scheme:
        url = scheme + ':' + url
    if query:
        url = url + '?' + query
    if fragment:
        url = url + '#' + fragment
    return _coerce_result(url)

def urljoin(base, url, allow_fragments=True):
    """Join a base URL and a possibly relative URL to form an absolute
    interpretation of the latter."""
    if not base:
        return url
    if not url:
        return base

    base, url, _coerce_result = _coerce_args(base, url)
    bscheme, bnetloc, bpath, bparams, bquery, bfragment = \
            urlparse(base, '', allow_fragments)
    scheme, netloc, path, params, query, fragment = \
            urlparse(url, bscheme, allow_fragments)

    if scheme != bscheme or scheme not in uses_relative:
        return _coerce_result(url)
    if scheme in uses_netloc:
        if netloc:
            return _coerce_result(urlunparse((scheme, netloc, path,
                                              params, query, fragment)))
        netloc = bnetloc

    if not path and not params:
        path = bpath
        params = bparams
        if not query:
            query = bquery
        return _coerce_result(urlunparse((scheme, netloc, path,
                                          params, query, fragment)))

    base_parts = bpath.split('/')
    if base_parts[-1] != '':
        # the last item is not a directory, so will not be taken into account
        # in resolving the relative path
        del base_parts[-1]

    # for rfc3986, ignore all base path should the first character be root.
    if path[:1] == '/':
        segments = path.split('/')
    else:
        segments = base_parts + path.split('/')
        # filter out elements that would cause redundant slashes on re-joining
        # the resolved_path
        segments[1:-1] = filter(None, segments[1:-1])

    resolved_path = []

    for seg in segments:
        if seg == '..':
            try:
                resolved_path.pop()
            except IndexError:
                # ignore any .. segments that would otherwise cause an IndexError
                # when popped from resolved_path if resolving for rfc3986
                pass
        elif seg == '.':
            continue
        else:
            resolved_path.append(seg)

    if segments[-1] in ('.', '..'):
        # do some post-processing here. if the last segment was a relative dir,
        # then we need to append the trailing '/'
        resolved_path.append('')

    return _coerce_result(urlunparse((scheme, netloc, '/'.join(
        resolved_path) or '/', params, query, fragment)))


def urldefrag(url):
    """Removes any existing fragment from URL.

    Returns a tuple of the defragmented URL and the fragment.  If
    the URL contained no fragments, the second element is the
    empty string.
    """
    url, _coerce_result = _coerce_args(url)
    if '#' in url:
        s, n, p, a, q, frag = urlparse(url)
        defrag = urlunparse((s, n, p, a, q, ''))
    else:
        frag = ''
        defrag = url
    return _coerce_result(DefragResult(defrag, frag))

_hexdig = '0123456789ABCDEFabcdef'
_hextobyte = None

def unquote_to_bytes(string):
    """unquote_to_bytes('abc%20def') -> b'abc def'."""
    return bytes(_unquote_impl(string))

def _unquote_impl(string: bytes | bytearray | str) -> bytes | bytearray:
    # Note: strings are encoded as UTF-8. This is only an issue if it contains
    # unescaped non-ASCII characters, which URIs should not.
    if not string:
        # Is it a string-like object?
        string.split
        return b''
    if isinstance(string, str):
        string = string.encode('utf-8')
    bits = string.split(b'%')
    if len(bits) == 1:
        return string
    res = bytearray(bits[0])
    append = res.extend
    # Delay the initialization of the table to not waste memory
    # if the function is never called
    global _hextobyte
    if _hextobyte is None:
        _hextobyte = {(a + b).encode(): bytes.fromhex(a + b)
                      for a in _hexdig for b in _hexdig}
    for item in bits[1:]:
        try:
            append(_hextobyte[item[:2]])
            append(item[2:])
        except KeyError:
            append(b'%')
            append(item)
    return res

_asciire = re.compile('([\x00-\x7f]+)')

def _generate_unquoted_parts(string, encoding, errors):
    previous_match_end = 0
    for ascii_match in _asciire.finditer(string):
        start, end = ascii_match.span()
        yield string[previous_match_end:start]  # Non-ASCII
        # The ascii_match[1] group == string[start:end].
        yield _unquote_impl(ascii_match[1]).decode(encoding, errors)
        previous_match_end = end
    yield string[previous_match_end:]  # Non-ASCII tail

def unquote(string, encoding='utf-8', errors='replace'):
    """Replace %xx escapes by their single-character equivalent. The optional
    encoding and errors parameters specify how to decode percent-encoded
    sequences into Unicode characters, as accepted by the bytes.decode()
    method.
    By default, percent-encoded sequences are decoded with UTF-8, and invalid
    sequences are replaced by a placeholder character.

    unquote('abc%20def') -> 'abc def'.
    """
    if isinstance(string, bytes):
        return _unquote_impl(string).decode(encoding, errors)
    if '%' not in string:
        # Is it a string-like object?
        string.split
        return string
    if encoding is None:
        encoding = 'utf-8'
    if errors is None:
        errors = 'replace'
    return ''.join(_generate_unquoted_parts(string, encoding, errors))


def parse_qs(qs, keep_blank_values=False, strict_parsing=False,
             encoding='utf-8', errors='replace', max_num_fields=None, separator='&'):
    """Parse a query given as a string argument.

        Arguments:

        qs: percent-encoded query string to be parsed

        keep_blank_values: flag indicating whether blank values in
            percent-encoded queries should be treated as blank strings.
            A true value indicates that blanks should be retained as
            blank strings.  The default false value indicates that
            blank values are to be ignored and treated as if they were
            not included.

        strict_parsing: flag indicating what to do with parsing errors.
            If false (the default), errors are silently ignored.
            If true, errors raise a ValueError exception.

        encoding and errors: specify how to decode percent-encoded sequences
            into Unicode characters, as accepted by the bytes.decode() method.

        max_num_fields: int. If set, then throws a ValueError if there
            are more than n fields read by parse_qsl().

        separator: str. The symbol to use for separating the query arguments.
            Defaults to &.

        Returns a dictionary.
    """
    parsed_result = {}
    pairs = parse_qsl(qs, keep_blank_values, strict_parsing,
                      encoding=encoding, errors=errors,
                      max_num_fields=max_num_fields, separator=separator)
    for name, value in pairs:
        if name in parsed_result:
            parsed_result[name].append(value)
        else:
            parsed_result[name] = [value]
    return parsed_result


def parse_qsl(qs, keep_blank_values=False, strict_parsing=False,
              encoding='utf-8', errors='replace', max_num_fields=None, separator='&'):
    """Parse a query given as a string argument.

        Arguments:

        qs: percent-encoded query string to be parsed

        keep_blank_values: flag indicating whether blank values in
            percent-encoded queries should be treated as blank strings.
            A true value indicates that blanks should be retained as blank
            strings.  The default false value indicates that blank values
            are to be ignored and treated as if they were  not included.

        strict_parsing: flag indicating what to do with parsing errors. If
            false (the default), errors are silently ignored. If true,
            errors raise a ValueError exception.

        encoding and errors: specify how to decode percent-encoded sequences
            into Unicode characters, as accepted by the bytes.decode() method.

        max_num_fields: int. If set, then throws a ValueError
            if there are more than n fields read by parse_qsl().

        separator: str. The symbol to use for separating the query arguments.
            Defaults to &.

        Returns a list, as G-d intended.
    """

    if not separator or not isinstance(separator, (str, bytes)):
        raise ValueError("Separator must be of type string or bytes.")
    if isinstance(qs, str):
        if not isinstance(separator, str):
            separator = str(separator, 'ascii')
        eq = '='
        def _unquote(s):
            return unquote_plus(s, encoding=encoding, errors=errors)
    else:
        if not qs:
            return []
        # Use memoryview() to reject integers and iterables,
        # acceptable by the bytes constructor.
        qs = bytes(memoryview(qs))
        if isinstance(separator, str):
            separator = bytes(separator, 'ascii')
        eq = b'='
        def _unquote(s):
            return unquote_to_bytes(s.replace(b'+', b' '))

    if not qs:
        return []

    # If max_num_fields is defined then check that the number of fields
    # is less than max_num_fields. This prevents a memory exhaustion DOS
    # attack via post bodies with many fields.
    if max_num_fields is not None:
        num_fields = 1 + qs.count(separator)
        if max_num_fields < num_fields:
            raise ValueError('Max number of fields exceeded')

    r = []
    for name_value in qs.split(separator):
        if name_value or strict_parsing:
            name, has_eq, value = name_value.partition(eq)
            if not has_eq and strict_parsing:
                raise ValueError("bad query field: %r" % (name_value,))
            if value or keep_blank_values:
                name = _unquote(name)
                value = _unquote(value)
                r.append((name, value))
    return r

def unquote_plus(string, encoding='utf-8', errors='replace'):
    """Like unquote(), but also replace plus signs by spaces, as required for
    unquoting HTML form values.

    unquote_plus('%7e/abc+def') -> '~/abc def'
    """
    string = string.replace('+', ' ')
    return unquote(string, encoding, errors)

_ALWAYS_SAFE = frozenset(b'ABCDEFGHIJKLMNOPQRSTUVWXYZ'
                         b'abcdefghijklmnopqrstuvwxyz'
                         b'0123456789'
                         b'_.-~')
_ALWAYS_SAFE_BYTES = bytes(_ALWAYS_SAFE)

def __getattr__(name):
    if name == 'Quoter':
        warnings.warn('Deprecated in 3.11. '
                      'urllib.parse.Quoter will be removed in Python 3.14. '
                      'It was not intended to be a public API.',
                      DeprecationWarning, stacklevel=2)
        return _Quoter
    raise AttributeError(f'module {__name__!r} has no attribute {name!r}')

class _Quoter(dict):
    """A mapping from bytes numbers (in range(0,256)) to strings.

    String values are percent-encoded byte values, unless the key < 128, and
    in either of the specified safe set, or the always safe set.
    """
    # Keeps a cache internally, via __missing__, for efficiency (lookups
    # of cached keys don't call Python code at all).
    def __init__(self, safe):
        """safe: bytes object."""
        self.safe = _ALWAYS_SAFE.union(safe)

    def __repr__(self):
        return f"<Quoter {dict(self)!r}>"

    def __missing__(self, b):
        # Handle a cache miss. Store quoted string in cache and return.
        res = chr(b) if b in self.safe else '%{:02X}'.format(b)
        self[b] = res
        return res

def quote(string, safe='/', encoding=None, errors=None):
    """quote('abc def') -> 'abc%20def'

    Each part of a URL, e.g. the path info, the query, etc., has a
    different set of reserved characters that must be quoted. The
    quote function offers a cautious (not minimal) way to quote a
    string for most of these parts.

    RFC 3986 Uniform Resource Identifier (URI): Generic Syntax lists
    the following (un)reserved characters.

    unreserved    = ALPHA / DIGIT / "-" / "." / "_" / "~"
    reserved      = gen-delims / sub-delims
    gen-delims    = ":" / "/" / "?" / "#" / "[" / "]" / "@"
    sub-delims    = "!" / "$" / "&" / "'" / "(" / ")"
                  / "*" / "+" / "," / ";" / "="

    Each of the reserved characters is reserved in some component of a URL,
    but not necessarily in all of them.

    The quote function %-escapes all characters that are neither in the
    unreserved chars ("always safe") nor the additional chars set via the
    safe arg.

    The default for the safe arg is '/'. The character is reserved, but in
    typical usage the quote function is being called on a path where the
    existing slash characters are to be preserved.

    Python 3.7 updates from using RFC 2396 to RFC 3986 to quote URL strings.
    Now, "~" is included in the set of unreserved characters.

    string and safe may be either str or bytes objects. encoding and errors
    must not be specified if string is a bytes object.

    The optional encoding and errors parameters specify how to deal with
    non-ASCII characters, as accepted by the str.encode method.
    By default, encoding='utf-8' (characters are encoded with UTF-8), and
    errors='strict' (unsupported characters raise a UnicodeEncodeError).
    """
    if isinstance(string, str):
        if not string:
            return string
        if encoding is None:
            encoding = 'utf-8'
        if errors is None:
            errors = 'strict'
        string = string.encode(encoding, errors)
    else:
        if encoding is not None:
            raise TypeError("quote() doesn't support 'encoding' for bytes")
        if errors is not None:
            raise TypeError("quote() doesn't support 'errors' for bytes")
    return quote_from_bytes(string, safe)

def quote_plus(string, safe='', encoding=None, errors=None):
    """Like quote(), but also replace ' ' with '+', as required for quoting
    HTML form values. Plus signs in the original string are escaped unless
    they are included in safe. It also does not have safe default to '/'.
    """
    # Check if ' ' in string, where string may either be a str or bytes.  If
    # there are no spaces, the regular quote will produce the right answer.
    if ((isinstance(string, str) and ' ' not in string) or
        (isinstance(string, bytes) and b' ' not in string)):
        return quote(string, safe, encoding, errors)
    if isinstance(safe, str):
        space = ' '
    else:
        space = b' '
    string = quote(string, safe + space, encoding, errors)
    return string.replace(' ', '+')

# Expectation: A typical program is unlikely to create more than 5 of these.
@functools.lru_cache
def _byte_quoter_factory(safe):
    return _Quoter(safe).__getitem__

def quote_from_bytes(bs, safe='/'):
    """Like quote(), but accepts a bytes object rather than a str, and does
    not perform string-to-bytes encoding.  It always returns an ASCII string.
    quote_from_bytes(b'abc def\x3f') -> 'abc%20def%3f'
    """
    if not isinstance(bs, (bytes, bytearray)):
        raise TypeError("quote_from_bytes() expected bytes")
    if not bs:
        return ''
    if isinstance(safe, str):
        # Normalize 'safe' by converting to bytes and removing non-ASCII chars
        safe = safe.encode('ascii', 'ignore')
    else:
        # List comprehensions are faster than generator expressions.
        safe = bytes([c for c in safe if c < 128])
    if not bs.rstrip(_ALWAYS_SAFE_BYTES + safe):
        return bs.decode()
    quoter = _byte_quoter_factory(safe)
    if (bs_len := len(bs)) < 200_000:
        return ''.join(map(quoter, bs))
    else:
        # This saves memory - https://github.com/python/cpython/issues/95865
        chunk_size = math.isqrt(bs_len)
        chunks = [''.join(map(quoter, bs[i:i+chunk_size]))
                  for i in range(0, bs_len, chunk_size)]
        return ''.join(chunks)

def urlencode(query, doseq=False, safe='', encoding=None, errors=None,
              quote_via=quote_plus):
    """Encode a dict or sequence of two-element tuples into a URL query string.

    If any values in the query arg are sequences and doseq is true, each
    sequence element is converted to a separate parameter.

    If the query arg is a sequence of two-element tuples, the order of the
    parameters in the output will match the order of parameters in the
    input.

    The components of a query arg may each be either a string or a bytes type.

    The safe, encoding, and errors parameters are passed down to the function
    specified by quote_via (encoding and errors only if a component is a str).
    """

    if hasattr(query, "items"):
        query = query.items()
    else:
        # It's a bother at times that strings and string-like objects are
        # sequences.
        try:
            # non-sequence items should not work with len()
            # non-empty strings will fail this
            if len(query) and not isinstance(query[0], tuple):
                raise TypeError
            # Zero-length sequences of all types will get here and succeed,
            # but that's a minor nit.  Since the original implementation
            # allowed empty dicts that type of behavior probably should be
            # preserved for consistency
        except TypeError as err:
            raise TypeError("not a valid non-string sequence "
                            "or mapping object") from err

    l = []
    if not doseq:
        for k, v in query:
            if isinstance(k, bytes):
                k = quote_via(k, safe)
            else:
                k = quote_via(str(k), safe, encoding, errors)

            if isinstance(v, bytes):
                v = quote_via(v, safe)
            else:
                v = quote_via(str(v), safe, encoding, errors)
            l.append(k + '=' + v)
    else:
        for k, v in query:
            if isinstance(k, bytes):
                k = quote_via(k, safe)
            else:
                k = quote_via(str(k), safe, encoding, errors)

            if isinstance(v, bytes):
                v = quote_via(v, safe)
                l.append(k + '=' + v)
            elif isinstance(v, str):
                v = quote_via(v, safe, encoding, errors)
                l.append(k + '=' + v)
            else:
                try:
                    # Is this a sufficient test for sequence-ness?
                    x = len(v)
                except TypeError:
                    # not a sequence
                    v = quote_via(str(v), safe, encoding, errors)
                    l.append(k + '=' + v)
                else:
                    # loop over the sequence
                    for elt in v:
                        if isinstance(elt, bytes):
                            elt = quote_via(elt, safe)
                        else:
                            elt = quote_via(str(elt), safe, encoding, errors)
                        l.append(k + '=' + elt)
    return '&'.join(l)


def to_bytes(url):
    warnings.warn("urllib.parse.to_bytes() is deprecated as of 3.8",
                  DeprecationWarning, stacklevel=2)
    return _to_bytes(url)


def _to_bytes(url):
    """to_bytes(u"URL") --> 'URL'."""
    # Most URL schemes require ASCII. If that changes, the conversion
    # can be relaxed.
    # XXX get rid of to_bytes()
    if isinstance(url, str):
        try:
            url = url.encode("ASCII").decode()
        except UnicodeError:
            raise UnicodeError("URL " + repr(url) +
                               " contains non-ASCII characters")
    return url


def unwrap(url):
    """Transform a string like '<URL:scheme://host/path>' into 'scheme://host/path'.

    The string is returned unchanged if it's not a wrapped URL.
    """
    url = str(url).strip()
    if url[:1] == '<' and url[-1:] == '>':
        url = url[1:-1].strip()
    if url[:4] == 'URL:':
        url = url[4:].strip()
    return url


def splittype(url):
    warnings.warn("urllib.parse.splittype() is deprecated as of 3.8, "
                  "use urllib.parse.urlparse() instead",
                  DeprecationWarning, stacklevel=2)
    return _splittype(url)


_typeprog = None
def _splittype(url):
    """splittype('type:opaquestring') --> 'type', 'opaquestring'."""
    global _typeprog
    if _typeprog is None:
        _typeprog = re.compile('([^/:]+):(.*)', re.DOTALL)

    match = _typeprog.match(url)
    if match:
        scheme, data = match.groups()
        return scheme.lower(), data
    return None, url


def splithost(url):
    warnings.warn("urllib.parse.splithost() is deprecated as of 3.8, "
                  "use urllib.parse.urlparse() instead",
                  DeprecationWarning, stacklevel=2)
    return _splithost(url)


_hostprog = None
def _splithost(url):
    """splithost('//host[:port]/path') --> 'host[:port]', '/path'."""
    global _hostprog
    if _hostprog is None:
        _hostprog = re.compile('//([^/#?]*)(.*)', re.DOTALL)

    match = _hostprog.match(url)
    if match:
        host_port, path = match.groups()
        if path and path[0] != '/':
            path = '/' + path
        return host_port, path
    return None, url


def splituser(host):
    warnings.warn("urllib.parse.splituser() is deprecated as of 3.8, "
                  "use urllib.parse.urlparse() instead",
                  DeprecationWarning, stacklevel=2)
    return _splituser(host)


def _splituser(host):
    """splituser('user[:passwd]@host[:port]') --> 'user[:passwd]', 'host[:port]'."""
    user, delim, host = host.rpartition('@')
    return (user if delim else None), host


def splitpasswd(user):
    warnings.warn("urllib.parse.splitpasswd() is deprecated as of 3.8, "
                  "use urllib.parse.urlparse() instead",
                  DeprecationWarning, stacklevel=2)
    return _splitpasswd(user)


def _splitpasswd(user):
    """splitpasswd('user:passwd') -> 'user', 'passwd'."""
    user, delim, passwd = user.partition(':')
    return user, (passwd if delim else None)


def splitport(host):
    warnings.warn("urllib.parse.splitport() is deprecated as of 3.8, "
                  "use urllib.parse.urlparse() instead",
                  DeprecationWarning, stacklevel=2)
    return _splitport(host)


# splittag('/path#tag') --> '/path', 'tag'
_portprog = None
def _splitport(host):
    """splitport('host:port') --> 'host', 'port'."""
    global _portprog
    if _portprog is None:
        _portprog = re.compile('(.*):([0-9]*)', re.DOTALL)

    match = _portprog.fullmatch(host)
    if match:
        host, port = match.groups()
        if port:
            return host, port
    return host, None


def splitnport(host, defport=-1):
    warnings.warn("urllib.parse.splitnport() is deprecated as of 3.8, "
                  "use urllib.parse.urlparse() instead",
                  DeprecationWarning, stacklevel=2)
    return _splitnport(host, defport)


def _splitnport(host, defport=-1):
    """Split host and port, returning numeric port.
    Return given default port if no ':' found; defaults to -1.
    Return numerical port if a valid number is found after ':'.
    Return None if ':' but not a valid number."""
    host, delim, port = host.rpartition(':')
    if not delim:
        host = port
    elif port:
        if port.isdigit() and port.isascii():
            nport = int(port)
        else:
            nport = None
        return host, nport
    return host, defport


def splitquery(url):
    warnings.warn("urllib.parse.splitquery() is deprecated as of 3.8, "
                  "use urllib.parse.urlparse() instead",
                  DeprecationWarning, stacklevel=2)
    return _splitquery(url)


def _splitquery(url):
    """splitquery('/path?query') --> '/path', 'query'."""
    path, delim, query = url.rpartition('?')
    if delim:
        return path, query
    return url, None


def splittag(url):
    warnings.warn("urllib.parse.splittag() is deprecated as of 3.8, "
                  "use urllib.parse.urlparse() instead",
                  DeprecationWarning, stacklevel=2)
    return _splittag(url)


def _splittag(url):
    """splittag('/path#tag') --> '/path', 'tag'."""
    path, delim, tag = url.rpartition('#')
    if delim:
        return path, tag
    return url, None


def splitattr(url):
    warnings.warn("urllib.parse.splitattr() is deprecated as of 3.8, "
                  "use urllib.parse.urlparse() instead",
                  DeprecationWarning, stacklevel=2)
    return _splitattr(url)


def _splitattr(url):
    """splitattr('/path;attr1=value1;attr2=value2;...') ->
        '/path', ['attr1=value1', 'attr2=value2', ...]."""
    words = url.split(';')
    return words[0], words[1:]


def splitvalue(attr):
    warnings.warn("urllib.parse.splitvalue() is deprecated as of 3.8, "
                  "use urllib.parse.parse_qsl() instead",
                  DeprecationWarning, stacklevel=2)
    return _splitvalue(attr)


def _splitvalue(attr):
    """splitvalue('attr=value') --> 'attr', 'value'."""
    attr, delim, value = attr.partition('=')
    return attr, (value if delim else None)<|MERGE_RESOLUTION|>--- conflicted
+++ resolved
@@ -529,7 +529,6 @@
     empty query; the RFC states that these are equivalent)."""
     scheme, netloc, path, query, fragment, _coerce_result = (
                                           _coerce_args(*components))
-<<<<<<< HEAD
     if not scheme and not netloc:
         # Building a relative URI.  Need to be careful that path is not
         # confused with scheme or netloc.
@@ -544,10 +543,7 @@
             url = path
     else:
         url = path
-    if netloc or (scheme and scheme in uses_netloc and url[:2] != '//'):
-=======
     if netloc or (scheme and scheme in uses_netloc) or url[:2] == '//':
->>>>>>> e237b25a
         if url and url[:1] != '/': url = '/' + url
         url = '//' + (netloc or '') + url
     if scheme:
