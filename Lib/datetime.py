--- conflicted
+++ resolved
@@ -4,2629 +4,6 @@
 time zone and DST data sources.
 """
 
-<<<<<<< HEAD
-__all__ = ("date", "datetime", "time", "timedelta", "timezone", "tzinfo",
-           "MINYEAR", "MAXYEAR", "UTC")
-
-
-import time as _time
-import math as _math
-import sys
-from operator import index as _index
-
-def _cmp(x, y):
-    return 0 if x == y else 1 if x > y else -1
-
-MINYEAR = 1
-MAXYEAR = 9999
-_MAXORDINAL = 3652059  # date.max.toordinal()
-
-# Utility functions, adapted from Python's Demo/classes/Dates.py, which
-# also assumes the current Gregorian calendar indefinitely extended in
-# both directions.  Difference:  Dates.py calls January 1 of year 0 day
-# number 1.  The code here calls January 1 of year 1 day number 1.  This is
-# to match the definition of the "proleptic Gregorian" calendar in Dershowitz
-# and Reingold's "Calendrical Calculations", where it's the base calendar
-# for all computations.  See the book for algorithms for converting between
-# proleptic Gregorian ordinals and many other calendar systems.
-
-# -1 is a placeholder for indexing purposes.
-_DAYS_IN_MONTH = [-1, 31, 28, 31, 30, 31, 30, 31, 31, 30, 31, 30, 31]
-
-_DAYS_BEFORE_MONTH = [-1]  # -1 is a placeholder for indexing purposes.
-dbm = 0
-for dim in _DAYS_IN_MONTH[1:]:
-    _DAYS_BEFORE_MONTH.append(dbm)
-    dbm += dim
-del dbm, dim
-
-def _is_leap(year):
-    "year -> 1 if leap year, else 0."
-    return year % 4 == 0 and (year % 100 != 0 or year % 400 == 0)
-
-def _days_before_year(year):
-    "year -> number of days before January 1st of year."
-    y = year - 1
-    return y*365 + y//4 - y//100 + y//400
-
-def _days_in_month(year, month):
-    "year, month -> number of days in that month in that year."
-    assert 1 <= month <= 12, month
-    if month == 2 and _is_leap(year):
-        return 29
-    return _DAYS_IN_MONTH[month]
-
-def _days_before_month(year, month):
-    "year, month -> number of days in year preceding first day of month."
-    assert 1 <= month <= 12, 'month must be in 1..12'
-    return _DAYS_BEFORE_MONTH[month] + (month > 2 and _is_leap(year))
-
-def _ymd2ord(year, month, day):
-    "year, month, day -> ordinal, considering 01-Jan-0001 as day 1."
-    assert 1 <= month <= 12, 'month must be in 1..12'
-    dim = _days_in_month(year, month)
-    assert 1 <= day <= dim, ('day must be in 1..%d' % dim)
-    return (_days_before_year(year) +
-            _days_before_month(year, month) +
-            day)
-
-_DI400Y = _days_before_year(401)    # number of days in 400 years
-_DI100Y = _days_before_year(101)    #    "    "   "   " 100   "
-_DI4Y   = _days_before_year(5)      #    "    "   "   "   4   "
-
-# A 4-year cycle has an extra leap day over what we'd get from pasting
-# together 4 single years.
-assert _DI4Y == 4 * 365 + 1
-
-# Similarly, a 400-year cycle has an extra leap day over what we'd get from
-# pasting together 4 100-year cycles.
-assert _DI400Y == 4 * _DI100Y + 1
-
-# OTOH, a 100-year cycle has one fewer leap day than we'd get from
-# pasting together 25 4-year cycles.
-assert _DI100Y == 25 * _DI4Y - 1
-
-def _ord2ymd(n):
-    "ordinal -> (year, month, day), considering 01-Jan-0001 as day 1."
-
-    # n is a 1-based index, starting at 1-Jan-1.  The pattern of leap years
-    # repeats exactly every 400 years.  The basic strategy is to find the
-    # closest 400-year boundary at or before n, then work with the offset
-    # from that boundary to n.  Life is much clearer if we subtract 1 from
-    # n first -- then the values of n at 400-year boundaries are exactly
-    # those divisible by _DI400Y:
-    #
-    #     D  M   Y            n              n-1
-    #     -- --- ----        ----------     ----------------
-    #     31 Dec -400        -_DI400Y       -_DI400Y -1
-    #      1 Jan -399         -_DI400Y +1   -_DI400Y      400-year boundary
-    #     ...
-    #     30 Dec  000        -1             -2
-    #     31 Dec  000         0             -1
-    #      1 Jan  001         1              0            400-year boundary
-    #      2 Jan  001         2              1
-    #      3 Jan  001         3              2
-    #     ...
-    #     31 Dec  400         _DI400Y        _DI400Y -1
-    #      1 Jan  401         _DI400Y +1     _DI400Y      400-year boundary
-    n -= 1
-    n400, n = divmod(n, _DI400Y)
-    year = n400 * 400 + 1   # ..., -399, 1, 401, ...
-
-    # Now n is the (non-negative) offset, in days, from January 1 of year, to
-    # the desired date.  Now compute how many 100-year cycles precede n.
-    # Note that it's possible for n100 to equal 4!  In that case 4 full
-    # 100-year cycles precede the desired day, which implies the desired
-    # day is December 31 at the end of a 400-year cycle.
-    n100, n = divmod(n, _DI100Y)
-
-    # Now compute how many 4-year cycles precede it.
-    n4, n = divmod(n, _DI4Y)
-
-    # And now how many single years.  Again n1 can be 4, and again meaning
-    # that the desired day is December 31 at the end of the 4-year cycle.
-    n1, n = divmod(n, 365)
-
-    year += n100 * 100 + n4 * 4 + n1
-    if n1 == 4 or n100 == 4:
-        assert n == 0
-        return year-1, 12, 31
-
-    # Now the year is correct, and n is the offset from January 1.  We find
-    # the month via an estimate that's either exact or one too large.
-    leapyear = n1 == 3 and (n4 != 24 or n100 == 3)
-    assert leapyear == _is_leap(year)
-    month = (n + 50) >> 5
-    preceding = _DAYS_BEFORE_MONTH[month] + (month > 2 and leapyear)
-    if preceding > n:  # estimate is too large
-        month -= 1
-        preceding -= _DAYS_IN_MONTH[month] + (month == 2 and leapyear)
-    n -= preceding
-    assert 0 <= n < _days_in_month(year, month)
-
-    # Now the year and month are correct, and n is the offset from the
-    # start of that month:  we're done!
-    return year, month, n+1
-
-# Month and day names.  For localized versions, see the calendar module.
-_MONTHNAMES = [None, "Jan", "Feb", "Mar", "Apr", "May", "Jun",
-                     "Jul", "Aug", "Sep", "Oct", "Nov", "Dec"]
-_DAYNAMES = [None, "Mon", "Tue", "Wed", "Thu", "Fri", "Sat", "Sun"]
-
-
-def _build_struct_time(y, m, d, hh, mm, ss, dstflag):
-    wday = (_ymd2ord(y, m, d) + 6) % 7
-    dnum = _days_before_month(y, m) + d
-    return _time.struct_time((y, m, d, hh, mm, ss, wday, dnum, dstflag))
-
-def _format_time(hh, mm, ss, us, sus, timespec='auto'):
-    specs = {
-        'hours': '{:02d}',
-        'minutes': '{:02d}:{:02d}',
-        'seconds': '{:02d}:{:02d}:{:02d}',
-        'milliseconds': '{:02d}:{:02d}:{:02d}.{:03d}',
-        'microseconds': '{:02d}:{:02d}:{:02d}.{:06d}',
-        'submicroseconds': '{:02d}:{:02d}:{:02d}.{:06d}{:03d}',
-    }
-
-    if timespec == 'auto':
-        # Skip trailing microseconds when us==0.
-        timespec = 'microseconds' if us else 'seconds'
-    elif timespec == 'milliseconds':
-        us //= 1000
-    try:
-        fmt = specs[timespec]
-    except KeyError:
-        raise ValueError('Unknown timespec value')
-    else:
-        return fmt.format(hh, mm, ss, us, sus)
-
-def _format_offset(off):
-    s = ''
-    if off is not None:
-        if off.days < 0:
-            sign = "-"
-            off = -off
-        else:
-            sign = "+"
-        hh, mm = divmod(off, timedelta(hours=1))
-        mm, ss = divmod(mm, timedelta(minutes=1))
-        s += "%s%02d:%02d" % (sign, hh, mm)
-        if ss or ss.microseconds:
-            s += ":%02d" % ss.seconds
-
-            if ss.microseconds:
-                s += '.%06d' % ss.microseconds
-    return s
-
-# Correctly substitute for %z and %Z escapes in strftime formats.
-def _wrap_strftime(object, format, timetuple):
-    # Don't call utcoffset() or tzname() unless actually needed.
-    freplace = None  # the string to use for %f
-    zreplace = None  # the string to use for %z
-    Zreplace = None  # the string to use for %Z
-
-    # Scan format for %z and %Z escapes, replacing as needed.
-    newformat = []
-    push = newformat.append
-    i, n = 0, len(format)
-    while i < n:
-        ch = format[i]
-        i += 1
-        if ch == '%':
-            if i < n:
-                ch = format[i]
-                i += 1
-                if ch == 'f':
-                    if freplace is None:
-                        freplace = '%06d' % getattr(object,
-                                                    'microsecond', 0)
-                    newformat.append(freplace)
-                elif ch == 'z':
-                    if zreplace is None:
-                        zreplace = ""
-                        if hasattr(object, "utcoffset"):
-                            offset = object.utcoffset()
-                            if offset is not None:
-                                sign = '+'
-                                if offset.days < 0:
-                                    offset = -offset
-                                    sign = '-'
-                                h, rest = divmod(offset, timedelta(hours=1))
-                                m, rest = divmod(rest, timedelta(minutes=1))
-                                s = rest.seconds
-                                u = offset.microseconds
-                                if u:
-                                    zreplace = '%c%02d%02d%02d.%06d' % (sign, h, m, s, u)
-                                elif s:
-                                    zreplace = '%c%02d%02d%02d' % (sign, h, m, s)
-                                else:
-                                    zreplace = '%c%02d%02d' % (sign, h, m)
-                    assert '%' not in zreplace
-                    newformat.append(zreplace)
-                elif ch == 'Z':
-                    if Zreplace is None:
-                        Zreplace = ""
-                        if hasattr(object, "tzname"):
-                            s = object.tzname()
-                            if s is not None:
-                                # strftime is going to have at this: escape %
-                                Zreplace = s.replace('%', '%%')
-                    newformat.append(Zreplace)
-                else:
-                    push('%')
-                    push(ch)
-            else:
-                push('%')
-        else:
-            push(ch)
-    newformat = "".join(newformat)
-    return _time.strftime(newformat, timetuple)
-
-# Helpers for parsing the result of isoformat()
-def _is_ascii_digit(c):
-    return c in "0123456789"
-
-def _find_isoformat_datetime_separator(dtstr):
-    # See the comment in _datetimemodule.c:_find_isoformat_datetime_separator
-    len_dtstr = len(dtstr)
-    if len_dtstr == 7:
-        return 7
-
-    assert len_dtstr > 7
-    date_separator = "-"
-    week_indicator = "W"
-
-    if dtstr[4] == date_separator:
-        if dtstr[5] == week_indicator:
-            if len_dtstr < 8:
-                raise ValueError("Invalid ISO string")
-            if len_dtstr > 8 and dtstr[8] == date_separator:
-                if len_dtstr == 9:
-                    raise ValueError("Invalid ISO string")
-                if len_dtstr > 10 and _is_ascii_digit(dtstr[10]):
-                    # This is as far as we need to resolve the ambiguity for
-                    # the moment - if we have YYYY-Www-##, the separator is
-                    # either a hyphen at 8 or a number at 10.
-                    #
-                    # We'll assume it's a hyphen at 8 because it's way more
-                    # likely that someone will use a hyphen as a separator than
-                    # a number, but at this point it's really best effort
-                    # because this is an extension of the spec anyway.
-                    # TODO(pganssle): Document this
-                    return 8
-                return 10
-            else:
-                # YYYY-Www (8)
-                return 8
-        else:
-            # YYYY-MM-DD (10)
-            return 10
-    else:
-        if dtstr[4] == week_indicator:
-            # YYYYWww (7) or YYYYWwwd (8)
-            idx = 7
-            while idx < len_dtstr:
-                if not _is_ascii_digit(dtstr[idx]):
-                    break
-                idx += 1
-
-            if idx < 9:
-                return idx
-
-            if idx % 2 == 0:
-                # If the index of the last number is even, it's YYYYWwwd
-                return 7
-            else:
-                return 8
-        else:
-            # YYYYMMDD (8)
-            return 8
-
-
-def _parse_isoformat_date(dtstr):
-    # It is assumed that this is an ASCII-only string of lengths 7, 8 or 10,
-    # see the comment on Modules/_datetimemodule.c:_find_isoformat_datetime_separator
-    assert len(dtstr) in (7, 8, 10)
-    year = int(dtstr[0:4])
-    has_sep = dtstr[4] == '-'
-
-    pos = 4 + has_sep
-    if dtstr[pos:pos + 1] == "W":
-        # YYYY-?Www-?D?
-        pos += 1
-        weekno = int(dtstr[pos:pos + 2])
-        pos += 2
-
-        dayno = 1
-        if len(dtstr) > pos:
-            if (dtstr[pos:pos + 1] == '-') != has_sep:
-                raise ValueError("Inconsistent use of dash separator")
-
-            pos += has_sep
-
-            dayno = int(dtstr[pos:pos + 1])
-
-        return list(_isoweek_to_gregorian(year, weekno, dayno))
-    else:
-        month = int(dtstr[pos:pos + 2])
-        pos += 2
-        if (dtstr[pos:pos + 1] == "-") != has_sep:
-            raise ValueError("Inconsistent use of dash separator")
-
-        pos += has_sep
-        day = int(dtstr[pos:pos + 2])
-
-        return [year, month, day]
-
-
-_FRACTION_CORRECTION = [100000, 10000, 1000, 100, 10]
-
-
-def _parse_hh_mm_ss_ff(tstr):
-    # Parses things of the form HH[:?MM[:?SS[{.,}fff[fff]]]]
-    len_str = len(tstr)
-
-    time_comps = [0, 0, 0, 0]
-    pos = 0
-    for comp in range(0, 3):
-        if (len_str - pos) < 2:
-            raise ValueError("Incomplete time component")
-
-        time_comps[comp] = int(tstr[pos:pos+2])
-
-        pos += 2
-        next_char = tstr[pos:pos+1]
-
-        if comp == 0:
-            has_sep = next_char == ':'
-
-        if not next_char or comp >= 2:
-            break
-
-        if has_sep and next_char != ':':
-            raise ValueError("Invalid time separator: %c" % next_char)
-
-        pos += has_sep
-
-    if pos < len_str:
-        if tstr[pos] not in '.,':
-            raise ValueError("Invalid microsecond component")
-        else:
-            pos += 1
-
-            len_remainder = len_str - pos
-
-            if len_remainder >= 6:
-                to_parse = 6
-            else:
-                to_parse = len_remainder
-
-            time_comps[3] = int(tstr[pos:(pos+to_parse)])
-            if to_parse < 6:
-                time_comps[3] *= _FRACTION_CORRECTION[to_parse-1]
-            if (len_remainder > to_parse
-                    and not all(map(_is_ascii_digit, tstr[(pos+to_parse):]))):
-                raise ValueError("Non-digit values in unparsed fraction")
-
-    return time_comps
-
-def _parse_isoformat_time(tstr):
-    # Format supported is HH[:MM[:SS[.fff[fff]]]][+HH:MM[:SS[.ffffff]]]
-    len_str = len(tstr)
-    if len_str < 2:
-        raise ValueError("Isoformat time too short")
-
-    # This is equivalent to re.search('[+-Z]', tstr), but faster
-    tz_pos = (tstr.find('-') + 1 or tstr.find('+') + 1 or tstr.find('Z') + 1)
-    timestr = tstr[:tz_pos-1] if tz_pos > 0 else tstr
-
-    time_comps = _parse_hh_mm_ss_ff(timestr)
-
-    tzi = None
-    if tz_pos == len_str and tstr[-1] == 'Z':
-        tzi = timezone.utc
-    elif tz_pos > 0:
-        tzstr = tstr[tz_pos:]
-
-        # Valid time zone strings are:
-        # HH                  len: 2
-        # HHMM                len: 4
-        # HH:MM               len: 5
-        # HHMMSS              len: 6
-        # HHMMSS.f+           len: 7+
-        # HH:MM:SS            len: 8
-        # HH:MM:SS.f+         len: 10+
-
-        if len(tzstr) in (0, 1, 3):
-            raise ValueError("Malformed time zone string")
-
-        tz_comps = _parse_hh_mm_ss_ff(tzstr)
-
-        if all(x == 0 for x in tz_comps):
-            tzi = timezone.utc
-        else:
-            tzsign = -1 if tstr[tz_pos - 1] == '-' else 1
-
-            td = timedelta(hours=tz_comps[0], minutes=tz_comps[1],
-                           seconds=tz_comps[2], microseconds=tz_comps[3])
-
-            tzi = timezone(tzsign * td)
-
-    time_comps.append(tzi)
-
-    return time_comps
-
-# tuple[int, int, int] -> tuple[int, int, int] version of date.fromisocalendar
-def _isoweek_to_gregorian(year, week, day):
-    # Year is bounded this way because 9999-12-31 is (9999, 52, 5)
-    if not MINYEAR <= year <= MAXYEAR:
-        raise ValueError(f"Year is out of range: {year}")
-
-    if not 0 < week < 53:
-        out_of_range = True
-
-        if week == 53:
-            # ISO years have 53 weeks in them on years starting with a
-            # Thursday and leap years starting on a Wednesday
-            first_weekday = _ymd2ord(year, 1, 1) % 7
-            if (first_weekday == 4 or (first_weekday == 3 and
-                                       _is_leap(year))):
-                out_of_range = False
-
-        if out_of_range:
-            raise ValueError(f"Invalid week: {week}")
-
-    if not 0 < day < 8:
-        raise ValueError(f"Invalid weekday: {day} (range is [1, 7])")
-
-    # Now compute the offset from (Y, 1, 1) in days:
-    day_offset = (week - 1) * 7 + (day - 1)
-
-    # Calculate the ordinal day for monday, week 1
-    day_1 = _isoweek1monday(year)
-    ord_day = day_1 + day_offset
-
-    return _ord2ymd(ord_day)
-
-
-# Just raise TypeError if the arg isn't None or a string.
-def _check_tzname(name):
-    if name is not None and not isinstance(name, str):
-        raise TypeError("tzinfo.tzname() must return None or string, "
-                        "not '%s'" % type(name))
-
-# name is the offset-producing method, "utcoffset" or "dst".
-# offset is what it returned.
-# If offset isn't None or timedelta, raises TypeError.
-# If offset is None, returns None.
-# Else offset is checked for being in range.
-# If it is, its integer value is returned.  Else ValueError is raised.
-def _check_utc_offset(name, offset):
-    assert name in ("utcoffset", "dst")
-    if offset is None:
-        return
-    if not isinstance(offset, timedelta):
-        raise TypeError("tzinfo.%s() must return None "
-                        "or timedelta, not '%s'" % (name, type(offset)))
-    if not -timedelta(1) < offset < timedelta(1):
-        raise ValueError("%s()=%s, must be strictly between "
-                         "-timedelta(hours=24) and timedelta(hours=24)" %
-                         (name, offset))
-
-def _check_date_fields(year, month, day):
-    year = _index(year)
-    month = _index(month)
-    day = _index(day)
-    if not MINYEAR <= year <= MAXYEAR:
-        raise ValueError('year must be in %d..%d' % (MINYEAR, MAXYEAR), year)
-    if not 1 <= month <= 12:
-        raise ValueError('month must be in 1..12', month)
-    dim = _days_in_month(year, month)
-    if not 1 <= day <= dim:
-        raise ValueError('day must be in 1..%d' % dim, day)
-    return year, month, day
-
-def _check_time_fields(hour, minute, second, microsecond, submicrosecond, fold):
-    hour = _index(hour)
-    minute = _index(minute)
-    second = _index(second)
-    microsecond = _index(microsecond)
-    submicrosecond = _index(submicrosecond)
-    if not 0 <= hour <= 23:
-        raise ValueError('hour must be in 0..23', hour)
-    if not 0 <= minute <= 59:
-        raise ValueError('minute must be in 0..59', minute)
-    if not 0 <= second <= 59:
-        raise ValueError('second must be in 0..59', second)
-    if not 0 <= microsecond <= 999999:
-        raise ValueError('microsecond must be in 0..999999', microsecond)
-    if not 0 <= submicrosecond <= 999:
-        raise ValueError('Currently submicrosecond must be in 0..999', submicrosecond)
-    if fold not in (0, 1):
-        raise ValueError('fold must be either 0 or 1', fold)
-    return hour, minute, second, microsecond, submicrosecond, fold
-
-def _check_tzinfo_arg(tz):
-    if tz is not None and not isinstance(tz, tzinfo):
-        raise TypeError("tzinfo argument must be None or of a tzinfo subclass")
-
-def _cmperror(x, y):
-    raise TypeError("can't compare '%s' to '%s'" % (
-                    type(x).__name__, type(y).__name__))
-
-def _divide_and_round(a, b):
-    """divide a by b and round result to the nearest integer
-
-    When the ratio is exactly half-way between two integers,
-    the even integer is returned.
-    """
-    # Based on the reference implementation for divmod_near
-    # in Objects/longobject.c.
-    q, r = divmod(a, b)
-    # round up if either r / b > 0.5, or r / b == 0.5 and q is odd.
-    # The expression r / b > 0.5 is equivalent to 2 * r > b if b is
-    # positive, 2 * r < b if b negative.
-    r *= 2
-    greater_than_half = r > b if b > 0 else r < b
-    if greater_than_half or r == b and q % 2 == 1:
-        q += 1
-
-    return q
-
-
-class timedelta:
-    """Represent the difference between two datetime objects.
-
-    Supported operators:
-
-    - add, subtract timedelta
-    - unary plus, minus, abs
-    - compare to timedelta
-    - multiply, divide by int
-
-    In addition, datetime supports subtraction of two datetime objects
-    returning a timedelta, and addition or subtraction of a datetime
-    and a timedelta giving a datetime.
-
-    Representation: (days, seconds, microseconds).  Why?  Because I
-    felt like it.
-    """
-    __slots__ = '_days', '_seconds', '_microseconds', '_hashcode'
-
-    def __new__(cls, days=0, seconds=0, microseconds=0,
-                milliseconds=0, minutes=0, hours=0, weeks=0):
-        # Doing this efficiently and accurately in C is going to be difficult
-        # and error-prone, due to ubiquitous overflow possibilities, and that
-        # C double doesn't have enough bits of precision to represent
-        # microseconds over 10K years faithfully.  The code here tries to make
-        # explicit where go-fast assumptions can be relied on, in order to
-        # guide the C implementation; it's way more convoluted than speed-
-        # ignoring auto-overflow-to-long idiomatic Python could be.
-
-        # XXX Check that all inputs are ints or floats.
-
-        # Final values, all integer.
-        # s and us fit in 32-bit signed ints; d isn't bounded.
-        d = s = us = 0
-
-        # Normalize everything to days, seconds, microseconds.
-        days += weeks*7
-        seconds += minutes*60 + hours*3600
-        microseconds += milliseconds*1000
-
-        # Get rid of all fractions, and normalize s and us.
-        # Take a deep breath <wink>.
-        if isinstance(days, float):
-            dayfrac, days = _math.modf(days)
-            daysecondsfrac, daysecondswhole = _math.modf(dayfrac * (24.*3600.))
-            assert daysecondswhole == int(daysecondswhole)  # can't overflow
-            s = int(daysecondswhole)
-            assert days == int(days)
-            d = int(days)
-        else:
-            daysecondsfrac = 0.0
-            d = days
-        assert isinstance(daysecondsfrac, float)
-        assert abs(daysecondsfrac) <= 1.0
-        assert isinstance(d, int)
-        assert abs(s) <= 24 * 3600
-        # days isn't referenced again before redefinition
-
-        if isinstance(seconds, float):
-            secondsfrac, seconds = _math.modf(seconds)
-            assert seconds == int(seconds)
-            seconds = int(seconds)
-            secondsfrac += daysecondsfrac
-            assert abs(secondsfrac) <= 2.0
-        else:
-            secondsfrac = daysecondsfrac
-        # daysecondsfrac isn't referenced again
-        assert isinstance(secondsfrac, float)
-        assert abs(secondsfrac) <= 2.0
-
-        assert isinstance(seconds, int)
-        days, seconds = divmod(seconds, 24*3600)
-        d += days
-        s += int(seconds)    # can't overflow
-        assert isinstance(s, int)
-        assert abs(s) <= 2 * 24 * 3600
-        # seconds isn't referenced again before redefinition
-
-        usdouble = secondsfrac * 1e6
-        assert abs(usdouble) < 2.1e6    # exact value not critical
-        # secondsfrac isn't referenced again
-
-        if isinstance(microseconds, float):
-            microseconds = round(microseconds + usdouble)
-            seconds, microseconds = divmod(microseconds, 1000000)
-            days, seconds = divmod(seconds, 24*3600)
-            d += days
-            s += seconds
-        else:
-            microseconds = int(microseconds)
-            seconds, microseconds = divmod(microseconds, 1000000)
-            days, seconds = divmod(seconds, 24*3600)
-            d += days
-            s += seconds
-            microseconds = round(microseconds + usdouble)
-        assert isinstance(s, int)
-        assert isinstance(microseconds, int)
-        assert abs(s) <= 3 * 24 * 3600
-        assert abs(microseconds) < 3.1e6
-
-        # Just a little bit of carrying possible for microseconds and seconds.
-        seconds, us = divmod(microseconds, 1000000)
-        s += seconds
-        days, s = divmod(s, 24*3600)
-        d += days
-
-        assert isinstance(d, int)
-        assert isinstance(s, int) and 0 <= s < 24*3600
-        assert isinstance(us, int) and 0 <= us < 1000000
-
-        if abs(d) > 999999999:
-            raise OverflowError("timedelta # of days is too large: %d" % d)
-
-        self = object.__new__(cls)
-        self._days = d
-        self._seconds = s
-        self._microseconds = us
-        self._hashcode = -1
-        return self
-
-    def __repr__(self):
-        args = []
-        if self._days:
-            args.append("days=%d" % self._days)
-        if self._seconds:
-            args.append("seconds=%d" % self._seconds)
-        if self._microseconds:
-            args.append("microseconds=%d" % self._microseconds)
-        if not args:
-            args.append('0')
-        return "%s.%s(%s)" % (self.__class__.__module__,
-                              self.__class__.__qualname__,
-                              ', '.join(args))
-
-    def __str__(self):
-        mm, ss = divmod(self._seconds, 60)
-        hh, mm = divmod(mm, 60)
-        s = "%d:%02d:%02d" % (hh, mm, ss)
-        if self._days:
-            def plural(n):
-                return n, abs(n) != 1 and "s" or ""
-            s = ("%d day%s, " % plural(self._days)) + s
-        if self._microseconds:
-            s = s + ".%06d" % self._microseconds
-        return s
-
-    def total_seconds(self):
-        """Total seconds in the duration."""
-        return ((self.days * 86400 + self.seconds) * 10**6 +
-                self.microseconds) / 10**6
-
-    # Read-only field accessors
-    @property
-    def days(self):
-        """days"""
-        return self._days
-
-    @property
-    def seconds(self):
-        """seconds"""
-        return self._seconds
-
-    @property
-    def microseconds(self):
-        """microseconds"""
-        return self._microseconds
-
-    def __add__(self, other):
-        if isinstance(other, timedelta):
-            # for CPython compatibility, we cannot use
-            # our __class__ here, but need a real timedelta
-            return timedelta(self._days + other._days,
-                             self._seconds + other._seconds,
-                             self._microseconds + other._microseconds)
-        return NotImplemented
-
-    __radd__ = __add__
-
-    def __sub__(self, other):
-        if isinstance(other, timedelta):
-            # for CPython compatibility, we cannot use
-            # our __class__ here, but need a real timedelta
-            return timedelta(self._days - other._days,
-                             self._seconds - other._seconds,
-                             self._microseconds - other._microseconds)
-        return NotImplemented
-
-    def __rsub__(self, other):
-        if isinstance(other, timedelta):
-            return -self + other
-        return NotImplemented
-
-    def __neg__(self):
-        # for CPython compatibility, we cannot use
-        # our __class__ here, but need a real timedelta
-        return timedelta(-self._days,
-                         -self._seconds,
-                         -self._microseconds)
-
-    def __pos__(self):
-        return self
-
-    def __abs__(self):
-        if self._days < 0:
-            return -self
-        else:
-            return self
-
-    def __mul__(self, other):
-        if isinstance(other, int):
-            # for CPython compatibility, we cannot use
-            # our __class__ here, but need a real timedelta
-            return timedelta(self._days * other,
-                             self._seconds * other,
-                             self._microseconds * other)
-        if isinstance(other, float):
-            usec = self._to_microseconds()
-            a, b = other.as_integer_ratio()
-            return timedelta(0, 0, _divide_and_round(usec * a, b))
-        return NotImplemented
-
-    __rmul__ = __mul__
-
-    def _to_microseconds(self):
-        return ((self._days * (24*3600) + self._seconds) * 1000000 +
-                self._microseconds)
-
-    def __floordiv__(self, other):
-        if not isinstance(other, (int, timedelta)):
-            return NotImplemented
-        usec = self._to_microseconds()
-        if isinstance(other, timedelta):
-            return usec // other._to_microseconds()
-        if isinstance(other, int):
-            return timedelta(0, 0, usec // other)
-
-    def __truediv__(self, other):
-        if not isinstance(other, (int, float, timedelta)):
-            return NotImplemented
-        usec = self._to_microseconds()
-        if isinstance(other, timedelta):
-            return usec / other._to_microseconds()
-        if isinstance(other, int):
-            return timedelta(0, 0, _divide_and_round(usec, other))
-        if isinstance(other, float):
-            a, b = other.as_integer_ratio()
-            return timedelta(0, 0, _divide_and_round(b * usec, a))
-
-    def __mod__(self, other):
-        if isinstance(other, timedelta):
-            r = self._to_microseconds() % other._to_microseconds()
-            return timedelta(0, 0, r)
-        return NotImplemented
-
-    def __divmod__(self, other):
-        if isinstance(other, timedelta):
-            q, r = divmod(self._to_microseconds(),
-                          other._to_microseconds())
-            return q, timedelta(0, 0, r)
-        return NotImplemented
-
-    # Comparisons of timedelta objects with other.
-
-    def __eq__(self, other):
-        if isinstance(other, timedelta):
-            return self._cmp(other) == 0
-        else:
-            return NotImplemented
-
-    def __le__(self, other):
-        if isinstance(other, timedelta):
-            return self._cmp(other) <= 0
-        else:
-            return NotImplemented
-
-    def __lt__(self, other):
-        if isinstance(other, timedelta):
-            return self._cmp(other) < 0
-        else:
-            return NotImplemented
-
-    def __ge__(self, other):
-        if isinstance(other, timedelta):
-            return self._cmp(other) >= 0
-        else:
-            return NotImplemented
-
-    def __gt__(self, other):
-        if isinstance(other, timedelta):
-            return self._cmp(other) > 0
-        else:
-            return NotImplemented
-
-    def _cmp(self, other):
-        assert isinstance(other, timedelta)
-        return _cmp(self._getstate(), other._getstate())
-
-    def __hash__(self):
-        if self._hashcode == -1:
-            self._hashcode = hash(self._getstate())
-        return self._hashcode
-
-    def __bool__(self):
-        return (self._days != 0 or
-                self._seconds != 0 or
-                self._microseconds != 0)
-
-    # Pickle support.
-
-    def _getstate(self):
-        return (self._days, self._seconds, self._microseconds)
-
-    def __reduce__(self):
-        return (self.__class__, self._getstate())
-
-timedelta.min = timedelta(-999999999)
-timedelta.max = timedelta(days=999999999, hours=23, minutes=59, seconds=59,
-                          microseconds=999999)
-timedelta.resolution = timedelta(microseconds=1)
-
-class date:
-    """Concrete date type.
-
-    Constructors:
-
-    __new__()
-    fromtimestamp()
-    today()
-    fromordinal()
-
-    Operators:
-
-    __repr__, __str__
-    __eq__, __le__, __lt__, __ge__, __gt__, __hash__
-    __add__, __radd__, __sub__ (add/radd only with timedelta arg)
-
-    Methods:
-
-    timetuple()
-    toordinal()
-    weekday()
-    isoweekday(), isocalendar(), isoformat()
-    ctime()
-    strftime()
-
-    Properties (readonly):
-    year, month, day
-    """
-    __slots__ = '_year', '_month', '_day', '_hashcode'
-
-    def __new__(cls, year, month=None, day=None):
-        """Constructor.
-
-        Arguments:
-
-        year, month, day (required, base 1)
-        """
-        if (month is None and
-            isinstance(year, (bytes, str)) and len(year) == 4 and
-            1 <= ord(year[2:3]) <= 12):
-            # Pickle support
-            if isinstance(year, str):
-                try:
-                    year = year.encode('latin1')
-                except UnicodeEncodeError:
-                    # More informative error message.
-                    raise ValueError(
-                        "Failed to encode latin1 string when unpickling "
-                        "a date object. "
-                        "pickle.load(data, encoding='latin1') is assumed.")
-            self = object.__new__(cls)
-            self.__setstate(year)
-            self._hashcode = -1
-            return self
-        year, month, day = _check_date_fields(year, month, day)
-        self = object.__new__(cls)
-        self._year = year
-        self._month = month
-        self._day = day
-        self._hashcode = -1
-        return self
-
-    # Additional constructors
-
-    @classmethod
-    def fromtimestamp(cls, t):
-        "Construct a date from a POSIX timestamp (like time.time())."
-        y, m, d, hh, mm, ss, weekday, jday, dst = _time.localtime(t)
-        return cls(y, m, d)
-
-    @classmethod
-    def today(cls):
-        "Construct a date from time.time()."
-        t = _time.time()
-        return cls.fromtimestamp(t)
-
-    @classmethod
-    def fromordinal(cls, n):
-        """Construct a date from a proleptic Gregorian ordinal.
-
-        January 1 of year 1 is day 1.  Only the year, month and day are
-        non-zero in the result.
-        """
-        y, m, d = _ord2ymd(n)
-        return cls(y, m, d)
-
-    @classmethod
-    def fromisoformat(cls, date_string):
-        """Construct a date from a string in ISO 8601 format."""
-        if not isinstance(date_string, str):
-            raise TypeError('fromisoformat: argument must be str')
-
-        if len(date_string) not in (7, 8, 10):
-            raise ValueError(f'Invalid isoformat string: {date_string!r}')
-
-        try:
-            return cls(*_parse_isoformat_date(date_string))
-        except Exception:
-            raise ValueError(f'Invalid isoformat string: {date_string!r}')
-
-    @classmethod
-    def fromisocalendar(cls, year, week, day):
-        """Construct a date from the ISO year, week number and weekday.
-
-        This is the inverse of the date.isocalendar() function"""
-        return cls(*_isoweek_to_gregorian(year, week, day))
-
-    # Conversions to string
-
-    def __repr__(self):
-        """Convert to formal string, for repr().
-
-        >>> dt = datetime(2010, 1, 1)
-        >>> repr(dt)
-        'datetime.datetime(2010, 1, 1, 0, 0)'
-
-        >>> dt = datetime(2010, 1, 1, tzinfo=timezone.utc)
-        >>> repr(dt)
-        'datetime.datetime(2010, 1, 1, 0, 0, tzinfo=datetime.timezone.utc)'
-        """
-        return "%s.%s(%d, %d, %d)" % (self.__class__.__module__,
-                                      self.__class__.__qualname__,
-                                      self._year,
-                                      self._month,
-                                      self._day)
-    # XXX These shouldn't depend on time.localtime(), because that
-    # clips the usable dates to [1970 .. 2038).  At least ctime() is
-    # easily done without using strftime() -- that's better too because
-    # strftime("%c", ...) is locale specific.
-
-
-    def ctime(self):
-        "Return ctime() style string."
-        weekday = self.toordinal() % 7 or 7
-        return "%s %s %2d 00:00:00 %04d" % (
-            _DAYNAMES[weekday],
-            _MONTHNAMES[self._month],
-            self._day, self._year)
-
-    def strftime(self, fmt):
-        "Format using strftime()."
-        return _wrap_strftime(self, fmt, self.timetuple())
-
-    def __format__(self, fmt):
-        if not isinstance(fmt, str):
-            raise TypeError("must be str, not %s" % type(fmt).__name__)
-        if len(fmt) != 0:
-            return self.strftime(fmt)
-        return str(self)
-
-    def isoformat(self):
-        """Return the date formatted according to ISO.
-
-        This is 'YYYY-MM-DD'.
-
-        References:
-        - http://www.w3.org/TR/NOTE-datetime
-        - http://www.cl.cam.ac.uk/~mgk25/iso-time.html
-        """
-        return "%04d-%02d-%02d" % (self._year, self._month, self._day)
-
-    __str__ = isoformat
-
-    # Read-only field accessors
-    @property
-    def year(self):
-        """year (1-9999)"""
-        return self._year
-
-    @property
-    def month(self):
-        """month (1-12)"""
-        return self._month
-
-    @property
-    def day(self):
-        """day (1-31)"""
-        return self._day
-
-    # Standard conversions, __eq__, __le__, __lt__, __ge__, __gt__,
-    # __hash__ (and helpers)
-
-    def timetuple(self):
-        "Return local time tuple compatible with time.localtime()."
-        return _build_struct_time(self._year, self._month, self._day,
-                                  0, 0, 0, -1)
-
-    def toordinal(self):
-        """Return proleptic Gregorian ordinal for the year, month and day.
-
-        January 1 of year 1 is day 1.  Only the year, month and day values
-        contribute to the result.
-        """
-        return _ymd2ord(self._year, self._month, self._day)
-
-    def replace(self, year=None, month=None, day=None):
-        """Return a new date with new values for the specified fields."""
-        if year is None:
-            year = self._year
-        if month is None:
-            month = self._month
-        if day is None:
-            day = self._day
-        return type(self)(year, month, day)
-
-    # Comparisons of date objects with other.
-
-    def __eq__(self, other):
-        if isinstance(other, date):
-            return self._cmp(other) == 0
-        return NotImplemented
-
-    def __le__(self, other):
-        if isinstance(other, date):
-            return self._cmp(other) <= 0
-        return NotImplemented
-
-    def __lt__(self, other):
-        if isinstance(other, date):
-            return self._cmp(other) < 0
-        return NotImplemented
-
-    def __ge__(self, other):
-        if isinstance(other, date):
-            return self._cmp(other) >= 0
-        return NotImplemented
-
-    def __gt__(self, other):
-        if isinstance(other, date):
-            return self._cmp(other) > 0
-        return NotImplemented
-
-    def _cmp(self, other):
-        assert isinstance(other, date)
-        y, m, d = self._year, self._month, self._day
-        y2, m2, d2 = other._year, other._month, other._day
-        return _cmp((y, m, d), (y2, m2, d2))
-
-    def __hash__(self):
-        "Hash."
-        if self._hashcode == -1:
-            self._hashcode = hash(self._getstate())
-        return self._hashcode
-
-    # Computations
-
-    def __add__(self, other):
-        "Add a date to a timedelta."
-        if isinstance(other, timedelta):
-            o = self.toordinal() + other.days
-            if 0 < o <= _MAXORDINAL:
-                return type(self).fromordinal(o)
-            raise OverflowError("result out of range")
-        return NotImplemented
-
-    __radd__ = __add__
-
-    def __sub__(self, other):
-        """Subtract two dates, or a date and a timedelta."""
-        if isinstance(other, timedelta):
-            return self + timedelta(-other.days)
-        if isinstance(other, date):
-            days1 = self.toordinal()
-            days2 = other.toordinal()
-            return timedelta(days1 - days2)
-        return NotImplemented
-
-    def weekday(self):
-        "Return day of the week, where Monday == 0 ... Sunday == 6."
-        return (self.toordinal() + 6) % 7
-
-    # Day-of-the-week and week-of-the-year, according to ISO
-
-    def isoweekday(self):
-        "Return day of the week, where Monday == 1 ... Sunday == 7."
-        # 1-Jan-0001 is a Monday
-        return self.toordinal() % 7 or 7
-
-    def isocalendar(self):
-        """Return a named tuple containing ISO year, week number, and weekday.
-
-        The first ISO week of the year is the (Mon-Sun) week
-        containing the year's first Thursday; everything else derives
-        from that.
-
-        The first week is 1; Monday is 1 ... Sunday is 7.
-
-        ISO calendar algorithm taken from
-        http://www.phys.uu.nl/~vgent/calendar/isocalendar.htm
-        (used with permission)
-        """
-        year = self._year
-        week1monday = _isoweek1monday(year)
-        today = _ymd2ord(self._year, self._month, self._day)
-        # Internally, week and day have origin 0
-        week, day = divmod(today - week1monday, 7)
-        if week < 0:
-            year -= 1
-            week1monday = _isoweek1monday(year)
-            week, day = divmod(today - week1monday, 7)
-        elif week >= 52:
-            if today >= _isoweek1monday(year+1):
-                year += 1
-                week = 0
-        return _IsoCalendarDate(year, week+1, day+1)
-
-    # Pickle support.
-
-    def _getstate(self):
-        yhi, ylo = divmod(self._year, 256)
-        return bytes([yhi, ylo, self._month, self._day]),
-
-    def __setstate(self, string):
-        yhi, ylo, self._month, self._day = string
-        self._year = yhi * 256 + ylo
-
-    def __reduce__(self):
-        return (self.__class__, self._getstate())
-
-_date_class = date  # so functions w/ args named "date" can get at the class
-
-date.min = date(1, 1, 1)
-date.max = date(9999, 12, 31)
-date.resolution = timedelta(days=1)
-
-
-class tzinfo:
-    """Abstract base class for time zone info classes.
-
-    Subclasses must override the name(), utcoffset() and dst() methods.
-    """
-    __slots__ = ()
-
-    def tzname(self, dt):
-        "datetime -> string name of time zone."
-        raise NotImplementedError("tzinfo subclass must override tzname()")
-
-    def utcoffset(self, dt):
-        "datetime -> timedelta, positive for east of UTC, negative for west of UTC"
-        raise NotImplementedError("tzinfo subclass must override utcoffset()")
-
-    def dst(self, dt):
-        """datetime -> DST offset as timedelta, positive for east of UTC.
-
-        Return 0 if DST not in effect.  utcoffset() must include the DST
-        offset.
-        """
-        raise NotImplementedError("tzinfo subclass must override dst()")
-
-    def fromutc(self, dt):
-        "datetime in UTC -> datetime in local time."
-
-        if not isinstance(dt, datetime):
-            raise TypeError("fromutc() requires a datetime argument")
-        if dt.tzinfo is not self:
-            raise ValueError("dt.tzinfo is not self")
-
-        dtoff = dt.utcoffset()
-        if dtoff is None:
-            raise ValueError("fromutc() requires a non-None utcoffset() "
-                             "result")
-
-        # See the long comment block at the end of this file for an
-        # explanation of this algorithm.
-        dtdst = dt.dst()
-        if dtdst is None:
-            raise ValueError("fromutc() requires a non-None dst() result")
-        delta = dtoff - dtdst
-        if delta:
-            dt += delta
-            dtdst = dt.dst()
-            if dtdst is None:
-                raise ValueError("fromutc(): dt.dst gave inconsistent "
-                                 "results; cannot convert")
-        return dt + dtdst
-
-    # Pickle support.
-
-    def __reduce__(self):
-        getinitargs = getattr(self, "__getinitargs__", None)
-        if getinitargs:
-            args = getinitargs()
-        else:
-            args = ()
-        getstate = getattr(self, "__getstate__", None)
-        if getstate:
-            state = getstate()
-        else:
-            state = getattr(self, "__dict__", None)
-        if state is None:
-            return (self.__class__, args)
-        else:
-            return (self.__class__, args, state)
-
-
-class IsoCalendarDate(tuple):
-
-    def __new__(cls, year, week, weekday, /):
-        return super().__new__(cls, (year, week, weekday))
-
-    @property
-    def year(self):
-        return self[0]
-
-    @property
-    def week(self):
-        return self[1]
-
-    @property
-    def weekday(self):
-        return self[2]
-
-    def __reduce__(self):
-        # This code is intended to pickle the object without making the
-        # class public. See https://bugs.python.org/msg352381
-        return (tuple, (tuple(self),))
-
-    def __repr__(self):
-        return (f'{self.__class__.__name__}'
-                f'(year={self[0]}, week={self[1]}, weekday={self[2]})')
-
-
-_IsoCalendarDate = IsoCalendarDate
-del IsoCalendarDate
-_tzinfo_class = tzinfo
-
-class time:
-    """Time with time zone.
-
-    Constructors:
-
-    __new__()
-
-    Operators:
-
-    __repr__, __str__
-    __eq__, __le__, __lt__, __ge__, __gt__, __hash__
-
-    Methods:
-
-    strftime()
-    isoformat()
-    utcoffset()
-    tzname()
-    dst()
-
-    Properties (readonly):
-    hour, minute, second, microsecond, tzinfo, fold
-    """
-    __slots__ = '_hour', '_minute', '_second', '_microsecond', '_submicrosecond', '_tzinfo', '_hashcode', '_fold'
-
-    def __new__(cls, hour=0, minute=0, second=0, microsecond=0, tzinfo=None, *, fold=0, submicrosecond=0):
-        """Constructor.
-
-        Arguments:
-
-        hour, minute (required)
-        second, microsecond (default to zero)
-        tzinfo (default to None)
-        fold (keyword only, default to zero)
-        """
-        if (isinstance(hour, (bytes, str)) and len(hour) == 6 and
-            ord(hour[0:1])&0x7F < 24):
-            # Pickle support
-            if isinstance(hour, str):
-                try:
-                    hour = hour.encode('latin1')
-                except UnicodeEncodeError:
-                    # More informative error message.
-                    raise ValueError(
-                        "Failed to encode latin1 string when unpickling "
-                        "a time object. "
-                        "pickle.load(data, encoding='latin1') is assumed.")
-            self = object.__new__(cls)
-            self.__setstate(hour, minute or None)
-            self._hashcode = -1
-            return self
-        hour, minute, second, microsecond, submicrosecond, fold = _check_time_fields(
-            hour, minute, second, microsecond, submicrosecond, fold)
-        _check_tzinfo_arg(tzinfo)
-        self = object.__new__(cls)
-        self._hour = hour
-        self._minute = minute
-        self._second = second
-        self._microsecond = microsecond
-        self._submicrosecond = submicrosecond
-        self._tzinfo = tzinfo
-        self._hashcode = -1
-        self._fold = fold
-        return self
-
-    # Read-only field accessors
-    @property
-    def hour(self):
-        """hour (0-23)"""
-        return self._hour
-
-    @property
-    def minute(self):
-        """minute (0-59)"""
-        return self._minute
-
-    @property
-    def second(self):
-        """second (0-59)"""
-        return self._second
-
-    @property
-    def microsecond(self):
-        """microsecond (0-999999)"""
-        return self._microsecond
-
-    @property
-    def submicrosecond(self):
-        """submicrosecond (0-999)"""
-        return self._submicrosecond
-
-    @property
-    def tzinfo(self):
-        """timezone info object"""
-        return self._tzinfo
-
-    @property
-    def fold(self):
-        return self._fold
-
-    # Standard conversions, __hash__ (and helpers)
-
-    # Comparisons of time objects with other.
-
-    def __eq__(self, other):
-        if isinstance(other, time):
-            return self._cmp(other, allow_mixed=True) == 0
-        else:
-            return NotImplemented
-
-    def __le__(self, other):
-        if isinstance(other, time):
-            return self._cmp(other) <= 0
-        else:
-            return NotImplemented
-
-    def __lt__(self, other):
-        if isinstance(other, time):
-            return self._cmp(other) < 0
-        else:
-            return NotImplemented
-
-    def __ge__(self, other):
-        if isinstance(other, time):
-            return self._cmp(other) >= 0
-        else:
-            return NotImplemented
-
-    def __gt__(self, other):
-        if isinstance(other, time):
-            return self._cmp(other) > 0
-        else:
-            return NotImplemented
-
-    def _cmp(self, other, allow_mixed=False):
-        assert isinstance(other, time)
-        mytz = self._tzinfo
-        ottz = other._tzinfo
-        myoff = otoff = None
-
-        if mytz is ottz:
-            base_compare = True
-        else:
-            myoff = self.utcoffset()
-            otoff = other.utcoffset()
-            base_compare = myoff == otoff
-
-        if base_compare:
-            return _cmp((self._hour, self._minute, self._second,
-                         self._microsecond),
-                        (other._hour, other._minute, other._second,
-                         other._microsecond))
-        if myoff is None or otoff is None:
-            if allow_mixed:
-                return 2 # arbitrary non-zero value
-            else:
-                raise TypeError("cannot compare naive and aware times")
-        myhhmm = self._hour * 60 + self._minute - myoff//timedelta(minutes=1)
-        othhmm = other._hour * 60 + other._minute - otoff//timedelta(minutes=1)
-        return _cmp((myhhmm, self._second, self._microsecond),
-                    (othhmm, other._second, other._microsecond))
-
-    def __hash__(self):
-        """Hash."""
-        if self._hashcode == -1:
-            if self.fold:
-                t = self.replace(fold=0)
-            else:
-                t = self
-            tzoff = t.utcoffset()
-            if not tzoff:  # zero or None
-                self._hashcode = hash(t._getstate()[0])
-            else:
-                h, m = divmod(timedelta(hours=self.hour, minutes=self.minute) - tzoff,
-                              timedelta(hours=1))
-                assert not m % timedelta(minutes=1), "whole minute"
-                m //= timedelta(minutes=1)
-                if 0 <= h < 24:
-                    self._hashcode = hash(time(h, m, self.second, self.microsecond, self.submicrosecond))
-                else:
-                    self._hashcode = hash((h, m, self.second, self.microsecond, self.submicrosecond))
-        return self._hashcode
-
-    # Conversion to string
-
-    def _tzstr(self):
-        """Return formatted timezone offset (+xx:xx) or an empty string."""
-        off = self.utcoffset()
-        return _format_offset(off)
-
-    def __repr__(self):
-        """Convert to formal string, for repr()."""
-        if self._microsecond != 0:
-            s = ", %d, %d" % (self._second, self._microsecond)
-        elif self._second != 0:
-            s = ", %d" % self._second
-        else:
-            s = ""
-        s= "%s.%s(%d, %d%s)" % (self.__class__.__module__,
-                                self.__class__.__qualname__,
-                                self._hour, self._minute, s)
-        if self._tzinfo is not None:
-            assert s[-1:] == ")"
-            s = s[:-1] + ", tzinfo=%r" % self._tzinfo + ")"
-        if self._fold:
-            assert s[-1:] == ")"
-            s = s[:-1] + ", fold=1)"
-        return s
-
-    def isoformat(self, timespec='auto'):
-        """Return the time formatted according to ISO.
-
-        The full format is 'HH:MM:SS.mmmmmm+zz:zz'. By default, the fractional
-        part is omitted if self.microsecond == 0.
-
-        The optional argument timespec specifies the number of additional
-        terms of the time to include. Valid options are 'auto', 'hours',
-        'minutes', 'seconds', 'milliseconds' and 'microseconds'.
-        """
-        s = _format_time(self._hour, self._minute, self._second,
-                          self._microsecond, self._submicrosecond, timespec)
-        tz = self._tzstr()
-        if tz:
-            s += tz
-        return s
-
-    __str__ = isoformat
-
-    @classmethod
-    def fromisoformat(cls, time_string):
-        """Construct a time from a string in one of the ISO 8601 formats."""
-        if not isinstance(time_string, str):
-            raise TypeError('fromisoformat: argument must be str')
-
-        # The spec actually requires that time-only ISO 8601 strings start with
-        # T, but the extended format allows this to be omitted as long as there
-        # is no ambiguity with date strings.
-        time_string = time_string.removeprefix('T')
-
-        try:
-            return cls(*_parse_isoformat_time(time_string))
-        except Exception:
-            raise ValueError(f'Invalid isoformat string: {time_string!r}')
-
-
-    def strftime(self, fmt):
-        """Format using strftime().  The date part of the timestamp passed
-        to underlying strftime should not be used.
-        """
-        # The year must be >= 1000 else Python's strftime implementation
-        # can raise a bogus exception.
-        timetuple = (1900, 1, 1,
-                     self._hour, self._minute, self._second,
-                     0, 1, -1)
-        return _wrap_strftime(self, fmt, timetuple)
-
-    def __format__(self, fmt):
-        if not isinstance(fmt, str):
-            raise TypeError("must be str, not %s" % type(fmt).__name__)
-        if len(fmt) != 0:
-            return self.strftime(fmt)
-        return str(self)
-
-    # Timezone functions
-
-    def utcoffset(self):
-        """Return the timezone offset as timedelta, positive east of UTC
-         (negative west of UTC)."""
-        if self._tzinfo is None:
-            return None
-        offset = self._tzinfo.utcoffset(None)
-        _check_utc_offset("utcoffset", offset)
-        return offset
-
-    def tzname(self):
-        """Return the timezone name.
-
-        Note that the name is 100% informational -- there's no requirement that
-        it mean anything in particular. For example, "GMT", "UTC", "-500",
-        "-5:00", "EDT", "US/Eastern", "America/New York" are all valid replies.
-        """
-        if self._tzinfo is None:
-            return None
-        name = self._tzinfo.tzname(None)
-        _check_tzname(name)
-        return name
-
-    def dst(self):
-        """Return 0 if DST is not in effect, or the DST offset (as timedelta
-        positive eastward) if DST is in effect.
-
-        This is purely informational; the DST offset has already been added to
-        the UTC offset returned by utcoffset() if applicable, so there's no
-        need to consult dst() unless you're interested in displaying the DST
-        info.
-        """
-        if self._tzinfo is None:
-            return None
-        offset = self._tzinfo.dst(None)
-        _check_utc_offset("dst", offset)
-        return offset
-
-    def replace(self, hour=None, minute=None, second=None, microsecond=None,
-                tzinfo=True, *, fold=None):
-        """Return a new time with new values for the specified fields."""
-        if hour is None:
-            hour = self.hour
-        if minute is None:
-            minute = self.minute
-        if second is None:
-            second = self.second
-        if microsecond is None:
-            microsecond = self.microsecond
-        if tzinfo is True:
-            tzinfo = self.tzinfo
-        if fold is None:
-            fold = self._fold
-        return type(self)(hour, minute, second, microsecond, tzinfo, fold=fold)
-
-    # Pickle support.
-
-    def _getstate(self, protocol=3):
-        us2, us3 = divmod(self._microsecond, 256)
-        us1, us2 = divmod(us2, 256)
-        h = self._hour
-        if self._fold and protocol > 3:
-            h += 128
-        basestate = bytes([h, self._minute, self._second,
-                           us1, us2, us3])
-        if self._tzinfo is None:
-            return (basestate,)
-        else:
-            return (basestate, self._tzinfo)
-
-    def __setstate(self, string, tzinfo):
-        if tzinfo is not None and not isinstance(tzinfo, _tzinfo_class):
-            raise TypeError("bad tzinfo state arg")
-        h, self._minute, self._second, us1, us2, us3 = string
-        if h > 127:
-            self._fold = 1
-            self._hour = h - 128
-        else:
-            self._fold = 0
-            self._hour = h
-        self._microsecond = (((us1 << 8) | us2) << 8) | us3
-        self._tzinfo = tzinfo
-
-    def __reduce_ex__(self, protocol):
-        return (self.__class__, self._getstate(protocol))
-
-    def __reduce__(self):
-        return self.__reduce_ex__(2)
-
-_time_class = time  # so functions w/ args named "time" can get at the class
-
-time.min = time(0, 0, 0)
-time.max = time(23, 59, 59, 999999)
-time.resolution = timedelta(microseconds=1)
-
-
-class datetime(date):
-    """datetime(year, month, day[, hour[, minute[, second[, microsecond[,tzinfo]]]]])
-
-    The year, month and day arguments are required. tzinfo may be None, or an
-    instance of a tzinfo subclass. The remaining arguments may be ints.
-    """
-    __slots__ = date.__slots__ + time.__slots__
-
-    def __new__(cls, year, month=None, day=None, hour=0, minute=0, second=0,
-                microsecond=0, tzinfo=None, *, fold=0, submicrosecond=0):
-        if (isinstance(year, (bytes, str)) and len(year) == 10 and
-            1 <= ord(year[2:3])&0x7F <= 12):
-            # Pickle support
-            if isinstance(year, str):
-                try:
-                    year = bytes(year, 'latin1')
-                except UnicodeEncodeError:
-                    # More informative error message.
-                    raise ValueError(
-                        "Failed to encode latin1 string when unpickling "
-                        "a datetime object. "
-                        "pickle.load(data, encoding='latin1') is assumed.")
-            self = object.__new__(cls)
-            self.__setstate(year, month)
-            self._hashcode = -1
-            return self
-        year, month, day = _check_date_fields(year, month, day)
-        hour, minute, second, microsecond, submicrosecond, fold = _check_time_fields(
-            hour, minute, second, microsecond, submicrosecond, fold)
-        _check_tzinfo_arg(tzinfo)
-        self = object.__new__(cls)
-        self._year = year
-        self._month = month
-        self._day = day
-        self._hour = hour
-        self._minute = minute
-        self._second = second
-        self._microsecond = microsecond
-        self._submicrosecond = submicrosecond
-        self._tzinfo = tzinfo
-        self._hashcode = -1
-        self._fold = fold
-        return self
-
-    # Read-only field accessors
-    @property
-    def hour(self):
-        """hour (0-23)"""
-        return self._hour
-
-    @property
-    def minute(self):
-        """minute (0-59)"""
-        return self._minute
-
-    @property
-    def second(self):
-        """second (0-59)"""
-        return self._second
-
-    @property
-    def microsecond(self):
-        """microsecond (0-999999)"""
-        return self._microsecond
-
-    @property
-    def tzinfo(self):
-        """timezone info object"""
-        return self._tzinfo
-
-    @property
-    def fold(self):
-        return self._fold
-
-    @classmethod
-    def _fromtimestamp(cls, t, utc, tz):
-        """Construct a datetime from a POSIX timestamp (like time.time()).
-
-        A timezone info object may be passed in as well.
-        """
-
-        t = str(t)
-        t, us, sus = map(int, [t[:-9], t[-9:-3], t[-3:]])
-        converter = _time.gmtime if utc else _time.localtime
-        y, m, d, hh, mm, ss, weekday, jday, dst = converter(t)
-        ss = min(ss, 59)    # clamp out leap seconds if the platform has them
-        result = cls(y, m, d, hh, mm, ss, us, tz, submicrosecond=sus)
-        if tz is None and not utc:
-            # As of version 2015f max fold in IANA database is
-            # 23 hours at 1969-09-30 13:00:00 in Kwajalein.
-            # Let's probe 24 hours in the past to detect a transition:
-            max_fold_seconds = 24 * 3600
-
-            # On Windows localtime_s throws an OSError for negative values,
-            # thus we can't perform fold detection for values of time less
-            # than the max time fold. See comments in _datetimemodule's
-            # version of this method for more details.
-            if t < max_fold_seconds and sys.platform.startswith("win"):
-                return result
-
-            y, m, d, hh, mm, ss = converter(t - max_fold_seconds)[:6]
-            probe1 = cls(y, m, d, hh, mm, ss, us, tz, submicrosecond=sus)
-            trans = result - probe1 - timedelta(0, max_fold_seconds)
-            if trans.days < 0:
-                y, m, d, hh, mm, ss = converter(t + trans // timedelta(0, 1))[:6]
-                probe2 = cls(y, m, d, hh, mm, ss, us, tz, submicrosecond=sus)
-                if probe2 == result:
-                    result._fold = 1
-        elif tz is not None:
-            result = tz.fromutc(result)
-        return result
-
-    @classmethod
-    def fromtimestamp(cls, t, tz=None):
-        """Construct a datetime from a POSIX timestamp (like time.time()).
-
-        A timezone info object may be passed in as well.
-        """
-        _check_tzinfo_arg(tz)
-
-        return cls._fromtimestamp(t, tz is not None, tz)
-
-    @classmethod
-    def utcfromtimestamp(cls, t):
-        """Construct a naive UTC datetime from a POSIX timestamp."""
-        return cls._fromtimestamp(t, True, None)
-
-    @classmethod
-    def now(cls, tz=None):
-        "Construct a datetime from time.time() and optional time zone info."
-        t = _time.time_ns()
-        return cls.fromtimestamp(t, tz)
-
-    @classmethod
-    def utcnow(cls):
-        "Construct a UTC datetime from time.time()."
-        t = _time.time_ns()
-        return cls.utcfromtimestamp(t)
-
-    @classmethod
-    def combine(cls, date, time, tzinfo=True):
-        "Construct a datetime from a given date and a given time."
-        if not isinstance(date, _date_class):
-            raise TypeError("date argument must be a date instance")
-        if not isinstance(time, _time_class):
-            raise TypeError("time argument must be a time instance")
-        if tzinfo is True:
-            tzinfo = time.tzinfo
-        return cls(date.year, date.month, date.day,
-                   time.hour, time.minute, time.second, time.microsecond,
-                   tzinfo, fold=time.fold)
-
-    @classmethod
-    def fromisoformat(cls, date_string):
-        """Construct a datetime from a string in one of the ISO 8601 formats."""
-        if not isinstance(date_string, str):
-            raise TypeError('fromisoformat: argument must be str')
-
-        if len(date_string) < 7:
-            raise ValueError(f'Invalid isoformat string: {date_string!r}')
-
-        # Split this at the separator
-        try:
-            separator_location = _find_isoformat_datetime_separator(date_string)
-            dstr = date_string[0:separator_location]
-            tstr = date_string[(separator_location+1):]
-
-            date_components = _parse_isoformat_date(dstr)
-        except ValueError:
-            raise ValueError(
-                f'Invalid isoformat string: {date_string!r}') from None
-
-        if tstr:
-            try:
-                time_components = _parse_isoformat_time(tstr)
-            except ValueError:
-                raise ValueError(
-                    f'Invalid isoformat string: {date_string!r}') from None
-        else:
-            time_components = [0, 0, 0, 0, None]
-
-        return cls(*(date_components + time_components))
-
-    def timetuple(self):
-        "Return local time tuple compatible with time.localtime()."
-        dst = self.dst()
-        if dst is None:
-            dst = -1
-        elif dst:
-            dst = 1
-        else:
-            dst = 0
-        return _build_struct_time(self.year, self.month, self.day,
-                                  self.hour, self.minute, self.second,
-                                  dst)
-
-    def _mktime(self):
-        """Return integer POSIX timestamp."""
-        epoch = datetime(1970, 1, 1)
-        max_fold_seconds = 24 * 3600
-        t = (self - epoch) // timedelta(0, 1)
-        def local(u):
-            y, m, d, hh, mm, ss = _time.localtime(u)[:6]
-            return (datetime(y, m, d, hh, mm, ss) - epoch) // timedelta(0, 1)
-
-        # Our goal is to solve t = local(u) for u.
-        a = local(t) - t
-        u1 = t - a
-        t1 = local(u1)
-        if t1 == t:
-            # We found one solution, but it may not be the one we need.
-            # Look for an earlier solution (if `fold` is 0), or a
-            # later one (if `fold` is 1).
-            u2 = u1 + (-max_fold_seconds, max_fold_seconds)[self.fold]
-            b = local(u2) - u2
-            if a == b:
-                return u1
-        else:
-            b = t1 - u1
-            assert a != b
-        u2 = t - b
-        t2 = local(u2)
-        if t2 == t:
-            return u2
-        if t1 == t:
-            return u1
-        # We have found both offsets a and b, but neither t - a nor t - b is
-        # a solution.  This means t is in the gap.
-        return (max, min)[self.fold](u1, u2)
-
-
-    def timestamp(self):
-        "Return POSIX timestamp as float"
-        if self._tzinfo is None:
-            s = self._mktime()
-            return s + self.microsecond / 1e6
-        else:
-            return (self - _EPOCH).total_seconds()
-
-    def utctimetuple(self):
-        "Return UTC time tuple compatible with time.gmtime()."
-        offset = self.utcoffset()
-        if offset:
-            self -= offset
-        y, m, d = self.year, self.month, self.day
-        hh, mm, ss = self.hour, self.minute, self.second
-        return _build_struct_time(y, m, d, hh, mm, ss, 0)
-
-    def date(self):
-        "Return the date part."
-        return date(self._year, self._month, self._day)
-
-    def time(self):
-        "Return the time part, with tzinfo None."
-        return time(self.hour, self.minute, self.second, self.microsecond, fold=self.fold)
-
-    def timetz(self):
-        "Return the time part, with same tzinfo."
-        return time(self.hour, self.minute, self.second, self.microsecond,
-                    self._tzinfo, fold=self.fold)
-
-    def replace(self, year=None, month=None, day=None, hour=None,
-                minute=None, second=None, microsecond=None, tzinfo=True,
-                *, fold=None):
-        """Return a new datetime with new values for the specified fields."""
-        if year is None:
-            year = self.year
-        if month is None:
-            month = self.month
-        if day is None:
-            day = self.day
-        if hour is None:
-            hour = self.hour
-        if minute is None:
-            minute = self.minute
-        if second is None:
-            second = self.second
-        if microsecond is None:
-            microsecond = self.microsecond
-        if tzinfo is True:
-            tzinfo = self.tzinfo
-        if fold is None:
-            fold = self.fold
-        return type(self)(year, month, day, hour, minute, second,
-                          microsecond, tzinfo, fold=fold)
-
-    def _local_timezone(self):
-        if self.tzinfo is None:
-            ts = self._mktime()
-        else:
-            ts = (self - _EPOCH) // timedelta(seconds=1)
-        localtm = _time.localtime(ts)
-        local = datetime(*localtm[:6])
-        # Extract TZ data
-        gmtoff = localtm.tm_gmtoff
-        zone = localtm.tm_zone
-        return timezone(timedelta(seconds=gmtoff), zone)
-
-    def astimezone(self, tz=None):
-        if tz is None:
-            tz = self._local_timezone()
-        elif not isinstance(tz, tzinfo):
-            raise TypeError("tz argument must be an instance of tzinfo")
-
-        mytz = self.tzinfo
-        if mytz is None:
-            mytz = self._local_timezone()
-            myoffset = mytz.utcoffset(self)
-        else:
-            myoffset = mytz.utcoffset(self)
-            if myoffset is None:
-                mytz = self.replace(tzinfo=None)._local_timezone()
-                myoffset = mytz.utcoffset(self)
-
-        if tz is mytz:
-            return self
-
-        # Convert self to UTC, and attach the new time zone object.
-        utc = (self - myoffset).replace(tzinfo=tz)
-
-        # Convert from UTC to tz's local time.
-        return tz.fromutc(utc)
-
-    # Ways to produce a string.
-
-    def ctime(self):
-        "Return ctime() style string."
-        weekday = self.toordinal() % 7 or 7
-        return "%s %s %2d %02d:%02d:%02d %04d" % (
-            _DAYNAMES[weekday],
-            _MONTHNAMES[self._month],
-            self._day,
-            self._hour, self._minute, self._second,
-            self._year)
-
-    def isoformat(self, sep='T', timespec='auto'):
-        """Return the time formatted according to ISO.
-
-        The full format looks like 'YYYY-MM-DD HH:MM:SS.mmmmmm'.
-        By default, the fractional part is omitted if self.microsecond == 0.
-
-        If self.tzinfo is not None, the UTC offset is also attached, giving
-        giving a full format of 'YYYY-MM-DD HH:MM:SS.mmmmmm+HH:MM'.
-
-        Optional argument sep specifies the separator between date and
-        time, default 'T'.
-
-        The optional argument timespec specifies the number of additional
-        terms of the time to include. Valid options are 'auto', 'hours',
-        'minutes', 'seconds', 'milliseconds' and 'microseconds'.
-        """
-        s = ("%04d-%02d-%02d%c" % (self._year, self._month, self._day, sep) +
-             _format_time(self._hour, self._minute, self._second,
-                          self._microsecond, self._submicrosecond, timespec))
-
-        off = self.utcoffset()
-        tz = _format_offset(off)
-        if tz:
-            s += tz
-
-        return s
-
-    def __repr__(self):
-        """Convert to formal string, for repr()."""
-        L = [self._year, self._month, self._day,  # These are never zero
-             self._hour, self._minute, self._second, self._microsecond]
-        if L[-1] == 0:
-            del L[-1]
-        if L[-1] == 0:
-            del L[-1]
-        s = "%s.%s(%s)" % (self.__class__.__module__,
-                           self.__class__.__qualname__,
-                           ", ".join(map(str, L)))
-        if self._tzinfo is not None:
-            assert s[-1:] == ")"
-            s = s[:-1] + ", tzinfo=%r" % self._tzinfo + ")"
-        if self._fold:
-            assert s[-1:] == ")"
-            s = s[:-1] + ", fold=1)"
-        return s
-
-    def __str__(self):
-        "Convert to string, for str()."
-        return self.isoformat(sep=' ')
-
-    @classmethod
-    def strptime(cls, date_string, format):
-        'string, format -> new datetime parsed from a string (like time.strptime()).'
-        import _strptime
-        return _strptime._strptime_datetime(cls, date_string, format)
-
-    def utcoffset(self):
-        """Return the timezone offset as timedelta positive east of UTC (negative west of
-        UTC)."""
-        if self._tzinfo is None:
-            return None
-        offset = self._tzinfo.utcoffset(self)
-        _check_utc_offset("utcoffset", offset)
-        return offset
-
-    def tzname(self):
-        """Return the timezone name.
-
-        Note that the name is 100% informational -- there's no requirement that
-        it mean anything in particular. For example, "GMT", "UTC", "-500",
-        "-5:00", "EDT", "US/Eastern", "America/New York" are all valid replies.
-        """
-        if self._tzinfo is None:
-            return None
-        name = self._tzinfo.tzname(self)
-        _check_tzname(name)
-        return name
-
-    def dst(self):
-        """Return 0 if DST is not in effect, or the DST offset (as timedelta
-        positive eastward) if DST is in effect.
-
-        This is purely informational; the DST offset has already been added to
-        the UTC offset returned by utcoffset() if applicable, so there's no
-        need to consult dst() unless you're interested in displaying the DST
-        info.
-        """
-        if self._tzinfo is None:
-            return None
-        offset = self._tzinfo.dst(self)
-        _check_utc_offset("dst", offset)
-        return offset
-
-    # Comparisons of datetime objects with other.
-
-    def __eq__(self, other):
-        if isinstance(other, datetime):
-            return self._cmp(other, allow_mixed=True) == 0
-        elif not isinstance(other, date):
-            return NotImplemented
-        else:
-            return False
-
-    def __le__(self, other):
-        if isinstance(other, datetime):
-            return self._cmp(other) <= 0
-        elif not isinstance(other, date):
-            return NotImplemented
-        else:
-            _cmperror(self, other)
-
-    def __lt__(self, other):
-        if isinstance(other, datetime):
-            return self._cmp(other) < 0
-        elif not isinstance(other, date):
-            return NotImplemented
-        else:
-            _cmperror(self, other)
-
-    def __ge__(self, other):
-        if isinstance(other, datetime):
-            return self._cmp(other) >= 0
-        elif not isinstance(other, date):
-            return NotImplemented
-        else:
-            _cmperror(self, other)
-
-    def __gt__(self, other):
-        if isinstance(other, datetime):
-            return self._cmp(other) > 0
-        elif not isinstance(other, date):
-            return NotImplemented
-        else:
-            _cmperror(self, other)
-
-    def _cmp(self, other, allow_mixed=False):
-        assert isinstance(other, datetime)
-        mytz = self._tzinfo
-        ottz = other._tzinfo
-        myoff = otoff = None
-
-        if mytz is ottz:
-            base_compare = True
-        else:
-            myoff = self.utcoffset()
-            otoff = other.utcoffset()
-            # Assume that allow_mixed means that we are called from __eq__
-            if allow_mixed:
-                if myoff != self.replace(fold=not self.fold).utcoffset():
-                    return 2
-                if otoff != other.replace(fold=not other.fold).utcoffset():
-                    return 2
-            base_compare = myoff == otoff
-
-        if base_compare:
-            return _cmp((self._year, self._month, self._day,
-                         self._hour, self._minute, self._second,
-                         self._microsecond),
-                        (other._year, other._month, other._day,
-                         other._hour, other._minute, other._second,
-                         other._microsecond))
-        if myoff is None or otoff is None:
-            if allow_mixed:
-                return 2 # arbitrary non-zero value
-            else:
-                raise TypeError("cannot compare naive and aware datetimes")
-        # XXX What follows could be done more efficiently...
-        diff = self - other     # this will take offsets into account
-        if diff.days < 0:
-            return -1
-        return diff and 1 or 0
-
-    def __add__(self, other):
-        "Add a datetime and a timedelta."
-        if not isinstance(other, timedelta):
-            return NotImplemented
-        delta = timedelta(self.toordinal(),
-                          hours=self._hour,
-                          minutes=self._minute,
-                          seconds=self._second,
-                          microseconds=self._microsecond)
-        delta += other
-        hour, rem = divmod(delta.seconds, 3600)
-        minute, second = divmod(rem, 60)
-        if 0 < delta.days <= _MAXORDINAL:
-            return type(self).combine(date.fromordinal(delta.days),
-                                      time(hour, minute, second,
-                                           delta.microseconds,
-                                           tzinfo=self._tzinfo))
-        raise OverflowError("result out of range")
-
-    __radd__ = __add__
-
-    def __sub__(self, other):
-        "Subtract two datetimes, or a datetime and a timedelta."
-        if not isinstance(other, datetime):
-            if isinstance(other, timedelta):
-                return self + -other
-            return NotImplemented
-
-        days1 = self.toordinal()
-        days2 = other.toordinal()
-        secs1 = self._second + self._minute * 60 + self._hour * 3600
-        secs2 = other._second + other._minute * 60 + other._hour * 3600
-        base = timedelta(days1 - days2,
-                         secs1 - secs2,
-                         self._microsecond - other._microsecond)
-        if self._tzinfo is other._tzinfo:
-            return base
-        myoff = self.utcoffset()
-        otoff = other.utcoffset()
-        if myoff == otoff:
-            return base
-        if myoff is None or otoff is None:
-            raise TypeError("cannot mix naive and timezone-aware time")
-        return base + otoff - myoff
-
-    def __hash__(self):
-        if self._hashcode == -1:
-            if self.fold:
-                t = self.replace(fold=0)
-            else:
-                t = self
-            tzoff = t.utcoffset()
-            if tzoff is None:
-                self._hashcode = hash(t._getstate()[0])
-            else:
-                days = _ymd2ord(self.year, self.month, self.day)
-                seconds = self.hour * 3600 + self.minute * 60 + self.second
-                self._hashcode = hash(timedelta(days, seconds, self.microsecond) - tzoff)
-        return self._hashcode
-
-    # Pickle support.
-
-    def _getstate(self, protocol=3):
-        yhi, ylo = divmod(self._year, 256)
-        us2, us3 = divmod(self._microsecond, 256)
-        us1, us2 = divmod(us2, 256)
-        m = self._month
-        if self._fold and protocol > 3:
-            m += 128
-        basestate = bytes([yhi, ylo, m, self._day,
-                           self._hour, self._minute, self._second,
-                           us1, us2, us3])
-        if self._tzinfo is None:
-            return (basestate,)
-        else:
-            return (basestate, self._tzinfo)
-
-    def __setstate(self, string, tzinfo):
-        if tzinfo is not None and not isinstance(tzinfo, _tzinfo_class):
-            raise TypeError("bad tzinfo state arg")
-        (yhi, ylo, m, self._day, self._hour,
-         self._minute, self._second, us1, us2, us3) = string
-        if m > 127:
-            self._fold = 1
-            self._month = m - 128
-        else:
-            self._fold = 0
-            self._month = m
-        self._year = yhi * 256 + ylo
-        self._microsecond = (((us1 << 8) | us2) << 8) | us3
-        self._tzinfo = tzinfo
-
-    def __reduce_ex__(self, protocol):
-        return (self.__class__, self._getstate(protocol))
-
-    def __reduce__(self):
-        return self.__reduce_ex__(2)
-
-
-datetime.min = datetime(1, 1, 1)
-datetime.max = datetime(9999, 12, 31, 23, 59, 59, 999999)
-datetime.resolution = timedelta(microseconds=1)
-
-
-def _isoweek1monday(year):
-    # Helper to calculate the day number of the Monday starting week 1
-    # XXX This could be done more efficiently
-    THURSDAY = 3
-    firstday = _ymd2ord(year, 1, 1)
-    firstweekday = (firstday + 6) % 7  # See weekday() above
-    week1monday = firstday - firstweekday
-    if firstweekday > THURSDAY:
-        week1monday += 7
-    return week1monday
-
-
-class timezone(tzinfo):
-    __slots__ = '_offset', '_name'
-
-    # Sentinel value to disallow None
-    _Omitted = object()
-    def __new__(cls, offset, name=_Omitted):
-        if not isinstance(offset, timedelta):
-            raise TypeError("offset must be a timedelta")
-        if name is cls._Omitted:
-            if not offset:
-                return cls.utc
-            name = None
-        elif not isinstance(name, str):
-            raise TypeError("name must be a string")
-        if not cls._minoffset <= offset <= cls._maxoffset:
-            raise ValueError("offset must be a timedelta "
-                             "strictly between -timedelta(hours=24) and "
-                             "timedelta(hours=24).")
-        return cls._create(offset, name)
-
-    @classmethod
-    def _create(cls, offset, name=None):
-        self = tzinfo.__new__(cls)
-        self._offset = offset
-        self._name = name
-        return self
-
-    def __getinitargs__(self):
-        """pickle support"""
-        if self._name is None:
-            return (self._offset,)
-        return (self._offset, self._name)
-
-    def __eq__(self, other):
-        if isinstance(other, timezone):
-            return self._offset == other._offset
-        return NotImplemented
-
-    def __hash__(self):
-        return hash(self._offset)
-
-    def __repr__(self):
-        """Convert to formal string, for repr().
-
-        >>> tz = timezone.utc
-        >>> repr(tz)
-        'datetime.timezone.utc'
-        >>> tz = timezone(timedelta(hours=-5), 'EST')
-        >>> repr(tz)
-        "datetime.timezone(datetime.timedelta(-1, 68400), 'EST')"
-        """
-        if self is self.utc:
-            return 'datetime.timezone.utc'
-        if self._name is None:
-            return "%s.%s(%r)" % (self.__class__.__module__,
-                                  self.__class__.__qualname__,
-                                  self._offset)
-        return "%s.%s(%r, %r)" % (self.__class__.__module__,
-                                  self.__class__.__qualname__,
-                                  self._offset, self._name)
-
-    def __str__(self):
-        return self.tzname(None)
-
-    def utcoffset(self, dt):
-        if isinstance(dt, datetime) or dt is None:
-            return self._offset
-        raise TypeError("utcoffset() argument must be a datetime instance"
-                        " or None")
-
-    def tzname(self, dt):
-        if isinstance(dt, datetime) or dt is None:
-            if self._name is None:
-                return self._name_from_offset(self._offset)
-            return self._name
-        raise TypeError("tzname() argument must be a datetime instance"
-                        " or None")
-
-    def dst(self, dt):
-        if isinstance(dt, datetime) or dt is None:
-            return None
-        raise TypeError("dst() argument must be a datetime instance"
-                        " or None")
-
-    def fromutc(self, dt):
-        if isinstance(dt, datetime):
-            if dt.tzinfo is not self:
-                raise ValueError("fromutc: dt.tzinfo "
-                                 "is not self")
-            return dt + self._offset
-        raise TypeError("fromutc() argument must be a datetime instance"
-                        " or None")
-
-    _maxoffset = timedelta(hours=24, microseconds=-1)
-    _minoffset = -_maxoffset
-
-    @staticmethod
-    def _name_from_offset(delta):
-        if not delta:
-            return 'UTC'
-        if delta < timedelta(0):
-            sign = '-'
-            delta = -delta
-        else:
-            sign = '+'
-        hours, rest = divmod(delta, timedelta(hours=1))
-        minutes, rest = divmod(rest, timedelta(minutes=1))
-        seconds = rest.seconds
-        microseconds = rest.microseconds
-        if microseconds:
-            return (f'UTC{sign}{hours:02d}:{minutes:02d}:{seconds:02d}'
-                    f'.{microseconds:06d}')
-        if seconds:
-            return f'UTC{sign}{hours:02d}:{minutes:02d}:{seconds:02d}'
-        return f'UTC{sign}{hours:02d}:{minutes:02d}'
-
-UTC = timezone.utc = timezone._create(timedelta(0))
-
-# bpo-37642: These attributes are rounded to the nearest minute for backwards
-# compatibility, even though the constructor will accept a wider range of
-# values. This may change in the future.
-timezone.min = timezone._create(-timedelta(hours=23, minutes=59))
-timezone.max = timezone._create(timedelta(hours=23, minutes=59))
-_EPOCH = datetime(1970, 1, 1, tzinfo=timezone.utc)
-
-# Some time zone algebra.  For a datetime x, let
-#     x.n = x stripped of its timezone -- its naive time.
-#     x.o = x.utcoffset(), and assuming that doesn't raise an exception or
-#           return None
-#     x.d = x.dst(), and assuming that doesn't raise an exception or
-#           return None
-#     x.s = x's standard offset, x.o - x.d
-#
-# Now some derived rules, where k is a duration (timedelta).
-#
-# 1. x.o = x.s + x.d
-#    This follows from the definition of x.s.
-#
-# 2. If x and y have the same tzinfo member, x.s = y.s.
-#    This is actually a requirement, an assumption we need to make about
-#    sane tzinfo classes.
-#
-# 3. The naive UTC time corresponding to x is x.n - x.o.
-#    This is again a requirement for a sane tzinfo class.
-#
-# 4. (x+k).s = x.s
-#    This follows from #2, and that datetime.timetz+timedelta preserves tzinfo.
-#
-# 5. (x+k).n = x.n + k
-#    Again follows from how arithmetic is defined.
-#
-# Now we can explain tz.fromutc(x).  Let's assume it's an interesting case
-# (meaning that the various tzinfo methods exist, and don't blow up or return
-# None when called).
-#
-# The function wants to return a datetime y with timezone tz, equivalent to x.
-# x is already in UTC.
-#
-# By #3, we want
-#
-#     y.n - y.o = x.n                             [1]
-#
-# The algorithm starts by attaching tz to x.n, and calling that y.  So
-# x.n = y.n at the start.  Then it wants to add a duration k to y, so that [1]
-# becomes true; in effect, we want to solve [2] for k:
-#
-#    (y+k).n - (y+k).o = x.n                      [2]
-#
-# By #1, this is the same as
-#
-#    (y+k).n - ((y+k).s + (y+k).d) = x.n          [3]
-#
-# By #5, (y+k).n = y.n + k, which equals x.n + k because x.n=y.n at the start.
-# Substituting that into [3],
-#
-#    x.n + k - (y+k).s - (y+k).d = x.n; the x.n terms cancel, leaving
-#    k - (y+k).s - (y+k).d = 0; rearranging,
-#    k = (y+k).s - (y+k).d; by #4, (y+k).s == y.s, so
-#    k = y.s - (y+k).d
-#
-# On the RHS, (y+k).d can't be computed directly, but y.s can be, and we
-# approximate k by ignoring the (y+k).d term at first.  Note that k can't be
-# very large, since all offset-returning methods return a duration of magnitude
-# less than 24 hours.  For that reason, if y is firmly in std time, (y+k).d must
-# be 0, so ignoring it has no consequence then.
-#
-# In any case, the new value is
-#
-#     z = y + y.s                                 [4]
-#
-# It's helpful to step back at look at [4] from a higher level:  it's simply
-# mapping from UTC to tz's standard time.
-#
-# At this point, if
-#
-#     z.n - z.o = x.n                             [5]
-#
-# we have an equivalent time, and are almost done.  The insecurity here is
-# at the start of daylight time.  Picture US Eastern for concreteness.  The wall
-# time jumps from 1:59 to 3:00, and wall hours of the form 2:MM don't make good
-# sense then.  The docs ask that an Eastern tzinfo class consider such a time to
-# be EDT (because it's "after 2"), which is a redundant spelling of 1:MM EST
-# on the day DST starts.  We want to return the 1:MM EST spelling because that's
-# the only spelling that makes sense on the local wall clock.
-#
-# In fact, if [5] holds at this point, we do have the standard-time spelling,
-# but that takes a bit of proof.  We first prove a stronger result.  What's the
-# difference between the LHS and RHS of [5]?  Let
-#
-#     diff = x.n - (z.n - z.o)                    [6]
-#
-# Now
-#     z.n =                       by [4]
-#     (y + y.s).n =               by #5
-#     y.n + y.s =                 since y.n = x.n
-#     x.n + y.s =                 since z and y are have the same tzinfo member,
-#                                     y.s = z.s by #2
-#     x.n + z.s
-#
-# Plugging that back into [6] gives
-#
-#     diff =
-#     x.n - ((x.n + z.s) - z.o) =     expanding
-#     x.n - x.n - z.s + z.o =         cancelling
-#     - z.s + z.o =                   by #2
-#     z.d
-#
-# So diff = z.d.
-#
-# If [5] is true now, diff = 0, so z.d = 0 too, and we have the standard-time
-# spelling we wanted in the endcase described above.  We're done.  Contrarily,
-# if z.d = 0, then we have a UTC equivalent, and are also done.
-#
-# If [5] is not true now, diff = z.d != 0, and z.d is the offset we need to
-# add to z (in effect, z is in tz's standard time, and we need to shift the
-# local clock into tz's daylight time).
-#
-# Let
-#
-#     z' = z + z.d = z + diff                     [7]
-#
-# and we can again ask whether
-#
-#     z'.n - z'.o = x.n                           [8]
-#
-# If so, we're done.  If not, the tzinfo class is insane, according to the
-# assumptions we've made.  This also requires a bit of proof.  As before, let's
-# compute the difference between the LHS and RHS of [8] (and skipping some of
-# the justifications for the kinds of substitutions we've done several times
-# already):
-#
-#     diff' = x.n - (z'.n - z'.o) =           replacing z'.n via [7]
-#             x.n  - (z.n + diff - z'.o) =    replacing diff via [6]
-#             x.n - (z.n + x.n - (z.n - z.o) - z'.o) =
-#             x.n - z.n - x.n + z.n - z.o + z'.o =    cancel x.n
-#             - z.n + z.n - z.o + z'.o =              cancel z.n
-#             - z.o + z'.o =                      #1 twice
-#             -z.s - z.d + z'.s + z'.d =          z and z' have same tzinfo
-#             z'.d - z.d
-#
-# So z' is UTC-equivalent to x iff z'.d = z.d at this point.  If they are equal,
-# we've found the UTC-equivalent so are done.  In fact, we stop with [7] and
-# return z', not bothering to compute z'.d.
-#
-# How could z.d and z'd differ?  z' = z + z.d [7], so merely moving z' by
-# a dst() offset, and starting *from* a time already in DST (we know z.d != 0),
-# would have to change the result dst() returns:  we start in DST, and moving
-# a little further into it takes us out of DST.
-#
-# There isn't a sane case where this can happen.  The closest it gets is at
-# the end of DST, where there's an hour in UTC with no spelling in a hybrid
-# tzinfo class.  In US Eastern, that's 5:MM UTC = 0:MM EST = 1:MM EDT.  During
-# that hour, on an Eastern clock 1:MM is taken as being in standard time (6:MM
-# UTC) because the docs insist on that, but 0:MM is taken as being in daylight
-# time (4:MM UTC).  There is no local time mapping to 5:MM UTC.  The local
-# clock jumps from 1:59 back to 1:00 again, and repeats the 1:MM hour in
-# standard time.  Since that's what the local clock *does*, we want to map both
-# UTC hours 5:MM and 6:MM to 1:MM Eastern.  The result is ambiguous
-# in local time, but so it goes -- it's the way the local clock works.
-#
-# When x = 5:MM UTC is the input to this algorithm, x.o=0, y.o=-5 and y.d=0,
-# so z=0:MM.  z.d=60 (minutes) then, so [5] doesn't hold and we keep going.
-# z' = z + z.d = 1:MM then, and z'.d=0, and z'.d - z.d = -60 != 0 so [8]
-# (correctly) concludes that z' is not UTC-equivalent to x.
-#
-# Because we know z.d said z was in daylight time (else [5] would have held and
-# we would have stopped then), and we know z.d != z'.d (else [8] would have held
-# and we have stopped then), and there are only 2 possible values dst() can
-# return in Eastern, it follows that z'.d must be 0 (which it is in the example,
-# but the reasoning doesn't depend on the example -- it depends on there being
-# two possible dst() outcomes, one zero and the other non-zero).  Therefore
-# z' must be in standard time, and is the spelling we want in this case.
-#
-# Note again that z' is not UTC-equivalent as far as the hybrid tzinfo class is
-# concerned (because it takes z' as being in standard time rather than the
-# daylight time we intend here), but returning it gives the real-life "local
-# clock repeats an hour" behavior when mapping the "unspellable" UTC hour into
-# tz.
-#
-# When the input is 6:MM, z=1:MM and z.d=0, and we stop at once, again with
-# the 1:MM standard time spelling we want.
-#
-# So how can this break?  One of the assumptions must be violated.  Two
-# possibilities:
-#
-# 1) [2] effectively says that y.s is invariant across all y belong to a given
-#    time zone.  This isn't true if, for political reasons or continental drift,
-#    a region decides to change its base offset from UTC.
-#
-# 2) There may be versions of "double daylight" time where the tail end of
-#    the analysis gives up a step too early.  I haven't thought about that
-#    enough to say.
-#
-# In any case, it's clear that the default fromutc() is strong enough to handle
-# "almost all" time zones:  so long as the standard offset is invariant, it
-# doesn't matter if daylight time transition points change from year to year, or
-# if daylight time is skipped in some years; it doesn't matter how large or
-# small dst() may get within its bounds; and it doesn't even matter if some
-# perverse time zone returns a negative dst()).  So a breaking case must be
-# pretty bizarre, and a tzinfo subclass can override fromutc() if it is.
-
-=======
->>>>>>> 8e57877e
 try:
     from _datetime import *
 except ImportError:
