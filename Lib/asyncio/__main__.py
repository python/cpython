import argparse
import ast
import asyncio
import concurrent.futures
import contextvars
import inspect
import os
import site
import sys
import threading
import types
import warnings
from asyncio.tools import (TaskTableOutputFormat,
                           display_awaited_by_tasks_table,
                           display_awaited_by_tasks_tree)

from _colorize import get_theme
from _pyrepl.console import InteractiveColoredConsole

from . import futures


class AsyncIOInteractiveConsole(InteractiveColoredConsole):

    def __init__(self, locals, loop):
        super().__init__(locals, filename="<stdin>")
        self.compile.compiler.flags |= ast.PyCF_ALLOW_TOP_LEVEL_AWAIT

        self.loop = loop
        self.context = contextvars.copy_context()

    def runcode(self, code):
        global return_code
        future = concurrent.futures.Future()

        def callback():
            global return_code
            global repl_future
            global keyboard_interrupted

            repl_future = None
            keyboard_interrupted = False

            func = types.FunctionType(code, self.locals)
            try:
                coro = func()
            except SystemExit as se:
                return_code = se.code
                self.loop.stop()
                return
            except KeyboardInterrupt as ex:
                keyboard_interrupted = True
                future.set_exception(ex)
                return
            except BaseException as ex:
                future.set_exception(ex)
                return

            if not inspect.iscoroutine(coro):
                future.set_result(coro)
                return

            try:
                repl_future = self.loop.create_task(coro, context=self.context)
                futures._chain_future(repl_future, future)
            except BaseException as exc:
                future.set_exception(exc)

        self.loop.call_soon_threadsafe(callback, context=self.context)

        try:
            return future.result()
        except SystemExit as se:
            return_code = se.code
            self.loop.stop()
            return
        except BaseException:
            if keyboard_interrupted:
                self.write("\nKeyboardInterrupt\n")
            else:
                self.showtraceback()
            return self.STATEMENT_FAILED

class REPLThread(threading.Thread):

    def run(self):
        global return_code

        try:
            banner = (
                f'asyncio REPL {sys.version} on {sys.platform}\n'
                f'Use "await" directly instead of "asyncio.run()".\n'
                f'Type "help", "copyright", "credits" or "license" '
                f'for more information.\n'
            )

            console.write(banner)

            if startup_path := os.getenv("PYTHONSTARTUP"):
                sys.audit("cpython.run_startup", startup_path)

                import tokenize
                with tokenize.open(startup_path) as f:
                    startup_code = compile(f.read(), startup_path, "exec")
                    exec(startup_code, console.locals)

            ps1 = getattr(sys, "ps1", ">>> ")
            if CAN_USE_PYREPL:
                theme = get_theme().syntax
                ps1 = f"{theme.prompt}{ps1}{theme.reset}"
            console.write(f"{ps1}import asyncio\n")

            if CAN_USE_PYREPL:
                from _pyrepl.simple_interact import (
                    run_multiline_interactive_console,
                )
                try:
                    run_multiline_interactive_console(console)
                except SystemExit:
                    # expected via the `exit` and `quit` commands
                    pass
                except BaseException:
                    # unexpected issue
                    console.showtraceback()
                    console.write("Internal error, ")
                    return_code = 1
            else:
                console.interact(banner="", exitmsg="")
        finally:
            warnings.filterwarnings(
                'ignore',
                message=r'^coroutine .* was never awaited$',
                category=RuntimeWarning)

            loop.call_soon_threadsafe(loop.stop)

    def interrupt(self) -> None:
        if not CAN_USE_PYREPL:
            return

        from _pyrepl.simple_interact import _get_reader
        r = _get_reader()
        if r.threading_hook is not None:
            r.threading_hook.add("")  # type: ignore


if __name__ == '__main__':
    parser = argparse.ArgumentParser(
        prog="python3 -m asyncio",
        description="Interactive asyncio shell and CLI tools",
        color=True,
    )
    subparsers = parser.add_subparsers(help="sub-commands", dest="command")
    ps = subparsers.add_parser(
        "ps", help="Display a table of all pending tasks in a process"
    )
    ps.add_argument("pid", type=int, help="Process ID to inspect")
<<<<<<< HEAD
    formats = [fmt.value for fmt in asyncio.tools.TaskTableOutputFormat]
    big_secret = asyncio.tools.TaskTableOutputFormat.bsv.value
    formats_to_show = [
        fmt for fmt in formats if fmt != big_secret
    ]
    formats_to_show_str = f"{{{','.join(formats_to_show)}}}"
    ps.add_argument("--format", choices=formats, default="table",
                    metavar=formats_to_show_str)
=======
    formats = [fmt.value for fmt in TaskTableOutputFormat]
    ps.add_argument("--format", choices=formats, default="table")
>>>>>>> 470cbe97
    pstree = subparsers.add_parser(
        "pstree", help="Display a tree of all pending tasks in a process"
    )
    pstree.add_argument("pid", type=int, help="Process ID to inspect")
    args = parser.parse_args()
    match args.command:
        case "ps":
<<<<<<< HEAD
            asyncio.tools.display_awaited_by_tasks_table(args.pid, args.format)
=======
            display_awaited_by_tasks_table(args.pid, format=args.format)
>>>>>>> 470cbe97
            sys.exit(0)
        case "pstree":
            display_awaited_by_tasks_tree(args.pid)
            sys.exit(0)
        case None:
            pass  # continue to the interactive shell
        case _:
            # shouldn't happen as an invalid command-line wouldn't parse
            # but let's keep it for the next person adding a command
            print(f"error: unhandled command {args.command}", file=sys.stderr)
            parser.print_usage(file=sys.stderr)
            sys.exit(1)

    sys.audit("cpython.run_stdin")

    if os.getenv('PYTHON_BASIC_REPL'):
        CAN_USE_PYREPL = False
    else:
        from _pyrepl.main import CAN_USE_PYREPL

    return_code = 0
    loop = asyncio.new_event_loop()
    asyncio.set_event_loop(loop)

    repl_locals = {'asyncio': asyncio}
    for key in {'__name__', '__package__',
                '__loader__', '__spec__',
                '__builtins__', '__file__'}:
        repl_locals[key] = locals()[key]

    console = AsyncIOInteractiveConsole(repl_locals, loop)

    repl_future = None
    keyboard_interrupted = False

    try:
        import readline  # NoQA
    except ImportError:
        readline = None

    interactive_hook = getattr(sys, "__interactivehook__", None)

    if interactive_hook is not None:
        sys.audit("cpython.run_interactivehook", interactive_hook)
        interactive_hook()

    if interactive_hook is site.register_readline:
        # Fix the completer function to use the interactive console locals
        try:
            import rlcompleter
        except:
            pass
        else:
            if readline is not None:
                completer = rlcompleter.Completer(console.locals)
                readline.set_completer(completer.complete)

    repl_thread = REPLThread(name="Interactive thread")
    repl_thread.daemon = True
    repl_thread.start()

    while True:
        try:
            loop.run_forever()
        except KeyboardInterrupt:
            keyboard_interrupted = True
            if repl_future and not repl_future.done():
                repl_future.cancel()
            repl_thread.interrupt()
            continue
        else:
            break

    console.write('exiting asyncio REPL...\n')
    sys.exit(return_code)<|MERGE_RESOLUTION|>--- conflicted
+++ resolved
@@ -155,19 +155,13 @@
         "ps", help="Display a table of all pending tasks in a process"
     )
     ps.add_argument("pid", type=int, help="Process ID to inspect")
-<<<<<<< HEAD
-    formats = [fmt.value for fmt in asyncio.tools.TaskTableOutputFormat]
-    big_secret = asyncio.tools.TaskTableOutputFormat.bsv.value
+    formats = [fmt.value for fmt in TaskTableOutputFormat]
     formats_to_show = [
-        fmt for fmt in formats if fmt != big_secret
+        fmt for fmt in formats if fmt != TaskTableOutputFormat.bsv.value
     ]
     formats_to_show_str = f"{{{','.join(formats_to_show)}}}"
     ps.add_argument("--format", choices=formats, default="table",
                     metavar=formats_to_show_str)
-=======
-    formats = [fmt.value for fmt in TaskTableOutputFormat]
-    ps.add_argument("--format", choices=formats, default="table")
->>>>>>> 470cbe97
     pstree = subparsers.add_parser(
         "pstree", help="Display a tree of all pending tasks in a process"
     )
@@ -175,11 +169,7 @@
     args = parser.parse_args()
     match args.command:
         case "ps":
-<<<<<<< HEAD
-            asyncio.tools.display_awaited_by_tasks_table(args.pid, args.format)
-=======
             display_awaited_by_tasks_table(args.pid, format=args.format)
->>>>>>> 470cbe97
             sys.exit(0)
         case "pstree":
             display_awaited_by_tasks_tree(args.pid)
