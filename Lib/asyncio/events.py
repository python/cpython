--- conflicted
+++ resolved
@@ -828,11 +828,7 @@
     _c__get_running_loop = _get_running_loop
     _c__set_running_loop = _set_running_loop
     _c_get_running_loop = get_running_loop
-<<<<<<< HEAD
     _c_get_event_loop = get_event_loop
-=======
-    _c_get_event_loop = get_event_loop
-    _c__get_event_loop = _get_event_loop
 
 
 if hasattr(os, 'fork'):
@@ -842,5 +838,4 @@
             _event_loop_policy._local = BaseDefaultEventLoopPolicy._Local()
         signal.set_wakeup_fd(-1)
 
-    os.register_at_fork(after_in_child=on_fork)
->>>>>>> c314198f
+    os.register_at_fork(after_in_child=on_fork)