"""Support for tasks, coroutines and the scheduler."""

__all__ = (
    'Task', 'create_task',
    'FIRST_COMPLETED', 'FIRST_EXCEPTION', 'ALL_COMPLETED',
    'wait', 'wait_for', 'as_completed', 'sleep',
    'gather', 'shield', 'ensure_future', 'run_coroutine_threadsafe',
    'current_task', 'all_tasks',
    'create_eager_task_factory', 'eager_task_factory',
    '_register_task', '_unregister_task', '_enter_task', '_leave_task',
)

import concurrent.futures
import contextvars
import functools
import inspect
import itertools
import types
import warnings
import weakref
from types import GenericAlias

from . import base_tasks
from . import coroutines
from . import events
from . import exceptions
from . import futures
from . import timeouts

# Helper to generate new task names
# This uses itertools.count() instead of a "+= 1" operation because the latter
# is not thread safe. See bpo-11866 for a longer explanation.
_task_name_counter = itertools.count(1).__next__


def current_task(loop=None):
    """Return a currently executed task."""
    if loop is None:
        loop = events.get_running_loop()
    return _current_tasks.get(loop)


def all_tasks(loop=None):
    """Return a set of all tasks for the loop."""
    if loop is None:
        loop = events.get_running_loop()
    # capturing the set of eager tasks first, so if an eager task "graduates"
    # to a regular task in another thread, we don't risk missing it.
    eager_tasks = list(_eager_tasks)
    # Looping over the WeakSet isn't safe as it can be updated from another
    # thread, therefore we cast it to list prior to filtering. The list cast
    # itself requires iteration, so we repeat it several times ignoring
    # RuntimeErrors (which are not very likely to occur).
    # See issues 34970 and 36607 for details.
    scheduled_tasks = None
    i = 0
    while True:
        try:
            scheduled_tasks = list(_scheduled_tasks)
        except RuntimeError:
            i += 1
            if i >= 1000:
                raise
        else:
            break
    return {t for t in itertools.chain(scheduled_tasks, eager_tasks)
            if futures._get_loop(t) is loop and not t.done()}


def _set_task_name(task, name):
    if name is not None:
        try:
            set_name = task.set_name
        except AttributeError:
            warnings.warn("Task.set_name() was added in Python 3.8, "
                      "the method support will be mandatory for third-party "
                      "task implementations since 3.13.",
                      DeprecationWarning, stacklevel=3)
        else:
            set_name(name)


class Task(futures._PyFuture):  # Inherit Python Task implementation
                                # from a Python Future implementation.

    """A coroutine wrapped in a Future."""

    # An important invariant maintained while a Task not done:
    #
    # - Either _fut_waiter is None, and _step() is scheduled;
    # - or _fut_waiter is some Future, and _step() is *not* scheduled.
    #
    # The only transition from the latter to the former is through
    # _wakeup().  When _fut_waiter is not None, one of its callbacks
    # must be _wakeup().

    # If False, don't log a message if the task is destroyed whereas its
    # status is still pending
    _log_destroy_pending = True

    def __init__(self, coro, *, loop=None, name=None, context=None,
                 eager_start=False):
        super().__init__(loop=loop)
        if self._source_traceback:
            del self._source_traceback[-1]
        if not coroutines.iscoroutine(coro):
            # raise after Future.__init__(), attrs are required for __del__
            # prevent logging for pending task in __del__
            self._log_destroy_pending = False
            raise TypeError(f"a coroutine was expected, got {coro!r}")

        if name is None:
            self._name = f'Task-{_task_name_counter()}'
        else:
            self._name = str(name)

        self._num_cancels_requested = 0
        self._must_cancel = False
        self._fut_waiter = None
        self._coro = coro
        if context is None:
            self._context = contextvars.copy_context()
        else:
            self._context = context

        if eager_start and self._loop.is_running():
            self.__eager_start()
        else:
            self._loop.call_soon(self.__step, context=self._context)
            _register_task(self)

    def __del__(self):
        if self._state == futures._PENDING and self._log_destroy_pending:
            context = {
                'task': self,
                'message': 'Task was destroyed but it is pending!',
            }
            if self._source_traceback:
                context['source_traceback'] = self._source_traceback
            self._loop.call_exception_handler(context)
        super().__del__()

    __class_getitem__ = classmethod(GenericAlias)

    def __repr__(self):
        return base_tasks._task_repr(self)

    def get_coro(self):
        return self._coro

    def get_context(self):
        return self._context

    def get_name(self):
        return self._name

    def set_name(self, value):
        self._name = str(value)

    def set_result(self, result):
        raise RuntimeError('Task does not support set_result operation')

    def set_exception(self, exception):
        raise RuntimeError('Task does not support set_exception operation')

    def get_stack(self, *, limit=None):
        """Return the list of stack frames for this task's coroutine.

        If the coroutine is not done, this returns the stack where it is
        suspended.  If the coroutine has completed successfully or was
        cancelled, this returns an empty list.  If the coroutine was
        terminated by an exception, this returns the list of traceback
        frames.

        The frames are always ordered from oldest to newest.

        The optional limit gives the maximum number of frames to
        return; by default all available frames are returned.  Its
        meaning differs depending on whether a stack or a traceback is
        returned: the newest frames of a stack are returned, but the
        oldest frames of a traceback are returned.  (This matches the
        behavior of the traceback module.)

        For reasons beyond our control, only one stack frame is
        returned for a suspended coroutine.
        """
        return base_tasks._task_get_stack(self, limit)

    def print_stack(self, *, limit=None, file=None):
        """Print the stack or traceback for this task's coroutine.

        This produces output similar to that of the traceback module,
        for the frames retrieved by get_stack().  The limit argument
        is passed to get_stack().  The file argument is an I/O stream
        to which the output is written; by default output is written
        to sys.stderr.
        """
        return base_tasks._task_print_stack(self, limit, file)

    def cancel(self, msg=None):
        """Request that this task cancel itself.

        This arranges for a CancelledError to be thrown into the
        wrapped coroutine on the next cycle through the event loop.
        The coroutine then has a chance to clean up or even deny
        the request using try/except/finally.

        Unlike Future.cancel, this does not guarantee that the
        task will be cancelled: the exception might be caught and
        acted upon, delaying cancellation of the task or preventing
        cancellation completely.  The task may also return a value or
        raise a different exception.

        Immediately after this method is called, Task.cancelled() will
        not return True (unless the task was already cancelled).  A
        task will be marked as cancelled when the wrapped coroutine
        terminates with a CancelledError exception (even if cancel()
        was not called).

        This also increases the task's count of cancellation requests.
        """
        self._log_traceback = False
        if self.done():
            return False
        self._num_cancels_requested += 1
        # These two lines are controversial.  See discussion starting at
        # https://github.com/python/cpython/pull/31394#issuecomment-1053545331
        # Also remember that this is duplicated in _asynciomodule.c.
        # if self._num_cancels_requested > 1:
        #     return False
        if self._fut_waiter is not None:
            if self._fut_waiter.cancel(msg=msg):
                # Leave self._fut_waiter; it may be a Task that
                # catches and ignores the cancellation so we may have
                # to cancel it again later.
                return True
        # It must be the case that self.__step is already scheduled.
        self._must_cancel = True
        self._cancel_message = msg
        return True

    def cancelling(self):
        """Return the count of the task's cancellation requests.

        This count is incremented when .cancel() is called
        and may be decremented using .uncancel().
        """
        return self._num_cancels_requested

    def uncancel(self):
        """Decrement the task's count of cancellation requests.

        This should be called by the party that called `cancel()` on the task
        beforehand.

        Returns the remaining number of cancellation requests.
        """
        if self._num_cancels_requested > 0:
            self._num_cancels_requested -= 1
        return self._num_cancels_requested

    def __eager_start(self):
        prev_task = _swap_current_task(self._loop, self)
        try:
            _register_eager_task(self)
            try:
                self._context.run(self.__step_run_and_handle_result, None)
            finally:
                _unregister_eager_task(self)
        finally:
            try:
                curtask = _swap_current_task(self._loop, prev_task)
                assert curtask is self
            finally:
                if self.done():
                    self._coro = None
                    self = None  # Needed to break cycles when an exception occurs.
                else:
                    _register_task(self)

    def __step(self, exc=None):
        if self.done():
            raise exceptions.InvalidStateError(
                f'_step(): already done: {self!r}, {exc!r}')
        if self._must_cancel:
            if not isinstance(exc, exceptions.CancelledError):
                exc = self._make_cancelled_error()
            self._must_cancel = False
        self._fut_waiter = None

        _enter_task(self._loop, self)
        try:
            self.__step_run_and_handle_result(exc)
        finally:
            _leave_task(self._loop, self)
            self = None  # Needed to break cycles when an exception occurs.

    def __step_run_and_handle_result(self, exc):
        coro = self._coro
        try:
            if exc is None:
                # We use the `send` method directly, because coroutines
                # don't have `__iter__` and `__next__` methods.
                result = coro.send(None)
            else:
                result = coro.throw(exc)
        except StopIteration as exc:
            if self._must_cancel:
                # Task is cancelled right before coro stops.
                self._must_cancel = False
                super().cancel(msg=self._cancel_message)
            else:
                super().set_result(exc.value)
        except exceptions.CancelledError as exc:
            # Save the original exception so we can chain it later.
            self._cancelled_exc = exc
            super().cancel()  # I.e., Future.cancel(self).
        except (KeyboardInterrupt, SystemExit) as exc:
            super().set_exception(exc)
            raise
        except BaseException as exc:
            super().set_exception(exc)
        else:
            blocking = getattr(result, '_asyncio_future_blocking', None)
            if blocking is not None:
                # Yielded Future must come from Future.__iter__().
                if futures._get_loop(result) is not self._loop:
                    new_exc = RuntimeError(
                        f'Task {self!r} got Future '
                        f'{result!r} attached to a different loop')
                    self._loop.call_soon(
                        self.__step, new_exc, context=self._context)
                elif blocking:
                    if result is self:
                        new_exc = RuntimeError(
                            f'Task cannot await on itself: {self!r}')
                        self._loop.call_soon(
                            self.__step, new_exc, context=self._context)
                    else:
                        result._asyncio_future_blocking = False
                        result.add_done_callback(
                            self.__wakeup, context=self._context)
                        self._fut_waiter = result
                        if self._must_cancel:
                            if self._fut_waiter.cancel(
                                    msg=self._cancel_message):
                                self._must_cancel = False
                else:
                    new_exc = RuntimeError(
                        f'yield was used instead of yield from '
                        f'in task {self!r} with {result!r}')
                    self._loop.call_soon(
                        self.__step, new_exc, context=self._context)

            elif result is None:
                # Bare yield relinquishes control for one event loop iteration.
                self._loop.call_soon(self.__step, context=self._context)
            elif inspect.isgenerator(result):
                # Yielding a generator is just wrong.
                new_exc = RuntimeError(
                    f'yield was used instead of yield from for '
                    f'generator in task {self!r} with {result!r}')
                self._loop.call_soon(
                    self.__step, new_exc, context=self._context)
            else:
                # Yielding something else is an error.
                new_exc = RuntimeError(f'Task got bad yield: {result!r}')
                self._loop.call_soon(
                    self.__step, new_exc, context=self._context)
        finally:
            self = None  # Needed to break cycles when an exception occurs.

    def __wakeup(self, future):
        try:
            future.result()
        except BaseException as exc:
            # This may also be a cancellation.
            self.__step(exc)
        else:
            # Don't pass the value of `future.result()` explicitly,
            # as `Future.__iter__` and `Future.__await__` don't need it.
            # If we call `_step(value, None)` instead of `_step()`,
            # Python eval loop would use `.send(value)` method call,
            # instead of `__next__()`, which is slower for futures
            # that return non-generator iterators from their `__iter__`.
            self.__step()
        self = None  # Needed to break cycles when an exception occurs.


_PyTask = Task


try:
    import _asyncio
except ImportError:
    pass
else:
    # _CTask is needed for tests.
    Task = _CTask = _asyncio.Task


def create_task(coro, *, name=None, context=None):
    """Schedule the execution of a coroutine object in a spawn task.

    Return a Task object.
    """
    loop = events.get_running_loop()
    if context is None:
        # Use legacy API if context is not needed
        task = loop.create_task(coro)
    else:
        task = loop.create_task(coro, context=context)

    _set_task_name(task, name)
    return task


# wait() and as_completed() similar to those in PEP 3148.

FIRST_COMPLETED = concurrent.futures.FIRST_COMPLETED
FIRST_EXCEPTION = concurrent.futures.FIRST_EXCEPTION
ALL_COMPLETED = concurrent.futures.ALL_COMPLETED


async def wait(fs, *, timeout=None, return_when=ALL_COMPLETED):
    """Wait for the Futures or Tasks given by fs to complete.

    The fs iterable must not be empty.

    Coroutines will be wrapped in Tasks.

    Returns two sets of Future: (done, pending).

    Usage:

        done, pending = await asyncio.wait(fs)

    Note: This does not raise TimeoutError! Futures that aren't done
    when the timeout occurs are returned in the second set.
    """
    if futures.isfuture(fs) or coroutines.iscoroutine(fs):
        raise TypeError(f"expect a list of futures, not {type(fs).__name__}")
    if not fs:
        raise ValueError('Set of Tasks/Futures is empty.')
    if return_when not in (FIRST_COMPLETED, FIRST_EXCEPTION, ALL_COMPLETED):
        raise ValueError(f'Invalid return_when value: {return_when}')

    fs = set(fs)

    if any(coroutines.iscoroutine(f) for f in fs):
        raise TypeError("Passing coroutines is forbidden, use tasks explicitly.")

    loop = events.get_running_loop()
    return await _wait(fs, timeout, return_when, loop)


def _release_waiter(waiter, *args):
    if not waiter.done():
        waiter.set_result(None)


async def wait_for(fut, timeout):
    """Wait for the single Future or coroutine to complete, with timeout.

    Coroutine will be wrapped in Task.

    Returns result of the Future or coroutine.  When a timeout occurs,
    it cancels the task and raises TimeoutError.  To avoid the task
    cancellation, wrap it in shield().

    If the wait is cancelled, the task is also cancelled.

    If the task supresses the cancellation and returns a value instead,
    that value is returned.

    This function is a coroutine.
    """
    # The special case for timeout <= 0 is for the following case:
    #
    # async def test_waitfor():
    #     func_started = False
    #
    #     async def func():
    #         nonlocal func_started
    #         func_started = True
    #
    #     try:
    #         await asyncio.wait_for(func(), 0)
    #     except asyncio.TimeoutError:
    #         assert not func_started
    #     else:
    #         assert False
    #
    # asyncio.run(test_waitfor())


    if timeout is not None and timeout <= 0:
        fut = ensure_future(fut)

        if fut.done():
            return fut.result()

        await _cancel_and_wait(fut)
        try:
            return fut.result()
        except exceptions.CancelledError as exc:
            raise TimeoutError from exc

    async with timeouts.timeout(timeout):
        return await fut

async def _wait(fs, timeout, return_when, loop):
    """Internal helper for wait().

    The fs argument must be a collection of Futures.
    """
    assert fs, 'Set of Futures is empty.'
    waiter = loop.create_future()
    timeout_handle = None
    if timeout is not None:
        timeout_handle = loop.call_later(timeout, _release_waiter, waiter)
    counter = len(fs)

    def _on_completion(f):
        nonlocal counter
        counter -= 1
        if (counter <= 0 or
            return_when == FIRST_COMPLETED or
            return_when == FIRST_EXCEPTION and (not f.cancelled() and
                                                f.exception() is not None)):
            if timeout_handle is not None:
                timeout_handle.cancel()
            if not waiter.done():
                waiter.set_result(None)

    for f in fs:
        f.add_done_callback(_on_completion)

    try:
        await waiter
    finally:
        if timeout_handle is not None:
            timeout_handle.cancel()
        for f in fs:
            f.remove_done_callback(_on_completion)

    done, pending = set(), set()
    for f in fs:
        if f.done():
            done.add(f)
        else:
            pending.add(f)
    return done, pending


async def _cancel_and_wait(fut):
    """Cancel the *fut* future or task and wait until it completes."""

    loop = events.get_running_loop()
    waiter = loop.create_future()
    cb = functools.partial(_release_waiter, waiter)
    fut.add_done_callback(cb)

    try:
        fut.cancel()
        # We cannot wait on *fut* directly to make
        # sure _cancel_and_wait itself is reliably cancellable.
        await waiter
    finally:
        fut.remove_done_callback(cb)


<<<<<<< HEAD
class as_completed(object):
    """Asynchronous iterator over awaitables which yields each future as it
    is completed consistent with PEP 3148. Usage::
=======
# This is *not* a @coroutine!  It is just an iterator (yielding Futures).
def as_completed(fs, *, timeout=None):
    """Return an iterator whose values are coroutines.
>>>>>>> 7a7eaff9

        async for future in as_completed(fs):
            print(future.result())

    For backwards compatibility, this can also be used as a regular iterator::

        for f in as_completed(fs):
            result = await f  # The 'await' may raise.
            # Use result.

    """
<<<<<<< HEAD
    def __init__(self, fs, *, loop=None, timeout=None):
        from .queues import Queue
=======
    if futures.isfuture(fs) or coroutines.iscoroutine(fs):
        raise TypeError(f"expect an iterable of futures, not {type(fs).__name__}")

    from .queues import Queue  # Import here to avoid circular import problem.
    done = Queue()

    loop = events.get_event_loop()
    todo = {ensure_future(f, loop=loop) for f in set(fs)}
    timeout_handle = None
>>>>>>> 7a7eaff9

        self._pending = set(ensure_future(f) for f in fs)
        self._completed = Queue()

        self._loop = loop
        self._timeout = timeout
        self._timeout_handle = None

        for future in self._pending:
            future.add_done_callback(self._on_completion)

    def _on_completion(self, future):
        self._pending.remove(future)
        self._completed.put_nowait(future)

        if not self._pending and self._timeout_handle is not None:
            self._timeout_handle.cancel()

    async def _wait_for_one(self):
        f = await self._completed.get()
        if f is None:
            # Dummy value from _on_timeout().
            raise exceptions.TimeoutError

        return f.result()  # May raise f.exception().

    def _on_timeout(self):
        for f in self._pending:
            f.remove_done_callback(self._on_completion)

    def _start_timeout(self):
        if self._pending and self._timeout is not None:
            self._timeout_handle = self._loop.call_later(self._timeout,
                                                         self._on_timeout)

    async def __aiter__(self):
        self._start_timeout()

        try:
            while self._pending:
                future = await self._completed.get()
                yield future
        finally:
            # If an exception happened, we want to ensure that the done
            # callback doesn't run anyway
            for future in self._pending:
                future.remove_done_callback(self._on_completion)

    def __iter__(self):
        for f in self._pending:
            f.add_done_callback(self._on_completion)

        self._start_timeout()

        for _ in range(len(self._pending)):
            yield self._wait_for_one()


@types.coroutine
def __sleep0():
    """Skip one event loop run cycle.

    This is a private helper for 'asyncio.sleep()', used
    when the 'delay' is set to 0.  It uses a bare 'yield'
    expression (which Task.__step knows how to handle)
    instead of creating a Future object.
    """
    yield


async def sleep(delay, result=None):
    """Coroutine that completes after a given time (in seconds)."""
    if delay <= 0:
        await __sleep0()
        return result

    loop = events.get_running_loop()
    future = loop.create_future()
    h = loop.call_later(delay,
                        futures._set_result_unless_cancelled,
                        future, result)
    try:
        return await future
    finally:
        h.cancel()


def ensure_future(coro_or_future, *, loop=None):
    """Wrap a coroutine or an awaitable in a future.

    If the argument is a Future, it is returned directly.
    """
    if futures.isfuture(coro_or_future):
        if loop is not None and loop is not futures._get_loop(coro_or_future):
            raise ValueError('The future belongs to a different loop than '
                            'the one specified as the loop argument')
        return coro_or_future
    should_close = True
    if not coroutines.iscoroutine(coro_or_future):
        if inspect.isawaitable(coro_or_future):
            async def _wrap_awaitable(awaitable):
                return await awaitable

            coro_or_future = _wrap_awaitable(coro_or_future)
            should_close = False
        else:
            raise TypeError('An asyncio.Future, a coroutine or an awaitable '
                            'is required')

    if loop is None:
        loop = events.get_event_loop()
    try:
        return loop.create_task(coro_or_future)
    except RuntimeError:
        if should_close:
            coro_or_future.close()
        raise


class _GatheringFuture(futures.Future):
    """Helper for gather().

    This overrides cancel() to cancel all the children and act more
    like Task.cancel(), which doesn't immediately mark itself as
    cancelled.
    """

    def __init__(self, children, *, loop):
        assert loop is not None
        super().__init__(loop=loop)
        self._children = children
        self._cancel_requested = False

    def cancel(self, msg=None):
        if self.done():
            return False
        ret = False
        for child in self._children:
            if child.cancel(msg=msg):
                ret = True
        if ret:
            # If any child tasks were actually cancelled, we should
            # propagate the cancellation request regardless of
            # *return_exceptions* argument.  See issue 32684.
            self._cancel_requested = True
        return ret


def gather(*coros_or_futures, return_exceptions=False):
    """Return a future aggregating results from the given coroutines/futures.

    Coroutines will be wrapped in a future and scheduled in the event
    loop. They will not necessarily be scheduled in the same order as
    passed in.

    All futures must share the same event loop.  If all the tasks are
    done successfully, the returned future's result is the list of
    results (in the order of the original sequence, not necessarily
    the order of results arrival).  If *return_exceptions* is True,
    exceptions in the tasks are treated the same as successful
    results, and gathered in the result list; otherwise, the first
    raised exception will be immediately propagated to the returned
    future.

    Cancellation: if the outer Future is cancelled, all children (that
    have not completed yet) are also cancelled.  If any child is
    cancelled, this is treated as if it raised CancelledError --
    the outer Future is *not* cancelled in this case.  (This is to
    prevent the cancellation of one child to cause other children to
    be cancelled.)

    If *return_exceptions* is False, cancelling gather() after it
    has been marked done won't cancel any submitted awaitables.
    For instance, gather can be marked done after propagating an
    exception to the caller, therefore, calling ``gather.cancel()``
    after catching an exception (raised by one of the awaitables) from
    gather won't cancel any other awaitables.
    """
    if not coros_or_futures:
        loop = events.get_event_loop()
        outer = loop.create_future()
        outer.set_result([])
        return outer

    def _done_callback(fut):
        nonlocal nfinished
        nfinished += 1

        if outer is None or outer.done():
            if not fut.cancelled():
                # Mark exception retrieved.
                fut.exception()
            return

        if not return_exceptions:
            if fut.cancelled():
                # Check if 'fut' is cancelled first, as
                # 'fut.exception()' will *raise* a CancelledError
                # instead of returning it.
                exc = fut._make_cancelled_error()
                outer.set_exception(exc)
                return
            else:
                exc = fut.exception()
                if exc is not None:
                    outer.set_exception(exc)
                    return

        if nfinished == nfuts:
            # All futures are done; create a list of results
            # and set it to the 'outer' future.
            results = []

            for fut in children:
                if fut.cancelled():
                    # Check if 'fut' is cancelled first, as 'fut.exception()'
                    # will *raise* a CancelledError instead of returning it.
                    # Also, since we're adding the exception return value
                    # to 'results' instead of raising it, don't bother
                    # setting __context__.  This also lets us preserve
                    # calling '_make_cancelled_error()' at most once.
                    res = exceptions.CancelledError(
                        '' if fut._cancel_message is None else
                        fut._cancel_message)
                else:
                    res = fut.exception()
                    if res is None:
                        res = fut.result()
                results.append(res)

            if outer._cancel_requested:
                # If gather is being cancelled we must propagate the
                # cancellation regardless of *return_exceptions* argument.
                # See issue 32684.
                exc = fut._make_cancelled_error()
                outer.set_exception(exc)
            else:
                outer.set_result(results)

    arg_to_fut = {}
    children = []
    nfuts = 0
    nfinished = 0
    done_futs = []
    loop = None
    outer = None  # bpo-46672
    for arg in coros_or_futures:
        if arg not in arg_to_fut:
            fut = ensure_future(arg, loop=loop)
            if loop is None:
                loop = futures._get_loop(fut)
            if fut is not arg:
                # 'arg' was not a Future, therefore, 'fut' is a new
                # Future created specifically for 'arg'.  Since the caller
                # can't control it, disable the "destroy pending task"
                # warning.
                fut._log_destroy_pending = False

            nfuts += 1
            arg_to_fut[arg] = fut
            if fut.done():
                done_futs.append(fut)
            else:
                fut.add_done_callback(_done_callback)

        else:
            # There's a duplicate Future object in coros_or_futures.
            fut = arg_to_fut[arg]

        children.append(fut)

    outer = _GatheringFuture(children, loop=loop)
    # Run done callbacks after GatheringFuture created so any post-processing
    # can be performed at this point
    # optimization: in the special case that *all* futures finished eagerly,
    # this will effectively complete the gather eagerly, with the last
    # callback setting the result (or exception) on outer before returning it
    for fut in done_futs:
        _done_callback(fut)
    return outer


def shield(arg):
    """Wait for a future, shielding it from cancellation.

    The statement

        task = asyncio.create_task(something())
        res = await shield(task)

    is exactly equivalent to the statement

        res = await something()

    *except* that if the coroutine containing it is cancelled, the
    task running in something() is not cancelled.  From the POV of
    something(), the cancellation did not happen.  But its caller is
    still cancelled, so the yield-from expression still raises
    CancelledError.  Note: If something() is cancelled by other means
    this will still cancel shield().

    If you want to completely ignore cancellation (not recommended)
    you can combine shield() with a try/except clause, as follows:

        task = asyncio.create_task(something())
        try:
            res = await shield(task)
        except CancelledError:
            res = None

    Save a reference to tasks passed to this function, to avoid
    a task disappearing mid-execution. The event loop only keeps
    weak references to tasks. A task that isn't referenced elsewhere
    may get garbage collected at any time, even before it's done.
    """
    inner = ensure_future(arg)
    if inner.done():
        # Shortcut.
        return inner
    loop = futures._get_loop(inner)
    outer = loop.create_future()

    def _inner_done_callback(inner):
        if outer.cancelled():
            if not inner.cancelled():
                # Mark inner's result as retrieved.
                inner.exception()
            return

        if inner.cancelled():
            outer.cancel()
        else:
            exc = inner.exception()
            if exc is not None:
                outer.set_exception(exc)
            else:
                outer.set_result(inner.result())


    def _outer_done_callback(outer):
        if not inner.done():
            inner.remove_done_callback(_inner_done_callback)

    inner.add_done_callback(_inner_done_callback)
    outer.add_done_callback(_outer_done_callback)
    return outer


def run_coroutine_threadsafe(coro, loop):
    """Submit a coroutine object to a given event loop.

    Return a concurrent.futures.Future to access the result.
    """
    if not coroutines.iscoroutine(coro):
        raise TypeError('A coroutine object is required')
    future = concurrent.futures.Future()

    def callback():
        try:
            futures._chain_future(ensure_future(coro, loop=loop), future)
        except (SystemExit, KeyboardInterrupt):
            raise
        except BaseException as exc:
            if future.set_running_or_notify_cancel():
                future.set_exception(exc)
            raise

    loop.call_soon_threadsafe(callback)
    return future


def create_eager_task_factory(custom_task_constructor):

    if "eager_start" not in inspect.signature(custom_task_constructor).parameters:
        raise TypeError(
            "Provided constructor does not support eager task execution")

    def factory(loop, coro, *, name=None, context=None):
        return custom_task_constructor(
            coro, loop=loop, name=name, context=context, eager_start=True)


    return factory

eager_task_factory = create_eager_task_factory(Task)


# Collectively these two sets hold references to the complete set of active
# tasks. Eagerly executed tasks use a faster regular set as an optimization
# but may graduate to a WeakSet if the task blocks on IO.
_scheduled_tasks = weakref.WeakSet()
_eager_tasks = set()

# Dictionary containing tasks that are currently active in
# all running event loops.  {EventLoop: Task}
_current_tasks = {}


def _register_task(task):
    """Register an asyncio Task scheduled to run on an event loop."""
    _scheduled_tasks.add(task)


def _register_eager_task(task):
    """Register an asyncio Task about to be eagerly executed."""
    _eager_tasks.add(task)


def _enter_task(loop, task):
    current_task = _current_tasks.get(loop)
    if current_task is not None:
        raise RuntimeError(f"Cannot enter into task {task!r} while another "
                           f"task {current_task!r} is being executed.")
    _current_tasks[loop] = task


def _leave_task(loop, task):
    current_task = _current_tasks.get(loop)
    if current_task is not task:
        raise RuntimeError(f"Leaving task {task!r} does not match "
                           f"the current task {current_task!r}.")
    del _current_tasks[loop]


def _swap_current_task(loop, task):
    prev_task = _current_tasks.get(loop)
    if task is None:
        del _current_tasks[loop]
    else:
        _current_tasks[loop] = task
    return prev_task


def _unregister_task(task):
    """Unregister a completed, scheduled Task."""
    _scheduled_tasks.discard(task)


def _unregister_eager_task(task):
    """Unregister a task which finished its first eager step."""
    _eager_tasks.discard(task)


_py_current_task = current_task
_py_register_task = _register_task
_py_register_eager_task = _register_eager_task
_py_unregister_task = _unregister_task
_py_unregister_eager_task = _unregister_eager_task
_py_enter_task = _enter_task
_py_leave_task = _leave_task
_py_swap_current_task = _swap_current_task


try:
    from _asyncio import (_register_task, _register_eager_task,
                          _unregister_task, _unregister_eager_task,
                          _enter_task, _leave_task, _swap_current_task,
                          _scheduled_tasks, _eager_tasks, _current_tasks,
                          current_task)
except ImportError:
    pass
else:
    _c_current_task = current_task
    _c_register_task = _register_task
    _c_register_eager_task = _register_eager_task
    _c_unregister_task = _unregister_task
    _c_unregister_eager_task = _unregister_eager_task
    _c_enter_task = _enter_task
    _c_leave_task = _leave_task
    _c_swap_current_task = _swap_current_task<|MERGE_RESOLUTION|>--- conflicted
+++ resolved
@@ -570,15 +570,9 @@
         fut.remove_done_callback(cb)
 
 
-<<<<<<< HEAD
 class as_completed(object):
     """Asynchronous iterator over awaitables which yields each future as it
     is completed consistent with PEP 3148. Usage::
-=======
-# This is *not* a @coroutine!  It is just an iterator (yielding Futures).
-def as_completed(fs, *, timeout=None):
-    """Return an iterator whose values are coroutines.
->>>>>>> 7a7eaff9
 
         async for future in as_completed(fs):
             print(future.result())
@@ -590,25 +584,14 @@
             # Use result.
 
     """
-<<<<<<< HEAD
-    def __init__(self, fs, *, loop=None, timeout=None):
-        from .queues import Queue
-=======
-    if futures.isfuture(fs) or coroutines.iscoroutine(fs):
-        raise TypeError(f"expect an iterable of futures, not {type(fs).__name__}")
-
-    from .queues import Queue  # Import here to avoid circular import problem.
-    done = Queue()
-
-    loop = events.get_event_loop()
-    todo = {ensure_future(f, loop=loop) for f in set(fs)}
-    timeout_handle = None
->>>>>>> 7a7eaff9
-
-        self._pending = set(ensure_future(f) for f in fs)
+    def __init__(self, fs, *, timeout=None):
+        if futures.isfuture(fs) or coroutines.iscoroutine(fs):
+            raise TypeError(f"expect an iterable of futures, not {type(fs).__name__}")
+
+        from .queues import Queue  # Import here to avoid circular import problem.
+        self._loop = events.get_event_loop()
+        self._pending = set(ensure_future(f, loop=self._loop) for f in fs)
         self._completed = Queue()
-
-        self._loop = loop
         self._timeout = timeout
         self._timeout_handle = None
 
