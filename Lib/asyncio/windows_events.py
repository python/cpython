"""Selector and proactor event loops for Windows."""

import sys

if sys.platform != 'win32':  # pragma: no cover
    raise ImportError('win32 only')

import _overlapped
import _winapi
import errno
import math
import msvcrt
import socket
import struct
import time
import weakref

from . import events
from . import base_subprocess
from . import futures
from . import exceptions
from . import proactor_events
from . import selector_events
from . import tasks
from . import windows_utils
from .log import logger


__all__ = (
    'SelectorEventLoop', 'ProactorEventLoop', 'IocpProactor',
    'DefaultEventLoopPolicy', 'WindowsSelectorEventLoopPolicy',
    'WindowsProactorEventLoopPolicy', 'EventLoop',
)


NULL = _winapi.NULL
INFINITE = _winapi.INFINITE
ERROR_CONNECTION_REFUSED = 1225
ERROR_CONNECTION_ABORTED = 1236

# Initial delay in seconds for connect_pipe() before retrying to connect
CONNECT_PIPE_INIT_DELAY = 0.001

# Maximum delay in seconds for connect_pipe() before retrying to connect
CONNECT_PIPE_MAX_DELAY = 0.100


class _OverlappedFuture(futures.Future):
    """Subclass of Future which represents an overlapped operation.

    Cancelling it will immediately cancel the overlapped operation.
    """

    def __init__(self, ov, *, loop=None):
        super().__init__(loop=loop)
        if self._source_traceback:
            del self._source_traceback[-1]
        self._ov = ov

    def _repr_info(self):
        info = super()._repr_info()
        if self._ov is not None:
            state = 'pending' if self._ov.pending else 'completed'
            info.insert(1, f'overlapped=<{state}, {self._ov.address:#x}>')
        return info

    def _cancel_overlapped(self):
        if self._ov is None:
            return
        try:
            self._ov.cancel()
        except OSError as exc:
            context = {
                'message': 'Cancelling an overlapped future failed',
                'exception': exc,
                'future': self,
            }
            if self._source_traceback:
                context['source_traceback'] = self._source_traceback
            self._loop.call_exception_handler(context)
        self._ov = None

    def cancel(self, msg=None):
        self._cancel_overlapped()
        return super().cancel(msg=msg)

    def set_exception(self, exception):
        super().set_exception(exception)
        self._cancel_overlapped()

    def set_result(self, result):
        super().set_result(result)
        self._ov = None


class _BaseWaitHandleFuture(futures.Future):
    """Subclass of Future which represents a wait handle."""

    def __init__(self, ov, handle, wait_handle, *, loop=None):
        super().__init__(loop=loop)
        if self._source_traceback:
            del self._source_traceback[-1]
        # Keep a reference to the Overlapped object to keep it alive until the
        # wait is unregistered
        self._ov = ov
        self._handle = handle
        self._wait_handle = wait_handle

        # Should we call UnregisterWaitEx() if the wait completes
        # or is cancelled?
        self._registered = True

    def _poll(self):
        # non-blocking wait: use a timeout of 0 millisecond
        return (_winapi.WaitForSingleObject(self._handle, 0) ==
                _winapi.WAIT_OBJECT_0)

    def _repr_info(self):
        info = super()._repr_info()
        info.append(f'handle={self._handle:#x}')
        if self._handle is not None:
            state = 'signaled' if self._poll() else 'waiting'
            info.append(state)
        if self._wait_handle is not None:
            info.append(f'wait_handle={self._wait_handle:#x}')
        return info

    def _unregister_wait_cb(self, fut):
        # The wait was unregistered: it's not safe to destroy the Overlapped
        # object
        self._ov = None

    def _unregister_wait(self):
        if not self._registered:
            return
        self._registered = False

        wait_handle = self._wait_handle
        self._wait_handle = None
        try:
            _overlapped.UnregisterWait(wait_handle)
        except OSError as exc:
            if exc.winerror != _overlapped.ERROR_IO_PENDING:
                context = {
                    'message': 'Failed to unregister the wait handle',
                    'exception': exc,
                    'future': self,
                }
                if self._source_traceback:
                    context['source_traceback'] = self._source_traceback
                self._loop.call_exception_handler(context)
                return
            # ERROR_IO_PENDING means that the unregister is pending

        self._unregister_wait_cb(None)

    def cancel(self, msg=None):
        self._unregister_wait()
        return super().cancel(msg=msg)

    def set_exception(self, exception):
        self._unregister_wait()
        super().set_exception(exception)

    def set_result(self, result):
        self._unregister_wait()
        super().set_result(result)


class _WaitCancelFuture(_BaseWaitHandleFuture):
    """Subclass of Future which represents a wait for the cancellation of a
    _WaitHandleFuture using an event.
    """

    def __init__(self, ov, event, wait_handle, *, loop=None):
        super().__init__(ov, event, wait_handle, loop=loop)

        self._done_callback = None

    def cancel(self):
        raise RuntimeError("_WaitCancelFuture must not be cancelled")

    def set_result(self, result):
        super().set_result(result)
        if self._done_callback is not None:
            self._done_callback(self)

    def set_exception(self, exception):
        super().set_exception(exception)
        if self._done_callback is not None:
            self._done_callback(self)


class _WaitHandleFuture(_BaseWaitHandleFuture):
    def __init__(self, ov, handle, wait_handle, proactor, *, loop=None):
        super().__init__(ov, handle, wait_handle, loop=loop)
        self._proactor = proactor
        self._unregister_proactor = True
        self._event = _overlapped.CreateEvent(None, True, False, None)
        self._event_fut = None

    def _unregister_wait_cb(self, fut):
        if self._event is not None:
            _winapi.CloseHandle(self._event)
            self._event = None
            self._event_fut = None

        # If the wait was cancelled, the wait may never be signalled, so
        # it's required to unregister it. Otherwise, IocpProactor.close() will
        # wait forever for an event which will never come.
        #
        # If the IocpProactor already received the event, it's safe to call
        # _unregister() because we kept a reference to the Overlapped object
        # which is used as a unique key.
        self._proactor._unregister(self._ov)
        self._proactor = None

        super()._unregister_wait_cb(fut)

    def _unregister_wait(self):
        if not self._registered:
            return
        self._registered = False

        wait_handle = self._wait_handle
        self._wait_handle = None
        try:
            _overlapped.UnregisterWaitEx(wait_handle, self._event)
        except OSError as exc:
            if exc.winerror != _overlapped.ERROR_IO_PENDING:
                context = {
                    'message': 'Failed to unregister the wait handle',
                    'exception': exc,
                    'future': self,
                }
                if self._source_traceback:
                    context['source_traceback'] = self._source_traceback
                self._loop.call_exception_handler(context)
                return
            # ERROR_IO_PENDING is not an error, the wait was unregistered

        self._event_fut = self._proactor._wait_cancel(self._event,
                                                      self._unregister_wait_cb)


class PipeServer(object):
    """Class representing a pipe server.

    This is much like a bound, listening socket.
    """
    def __init__(self, address):
        self._address = address
        self._free_instances = weakref.WeakSet()
        # initialize the pipe attribute before calling _server_pipe_handle()
        # because this function can raise an exception and the destructor calls
        # the close() method
        self._pipe = None
        self._accept_pipe_future = None
        self._pipe = self._server_pipe_handle(True)

    def _get_unconnected_pipe(self):
        # Create new instance and return previous one.  This ensures
        # that (until the server is closed) there is always at least
        # one pipe handle for address.  Therefore if a client attempt
        # to connect it will not fail with FileNotFoundError.
        tmp, self._pipe = self._pipe, self._server_pipe_handle(False)
        return tmp

    def _server_pipe_handle(self, first):
        # Return a wrapper for a new pipe handle.
        if self.closed():
            return None
        flags = _winapi.PIPE_ACCESS_DUPLEX | _winapi.FILE_FLAG_OVERLAPPED
        if first:
            flags |= _winapi.FILE_FLAG_FIRST_PIPE_INSTANCE
        h = _winapi.CreateNamedPipe(
            self._address, flags,
            _winapi.PIPE_TYPE_MESSAGE | _winapi.PIPE_READMODE_MESSAGE |
            _winapi.PIPE_WAIT,
            _winapi.PIPE_UNLIMITED_INSTANCES,
            windows_utils.BUFSIZE, windows_utils.BUFSIZE,
            _winapi.NMPWAIT_WAIT_FOREVER, _winapi.NULL)
        pipe = windows_utils.PipeHandle(h)
        self._free_instances.add(pipe)
        return pipe

    def closed(self):
        return (self._address is None)

    def close(self):
        if self._accept_pipe_future is not None:
            self._accept_pipe_future.cancel()
            self._accept_pipe_future = None
        # Close all instances which have not been connected to by a client.
        if self._address is not None:
            for pipe in self._free_instances:
                pipe.close()
            self._pipe = None
            self._address = None
            self._free_instances.clear()

    __del__ = close


class _WindowsSelectorEventLoop(selector_events.BaseSelectorEventLoop):
    """Windows version of selector event loop."""


class ProactorEventLoop(proactor_events.BaseProactorEventLoop):
    """Windows version of proactor event loop using IOCP."""

    def __init__(self, proactor=None):
        if proactor is None:
            proactor = IocpProactor()
        super().__init__(proactor)

    def _run_forever_setup(self):
        assert self._self_reading_future is None
        self.call_soon(self._loop_self_reading)
        super()._run_forever_setup()

    def _run_forever_cleanup(self):
        super()._run_forever_cleanup()
        if self._self_reading_future is not None:
            ov = self._self_reading_future._ov
            self._self_reading_future.cancel()
            # self_reading_future was just cancelled so if it hasn't been
            # finished yet, it never will be (it's possible that it has
            # already finished and its callback is waiting in the queue,
            # where it could still happen if the event loop is restarted).
            # Unregister it otherwise IocpProactor.close will wait for it
            # forever
            if ov is not None:
                self._proactor._unregister(ov)
            self._self_reading_future = None

    async def create_pipe_connection(self, protocol_factory, address):
        f = self._proactor.connect_pipe(address)
        pipe = await f
        protocol = protocol_factory()
        trans = self._make_duplex_pipe_transport(pipe, protocol,
                                                 extra={'addr': address})
        return trans, protocol

    async def start_serving_pipe(self, protocol_factory, address):
        server = PipeServer(address)

        def loop_accept_pipe(f=None):
            pipe = None
            try:
                if f:
                    pipe = f.result()
                    server._free_instances.discard(pipe)

                    if server.closed():
                        # A client connected before the server was closed:
                        # drop the client (close the pipe) and exit
                        pipe.close()
                        return

                    protocol = protocol_factory()
                    self._make_duplex_pipe_transport(
                        pipe, protocol, extra={'addr': address})

                pipe = server._get_unconnected_pipe()
                if pipe is None:
                    return

                f = self._proactor.accept_pipe(pipe)
            except BrokenPipeError:
                if pipe and pipe.fileno() != -1:
                    pipe.close()
                self.call_soon(loop_accept_pipe)
            except OSError as exc:
                if pipe and pipe.fileno() != -1:
                    self.call_exception_handler({
                        'message': 'Pipe accept failed',
                        'exception': exc,
                        'pipe': pipe,
                    })
                    pipe.close()
                elif self._debug:
                    logger.warning("Accept pipe failed on pipe %r",
                                   pipe, exc_info=True)
                self.call_soon(loop_accept_pipe)
            except exceptions.CancelledError:
                if pipe:
                    pipe.close()
            else:
                server._accept_pipe_future = f
                f.add_done_callback(loop_accept_pipe)

        self.call_soon(loop_accept_pipe)
        return [server]

    async def _make_subprocess_transport(self, protocol, args, shell,
                                         stdin, stdout, stderr, bufsize,
                                         extra=None, **kwargs):
        waiter = self.create_future()
        transp = _WindowsSubprocessTransport(self, protocol, args, shell,
                                             stdin, stdout, stderr, bufsize,
                                             waiter=waiter, extra=extra,
                                             **kwargs)
        try:
            await waiter
        except (SystemExit, KeyboardInterrupt):
            raise
        except BaseException:
            transp.close()
            await transp._wait()
            raise

        return transp


class IocpProactor:
    """Proactor implementation using IOCP."""

    def __init__(self, concurrency=INFINITE):
        self._loop = None
        self._results = []
        self._iocp = _overlapped.CreateIoCompletionPort(
            _overlapped.INVALID_HANDLE_VALUE, NULL, 0, concurrency)
        self._cache = {}
        self._registered = weakref.WeakSet()
        self._unregistered = []
        self._stopped_serving = weakref.WeakSet()

    def _check_closed(self):
        if self._iocp is None:
            raise RuntimeError('IocpProactor is closed')

    def __repr__(self):
        info = ['overlapped#=%s' % len(self._cache),
                'result#=%s' % len(self._results)]
        if self._iocp is None:
            info.append('closed')
        return '<%s %s>' % (self.__class__.__name__, " ".join(info))

    def set_loop(self, loop):
        self._loop = loop

    def select(self, timeout=None):
        if not self._results:
            self._poll(timeout)
        tmp = self._results
        self._results = []
        try:
            return tmp
        finally:
            # Needed to break cycles when an exception occurs.
            tmp = None

    def _result(self, value):
        fut = self._loop.create_future()
        fut.set_result(value)
        return fut

    @staticmethod
    def finish_socket_func(trans, key, ov):
        try:
            return ov.getresult()
        except OSError as exc:
            if exc.winerror in (_overlapped.ERROR_NETNAME_DELETED,
                                _overlapped.ERROR_OPERATION_ABORTED):
                raise ConnectionResetError(*exc.args)
            else:
                raise

    def recv(self, conn, nbytes, flags=0):
        self._register_with_iocp(conn)
        ov = _overlapped.Overlapped(NULL)
        try:
            if isinstance(conn, socket.socket):
                ov.WSARecv(conn.fileno(), nbytes, flags)
            else:
                ov.ReadFile(conn.fileno(), nbytes)
        except BrokenPipeError:
            return self._result(b'')

        return self._register(ov, conn, self.finish_socket_func)

    def recv_into(self, conn, buf, flags=0):
        self._register_with_iocp(conn)
        ov = _overlapped.Overlapped(NULL)
        try:
            if isinstance(conn, socket.socket):
                ov.WSARecvInto(conn.fileno(), buf, flags)
            else:
                ov.ReadFileInto(conn.fileno(), buf)
        except BrokenPipeError:
            return self._result(0)

        return self._register(ov, conn, self.finish_socket_func)

    def recvfrom(self, conn, nbytes, flags=0):
        self._register_with_iocp(conn)
        ov = _overlapped.Overlapped(NULL)
        try:
            ov.WSARecvFrom(conn.fileno(), nbytes, flags)
        except BrokenPipeError:
            return self._result((b'', None))

<<<<<<< HEAD
        def finish_recv(trans, key, ov):
            try:
                return ov.getresult()
            except OSError as exc:
                if exc.winerror == _overlapped.ERROR_PORT_UNREACHABLE:
                    return b'', None
                elif exc.winerror in (_overlapped.ERROR_NETNAME_DELETED,
                                    _overlapped.ERROR_OPERATION_ABORTED):
                    raise ConnectionResetError(*exc.args)
                else:
                    raise

        return self._register(ov, conn, finish_recv)
=======
        return self._register(ov, conn, self.finish_socket_func)
>>>>>>> 52517118

    def recvfrom_into(self, conn, buf, flags=0):
        self._register_with_iocp(conn)
        ov = _overlapped.Overlapped(NULL)
        try:
            ov.WSARecvFromInto(conn.fileno(), buf, flags)
        except BrokenPipeError:
            return self._result((0, None))

        def finish_recv(trans, key, ov):
            try:
                return ov.getresult()
            except OSError as exc:
                if exc.winerror == _overlapped.ERROR_PORT_UNREACHABLE:
                    return b'', None
                elif exc.winerror in (_overlapped.ERROR_NETNAME_DELETED,
                                    _overlapped.ERROR_OPERATION_ABORTED):
                    raise ConnectionResetError(*exc.args)
                else:
                    raise

        return self._register(ov, conn, finish_recv)

    def sendto(self, conn, buf, flags=0, addr=None):
        self._register_with_iocp(conn)
        ov = _overlapped.Overlapped(NULL)

        ov.WSASendTo(conn.fileno(), buf, flags, addr)

        return self._register(ov, conn, self.finish_socket_func)

    def send(self, conn, buf, flags=0):
        self._register_with_iocp(conn)
        ov = _overlapped.Overlapped(NULL)
        if isinstance(conn, socket.socket):
            ov.WSASend(conn.fileno(), buf, flags)
        else:
            ov.WriteFile(conn.fileno(), buf)

        return self._register(ov, conn, self.finish_socket_func)

    def accept(self, listener):
        self._register_with_iocp(listener)
        conn = self._get_accept_socket(listener.family)
        ov = _overlapped.Overlapped(NULL)
        ov.AcceptEx(listener.fileno(), conn.fileno())

        def finish_accept(trans, key, ov):
            ov.getresult()
            # Use SO_UPDATE_ACCEPT_CONTEXT so getsockname() etc work.
            buf = struct.pack('@P', listener.fileno())
            conn.setsockopt(socket.SOL_SOCKET,
                            _overlapped.SO_UPDATE_ACCEPT_CONTEXT, buf)
            conn.settimeout(listener.gettimeout())
            return conn, conn.getpeername()

        async def accept_coro(future, conn):
            # Coroutine closing the accept socket if the future is cancelled
            try:
                await future
            except exceptions.CancelledError:
                conn.close()
                raise

        future = self._register(ov, listener, finish_accept)
        coro = accept_coro(future, conn)
        tasks.ensure_future(coro, loop=self._loop)
        return future

    def connect(self, conn, address):
        if conn.type == socket.SOCK_DGRAM:
            # WSAConnect will complete immediately for UDP sockets so we don't
            # need to register any IOCP operation
            _overlapped.WSAConnect(conn.fileno(), address)
            fut = self._loop.create_future()
            fut.set_result(None)
            return fut

        self._register_with_iocp(conn)
        # The socket needs to be locally bound before we call ConnectEx().
        try:
            _overlapped.BindLocal(conn.fileno(), conn.family)
        except OSError as e:
            if e.winerror != errno.WSAEINVAL:
                raise
            # Probably already locally bound; check using getsockname().
            if conn.getsockname()[1] == 0:
                raise
        ov = _overlapped.Overlapped(NULL)
        ov.ConnectEx(conn.fileno(), address)

        def finish_connect(trans, key, ov):
            ov.getresult()
            # Use SO_UPDATE_CONNECT_CONTEXT so getsockname() etc work.
            conn.setsockopt(socket.SOL_SOCKET,
                            _overlapped.SO_UPDATE_CONNECT_CONTEXT, 0)
            return conn

        return self._register(ov, conn, finish_connect)

    def sendfile(self, sock, file, offset, count):
        self._register_with_iocp(sock)
        ov = _overlapped.Overlapped(NULL)
        offset_low = offset & 0xffff_ffff
        offset_high = (offset >> 32) & 0xffff_ffff
        ov.TransmitFile(sock.fileno(),
                        msvcrt.get_osfhandle(file.fileno()),
                        offset_low, offset_high,
                        count, 0, 0)

        return self._register(ov, sock, self.finish_socket_func)

    def accept_pipe(self, pipe):
        self._register_with_iocp(pipe)
        ov = _overlapped.Overlapped(NULL)
        connected = ov.ConnectNamedPipe(pipe.fileno())

        if connected:
            # ConnectNamePipe() failed with ERROR_PIPE_CONNECTED which means
            # that the pipe is connected. There is no need to wait for the
            # completion of the connection.
            return self._result(pipe)

        def finish_accept_pipe(trans, key, ov):
            ov.getresult()
            return pipe

        return self._register(ov, pipe, finish_accept_pipe)

    async def connect_pipe(self, address):
        delay = CONNECT_PIPE_INIT_DELAY
        while True:
            # Unfortunately there is no way to do an overlapped connect to
            # a pipe.  Call CreateFile() in a loop until it doesn't fail with
            # ERROR_PIPE_BUSY.
            try:
                handle = _overlapped.ConnectPipe(address)
                break
            except OSError as exc:
                if exc.winerror != _overlapped.ERROR_PIPE_BUSY:
                    raise

            # ConnectPipe() failed with ERROR_PIPE_BUSY: retry later
            delay = min(delay * 2, CONNECT_PIPE_MAX_DELAY)
            await tasks.sleep(delay)

        return windows_utils.PipeHandle(handle)

    def wait_for_handle(self, handle, timeout=None):
        """Wait for a handle.

        Return a Future object. The result of the future is True if the wait
        completed, or False if the wait did not complete (on timeout).
        """
        return self._wait_for_handle(handle, timeout, False)

    def _wait_cancel(self, event, done_callback):
        fut = self._wait_for_handle(event, None, True)
        # add_done_callback() cannot be used because the wait may only complete
        # in IocpProactor.close(), while the event loop is not running.
        fut._done_callback = done_callback
        return fut

    def _wait_for_handle(self, handle, timeout, _is_cancel):
        self._check_closed()

        if timeout is None:
            ms = _winapi.INFINITE
        else:
            # RegisterWaitForSingleObject() has a resolution of 1 millisecond,
            # round away from zero to wait *at least* timeout seconds.
            ms = math.ceil(timeout * 1e3)

        # We only create ov so we can use ov.address as a key for the cache.
        ov = _overlapped.Overlapped(NULL)
        wait_handle = _overlapped.RegisterWaitWithQueue(
            handle, self._iocp, ov.address, ms)
        if _is_cancel:
            f = _WaitCancelFuture(ov, handle, wait_handle, loop=self._loop)
        else:
            f = _WaitHandleFuture(ov, handle, wait_handle, self,
                                  loop=self._loop)
        if f._source_traceback:
            del f._source_traceback[-1]

        def finish_wait_for_handle(trans, key, ov):
            # Note that this second wait means that we should only use
            # this with handles types where a successful wait has no
            # effect.  So events or processes are all right, but locks
            # or semaphores are not.  Also note if the handle is
            # signalled and then quickly reset, then we may return
            # False even though we have not timed out.
            return f._poll()

        self._cache[ov.address] = (f, ov, 0, finish_wait_for_handle)
        return f

    def _register_with_iocp(self, obj):
        # To get notifications of finished ops on this objects sent to the
        # completion port, were must register the handle.
        if obj not in self._registered:
            self._registered.add(obj)
            _overlapped.CreateIoCompletionPort(obj.fileno(), self._iocp, 0, 0)
            # XXX We could also use SetFileCompletionNotificationModes()
            # to avoid sending notifications to completion port of ops
            # that succeed immediately.

    def _register(self, ov, obj, callback):
        self._check_closed()

        # Return a future which will be set with the result of the
        # operation when it completes.  The future's value is actually
        # the value returned by callback().
        f = _OverlappedFuture(ov, loop=self._loop)
        if f._source_traceback:
            del f._source_traceback[-1]
        if not ov.pending:
            # The operation has completed, so no need to postpone the
            # work.  We cannot take this short cut if we need the
            # NumberOfBytes, CompletionKey values returned by
            # PostQueuedCompletionStatus().
            try:
                value = callback(None, None, ov)
            except OSError as e:
                f.set_exception(e)
            else:
                f.set_result(value)
            # Even if GetOverlappedResult() was called, we have to wait for the
            # notification of the completion in GetQueuedCompletionStatus().
            # Register the overlapped operation to keep a reference to the
            # OVERLAPPED object, otherwise the memory is freed and Windows may
            # read uninitialized memory.

        # Register the overlapped operation for later.  Note that
        # we only store obj to prevent it from being garbage
        # collected too early.
        self._cache[ov.address] = (f, ov, obj, callback)
        return f

    def _unregister(self, ov):
        """Unregister an overlapped object.

        Call this method when its future has been cancelled. The event can
        already be signalled (pending in the proactor event queue). It is also
        safe if the event is never signalled (because it was cancelled).
        """
        self._check_closed()
        self._unregistered.append(ov)

    def _get_accept_socket(self, family):
        s = socket.socket(family)
        s.settimeout(0)
        return s

    def _poll(self, timeout=None):
        if timeout is None:
            ms = INFINITE
        elif timeout < 0:
            raise ValueError("negative timeout")
        else:
            # GetQueuedCompletionStatus() has a resolution of 1 millisecond,
            # round away from zero to wait *at least* timeout seconds.
            ms = math.ceil(timeout * 1e3)
            if ms >= INFINITE:
                raise ValueError("timeout too big")

        while True:
            status = _overlapped.GetQueuedCompletionStatus(self._iocp, ms)
            if status is None:
                break
            ms = 0

            err, transferred, key, address = status
            try:
                f, ov, obj, callback = self._cache.pop(address)
            except KeyError:
                if self._loop.get_debug():
                    self._loop.call_exception_handler({
                        'message': ('GetQueuedCompletionStatus() returned an '
                                    'unexpected event'),
                        'status': ('err=%s transferred=%s key=%#x address=%#x'
                                   % (err, transferred, key, address)),
                    })

                # key is either zero, or it is used to return a pipe
                # handle which should be closed to avoid a leak.
                if key not in (0, _overlapped.INVALID_HANDLE_VALUE):
                    _winapi.CloseHandle(key)
                continue

            if obj in self._stopped_serving:
                f.cancel()
            # Don't call the callback if _register() already read the result or
            # if the overlapped has been cancelled
            elif not f.done():
                try:
                    value = callback(transferred, key, ov)
                except OSError as e:
                    f.set_exception(e)
                    self._results.append(f)
                else:
                    f.set_result(value)
                    self._results.append(f)
                finally:
                    f = None

        # Remove unregistered futures
        for ov in self._unregistered:
            self._cache.pop(ov.address, None)
        self._unregistered.clear()

    def _stop_serving(self, obj):
        # obj is a socket or pipe handle.  It will be closed in
        # BaseProactorEventLoop._stop_serving() which will make any
        # pending operations fail quickly.
        self._stopped_serving.add(obj)

    def close(self):
        if self._iocp is None:
            # already closed
            return

        # Cancel remaining registered operations.
        for fut, ov, obj, callback in list(self._cache.values()):
            if fut.cancelled():
                # Nothing to do with cancelled futures
                pass
            elif isinstance(fut, _WaitCancelFuture):
                # _WaitCancelFuture must not be cancelled
                pass
            else:
                try:
                    fut.cancel()
                except OSError as exc:
                    if self._loop is not None:
                        context = {
                            'message': 'Cancelling a future failed',
                            'exception': exc,
                            'future': fut,
                        }
                        if fut._source_traceback:
                            context['source_traceback'] = fut._source_traceback
                        self._loop.call_exception_handler(context)

        # Wait until all cancelled overlapped complete: don't exit with running
        # overlapped to prevent a crash. Display progress every second if the
        # loop is still running.
        msg_update = 1.0
        start_time = time.monotonic()
        next_msg = start_time + msg_update
        while self._cache:
            if next_msg <= time.monotonic():
                logger.debug('%r is running after closing for %.1f seconds',
                             self, time.monotonic() - start_time)
                next_msg = time.monotonic() + msg_update

            # handle a few events, or timeout
            self._poll(msg_update)

        self._results = []

        _winapi.CloseHandle(self._iocp)
        self._iocp = None

    def __del__(self):
        self.close()


class _WindowsSubprocessTransport(base_subprocess.BaseSubprocessTransport):

    def _start(self, args, shell, stdin, stdout, stderr, bufsize, **kwargs):
        self._proc = windows_utils.Popen(
            args, shell=shell, stdin=stdin, stdout=stdout, stderr=stderr,
            bufsize=bufsize, **kwargs)

        def callback(f):
            returncode = self._proc.poll()
            self._process_exited(returncode)

        f = self._loop._proactor.wait_for_handle(int(self._proc._handle))
        f.add_done_callback(callback)


SelectorEventLoop = _WindowsSelectorEventLoop


class WindowsSelectorEventLoopPolicy(events.BaseDefaultEventLoopPolicy):
    _loop_factory = SelectorEventLoop


class WindowsProactorEventLoopPolicy(events.BaseDefaultEventLoopPolicy):
    _loop_factory = ProactorEventLoop


DefaultEventLoopPolicy = WindowsProactorEventLoopPolicy
EventLoop = ProactorEventLoop<|MERGE_RESOLUTION|>--- conflicted
+++ resolved
@@ -461,6 +461,8 @@
         try:
             return ov.getresult()
         except OSError as exc:
+            if exc.winerror == _overlapped.ERROR_PORT_UNREACHABLE:
+                return b'', None
             if exc.winerror in (_overlapped.ERROR_NETNAME_DELETED,
                                 _overlapped.ERROR_OPERATION_ABORTED):
                 raise ConnectionResetError(*exc.args)
@@ -501,23 +503,7 @@
         except BrokenPipeError:
             return self._result((b'', None))
 
-<<<<<<< HEAD
-        def finish_recv(trans, key, ov):
-            try:
-                return ov.getresult()
-            except OSError as exc:
-                if exc.winerror == _overlapped.ERROR_PORT_UNREACHABLE:
-                    return b'', None
-                elif exc.winerror in (_overlapped.ERROR_NETNAME_DELETED,
-                                    _overlapped.ERROR_OPERATION_ABORTED):
-                    raise ConnectionResetError(*exc.args)
-                else:
-                    raise
-
-        return self._register(ov, conn, finish_recv)
-=======
         return self._register(ov, conn, self.finish_socket_func)
->>>>>>> 52517118
 
     def recvfrom_into(self, conn, buf, flags=0):
         self._register_with_iocp(conn)
