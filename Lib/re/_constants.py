#
# Secret Labs' Regular Expression Engine
#
# various symbols used by the regular expression engine.
# run this script to update the _sre include files!
#
# Copyright (c) 1998-2001 by Secret Labs AB.  All rights reserved.
#
# See the __init__.py file for information on usage and redistribution.
#

"""Internal support module for sre"""

# update when constants are added or removed

<<<<<<< HEAD
MAGIC = 20220409
=======
MAGIC = 20220615
>>>>>>> b6d5d5b6

from _sre import MAXREPEAT, MAXGROUPS

# SRE standard exception (access as sre.error)
# should this really be here?

class error(Exception):
    """Exception raised for invalid regular expressions.

    Attributes:

        msg: The unformatted error message
        pattern: The regular expression pattern
        pos: The index in the pattern where compilation failed (may be None)
        lineno: The line corresponding to pos (may be None)
        colno: The column corresponding to pos (may be None)
    """

    __module__ = 're'

    def __init__(self, msg, pattern=None, pos=None):
        self.msg = msg
        self.pattern = pattern
        self.pos = pos
        if pattern is not None and pos is not None:
            msg = '%s at position %d' % (msg, pos)
            if isinstance(pattern, str):
                newline = '\n'
            else:
                newline = b'\n'
            self.lineno = pattern.count(newline, 0, pos) + 1
            self.colno = pos - pattern.rfind(newline, 0, pos)
            if newline in pattern:
                msg = '%s (line %d, column %d)' % (msg, self.lineno, self.colno)
        else:
            self.lineno = self.colno = None
        super().__init__(msg)


class _NamedIntConstant(int):
    def __new__(cls, value, name):
        self = super(_NamedIntConstant, cls).__new__(cls, value)
        self.name = name
        return self

    def __repr__(self):
        return self.name

    __reduce__ = None

MAXREPEAT = _NamedIntConstant(MAXREPEAT, 'MAXREPEAT')

def _makecodes(*names):
    items = [_NamedIntConstant(i, name) for i, name in enumerate(names)]
    globals().update({item.name: item for item in items})
    return items

# operators
OPCODES = _makecodes(
    # failure=0 success=1 (just because it looks better that way :-)
    'FAILURE', 'SUCCESS',

    'ANY', 'ANY_ALL',
    'ASSERT', 'ASSERT_NOT',
    'AT',
    'BRANCH',
    'CATEGORY',
    'CHARSET', 'BIGCHARSET',
    'GROUPREF', 'GROUPREF_EXISTS',
    'IN',
    'INFO',
    'JUMP',
    'LITERAL',
    'MARK',
    'MAX_UNTIL',
    'MIN_UNTIL',
    'NOT_LITERAL',
    'NEGATE',
    'RANGE',
    'REPEAT',
    'REPEAT_ONE',
    'SUBPATTERN',
    'MIN_REPEAT_ONE',
    'ATOMIC_GROUP',
    'POSSESSIVE_REPEAT',
    'POSSESSIVE_REPEAT_ONE',

    'GROUPREF_IGNORE',
    'IN_IGNORE',
    'LITERAL_IGNORE',
    'NOT_LITERAL_IGNORE',

    'GROUPREF_LOC_IGNORE',
    'IN_LOC_IGNORE',
    'LITERAL_LOC_IGNORE',
    'NOT_LITERAL_LOC_IGNORE',

    'GROUPREF_UNI_IGNORE',
    'IN_UNI_IGNORE',
    'LITERAL_UNI_IGNORE',
    'NOT_LITERAL_UNI_IGNORE',
    'RANGE_UNI_IGNORE',

    # The following opcodes are only occurred in the parser output,
    # but not in the compiled code.
    'MIN_REPEAT', 'MAX_REPEAT',
)
del OPCODES[-2:] # remove MIN_REPEAT and MAX_REPEAT

# positions
ATCODES = _makecodes(
    'AT_BEGINNING', 'AT_BEGINNING_LINE', 'AT_BEGINNING_STRING',
    'AT_BOUNDARY', 'AT_NON_BOUNDARY',
    'AT_END', 'AT_END_LINE', 'AT_END_STRING',

    'AT_LOC_BOUNDARY', 'AT_LOC_NON_BOUNDARY',

    'AT_UNI_BOUNDARY', 'AT_UNI_NON_BOUNDARY',
)

# categories
CHCODES = _makecodes(
    'CATEGORY_DIGIT', 'CATEGORY_NOT_DIGIT',
    'CATEGORY_SPACE', 'CATEGORY_NOT_SPACE',
    'CATEGORY_WORD', 'CATEGORY_NOT_WORD',
    'CATEGORY_LINEBREAK', 'CATEGORY_NOT_LINEBREAK',

    'CATEGORY_LOC_WORD', 'CATEGORY_LOC_NOT_WORD',

    'CATEGORY_UNI_DIGIT', 'CATEGORY_UNI_NOT_DIGIT',
    'CATEGORY_UNI_SPACE', 'CATEGORY_UNI_NOT_SPACE',
    'CATEGORY_UNI_WORD', 'CATEGORY_UNI_NOT_WORD',
    'CATEGORY_UNI_LINEBREAK', 'CATEGORY_UNI_NOT_LINEBREAK',
)


# replacement operations for "ignore case" mode
OP_IGNORE = {
    LITERAL: LITERAL_IGNORE,
    NOT_LITERAL: NOT_LITERAL_IGNORE,
}

OP_LOCALE_IGNORE = {
    LITERAL: LITERAL_LOC_IGNORE,
    NOT_LITERAL: NOT_LITERAL_LOC_IGNORE,
}

OP_UNICODE_IGNORE = {
    LITERAL: LITERAL_UNI_IGNORE,
    NOT_LITERAL: NOT_LITERAL_UNI_IGNORE,
}

AT_MULTILINE = {
    AT_BEGINNING: AT_BEGINNING_LINE,
    AT_END: AT_END_LINE
}

AT_LOCALE = {
    AT_BOUNDARY: AT_LOC_BOUNDARY,
    AT_NON_BOUNDARY: AT_LOC_NON_BOUNDARY
}

AT_UNICODE = {
    AT_BOUNDARY: AT_UNI_BOUNDARY,
    AT_NON_BOUNDARY: AT_UNI_NON_BOUNDARY
}

CH_LOCALE = {
    CATEGORY_DIGIT: CATEGORY_DIGIT,
    CATEGORY_NOT_DIGIT: CATEGORY_NOT_DIGIT,
    CATEGORY_SPACE: CATEGORY_SPACE,
    CATEGORY_NOT_SPACE: CATEGORY_NOT_SPACE,
    CATEGORY_WORD: CATEGORY_LOC_WORD,
    CATEGORY_NOT_WORD: CATEGORY_LOC_NOT_WORD,
    CATEGORY_LINEBREAK: CATEGORY_LINEBREAK,
    CATEGORY_NOT_LINEBREAK: CATEGORY_NOT_LINEBREAK
}

CH_UNICODE = {
    CATEGORY_DIGIT: CATEGORY_UNI_DIGIT,
    CATEGORY_NOT_DIGIT: CATEGORY_UNI_NOT_DIGIT,
    CATEGORY_SPACE: CATEGORY_UNI_SPACE,
    CATEGORY_NOT_SPACE: CATEGORY_UNI_NOT_SPACE,
    CATEGORY_WORD: CATEGORY_UNI_WORD,
    CATEGORY_NOT_WORD: CATEGORY_UNI_NOT_WORD,
    CATEGORY_LINEBREAK: CATEGORY_UNI_LINEBREAK,
    CATEGORY_NOT_LINEBREAK: CATEGORY_UNI_NOT_LINEBREAK
}

# flags
SRE_FLAG_TEMPLATE = 1 # template mode (unknown purpose, deprecated)
SRE_FLAG_IGNORECASE = 2 # case insensitive
SRE_FLAG_LOCALE = 4 # honour system locale
SRE_FLAG_MULTILINE = 8 # treat target as multiline string
SRE_FLAG_DOTALL = 16 # treat target as a single string
SRE_FLAG_UNICODE = 32 # use unicode "locale"
SRE_FLAG_VERBOSE = 64 # ignore whitespace and comments
SRE_FLAG_DEBUG = 128 # debugging
SRE_FLAG_ASCII = 256 # use ascii "locale"

# flags for INFO primitive
SRE_INFO_PREFIX = 1 # has prefix
SRE_INFO_LITERAL = 2 # entire pattern is literal (given by prefix)
SRE_INFO_CHARSET = 4 # pattern starts with character from given set<|MERGE_RESOLUTION|>--- conflicted
+++ resolved
@@ -13,11 +13,7 @@
 
 # update when constants are added or removed
 
-<<<<<<< HEAD
-MAGIC = 20220409
-=======
-MAGIC = 20220615
->>>>>>> b6d5d5b6
+MAGIC = 20221023
 
 from _sre import MAXREPEAT, MAXGROUPS
 
