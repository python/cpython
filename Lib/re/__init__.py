#
# Secret Labs' Regular Expression Engine
#
# re-compatible interface for the sre matching engine
#
# Copyright (c) 1998-2001 by Secret Labs AB.  All rights reserved.
#
# This version of the SRE library can be redistributed under CNRI's
# Python 1.6 license.  For any other use, please contact Secret Labs
# AB (info@pythonware.com).
#
# Portions of this engine have been developed in cooperation with
# CNRI.  Hewlett-Packard provided funding for 1.6 integration and
# other compatibility work.
#

r"""Support for regular expressions (RE).

This module provides regular expression matching operations similar to
those found in Perl.  It supports both 8-bit and Unicode strings; both
the pattern and the strings being processed can contain null bytes and
characters outside the US ASCII range.

Regular expressions can contain both special and ordinary characters.
Most ordinary characters, like "A", "a", or "0", are the simplest
regular expressions; they simply match themselves.  You can
concatenate ordinary characters, so last matches the string 'last'.

The special characters are:
    "."      Matches any character except a newline.
    "^"      Matches the start of the string.
    "$"      Matches the end of the string or just before the newline at
             the end of the string.
    "*"      Matches 0 or more (greedy) repetitions of the preceding RE.
             Greedy means that it will match as many repetitions as possible.
    "+"      Matches 1 or more (greedy) repetitions of the preceding RE.
    "?"      Matches 0 or 1 (greedy) of the preceding RE.
    *?,+?,?? Non-greedy versions of the previous three special characters.
    {m,n}    Matches from m to n repetitions of the preceding RE.
    {m,n}?   Non-greedy version of the above.
    "\\"     Either escapes special characters or signals a special sequence.
    []       Indicates a set of characters.
             A "^" as the first character indicates a complementing set.
    "|"      A|B, creates an RE that will match either A or B.
    (...)    Matches the RE inside the parentheses.
             The contents can be retrieved or matched later in the string.
    (?aiLmsux) The letters set the corresponding flags defined below.
    (?:...)  Non-grouping version of regular parentheses.
    (?P<name>...) The substring matched by the group is accessible by name.
    (?P=name)     Matches the text matched earlier by the group named name.
    (?#...)  A comment; ignored.
    (?=...)  Matches if ... matches next, but doesn't consume the string.
    (?!...)  Matches if ... doesn't match next.
    (?<=...) Matches if preceded by ... (must be fixed length).
    (?<!...) Matches if not preceded by ... (must be fixed length).
    (?(id/name)yes|no) Matches yes pattern if the group with id/name matched,
                       the (optional) no pattern otherwise.

The special sequences consist of "\\" and a character from the list
below.  If the ordinary character is not on the list, then the
resulting RE will match the second character.
    \number  Matches the contents of the group of the same number.
    \A       Matches only at the start of the string.
    \Z       Matches only at the end of the string.
    \b       Matches the empty string, but only at the start or end of a word.
    \B       Matches the empty string, but not at the start or end of a word.
    \d       Matches any decimal digit; equivalent to the set [0-9] in
             bytes patterns or string patterns with the ASCII flag.
             In string patterns without the ASCII flag, it will match the whole
             range of Unicode digits.
    \D       Matches any non-digit character; equivalent to [^\d].
    \s       Matches any whitespace character; equivalent to [ \t\n\r\f\v] in
             bytes patterns or string patterns with the ASCII flag.
             In string patterns without the ASCII flag, it will match the whole
             range of Unicode whitespace characters.
    \S       Matches any non-whitespace character; equivalent to [^\s].
    \w       Matches any alphanumeric character; equivalent to [a-zA-Z0-9_]
             in bytes patterns or string patterns with the ASCII flag.
             In string patterns without the ASCII flag, it will match the
             range of Unicode alphanumeric characters (letters plus digits
             plus underscore).
             With LOCALE, it will match the set [0-9_] plus characters defined
             as letters for the current locale.
    \W       Matches the complement of \w.
    \\       Matches a literal backslash.

This module exports the following functions:
    match     Match a regular expression pattern to the beginning of a string.
    fullmatch Match a regular expression pattern to all of a string.
    search    Search a string for the presence of a pattern.
    sub       Substitute occurrences of a pattern found in a string.
    subn      Same as sub, but also return the number of substitutions made.
    split     Split a string by the occurrences of a pattern.
    findall   Find all occurrences of a pattern in a string.
    finditer  Return an iterator yielding a Match object for each match.
    compile   Compile a pattern into a Pattern object.
    purge     Clear the regular expression cache.
    escape    Backslash all non-alphanumerics in a string.

Each function other than purge and escape can take an optional 'flags' argument
consisting of one or more of the following module constants, joined by "|".
A, L, and U are mutually exclusive.
    A  ASCII       For string patterns, make \w, \W, \b, \B, \d, \D
                   match the corresponding ASCII character categories
                   (rather than the whole Unicode categories, which is the
                   default).
                   For bytes patterns, this flag is the only available
                   behaviour and needn't be specified.
    I  IGNORECASE  Perform case-insensitive matching.
    L  LOCALE      Make \w, \W, \b, \B, dependent on the current locale.
    M  MULTILINE   "^" matches the beginning of lines (after a newline)
                   as well as the string.
                   "$" matches the end of lines (before a newline) as well
                   as the end of the string.
    S  DOTALL      "." matches any character at all, including the newline.
    X  VERBOSE     Ignore whitespace and comments for nicer looking RE's.
    U  UNICODE     For compatibility only. Ignored for string patterns (it
                   is the default), and forbidden for bytes patterns.

This module also defines an exception 'error'.

"""

import enum
from . import _compiler, _parser
import functools
import _sre


# public symbols
__all__ = [
    "match", "fullmatch", "search", "sub", "subn", "split",
    "findall", "finditer", "compile", "purge", "template", "escape",
    "error", "Pattern", "Match", "A", "I", "L", "M", "S", "X", "U",
    "ASCII", "IGNORECASE", "LOCALE", "MULTILINE", "DOTALL", "VERBOSE",
    "UNICODE", "NOFLAG", "RegexFlag",
]

__version__ = "2.2.1"

@enum.global_enum
@enum._simple_enum(enum.IntFlag, boundary=enum.KEEP)
class RegexFlag:
    NOFLAG = 0
    ASCII = A = _compiler.SRE_FLAG_ASCII # assume ascii "locale"
    IGNORECASE = I = _compiler.SRE_FLAG_IGNORECASE # ignore case
    LOCALE = L = _compiler.SRE_FLAG_LOCALE # assume current 8-bit locale
    UNICODE = U = _compiler.SRE_FLAG_UNICODE # assume unicode "locale"
    MULTILINE = M = _compiler.SRE_FLAG_MULTILINE # make anchors look for newline
    DOTALL = S = _compiler.SRE_FLAG_DOTALL # make dot match newline
    VERBOSE = X = _compiler.SRE_FLAG_VERBOSE # ignore whitespace and comments
    # sre extensions (experimental, don't rely on these)
    TEMPLATE = T = _compiler.SRE_FLAG_TEMPLATE # unknown purpose, deprecated
    DEBUG = _compiler.SRE_FLAG_DEBUG # dump pattern after compilation
    __str__ = object.__str__
    _numeric_repr_ = hex

# sre exception
error = _compiler.error

# --------------------------------------------------------------------
# public interface

def match(pattern, string, flags=0):
    """Try to apply the pattern at the start of the string, returning
    a Match object, or None if no match was found."""
    return _compile(pattern, flags).match(string)

def fullmatch(pattern, string, flags=0):
    """Try to apply the pattern to all of the string, returning
    a Match object, or None if no match was found."""
    return _compile(pattern, flags).fullmatch(string)

def search(pattern, string, flags=0):
    """Scan through string looking for a match to the pattern, returning
    a Match object, or None if no match was found."""
    return _compile(pattern, flags).search(string)

def sub(pattern, repl, string, count=0, flags=0):
    """Return the string obtained by replacing the leftmost
    non-overlapping occurrences of the pattern in string by the
    replacement repl.  repl can be either a string or a callable;
    if a string, backslash escapes in it are processed.  If it is
    a callable, it's passed the Match object and must return
    a replacement string to be used."""
    return _compile(pattern, flags).sub(repl, string, count)

def subn(pattern, repl, string, count=0, flags=0):
    """Return a 2-tuple containing (new_string, number).
    new_string is the string obtained by replacing the leftmost
    non-overlapping occurrences of the pattern in the source
    string by the replacement repl.  number is the number of
    substitutions that were made. repl can be either a string or a
    callable; if a string, backslash escapes in it are processed.
    If it is a callable, it's passed the Match object and must
    return a replacement string to be used."""
    return _compile(pattern, flags).subn(repl, string, count)

def split(pattern, string, maxsplit=0, flags=0):
    """Split the source string by the occurrences of the pattern,
    returning a list containing the resulting substrings.  If
    capturing parentheses are used in pattern, then the text of all
    groups in the pattern are also returned as part of the resulting
    list.  If maxsplit is nonzero, at most maxsplit splits occur,
    and the remainder of the string is returned as the final element
    of the list."""
    return _compile(pattern, flags).split(string, maxsplit)

def findall(pattern, string, flags=0):
    """Return a list of all non-overlapping matches in the string.

    If one or more capturing groups are present in the pattern, return
    a list of groups; this will be a list of tuples if the pattern
    has more than one group.

    Empty matches are included in the result."""
    return _compile(pattern, flags).findall(string)

def finditer(pattern, string, flags=0):
    """Return an iterator over all non-overlapping matches in the
    string.  For each match, the iterator returns a Match object.

    Empty matches are included in the result."""
    return _compile(pattern, flags).finditer(string)

def compile(pattern, flags=0):
    "Compile a regular expression pattern, returning a Pattern object."
    return _compile(pattern, flags)

def purge():
    "Clear the regular expression caches"
    _cache.clear()
<<<<<<< HEAD
    _compile_template.cache_clear()
=======
    _cache2.clear()
    _compile_repl.cache_clear()
>>>>>>> b6d5d5b6

def template(pattern, flags=0):
    "Compile a template pattern, returning a Pattern object, deprecated"
    import warnings
    warnings.warn("The re.template() function is deprecated "
                  "as it is an undocumented function "
                  "without an obvious purpose. "
                  "Use re.compile() instead.",
                  DeprecationWarning)
    with warnings.catch_warnings():
        warnings.simplefilter("ignore", DeprecationWarning)  # warn just once
        return _compile(pattern, flags|T)

# SPECIAL_CHARS
# closing ')', '}' and ']'
# '-' (a range in character set)
# '&', '~', (extended character set operations)
# '#' (comment) and WHITESPACE (ignored) in verbose mode
_special_chars_map = {i: '\\' + chr(i) for i in b'()[]{}?*+-|^$\\.&~# \t\n\r\v\f'}

def escape(pattern):
    """
    Escape special characters in a string.
    """
    if isinstance(pattern, str):
        return pattern.translate(_special_chars_map)
    else:
        pattern = str(pattern, 'latin1')
        return pattern.translate(_special_chars_map).encode('latin1')

Pattern = type(_compiler.compile('', 0))
Match = type(_compiler.compile('', 0).match(''))

# --------------------------------------------------------------------
# internals

# Use the fact that dict keeps the insertion order.
# _cache2 uses the simple FIFO policy which has better latency.
# _cache uses the LRU policy which has better hit rate.
_cache = {}  # LRU
_cache2 = {}  # FIFO
_MAXCACHE = 512
_MAXCACHE2 = 256
assert _MAXCACHE2 < _MAXCACHE

def _compile(pattern, flags):
    # internal: compile pattern
    if isinstance(flags, RegexFlag):
        flags = flags.value
    try:
        return _cache2[type(pattern), pattern, flags]
    except KeyError:
        pass

    key = (type(pattern), pattern, flags)
    # Item in _cache should be moved to the end if found.
    p = _cache.pop(key, None)
    if p is None:
        if isinstance(pattern, Pattern):
            if flags:
                raise ValueError(
                    "cannot process flags argument with a compiled pattern")
            return pattern
        if not _compiler.isstring(pattern):
            raise TypeError("first argument must be string or compiled pattern")
        if flags & T:
            import warnings
            warnings.warn("The re.TEMPLATE/re.T flag is deprecated "
                    "as it is an undocumented flag "
                    "without an obvious purpose. "
                    "Don't use it.",
                    DeprecationWarning)
        p = _compiler.compile(pattern, flags)
        if flags & DEBUG:
            return p
        if len(_cache) >= _MAXCACHE:
            # Drop the least recently used item.
            # next(iter(_cache)) is known to have linear amortized time,
            # but it is used here to avoid a dependency from using OrderedDict.
            # For the small _MAXCACHE value it doesn't make much of a difference.
            try:
                del _cache[next(iter(_cache))]
            except (StopIteration, RuntimeError, KeyError):
                pass
    # Append to the end.
    _cache[key] = p

    if len(_cache2) >= _MAXCACHE2:
        # Drop the oldest item.
        try:
            del _cache2[next(iter(_cache2))]
        except (StopIteration, RuntimeError, KeyError):
            pass
    _cache2[key] = p
    return p

@functools.lru_cache(_MAXCACHE)
def _compile_template(pattern, repl):
    # internal: compile replacement pattern
    return _sre.template(pattern, _parser.parse_template(repl, pattern))

# register myself for pickling

import copyreg

def _pickle(p):
    return _compile, (p.pattern, p.flags)

copyreg.pickle(Pattern, _pickle, _compile)

# --------------------------------------------------------------------
# experimental stuff (see python-dev discussions for details)

class Scanner:
    def __init__(self, lexicon, flags=0):
        from ._constants import BRANCH, SUBPATTERN
        if isinstance(flags, RegexFlag):
            flags = flags.value
        self.lexicon = lexicon
        # combine phrases into a compound pattern
        p = []
        s = _parser.State()
        s.flags = flags
        for phrase, action in lexicon:
            gid = s.opengroup()
            p.append(_parser.SubPattern(s, [
                (SUBPATTERN, (gid, 0, 0, _parser.parse(phrase, flags))),
                ]))
            s.closegroup(gid, p[-1])
        p = _parser.SubPattern(s, [(BRANCH, (None, p))])
        self.scanner = _compiler.compile(p)
    def scan(self, string):
        result = []
        append = result.append
        match = self.scanner.scanner(string).match
        i = 0
        while True:
            m = match()
            if not m:
                break
            j = m.end()
            if i == j:
                break
            action = self.lexicon[m.lastindex-1][1]
            if callable(action):
                self.match = m
                action = action(self, m.group())
            if action is not None:
                append(action)
            i = j
        return result, string[i:]<|MERGE_RESOLUTION|>--- conflicted
+++ resolved
@@ -230,12 +230,8 @@
 def purge():
     "Clear the regular expression caches"
     _cache.clear()
-<<<<<<< HEAD
+    _cache2.clear()
     _compile_template.cache_clear()
-=======
-    _cache2.clear()
-    _compile_repl.cache_clear()
->>>>>>> b6d5d5b6
 
 def template(pattern, flags=0):
     "Compile a template pattern, returning a Pattern object, deprecated"
