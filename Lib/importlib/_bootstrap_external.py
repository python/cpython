--- conflicted
+++ resolved
@@ -387,13 +387,8 @@
 #     Python 3.11a5 3478 (New CALL opcodes)
 #     Python 3.11a5 3479 (Add PUSH_NULL opcode)
 #     Python 3.11a5 3480 (New CALL opcodes, second iteration)
-<<<<<<< HEAD
 #     Python 3.11a5 3481 (Use inline cache for BINARY_OP)
-#     Python 3.11a5 3482 (Use inline cache for LOAD_GLOBAL)
-=======
-#     Python 3.11a5 3481 (Use inline CACHE instructions)
-#     Python 3.11a5 3482 (Use inline caching for UNPACK_SEQUENCE)
->>>>>>> 424ecab4
+#     Python 3.11a5 3482 (Use inline caching for UNPACK_SEQUENCE and LOAD_GLOBAL)
 
 #     Python 3.12 will start with magic number 3500
 
