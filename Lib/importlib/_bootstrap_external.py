"""Core implementation of path-based import.

This module is NOT meant to be directly imported! It has been designed such
that it can be bootstrapped into Python as the implementation of import. As
such it requires the injection of specific modules and attributes in order to
work. One should use importlib as the public-facing version of this module.

"""
# IMPORTANT: Whenever making changes to this module, be sure to run a top-level
# `make regen-importlib` followed by `make` in order to get the frozen version
# of the module updated. Not doing so will result in the Makefile to fail for
# all others who don't have a ./python around to freeze the module in the early
# stages of compilation.
#

# See importlib._setup() for what is injected into the global namespace.

# When editing this code be aware that code executed at import time CANNOT
# reference any injected objects! This includes not only global code but also
# anything specified at the class level.

# Module injected manually by _set_bootstrap_module()
_bootstrap = None

# Import builtin modules
import _imp
import _io
import sys
import _warnings
import marshal


_MS_WINDOWS = (sys.platform == 'win32')
if _MS_WINDOWS:
    import nt as _os
    import winreg
else:
    import posix as _os


if _MS_WINDOWS:
    path_separators = ['\\', '/']
else:
    path_separators = ['/']
# Assumption made in _path_join()
assert all(len(sep) == 1 for sep in path_separators)
path_sep = path_separators[0]
path_sep_tuple = tuple(path_separators)
path_separators = ''.join(path_separators)
_pathseps_with_colon = {f':{s}' for s in path_separators}


# Bootstrap-related code ######################################################
_CASE_INSENSITIVE_PLATFORMS_STR_KEY = 'win',
_CASE_INSENSITIVE_PLATFORMS_BYTES_KEY = 'cygwin', 'darwin'
_CASE_INSENSITIVE_PLATFORMS =  (_CASE_INSENSITIVE_PLATFORMS_BYTES_KEY
                                + _CASE_INSENSITIVE_PLATFORMS_STR_KEY)


def _make_relax_case():
    if sys.platform.startswith(_CASE_INSENSITIVE_PLATFORMS):
        if sys.platform.startswith(_CASE_INSENSITIVE_PLATFORMS_STR_KEY):
            key = 'PYTHONCASEOK'
        else:
            key = b'PYTHONCASEOK'

        def _relax_case():
            """True if filenames must be checked case-insensitively and ignore environment flags are not set."""
            return not sys.flags.ignore_environment and key in _os.environ
    else:
        def _relax_case():
            """True if filenames must be checked case-insensitively."""
            return False
    return _relax_case

_relax_case = _make_relax_case()


def _pack_uint32(x):
    """Convert a 32-bit integer to little-endian."""
    return (int(x) & 0xFFFFFFFF).to_bytes(4, 'little')


def _unpack_uint32(data):
    """Convert 4 bytes in little-endian to an integer."""
    assert len(data) == 4
    return int.from_bytes(data, 'little')

def _unpack_uint16(data):
    """Convert 2 bytes in little-endian to an integer."""
    assert len(data) == 2
    return int.from_bytes(data, 'little')


if _MS_WINDOWS:
    def _path_join(*path_parts):
        """Replacement for os.path.join()."""
        if not path_parts:
            return ""
        if len(path_parts) == 1:
            return path_parts[0]
        root = ""
        path = []
        for new_root, tail in map(_os._path_splitroot, path_parts):
            if new_root.startswith(path_sep_tuple) or new_root.endswith(path_sep_tuple):
                root = new_root.rstrip(path_separators) or root
                path = [path_sep + tail]
            elif new_root.endswith(':'):
                if root.casefold() != new_root.casefold():
                    # Drive relative paths have to be resolved by the OS, so we reset the
                    # tail but do not add a path_sep prefix.
                    root = new_root
                    path = [tail]
                else:
                    path.append(tail)
            else:
                root = new_root or root
                path.append(tail)
        path = [p.rstrip(path_separators) for p in path if p]
        if len(path) == 1 and not path[0]:
            # Avoid losing the root's trailing separator when joining with nothing
            return root + path_sep
        return root + path_sep.join(path)

else:
    def _path_join(*path_parts):
        """Replacement for os.path.join()."""
        return path_sep.join([part.rstrip(path_separators)
                              for part in path_parts if part])


def _path_split(path):
    """Replacement for os.path.split()."""
    i = max(path.rfind(p) for p in path_separators)
    if i < 0:
        return '', path
    return path[:i], path[i + 1:]


def _path_stat(path):
    """Stat the path.

    Made a separate function to make it easier to override in experiments
    (e.g. cache stat results).

    """
    return _os.stat(path)


def _path_is_mode_type(path, mode):
    """Test whether the path is the specified mode type."""
    try:
        stat_info = _path_stat(path)
    except OSError:
        return False
    return (stat_info.st_mode & 0o170000) == mode


def _path_isfile(path):
    """Replacement for os.path.isfile."""
    return _path_is_mode_type(path, 0o100000)


def _path_isdir(path):
    """Replacement for os.path.isdir."""
    if not path:
        path = _os.getcwd()
    return _path_is_mode_type(path, 0o040000)


if _MS_WINDOWS:
    def _path_isabs(path):
        """Replacement for os.path.isabs."""
        if not path:
            return False
        root = _os._path_splitroot(path)[0].replace('/', '\\')
        return len(root) > 1 and (root.startswith('\\\\') or root.endswith('\\'))

else:
    def _path_isabs(path):
        """Replacement for os.path.isabs."""
        return path.startswith(path_separators)


def _path_abspath(path):
    """Replacement for os.path.abspath."""
    if not _path_isabs(path):
        for sep in path_separators:
            path = path.removeprefix(f".{sep}")
        return _path_join(_os.getcwd(), path)
    else:
        return path


def _write_atomic(path, data, mode=0o666):
    """Best-effort function to write data to a path atomically.
    Be prepared to handle a FileExistsError if concurrent writing of the
    temporary file is attempted."""
    # id() is used to generate a pseudo-random filename.
    path_tmp = f'{path}.{id(path)}'
    fd = _os.open(path_tmp,
                  _os.O_EXCL | _os.O_CREAT | _os.O_WRONLY, mode & 0o666)
    try:
        # We first write data to a temporary file, and then use os.replace() to
        # perform an atomic rename.
        with _io.FileIO(fd, 'wb') as file:
            file.write(data)
        _os.replace(path_tmp, path)
    except OSError:
        try:
            _os.unlink(path_tmp)
        except OSError:
            pass
        raise


_code_type = type(_write_atomic.__code__)


# Finder/loader utility code ###############################################

# Magic word to reject .pyc files generated by other Python versions.
# It should change for each incompatible change to the bytecode.
#
# The value of CR and LF is incorporated so if you ever read or write
# a .pyc file in text mode the magic number will be wrong; also, the
# Apple MPW compiler swaps their values, botching string constants.
#
# There were a variety of old schemes for setting the magic number.
# The current working scheme is to increment the previous value by
# 10.
#
# Starting with the adoption of PEP 3147 in Python 3.2, every bump in magic
# number also includes a new "magic tag", i.e. a human readable string used
# to represent the magic number in __pycache__ directories.  When you change
# the magic number, you must also set a new unique magic tag.  Generally this
# can be named after the Python major version of the magic number bump, but
# it can really be anything, as long as it's different than anything else
# that's come before.  The tags are included in the following table, starting
# with Python 3.2a0.
#
# Known values:
#  Python 1.5:   20121
#  Python 1.5.1: 20121
#     Python 1.5.2: 20121
#     Python 1.6:   50428
#     Python 2.0:   50823
#     Python 2.0.1: 50823
#     Python 2.1:   60202
#     Python 2.1.1: 60202
#     Python 2.1.2: 60202
#     Python 2.2:   60717
#     Python 2.3a0: 62011
#     Python 2.3a0: 62021
#     Python 2.3a0: 62011 (!)
#     Python 2.4a0: 62041
#     Python 2.4a3: 62051
#     Python 2.4b1: 62061
#     Python 2.5a0: 62071
#     Python 2.5a0: 62081 (ast-branch)
#     Python 2.5a0: 62091 (with)
#     Python 2.5a0: 62092 (changed WITH_CLEANUP opcode)
#     Python 2.5b3: 62101 (fix wrong code: for x, in ...)
#     Python 2.5b3: 62111 (fix wrong code: x += yield)
#     Python 2.5c1: 62121 (fix wrong lnotab with for loops and
#                          storing constants that should have been removed)
#     Python 2.5c2: 62131 (fix wrong code: for x, in ... in listcomp/genexp)
#     Python 2.6a0: 62151 (peephole optimizations and STORE_MAP opcode)
#     Python 2.6a1: 62161 (WITH_CLEANUP optimization)
#     Python 2.7a0: 62171 (optimize list comprehensions/change LIST_APPEND)
#     Python 2.7a0: 62181 (optimize conditional branches:
#                          introduce POP_JUMP_IF_FALSE and POP_JUMP_IF_TRUE)
#     Python 2.7a0  62191 (introduce SETUP_WITH)
#     Python 2.7a0  62201 (introduce BUILD_SET)
#     Python 2.7a0  62211 (introduce MAP_ADD and SET_ADD)
#     Python 3000:   3000
#                    3010 (removed UNARY_CONVERT)
#                    3020 (added BUILD_SET)
#                    3030 (added keyword-only parameters)
#                    3040 (added signature annotations)
#                    3050 (print becomes a function)
#                    3060 (PEP 3115 metaclass syntax)
#                    3061 (string literals become unicode)
#                    3071 (PEP 3109 raise changes)
#                    3081 (PEP 3137 make __file__ and __name__ unicode)
#                    3091 (kill str8 interning)
#                    3101 (merge from 2.6a0, see 62151)
#                    3103 (__file__ points to source file)
#     Python 3.0a4: 3111 (WITH_CLEANUP optimization).
#     Python 3.0b1: 3131 (lexical exception stacking, including POP_EXCEPT
                          #3021)
#     Python 3.1a1: 3141 (optimize list, set and dict comprehensions:
#                         change LIST_APPEND and SET_ADD, add MAP_ADD #2183)
#     Python 3.1a1: 3151 (optimize conditional branches:
#                         introduce POP_JUMP_IF_FALSE and POP_JUMP_IF_TRUE
                          #4715)
#     Python 3.2a1: 3160 (add SETUP_WITH #6101)
#                   tag: cpython-32
#     Python 3.2a2: 3170 (add DUP_TOP_TWO, remove DUP_TOPX and ROT_FOUR #9225)
#                   tag: cpython-32
#     Python 3.2a3  3180 (add DELETE_DEREF #4617)
#     Python 3.3a1  3190 (__class__ super closure changed)
#     Python 3.3a1  3200 (PEP 3155 __qualname__ added #13448)
#     Python 3.3a1  3210 (added size modulo 2**32 to the pyc header #13645)
#     Python 3.3a2  3220 (changed PEP 380 implementation #14230)
#     Python 3.3a4  3230 (revert changes to implicit __class__ closure #14857)
#     Python 3.4a1  3250 (evaluate positional default arguments before
#                        keyword-only defaults #16967)
#     Python 3.4a1  3260 (add LOAD_CLASSDEREF; allow locals of class to override
#                        free vars #17853)
#     Python 3.4a1  3270 (various tweaks to the __class__ closure #12370)
#     Python 3.4a1  3280 (remove implicit class argument)
#     Python 3.4a4  3290 (changes to __qualname__ computation #19301)
#     Python 3.4a4  3300 (more changes to __qualname__ computation #19301)
#     Python 3.4rc2 3310 (alter __qualname__ computation #20625)
#     Python 3.5a1  3320 (PEP 465: Matrix multiplication operator #21176)
#     Python 3.5b1  3330 (PEP 448: Additional Unpacking Generalizations #2292)
#     Python 3.5b2  3340 (fix dictionary display evaluation order #11205)
#     Python 3.5b3  3350 (add GET_YIELD_FROM_ITER opcode #24400)
#     Python 3.5.2  3351 (fix BUILD_MAP_UNPACK_WITH_CALL opcode #27286)
#     Python 3.6a0  3360 (add FORMAT_VALUE opcode #25483)
#     Python 3.6a1  3361 (lineno delta of code.co_lnotab becomes signed #26107)
#     Python 3.6a2  3370 (16 bit wordcode #26647)
#     Python 3.6a2  3371 (add BUILD_CONST_KEY_MAP opcode #27140)
#     Python 3.6a2  3372 (MAKE_FUNCTION simplification, remove MAKE_CLOSURE
#                         #27095)
#     Python 3.6b1  3373 (add BUILD_STRING opcode #27078)
#     Python 3.6b1  3375 (add SETUP_ANNOTATIONS and STORE_ANNOTATION opcodes
#                         #27985)
#     Python 3.6b1  3376 (simplify CALL_FUNCTIONs & BUILD_MAP_UNPACK_WITH_CALL
                          #27213)
#     Python 3.6b1  3377 (set __class__ cell from type.__new__ #23722)
#     Python 3.6b2  3378 (add BUILD_TUPLE_UNPACK_WITH_CALL #28257)
#     Python 3.6rc1 3379 (more thorough __class__ validation #23722)
#     Python 3.7a1  3390 (add LOAD_METHOD and CALL_METHOD opcodes #26110)
#     Python 3.7a2  3391 (update GET_AITER #31709)
#     Python 3.7a4  3392 (PEP 552: Deterministic pycs #31650)
#     Python 3.7b1  3393 (remove STORE_ANNOTATION opcode #32550)
#     Python 3.7b5  3394 (restored docstring as the first stmt in the body;
#                         this might affected the first line number #32911)
#     Python 3.8a1  3400 (move frame block handling to compiler #17611)
#     Python 3.8a1  3401 (add END_ASYNC_FOR #33041)
#     Python 3.8a1  3410 (PEP570 Python Positional-Only Parameters #36540)
#     Python 3.8b2  3411 (Reverse evaluation order of key: value in dict
#                         comprehensions #35224)
#     Python 3.8b2  3412 (Swap the position of positional args and positional
#                         only args in ast.arguments #37593)
#     Python 3.8b4  3413 (Fix "break" and "continue" in "finally" #37830)
#     Python 3.9a0  3420 (add LOAD_ASSERTION_ERROR #34880)
#     Python 3.9a0  3421 (simplified bytecode for with blocks #32949)
#     Python 3.9a0  3422 (remove BEGIN_FINALLY, END_FINALLY, CALL_FINALLY, POP_FINALLY bytecodes #33387)
#     Python 3.9a2  3423 (add IS_OP, CONTAINS_OP and JUMP_IF_NOT_EXC_MATCH bytecodes #39156)
#     Python 3.9a2  3424 (simplify bytecodes for *value unpacking)
#     Python 3.9a2  3425 (simplify bytecodes for **value unpacking)
#     Python 3.10a1 3430 (Make 'annotations' future by default)
#     Python 3.10a1 3431 (New line number table format -- PEP 626)
#     Python 3.10a2 3432 (Function annotation for MAKE_FUNCTION is changed from dict to tuple bpo-42202)
#     Python 3.10a2 3433 (RERAISE restores f_lasti if oparg != 0)
#     Python 3.10a6 3434 (PEP 634: Structural Pattern Matching)
#     Python 3.10a7 3435 Use instruction offsets (as opposed to byte offsets).
#     Python 3.10b1 3436 (Add GEN_START bytecode #43683)
#     Python 3.10b1 3437 (Undo making 'annotations' future by default - We like to dance among core devs!)
#     Python 3.10b1 3438 Safer line number table handling.
#     Python 3.10b1 3439 (Add ROT_N)
#     Python 3.11a1 3450 Use exception table for unwinding ("zero cost" exception handling)
#     Python 3.11a1 3451 (Add CALL_METHOD_KW)
#     Python 3.11a1 3452 (drop nlocals from marshaled code objects)
#     Python 3.11a1 3453 (add co_fastlocalnames and co_fastlocalkinds)
#     Python 3.11a1 3454 (compute cell offsets relative to locals bpo-43693)
#     Python 3.11a1 3455 (add MAKE_CELL bpo-43693)
#     Python 3.11a1 3456 (interleave cell args bpo-43693)
#     Python 3.11a1 3457 (Change localsplus to a bytes object bpo-43693)
#     Python 3.11a1 3458 (imported objects now don't use LOAD_METHOD/CALL_METHOD)
#     Python 3.11a1 3459 (PEP 657: add end line numbers and column offsets for instructions)
#     Python 3.11a1 3460 (Add co_qualname field to PyCodeObject bpo-44530)
#     Python 3.11a1 3461 (JUMP_ABSOLUTE must jump backwards)
#     Python 3.11a2 3462 (bpo-44511: remove COPY_DICT_WITHOUT_KEYS, change
#                         MATCH_CLASS and MATCH_KEYS, and add COPY)
#     Python 3.11a3 3463 (bpo-45711: JUMP_IF_NOT_EXC_MATCH no longer pops the
#                         active exception)
#     Python 3.11a3 3464 (bpo-45636: Merge numeric BINARY_*/INPLACE_* into
#                         BINARY_OP)
#     Python 3.11a3 3465 (Add COPY_FREE_VARS opcode)
#     Python 3.11a4 3466 (bpo-45292: PEP-654 except*)
#     Python 3.11a4 3467 (Change CALL_xxx opcodes)
#     Python 3.11a4 3468 (Add SEND opcode)
#     Python 3.11a4 3469 (bpo-45711: remove type, traceback from exc_info)
#     Python 3.11a4 3470 (bpo-46221: PREP_RERAISE_STAR no longer pushes lasti)
#     Python 3.11a4 3471 (bpo-46202: remove pop POP_EXCEPT_AND_RERAISE)
#     Python 3.11a4 3472 (bpo-46009: replace GEN_START with POP_TOP)
#     Python 3.11a4 3473 (Add POP_JUMP_IF_NOT_NONE/POP_JUMP_IF_NONE opcodes)
#     Python 3.11a4 3474 (Add RESUME opcode)
#     Python 3.11a5 3475 (Add RETURN_GENERATOR opcode)
#     Python 3.11a5 3476 (Add ASYNC_GEN_WRAP opcode)
#     Python 3.11a5 3477 (Replace DUP_TOP/DUP_TOP_TWO with COPY and
#                         ROT_TWO/ROT_THREE/ROT_FOUR/ROT_N with SWAP)
#     Python 3.11a5 3478 (New CALL opcodes)
#     Python 3.11a5 3479 (Add PUSH_NULL opcode)
#     Python 3.11a5 3480 (New CALL opcodes, second iteration)
#     Python 3.11a5 3481 (Use inline cache for BINARY_OP)
#     Python 3.11a5 3482 (Use inline caching for UNPACK_SEQUENCE and LOAD_GLOBAL)
#     Python 3.11a5 3483 (Use inline caching for COMPARE_OP and BINARY_SUBSCR)
#     Python 3.11a5 3484 (Use inline caching for LOAD_ATTR, LOAD_METHOD, and
#                         STORE_ATTR)
#     Python 3.11a5 3485 (Add an oparg to GET_AWAITABLE)
#     Python 3.11a6 3486 (Use inline caching for PRECALL and CALL)
#     Python 3.11a6 3487 (Remove the adaptive "oparg counter" mechanism)
#     Python 3.11a6 3488 (LOAD_GLOBAL can push additional NULL)
#     Python 3.11a6 3489 (Add JUMP_BACKWARD, remove JUMP_ABSOLUTE)
#     Python 3.11a6 3490 (remove JUMP_IF_NOT_EXC_MATCH, add CHECK_EXC_MATCH)
#     Python 3.11a6 3491 (remove JUMP_IF_NOT_EG_MATCH, add CHECK_EG_MATCH,
#                         add JUMP_BACKWARD_NO_INTERRUPT, make JUMP_NO_INTERRUPT virtual)
#     Python 3.11a7 3492 (make POP_JUMP_IF_NONE/NOT_NONE/TRUE/FALSE relative)
#     Python 3.11a7 3493 (Make JUMP_IF_TRUE_OR_POP/JUMP_IF_FALSE_OR_POP relative)
#     Python 3.11a7 3494 (New location info table)
#     Python 3.12a1 3500 (Remove PRECALL opcode)
#     Python 3.12a1 3501 (YIELD_VALUE oparg == stack_depth)
#     Python 3.12a1 3502 (LOAD_FAST_CHECK, no NULL-check in LOAD_FAST)
#     Python 3.12a1 3503 (Shrink LOAD_METHOD cache)
#     Python 3.12a1 3504 (Merge LOAD_METHOD back into LOAD_ATTR)
#     Python 3.12a1 3505 (Specialization/Cache for FOR_ITER)
#     Python 3.12a1 3506 (Add BINARY_SLICE and STORE_SLICE instructions)
#     Python 3.12a1 3507 (Set lineno of module's RESUME to 0)
#     Python 3.12a1 3508 (Add CLEANUP_THROW)
#     Python 3.12a1 3509 (Conditional jumps only jump forward)
#     Python 3.12a2 3510 (FOR_ITER leaves iterator on the stack)
#     Python 3.12a2 3511 (Add STOPITERATION_ERROR instruction)
#     Python 3.12a2 3512 (Remove all unused consts from code objects)
#     Python 3.12a4 3513 (Add CALL_INTRINSIC_1 instruction, removed STOPITERATION_ERROR, PRINT_EXPR, IMPORT_STAR)
#     Python 3.12a4 3514 (Remove ASYNC_GEN_WRAP, LIST_TO_TUPLE, and UNARY_POSITIVE)
#     Python 3.12a5 3515 (Embed jump mask in COMPARE_OP oparg)
#     Python 3.12a5 3516 (Add COMPARE_AND_BRANCH instruction)
#     Python 3.12a5 3517 (Change YIELD_VALUE oparg to exception block depth)
#     Python 3.12a6 3518 (Add RETURN_CONST instruction)
#     Python 3.12a6 3519 (Modify SEND instruction)
#     Python 3.12a6 3520 (Remove PREP_RERAISE_STAR, add CALL_INTRINSIC_2)
#     Python 3.12a7 3521 (Shrink the LOAD_GLOBAL caches)
#     Python 3.12a7 3522 (Removed JUMP_IF_FALSE_OR_POP/JUMP_IF_TRUE_OR_POP)
#     Python 3.12a7 3523 (Convert COMPARE_AND_BRANCH back to COMPARE_OP)
#     Python 3.12a7 3524 (Shrink the BINARY_SUBSCR caches)
#     Python 3.12b1 3525 (Shrink the CALL caches)
<<<<<<< HEAD
#     Python 3.12b1 3526 (Add instrumentation support)
#     Python 3.12b1 3527 (Add LOAD_SUPER_ATTR)
#     Python 3.12b1 3528 (Add LOAD_SUPER_ATTR_METHOD specialization)
=======
#     Python 3.12a7 3526 (Add instrumentation support)
#     Python 3.12b1 3527 (Add function.__class_dict__, LOAD_CLASS_DICT, SET_CLASS_DICT)
>>>>>>> e0acb871

#     Python 3.13 will start with 3550

#     Please don't copy-paste the same pre-release tag for new entries above!!!
#     You should always use the *upcoming* tag. For example, if 3.12a6 came out
#     a week ago, I should put "Python 3.12a7" next to my new magic number.

# MAGIC must change whenever the bytecode emitted by the compiler may no
# longer be understood by older implementations of the eval loop (usually
# due to the addition of new opcodes).
#
# Starting with Python 3.11, Python 3.n starts with magic number 2900+50n.
#
# Whenever MAGIC_NUMBER is changed, the ranges in the magic_values array
# in PC/launcher.c must also be updated.

<<<<<<< HEAD
MAGIC_NUMBER = (3528).to_bytes(2, 'little') + b'\r\n'
=======
MAGIC_NUMBER = (3527).to_bytes(2, 'little') + b'\r\n'
>>>>>>> e0acb871

_RAW_MAGIC_NUMBER = int.from_bytes(MAGIC_NUMBER, 'little')  # For import.c

_PYCACHE = '__pycache__'
_OPT = 'opt-'

SOURCE_SUFFIXES = ['.py']
if _MS_WINDOWS:
    SOURCE_SUFFIXES.append('.pyw')

EXTENSION_SUFFIXES = _imp.extension_suffixes()

BYTECODE_SUFFIXES = ['.pyc']
# Deprecated.
DEBUG_BYTECODE_SUFFIXES = OPTIMIZED_BYTECODE_SUFFIXES = BYTECODE_SUFFIXES

def cache_from_source(path, debug_override=None, *, optimization=None):
    """Given the path to a .py file, return the path to its .pyc file.

    The .py file does not need to exist; this simply returns the path to the
    .pyc file calculated as if the .py file were imported.

    The 'optimization' parameter controls the presumed optimization level of
    the bytecode file. If 'optimization' is not None, the string representation
    of the argument is taken and verified to be alphanumeric (else ValueError
    is raised).

    The debug_override parameter is deprecated. If debug_override is not None,
    a True value is the same as setting 'optimization' to the empty string
    while a False value is equivalent to setting 'optimization' to '1'.

    If sys.implementation.cache_tag is None then NotImplementedError is raised.

    """
    if debug_override is not None:
        _warnings.warn('the debug_override parameter is deprecated; use '
                       "'optimization' instead", DeprecationWarning)
        if optimization is not None:
            message = 'debug_override or optimization must be set to None'
            raise TypeError(message)
        optimization = '' if debug_override else 1
    path = _os.fspath(path)
    head, tail = _path_split(path)
    base, sep, rest = tail.rpartition('.')
    tag = sys.implementation.cache_tag
    if tag is None:
        raise NotImplementedError('sys.implementation.cache_tag is None')
    almost_filename = ''.join([(base if base else rest), sep, tag])
    if optimization is None:
        if sys.flags.optimize == 0:
            optimization = ''
        else:
            optimization = sys.flags.optimize
    optimization = str(optimization)
    if optimization != '':
        if not optimization.isalnum():
            raise ValueError(f'{optimization!r} is not alphanumeric')
        almost_filename = f'{almost_filename}.{_OPT}{optimization}'
    filename = almost_filename + BYTECODE_SUFFIXES[0]
    if sys.pycache_prefix is not None:
        # We need an absolute path to the py file to avoid the possibility of
        # collisions within sys.pycache_prefix, if someone has two different
        # `foo/bar.py` on their system and they import both of them using the
        # same sys.pycache_prefix. Let's say sys.pycache_prefix is
        # `C:\Bytecode`; the idea here is that if we get `Foo\Bar`, we first
        # make it absolute (`C:\Somewhere\Foo\Bar`), then make it root-relative
        # (`Somewhere\Foo\Bar`), so we end up placing the bytecode file in an
        # unambiguous `C:\Bytecode\Somewhere\Foo\Bar\`.
        head = _path_abspath(head)

        # Strip initial drive from a Windows path. We know we have an absolute
        # path here, so the second part of the check rules out a POSIX path that
        # happens to contain a colon at the second character.
        if head[1] == ':' and head[0] not in path_separators:
            head = head[2:]

        # Strip initial path separator from `head` to complete the conversion
        # back to a root-relative path before joining.
        return _path_join(
            sys.pycache_prefix,
            head.lstrip(path_separators),
            filename,
        )
    return _path_join(head, _PYCACHE, filename)


def source_from_cache(path):
    """Given the path to a .pyc. file, return the path to its .py file.

    The .pyc file does not need to exist; this simply returns the path to
    the .py file calculated to correspond to the .pyc file.  If path does
    not conform to PEP 3147/488 format, ValueError will be raised. If
    sys.implementation.cache_tag is None then NotImplementedError is raised.

    """
    if sys.implementation.cache_tag is None:
        raise NotImplementedError('sys.implementation.cache_tag is None')
    path = _os.fspath(path)
    head, pycache_filename = _path_split(path)
    found_in_pycache_prefix = False
    if sys.pycache_prefix is not None:
        stripped_path = sys.pycache_prefix.rstrip(path_separators)
        if head.startswith(stripped_path + path_sep):
            head = head[len(stripped_path):]
            found_in_pycache_prefix = True
    if not found_in_pycache_prefix:
        head, pycache = _path_split(head)
        if pycache != _PYCACHE:
            raise ValueError(f'{_PYCACHE} not bottom-level directory in '
                             f'{path!r}')
    dot_count = pycache_filename.count('.')
    if dot_count not in {2, 3}:
        raise ValueError(f'expected only 2 or 3 dots in {pycache_filename!r}')
    elif dot_count == 3:
        optimization = pycache_filename.rsplit('.', 2)[-2]
        if not optimization.startswith(_OPT):
            raise ValueError("optimization portion of filename does not start "
                             f"with {_OPT!r}")
        opt_level = optimization[len(_OPT):]
        if not opt_level.isalnum():
            raise ValueError(f"optimization level {optimization!r} is not an "
                             "alphanumeric value")
    base_filename = pycache_filename.partition('.')[0]
    return _path_join(head, base_filename + SOURCE_SUFFIXES[0])


def _get_sourcefile(bytecode_path):
    """Convert a bytecode file path to a source path (if possible).

    This function exists purely for backwards-compatibility for
    PyImport_ExecCodeModuleWithFilenames() in the C API.

    """
    if len(bytecode_path) == 0:
        return None
    rest, _, extension = bytecode_path.rpartition('.')
    if not rest or extension.lower()[-3:-1] != 'py':
        return bytecode_path
    try:
        source_path = source_from_cache(bytecode_path)
    except (NotImplementedError, ValueError):
        source_path = bytecode_path[:-1]
    return source_path if _path_isfile(source_path) else bytecode_path


def _get_cached(filename):
    if filename.endswith(tuple(SOURCE_SUFFIXES)):
        try:
            return cache_from_source(filename)
        except NotImplementedError:
            pass
    elif filename.endswith(tuple(BYTECODE_SUFFIXES)):
        return filename
    else:
        return None


def _calc_mode(path):
    """Calculate the mode permissions for a bytecode file."""
    try:
        mode = _path_stat(path).st_mode
    except OSError:
        mode = 0o666
    # We always ensure write access so we can update cached files
    # later even when the source files are read-only on Windows (#6074)
    mode |= 0o200
    return mode


def _check_name(method):
    """Decorator to verify that the module being requested matches the one the
    loader can handle.

    The first argument (self) must define _name which the second argument is
    compared against. If the comparison fails then ImportError is raised.

    """
    def _check_name_wrapper(self, name=None, *args, **kwargs):
        if name is None:
            name = self.name
        elif self.name != name:
            raise ImportError('loader for %s cannot handle %s' %
                                (self.name, name), name=name)
        return method(self, name, *args, **kwargs)

    # FIXME: @_check_name is used to define class methods before the
    # _bootstrap module is set by _set_bootstrap_module().
    if _bootstrap is not None:
        _wrap = _bootstrap._wrap
    else:
        def _wrap(new, old):
            for replace in ['__module__', '__name__', '__qualname__', '__doc__']:
                if hasattr(old, replace):
                    setattr(new, replace, getattr(old, replace))
            new.__dict__.update(old.__dict__)

    _wrap(_check_name_wrapper, method)
    return _check_name_wrapper


def _find_module_shim(self, fullname):
    """Try to find a loader for the specified module by delegating to
    self.find_loader().

    This method is deprecated in favor of finder.find_spec().

    """
    _warnings.warn("find_module() is deprecated and "
                   "slated for removal in Python 3.12; use find_spec() instead",
                   DeprecationWarning)
    # Call find_loader(). If it returns a string (indicating this
    # is a namespace package portion), generate a warning and
    # return None.
    loader, portions = self.find_loader(fullname)
    if loader is None and len(portions):
        msg = f'Not importing directory {portions[0]}: missing __init__'
        _warnings.warn(msg, ImportWarning)
    return loader


def _classify_pyc(data, name, exc_details):
    """Perform basic validity checking of a pyc header and return the flags field,
    which determines how the pyc should be further validated against the source.

    *data* is the contents of the pyc file. (Only the first 16 bytes are
    required, though.)

    *name* is the name of the module being imported. It is used for logging.

    *exc_details* is a dictionary passed to ImportError if it raised for
    improved debugging.

    ImportError is raised when the magic number is incorrect or when the flags
    field is invalid. EOFError is raised when the data is found to be truncated.

    """
    magic = data[:4]
    if magic != MAGIC_NUMBER:
        message = f'bad magic number in {name!r}: {magic!r}'
        _bootstrap._verbose_message('{}', message)
        raise ImportError(message, **exc_details)
    if len(data) < 16:
        message = f'reached EOF while reading pyc header of {name!r}'
        _bootstrap._verbose_message('{}', message)
        raise EOFError(message)
    flags = _unpack_uint32(data[4:8])
    # Only the first two flags are defined.
    if flags & ~0b11:
        message = f'invalid flags {flags!r} in {name!r}'
        raise ImportError(message, **exc_details)
    return flags


def _validate_timestamp_pyc(data, source_mtime, source_size, name,
                            exc_details):
    """Validate a pyc against the source last-modified time.

    *data* is the contents of the pyc file. (Only the first 16 bytes are
    required.)

    *source_mtime* is the last modified timestamp of the source file.

    *source_size* is None or the size of the source file in bytes.

    *name* is the name of the module being imported. It is used for logging.

    *exc_details* is a dictionary passed to ImportError if it raised for
    improved debugging.

    An ImportError is raised if the bytecode is stale.

    """
    if _unpack_uint32(data[8:12]) != (source_mtime & 0xFFFFFFFF):
        message = f'bytecode is stale for {name!r}'
        _bootstrap._verbose_message('{}', message)
        raise ImportError(message, **exc_details)
    if (source_size is not None and
        _unpack_uint32(data[12:16]) != (source_size & 0xFFFFFFFF)):
        raise ImportError(f'bytecode is stale for {name!r}', **exc_details)


def _validate_hash_pyc(data, source_hash, name, exc_details):
    """Validate a hash-based pyc by checking the real source hash against the one in
    the pyc header.

    *data* is the contents of the pyc file. (Only the first 16 bytes are
    required.)

    *source_hash* is the importlib.util.source_hash() of the source file.

    *name* is the name of the module being imported. It is used for logging.

    *exc_details* is a dictionary passed to ImportError if it raised for
    improved debugging.

    An ImportError is raised if the bytecode is stale.

    """
    if data[8:16] != source_hash:
        raise ImportError(
            f'hash in bytecode doesn\'t match hash of source {name!r}',
            **exc_details,
        )


def _compile_bytecode(data, name=None, bytecode_path=None, source_path=None):
    """Compile bytecode as found in a pyc."""
    code = marshal.loads(data)
    if isinstance(code, _code_type):
        _bootstrap._verbose_message('code object from {!r}', bytecode_path)
        if source_path is not None:
            _imp._fix_co_filename(code, source_path)
        return code
    else:
        raise ImportError(f'Non-code object in {bytecode_path!r}',
                          name=name, path=bytecode_path)


def _code_to_timestamp_pyc(code, mtime=0, source_size=0):
    "Produce the data for a timestamp-based pyc."
    data = bytearray(MAGIC_NUMBER)
    data.extend(_pack_uint32(0))
    data.extend(_pack_uint32(mtime))
    data.extend(_pack_uint32(source_size))
    data.extend(marshal.dumps(code))
    return data


def _code_to_hash_pyc(code, source_hash, checked=True):
    "Produce the data for a hash-based pyc."
    data = bytearray(MAGIC_NUMBER)
    flags = 0b1 | checked << 1
    data.extend(_pack_uint32(flags))
    assert len(source_hash) == 8
    data.extend(source_hash)
    data.extend(marshal.dumps(code))
    return data


def decode_source(source_bytes):
    """Decode bytes representing source code and return the string.

    Universal newline support is used in the decoding.
    """
    import tokenize  # To avoid bootstrap issues.
    source_bytes_readline = _io.BytesIO(source_bytes).readline
    encoding = tokenize.detect_encoding(source_bytes_readline)
    newline_decoder = _io.IncrementalNewlineDecoder(None, True)
    return newline_decoder.decode(source_bytes.decode(encoding[0]))


# Module specifications #######################################################

_POPULATE = object()


def spec_from_file_location(name, location=None, *, loader=None,
                            submodule_search_locations=_POPULATE):
    """Return a module spec based on a file location.

    To indicate that the module is a package, set
    submodule_search_locations to a list of directory paths.  An
    empty list is sufficient, though its not otherwise useful to the
    import system.

    The loader must take a spec as its only __init__() arg.

    """
    if location is None:
        # The caller may simply want a partially populated location-
        # oriented spec.  So we set the location to a bogus value and
        # fill in as much as we can.
        location = '<unknown>'
        if hasattr(loader, 'get_filename'):
            # ExecutionLoader
            try:
                location = loader.get_filename(name)
            except ImportError:
                pass
    else:
        location = _os.fspath(location)
        try:
            location = _path_abspath(location)
        except OSError:
            pass

    # If the location is on the filesystem, but doesn't actually exist,
    # we could return None here, indicating that the location is not
    # valid.  However, we don't have a good way of testing since an
    # indirect location (e.g. a zip file or URL) will look like a
    # non-existent file relative to the filesystem.

    spec = _bootstrap.ModuleSpec(name, loader, origin=location)
    spec._set_fileattr = True

    # Pick a loader if one wasn't provided.
    if loader is None:
        for loader_class, suffixes in _get_supported_file_loaders():
            if location.endswith(tuple(suffixes)):
                loader = loader_class(name, location)
                spec.loader = loader
                break
        else:
            return None

    # Set submodule_search_paths appropriately.
    if submodule_search_locations is _POPULATE:
        # Check the loader.
        if hasattr(loader, 'is_package'):
            try:
                is_package = loader.is_package(name)
            except ImportError:
                pass
            else:
                if is_package:
                    spec.submodule_search_locations = []
    else:
        spec.submodule_search_locations = submodule_search_locations
    if spec.submodule_search_locations == []:
        if location:
            dirname = _path_split(location)[0]
            spec.submodule_search_locations.append(dirname)

    return spec


def _bless_my_loader(module_globals):
    """Helper function for _warnings.c

    See GH#97850 for details.
    """
    # 2022-10-06(warsaw): For now, this helper is only used in _warnings.c and
    # that use case only has the module globals.  This function could be
    # extended to accept either that or a module object.  However, in the
    # latter case, it would be better to raise certain exceptions when looking
    # at a module, which should have either a __loader__ or __spec__.loader.
    # For backward compatibility, it is possible that we'll get an empty
    # dictionary for the module globals, and that cannot raise an exception.
    if not isinstance(module_globals, dict):
        return None

    missing = object()
    loader = module_globals.get('__loader__', None)
    spec = module_globals.get('__spec__', missing)

    if loader is None:
        if spec is missing:
            # If working with a module:
            # raise AttributeError('Module globals is missing a __spec__')
            return None
        elif spec is None:
            raise ValueError('Module globals is missing a __spec__.loader')

    spec_loader = getattr(spec, 'loader', missing)

    if spec_loader in (missing, None):
        if loader is None:
            exc = AttributeError if spec_loader is missing else ValueError
            raise exc('Module globals is missing a __spec__.loader')
        _warnings.warn(
            'Module globals is missing a __spec__.loader',
            DeprecationWarning)
        spec_loader = loader

    assert spec_loader is not None
    if loader is not None and loader != spec_loader:
        _warnings.warn(
            'Module globals; __loader__ != __spec__.loader',
            DeprecationWarning)
        return loader

    return spec_loader


# Loaders #####################################################################

class WindowsRegistryFinder:

    """Meta path finder for modules declared in the Windows registry."""

    REGISTRY_KEY = (
        'Software\\Python\\PythonCore\\{sys_version}'
        '\\Modules\\{fullname}')
    REGISTRY_KEY_DEBUG = (
        'Software\\Python\\PythonCore\\{sys_version}'
        '\\Modules\\{fullname}\\Debug')
    DEBUG_BUILD = (_MS_WINDOWS and '_d.pyd' in EXTENSION_SUFFIXES)

    @staticmethod
    def _open_registry(key):
        try:
            return winreg.OpenKey(winreg.HKEY_CURRENT_USER, key)
        except OSError:
            return winreg.OpenKey(winreg.HKEY_LOCAL_MACHINE, key)

    @classmethod
    def _search_registry(cls, fullname):
        if cls.DEBUG_BUILD:
            registry_key = cls.REGISTRY_KEY_DEBUG
        else:
            registry_key = cls.REGISTRY_KEY
        key = registry_key.format(fullname=fullname,
                                  sys_version='%d.%d' % sys.version_info[:2])
        try:
            with cls._open_registry(key) as hkey:
                filepath = winreg.QueryValue(hkey, '')
        except OSError:
            return None
        return filepath

    @classmethod
    def find_spec(cls, fullname, path=None, target=None):
        filepath = cls._search_registry(fullname)
        if filepath is None:
            return None
        try:
            _path_stat(filepath)
        except OSError:
            return None
        for loader, suffixes in _get_supported_file_loaders():
            if filepath.endswith(tuple(suffixes)):
                spec = _bootstrap.spec_from_loader(fullname,
                                                   loader(fullname, filepath),
                                                   origin=filepath)
                return spec

    @classmethod
    def find_module(cls, fullname, path=None):
        """Find module named in the registry.

        This method is deprecated.  Use find_spec() instead.

        """
        _warnings.warn("WindowsRegistryFinder.find_module() is deprecated and "
                       "slated for removal in Python 3.12; use find_spec() instead",
                       DeprecationWarning)
        spec = cls.find_spec(fullname, path)
        if spec is not None:
            return spec.loader
        else:
            return None


class _LoaderBasics:

    """Base class of common code needed by both SourceLoader and
    SourcelessFileLoader."""

    def is_package(self, fullname):
        """Concrete implementation of InspectLoader.is_package by checking if
        the path returned by get_filename has a filename of '__init__.py'."""
        filename = _path_split(self.get_filename(fullname))[1]
        filename_base = filename.rsplit('.', 1)[0]
        tail_name = fullname.rpartition('.')[2]
        return filename_base == '__init__' and tail_name != '__init__'

    def create_module(self, spec):
        """Use default semantics for module creation."""

    def exec_module(self, module):
        """Execute the module."""
        code = self.get_code(module.__name__)
        if code is None:
            raise ImportError(f'cannot load module {module.__name__!r} when '
                              'get_code() returns None')
        _bootstrap._call_with_frames_removed(exec, code, module.__dict__)

    def load_module(self, fullname):
        """This method is deprecated."""
        # Warning implemented in _load_module_shim().
        return _bootstrap._load_module_shim(self, fullname)


class SourceLoader(_LoaderBasics):

    def path_mtime(self, path):
        """Optional method that returns the modification time (an int) for the
        specified path (a str).

        Raises OSError when the path cannot be handled.
        """
        raise OSError

    def path_stats(self, path):
        """Optional method returning a metadata dict for the specified
        path (a str).

        Possible keys:
        - 'mtime' (mandatory) is the numeric timestamp of last source
          code modification;
        - 'size' (optional) is the size in bytes of the source code.

        Implementing this method allows the loader to read bytecode files.
        Raises OSError when the path cannot be handled.
        """
        return {'mtime': self.path_mtime(path)}

    def _cache_bytecode(self, source_path, cache_path, data):
        """Optional method which writes data (bytes) to a file path (a str).

        Implementing this method allows for the writing of bytecode files.

        The source path is needed in order to correctly transfer permissions
        """
        # For backwards compatibility, we delegate to set_data()
        return self.set_data(cache_path, data)

    def set_data(self, path, data):
        """Optional method which writes data (bytes) to a file path (a str).

        Implementing this method allows for the writing of bytecode files.
        """


    def get_source(self, fullname):
        """Concrete implementation of InspectLoader.get_source."""
        path = self.get_filename(fullname)
        try:
            source_bytes = self.get_data(path)
        except OSError as exc:
            raise ImportError('source not available through get_data()',
                              name=fullname) from exc
        return decode_source(source_bytes)

    def source_to_code(self, data, path, *, _optimize=-1):
        """Return the code object compiled from source.

        The 'data' argument can be any object type that compile() supports.
        """
        return _bootstrap._call_with_frames_removed(compile, data, path, 'exec',
                                        dont_inherit=True, optimize=_optimize)

    def get_code(self, fullname):
        """Concrete implementation of InspectLoader.get_code.

        Reading of bytecode requires path_stats to be implemented. To write
        bytecode, set_data must also be implemented.

        """
        source_path = self.get_filename(fullname)
        source_mtime = None
        source_bytes = None
        source_hash = None
        hash_based = False
        check_source = True
        try:
            bytecode_path = cache_from_source(source_path)
        except NotImplementedError:
            bytecode_path = None
        else:
            try:
                st = self.path_stats(source_path)
            except OSError:
                pass
            else:
                source_mtime = int(st['mtime'])
                try:
                    data = self.get_data(bytecode_path)
                except OSError:
                    pass
                else:
                    exc_details = {
                        'name': fullname,
                        'path': bytecode_path,
                    }
                    try:
                        flags = _classify_pyc(data, fullname, exc_details)
                        bytes_data = memoryview(data)[16:]
                        hash_based = flags & 0b1 != 0
                        if hash_based:
                            check_source = flags & 0b10 != 0
                            if (_imp.check_hash_based_pycs != 'never' and
                                (check_source or
                                 _imp.check_hash_based_pycs == 'always')):
                                source_bytes = self.get_data(source_path)
                                source_hash = _imp.source_hash(
                                    _RAW_MAGIC_NUMBER,
                                    source_bytes,
                                )
                                _validate_hash_pyc(data, source_hash, fullname,
                                                   exc_details)
                        else:
                            _validate_timestamp_pyc(
                                data,
                                source_mtime,
                                st['size'],
                                fullname,
                                exc_details,
                            )
                    except (ImportError, EOFError):
                        pass
                    else:
                        _bootstrap._verbose_message('{} matches {}', bytecode_path,
                                                    source_path)
                        return _compile_bytecode(bytes_data, name=fullname,
                                                 bytecode_path=bytecode_path,
                                                 source_path=source_path)
        if source_bytes is None:
            source_bytes = self.get_data(source_path)
        code_object = self.source_to_code(source_bytes, source_path)
        _bootstrap._verbose_message('code object from {}', source_path)
        if (not sys.dont_write_bytecode and bytecode_path is not None and
                source_mtime is not None):
            if hash_based:
                if source_hash is None:
                    source_hash = _imp.source_hash(_RAW_MAGIC_NUMBER,
                                                   source_bytes)
                data = _code_to_hash_pyc(code_object, source_hash, check_source)
            else:
                data = _code_to_timestamp_pyc(code_object, source_mtime,
                                              len(source_bytes))
            try:
                self._cache_bytecode(source_path, bytecode_path, data)
            except NotImplementedError:
                pass
        return code_object


class FileLoader:

    """Base file loader class which implements the loader protocol methods that
    require file system usage."""

    def __init__(self, fullname, path):
        """Cache the module name and the path to the file found by the
        finder."""
        self.name = fullname
        self.path = path

    def __eq__(self, other):
        return (self.__class__ == other.__class__ and
                self.__dict__ == other.__dict__)

    def __hash__(self):
        return hash(self.name) ^ hash(self.path)

    @_check_name
    def load_module(self, fullname):
        """Load a module from a file.

        This method is deprecated.  Use exec_module() instead.

        """
        # The only reason for this method is for the name check.
        # Issue #14857: Avoid the zero-argument form of super so the implementation
        # of that form can be updated without breaking the frozen module.
        return super(FileLoader, self).load_module(fullname)

    @_check_name
    def get_filename(self, fullname):
        """Return the path to the source file as found by the finder."""
        return self.path

    def get_data(self, path):
        """Return the data from path as raw bytes."""
        if isinstance(self, (SourceLoader, ExtensionFileLoader)):
            with _io.open_code(str(path)) as file:
                return file.read()
        else:
            with _io.FileIO(path, 'r') as file:
                return file.read()

    @_check_name
    def get_resource_reader(self, module):
        from importlib.readers import FileReader
        return FileReader(self)


class SourceFileLoader(FileLoader, SourceLoader):

    """Concrete implementation of SourceLoader using the file system."""

    def path_stats(self, path):
        """Return the metadata for the path."""
        st = _path_stat(path)
        return {'mtime': st.st_mtime, 'size': st.st_size}

    def _cache_bytecode(self, source_path, bytecode_path, data):
        # Adapt between the two APIs
        mode = _calc_mode(source_path)
        return self.set_data(bytecode_path, data, _mode=mode)

    def set_data(self, path, data, *, _mode=0o666):
        """Write bytes data to a file."""
        parent, filename = _path_split(path)
        path_parts = []
        # Figure out what directories are missing.
        while parent and not _path_isdir(parent):
            parent, part = _path_split(parent)
            path_parts.append(part)
        # Create needed directories.
        for part in reversed(path_parts):
            parent = _path_join(parent, part)
            try:
                _os.mkdir(parent)
            except FileExistsError:
                # Probably another Python process already created the dir.
                continue
            except OSError as exc:
                # Could be a permission error, read-only filesystem: just forget
                # about writing the data.
                _bootstrap._verbose_message('could not create {!r}: {!r}',
                                            parent, exc)
                return
        try:
            _write_atomic(path, data, _mode)
            _bootstrap._verbose_message('created {!r}', path)
        except OSError as exc:
            # Same as above: just don't write the bytecode.
            _bootstrap._verbose_message('could not create {!r}: {!r}', path,
                                        exc)


class SourcelessFileLoader(FileLoader, _LoaderBasics):

    """Loader which handles sourceless file imports."""

    def get_code(self, fullname):
        path = self.get_filename(fullname)
        data = self.get_data(path)
        # Call _classify_pyc to do basic validation of the pyc but ignore the
        # result. There's no source to check against.
        exc_details = {
            'name': fullname,
            'path': path,
        }
        _classify_pyc(data, fullname, exc_details)
        return _compile_bytecode(
            memoryview(data)[16:],
            name=fullname,
            bytecode_path=path,
        )

    def get_source(self, fullname):
        """Return None as there is no source code."""
        return None


class ExtensionFileLoader(FileLoader, _LoaderBasics):

    """Loader for extension modules.

    The constructor is designed to work with FileFinder.

    """

    def __init__(self, name, path):
        self.name = name
        self.path = path

    def __eq__(self, other):
        return (self.__class__ == other.__class__ and
                self.__dict__ == other.__dict__)

    def __hash__(self):
        return hash(self.name) ^ hash(self.path)

    def create_module(self, spec):
        """Create an uninitialized extension module"""
        module = _bootstrap._call_with_frames_removed(
            _imp.create_dynamic, spec)
        _bootstrap._verbose_message('extension module {!r} loaded from {!r}',
                         spec.name, self.path)
        return module

    def exec_module(self, module):
        """Initialize an extension module"""
        _bootstrap._call_with_frames_removed(_imp.exec_dynamic, module)
        _bootstrap._verbose_message('extension module {!r} executed from {!r}',
                         self.name, self.path)

    def is_package(self, fullname):
        """Return True if the extension module is a package."""
        file_name = _path_split(self.path)[1]
        return any(file_name == '__init__' + suffix
                   for suffix in EXTENSION_SUFFIXES)

    def get_code(self, fullname):
        """Return None as an extension module cannot create a code object."""
        return None

    def get_source(self, fullname):
        """Return None as extension modules have no source code."""
        return None

    @_check_name
    def get_filename(self, fullname):
        """Return the path to the source file as found by the finder."""
        return self.path


class _NamespacePath:
    """Represents a namespace package's path.  It uses the module name
    to find its parent module, and from there it looks up the parent's
    __path__.  When this changes, the module's own path is recomputed,
    using path_finder.  For top-level modules, the parent module's path
    is sys.path."""

    # When invalidate_caches() is called, this epoch is incremented
    # https://bugs.python.org/issue45703
    _epoch = 0

    def __init__(self, name, path, path_finder):
        self._name = name
        self._path = path
        self._last_parent_path = tuple(self._get_parent_path())
        self._last_epoch = self._epoch
        self._path_finder = path_finder

    def _find_parent_path_names(self):
        """Returns a tuple of (parent-module-name, parent-path-attr-name)"""
        parent, dot, me = self._name.rpartition('.')
        if dot == '':
            # This is a top-level module. sys.path contains the parent path.
            return 'sys', 'path'
        # Not a top-level module. parent-module.__path__ contains the
        #  parent path.
        return parent, '__path__'

    def _get_parent_path(self):
        parent_module_name, path_attr_name = self._find_parent_path_names()
        return getattr(sys.modules[parent_module_name], path_attr_name)

    def _recalculate(self):
        # If the parent's path has changed, recalculate _path
        parent_path = tuple(self._get_parent_path()) # Make a copy
        if parent_path != self._last_parent_path or self._epoch != self._last_epoch:
            spec = self._path_finder(self._name, parent_path)
            # Note that no changes are made if a loader is returned, but we
            #  do remember the new parent path
            if spec is not None and spec.loader is None:
                if spec.submodule_search_locations:
                    self._path = spec.submodule_search_locations
            self._last_parent_path = parent_path     # Save the copy
            self._last_epoch = self._epoch
        return self._path

    def __iter__(self):
        return iter(self._recalculate())

    def __getitem__(self, index):
        return self._recalculate()[index]

    def __setitem__(self, index, path):
        self._path[index] = path

    def __len__(self):
        return len(self._recalculate())

    def __repr__(self):
        return f'_NamespacePath({self._path!r})'

    def __contains__(self, item):
        return item in self._recalculate()

    def append(self, item):
        self._path.append(item)


# This class is actually exposed publicly in a namespace package's __loader__
# attribute, so it should be available through a non-private name.
# https://github.com/python/cpython/issues/92054
class NamespaceLoader:
    def __init__(self, name, path, path_finder):
        self._path = _NamespacePath(name, path, path_finder)

    def is_package(self, fullname):
        return True

    def get_source(self, fullname):
        return ''

    def get_code(self, fullname):
        return compile('', '<string>', 'exec', dont_inherit=True)

    def create_module(self, spec):
        """Use default semantics for module creation."""

    def exec_module(self, module):
        pass

    def load_module(self, fullname):
        """Load a namespace module.

        This method is deprecated.  Use exec_module() instead.

        """
        # The import system never calls this method.
        _bootstrap._verbose_message('namespace module loaded with path {!r}',
                                    self._path)
        # Warning implemented in _load_module_shim().
        return _bootstrap._load_module_shim(self, fullname)

    def get_resource_reader(self, module):
        from importlib.readers import NamespaceReader
        return NamespaceReader(self._path)


# We use this exclusively in module_from_spec() for backward-compatibility.
_NamespaceLoader = NamespaceLoader


# Finders #####################################################################

class PathFinder:

    """Meta path finder for sys.path and package __path__ attributes."""

    @staticmethod
    def invalidate_caches():
        """Call the invalidate_caches() method on all path entry finders
        stored in sys.path_importer_caches (where implemented)."""
        for name, finder in list(sys.path_importer_cache.items()):
            # Drop entry if finder name is a relative path. The current
            # working directory may have changed.
            if finder is None or not _path_isabs(name):
                del sys.path_importer_cache[name]
            elif hasattr(finder, 'invalidate_caches'):
                finder.invalidate_caches()
        # Also invalidate the caches of _NamespacePaths
        # https://bugs.python.org/issue45703
        _NamespacePath._epoch += 1

    @staticmethod
    def _path_hooks(path):
        """Search sys.path_hooks for a finder for 'path'."""
        if sys.path_hooks is not None and not sys.path_hooks:
            _warnings.warn('sys.path_hooks is empty', ImportWarning)
        for hook in sys.path_hooks:
            try:
                return hook(path)
            except ImportError:
                continue
        else:
            return None

    @classmethod
    def _path_importer_cache(cls, path):
        """Get the finder for the path entry from sys.path_importer_cache.

        If the path entry is not in the cache, find the appropriate finder
        and cache it. If no finder is available, store None.

        """
        if path == '':
            try:
                path = _os.getcwd()
            except FileNotFoundError:
                # Don't cache the failure as the cwd can easily change to
                # a valid directory later on.
                return None
        try:
            finder = sys.path_importer_cache[path]
        except KeyError:
            finder = cls._path_hooks(path)
            sys.path_importer_cache[path] = finder
        return finder

    @classmethod
    def _legacy_get_spec(cls, fullname, finder):
        # This would be a good place for a DeprecationWarning if
        # we ended up going that route.
        if hasattr(finder, 'find_loader'):
            msg = (f"{_bootstrap._object_name(finder)}.find_spec() not found; "
                    "falling back to find_loader()")
            _warnings.warn(msg, ImportWarning)
            loader, portions = finder.find_loader(fullname)
        else:
            msg = (f"{_bootstrap._object_name(finder)}.find_spec() not found; "
                    "falling back to find_module()")
            _warnings.warn(msg, ImportWarning)
            loader = finder.find_module(fullname)
            portions = []
        if loader is not None:
            return _bootstrap.spec_from_loader(fullname, loader)
        spec = _bootstrap.ModuleSpec(fullname, None)
        spec.submodule_search_locations = portions
        return spec

    @classmethod
    def _get_spec(cls, fullname, path, target=None):
        """Find the loader or namespace_path for this module/package name."""
        # If this ends up being a namespace package, namespace_path is
        #  the list of paths that will become its __path__
        namespace_path = []
        for entry in path:
            if not isinstance(entry, str):
                continue
            finder = cls._path_importer_cache(entry)
            if finder is not None:
                if hasattr(finder, 'find_spec'):
                    spec = finder.find_spec(fullname, target)
                else:
                    spec = cls._legacy_get_spec(fullname, finder)
                if spec is None:
                    continue
                if spec.loader is not None:
                    return spec
                portions = spec.submodule_search_locations
                if portions is None:
                    raise ImportError('spec missing loader')
                # This is possibly part of a namespace package.
                #  Remember these path entries (if any) for when we
                #  create a namespace package, and continue iterating
                #  on path.
                namespace_path.extend(portions)
        else:
            spec = _bootstrap.ModuleSpec(fullname, None)
            spec.submodule_search_locations = namespace_path
            return spec

    @classmethod
    def find_spec(cls, fullname, path=None, target=None):
        """Try to find a spec for 'fullname' on sys.path or 'path'.

        The search is based on sys.path_hooks and sys.path_importer_cache.
        """
        if path is None:
            path = sys.path
        spec = cls._get_spec(fullname, path, target)
        if spec is None:
            return None
        elif spec.loader is None:
            namespace_path = spec.submodule_search_locations
            if namespace_path:
                # We found at least one namespace path.  Return a spec which
                # can create the namespace package.
                spec.origin = None
                spec.submodule_search_locations = _NamespacePath(fullname, namespace_path, cls._get_spec)
                return spec
            else:
                return None
        else:
            return spec

    @classmethod
    def find_module(cls, fullname, path=None):
        """find the module on sys.path or 'path' based on sys.path_hooks and
        sys.path_importer_cache.

        This method is deprecated.  Use find_spec() instead.

        """
        _warnings.warn("PathFinder.find_module() is deprecated and "
                       "slated for removal in Python 3.12; use find_spec() instead",
                       DeprecationWarning)
        spec = cls.find_spec(fullname, path)
        if spec is None:
            return None
        return spec.loader

    @staticmethod
    def find_distributions(*args, **kwargs):
        """
        Find distributions.

        Return an iterable of all Distribution instances capable of
        loading the metadata for packages matching ``context.name``
        (or all names if ``None`` indicated) along the paths in the list
        of directories ``context.path``.
        """
        from importlib.metadata import MetadataPathFinder
        return MetadataPathFinder.find_distributions(*args, **kwargs)


class FileFinder:

    """File-based finder.

    Interactions with the file system are cached for performance, being
    refreshed when the directory the finder is handling has been modified.

    """

    def __init__(self, path, *loader_details):
        """Initialize with the path to search on and a variable number of
        2-tuples containing the loader and the file suffixes the loader
        recognizes."""
        loaders = []
        for loader, suffixes in loader_details:
            loaders.extend((suffix, loader) for suffix in suffixes)
        self._loaders = loaders
        # Base (directory) path
        if not path or path == '.':
            self.path = _os.getcwd()
        else:
            self.path = _path_abspath(path)
        self._path_mtime = -1
        self._path_cache = set()
        self._relaxed_path_cache = set()

    def invalidate_caches(self):
        """Invalidate the directory mtime."""
        self._path_mtime = -1

    find_module = _find_module_shim

    def find_loader(self, fullname):
        """Try to find a loader for the specified module, or the namespace
        package portions. Returns (loader, list-of-portions).

        This method is deprecated.  Use find_spec() instead.

        """
        _warnings.warn("FileFinder.find_loader() is deprecated and "
                       "slated for removal in Python 3.12; use find_spec() instead",
                       DeprecationWarning)
        spec = self.find_spec(fullname)
        if spec is None:
            return None, []
        return spec.loader, spec.submodule_search_locations or []

    def _get_spec(self, loader_class, fullname, path, smsl, target):
        loader = loader_class(fullname, path)
        return spec_from_file_location(fullname, path, loader=loader,
                                       submodule_search_locations=smsl)

    def find_spec(self, fullname, target=None):
        """Try to find a spec for the specified module.

        Returns the matching spec, or None if not found.
        """
        is_namespace = False
        tail_module = fullname.rpartition('.')[2]
        try:
            mtime = _path_stat(self.path or _os.getcwd()).st_mtime
        except OSError:
            mtime = -1
        if mtime != self._path_mtime:
            self._fill_cache()
            self._path_mtime = mtime
        # tail_module keeps the original casing, for __file__ and friends
        if _relax_case():
            cache = self._relaxed_path_cache
            cache_module = tail_module.lower()
        else:
            cache = self._path_cache
            cache_module = tail_module
        # Check if the module is the name of a directory (and thus a package).
        if cache_module in cache:
            base_path = _path_join(self.path, tail_module)
            for suffix, loader_class in self._loaders:
                init_filename = '__init__' + suffix
                full_path = _path_join(base_path, init_filename)
                if _path_isfile(full_path):
                    return self._get_spec(loader_class, fullname, full_path, [base_path], target)
            else:
                # If a namespace package, return the path if we don't
                #  find a module in the next section.
                is_namespace = _path_isdir(base_path)
        # Check for a file w/ a proper suffix exists.
        for suffix, loader_class in self._loaders:
            try:
                full_path = _path_join(self.path, tail_module + suffix)
            except ValueError:
                return None
            _bootstrap._verbose_message('trying {}', full_path, verbosity=2)
            if cache_module + suffix in cache:
                if _path_isfile(full_path):
                    return self._get_spec(loader_class, fullname, full_path,
                                          None, target)
        if is_namespace:
            _bootstrap._verbose_message('possible namespace for {}', base_path)
            spec = _bootstrap.ModuleSpec(fullname, None)
            spec.submodule_search_locations = [base_path]
            return spec
        return None

    def _fill_cache(self):
        """Fill the cache of potential modules and packages for this directory."""
        path = self.path
        try:
            contents = _os.listdir(path or _os.getcwd())
        except (FileNotFoundError, PermissionError, NotADirectoryError):
            # Directory has either been removed, turned into a file, or made
            # unreadable.
            contents = []
        # We store two cached versions, to handle runtime changes of the
        # PYTHONCASEOK environment variable.
        if not sys.platform.startswith('win'):
            self._path_cache = set(contents)
        else:
            # Windows users can import modules with case-insensitive file
            # suffixes (for legacy reasons). Make the suffix lowercase here
            # so it's done once instead of for every import. This is safe as
            # the specified suffixes to check against are always specified in a
            # case-sensitive manner.
            lower_suffix_contents = set()
            for item in contents:
                name, dot, suffix = item.partition('.')
                if dot:
                    new_name = f'{name}.{suffix.lower()}'
                else:
                    new_name = name
                lower_suffix_contents.add(new_name)
            self._path_cache = lower_suffix_contents
        if sys.platform.startswith(_CASE_INSENSITIVE_PLATFORMS):
            self._relaxed_path_cache = {fn.lower() for fn in contents}

    @classmethod
    def path_hook(cls, *loader_details):
        """A class method which returns a closure to use on sys.path_hook
        which will return an instance using the specified loaders and the path
        called on the closure.

        If the path called on the closure is not a directory, ImportError is
        raised.

        """
        def path_hook_for_FileFinder(path):
            """Path hook for importlib.machinery.FileFinder."""
            if not _path_isdir(path):
                raise ImportError('only directories are supported', path=path)
            return cls(path, *loader_details)

        return path_hook_for_FileFinder

    def __repr__(self):
        return f'FileFinder({self.path!r})'


# Import setup ###############################################################

def _fix_up_module(ns, name, pathname, cpathname=None):
    # This function is used by PyImport_ExecCodeModuleObject().
    loader = ns.get('__loader__')
    spec = ns.get('__spec__')
    if not loader:
        if spec:
            loader = spec.loader
        elif pathname == cpathname:
            loader = SourcelessFileLoader(name, pathname)
        else:
            loader = SourceFileLoader(name, pathname)
    if not spec:
        spec = spec_from_file_location(name, pathname, loader=loader)
        if cpathname:
            spec.cached = _path_abspath(cpathname)
    try:
        ns['__spec__'] = spec
        ns['__loader__'] = loader
        ns['__file__'] = pathname
        ns['__cached__'] = cpathname
    except Exception:
        # Not important enough to report.
        pass


def _get_supported_file_loaders():
    """Returns a list of file-based module loaders.

    Each item is a tuple (loader, suffixes).
    """
    extensions = ExtensionFileLoader, _imp.extension_suffixes()
    source = SourceFileLoader, SOURCE_SUFFIXES
    bytecode = SourcelessFileLoader, BYTECODE_SUFFIXES
    return [extensions, source, bytecode]


def _set_bootstrap_module(_bootstrap_module):
    global _bootstrap
    _bootstrap = _bootstrap_module


def _install(_bootstrap_module):
    """Install the path-based import components."""
    _set_bootstrap_module(_bootstrap_module)
    supported_loaders = _get_supported_file_loaders()
    sys.path_hooks.extend([FileFinder.path_hook(*supported_loaders)])
    sys.meta_path.append(PathFinder)<|MERGE_RESOLUTION|>--- conflicted
+++ resolved
@@ -439,14 +439,10 @@
 #     Python 3.12a7 3523 (Convert COMPARE_AND_BRANCH back to COMPARE_OP)
 #     Python 3.12a7 3524 (Shrink the BINARY_SUBSCR caches)
 #     Python 3.12b1 3525 (Shrink the CALL caches)
-<<<<<<< HEAD
 #     Python 3.12b1 3526 (Add instrumentation support)
 #     Python 3.12b1 3527 (Add LOAD_SUPER_ATTR)
 #     Python 3.12b1 3528 (Add LOAD_SUPER_ATTR_METHOD specialization)
-=======
-#     Python 3.12a7 3526 (Add instrumentation support)
-#     Python 3.12b1 3527 (Add function.__class_dict__, LOAD_CLASS_DICT, SET_CLASS_DICT)
->>>>>>> e0acb871
+#     Python 3.12b1 3529 (Add PEP 695 changes)
 
 #     Python 3.13 will start with 3550
 
@@ -463,11 +459,7 @@
 # Whenever MAGIC_NUMBER is changed, the ranges in the magic_values array
 # in PC/launcher.c must also be updated.
 
-<<<<<<< HEAD
-MAGIC_NUMBER = (3528).to_bytes(2, 'little') + b'\r\n'
-=======
-MAGIC_NUMBER = (3527).to_bytes(2, 'little') + b'\r\n'
->>>>>>> e0acb871
+MAGIC_NUMBER = (3529).to_bytes(2, 'little') + b'\r\n'
 
 _RAW_MAGIC_NUMBER = int.from_bytes(MAGIC_NUMBER, 'little')  # For import.c
 
