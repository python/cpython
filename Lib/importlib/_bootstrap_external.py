"""Core implementation of path-based import.

This module is NOT meant to be directly imported! It has been designed such
that it can be bootstrapped into Python as the implementation of import. As
such it requires the injection of specific modules and attributes in order to
work. One should use importlib as the public-facing version of this module.

"""
# IMPORTANT: Whenever making changes to this module, be sure to run a top-level
# `make regen-importlib` followed by `make` in order to get the frozen version
# of the module updated. Not doing so will result in the Makefile to fail for
# all others who don't have a ./python around to freeze the module in the early
# stages of compilation.
#

# See importlib._setup() for what is injected into the global namespace.

# When editing this code be aware that code executed at import time CANNOT
# reference any injected objects! This includes not only global code but also
# anything specified at the class level.

# Module injected manually by _set_bootstrap_module()
_bootstrap = None

# Import builtin modules
import _imp
import _io
import sys
import _warnings
import marshal


_MS_WINDOWS = (sys.platform == 'win32')
if _MS_WINDOWS:
    import nt as _os
    import winreg
else:
    import posix as _os


if _MS_WINDOWS:
    path_separators = ['\\', '/']
else:
    path_separators = ['/']
# Assumption made in _path_join()
assert all(len(sep) == 1 for sep in path_separators)
path_sep = path_separators[0]
path_separators = ''.join(path_separators)
_pathseps_with_colon = {f':{s}' for s in path_separators}


# Bootstrap-related code ######################################################
_CASE_INSENSITIVE_PLATFORMS_STR_KEY = 'win',
_CASE_INSENSITIVE_PLATFORMS_BYTES_KEY = 'cygwin', 'darwin'
_CASE_INSENSITIVE_PLATFORMS =  (_CASE_INSENSITIVE_PLATFORMS_BYTES_KEY
                                + _CASE_INSENSITIVE_PLATFORMS_STR_KEY)


def _make_relax_case():
    if sys.platform.startswith(_CASE_INSENSITIVE_PLATFORMS):
        if sys.platform.startswith(_CASE_INSENSITIVE_PLATFORMS_STR_KEY):
            key = 'PYTHONCASEOK'
        else:
            key = b'PYTHONCASEOK'

        def _relax_case():
            """True if filenames must be checked case-insensitively and ignore environment flags are not set."""
            return not sys.flags.ignore_environment and key in _os.environ
    else:
        def _relax_case():
            """True if filenames must be checked case-insensitively."""
            return False
    return _relax_case

_relax_case = _make_relax_case()


def _pack_uint32(x):
    """Convert a 32-bit integer to little-endian."""
    return (int(x) & 0xFFFFFFFF).to_bytes(4, 'little')


def _unpack_uint32(data):
    """Convert 4 bytes in little-endian to an integer."""
    assert len(data) == 4
    return int.from_bytes(data, 'little')

def _unpack_uint16(data):
    """Convert 2 bytes in little-endian to an integer."""
    assert len(data) == 2
    return int.from_bytes(data, 'little')


def _path_join(*path_parts):
    """Replacement for os.path.join()."""
    return path_sep.join([part.rstrip(path_separators)
                          for part in path_parts if part])


def _path_split(path):
    """Replacement for os.path.split()."""
    if len(path_separators) == 1:
        front, _, tail = path.rpartition(path_sep)
        return front, tail
    for x in reversed(path):
        if x in path_separators:
            front, tail = path.rsplit(x, maxsplit=1)
            return front, tail
    return '', path


def _path_stat(path):
    """Stat the path.

    Made a separate function to make it easier to override in experiments
    (e.g. cache stat results).

    """
    return _os.stat(path)


def _path_is_mode_type(path, mode):
    """Test whether the path is the specified mode type."""
    try:
        stat_info = _path_stat(path)
    except OSError:
        return False
    return (stat_info.st_mode & 0o170000) == mode


def _path_isfile(path):
    """Replacement for os.path.isfile."""
    return _path_is_mode_type(path, 0o100000)


def _path_isdir(path):
    """Replacement for os.path.isdir."""
    if not path:
        path = _os.getcwd()
    return _path_is_mode_type(path, 0o040000)


def _path_isabs(path):
    """Replacement for os.path.isabs.

    Considers a Windows drive-relative path (no drive, but starts with slash) to
    still be "absolute".
    """
    return path.startswith(path_separators) or path[1:3] in _pathseps_with_colon


def _write_atomic(path, data, mode=0o666):
    """Best-effort function to write data to a path atomically.
    Be prepared to handle a FileExistsError if concurrent writing of the
    temporary file is attempted."""
    # id() is used to generate a pseudo-random filename.
    path_tmp = '{}.{}'.format(path, id(path))
    fd = _os.open(path_tmp,
                  _os.O_EXCL | _os.O_CREAT | _os.O_WRONLY, mode & 0o666)
    try:
        # We first write data to a temporary file, and then use os.replace() to
        # perform an atomic rename.
        with _io.FileIO(fd, 'wb') as file:
            file.write(data)
        _os.replace(path_tmp, path)
    except OSError:
        try:
            _os.unlink(path_tmp)
        except OSError:
            pass
        raise


_code_type = type(_write_atomic.__code__)


# Finder/loader utility code ###############################################

# Magic word to reject .pyc files generated by other Python versions.
# It should change for each incompatible change to the bytecode.
#
# The value of CR and LF is incorporated so if you ever read or write
# a .pyc file in text mode the magic number will be wrong; also, the
# Apple MPW compiler swaps their values, botching string constants.
#
# There were a variety of old schemes for setting the magic number.
# The current working scheme is to increment the previous value by
# 10.
#
# Starting with the adoption of PEP 3147 in Python 3.2, every bump in magic
# number also includes a new "magic tag", i.e. a human readable string used
# to represent the magic number in __pycache__ directories.  When you change
# the magic number, you must also set a new unique magic tag.  Generally this
# can be named after the Python major version of the magic number bump, but
# it can really be anything, as long as it's different than anything else
# that's come before.  The tags are included in the following table, starting
# with Python 3.2a0.
#
# Known values:
#  Python 1.5:   20121
#  Python 1.5.1: 20121
#     Python 1.5.2: 20121
#     Python 1.6:   50428
#     Python 2.0:   50823
#     Python 2.0.1: 50823
#     Python 2.1:   60202
#     Python 2.1.1: 60202
#     Python 2.1.2: 60202
#     Python 2.2:   60717
#     Python 2.3a0: 62011
#     Python 2.3a0: 62021
#     Python 2.3a0: 62011 (!)
#     Python 2.4a0: 62041
#     Python 2.4a3: 62051
#     Python 2.4b1: 62061
#     Python 2.5a0: 62071
#     Python 2.5a0: 62081 (ast-branch)
#     Python 2.5a0: 62091 (with)
#     Python 2.5a0: 62092 (changed WITH_CLEANUP opcode)
#     Python 2.5b3: 62101 (fix wrong code: for x, in ...)
#     Python 2.5b3: 62111 (fix wrong code: x += yield)
#     Python 2.5c1: 62121 (fix wrong lnotab with for loops and
#                          storing constants that should have been removed)
#     Python 2.5c2: 62131 (fix wrong code: for x, in ... in listcomp/genexp)
#     Python 2.6a0: 62151 (peephole optimizations and STORE_MAP opcode)
#     Python 2.6a1: 62161 (WITH_CLEANUP optimization)
#     Python 2.7a0: 62171 (optimize list comprehensions/change LIST_APPEND)
#     Python 2.7a0: 62181 (optimize conditional branches:
#                          introduce POP_JUMP_IF_FALSE and POP_JUMP_IF_TRUE)
#     Python 2.7a0  62191 (introduce SETUP_WITH)
#     Python 2.7a0  62201 (introduce BUILD_SET)
#     Python 2.7a0  62211 (introduce MAP_ADD and SET_ADD)
#     Python 3000:   3000
#                    3010 (removed UNARY_CONVERT)
#                    3020 (added BUILD_SET)
#                    3030 (added keyword-only parameters)
#                    3040 (added signature annotations)
#                    3050 (print becomes a function)
#                    3060 (PEP 3115 metaclass syntax)
#                    3061 (string literals become unicode)
#                    3071 (PEP 3109 raise changes)
#                    3081 (PEP 3137 make __file__ and __name__ unicode)
#                    3091 (kill str8 interning)
#                    3101 (merge from 2.6a0, see 62151)
#                    3103 (__file__ points to source file)
#     Python 3.0a4: 3111 (WITH_CLEANUP optimization).
#     Python 3.0b1: 3131 (lexical exception stacking, including POP_EXCEPT
                          #3021)
#     Python 3.1a1: 3141 (optimize list, set and dict comprehensions:
#                         change LIST_APPEND and SET_ADD, add MAP_ADD #2183)
#     Python 3.1a1: 3151 (optimize conditional branches:
#                         introduce POP_JUMP_IF_FALSE and POP_JUMP_IF_TRUE
                          #4715)
#     Python 3.2a1: 3160 (add SETUP_WITH #6101)
#                   tag: cpython-32
#     Python 3.2a2: 3170 (add DUP_TOP_TWO, remove DUP_TOPX and ROT_FOUR #9225)
#                   tag: cpython-32
#     Python 3.2a3  3180 (add DELETE_DEREF #4617)
#     Python 3.3a1  3190 (__class__ super closure changed)
#     Python 3.3a1  3200 (PEP 3155 __qualname__ added #13448)
#     Python 3.3a1  3210 (added size modulo 2**32 to the pyc header #13645)
#     Python 3.3a2  3220 (changed PEP 380 implementation #14230)
#     Python 3.3a4  3230 (revert changes to implicit __class__ closure #14857)
#     Python 3.4a1  3250 (evaluate positional default arguments before
#                        keyword-only defaults #16967)
#     Python 3.4a1  3260 (add LOAD_CLASSDEREF; allow locals of class to override
#                        free vars #17853)
#     Python 3.4a1  3270 (various tweaks to the __class__ closure #12370)
#     Python 3.4a1  3280 (remove implicit class argument)
#     Python 3.4a4  3290 (changes to __qualname__ computation #19301)
#     Python 3.4a4  3300 (more changes to __qualname__ computation #19301)
#     Python 3.4rc2 3310 (alter __qualname__ computation #20625)
#     Python 3.5a1  3320 (PEP 465: Matrix multiplication operator #21176)
#     Python 3.5b1  3330 (PEP 448: Additional Unpacking Generalizations #2292)
#     Python 3.5b2  3340 (fix dictionary display evaluation order #11205)
#     Python 3.5b3  3350 (add GET_YIELD_FROM_ITER opcode #24400)
#     Python 3.5.2  3351 (fix BUILD_MAP_UNPACK_WITH_CALL opcode #27286)
#     Python 3.6a0  3360 (add FORMAT_VALUE opcode #25483)
#     Python 3.6a1  3361 (lineno delta of code.co_lnotab becomes signed #26107)
#     Python 3.6a2  3370 (16 bit wordcode #26647)
#     Python 3.6a2  3371 (add BUILD_CONST_KEY_MAP opcode #27140)
#     Python 3.6a2  3372 (MAKE_FUNCTION simplification, remove MAKE_CLOSURE
#                         #27095)
#     Python 3.6b1  3373 (add BUILD_STRING opcode #27078)
#     Python 3.6b1  3375 (add SETUP_ANNOTATIONS and STORE_ANNOTATION opcodes
#                         #27985)
#     Python 3.6b1  3376 (simplify CALL_FUNCTIONs & BUILD_MAP_UNPACK_WITH_CALL
                          #27213)
#     Python 3.6b1  3377 (set __class__ cell from type.__new__ #23722)
#     Python 3.6b2  3378 (add BUILD_TUPLE_UNPACK_WITH_CALL #28257)
#     Python 3.6rc1 3379 (more thorough __class__ validation #23722)
#     Python 3.7a1  3390 (add LOAD_METHOD and CALL_METHOD opcodes #26110)
#     Python 3.7a2  3391 (update GET_AITER #31709)
#     Python 3.7a4  3392 (PEP 552: Deterministic pycs #31650)
#     Python 3.7b1  3393 (remove STORE_ANNOTATION opcode #32550)
#     Python 3.7b5  3394 (restored docstring as the first stmt in the body;
#                         this might affected the first line number #32911)
#     Python 3.8a1  3400 (move frame block handling to compiler #17611)
#     Python 3.8a1  3401 (add END_ASYNC_FOR #33041)
#     Python 3.8a1  3410 (PEP570 Python Positional-Only Parameters #36540)
#     Python 3.8b2  3411 (Reverse evaluation order of key: value in dict
#                         comprehensions #35224)
#     Python 3.8b2  3412 (Swap the position of positional args and positional
#                         only args in ast.arguments #37593)
#     Python 3.8b4  3413 (Fix "break" and "continue" in "finally" #37830)
#     Python 3.9a0  3420 (add LOAD_ASSERTION_ERROR #34880)
#     Python 3.9a0  3421 (simplified bytecode for with blocks #32949)
#     Python 3.9a0  3422 (remove BEGIN_FINALLY, END_FINALLY, CALL_FINALLY, POP_FINALLY bytecodes #33387)
#     Python 3.9a2  3423 (add IS_OP, CONTAINS_OP and JUMP_IF_NOT_EXC_MATCH bytecodes #39156)
#     Python 3.9a2  3424 (simplify bytecodes for *value unpacking)
#     Python 3.9a2  3425 (simplify bytecodes for **value unpacking)
#     Python 3.10a1 3430 (Make 'annotations' future by default)
#     Python 3.10a1 3431 (New line number table format -- PEP 626)
#     Python 3.10a2 3432 (Function annotation for MAKE_FUNCTION is changed from dict to tuple bpo-42202)
#     Python 3.10a2 3433 (RERAISE restores f_lasti if oparg != 0)
#     Python 3.10a6 3434 (PEP 634: Structural Pattern Matching)
<<<<<<< HEAD
#     Python 3.10a7 3435 (super-instructions)
=======
#     Python 3.10a7 3435 Use instruction offsets (as opposed to byte offsets).

>>>>>>> c5354c04
#
# MAGIC must change whenever the bytecode emitted by the compiler may no
# longer be understood by older implementations of the eval loop (usually
# due to the addition of new opcodes).
#
# Whenever MAGIC_NUMBER is changed, the ranges in the magic_values array
# in PC/launcher.c must also be updated.

MAGIC_NUMBER = (3435).to_bytes(2, 'little') + b'\r\n'
_RAW_MAGIC_NUMBER = int.from_bytes(MAGIC_NUMBER, 'little')  # For import.c

_PYCACHE = '__pycache__'
_OPT = 'opt-'

SOURCE_SUFFIXES = ['.py']
if _MS_WINDOWS:
    SOURCE_SUFFIXES.append('.pyw')

EXTENSION_SUFFIXES = _imp.extension_suffixes()

BYTECODE_SUFFIXES = ['.pyc']
# Deprecated.
DEBUG_BYTECODE_SUFFIXES = OPTIMIZED_BYTECODE_SUFFIXES = BYTECODE_SUFFIXES

def cache_from_source(path, debug_override=None, *, optimization=None):
    """Given the path to a .py file, return the path to its .pyc file.

    The .py file does not need to exist; this simply returns the path to the
    .pyc file calculated as if the .py file were imported.

    The 'optimization' parameter controls the presumed optimization level of
    the bytecode file. If 'optimization' is not None, the string representation
    of the argument is taken and verified to be alphanumeric (else ValueError
    is raised).

    The debug_override parameter is deprecated. If debug_override is not None,
    a True value is the same as setting 'optimization' to the empty string
    while a False value is equivalent to setting 'optimization' to '1'.

    If sys.implementation.cache_tag is None then NotImplementedError is raised.

    """
    if debug_override is not None:
        _warnings.warn('the debug_override parameter is deprecated; use '
                       "'optimization' instead", DeprecationWarning)
        if optimization is not None:
            message = 'debug_override or optimization must be set to None'
            raise TypeError(message)
        optimization = '' if debug_override else 1
    path = _os.fspath(path)
    head, tail = _path_split(path)
    base, sep, rest = tail.rpartition('.')
    tag = sys.implementation.cache_tag
    if tag is None:
        raise NotImplementedError('sys.implementation.cache_tag is None')
    almost_filename = ''.join([(base if base else rest), sep, tag])
    if optimization is None:
        if sys.flags.optimize == 0:
            optimization = ''
        else:
            optimization = sys.flags.optimize
    optimization = str(optimization)
    if optimization != '':
        if not optimization.isalnum():
            raise ValueError('{!r} is not alphanumeric'.format(optimization))
        almost_filename = '{}.{}{}'.format(almost_filename, _OPT, optimization)
    filename = almost_filename + BYTECODE_SUFFIXES[0]
    if sys.pycache_prefix is not None:
        # We need an absolute path to the py file to avoid the possibility of
        # collisions within sys.pycache_prefix, if someone has two different
        # `foo/bar.py` on their system and they import both of them using the
        # same sys.pycache_prefix. Let's say sys.pycache_prefix is
        # `C:\Bytecode`; the idea here is that if we get `Foo\Bar`, we first
        # make it absolute (`C:\Somewhere\Foo\Bar`), then make it root-relative
        # (`Somewhere\Foo\Bar`), so we end up placing the bytecode file in an
        # unambiguous `C:\Bytecode\Somewhere\Foo\Bar\`.
        if not _path_isabs(head):
            head = _path_join(_os.getcwd(), head)

        # Strip initial drive from a Windows path. We know we have an absolute
        # path here, so the second part of the check rules out a POSIX path that
        # happens to contain a colon at the second character.
        if head[1] == ':' and head[0] not in path_separators:
            head = head[2:]

        # Strip initial path separator from `head` to complete the conversion
        # back to a root-relative path before joining.
        return _path_join(
            sys.pycache_prefix,
            head.lstrip(path_separators),
            filename,
        )
    return _path_join(head, _PYCACHE, filename)


def source_from_cache(path):
    """Given the path to a .pyc. file, return the path to its .py file.

    The .pyc file does not need to exist; this simply returns the path to
    the .py file calculated to correspond to the .pyc file.  If path does
    not conform to PEP 3147/488 format, ValueError will be raised. If
    sys.implementation.cache_tag is None then NotImplementedError is raised.

    """
    if sys.implementation.cache_tag is None:
        raise NotImplementedError('sys.implementation.cache_tag is None')
    path = _os.fspath(path)
    head, pycache_filename = _path_split(path)
    found_in_pycache_prefix = False
    if sys.pycache_prefix is not None:
        stripped_path = sys.pycache_prefix.rstrip(path_separators)
        if head.startswith(stripped_path + path_sep):
            head = head[len(stripped_path):]
            found_in_pycache_prefix = True
    if not found_in_pycache_prefix:
        head, pycache = _path_split(head)
        if pycache != _PYCACHE:
            raise ValueError(f'{_PYCACHE} not bottom-level directory in '
                             f'{path!r}')
    dot_count = pycache_filename.count('.')
    if dot_count not in {2, 3}:
        raise ValueError(f'expected only 2 or 3 dots in {pycache_filename!r}')
    elif dot_count == 3:
        optimization = pycache_filename.rsplit('.', 2)[-2]
        if not optimization.startswith(_OPT):
            raise ValueError("optimization portion of filename does not start "
                             f"with {_OPT!r}")
        opt_level = optimization[len(_OPT):]
        if not opt_level.isalnum():
            raise ValueError(f"optimization level {optimization!r} is not an "
                             "alphanumeric value")
    base_filename = pycache_filename.partition('.')[0]
    return _path_join(head, base_filename + SOURCE_SUFFIXES[0])


def _get_sourcefile(bytecode_path):
    """Convert a bytecode file path to a source path (if possible).

    This function exists purely for backwards-compatibility for
    PyImport_ExecCodeModuleWithFilenames() in the C API.

    """
    if len(bytecode_path) == 0:
        return None
    rest, _, extension = bytecode_path.rpartition('.')
    if not rest or extension.lower()[-3:-1] != 'py':
        return bytecode_path
    try:
        source_path = source_from_cache(bytecode_path)
    except (NotImplementedError, ValueError):
        source_path = bytecode_path[:-1]
    return source_path if _path_isfile(source_path) else bytecode_path


def _get_cached(filename):
    if filename.endswith(tuple(SOURCE_SUFFIXES)):
        try:
            return cache_from_source(filename)
        except NotImplementedError:
            pass
    elif filename.endswith(tuple(BYTECODE_SUFFIXES)):
        return filename
    else:
        return None


def _calc_mode(path):
    """Calculate the mode permissions for a bytecode file."""
    try:
        mode = _path_stat(path).st_mode
    except OSError:
        mode = 0o666
    # We always ensure write access so we can update cached files
    # later even when the source files are read-only on Windows (#6074)
    mode |= 0o200
    return mode


def _check_name(method):
    """Decorator to verify that the module being requested matches the one the
    loader can handle.

    The first argument (self) must define _name which the second argument is
    compared against. If the comparison fails then ImportError is raised.

    """
    def _check_name_wrapper(self, name=None, *args, **kwargs):
        if name is None:
            name = self.name
        elif self.name != name:
            raise ImportError('loader for %s cannot handle %s' %
                                (self.name, name), name=name)
        return method(self, name, *args, **kwargs)

    # FIXME: @_check_name is used to define class methods before the
    # _bootstrap module is set by _set_bootstrap_module().
    if _bootstrap is not None:
        _wrap = _bootstrap._wrap
    else:
        def _wrap(new, old):
            for replace in ['__module__', '__name__', '__qualname__', '__doc__']:
                if hasattr(old, replace):
                    setattr(new, replace, getattr(old, replace))
            new.__dict__.update(old.__dict__)

    _wrap(_check_name_wrapper, method)
    return _check_name_wrapper


def _find_module_shim(self, fullname):
    """Try to find a loader for the specified module by delegating to
    self.find_loader().

    This method is deprecated in favor of finder.find_spec().

    """
    # Call find_loader(). If it returns a string (indicating this
    # is a namespace package portion), generate a warning and
    # return None.
    loader, portions = self.find_loader(fullname)
    if loader is None and len(portions):
        msg = 'Not importing directory {}: missing __init__'
        _warnings.warn(msg.format(portions[0]), ImportWarning)
    return loader


def _classify_pyc(data, name, exc_details):
    """Perform basic validity checking of a pyc header and return the flags field,
    which determines how the pyc should be further validated against the source.

    *data* is the contents of the pyc file. (Only the first 16 bytes are
    required, though.)

    *name* is the name of the module being imported. It is used for logging.

    *exc_details* is a dictionary passed to ImportError if it raised for
    improved debugging.

    ImportError is raised when the magic number is incorrect or when the flags
    field is invalid. EOFError is raised when the data is found to be truncated.

    """
    magic = data[:4]
    if magic != MAGIC_NUMBER:
        message = f'bad magic number in {name!r}: {magic!r}'
        _bootstrap._verbose_message('{}', message)
        raise ImportError(message, **exc_details)
    if len(data) < 16:
        message = f'reached EOF while reading pyc header of {name!r}'
        _bootstrap._verbose_message('{}', message)
        raise EOFError(message)
    flags = _unpack_uint32(data[4:8])
    # Only the first two flags are defined.
    if flags & ~0b11:
        message = f'invalid flags {flags!r} in {name!r}'
        raise ImportError(message, **exc_details)
    return flags


def _validate_timestamp_pyc(data, source_mtime, source_size, name,
                            exc_details):
    """Validate a pyc against the source last-modified time.

    *data* is the contents of the pyc file. (Only the first 16 bytes are
    required.)

    *source_mtime* is the last modified timestamp of the source file.

    *source_size* is None or the size of the source file in bytes.

    *name* is the name of the module being imported. It is used for logging.

    *exc_details* is a dictionary passed to ImportError if it raised for
    improved debugging.

    An ImportError is raised if the bytecode is stale.

    """
    if _unpack_uint32(data[8:12]) != (source_mtime & 0xFFFFFFFF):
        message = f'bytecode is stale for {name!r}'
        _bootstrap._verbose_message('{}', message)
        raise ImportError(message, **exc_details)
    if (source_size is not None and
        _unpack_uint32(data[12:16]) != (source_size & 0xFFFFFFFF)):
        raise ImportError(f'bytecode is stale for {name!r}', **exc_details)


def _validate_hash_pyc(data, source_hash, name, exc_details):
    """Validate a hash-based pyc by checking the real source hash against the one in
    the pyc header.

    *data* is the contents of the pyc file. (Only the first 16 bytes are
    required.)

    *source_hash* is the importlib.util.source_hash() of the source file.

    *name* is the name of the module being imported. It is used for logging.

    *exc_details* is a dictionary passed to ImportError if it raised for
    improved debugging.

    An ImportError is raised if the bytecode is stale.

    """
    if data[8:16] != source_hash:
        raise ImportError(
            f'hash in bytecode doesn\'t match hash of source {name!r}',
            **exc_details,
        )


def _compile_bytecode(data, name=None, bytecode_path=None, source_path=None):
    """Compile bytecode as found in a pyc."""
    code = marshal.loads(data)
    if isinstance(code, _code_type):
        _bootstrap._verbose_message('code object from {!r}', bytecode_path)
        if source_path is not None:
            _imp._fix_co_filename(code, source_path)
        return code
    else:
        raise ImportError('Non-code object in {!r}'.format(bytecode_path),
                          name=name, path=bytecode_path)


def _code_to_timestamp_pyc(code, mtime=0, source_size=0):
    "Produce the data for a timestamp-based pyc."
    data = bytearray(MAGIC_NUMBER)
    data.extend(_pack_uint32(0))
    data.extend(_pack_uint32(mtime))
    data.extend(_pack_uint32(source_size))
    data.extend(marshal.dumps(code))
    return data


def _code_to_hash_pyc(code, source_hash, checked=True):
    "Produce the data for a hash-based pyc."
    data = bytearray(MAGIC_NUMBER)
    flags = 0b1 | checked << 1
    data.extend(_pack_uint32(flags))
    assert len(source_hash) == 8
    data.extend(source_hash)
    data.extend(marshal.dumps(code))
    return data


def decode_source(source_bytes):
    """Decode bytes representing source code and return the string.

    Universal newline support is used in the decoding.
    """
    import tokenize  # To avoid bootstrap issues.
    source_bytes_readline = _io.BytesIO(source_bytes).readline
    encoding = tokenize.detect_encoding(source_bytes_readline)
    newline_decoder = _io.IncrementalNewlineDecoder(None, True)
    return newline_decoder.decode(source_bytes.decode(encoding[0]))


# Module specifications #######################################################

_POPULATE = object()


def spec_from_file_location(name, location=None, *, loader=None,
                            submodule_search_locations=_POPULATE):
    """Return a module spec based on a file location.

    To indicate that the module is a package, set
    submodule_search_locations to a list of directory paths.  An
    empty list is sufficient, though its not otherwise useful to the
    import system.

    The loader must take a spec as its only __init__() arg.

    """
    if location is None:
        # The caller may simply want a partially populated location-
        # oriented spec.  So we set the location to a bogus value and
        # fill in as much as we can.
        location = '<unknown>'
        if hasattr(loader, 'get_filename'):
            # ExecutionLoader
            try:
                location = loader.get_filename(name)
            except ImportError:
                pass
    else:
        location = _os.fspath(location)

    # If the location is on the filesystem, but doesn't actually exist,
    # we could return None here, indicating that the location is not
    # valid.  However, we don't have a good way of testing since an
    # indirect location (e.g. a zip file or URL) will look like a
    # non-existent file relative to the filesystem.

    spec = _bootstrap.ModuleSpec(name, loader, origin=location)
    spec._set_fileattr = True

    # Pick a loader if one wasn't provided.
    if loader is None:
        for loader_class, suffixes in _get_supported_file_loaders():
            if location.endswith(tuple(suffixes)):
                loader = loader_class(name, location)
                spec.loader = loader
                break
        else:
            return None

    # Set submodule_search_paths appropriately.
    if submodule_search_locations is _POPULATE:
        # Check the loader.
        if hasattr(loader, 'is_package'):
            try:
                is_package = loader.is_package(name)
            except ImportError:
                pass
            else:
                if is_package:
                    spec.submodule_search_locations = []
    else:
        spec.submodule_search_locations = submodule_search_locations
    if spec.submodule_search_locations == []:
        if location:
            dirname = _path_split(location)[0]
            spec.submodule_search_locations.append(dirname)

    return spec


# Loaders #####################################################################

class WindowsRegistryFinder:

    """Meta path finder for modules declared in the Windows registry."""

    REGISTRY_KEY = (
        'Software\\Python\\PythonCore\\{sys_version}'
        '\\Modules\\{fullname}')
    REGISTRY_KEY_DEBUG = (
        'Software\\Python\\PythonCore\\{sys_version}'
        '\\Modules\\{fullname}\\Debug')
    DEBUG_BUILD = (_MS_WINDOWS and '_d.pyd' in EXTENSION_SUFFIXES)

    @staticmethod
    def _open_registry(key):
        try:
            return winreg.OpenKey(winreg.HKEY_CURRENT_USER, key)
        except OSError:
            return winreg.OpenKey(winreg.HKEY_LOCAL_MACHINE, key)

    @classmethod
    def _search_registry(cls, fullname):
        if cls.DEBUG_BUILD:
            registry_key = cls.REGISTRY_KEY_DEBUG
        else:
            registry_key = cls.REGISTRY_KEY
        key = registry_key.format(fullname=fullname,
                                  sys_version='%d.%d' % sys.version_info[:2])
        try:
            with cls._open_registry(key) as hkey:
                filepath = winreg.QueryValue(hkey, '')
        except OSError:
            return None
        return filepath

    @classmethod
    def find_spec(cls, fullname, path=None, target=None):
        filepath = cls._search_registry(fullname)
        if filepath is None:
            return None
        try:
            _path_stat(filepath)
        except OSError:
            return None
        for loader, suffixes in _get_supported_file_loaders():
            if filepath.endswith(tuple(suffixes)):
                spec = _bootstrap.spec_from_loader(fullname,
                                                   loader(fullname, filepath),
                                                   origin=filepath)
                return spec

    @classmethod
    def find_module(cls, fullname, path=None):
        """Find module named in the registry.

        This method is deprecated.  Use exec_module() instead.

        """
        spec = cls.find_spec(fullname, path)
        if spec is not None:
            return spec.loader
        else:
            return None


class _LoaderBasics:

    """Base class of common code needed by both SourceLoader and
    SourcelessFileLoader."""

    def is_package(self, fullname):
        """Concrete implementation of InspectLoader.is_package by checking if
        the path returned by get_filename has a filename of '__init__.py'."""
        filename = _path_split(self.get_filename(fullname))[1]
        filename_base = filename.rsplit('.', 1)[0]
        tail_name = fullname.rpartition('.')[2]
        return filename_base == '__init__' and tail_name != '__init__'

    def create_module(self, spec):
        """Use default semantics for module creation."""

    def exec_module(self, module):
        """Execute the module."""
        code = self.get_code(module.__name__)
        if code is None:
            raise ImportError('cannot load module {!r} when get_code() '
                              'returns None'.format(module.__name__))
        _bootstrap._call_with_frames_removed(exec, code, module.__dict__)

    def load_module(self, fullname):
        """This method is deprecated."""
        # Warning implemented in _load_module_shim().
        return _bootstrap._load_module_shim(self, fullname)


class SourceLoader(_LoaderBasics):

    def path_mtime(self, path):
        """Optional method that returns the modification time (an int) for the
        specified path (a str).

        Raises OSError when the path cannot be handled.
        """
        raise OSError

    def path_stats(self, path):
        """Optional method returning a metadata dict for the specified
        path (a str).

        Possible keys:
        - 'mtime' (mandatory) is the numeric timestamp of last source
          code modification;
        - 'size' (optional) is the size in bytes of the source code.

        Implementing this method allows the loader to read bytecode files.
        Raises OSError when the path cannot be handled.
        """
        return {'mtime': self.path_mtime(path)}

    def _cache_bytecode(self, source_path, cache_path, data):
        """Optional method which writes data (bytes) to a file path (a str).

        Implementing this method allows for the writing of bytecode files.

        The source path is needed in order to correctly transfer permissions
        """
        # For backwards compatibility, we delegate to set_data()
        return self.set_data(cache_path, data)

    def set_data(self, path, data):
        """Optional method which writes data (bytes) to a file path (a str).

        Implementing this method allows for the writing of bytecode files.
        """


    def get_source(self, fullname):
        """Concrete implementation of InspectLoader.get_source."""
        path = self.get_filename(fullname)
        try:
            source_bytes = self.get_data(path)
        except OSError as exc:
            raise ImportError('source not available through get_data()',
                              name=fullname) from exc
        return decode_source(source_bytes)

    def source_to_code(self, data, path, *, _optimize=-1):
        """Return the code object compiled from source.

        The 'data' argument can be any object type that compile() supports.
        """
        return _bootstrap._call_with_frames_removed(compile, data, path, 'exec',
                                        dont_inherit=True, optimize=_optimize)

    def get_code(self, fullname):
        """Concrete implementation of InspectLoader.get_code.

        Reading of bytecode requires path_stats to be implemented. To write
        bytecode, set_data must also be implemented.

        """
        source_path = self.get_filename(fullname)
        source_mtime = None
        source_bytes = None
        source_hash = None
        hash_based = False
        check_source = True
        try:
            bytecode_path = cache_from_source(source_path)
        except NotImplementedError:
            bytecode_path = None
        else:
            try:
                st = self.path_stats(source_path)
            except OSError:
                pass
            else:
                source_mtime = int(st['mtime'])
                try:
                    data = self.get_data(bytecode_path)
                except OSError:
                    pass
                else:
                    exc_details = {
                        'name': fullname,
                        'path': bytecode_path,
                    }
                    try:
                        flags = _classify_pyc(data, fullname, exc_details)
                        bytes_data = memoryview(data)[16:]
                        hash_based = flags & 0b1 != 0
                        if hash_based:
                            check_source = flags & 0b10 != 0
                            if (_imp.check_hash_based_pycs != 'never' and
                                (check_source or
                                 _imp.check_hash_based_pycs == 'always')):
                                source_bytes = self.get_data(source_path)
                                source_hash = _imp.source_hash(
                                    _RAW_MAGIC_NUMBER,
                                    source_bytes,
                                )
                                _validate_hash_pyc(data, source_hash, fullname,
                                                   exc_details)
                        else:
                            _validate_timestamp_pyc(
                                data,
                                source_mtime,
                                st['size'],
                                fullname,
                                exc_details,
                            )
                    except (ImportError, EOFError):
                        pass
                    else:
                        _bootstrap._verbose_message('{} matches {}', bytecode_path,
                                                    source_path)
                        return _compile_bytecode(bytes_data, name=fullname,
                                                 bytecode_path=bytecode_path,
                                                 source_path=source_path)
        if source_bytes is None:
            source_bytes = self.get_data(source_path)
        code_object = self.source_to_code(source_bytes, source_path)
        _bootstrap._verbose_message('code object from {}', source_path)
        if (not sys.dont_write_bytecode and bytecode_path is not None and
                source_mtime is not None):
            if hash_based:
                if source_hash is None:
                    source_hash = _imp.source_hash(source_bytes)
                data = _code_to_hash_pyc(code_object, source_hash, check_source)
            else:
                data = _code_to_timestamp_pyc(code_object, source_mtime,
                                              len(source_bytes))
            try:
                self._cache_bytecode(source_path, bytecode_path, data)
            except NotImplementedError:
                pass
        return code_object


class FileLoader:

    """Base file loader class which implements the loader protocol methods that
    require file system usage."""

    def __init__(self, fullname, path):
        """Cache the module name and the path to the file found by the
        finder."""
        self.name = fullname
        self.path = path

    def __eq__(self, other):
        return (self.__class__ == other.__class__ and
                self.__dict__ == other.__dict__)

    def __hash__(self):
        return hash(self.name) ^ hash(self.path)

    @_check_name
    def load_module(self, fullname):
        """Load a module from a file.

        This method is deprecated.  Use exec_module() instead.

        """
        # The only reason for this method is for the name check.
        # Issue #14857: Avoid the zero-argument form of super so the implementation
        # of that form can be updated without breaking the frozen module.
        return super(FileLoader, self).load_module(fullname)

    @_check_name
    def get_filename(self, fullname):
        """Return the path to the source file as found by the finder."""
        return self.path

    def get_data(self, path):
        """Return the data from path as raw bytes."""
        if isinstance(self, (SourceLoader, ExtensionFileLoader)):
            with _io.open_code(str(path)) as file:
                return file.read()
        else:
            with _io.FileIO(path, 'r') as file:
                return file.read()

    @_check_name
    def get_resource_reader(self, module):
        from importlib.readers import FileReader
        return FileReader(self)


class SourceFileLoader(FileLoader, SourceLoader):

    """Concrete implementation of SourceLoader using the file system."""

    def path_stats(self, path):
        """Return the metadata for the path."""
        st = _path_stat(path)
        return {'mtime': st.st_mtime, 'size': st.st_size}

    def _cache_bytecode(self, source_path, bytecode_path, data):
        # Adapt between the two APIs
        mode = _calc_mode(source_path)
        return self.set_data(bytecode_path, data, _mode=mode)

    def set_data(self, path, data, *, _mode=0o666):
        """Write bytes data to a file."""
        parent, filename = _path_split(path)
        path_parts = []
        # Figure out what directories are missing.
        while parent and not _path_isdir(parent):
            parent, part = _path_split(parent)
            path_parts.append(part)
        # Create needed directories.
        for part in reversed(path_parts):
            parent = _path_join(parent, part)
            try:
                _os.mkdir(parent)
            except FileExistsError:
                # Probably another Python process already created the dir.
                continue
            except OSError as exc:
                # Could be a permission error, read-only filesystem: just forget
                # about writing the data.
                _bootstrap._verbose_message('could not create {!r}: {!r}',
                                            parent, exc)
                return
        try:
            _write_atomic(path, data, _mode)
            _bootstrap._verbose_message('created {!r}', path)
        except OSError as exc:
            # Same as above: just don't write the bytecode.
            _bootstrap._verbose_message('could not create {!r}: {!r}', path,
                                        exc)


class SourcelessFileLoader(FileLoader, _LoaderBasics):

    """Loader which handles sourceless file imports."""

    def get_code(self, fullname):
        path = self.get_filename(fullname)
        data = self.get_data(path)
        # Call _classify_pyc to do basic validation of the pyc but ignore the
        # result. There's no source to check against.
        exc_details = {
            'name': fullname,
            'path': path,
        }
        _classify_pyc(data, fullname, exc_details)
        return _compile_bytecode(
            memoryview(data)[16:],
            name=fullname,
            bytecode_path=path,
        )

    def get_source(self, fullname):
        """Return None as there is no source code."""
        return None


class ExtensionFileLoader(FileLoader, _LoaderBasics):

    """Loader for extension modules.

    The constructor is designed to work with FileFinder.

    """

    def __init__(self, name, path):
        self.name = name
        self.path = path

    def __eq__(self, other):
        return (self.__class__ == other.__class__ and
                self.__dict__ == other.__dict__)

    def __hash__(self):
        return hash(self.name) ^ hash(self.path)

    def create_module(self, spec):
        """Create an unitialized extension module"""
        module = _bootstrap._call_with_frames_removed(
            _imp.create_dynamic, spec)
        _bootstrap._verbose_message('extension module {!r} loaded from {!r}',
                         spec.name, self.path)
        return module

    def exec_module(self, module):
        """Initialize an extension module"""
        _bootstrap._call_with_frames_removed(_imp.exec_dynamic, module)
        _bootstrap._verbose_message('extension module {!r} executed from {!r}',
                         self.name, self.path)

    def is_package(self, fullname):
        """Return True if the extension module is a package."""
        file_name = _path_split(self.path)[1]
        return any(file_name == '__init__' + suffix
                   for suffix in EXTENSION_SUFFIXES)

    def get_code(self, fullname):
        """Return None as an extension module cannot create a code object."""
        return None

    def get_source(self, fullname):
        """Return None as extension modules have no source code."""
        return None

    @_check_name
    def get_filename(self, fullname):
        """Return the path to the source file as found by the finder."""
        return self.path


class _NamespacePath:
    """Represents a namespace package's path.  It uses the module name
    to find its parent module, and from there it looks up the parent's
    __path__.  When this changes, the module's own path is recomputed,
    using path_finder.  For top-level modules, the parent module's path
    is sys.path."""

    def __init__(self, name, path, path_finder):
        self._name = name
        self._path = path
        self._last_parent_path = tuple(self._get_parent_path())
        self._path_finder = path_finder

    def _find_parent_path_names(self):
        """Returns a tuple of (parent-module-name, parent-path-attr-name)"""
        parent, dot, me = self._name.rpartition('.')
        if dot == '':
            # This is a top-level module. sys.path contains the parent path.
            return 'sys', 'path'
        # Not a top-level module. parent-module.__path__ contains the
        #  parent path.
        return parent, '__path__'

    def _get_parent_path(self):
        parent_module_name, path_attr_name = self._find_parent_path_names()
        return getattr(sys.modules[parent_module_name], path_attr_name)

    def _recalculate(self):
        # If the parent's path has changed, recalculate _path
        parent_path = tuple(self._get_parent_path()) # Make a copy
        if parent_path != self._last_parent_path:
            spec = self._path_finder(self._name, parent_path)
            # Note that no changes are made if a loader is returned, but we
            #  do remember the new parent path
            if spec is not None and spec.loader is None:
                if spec.submodule_search_locations:
                    self._path = spec.submodule_search_locations
            self._last_parent_path = parent_path     # Save the copy
        return self._path

    def __iter__(self):
        return iter(self._recalculate())

    def __getitem__(self, index):
        return self._recalculate()[index]

    def __setitem__(self, index, path):
        self._path[index] = path

    def __len__(self):
        return len(self._recalculate())

    def __repr__(self):
        return '_NamespacePath({!r})'.format(self._path)

    def __contains__(self, item):
        return item in self._recalculate()

    def append(self, item):
        self._path.append(item)


# We use this exclusively in module_from_spec() for backward-compatibility.
class _NamespaceLoader:
    def __init__(self, name, path, path_finder):
        self._path = _NamespacePath(name, path, path_finder)

    @staticmethod
    def module_repr(module):
        """Return repr for the module.

        The method is deprecated.  The import machinery does the job itself.

        """
        _warnings.warn("_NamespaceLoader.module_repr() is deprecated and "
                       "slated for removal in Python 3.12", DeprecationWarning)
        return '<module {!r} (namespace)>'.format(module.__name__)

    def is_package(self, fullname):
        return True

    def get_source(self, fullname):
        return ''

    def get_code(self, fullname):
        return compile('', '<string>', 'exec', dont_inherit=True)

    def create_module(self, spec):
        """Use default semantics for module creation."""

    def exec_module(self, module):
        pass

    def load_module(self, fullname):
        """Load a namespace module.

        This method is deprecated.  Use exec_module() instead.

        """
        # The import system never calls this method.
        _bootstrap._verbose_message('namespace module loaded with path {!r}',
                                    self._path)
        # Warning implemented in _load_module_shim().
        return _bootstrap._load_module_shim(self, fullname)

    def get_resource_reader(self, module):
        from importlib.readers import NamespaceReader
        return NamespaceReader(self._path)


# Finders #####################################################################

class PathFinder:

    """Meta path finder for sys.path and package __path__ attributes."""

    @staticmethod
    def invalidate_caches():
        """Call the invalidate_caches() method on all path entry finders
        stored in sys.path_importer_caches (where implemented)."""
        for name, finder in list(sys.path_importer_cache.items()):
            if finder is None:
                del sys.path_importer_cache[name]
            elif hasattr(finder, 'invalidate_caches'):
                finder.invalidate_caches()

    @staticmethod
    def _path_hooks(path):
        """Search sys.path_hooks for a finder for 'path'."""
        if sys.path_hooks is not None and not sys.path_hooks:
            _warnings.warn('sys.path_hooks is empty', ImportWarning)
        for hook in sys.path_hooks:
            try:
                return hook(path)
            except ImportError:
                continue
        else:
            return None

    @classmethod
    def _path_importer_cache(cls, path):
        """Get the finder for the path entry from sys.path_importer_cache.

        If the path entry is not in the cache, find the appropriate finder
        and cache it. If no finder is available, store None.

        """
        if path == '':
            try:
                path = _os.getcwd()
            except FileNotFoundError:
                # Don't cache the failure as the cwd can easily change to
                # a valid directory later on.
                return None
        try:
            finder = sys.path_importer_cache[path]
        except KeyError:
            finder = cls._path_hooks(path)
            sys.path_importer_cache[path] = finder
        return finder

    @classmethod
    def _legacy_get_spec(cls, fullname, finder):
        # This would be a good place for a DeprecationWarning if
        # we ended up going that route.
        if hasattr(finder, 'find_loader'):
            msg = (f"{_bootstrap._object_name(finder)}.find_spec() not found; "
                    "falling back to find_loader()")
            _warnings.warn(msg, ImportWarning)
            loader, portions = finder.find_loader(fullname)
        else:
            msg = (f"{_bootstrap._object_name(finder)}.find_spec() not found; "
                    "falling back to find_module()")
            _warnings.warn(msg, ImportWarning)
            loader = finder.find_module(fullname)
            portions = []
        if loader is not None:
            return _bootstrap.spec_from_loader(fullname, loader)
        spec = _bootstrap.ModuleSpec(fullname, None)
        spec.submodule_search_locations = portions
        return spec

    @classmethod
    def _get_spec(cls, fullname, path, target=None):
        """Find the loader or namespace_path for this module/package name."""
        # If this ends up being a namespace package, namespace_path is
        #  the list of paths that will become its __path__
        namespace_path = []
        for entry in path:
            if not isinstance(entry, (str, bytes)):
                continue
            finder = cls._path_importer_cache(entry)
            if finder is not None:
                if hasattr(finder, 'find_spec'):
                    spec = finder.find_spec(fullname, target)
                else:
                    spec = cls._legacy_get_spec(fullname, finder)
                if spec is None:
                    continue
                if spec.loader is not None:
                    return spec
                portions = spec.submodule_search_locations
                if portions is None:
                    raise ImportError('spec missing loader')
                # This is possibly part of a namespace package.
                #  Remember these path entries (if any) for when we
                #  create a namespace package, and continue iterating
                #  on path.
                namespace_path.extend(portions)
        else:
            spec = _bootstrap.ModuleSpec(fullname, None)
            spec.submodule_search_locations = namespace_path
            return spec

    @classmethod
    def find_spec(cls, fullname, path=None, target=None):
        """Try to find a spec for 'fullname' on sys.path or 'path'.

        The search is based on sys.path_hooks and sys.path_importer_cache.
        """
        if path is None:
            path = sys.path
        spec = cls._get_spec(fullname, path, target)
        if spec is None:
            return None
        elif spec.loader is None:
            namespace_path = spec.submodule_search_locations
            if namespace_path:
                # We found at least one namespace path.  Return a spec which
                # can create the namespace package.
                spec.origin = None
                spec.submodule_search_locations = _NamespacePath(fullname, namespace_path, cls._get_spec)
                return spec
            else:
                return None
        else:
            return spec

    @classmethod
    def find_module(cls, fullname, path=None):
        """find the module on sys.path or 'path' based on sys.path_hooks and
        sys.path_importer_cache.

        This method is deprecated.  Use find_spec() instead.

        """
        spec = cls.find_spec(fullname, path)
        if spec is None:
            return None
        return spec.loader

    @staticmethod
    def find_distributions(*args, **kwargs):
        """
        Find distributions.

        Return an iterable of all Distribution instances capable of
        loading the metadata for packages matching ``context.name``
        (or all names if ``None`` indicated) along the paths in the list
        of directories ``context.path``.
        """
        from importlib.metadata import MetadataPathFinder
        return MetadataPathFinder.find_distributions(*args, **kwargs)


class FileFinder:

    """File-based finder.

    Interactions with the file system are cached for performance, being
    refreshed when the directory the finder is handling has been modified.

    """

    def __init__(self, path, *loader_details):
        """Initialize with the path to search on and a variable number of
        2-tuples containing the loader and the file suffixes the loader
        recognizes."""
        loaders = []
        for loader, suffixes in loader_details:
            loaders.extend((suffix, loader) for suffix in suffixes)
        self._loaders = loaders
        # Base (directory) path
        self.path = path or '.'
        self._path_mtime = -1
        self._path_cache = set()
        self._relaxed_path_cache = set()

    def invalidate_caches(self):
        """Invalidate the directory mtime."""
        self._path_mtime = -1

    find_module = _find_module_shim

    def find_loader(self, fullname):
        """Try to find a loader for the specified module, or the namespace
        package portions. Returns (loader, list-of-portions).

        This method is deprecated.  Use find_spec() instead.

        """
        spec = self.find_spec(fullname)
        if spec is None:
            return None, []
        return spec.loader, spec.submodule_search_locations or []

    def _get_spec(self, loader_class, fullname, path, smsl, target):
        loader = loader_class(fullname, path)
        return spec_from_file_location(fullname, path, loader=loader,
                                       submodule_search_locations=smsl)

    def find_spec(self, fullname, target=None):
        """Try to find a spec for the specified module.

        Returns the matching spec, or None if not found.
        """
        is_namespace = False
        tail_module = fullname.rpartition('.')[2]
        try:
            mtime = _path_stat(self.path or _os.getcwd()).st_mtime
        except OSError:
            mtime = -1
        if mtime != self._path_mtime:
            self._fill_cache()
            self._path_mtime = mtime
        # tail_module keeps the original casing, for __file__ and friends
        if _relax_case():
            cache = self._relaxed_path_cache
            cache_module = tail_module.lower()
        else:
            cache = self._path_cache
            cache_module = tail_module
        # Check if the module is the name of a directory (and thus a package).
        if cache_module in cache:
            base_path = _path_join(self.path, tail_module)
            for suffix, loader_class in self._loaders:
                init_filename = '__init__' + suffix
                full_path = _path_join(base_path, init_filename)
                if _path_isfile(full_path):
                    return self._get_spec(loader_class, fullname, full_path, [base_path], target)
            else:
                # If a namespace package, return the path if we don't
                #  find a module in the next section.
                is_namespace = _path_isdir(base_path)
        # Check for a file w/ a proper suffix exists.
        for suffix, loader_class in self._loaders:
            full_path = _path_join(self.path, tail_module + suffix)
            _bootstrap._verbose_message('trying {}', full_path, verbosity=2)
            if cache_module + suffix in cache:
                if _path_isfile(full_path):
                    return self._get_spec(loader_class, fullname, full_path,
                                          None, target)
        if is_namespace:
            _bootstrap._verbose_message('possible namespace for {}', base_path)
            spec = _bootstrap.ModuleSpec(fullname, None)
            spec.submodule_search_locations = [base_path]
            return spec
        return None

    def _fill_cache(self):
        """Fill the cache of potential modules and packages for this directory."""
        path = self.path
        try:
            contents = _os.listdir(path or _os.getcwd())
        except (FileNotFoundError, PermissionError, NotADirectoryError):
            # Directory has either been removed, turned into a file, or made
            # unreadable.
            contents = []
        # We store two cached versions, to handle runtime changes of the
        # PYTHONCASEOK environment variable.
        if not sys.platform.startswith('win'):
            self._path_cache = set(contents)
        else:
            # Windows users can import modules with case-insensitive file
            # suffixes (for legacy reasons). Make the suffix lowercase here
            # so it's done once instead of for every import. This is safe as
            # the specified suffixes to check against are always specified in a
            # case-sensitive manner.
            lower_suffix_contents = set()
            for item in contents:
                name, dot, suffix = item.partition('.')
                if dot:
                    new_name = '{}.{}'.format(name, suffix.lower())
                else:
                    new_name = name
                lower_suffix_contents.add(new_name)
            self._path_cache = lower_suffix_contents
        if sys.platform.startswith(_CASE_INSENSITIVE_PLATFORMS):
            self._relaxed_path_cache = {fn.lower() for fn in contents}

    @classmethod
    def path_hook(cls, *loader_details):
        """A class method which returns a closure to use on sys.path_hook
        which will return an instance using the specified loaders and the path
        called on the closure.

        If the path called on the closure is not a directory, ImportError is
        raised.

        """
        def path_hook_for_FileFinder(path):
            """Path hook for importlib.machinery.FileFinder."""
            if not _path_isdir(path):
                raise ImportError('only directories are supported', path=path)
            return cls(path, *loader_details)

        return path_hook_for_FileFinder

    def __repr__(self):
        return 'FileFinder({!r})'.format(self.path)


# Import setup ###############################################################

def _fix_up_module(ns, name, pathname, cpathname=None):
    # This function is used by PyImport_ExecCodeModuleObject().
    loader = ns.get('__loader__')
    spec = ns.get('__spec__')
    if not loader:
        if spec:
            loader = spec.loader
        elif pathname == cpathname:
            loader = SourcelessFileLoader(name, pathname)
        else:
            loader = SourceFileLoader(name, pathname)
    if not spec:
        spec = spec_from_file_location(name, pathname, loader=loader)
    try:
        ns['__spec__'] = spec
        ns['__loader__'] = loader
        ns['__file__'] = pathname
        ns['__cached__'] = cpathname
    except Exception:
        # Not important enough to report.
        pass


def _get_supported_file_loaders():
    """Returns a list of file-based module loaders.

    Each item is a tuple (loader, suffixes).
    """
    extensions = ExtensionFileLoader, _imp.extension_suffixes()
    source = SourceFileLoader, SOURCE_SUFFIXES
    bytecode = SourcelessFileLoader, BYTECODE_SUFFIXES
    return [extensions, source, bytecode]


def _set_bootstrap_module(_bootstrap_module):
    global _bootstrap
    _bootstrap = _bootstrap_module


def _install(_bootstrap_module):
    """Install the path-based import components."""
    _set_bootstrap_module(_bootstrap_module)
    supported_loaders = _get_supported_file_loaders()
    sys.path_hooks.extend([FileFinder.path_hook(*supported_loaders)])
    sys.meta_path.append(PathFinder)<|MERGE_RESOLUTION|>--- conflicted
+++ resolved
@@ -314,12 +314,8 @@
 #     Python 3.10a2 3432 (Function annotation for MAKE_FUNCTION is changed from dict to tuple bpo-42202)
 #     Python 3.10a2 3433 (RERAISE restores f_lasti if oparg != 0)
 #     Python 3.10a6 3434 (PEP 634: Structural Pattern Matching)
-<<<<<<< HEAD
-#     Python 3.10a7 3435 (super-instructions)
-=======
-#     Python 3.10a7 3435 Use instruction offsets (as opposed to byte offsets).
-
->>>>>>> c5354c04
+#     Python 3.10a7 3435 (Use instruction offsets instead of byte offsets)
+#     Python 3.10a7 3435 (Add ADD_INT opcode)
 #
 # MAGIC must change whenever the bytecode emitted by the compiler may no
 # longer be understood by older implementations of the eval loop (usually
