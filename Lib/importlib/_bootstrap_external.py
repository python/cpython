--- conflicted
+++ resolved
@@ -446,15 +446,12 @@
 #     Python 3.12b1 3530 (Shrink the LOAD_SUPER_ATTR caches)
 #     Python 3.12b1 3531 (Add PEP 695 changes)
 #     Python 3.13a1 3550 (Plugin optimizer support)
-<<<<<<< HEAD
-#     Python 3.13a1 3551 (Make the conversion to boolean in jumps explicit)
-=======
 #     Python 3.13a1 3551 (Compact superinstructions)
 #     Python 3.13a1 3552 (Remove LOAD_FAST__LOAD_CONST and LOAD_CONST__LOAD_FAST)
 #     Python 3.13a1 3553 (Add SET_FUNCTION_ATTRIBUTE)
 #     Python 3.13a1 3554 (more efficient bytecodes for f-strings)
 #     Python 3.13a1 3555 (generate specialized opcodes metadata from bytecodes.c)
->>>>>>> 4d140e5e
+#     Python 3.13a1 3556 (Make the conversion to boolean in jumps explicit)
 
 #     Python 3.14 will start with 3600
 
@@ -471,11 +468,7 @@
 # Whenever MAGIC_NUMBER is changed, the ranges in the magic_values array
 # in PC/launcher.c must also be updated.
 
-<<<<<<< HEAD
-MAGIC_NUMBER = (3551).to_bytes(2, 'little') + b'\r\n'
-=======
-MAGIC_NUMBER = (3555).to_bytes(2, 'little') + b'\r\n'
->>>>>>> 4d140e5e
+MAGIC_NUMBER = (3556).to_bytes(2, 'little') + b'\r\n'
 
 _RAW_MAGIC_NUMBER = int.from_bytes(MAGIC_NUMBER, 'little')  # For import.c
 
