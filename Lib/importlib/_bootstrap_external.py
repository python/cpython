"""Core implementation of path-based import.

This module is NOT meant to be directly imported! It has been designed such
that it can be bootstrapped into Python as the implementation of import. As
such it requires the injection of specific modules and attributes in order to
work. One should use importlib as the public-facing version of this module.

"""
# IMPORTANT: Whenever making changes to this module, be sure to run a top-level
# `make regen-importlib` followed by `make` in order to get the frozen version
# of the module updated. Not doing so will result in the Makefile to fail for
# all others who don't have a ./python around to freeze the module in the early
# stages of compilation.
#

# See importlib._setup() for what is injected into the global namespace.

# When editing this code be aware that code executed at import time CANNOT
# reference any injected objects! This includes not only global code but also
# anything specified at the class level.

# Module injected manually by _set_bootstrap_module()
_bootstrap = None

# Import builtin modules
import _imp
import _io
import sys
import _warnings
import marshal


_MS_WINDOWS = (sys.platform == 'win32')
if _MS_WINDOWS:
    import nt as _os
    import winreg
else:
    import posix as _os


if _MS_WINDOWS:
    path_separators = ['\\', '/']
else:
    path_separators = ['/']
# Assumption made in _path_join()
assert all(len(sep) == 1 for sep in path_separators)
path_sep = path_separators[0]
path_sep_tuple = tuple(path_separators)
path_separators = ''.join(path_separators)
_pathseps_with_colon = {f':{s}' for s in path_separators}


# Bootstrap-related code ######################################################
_CASE_INSENSITIVE_PLATFORMS_STR_KEY = 'win',
_CASE_INSENSITIVE_PLATFORMS_BYTES_KEY = 'cygwin', 'darwin'
_CASE_INSENSITIVE_PLATFORMS =  (_CASE_INSENSITIVE_PLATFORMS_BYTES_KEY
                                + _CASE_INSENSITIVE_PLATFORMS_STR_KEY)


def _make_relax_case():
    if sys.platform.startswith(_CASE_INSENSITIVE_PLATFORMS):
        if sys.platform.startswith(_CASE_INSENSITIVE_PLATFORMS_STR_KEY):
            key = 'PYTHONCASEOK'
        else:
            key = b'PYTHONCASEOK'

        def _relax_case():
            """True if filenames must be checked case-insensitively and ignore environment flags are not set."""
            return not sys.flags.ignore_environment and key in _os.environ
    else:
        def _relax_case():
            """True if filenames must be checked case-insensitively."""
            return False
    return _relax_case

_relax_case = _make_relax_case()


def _pack_uint32(x):
    """Convert a 32-bit integer to little-endian."""
    return (int(x) & 0xFFFFFFFF).to_bytes(4, 'little')


def _unpack_uint32(data):
    """Convert 4 bytes in little-endian to an integer."""
    assert len(data) == 4
    return int.from_bytes(data, 'little')

def _unpack_uint16(data):
    """Convert 2 bytes in little-endian to an integer."""
    assert len(data) == 2
    return int.from_bytes(data, 'little')


if _MS_WINDOWS:
    def _path_join(*path_parts):
        """Replacement for os.path.join()."""
        if not path_parts:
            return ""
        if len(path_parts) == 1:
            return path_parts[0]
        root = ""
        path = []
        for new_root, tail in map(_os._path_splitroot, path_parts):
            if new_root.startswith(path_sep_tuple) or new_root.endswith(path_sep_tuple):
                root = new_root.rstrip(path_separators) or root
                path = [path_sep + tail]
            elif new_root.endswith(':'):
                if root.casefold() != new_root.casefold():
                    # Drive relative paths have to be resolved by the OS, so we reset the
                    # tail but do not add a path_sep prefix.
                    root = new_root
                    path = [tail]
                else:
                    path.append(tail)
            else:
                root = new_root or root
                path.append(tail)
        path = [p.rstrip(path_separators) for p in path if p]
        if len(path) == 1 and not path[0]:
            # Avoid losing the root's trailing separator when joining with nothing
            return root + path_sep
        return root + path_sep.join(path)

else:
    def _path_join(*path_parts):
        """Replacement for os.path.join()."""
        return path_sep.join([part.rstrip(path_separators)
                              for part in path_parts if part])


def _path_split(path):
    """Replacement for os.path.split()."""
    i = max(path.rfind(p) for p in path_separators)
    if i < 0:
        return '', path
    return path[:i], path[i + 1:]


def _path_stat(path):
    """Stat the path.

    Made a separate function to make it easier to override in experiments
    (e.g. cache stat results).

    """
    return _os.stat(path)


def _path_is_mode_type(path, mode):
    """Test whether the path is the specified mode type."""
    try:
        stat_info = _path_stat(path)
    except OSError:
        return False
    return (stat_info.st_mode & 0o170000) == mode


def _path_isfile(path):
    """Replacement for os.path.isfile."""
    return _path_is_mode_type(path, 0o100000)


def _path_isdir(path):
    """Replacement for os.path.isdir."""
    if not path:
        path = _os.getcwd()
    return _path_is_mode_type(path, 0o040000)


if _MS_WINDOWS:
    def _path_isabs(path):
        """Replacement for os.path.isabs."""
        if not path:
            return False
        root = _os._path_splitroot(path)[0].replace('/', '\\')
        return len(root) > 1 and (root.startswith('\\\\') or root.endswith('\\'))

else:
    def _path_isabs(path):
        """Replacement for os.path.isabs."""
        return path.startswith(path_separators)


def _path_abspath(path):
    """Replacement for os.path.abspath."""
    if not _path_isabs(path):
        for sep in path_separators:
            path = path.removeprefix(f".{sep}")
        return _path_join(_os.getcwd(), path)
    else:
        return path


def _write_atomic(path, data, mode=0o666):
    """Best-effort function to write data to a path atomically.
    Be prepared to handle a FileExistsError if concurrent writing of the
    temporary file is attempted."""
    # id() is used to generate a pseudo-random filename.
    path_tmp = f'{path}.{id(path)}'
    fd = _os.open(path_tmp,
                  _os.O_EXCL | _os.O_CREAT | _os.O_WRONLY, mode & 0o666)
    try:
        # We first write data to a temporary file, and then use os.replace() to
        # perform an atomic rename.
        with _io.FileIO(fd, 'wb') as file:
            file.write(data)
        _os.replace(path_tmp, path)
    except OSError:
        try:
            _os.unlink(path_tmp)
        except OSError:
            pass
        raise


_code_type = type(_write_atomic.__code__)


# Finder/loader utility code ###############################################

# Magic word to reject .pyc files generated by other Python versions.
# It should change for each incompatible change to the bytecode.
#
# The value of CR and LF is incorporated so if you ever read or write
# a .pyc file in text mode the magic number will be wrong; also, the
# Apple MPW compiler swaps their values, botching string constants.
#
# There were a variety of old schemes for setting the magic number.
# The current working scheme is to increment the previous value by
# 10.
#
# Starting with the adoption of PEP 3147 in Python 3.2, every bump in magic
# number also includes a new "magic tag", i.e. a human readable string used
# to represent the magic number in __pycache__ directories.  When you change
# the magic number, you must also set a new unique magic tag.  Generally this
# can be named after the Python major version of the magic number bump, but
# it can really be anything, as long as it's different than anything else
# that's come before.  The tags are included in the following table, starting
# with Python 3.2a0.
#
# Known values:
#  Python 1.5:   20121
#  Python 1.5.1: 20121
#     Python 1.5.2: 20121
#     Python 1.6:   50428
#     Python 2.0:   50823
#     Python 2.0.1: 50823
#     Python 2.1:   60202
#     Python 2.1.1: 60202
#     Python 2.1.2: 60202
#     Python 2.2:   60717
#     Python 2.3a0: 62011
#     Python 2.3a0: 62021
#     Python 2.3a0: 62011 (!)
#     Python 2.4a0: 62041
#     Python 2.4a3: 62051
#     Python 2.4b1: 62061
#     Python 2.5a0: 62071
#     Python 2.5a0: 62081 (ast-branch)
#     Python 2.5a0: 62091 (with)
#     Python 2.5a0: 62092 (changed WITH_CLEANUP opcode)
#     Python 2.5b3: 62101 (fix wrong code: for x, in ...)
#     Python 2.5b3: 62111 (fix wrong code: x += yield)
#     Python 2.5c1: 62121 (fix wrong lnotab with for loops and
#                          storing constants that should have been removed)
#     Python 2.5c2: 62131 (fix wrong code: for x, in ... in listcomp/genexp)
#     Python 2.6a0: 62151 (peephole optimizations and STORE_MAP opcode)
#     Python 2.6a1: 62161 (WITH_CLEANUP optimization)
#     Python 2.7a0: 62171 (optimize list comprehensions/change LIST_APPEND)
#     Python 2.7a0: 62181 (optimize conditional branches:
#                          introduce POP_JUMP_IF_FALSE and POP_JUMP_IF_TRUE)
#     Python 2.7a0  62191 (introduce SETUP_WITH)
#     Python 2.7a0  62201 (introduce BUILD_SET)
#     Python 2.7a0  62211 (introduce MAP_ADD and SET_ADD)
#     Python 3000:   3000
#                    3010 (removed UNARY_CONVERT)
#                    3020 (added BUILD_SET)
#                    3030 (added keyword-only parameters)
#                    3040 (added signature annotations)
#                    3050 (print becomes a function)
#                    3060 (PEP 3115 metaclass syntax)
#                    3061 (string literals become unicode)
#                    3071 (PEP 3109 raise changes)
#                    3081 (PEP 3137 make __file__ and __name__ unicode)
#                    3091 (kill str8 interning)
#                    3101 (merge from 2.6a0, see 62151)
#                    3103 (__file__ points to source file)
#     Python 3.0a4: 3111 (WITH_CLEANUP optimization).
#     Python 3.0b1: 3131 (lexical exception stacking, including POP_EXCEPT
                          #3021)
#     Python 3.1a1: 3141 (optimize list, set and dict comprehensions:
#                         change LIST_APPEND and SET_ADD, add MAP_ADD #2183)
#     Python 3.1a1: 3151 (optimize conditional branches:
#                         introduce POP_JUMP_IF_FALSE and POP_JUMP_IF_TRUE
                          #4715)
#     Python 3.2a1: 3160 (add SETUP_WITH #6101)
#                   tag: cpython-32
#     Python 3.2a2: 3170 (add DUP_TOP_TWO, remove DUP_TOPX and ROT_FOUR #9225)
#                   tag: cpython-32
#     Python 3.2a3  3180 (add DELETE_DEREF #4617)
#     Python 3.3a1  3190 (__class__ super closure changed)
#     Python 3.3a1  3200 (PEP 3155 __qualname__ added #13448)
#     Python 3.3a1  3210 (added size modulo 2**32 to the pyc header #13645)
#     Python 3.3a2  3220 (changed PEP 380 implementation #14230)
#     Python 3.3a4  3230 (revert changes to implicit __class__ closure #14857)
#     Python 3.4a1  3250 (evaluate positional default arguments before
#                        keyword-only defaults #16967)
#     Python 3.4a1  3260 (add LOAD_CLASSDEREF; allow locals of class to override
#                        free vars #17853)
#     Python 3.4a1  3270 (various tweaks to the __class__ closure #12370)
#     Python 3.4a1  3280 (remove implicit class argument)
#     Python 3.4a4  3290 (changes to __qualname__ computation #19301)
#     Python 3.4a4  3300 (more changes to __qualname__ computation #19301)
#     Python 3.4rc2 3310 (alter __qualname__ computation #20625)
#     Python 3.5a1  3320 (PEP 465: Matrix multiplication operator #21176)
#     Python 3.5b1  3330 (PEP 448: Additional Unpacking Generalizations #2292)
#     Python 3.5b2  3340 (fix dictionary display evaluation order #11205)
#     Python 3.5b3  3350 (add GET_YIELD_FROM_ITER opcode #24400)
#     Python 3.5.2  3351 (fix BUILD_MAP_UNPACK_WITH_CALL opcode #27286)
#     Python 3.6a0  3360 (add FORMAT_VALUE opcode #25483)
#     Python 3.6a1  3361 (lineno delta of code.co_lnotab becomes signed #26107)
#     Python 3.6a2  3370 (16 bit wordcode #26647)
#     Python 3.6a2  3371 (add BUILD_CONST_KEY_MAP opcode #27140)
#     Python 3.6a2  3372 (MAKE_FUNCTION simplification, remove MAKE_CLOSURE
#                         #27095)
#     Python 3.6b1  3373 (add BUILD_STRING opcode #27078)
#     Python 3.6b1  3375 (add SETUP_ANNOTATIONS and STORE_ANNOTATION opcodes
#                         #27985)
#     Python 3.6b1  3376 (simplify CALL_FUNCTIONs & BUILD_MAP_UNPACK_WITH_CALL
                          #27213)
#     Python 3.6b1  3377 (set __class__ cell from type.__new__ #23722)
#     Python 3.6b2  3378 (add BUILD_TUPLE_UNPACK_WITH_CALL #28257)
#     Python 3.6rc1 3379 (more thorough __class__ validation #23722)
#     Python 3.7a1  3390 (add LOAD_METHOD and CALL_METHOD opcodes #26110)
#     Python 3.7a2  3391 (update GET_AITER #31709)
#     Python 3.7a4  3392 (PEP 552: Deterministic pycs #31650)
#     Python 3.7b1  3393 (remove STORE_ANNOTATION opcode #32550)
#     Python 3.7b5  3394 (restored docstring as the first stmt in the body;
#                         this might affected the first line number #32911)
#     Python 3.8a1  3400 (move frame block handling to compiler #17611)
#     Python 3.8a1  3401 (add END_ASYNC_FOR #33041)
#     Python 3.8a1  3410 (PEP570 Python Positional-Only Parameters #36540)
#     Python 3.8b2  3411 (Reverse evaluation order of key: value in dict
#                         comprehensions #35224)
#     Python 3.8b2  3412 (Swap the position of positional args and positional
#                         only args in ast.arguments #37593)
#     Python 3.8b4  3413 (Fix "break" and "continue" in "finally" #37830)
#     Python 3.9a0  3420 (add LOAD_ASSERTION_ERROR #34880)
#     Python 3.9a0  3421 (simplified bytecode for with blocks #32949)
#     Python 3.9a0  3422 (remove BEGIN_FINALLY, END_FINALLY, CALL_FINALLY, POP_FINALLY bytecodes #33387)
#     Python 3.9a2  3423 (add IS_OP, CONTAINS_OP and JUMP_IF_NOT_EXC_MATCH bytecodes #39156)
#     Python 3.9a2  3424 (simplify bytecodes for *value unpacking)
#     Python 3.9a2  3425 (simplify bytecodes for **value unpacking)
#     Python 3.10a1 3430 (Make 'annotations' future by default)
#     Python 3.10a1 3431 (New line number table format -- PEP 626)
#     Python 3.10a2 3432 (Function annotation for MAKE_FUNCTION is changed from dict to tuple bpo-42202)
#     Python 3.10a2 3433 (RERAISE restores f_lasti if oparg != 0)
#     Python 3.10a6 3434 (PEP 634: Structural Pattern Matching)
#     Python 3.10a7 3435 Use instruction offsets (as opposed to byte offsets).
#     Python 3.10b1 3436 (Add GEN_START bytecode #43683)
#     Python 3.10b1 3437 (Undo making 'annotations' future by default - We like to dance among core devs!)
#     Python 3.10b1 3438 Safer line number table handling.
#     Python 3.10b1 3439 (Add ROT_N)
#     Python 3.11a1 3450 Use exception table for unwinding ("zero cost" exception handling)
#     Python 3.11a1 3451 (Add CALL_METHOD_KW)
#     Python 3.11a1 3452 (drop nlocals from marshaled code objects)
#     Python 3.11a1 3453 (add co_fastlocalnames and co_fastlocalkinds)
#     Python 3.11a1 3454 (compute cell offsets relative to locals bpo-43693)
#     Python 3.11a1 3455 (add MAKE_CELL bpo-43693)
#     Python 3.11a1 3456 (interleave cell args bpo-43693)
#     Python 3.11a1 3457 (Change localsplus to a bytes object bpo-43693)
#     Python 3.11a1 3458 (imported objects now don't use LOAD_METHOD/CALL_METHOD)
#     Python 3.11a1 3459 (PEP 657: add end line numbers and column offsets for instructions)
#     Python 3.11a1 3460 (Add co_qualname field to PyCodeObject bpo-44530)
#     Python 3.11a1 3461 (JUMP_ABSOLUTE must jump backwards)
#     Python 3.11a2 3462 (bpo-44511: remove COPY_DICT_WITHOUT_KEYS, change
#                         MATCH_CLASS and MATCH_KEYS, and add COPY)
#     Python 3.11a3 3463 (bpo-45711: JUMP_IF_NOT_EXC_MATCH no longer pops the
#                         active exception)
#     Python 3.11a3 3464 (bpo-45636: Merge numeric BINARY_*/INPLACE_* into
#                         BINARY_OP)
#     Python 3.11a3 3465 (Add COPY_FREE_VARS opcode)
#     Python 3.11a4 3466 (bpo-45292: PEP-654 except*)
#     Python 3.11a4 3467 (Change CALL_xxx opcodes)
#     Python 3.11a4 3468 (Add SEND opcode)
#     Python 3.11a4 3469 (bpo-45711: remove type, traceback from exc_info)
#     Python 3.11a4 3470 (bpo-46221: PREP_RERAISE_STAR no longer pushes lasti)
#     Python 3.11a4 3471 (bpo-46202: remove pop POP_EXCEPT_AND_RERAISE)
#     Python 3.11a4 3472 (bpo-46009: replace GEN_START with POP_TOP)
#     Python 3.11a4 3473 (Add POP_JUMP_IF_NOT_NONE/POP_JUMP_IF_NONE opcodes)
#     Python 3.11a4 3474 (Add RESUME opcode)
#     Python 3.11a5 3475 (Add RETURN_GENERATOR opcode)
#     Python 3.11a5 3476 (Add ASYNC_GEN_WRAP opcode)
#     Python 3.11a5 3477 (Replace DUP_TOP/DUP_TOP_TWO with COPY and
#                         ROT_TWO/ROT_THREE/ROT_FOUR/ROT_N with SWAP)
#     Python 3.11a5 3478 (New CALL opcodes)
#     Python 3.11a5 3479 (Add PUSH_NULL opcode)
#     Python 3.11a5 3480 (New CALL opcodes, second iteration)
#     Python 3.11a5 3481 (Use inline cache for BINARY_OP)
#     Python 3.11a5 3482 (Use inline caching for UNPACK_SEQUENCE and LOAD_GLOBAL)
#     Python 3.11a5 3483 (Use inline caching for COMPARE_OP and BINARY_SUBSCR)
#     Python 3.11a5 3484 (Use inline caching for LOAD_ATTR, LOAD_METHOD, and
#                         STORE_ATTR)
#     Python 3.11a5 3485 (Add an oparg to GET_AWAITABLE)
#     Python 3.11a6 3486 (Use inline caching for PRECALL and CALL)
#     Python 3.11a6 3487 (Remove the adaptive "oparg counter" mechanism)
#     Python 3.11a6 3488 (LOAD_GLOBAL can push additional NULL)
#     Python 3.11a6 3489 (Add JUMP_BACKWARD, remove JUMP_ABSOLUTE)
#     Python 3.11a6 3490 (remove JUMP_IF_NOT_EXC_MATCH, add CHECK_EXC_MATCH)
#     Python 3.11a6 3491 (remove JUMP_IF_NOT_EG_MATCH, add CHECK_EG_MATCH,
#                         add JUMP_BACKWARD_NO_INTERRUPT, make JUMP_NO_INTERRUPT virtual)
#     Python 3.11a7 3492 (make POP_JUMP_IF_NONE/NOT_NONE/TRUE/FALSE relative)
#     Python 3.11a7 3493 (Make JUMP_IF_TRUE_OR_POP/JUMP_IF_FALSE_OR_POP relative)
#     Python 3.11a7 3494 (New location info table)
#     Python 3.12a1 3500 (Remove PRECALL opcode)
#     Python 3.12a1 3501 (YIELD_VALUE oparg == stack_depth)
#     Python 3.12a1 3502 (LOAD_FAST_CHECK, no NULL-check in LOAD_FAST)
#     Python 3.12a1 3503 (Shrink LOAD_METHOD cache)
#     Python 3.12a1 3504 (Merge LOAD_METHOD back into LOAD_ATTR)
#     Python 3.12a1 3505 (Specialization/Cache for FOR_ITER)
#     Python 3.12a1 3506 (Add BINARY_SLICE and STORE_SLICE instructions)
#     Python 3.12a1 3507 (Set lineno of module's RESUME to 0)
#     Python 3.12a1 3508 (Add CLEANUP_THROW)
#     Python 3.12a1 3509 (Conditional jumps only jump forward)
#     Python 3.12a2 3510 (FOR_ITER leaves iterator on the stack)
#     Python 3.12a2 3511 (Add STOPITERATION_ERROR instruction)
#     Python 3.12a2 3512 (Remove all unused consts from code objects)
#     Python 3.12a4 3513 (Add CALL_INTRINSIC_1 instruction, removed STOPITERATION_ERROR, PRINT_EXPR, IMPORT_STAR)
#     Python 3.12a4 3514 (Remove ASYNC_GEN_WRAP, LIST_TO_TUPLE, and UNARY_POSITIVE)
#     Python 3.12a5 3515 (Embed jump mask in COMPARE_OP oparg)
#     Python 3.12a5 3516 (Add COMPARE_AND_BRANCH instruction)
#     Python 3.12a5 3517 (Change YIELD_VALUE oparg to exception block depth)
#     Python 3.12a6 3518 (Add RETURN_CONST instruction)
#     Python 3.12a6 3519 (Modify SEND instruction)
#     Python 3.12a6 3520 (Remove PREP_RERAISE_STAR, add CALL_INTRINSIC_2)
#     Python 3.12a7 3521 (Shrink the LOAD_GLOBAL caches)
#     Python 3.12a7 3522 (Removed JUMP_IF_FALSE_OR_POP/JUMP_IF_TRUE_OR_POP)
#     Python 3.12a7 3523 (Convert COMPARE_AND_BRANCH back to COMPARE_OP)
#     Python 3.12a7 3524 (Shrink the BINARY_SUBSCR caches)

#     Python 3.12a? 35xx (Add instrumentation support)

#     Python 3.13 will start with 3550

#     Please don't copy-paste the same pre-release tag for new entries above!!!
#     You should always use the *upcoming* tag. For example, if 3.12a6 came out
#     a week ago, I should put "Python 3.12a7" next to my new magic number.

# MAGIC must change whenever the bytecode emitted by the compiler may no
# longer be understood by older implementations of the eval loop (usually
# due to the addition of new opcodes).
#
# Starting with Python 3.11, Python 3.n starts with magic number 2900+50n.
#
# Whenever MAGIC_NUMBER is changed, the ranges in the magic_values array
# in PC/launcher.c must also be updated.

<<<<<<< HEAD
MAGIC_NUMBER = (3526).to_bytes(2, 'little') + b'\r\n'
=======
MAGIC_NUMBER = (3524).to_bytes(2, 'little') + b'\r\n'
>>>>>>> fda95aa1

_RAW_MAGIC_NUMBER = int.from_bytes(MAGIC_NUMBER, 'little')  # For import.c

_PYCACHE = '__pycache__'
_OPT = 'opt-'

SOURCE_SUFFIXES = ['.py']
if _MS_WINDOWS:
    SOURCE_SUFFIXES.append('.pyw')

EXTENSION_SUFFIXES = _imp.extension_suffixes()

BYTECODE_SUFFIXES = ['.pyc']
# Deprecated.
DEBUG_BYTECODE_SUFFIXES = OPTIMIZED_BYTECODE_SUFFIXES = BYTECODE_SUFFIXES

def cache_from_source(path, debug_override=None, *, optimization=None):
    """Given the path to a .py file, return the path to its .pyc file.

    The .py file does not need to exist; this simply returns the path to the
    .pyc file calculated as if the .py file were imported.

    The 'optimization' parameter controls the presumed optimization level of
    the bytecode file. If 'optimization' is not None, the string representation
    of the argument is taken and verified to be alphanumeric (else ValueError
    is raised).

    The debug_override parameter is deprecated. If debug_override is not None,
    a True value is the same as setting 'optimization' to the empty string
    while a False value is equivalent to setting 'optimization' to '1'.

    If sys.implementation.cache_tag is None then NotImplementedError is raised.

    """
    if debug_override is not None:
        _warnings.warn('the debug_override parameter is deprecated; use '
                       "'optimization' instead", DeprecationWarning)
        if optimization is not None:
            message = 'debug_override or optimization must be set to None'
            raise TypeError(message)
        optimization = '' if debug_override else 1
    path = _os.fspath(path)
    head, tail = _path_split(path)
    base, sep, rest = tail.rpartition('.')
    tag = sys.implementation.cache_tag
    if tag is None:
        raise NotImplementedError('sys.implementation.cache_tag is None')
    almost_filename = ''.join([(base if base else rest), sep, tag])
    if optimization is None:
        if sys.flags.optimize == 0:
            optimization = ''
        else:
            optimization = sys.flags.optimize
    optimization = str(optimization)
    if optimization != '':
        if not optimization.isalnum():
            raise ValueError(f'{optimization!r} is not alphanumeric')
        almost_filename = f'{almost_filename}.{_OPT}{optimization}'
    filename = almost_filename + BYTECODE_SUFFIXES[0]
    if sys.pycache_prefix is not None:
        # We need an absolute path to the py file to avoid the possibility of
        # collisions within sys.pycache_prefix, if someone has two different
        # `foo/bar.py` on their system and they import both of them using the
        # same sys.pycache_prefix. Let's say sys.pycache_prefix is
        # `C:\Bytecode`; the idea here is that if we get `Foo\Bar`, we first
        # make it absolute (`C:\Somewhere\Foo\Bar`), then make it root-relative
        # (`Somewhere\Foo\Bar`), so we end up placing the bytecode file in an
        # unambiguous `C:\Bytecode\Somewhere\Foo\Bar\`.
        head = _path_abspath(head)

        # Strip initial drive from a Windows path. We know we have an absolute
        # path here, so the second part of the check rules out a POSIX path that
        # happens to contain a colon at the second character.
        if head[1] == ':' and head[0] not in path_separators:
            head = head[2:]

        # Strip initial path separator from `head` to complete the conversion
        # back to a root-relative path before joining.
        return _path_join(
            sys.pycache_prefix,
            head.lstrip(path_separators),
            filename,
        )
    return _path_join(head, _PYCACHE, filename)


def source_from_cache(path):
    """Given the path to a .pyc. file, return the path to its .py file.

    The .pyc file does not need to exist; this simply returns the path to
    the .py file calculated to correspond to the .pyc file.  If path does
    not conform to PEP 3147/488 format, ValueError will be raised. If
    sys.implementation.cache_tag is None then NotImplementedError is raised.

    """
    if sys.implementation.cache_tag is None:
        raise NotImplementedError('sys.implementation.cache_tag is None')
    path = _os.fspath(path)
    head, pycache_filename = _path_split(path)
    found_in_pycache_prefix = False
    if sys.pycache_prefix is not None:
        stripped_path = sys.pycache_prefix.rstrip(path_separators)
        if head.startswith(stripped_path + path_sep):
            head = head[len(stripped_path):]
            found_in_pycache_prefix = True
    if not found_in_pycache_prefix:
        head, pycache = _path_split(head)
        if pycache != _PYCACHE:
            raise ValueError(f'{_PYCACHE} not bottom-level directory in '
                             f'{path!r}')
    dot_count = pycache_filename.count('.')
    if dot_count not in {2, 3}:
        raise ValueError(f'expected only 2 or 3 dots in {pycache_filename!r}')
    elif dot_count == 3:
        optimization = pycache_filename.rsplit('.', 2)[-2]
        if not optimization.startswith(_OPT):
            raise ValueError("optimization portion of filename does not start "
                             f"with {_OPT!r}")
        opt_level = optimization[len(_OPT):]
        if not opt_level.isalnum():
            raise ValueError(f"optimization level {optimization!r} is not an "
                             "alphanumeric value")
    base_filename = pycache_filename.partition('.')[0]
    return _path_join(head, base_filename + SOURCE_SUFFIXES[0])


def _get_sourcefile(bytecode_path):
    """Convert a bytecode file path to a source path (if possible).

    This function exists purely for backwards-compatibility for
    PyImport_ExecCodeModuleWithFilenames() in the C API.

    """
    if len(bytecode_path) == 0:
        return None
    rest, _, extension = bytecode_path.rpartition('.')
    if not rest or extension.lower()[-3:-1] != 'py':
        return bytecode_path
    try:
        source_path = source_from_cache(bytecode_path)
    except (NotImplementedError, ValueError):
        source_path = bytecode_path[:-1]
    return source_path if _path_isfile(source_path) else bytecode_path


def _get_cached(filename):
    if filename.endswith(tuple(SOURCE_SUFFIXES)):
        try:
            return cache_from_source(filename)
        except NotImplementedError:
            pass
    elif filename.endswith(tuple(BYTECODE_SUFFIXES)):
        return filename
    else:
        return None


def _calc_mode(path):
    """Calculate the mode permissions for a bytecode file."""
    try:
        mode = _path_stat(path).st_mode
    except OSError:
        mode = 0o666
    # We always ensure write access so we can update cached files
    # later even when the source files are read-only on Windows (#6074)
    mode |= 0o200
    return mode


def _check_name(method):
    """Decorator to verify that the module being requested matches the one the
    loader can handle.

    The first argument (self) must define _name which the second argument is
    compared against. If the comparison fails then ImportError is raised.

    """
    def _check_name_wrapper(self, name=None, *args, **kwargs):
        if name is None:
            name = self.name
        elif self.name != name:
            raise ImportError('loader for %s cannot handle %s' %
                                (self.name, name), name=name)
        return method(self, name, *args, **kwargs)

    # FIXME: @_check_name is used to define class methods before the
    # _bootstrap module is set by _set_bootstrap_module().
    if _bootstrap is not None:
        _wrap = _bootstrap._wrap
    else:
        def _wrap(new, old):
            for replace in ['__module__', '__name__', '__qualname__', '__doc__']:
                if hasattr(old, replace):
                    setattr(new, replace, getattr(old, replace))
            new.__dict__.update(old.__dict__)

    _wrap(_check_name_wrapper, method)
    return _check_name_wrapper


def _find_module_shim(self, fullname):
    """Try to find a loader for the specified module by delegating to
    self.find_loader().

    This method is deprecated in favor of finder.find_spec().

    """
    _warnings.warn("find_module() is deprecated and "
                   "slated for removal in Python 3.12; use find_spec() instead",
                   DeprecationWarning)
    # Call find_loader(). If it returns a string (indicating this
    # is a namespace package portion), generate a warning and
    # return None.
    loader, portions = self.find_loader(fullname)
    if loader is None and len(portions):
        msg = f'Not importing directory {portions[0]}: missing __init__'
        _warnings.warn(msg, ImportWarning)
    return loader


def _classify_pyc(data, name, exc_details):
    """Perform basic validity checking of a pyc header and return the flags field,
    which determines how the pyc should be further validated against the source.

    *data* is the contents of the pyc file. (Only the first 16 bytes are
    required, though.)

    *name* is the name of the module being imported. It is used for logging.

    *exc_details* is a dictionary passed to ImportError if it raised for
    improved debugging.

    ImportError is raised when the magic number is incorrect or when the flags
    field is invalid. EOFError is raised when the data is found to be truncated.

    """
    magic = data[:4]
    if magic != MAGIC_NUMBER:
        message = f'bad magic number in {name!r}: {magic!r}'
        _bootstrap._verbose_message('{}', message)
        raise ImportError(message, **exc_details)
    if len(data) < 16:
        message = f'reached EOF while reading pyc header of {name!r}'
        _bootstrap._verbose_message('{}', message)
        raise EOFError(message)
    flags = _unpack_uint32(data[4:8])
    # Only the first two flags are defined.
    if flags & ~0b11:
        message = f'invalid flags {flags!r} in {name!r}'
        raise ImportError(message, **exc_details)
    return flags


def _validate_timestamp_pyc(data, source_mtime, source_size, name,
                            exc_details):
    """Validate a pyc against the source last-modified time.

    *data* is the contents of the pyc file. (Only the first 16 bytes are
    required.)

    *source_mtime* is the last modified timestamp of the source file.

    *source_size* is None or the size of the source file in bytes.

    *name* is the name of the module being imported. It is used for logging.

    *exc_details* is a dictionary passed to ImportError if it raised for
    improved debugging.

    An ImportError is raised if the bytecode is stale.

    """
    if _unpack_uint32(data[8:12]) != (source_mtime & 0xFFFFFFFF):
        message = f'bytecode is stale for {name!r}'
        _bootstrap._verbose_message('{}', message)
        raise ImportError(message, **exc_details)
    if (source_size is not None and
        _unpack_uint32(data[12:16]) != (source_size & 0xFFFFFFFF)):
        raise ImportError(f'bytecode is stale for {name!r}', **exc_details)


def _validate_hash_pyc(data, source_hash, name, exc_details):
    """Validate a hash-based pyc by checking the real source hash against the one in
    the pyc header.

    *data* is the contents of the pyc file. (Only the first 16 bytes are
    required.)

    *source_hash* is the importlib.util.source_hash() of the source file.

    *name* is the name of the module being imported. It is used for logging.

    *exc_details* is a dictionary passed to ImportError if it raised for
    improved debugging.

    An ImportError is raised if the bytecode is stale.

    """
    if data[8:16] != source_hash:
        raise ImportError(
            f'hash in bytecode doesn\'t match hash of source {name!r}',
            **exc_details,
        )


def _compile_bytecode(data, name=None, bytecode_path=None, source_path=None):
    """Compile bytecode as found in a pyc."""
    code = marshal.loads(data)
    if isinstance(code, _code_type):
        _bootstrap._verbose_message('code object from {!r}', bytecode_path)
        if source_path is not None:
            _imp._fix_co_filename(code, source_path)
        return code
    else:
        raise ImportError(f'Non-code object in {bytecode_path!r}',
                          name=name, path=bytecode_path)


def _code_to_timestamp_pyc(code, mtime=0, source_size=0):
    "Produce the data for a timestamp-based pyc."
    data = bytearray(MAGIC_NUMBER)
    data.extend(_pack_uint32(0))
    data.extend(_pack_uint32(mtime))
    data.extend(_pack_uint32(source_size))
    data.extend(marshal.dumps(code))
    return data


def _code_to_hash_pyc(code, source_hash, checked=True):
    "Produce the data for a hash-based pyc."
    data = bytearray(MAGIC_NUMBER)
    flags = 0b1 | checked << 1
    data.extend(_pack_uint32(flags))
    assert len(source_hash) == 8
    data.extend(source_hash)
    data.extend(marshal.dumps(code))
    return data


def decode_source(source_bytes):
    """Decode bytes representing source code and return the string.

    Universal newline support is used in the decoding.
    """
    import tokenize  # To avoid bootstrap issues.
    source_bytes_readline = _io.BytesIO(source_bytes).readline
    encoding = tokenize.detect_encoding(source_bytes_readline)
    newline_decoder = _io.IncrementalNewlineDecoder(None, True)
    return newline_decoder.decode(source_bytes.decode(encoding[0]))


# Module specifications #######################################################

_POPULATE = object()


def spec_from_file_location(name, location=None, *, loader=None,
                            submodule_search_locations=_POPULATE):
    """Return a module spec based on a file location.

    To indicate that the module is a package, set
    submodule_search_locations to a list of directory paths.  An
    empty list is sufficient, though its not otherwise useful to the
    import system.

    The loader must take a spec as its only __init__() arg.

    """
    if location is None:
        # The caller may simply want a partially populated location-
        # oriented spec.  So we set the location to a bogus value and
        # fill in as much as we can.
        location = '<unknown>'
        if hasattr(loader, 'get_filename'):
            # ExecutionLoader
            try:
                location = loader.get_filename(name)
            except ImportError:
                pass
    else:
        location = _os.fspath(location)
        try:
            location = _path_abspath(location)
        except OSError:
            pass

    # If the location is on the filesystem, but doesn't actually exist,
    # we could return None here, indicating that the location is not
    # valid.  However, we don't have a good way of testing since an
    # indirect location (e.g. a zip file or URL) will look like a
    # non-existent file relative to the filesystem.

    spec = _bootstrap.ModuleSpec(name, loader, origin=location)
    spec._set_fileattr = True

    # Pick a loader if one wasn't provided.
    if loader is None:
        for loader_class, suffixes in _get_supported_file_loaders():
            if location.endswith(tuple(suffixes)):
                loader = loader_class(name, location)
                spec.loader = loader
                break
        else:
            return None

    # Set submodule_search_paths appropriately.
    if submodule_search_locations is _POPULATE:
        # Check the loader.
        if hasattr(loader, 'is_package'):
            try:
                is_package = loader.is_package(name)
            except ImportError:
                pass
            else:
                if is_package:
                    spec.submodule_search_locations = []
    else:
        spec.submodule_search_locations = submodule_search_locations
    if spec.submodule_search_locations == []:
        if location:
            dirname = _path_split(location)[0]
            spec.submodule_search_locations.append(dirname)

    return spec


def _bless_my_loader(module_globals):
    """Helper function for _warnings.c

    See GH#97850 for details.
    """
    # 2022-10-06(warsaw): For now, this helper is only used in _warnings.c and
    # that use case only has the module globals.  This function could be
    # extended to accept either that or a module object.  However, in the
    # latter case, it would be better to raise certain exceptions when looking
    # at a module, which should have either a __loader__ or __spec__.loader.
    # For backward compatibility, it is possible that we'll get an empty
    # dictionary for the module globals, and that cannot raise an exception.
    if not isinstance(module_globals, dict):
        return None

    missing = object()
    loader = module_globals.get('__loader__', None)
    spec = module_globals.get('__spec__', missing)

    if loader is None:
        if spec is missing:
            # If working with a module:
            # raise AttributeError('Module globals is missing a __spec__')
            return None
        elif spec is None:
            raise ValueError('Module globals is missing a __spec__.loader')

    spec_loader = getattr(spec, 'loader', missing)

    if spec_loader in (missing, None):
        if loader is None:
            exc = AttributeError if spec_loader is missing else ValueError
            raise exc('Module globals is missing a __spec__.loader')
        _warnings.warn(
            'Module globals is missing a __spec__.loader',
            DeprecationWarning)
        spec_loader = loader

    assert spec_loader is not None
    if loader is not None and loader != spec_loader:
        _warnings.warn(
            'Module globals; __loader__ != __spec__.loader',
            DeprecationWarning)
        return loader

    return spec_loader


# Loaders #####################################################################

class WindowsRegistryFinder:

    """Meta path finder for modules declared in the Windows registry."""

    REGISTRY_KEY = (
        'Software\\Python\\PythonCore\\{sys_version}'
        '\\Modules\\{fullname}')
    REGISTRY_KEY_DEBUG = (
        'Software\\Python\\PythonCore\\{sys_version}'
        '\\Modules\\{fullname}\\Debug')
    DEBUG_BUILD = (_MS_WINDOWS and '_d.pyd' in EXTENSION_SUFFIXES)

    @staticmethod
    def _open_registry(key):
        try:
            return winreg.OpenKey(winreg.HKEY_CURRENT_USER, key)
        except OSError:
            return winreg.OpenKey(winreg.HKEY_LOCAL_MACHINE, key)

    @classmethod
    def _search_registry(cls, fullname):
        if cls.DEBUG_BUILD:
            registry_key = cls.REGISTRY_KEY_DEBUG
        else:
            registry_key = cls.REGISTRY_KEY
        key = registry_key.format(fullname=fullname,
                                  sys_version='%d.%d' % sys.version_info[:2])
        try:
            with cls._open_registry(key) as hkey:
                filepath = winreg.QueryValue(hkey, '')
        except OSError:
            return None
        return filepath

    @classmethod
    def find_spec(cls, fullname, path=None, target=None):
        filepath = cls._search_registry(fullname)
        if filepath is None:
            return None
        try:
            _path_stat(filepath)
        except OSError:
            return None
        for loader, suffixes in _get_supported_file_loaders():
            if filepath.endswith(tuple(suffixes)):
                spec = _bootstrap.spec_from_loader(fullname,
                                                   loader(fullname, filepath),
                                                   origin=filepath)
                return spec

    @classmethod
    def find_module(cls, fullname, path=None):
        """Find module named in the registry.

        This method is deprecated.  Use find_spec() instead.

        """
        _warnings.warn("WindowsRegistryFinder.find_module() is deprecated and "
                       "slated for removal in Python 3.12; use find_spec() instead",
                       DeprecationWarning)
        spec = cls.find_spec(fullname, path)
        if spec is not None:
            return spec.loader
        else:
            return None


class _LoaderBasics:

    """Base class of common code needed by both SourceLoader and
    SourcelessFileLoader."""

    def is_package(self, fullname):
        """Concrete implementation of InspectLoader.is_package by checking if
        the path returned by get_filename has a filename of '__init__.py'."""
        filename = _path_split(self.get_filename(fullname))[1]
        filename_base = filename.rsplit('.', 1)[0]
        tail_name = fullname.rpartition('.')[2]
        return filename_base == '__init__' and tail_name != '__init__'

    def create_module(self, spec):
        """Use default semantics for module creation."""

    def exec_module(self, module):
        """Execute the module."""
        code = self.get_code(module.__name__)
        if code is None:
            raise ImportError(f'cannot load module {module.__name__!r} when '
                              'get_code() returns None')
        _bootstrap._call_with_frames_removed(exec, code, module.__dict__)

    def load_module(self, fullname):
        """This method is deprecated."""
        # Warning implemented in _load_module_shim().
        return _bootstrap._load_module_shim(self, fullname)


class SourceLoader(_LoaderBasics):

    def path_mtime(self, path):
        """Optional method that returns the modification time (an int) for the
        specified path (a str).

        Raises OSError when the path cannot be handled.
        """
        raise OSError

    def path_stats(self, path):
        """Optional method returning a metadata dict for the specified
        path (a str).

        Possible keys:
        - 'mtime' (mandatory) is the numeric timestamp of last source
          code modification;
        - 'size' (optional) is the size in bytes of the source code.

        Implementing this method allows the loader to read bytecode files.
        Raises OSError when the path cannot be handled.
        """
        return {'mtime': self.path_mtime(path)}

    def _cache_bytecode(self, source_path, cache_path, data):
        """Optional method which writes data (bytes) to a file path (a str).

        Implementing this method allows for the writing of bytecode files.

        The source path is needed in order to correctly transfer permissions
        """
        # For backwards compatibility, we delegate to set_data()
        return self.set_data(cache_path, data)

    def set_data(self, path, data):
        """Optional method which writes data (bytes) to a file path (a str).

        Implementing this method allows for the writing of bytecode files.
        """


    def get_source(self, fullname):
        """Concrete implementation of InspectLoader.get_source."""
        path = self.get_filename(fullname)
        try:
            source_bytes = self.get_data(path)
        except OSError as exc:
            raise ImportError('source not available through get_data()',
                              name=fullname) from exc
        return decode_source(source_bytes)

    def source_to_code(self, data, path, *, _optimize=-1):
        """Return the code object compiled from source.

        The 'data' argument can be any object type that compile() supports.
        """
        return _bootstrap._call_with_frames_removed(compile, data, path, 'exec',
                                        dont_inherit=True, optimize=_optimize)

    def get_code(self, fullname):
        """Concrete implementation of InspectLoader.get_code.

        Reading of bytecode requires path_stats to be implemented. To write
        bytecode, set_data must also be implemented.

        """
        source_path = self.get_filename(fullname)
        source_mtime = None
        source_bytes = None
        source_hash = None
        hash_based = False
        check_source = True
        try:
            bytecode_path = cache_from_source(source_path)
        except NotImplementedError:
            bytecode_path = None
        else:
            try:
                st = self.path_stats(source_path)
            except OSError:
                pass
            else:
                source_mtime = int(st['mtime'])
                try:
                    data = self.get_data(bytecode_path)
                except OSError:
                    pass
                else:
                    exc_details = {
                        'name': fullname,
                        'path': bytecode_path,
                    }
                    try:
                        flags = _classify_pyc(data, fullname, exc_details)
                        bytes_data = memoryview(data)[16:]
                        hash_based = flags & 0b1 != 0
                        if hash_based:
                            check_source = flags & 0b10 != 0
                            if (_imp.check_hash_based_pycs != 'never' and
                                (check_source or
                                 _imp.check_hash_based_pycs == 'always')):
                                source_bytes = self.get_data(source_path)
                                source_hash = _imp.source_hash(
                                    _RAW_MAGIC_NUMBER,
                                    source_bytes,
                                )
                                _validate_hash_pyc(data, source_hash, fullname,
                                                   exc_details)
                        else:
                            _validate_timestamp_pyc(
                                data,
                                source_mtime,
                                st['size'],
                                fullname,
                                exc_details,
                            )
                    except (ImportError, EOFError):
                        pass
                    else:
                        _bootstrap._verbose_message('{} matches {}', bytecode_path,
                                                    source_path)
                        return _compile_bytecode(bytes_data, name=fullname,
                                                 bytecode_path=bytecode_path,
                                                 source_path=source_path)
        if source_bytes is None:
            source_bytes = self.get_data(source_path)
        code_object = self.source_to_code(source_bytes, source_path)
        _bootstrap._verbose_message('code object from {}', source_path)
        if (not sys.dont_write_bytecode and bytecode_path is not None and
                source_mtime is not None):
            if hash_based:
                if source_hash is None:
                    source_hash = _imp.source_hash(_RAW_MAGIC_NUMBER,
                                                   source_bytes)
                data = _code_to_hash_pyc(code_object, source_hash, check_source)
            else:
                data = _code_to_timestamp_pyc(code_object, source_mtime,
                                              len(source_bytes))
            try:
                self._cache_bytecode(source_path, bytecode_path, data)
            except NotImplementedError:
                pass
        return code_object


class FileLoader:

    """Base file loader class which implements the loader protocol methods that
    require file system usage."""

    def __init__(self, fullname, path):
        """Cache the module name and the path to the file found by the
        finder."""
        self.name = fullname
        self.path = path

    def __eq__(self, other):
        return (self.__class__ == other.__class__ and
                self.__dict__ == other.__dict__)

    def __hash__(self):
        return hash(self.name) ^ hash(self.path)

    @_check_name
    def load_module(self, fullname):
        """Load a module from a file.

        This method is deprecated.  Use exec_module() instead.

        """
        # The only reason for this method is for the name check.
        # Issue #14857: Avoid the zero-argument form of super so the implementation
        # of that form can be updated without breaking the frozen module.
        return super(FileLoader, self).load_module(fullname)

    @_check_name
    def get_filename(self, fullname):
        """Return the path to the source file as found by the finder."""
        return self.path

    def get_data(self, path):
        """Return the data from path as raw bytes."""
        if isinstance(self, (SourceLoader, ExtensionFileLoader)):
            with _io.open_code(str(path)) as file:
                return file.read()
        else:
            with _io.FileIO(path, 'r') as file:
                return file.read()

    @_check_name
    def get_resource_reader(self, module):
        from importlib.readers import FileReader
        return FileReader(self)


class SourceFileLoader(FileLoader, SourceLoader):

    """Concrete implementation of SourceLoader using the file system."""

    def path_stats(self, path):
        """Return the metadata for the path."""
        st = _path_stat(path)
        return {'mtime': st.st_mtime, 'size': st.st_size}

    def _cache_bytecode(self, source_path, bytecode_path, data):
        # Adapt between the two APIs
        mode = _calc_mode(source_path)
        return self.set_data(bytecode_path, data, _mode=mode)

    def set_data(self, path, data, *, _mode=0o666):
        """Write bytes data to a file."""
        parent, filename = _path_split(path)
        path_parts = []
        # Figure out what directories are missing.
        while parent and not _path_isdir(parent):
            parent, part = _path_split(parent)
            path_parts.append(part)
        # Create needed directories.
        for part in reversed(path_parts):
            parent = _path_join(parent, part)
            try:
                _os.mkdir(parent)
            except FileExistsError:
                # Probably another Python process already created the dir.
                continue
            except OSError as exc:
                # Could be a permission error, read-only filesystem: just forget
                # about writing the data.
                _bootstrap._verbose_message('could not create {!r}: {!r}',
                                            parent, exc)
                return
        try:
            _write_atomic(path, data, _mode)
            _bootstrap._verbose_message('created {!r}', path)
        except OSError as exc:
            # Same as above: just don't write the bytecode.
            _bootstrap._verbose_message('could not create {!r}: {!r}', path,
                                        exc)


class SourcelessFileLoader(FileLoader, _LoaderBasics):

    """Loader which handles sourceless file imports."""

    def get_code(self, fullname):
        path = self.get_filename(fullname)
        data = self.get_data(path)
        # Call _classify_pyc to do basic validation of the pyc but ignore the
        # result. There's no source to check against.
        exc_details = {
            'name': fullname,
            'path': path,
        }
        _classify_pyc(data, fullname, exc_details)
        return _compile_bytecode(
            memoryview(data)[16:],
            name=fullname,
            bytecode_path=path,
        )

    def get_source(self, fullname):
        """Return None as there is no source code."""
        return None


class ExtensionFileLoader(FileLoader, _LoaderBasics):

    """Loader for extension modules.

    The constructor is designed to work with FileFinder.

    """

    def __init__(self, name, path):
        self.name = name
        self.path = path

    def __eq__(self, other):
        return (self.__class__ == other.__class__ and
                self.__dict__ == other.__dict__)

    def __hash__(self):
        return hash(self.name) ^ hash(self.path)

    def create_module(self, spec):
        """Create an uninitialized extension module"""
        module = _bootstrap._call_with_frames_removed(
            _imp.create_dynamic, spec)
        _bootstrap._verbose_message('extension module {!r} loaded from {!r}',
                         spec.name, self.path)
        return module

    def exec_module(self, module):
        """Initialize an extension module"""
        _bootstrap._call_with_frames_removed(_imp.exec_dynamic, module)
        _bootstrap._verbose_message('extension module {!r} executed from {!r}',
                         self.name, self.path)

    def is_package(self, fullname):
        """Return True if the extension module is a package."""
        file_name = _path_split(self.path)[1]
        return any(file_name == '__init__' + suffix
                   for suffix in EXTENSION_SUFFIXES)

    def get_code(self, fullname):
        """Return None as an extension module cannot create a code object."""
        return None

    def get_source(self, fullname):
        """Return None as extension modules have no source code."""
        return None

    @_check_name
    def get_filename(self, fullname):
        """Return the path to the source file as found by the finder."""
        return self.path


class _NamespacePath:
    """Represents a namespace package's path.  It uses the module name
    to find its parent module, and from there it looks up the parent's
    __path__.  When this changes, the module's own path is recomputed,
    using path_finder.  For top-level modules, the parent module's path
    is sys.path."""

    # When invalidate_caches() is called, this epoch is incremented
    # https://bugs.python.org/issue45703
    _epoch = 0

    def __init__(self, name, path, path_finder):
        self._name = name
        self._path = path
        self._last_parent_path = tuple(self._get_parent_path())
        self._last_epoch = self._epoch
        self._path_finder = path_finder

    def _find_parent_path_names(self):
        """Returns a tuple of (parent-module-name, parent-path-attr-name)"""
        parent, dot, me = self._name.rpartition('.')
        if dot == '':
            # This is a top-level module. sys.path contains the parent path.
            return 'sys', 'path'
        # Not a top-level module. parent-module.__path__ contains the
        #  parent path.
        return parent, '__path__'

    def _get_parent_path(self):
        parent_module_name, path_attr_name = self._find_parent_path_names()
        return getattr(sys.modules[parent_module_name], path_attr_name)

    def _recalculate(self):
        # If the parent's path has changed, recalculate _path
        parent_path = tuple(self._get_parent_path()) # Make a copy
        if parent_path != self._last_parent_path or self._epoch != self._last_epoch:
            spec = self._path_finder(self._name, parent_path)
            # Note that no changes are made if a loader is returned, but we
            #  do remember the new parent path
            if spec is not None and spec.loader is None:
                if spec.submodule_search_locations:
                    self._path = spec.submodule_search_locations
            self._last_parent_path = parent_path     # Save the copy
            self._last_epoch = self._epoch
        return self._path

    def __iter__(self):
        return iter(self._recalculate())

    def __getitem__(self, index):
        return self._recalculate()[index]

    def __setitem__(self, index, path):
        self._path[index] = path

    def __len__(self):
        return len(self._recalculate())

    def __repr__(self):
        return f'_NamespacePath({self._path!r})'

    def __contains__(self, item):
        return item in self._recalculate()

    def append(self, item):
        self._path.append(item)


# This class is actually exposed publicly in a namespace package's __loader__
# attribute, so it should be available through a non-private name.
# https://github.com/python/cpython/issues/92054
class NamespaceLoader:
    def __init__(self, name, path, path_finder):
        self._path = _NamespacePath(name, path, path_finder)

    def is_package(self, fullname):
        return True

    def get_source(self, fullname):
        return ''

    def get_code(self, fullname):
        return compile('', '<string>', 'exec', dont_inherit=True)

    def create_module(self, spec):
        """Use default semantics for module creation."""

    def exec_module(self, module):
        pass

    def load_module(self, fullname):
        """Load a namespace module.

        This method is deprecated.  Use exec_module() instead.

        """
        # The import system never calls this method.
        _bootstrap._verbose_message('namespace module loaded with path {!r}',
                                    self._path)
        # Warning implemented in _load_module_shim().
        return _bootstrap._load_module_shim(self, fullname)

    def get_resource_reader(self, module):
        from importlib.readers import NamespaceReader
        return NamespaceReader(self._path)


# We use this exclusively in module_from_spec() for backward-compatibility.
_NamespaceLoader = NamespaceLoader


# Finders #####################################################################

class PathFinder:

    """Meta path finder for sys.path and package __path__ attributes."""

    @staticmethod
    def invalidate_caches():
        """Call the invalidate_caches() method on all path entry finders
        stored in sys.path_importer_caches (where implemented)."""
        for name, finder in list(sys.path_importer_cache.items()):
            # Drop entry if finder name is a relative path. The current
            # working directory may have changed.
            if finder is None or not _path_isabs(name):
                del sys.path_importer_cache[name]
            elif hasattr(finder, 'invalidate_caches'):
                finder.invalidate_caches()
        # Also invalidate the caches of _NamespacePaths
        # https://bugs.python.org/issue45703
        _NamespacePath._epoch += 1

    @staticmethod
    def _path_hooks(path):
        """Search sys.path_hooks for a finder for 'path'."""
        if sys.path_hooks is not None and not sys.path_hooks:
            _warnings.warn('sys.path_hooks is empty', ImportWarning)
        for hook in sys.path_hooks:
            try:
                return hook(path)
            except ImportError:
                continue
        else:
            return None

    @classmethod
    def _path_importer_cache(cls, path):
        """Get the finder for the path entry from sys.path_importer_cache.

        If the path entry is not in the cache, find the appropriate finder
        and cache it. If no finder is available, store None.

        """
        if path == '':
            try:
                path = _os.getcwd()
            except FileNotFoundError:
                # Don't cache the failure as the cwd can easily change to
                # a valid directory later on.
                return None
        try:
            finder = sys.path_importer_cache[path]
        except KeyError:
            finder = cls._path_hooks(path)
            sys.path_importer_cache[path] = finder
        return finder

    @classmethod
    def _legacy_get_spec(cls, fullname, finder):
        # This would be a good place for a DeprecationWarning if
        # we ended up going that route.
        if hasattr(finder, 'find_loader'):
            msg = (f"{_bootstrap._object_name(finder)}.find_spec() not found; "
                    "falling back to find_loader()")
            _warnings.warn(msg, ImportWarning)
            loader, portions = finder.find_loader(fullname)
        else:
            msg = (f"{_bootstrap._object_name(finder)}.find_spec() not found; "
                    "falling back to find_module()")
            _warnings.warn(msg, ImportWarning)
            loader = finder.find_module(fullname)
            portions = []
        if loader is not None:
            return _bootstrap.spec_from_loader(fullname, loader)
        spec = _bootstrap.ModuleSpec(fullname, None)
        spec.submodule_search_locations = portions
        return spec

    @classmethod
    def _get_spec(cls, fullname, path, target=None):
        """Find the loader or namespace_path for this module/package name."""
        # If this ends up being a namespace package, namespace_path is
        #  the list of paths that will become its __path__
        namespace_path = []
        for entry in path:
            if not isinstance(entry, str):
                continue
            finder = cls._path_importer_cache(entry)
            if finder is not None:
                if hasattr(finder, 'find_spec'):
                    spec = finder.find_spec(fullname, target)
                else:
                    spec = cls._legacy_get_spec(fullname, finder)
                if spec is None:
                    continue
                if spec.loader is not None:
                    return spec
                portions = spec.submodule_search_locations
                if portions is None:
                    raise ImportError('spec missing loader')
                # This is possibly part of a namespace package.
                #  Remember these path entries (if any) for when we
                #  create a namespace package, and continue iterating
                #  on path.
                namespace_path.extend(portions)
        else:
            spec = _bootstrap.ModuleSpec(fullname, None)
            spec.submodule_search_locations = namespace_path
            return spec

    @classmethod
    def find_spec(cls, fullname, path=None, target=None):
        """Try to find a spec for 'fullname' on sys.path or 'path'.

        The search is based on sys.path_hooks and sys.path_importer_cache.
        """
        if path is None:
            path = sys.path
        spec = cls._get_spec(fullname, path, target)
        if spec is None:
            return None
        elif spec.loader is None:
            namespace_path = spec.submodule_search_locations
            if namespace_path:
                # We found at least one namespace path.  Return a spec which
                # can create the namespace package.
                spec.origin = None
                spec.submodule_search_locations = _NamespacePath(fullname, namespace_path, cls._get_spec)
                return spec
            else:
                return None
        else:
            return spec

    @classmethod
    def find_module(cls, fullname, path=None):
        """find the module on sys.path or 'path' based on sys.path_hooks and
        sys.path_importer_cache.

        This method is deprecated.  Use find_spec() instead.

        """
        _warnings.warn("PathFinder.find_module() is deprecated and "
                       "slated for removal in Python 3.12; use find_spec() instead",
                       DeprecationWarning)
        spec = cls.find_spec(fullname, path)
        if spec is None:
            return None
        return spec.loader

    @staticmethod
    def find_distributions(*args, **kwargs):
        """
        Find distributions.

        Return an iterable of all Distribution instances capable of
        loading the metadata for packages matching ``context.name``
        (or all names if ``None`` indicated) along the paths in the list
        of directories ``context.path``.
        """
        from importlib.metadata import MetadataPathFinder
        return MetadataPathFinder.find_distributions(*args, **kwargs)


class FileFinder:

    """File-based finder.

    Interactions with the file system are cached for performance, being
    refreshed when the directory the finder is handling has been modified.

    """

    def __init__(self, path, *loader_details):
        """Initialize with the path to search on and a variable number of
        2-tuples containing the loader and the file suffixes the loader
        recognizes."""
        loaders = []
        for loader, suffixes in loader_details:
            loaders.extend((suffix, loader) for suffix in suffixes)
        self._loaders = loaders
        # Base (directory) path
        if not path or path == '.':
            self.path = _os.getcwd()
        else:
            self.path = _path_abspath(path)
        self._path_mtime = -1
        self._path_cache = set()
        self._relaxed_path_cache = set()

    def invalidate_caches(self):
        """Invalidate the directory mtime."""
        self._path_mtime = -1

    find_module = _find_module_shim

    def find_loader(self, fullname):
        """Try to find a loader for the specified module, or the namespace
        package portions. Returns (loader, list-of-portions).

        This method is deprecated.  Use find_spec() instead.

        """
        _warnings.warn("FileFinder.find_loader() is deprecated and "
                       "slated for removal in Python 3.12; use find_spec() instead",
                       DeprecationWarning)
        spec = self.find_spec(fullname)
        if spec is None:
            return None, []
        return spec.loader, spec.submodule_search_locations or []

    def _get_spec(self, loader_class, fullname, path, smsl, target):
        loader = loader_class(fullname, path)
        return spec_from_file_location(fullname, path, loader=loader,
                                       submodule_search_locations=smsl)

    def find_spec(self, fullname, target=None):
        """Try to find a spec for the specified module.

        Returns the matching spec, or None if not found.
        """
        is_namespace = False
        tail_module = fullname.rpartition('.')[2]
        try:
            mtime = _path_stat(self.path or _os.getcwd()).st_mtime
        except OSError:
            mtime = -1
        if mtime != self._path_mtime:
            self._fill_cache()
            self._path_mtime = mtime
        # tail_module keeps the original casing, for __file__ and friends
        if _relax_case():
            cache = self._relaxed_path_cache
            cache_module = tail_module.lower()
        else:
            cache = self._path_cache
            cache_module = tail_module
        # Check if the module is the name of a directory (and thus a package).
        if cache_module in cache:
            base_path = _path_join(self.path, tail_module)
            for suffix, loader_class in self._loaders:
                init_filename = '__init__' + suffix
                full_path = _path_join(base_path, init_filename)
                if _path_isfile(full_path):
                    return self._get_spec(loader_class, fullname, full_path, [base_path], target)
            else:
                # If a namespace package, return the path if we don't
                #  find a module in the next section.
                is_namespace = _path_isdir(base_path)
        # Check for a file w/ a proper suffix exists.
        for suffix, loader_class in self._loaders:
            try:
                full_path = _path_join(self.path, tail_module + suffix)
            except ValueError:
                return None
            _bootstrap._verbose_message('trying {}', full_path, verbosity=2)
            if cache_module + suffix in cache:
                if _path_isfile(full_path):
                    return self._get_spec(loader_class, fullname, full_path,
                                          None, target)
        if is_namespace:
            _bootstrap._verbose_message('possible namespace for {}', base_path)
            spec = _bootstrap.ModuleSpec(fullname, None)
            spec.submodule_search_locations = [base_path]
            return spec
        return None

    def _fill_cache(self):
        """Fill the cache of potential modules and packages for this directory."""
        path = self.path
        try:
            contents = _os.listdir(path or _os.getcwd())
        except (FileNotFoundError, PermissionError, NotADirectoryError):
            # Directory has either been removed, turned into a file, or made
            # unreadable.
            contents = []
        # We store two cached versions, to handle runtime changes of the
        # PYTHONCASEOK environment variable.
        if not sys.platform.startswith('win'):
            self._path_cache = set(contents)
        else:
            # Windows users can import modules with case-insensitive file
            # suffixes (for legacy reasons). Make the suffix lowercase here
            # so it's done once instead of for every import. This is safe as
            # the specified suffixes to check against are always specified in a
            # case-sensitive manner.
            lower_suffix_contents = set()
            for item in contents:
                name, dot, suffix = item.partition('.')
                if dot:
                    new_name = f'{name}.{suffix.lower()}'
                else:
                    new_name = name
                lower_suffix_contents.add(new_name)
            self._path_cache = lower_suffix_contents
        if sys.platform.startswith(_CASE_INSENSITIVE_PLATFORMS):
            self._relaxed_path_cache = {fn.lower() for fn in contents}

    @classmethod
    def path_hook(cls, *loader_details):
        """A class method which returns a closure to use on sys.path_hook
        which will return an instance using the specified loaders and the path
        called on the closure.

        If the path called on the closure is not a directory, ImportError is
        raised.

        """
        def path_hook_for_FileFinder(path):
            """Path hook for importlib.machinery.FileFinder."""
            if not _path_isdir(path):
                raise ImportError('only directories are supported', path=path)
            return cls(path, *loader_details)

        return path_hook_for_FileFinder

    def __repr__(self):
        return f'FileFinder({self.path!r})'


# Import setup ###############################################################

def _fix_up_module(ns, name, pathname, cpathname=None):
    # This function is used by PyImport_ExecCodeModuleObject().
    loader = ns.get('__loader__')
    spec = ns.get('__spec__')
    if not loader:
        if spec:
            loader = spec.loader
        elif pathname == cpathname:
            loader = SourcelessFileLoader(name, pathname)
        else:
            loader = SourceFileLoader(name, pathname)
    if not spec:
        spec = spec_from_file_location(name, pathname, loader=loader)
        if cpathname:
            spec.cached = _path_abspath(cpathname)
    try:
        ns['__spec__'] = spec
        ns['__loader__'] = loader
        ns['__file__'] = pathname
        ns['__cached__'] = cpathname
    except Exception:
        # Not important enough to report.
        pass


def _get_supported_file_loaders():
    """Returns a list of file-based module loaders.

    Each item is a tuple (loader, suffixes).
    """
    extensions = ExtensionFileLoader, _imp.extension_suffixes()
    source = SourceFileLoader, SOURCE_SUFFIXES
    bytecode = SourcelessFileLoader, BYTECODE_SUFFIXES
    return [extensions, source, bytecode]


def _set_bootstrap_module(_bootstrap_module):
    global _bootstrap
    _bootstrap = _bootstrap_module


def _install(_bootstrap_module):
    """Install the path-based import components."""
    _set_bootstrap_module(_bootstrap_module)
    supported_loaders = _get_supported_file_loaders()
    sys.path_hooks.extend([FileFinder.path_hook(*supported_loaders)])
    sys.meta_path.append(PathFinder)<|MERGE_RESOLUTION|>--- conflicted
+++ resolved
@@ -439,7 +439,7 @@
 #     Python 3.12a7 3523 (Convert COMPARE_AND_BRANCH back to COMPARE_OP)
 #     Python 3.12a7 3524 (Shrink the BINARY_SUBSCR caches)
 
-#     Python 3.12a? 35xx (Add instrumentation support)
+#     Python 3.12a? 3526 (Add instrumentation support)
 
 #     Python 3.13 will start with 3550
 
@@ -456,11 +456,7 @@
 # Whenever MAGIC_NUMBER is changed, the ranges in the magic_values array
 # in PC/launcher.c must also be updated.
 
-<<<<<<< HEAD
 MAGIC_NUMBER = (3526).to_bytes(2, 'little') + b'\r\n'
-=======
-MAGIC_NUMBER = (3524).to_bytes(2, 'little') + b'\r\n'
->>>>>>> fda95aa1
 
 _RAW_MAGIC_NUMBER = int.from_bytes(MAGIC_NUMBER, 'little')  # For import.c
 
