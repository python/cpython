--- conflicted
+++ resolved
@@ -435,12 +435,9 @@
 #     Python 3.12a6 3519 (Modify SEND instruction)
 #     Python 3.12a6 3520 (Remove PREP_RERAISE_STAR, add CALL_INTRINSIC_2)
 #     Python 3.12a7 3521 (Shrink the LOAD_GLOBAL caches)
-<<<<<<< HEAD
 #     Python 3.12a7 3522 (Removed JUMP_IF_FALSE_OR_POP/JUMP_IF_TRUE_OR_POP)
-#     Python 3.12a7 3523 (Shrink the LOAD_ATTR caches))
-=======
 #     Python 3.12a7 3523 (Convert COMPARE_AND_BRANCH back to COMPARE_OP)
->>>>>>> f2e5a6ee
+#     Python 3.12a7 3524 (Shrink the LOAD_ATTR caches)
 
 #     Python 3.13 will start with 3550
 
@@ -457,7 +454,7 @@
 # Whenever MAGIC_NUMBER is changed, the ranges in the magic_values array
 # in PC/launcher.c must also be updated.
 
-MAGIC_NUMBER = (3523).to_bytes(2, 'little') + b'\r\n'
+MAGIC_NUMBER = (3524).to_bytes(2, 'little') + b'\r\n'
 
 _RAW_MAGIC_NUMBER = int.from_bytes(MAGIC_NUMBER, 'little')  # For import.c
 
