"""Core implementation of path-based import.

This module is NOT meant to be directly imported! It has been designed such
that it can be bootstrapped into Python as the implementation of import. As
such it requires the injection of specific modules and attributes in order to
work. One should use importlib as the public-facing version of this module.

"""
# IMPORTANT: Whenever making changes to this module, be sure to run a top-level
# `make regen-importlib` followed by `make` in order to get the frozen version
# of the module updated. Not doing so will result in the Makefile to fail for
# all others who don't have a ./python around to freeze the module in the early
# stages of compilation.
#

# See importlib._setup() for what is injected into the global namespace.

# When editing this code be aware that code executed at import time CANNOT
# reference any injected objects! This includes not only global code but also
# anything specified at the class level.

# Module injected manually by _set_bootstrap_module()
_bootstrap = None

# Import builtin modules
import _imp
import _io
import sys
import _warnings
import marshal


_MS_WINDOWS = (sys.platform == 'win32')
if _MS_WINDOWS:
    import nt as _os
    import winreg
else:
    import posix as _os


if _MS_WINDOWS:
    path_separators = ['\\', '/']
else:
    path_separators = ['/']
# Assumption made in _path_join()
assert all(len(sep) == 1 for sep in path_separators)
path_sep = path_separators[0]
path_sep_tuple = tuple(path_separators)
path_separators = ''.join(path_separators)
_pathseps_with_colon = {f':{s}' for s in path_separators}


# Bootstrap-related code ######################################################
_CASE_INSENSITIVE_PLATFORMS_STR_KEY = 'win',
_CASE_INSENSITIVE_PLATFORMS_BYTES_KEY = 'cygwin', 'darwin'
_CASE_INSENSITIVE_PLATFORMS =  (_CASE_INSENSITIVE_PLATFORMS_BYTES_KEY
                                + _CASE_INSENSITIVE_PLATFORMS_STR_KEY)


def _make_relax_case():
    if sys.platform.startswith(_CASE_INSENSITIVE_PLATFORMS):
        if sys.platform.startswith(_CASE_INSENSITIVE_PLATFORMS_STR_KEY):
            key = 'PYTHONCASEOK'
        else:
            key = b'PYTHONCASEOK'

        def _relax_case():
            """True if filenames must be checked case-insensitively and ignore environment flags are not set."""
            return not sys.flags.ignore_environment and key in _os.environ
    else:
        def _relax_case():
            """True if filenames must be checked case-insensitively."""
            return False
    return _relax_case

_relax_case = _make_relax_case()


def _pack_uint32(x):
    """Convert a 32-bit integer to little-endian."""
    return (int(x) & 0xFFFFFFFF).to_bytes(4, 'little')


def _unpack_uint32(data):
    """Convert 4 bytes in little-endian to an integer."""
    assert len(data) == 4
    return int.from_bytes(data, 'little')

def _unpack_uint16(data):
    """Convert 2 bytes in little-endian to an integer."""
    assert len(data) == 2
    return int.from_bytes(data, 'little')


if _MS_WINDOWS:
    def _path_join(*path_parts):
        """Replacement for os.path.join()."""
        if not path_parts:
            return ""
        if len(path_parts) == 1:
            return path_parts[0]
        root = ""
        path = []
        for new_root, tail in map(_os._path_splitroot, path_parts):
            if new_root.startswith(path_sep_tuple) or new_root.endswith(path_sep_tuple):
                root = new_root.rstrip(path_separators) or root
                path = [path_sep + tail]
            elif new_root.endswith(':'):
                if root.casefold() != new_root.casefold():
                    # Drive relative paths have to be resolved by the OS, so we reset the
                    # tail but do not add a path_sep prefix.
                    root = new_root
                    path = [tail]
                else:
                    path.append(tail)
            else:
                root = new_root or root
                path.append(tail)
        path = [p.rstrip(path_separators) for p in path if p]
        if len(path) == 1 and not path[0]:
            # Avoid losing the root's trailing separator when joining with nothing
            return root + path_sep
        return root + path_sep.join(path)

else:
    def _path_join(*path_parts):
        """Replacement for os.path.join()."""
        return path_sep.join([part.rstrip(path_separators)
                              for part in path_parts if part])


def _path_split(path):
    """Replacement for os.path.split()."""
    i = max(path.rfind(p) for p in path_separators)
    if i < 0:
        return '', path
    return path[:i], path[i + 1:]


def _path_stat(path):
    """Stat the path.

    Made a separate function to make it easier to override in experiments
    (e.g. cache stat results).

    """
    return _os.stat(path)


def _path_is_mode_type(path, mode):
    """Test whether the path is the specified mode type."""
    try:
        stat_info = _path_stat(path)
    except OSError:
        return False
    return (stat_info.st_mode & 0o170000) == mode


def _path_isfile(path):
    """Replacement for os.path.isfile."""
    return _path_is_mode_type(path, 0o100000)


def _path_isdir(path):
    """Replacement for os.path.isdir."""
    if not path:
        path = _os.getcwd()
    return _path_is_mode_type(path, 0o040000)


if _MS_WINDOWS:
    def _path_isabs(path):
        """Replacement for os.path.isabs."""
        if not path:
            return False
        root = _os._path_splitroot(path)[0].replace('/', '\\')
        return len(root) > 1 and (root.startswith('\\\\') or root.endswith('\\'))

else:
    def _path_isabs(path):
        """Replacement for os.path.isabs."""
        return path.startswith(path_separators)


def _path_abspath(path):
    """Replacement for os.path.abspath."""
    if not _path_isabs(path):
        for sep in path_separators:
            path = path.removeprefix(f".{sep}")
        return _path_join(_os.getcwd(), path)
    else:
        return path


def _write_atomic(path, data, mode=0o666):
    """Best-effort function to write data to a path atomically.
    Be prepared to handle a FileExistsError if concurrent writing of the
    temporary file is attempted."""
    # id() is used to generate a pseudo-random filename.
    path_tmp = f'{path}.{id(path)}'
    fd = _os.open(path_tmp,
                  _os.O_EXCL | _os.O_CREAT | _os.O_WRONLY, mode & 0o666)
    try:
        # We first write data to a temporary file, and then use os.replace() to
        # perform an atomic rename.
        with _io.FileIO(fd, 'wb') as file:
            file.write(data)
        _os.replace(path_tmp, path)
    except OSError:
        try:
            _os.unlink(path_tmp)
        except OSError:
            pass
        raise


_code_type = type(_write_atomic.__code__)


# Finder/loader utility code ###############################################

# Magic word to reject .pyc files generated by other Python versions.
# It should change for each incompatible change to the bytecode.
#
# The value of CR and LF is incorporated so if you ever read or write
# a .pyc file in text mode the magic number will be wrong; also, the
# Apple MPW compiler swaps their values, botching string constants.
#
# There were a variety of old schemes for setting the magic number.
# The current working scheme is to increment the previous value by
# 10.
#
# Starting with the adoption of PEP 3147 in Python 3.2, every bump in magic
# number also includes a new "magic tag", i.e. a human readable string used
# to represent the magic number in __pycache__ directories.  When you change
# the magic number, you must also set a new unique magic tag.  Generally this
# can be named after the Python major version of the magic number bump, but
# it can really be anything, as long as it's different than anything else
# that's come before.  The tags are included in the following table, starting
# with Python 3.2a0.
#
# Known values:
#  Python 1.5:   20121
#  Python 1.5.1: 20121
#     Python 1.5.2: 20121
#     Python 1.6:   50428
#     Python 2.0:   50823
#     Python 2.0.1: 50823
#     Python 2.1:   60202
#     Python 2.1.1: 60202
#     Python 2.1.2: 60202
#     Python 2.2:   60717
#     Python 2.3a0: 62011
#     Python 2.3a0: 62021
#     Python 2.3a0: 62011 (!)
#     Python 2.4a0: 62041
#     Python 2.4a3: 62051
#     Python 2.4b1: 62061
#     Python 2.5a0: 62071
#     Python 2.5a0: 62081 (ast-branch)
#     Python 2.5a0: 62091 (with)
#     Python 2.5a0: 62092 (changed WITH_CLEANUP opcode)
#     Python 2.5b3: 62101 (fix wrong code: for x, in ...)
#     Python 2.5b3: 62111 (fix wrong code: x += yield)
#     Python 2.5c1: 62121 (fix wrong lnotab with for loops and
#                          storing constants that should have been removed)
#     Python 2.5c2: 62131 (fix wrong code: for x, in ... in listcomp/genexp)
#     Python 2.6a0: 62151 (peephole optimizations and STORE_MAP opcode)
#     Python 2.6a1: 62161 (WITH_CLEANUP optimization)
#     Python 2.7a0: 62171 (optimize list comprehensions/change LIST_APPEND)
#     Python 2.7a0: 62181 (optimize conditional branches:
#                          introduce POP_JUMP_IF_FALSE and POP_JUMP_IF_TRUE)
#     Python 2.7a0  62191 (introduce SETUP_WITH)
#     Python 2.7a0  62201 (introduce BUILD_SET)
#     Python 2.7a0  62211 (introduce MAP_ADD and SET_ADD)
#     Python 3000:   3000
#                    3010 (removed UNARY_CONVERT)
#                    3020 (added BUILD_SET)
#                    3030 (added keyword-only parameters)
#                    3040 (added signature annotations)
#                    3050 (print becomes a function)
#                    3060 (PEP 3115 metaclass syntax)
#                    3061 (string literals become unicode)
#                    3071 (PEP 3109 raise changes)
#                    3081 (PEP 3137 make __file__ and __name__ unicode)
#                    3091 (kill str8 interning)
#                    3101 (merge from 2.6a0, see 62151)
#                    3103 (__file__ points to source file)
#     Python 3.0a4: 3111 (WITH_CLEANUP optimization).
#     Python 3.0b1: 3131 (lexical exception stacking, including POP_EXCEPT
                          #3021)
#     Python 3.1a1: 3141 (optimize list, set and dict comprehensions:
#                         change LIST_APPEND and SET_ADD, add MAP_ADD #2183)
#     Python 3.1a1: 3151 (optimize conditional branches:
#                         introduce POP_JUMP_IF_FALSE and POP_JUMP_IF_TRUE
                          #4715)
#     Python 3.2a1: 3160 (add SETUP_WITH #6101)
#                   tag: cpython-32
#     Python 3.2a2: 3170 (add DUP_TOP_TWO, remove DUP_TOPX and ROT_FOUR #9225)
#                   tag: cpython-32
#     Python 3.2a3  3180 (add DELETE_DEREF #4617)
#     Python 3.3a1  3190 (__class__ super closure changed)
#     Python 3.3a1  3200 (PEP 3155 __qualname__ added #13448)
#     Python 3.3a1  3210 (added size modulo 2**32 to the pyc header #13645)
#     Python 3.3a2  3220 (changed PEP 380 implementation #14230)
#     Python 3.3a4  3230 (revert changes to implicit __class__ closure #14857)
#     Python 3.4a1  3250 (evaluate positional default arguments before
#                        keyword-only defaults #16967)
#     Python 3.4a1  3260 (add LOAD_CLASSDEREF; allow locals of class to override
#                        free vars #17853)
#     Python 3.4a1  3270 (various tweaks to the __class__ closure #12370)
#     Python 3.4a1  3280 (remove implicit class argument)
#     Python 3.4a4  3290 (changes to __qualname__ computation #19301)
#     Python 3.4a4  3300 (more changes to __qualname__ computation #19301)
#     Python 3.4rc2 3310 (alter __qualname__ computation #20625)
#     Python 3.5a1  3320 (PEP 465: Matrix multiplication operator #21176)
#     Python 3.5b1  3330 (PEP 448: Additional Unpacking Generalizations #2292)
#     Python 3.5b2  3340 (fix dictionary display evaluation order #11205)
#     Python 3.5b3  3350 (add GET_YIELD_FROM_ITER opcode #24400)
#     Python 3.5.2  3351 (fix BUILD_MAP_UNPACK_WITH_CALL opcode #27286)
#     Python 3.6a0  3360 (add FORMAT_VALUE opcode #25483)
#     Python 3.6a1  3361 (lineno delta of code.co_lnotab becomes signed #26107)
#     Python 3.6a2  3370 (16 bit wordcode #26647)
#     Python 3.6a2  3371 (add BUILD_CONST_KEY_MAP opcode #27140)
#     Python 3.6a2  3372 (MAKE_FUNCTION simplification, remove MAKE_CLOSURE
#                         #27095)
#     Python 3.6b1  3373 (add BUILD_STRING opcode #27078)
#     Python 3.6b1  3375 (add SETUP_ANNOTATIONS and STORE_ANNOTATION opcodes
#                         #27985)
#     Python 3.6b1  3376 (simplify CALL_FUNCTIONs & BUILD_MAP_UNPACK_WITH_CALL
                          #27213)
#     Python 3.6b1  3377 (set __class__ cell from type.__new__ #23722)
#     Python 3.6b2  3378 (add BUILD_TUPLE_UNPACK_WITH_CALL #28257)
#     Python 3.6rc1 3379 (more thorough __class__ validation #23722)
#     Python 3.7a1  3390 (add LOAD_METHOD and CALL_METHOD opcodes #26110)
#     Python 3.7a2  3391 (update GET_AITER #31709)
#     Python 3.7a4  3392 (PEP 552: Deterministic pycs #31650)
#     Python 3.7b1  3393 (remove STORE_ANNOTATION opcode #32550)
#     Python 3.7b5  3394 (restored docstring as the first stmt in the body;
#                         this might affected the first line number #32911)
#     Python 3.8a1  3400 (move frame block handling to compiler #17611)
#     Python 3.8a1  3401 (add END_ASYNC_FOR #33041)
#     Python 3.8a1  3410 (PEP570 Python Positional-Only Parameters #36540)
#     Python 3.8b2  3411 (Reverse evaluation order of key: value in dict
#                         comprehensions #35224)
#     Python 3.8b2  3412 (Swap the position of positional args and positional
#                         only args in ast.arguments #37593)
#     Python 3.8b4  3413 (Fix "break" and "continue" in "finally" #37830)
#     Python 3.9a0  3420 (add LOAD_ASSERTION_ERROR #34880)
#     Python 3.9a0  3421 (simplified bytecode for with blocks #32949)
#     Python 3.9a0  3422 (remove BEGIN_FINALLY, END_FINALLY, CALL_FINALLY, POP_FINALLY bytecodes #33387)
#     Python 3.9a2  3423 (add IS_OP, CONTAINS_OP and JUMP_IF_NOT_EXC_MATCH bytecodes #39156)
#     Python 3.9a2  3424 (simplify bytecodes for *value unpacking)
#     Python 3.9a2  3425 (simplify bytecodes for **value unpacking)
#     Python 3.10a1 3430 (Make 'annotations' future by default)
#     Python 3.10a1 3431 (New line number table format -- PEP 626)
#     Python 3.10a2 3432 (Function annotation for MAKE_FUNCTION is changed from dict to tuple bpo-42202)
#     Python 3.10a2 3433 (RERAISE restores f_lasti if oparg != 0)
#     Python 3.10a6 3434 (PEP 634: Structural Pattern Matching)
#     Python 3.10a7 3435 Use instruction offsets (as opposed to byte offsets).
#     Python 3.10b1 3436 (Add GEN_START bytecode #43683)
#     Python 3.10b1 3437 (Undo making 'annotations' future by default - We like to dance among core devs!)
#     Python 3.10b1 3438 Safer line number table handling.
#     Python 3.10b1 3439 (Add ROT_N)
#     Python 3.11a1 3450 Use exception table for unwinding ("zero cost" exception handling)
#     Python 3.11a1 3451 (Add CALL_METHOD_KW)
#     Python 3.11a1 3452 (drop nlocals from marshaled code objects)
#     Python 3.11a1 3453 (add co_fastlocalnames and co_fastlocalkinds)
#     Python 3.11a1 3454 (compute cell offsets relative to locals bpo-43693)
#     Python 3.11a1 3455 (add MAKE_CELL bpo-43693)
#     Python 3.11a1 3456 (interleave cell args bpo-43693)
#     Python 3.11a1 3457 (Change localsplus to a bytes object bpo-43693)
#     Python 3.11a1 3458 (imported objects now don't use LOAD_METHOD/CALL_METHOD)
#     Python 3.11a1 3459 (PEP 657: add end line numbers and column offsets for instructions)
#     Python 3.11a1 3460 (Add co_qualname field to PyCodeObject bpo-44530)
#     Python 3.11a1 3461 (JUMP_ABSOLUTE must jump backwards)
#     Python 3.11a2 3462 (bpo-44511: remove COPY_DICT_WITHOUT_KEYS, change
#                         MATCH_CLASS and MATCH_KEYS, and add COPY)
#     Python 3.11a3 3463 (bpo-45711: JUMP_IF_NOT_EXC_MATCH no longer pops the
#                         active exception)
#     Python 3.11a3 3464 (bpo-45636: Merge numeric BINARY_*/INPLACE_* into
#                         BINARY_OP)
#     Python 3.11a3 3465 (Add COPY_FREE_VARS opcode)
#     Python 3.11a4 3466 (bpo-45292: PEP-654 except*)
#     Python 3.11a4 3467 (Change CALL_xxx opcodes)
#     Python 3.11a4 3468 (Add SEND opcode)
#     Python 3.11a4 3469 (bpo-45711: remove type, traceback from exc_info)
#     Python 3.11a4 3470 (bpo-46221: PREP_RERAISE_STAR no longer pushes lasti)
#     Python 3.11a4 3471 (bpo-46202: remove pop POP_EXCEPT_AND_RERAISE)
#     Python 3.11a4 3472 (bpo-46009: replace GEN_START with POP_TOP)
#     Python 3.11a4 3473 (Add POP_JUMP_IF_NOT_NONE/POP_JUMP_IF_NONE opcodes)
#     Python 3.11a4 3474 (Add RESUME opcode)
#     Python 3.11a5 3475 (Add RETURN_GENERATOR opcode)
#     Python 3.11a5 3476 (Add ASYNC_GEN_WRAP opcode)
#     Python 3.11a5 3477 (Replace DUP_TOP/DUP_TOP_TWO with COPY and
#                         ROT_TWO/ROT_THREE/ROT_FOUR/ROT_N with SWAP)
#     Python 3.11a5 3478 (New CALL opcodes)
#     Python 3.11a5 3479 (Add PUSH_NULL opcode)
#     Python 3.11a5 3480 (New CALL opcodes, second iteration)
#     Python 3.11a5 3481 (Use inline cache for BINARY_OP)
#     Python 3.11a5 3482 (Use inline caching for UNPACK_SEQUENCE and LOAD_GLOBAL)
#     Python 3.11a5 3483 (Use inline caching for COMPARE_OP and BINARY_SUBSCR)
#     Python 3.11a5 3484 (Use inline caching for LOAD_ATTR, LOAD_METHOD, and
#                         STORE_ATTR)
#     Python 3.11a5 3485 (Add an oparg to GET_AWAITABLE)
#     Python 3.11a6 3486 (Use inline caching for PRECALL and CALL)
#     Python 3.11a6 3487 (Remove the adaptive "oparg counter" mechanism)
#     Python 3.11a6 3488 (LOAD_GLOBAL can push additional NULL)
#     Python 3.11a6 3489 (Add JUMP_BACKWARD, remove JUMP_ABSOLUTE)
#     Python 3.11a6 3490 (remove JUMP_IF_NOT_EXC_MATCH, add CHECK_EXC_MATCH)
#     Python 3.11a6 3491 (remove JUMP_IF_NOT_EG_MATCH, add CHECK_EG_MATCH,
#                         add JUMP_BACKWARD_NO_INTERRUPT, make JUMP_NO_INTERRUPT virtual)
#     Python 3.11a7 3492 (make POP_JUMP_IF_NONE/NOT_NONE/TRUE/FALSE relative)
#     Python 3.11a7 3493 (Make JUMP_IF_TRUE_OR_POP/JUMP_IF_FALSE_OR_POP relative)
#     Python 3.11a7 3494 (New location info table)
#     Python 3.12a1 3500 (Remove PRECALL opcode)
#     Python 3.12a1 3501 (YIELD_VALUE oparg == stack_depth)
#     Python 3.12a1 3502 (LOAD_FAST_CHECK, no NULL-check in LOAD_FAST)
#     Python 3.12a1 3503 (Shrink LOAD_METHOD cache)
#     Python 3.12a1 3504 (Merge LOAD_METHOD back into LOAD_ATTR)
#     Python 3.12a1 3505 (Specialization/Cache for FOR_ITER)
#     Python 3.12a1 3506 (Add BINARY_SLICE and STORE_SLICE instructions)
#     Python 3.12a1 3507 (Set lineno of module's RESUME to 0)
#     Python 3.12a1 3508 (Add CLEANUP_THROW)
#     Python 3.12a1 3509 (Conditional jumps only jump forward)
#     Python 3.12a2 3510 (FOR_ITER leaves iterator on the stack)
#     Python 3.12a2 3511 (Add STOPITERATION_ERROR instruction)
#     Python 3.12a2 3512 (Remove all unused consts from code objects)
#     Python 3.12a4 3513 (Add CALL_INTRINSIC_1 instruction, removed STOPITERATION_ERROR, PRINT_EXPR, IMPORT_STAR)
#     Python 3.12a4 3514 (Remove ASYNC_GEN_WRAP, LIST_TO_TUPLE, and UNARY_POSITIVE)
#     Python 3.12a5 3515 (Embed jump mask in COMPARE_OP oparg)
#     Python 3.12a5 3516 (Add COMPARE_AND_BRANCH instruction)
#     Python 3.12a5 3517 (Change YIELD_VALUE oparg to exception block depth)
#     Python 3.12a6 3518 (Add RETURN_CONST instruction)
#     Python 3.12a6 3519 (Modify SEND instruction)
#     Python 3.12a6 3520 (Remove PREP_RERAISE_STAR, add CALL_INTRINSIC_2)
#     Python 3.12a7 3521 (Shrink the LOAD_GLOBAL caches)
#     Python 3.12a7 3522 (Removed JUMP_IF_FALSE_OR_POP/JUMP_IF_TRUE_OR_POP)
#     Python 3.12a7 3523 (Convert COMPARE_AND_BRANCH back to COMPARE_OP)
#     Python 3.12a7 3524 (Shrink the BINARY_SUBSCR caches)
#     Python 3.12b1 3525 (Shrink the CALL caches)
#     Python 3.12b1 3526 (Add instrumentation support)
#     Python 3.12b1 3527 (Add LOAD_SUPER_ATTR)
#     Python 3.12b1 3528 (Add LOAD_SUPER_ATTR_METHOD specialization)
#     Python 3.12b1 3529 (Inline list/dict/set comprehensions)
#     Python 3.12b1 3530 (Shrink the LOAD_SUPER_ATTR caches)
#     Python 3.12b1 3531 (Add PEP 695 changes)
#     Python 3.13a1 3550 (Plugin optimizer support)
#     Python 3.13a1 3551 (Compact superinstructions)
#     Python 3.13a1 3552 (Remove LOAD_FAST__LOAD_CONST and LOAD_CONST__LOAD_FAST)
#     Python 3.13a1 3553 (Add SET_FUNCTION_ATTRIBUTE)
#     Python 3.13a1 3554 (more efficient bytecodes for f-strings)
#     Python 3.13a1 3555 (generate specialized opcodes metadata from bytecodes.c)
<<<<<<< HEAD
#     Python 3.13a1 3556 (Make the conversion to boolean in jumps explicit)
=======
#     Python 3.13a1 3556 (Convert LOAD_CLOSURE to a pseudo-op)
>>>>>>> 6e9f83d9

#     Python 3.14 will start with 3600

#     Please don't copy-paste the same pre-release tag for new entries above!!!
#     You should always use the *upcoming* tag. For example, if 3.12a6 came out
#     a week ago, I should put "Python 3.12a7" next to my new magic number.

# MAGIC must change whenever the bytecode emitted by the compiler may no
# longer be understood by older implementations of the eval loop (usually
# due to the addition of new opcodes).
#
# Starting with Python 3.11, Python 3.n starts with magic number 2900+50n.
#
# Whenever MAGIC_NUMBER is changed, the ranges in the magic_values array
# in PC/launcher.c must also be updated.

MAGIC_NUMBER = (3556).to_bytes(2, 'little') + b'\r\n'

_RAW_MAGIC_NUMBER = int.from_bytes(MAGIC_NUMBER, 'little')  # For import.c

_PYCACHE = '__pycache__'
_OPT = 'opt-'

SOURCE_SUFFIXES = ['.py']
if _MS_WINDOWS:
    SOURCE_SUFFIXES.append('.pyw')

EXTENSION_SUFFIXES = _imp.extension_suffixes()

BYTECODE_SUFFIXES = ['.pyc']
# Deprecated.
DEBUG_BYTECODE_SUFFIXES = OPTIMIZED_BYTECODE_SUFFIXES = BYTECODE_SUFFIXES

def cache_from_source(path, debug_override=None, *, optimization=None):
    """Given the path to a .py file, return the path to its .pyc file.

    The .py file does not need to exist; this simply returns the path to the
    .pyc file calculated as if the .py file were imported.

    The 'optimization' parameter controls the presumed optimization level of
    the bytecode file. If 'optimization' is not None, the string representation
    of the argument is taken and verified to be alphanumeric (else ValueError
    is raised).

    The debug_override parameter is deprecated. If debug_override is not None,
    a True value is the same as setting 'optimization' to the empty string
    while a False value is equivalent to setting 'optimization' to '1'.

    If sys.implementation.cache_tag is None then NotImplementedError is raised.

    """
    if debug_override is not None:
        _warnings.warn('the debug_override parameter is deprecated; use '
                       "'optimization' instead", DeprecationWarning)
        if optimization is not None:
            message = 'debug_override or optimization must be set to None'
            raise TypeError(message)
        optimization = '' if debug_override else 1
    path = _os.fspath(path)
    head, tail = _path_split(path)
    base, sep, rest = tail.rpartition('.')
    tag = sys.implementation.cache_tag
    if tag is None:
        raise NotImplementedError('sys.implementation.cache_tag is None')
    almost_filename = ''.join([(base if base else rest), sep, tag])
    if optimization is None:
        if sys.flags.optimize == 0:
            optimization = ''
        else:
            optimization = sys.flags.optimize
    optimization = str(optimization)
    if optimization != '':
        if not optimization.isalnum():
            raise ValueError(f'{optimization!r} is not alphanumeric')
        almost_filename = f'{almost_filename}.{_OPT}{optimization}'
    filename = almost_filename + BYTECODE_SUFFIXES[0]
    if sys.pycache_prefix is not None:
        # We need an absolute path to the py file to avoid the possibility of
        # collisions within sys.pycache_prefix, if someone has two different
        # `foo/bar.py` on their system and they import both of them using the
        # same sys.pycache_prefix. Let's say sys.pycache_prefix is
        # `C:\Bytecode`; the idea here is that if we get `Foo\Bar`, we first
        # make it absolute (`C:\Somewhere\Foo\Bar`), then make it root-relative
        # (`Somewhere\Foo\Bar`), so we end up placing the bytecode file in an
        # unambiguous `C:\Bytecode\Somewhere\Foo\Bar\`.
        head = _path_abspath(head)

        # Strip initial drive from a Windows path. We know we have an absolute
        # path here, so the second part of the check rules out a POSIX path that
        # happens to contain a colon at the second character.
        if head[1] == ':' and head[0] not in path_separators:
            head = head[2:]

        # Strip initial path separator from `head` to complete the conversion
        # back to a root-relative path before joining.
        return _path_join(
            sys.pycache_prefix,
            head.lstrip(path_separators),
            filename,
        )
    return _path_join(head, _PYCACHE, filename)


def source_from_cache(path):
    """Given the path to a .pyc. file, return the path to its .py file.

    The .pyc file does not need to exist; this simply returns the path to
    the .py file calculated to correspond to the .pyc file.  If path does
    not conform to PEP 3147/488 format, ValueError will be raised. If
    sys.implementation.cache_tag is None then NotImplementedError is raised.

    """
    if sys.implementation.cache_tag is None:
        raise NotImplementedError('sys.implementation.cache_tag is None')
    path = _os.fspath(path)
    head, pycache_filename = _path_split(path)
    found_in_pycache_prefix = False
    if sys.pycache_prefix is not None:
        stripped_path = sys.pycache_prefix.rstrip(path_separators)
        if head.startswith(stripped_path + path_sep):
            head = head[len(stripped_path):]
            found_in_pycache_prefix = True
    if not found_in_pycache_prefix:
        head, pycache = _path_split(head)
        if pycache != _PYCACHE:
            raise ValueError(f'{_PYCACHE} not bottom-level directory in '
                             f'{path!r}')
    dot_count = pycache_filename.count('.')
    if dot_count not in {2, 3}:
        raise ValueError(f'expected only 2 or 3 dots in {pycache_filename!r}')
    elif dot_count == 3:
        optimization = pycache_filename.rsplit('.', 2)[-2]
        if not optimization.startswith(_OPT):
            raise ValueError("optimization portion of filename does not start "
                             f"with {_OPT!r}")
        opt_level = optimization[len(_OPT):]
        if not opt_level.isalnum():
            raise ValueError(f"optimization level {optimization!r} is not an "
                             "alphanumeric value")
    base_filename = pycache_filename.partition('.')[0]
    return _path_join(head, base_filename + SOURCE_SUFFIXES[0])


def _get_sourcefile(bytecode_path):
    """Convert a bytecode file path to a source path (if possible).

    This function exists purely for backwards-compatibility for
    PyImport_ExecCodeModuleWithFilenames() in the C API.

    """
    if len(bytecode_path) == 0:
        return None
    rest, _, extension = bytecode_path.rpartition('.')
    if not rest or extension.lower()[-3:-1] != 'py':
        return bytecode_path
    try:
        source_path = source_from_cache(bytecode_path)
    except (NotImplementedError, ValueError):
        source_path = bytecode_path[:-1]
    return source_path if _path_isfile(source_path) else bytecode_path


def _get_cached(filename):
    if filename.endswith(tuple(SOURCE_SUFFIXES)):
        try:
            return cache_from_source(filename)
        except NotImplementedError:
            pass
    elif filename.endswith(tuple(BYTECODE_SUFFIXES)):
        return filename
    else:
        return None


def _calc_mode(path):
    """Calculate the mode permissions for a bytecode file."""
    try:
        mode = _path_stat(path).st_mode
    except OSError:
        mode = 0o666
    # We always ensure write access so we can update cached files
    # later even when the source files are read-only on Windows (#6074)
    mode |= 0o200
    return mode


def _check_name(method):
    """Decorator to verify that the module being requested matches the one the
    loader can handle.

    The first argument (self) must define _name which the second argument is
    compared against. If the comparison fails then ImportError is raised.

    """
    def _check_name_wrapper(self, name=None, *args, **kwargs):
        if name is None:
            name = self.name
        elif self.name != name:
            raise ImportError('loader for %s cannot handle %s' %
                                (self.name, name), name=name)
        return method(self, name, *args, **kwargs)

    # FIXME: @_check_name is used to define class methods before the
    # _bootstrap module is set by _set_bootstrap_module().
    if _bootstrap is not None:
        _wrap = _bootstrap._wrap
    else:
        def _wrap(new, old):
            for replace in ['__module__', '__name__', '__qualname__', '__doc__']:
                if hasattr(old, replace):
                    setattr(new, replace, getattr(old, replace))
            new.__dict__.update(old.__dict__)

    _wrap(_check_name_wrapper, method)
    return _check_name_wrapper


def _classify_pyc(data, name, exc_details):
    """Perform basic validity checking of a pyc header and return the flags field,
    which determines how the pyc should be further validated against the source.

    *data* is the contents of the pyc file. (Only the first 16 bytes are
    required, though.)

    *name* is the name of the module being imported. It is used for logging.

    *exc_details* is a dictionary passed to ImportError if it raised for
    improved debugging.

    ImportError is raised when the magic number is incorrect or when the flags
    field is invalid. EOFError is raised when the data is found to be truncated.

    """
    magic = data[:4]
    if magic != MAGIC_NUMBER:
        message = f'bad magic number in {name!r}: {magic!r}'
        _bootstrap._verbose_message('{}', message)
        raise ImportError(message, **exc_details)
    if len(data) < 16:
        message = f'reached EOF while reading pyc header of {name!r}'
        _bootstrap._verbose_message('{}', message)
        raise EOFError(message)
    flags = _unpack_uint32(data[4:8])
    # Only the first two flags are defined.
    if flags & ~0b11:
        message = f'invalid flags {flags!r} in {name!r}'
        raise ImportError(message, **exc_details)
    return flags


def _validate_timestamp_pyc(data, source_mtime, source_size, name,
                            exc_details):
    """Validate a pyc against the source last-modified time.

    *data* is the contents of the pyc file. (Only the first 16 bytes are
    required.)

    *source_mtime* is the last modified timestamp of the source file.

    *source_size* is None or the size of the source file in bytes.

    *name* is the name of the module being imported. It is used for logging.

    *exc_details* is a dictionary passed to ImportError if it raised for
    improved debugging.

    An ImportError is raised if the bytecode is stale.

    """
    if _unpack_uint32(data[8:12]) != (source_mtime & 0xFFFFFFFF):
        message = f'bytecode is stale for {name!r}'
        _bootstrap._verbose_message('{}', message)
        raise ImportError(message, **exc_details)
    if (source_size is not None and
        _unpack_uint32(data[12:16]) != (source_size & 0xFFFFFFFF)):
        raise ImportError(f'bytecode is stale for {name!r}', **exc_details)


def _validate_hash_pyc(data, source_hash, name, exc_details):
    """Validate a hash-based pyc by checking the real source hash against the one in
    the pyc header.

    *data* is the contents of the pyc file. (Only the first 16 bytes are
    required.)

    *source_hash* is the importlib.util.source_hash() of the source file.

    *name* is the name of the module being imported. It is used for logging.

    *exc_details* is a dictionary passed to ImportError if it raised for
    improved debugging.

    An ImportError is raised if the bytecode is stale.

    """
    if data[8:16] != source_hash:
        raise ImportError(
            f'hash in bytecode doesn\'t match hash of source {name!r}',
            **exc_details,
        )


def _compile_bytecode(data, name=None, bytecode_path=None, source_path=None):
    """Compile bytecode as found in a pyc."""
    code = marshal.loads(data)
    if isinstance(code, _code_type):
        _bootstrap._verbose_message('code object from {!r}', bytecode_path)
        if source_path is not None:
            _imp._fix_co_filename(code, source_path)
        return code
    else:
        raise ImportError(f'Non-code object in {bytecode_path!r}',
                          name=name, path=bytecode_path)


def _code_to_timestamp_pyc(code, mtime=0, source_size=0):
    "Produce the data for a timestamp-based pyc."
    data = bytearray(MAGIC_NUMBER)
    data.extend(_pack_uint32(0))
    data.extend(_pack_uint32(mtime))
    data.extend(_pack_uint32(source_size))
    data.extend(marshal.dumps(code))
    return data


def _code_to_hash_pyc(code, source_hash, checked=True):
    "Produce the data for a hash-based pyc."
    data = bytearray(MAGIC_NUMBER)
    flags = 0b1 | checked << 1
    data.extend(_pack_uint32(flags))
    assert len(source_hash) == 8
    data.extend(source_hash)
    data.extend(marshal.dumps(code))
    return data


def decode_source(source_bytes):
    """Decode bytes representing source code and return the string.

    Universal newline support is used in the decoding.
    """
    import tokenize  # To avoid bootstrap issues.
    source_bytes_readline = _io.BytesIO(source_bytes).readline
    encoding = tokenize.detect_encoding(source_bytes_readline)
    newline_decoder = _io.IncrementalNewlineDecoder(None, True)
    return newline_decoder.decode(source_bytes.decode(encoding[0]))


# Module specifications #######################################################

_POPULATE = object()


def spec_from_file_location(name, location=None, *, loader=None,
                            submodule_search_locations=_POPULATE):
    """Return a module spec based on a file location.

    To indicate that the module is a package, set
    submodule_search_locations to a list of directory paths.  An
    empty list is sufficient, though its not otherwise useful to the
    import system.

    The loader must take a spec as its only __init__() arg.

    """
    if location is None:
        # The caller may simply want a partially populated location-
        # oriented spec.  So we set the location to a bogus value and
        # fill in as much as we can.
        location = '<unknown>'
        if hasattr(loader, 'get_filename'):
            # ExecutionLoader
            try:
                location = loader.get_filename(name)
            except ImportError:
                pass
    else:
        location = _os.fspath(location)
        try:
            location = _path_abspath(location)
        except OSError:
            pass

    # If the location is on the filesystem, but doesn't actually exist,
    # we could return None here, indicating that the location is not
    # valid.  However, we don't have a good way of testing since an
    # indirect location (e.g. a zip file or URL) will look like a
    # non-existent file relative to the filesystem.

    spec = _bootstrap.ModuleSpec(name, loader, origin=location)
    spec._set_fileattr = True

    # Pick a loader if one wasn't provided.
    if loader is None:
        for loader_class, suffixes in _get_supported_file_loaders():
            if location.endswith(tuple(suffixes)):
                loader = loader_class(name, location)
                spec.loader = loader
                break
        else:
            return None

    # Set submodule_search_paths appropriately.
    if submodule_search_locations is _POPULATE:
        # Check the loader.
        if hasattr(loader, 'is_package'):
            try:
                is_package = loader.is_package(name)
            except ImportError:
                pass
            else:
                if is_package:
                    spec.submodule_search_locations = []
    else:
        spec.submodule_search_locations = submodule_search_locations
    if spec.submodule_search_locations == []:
        if location:
            dirname = _path_split(location)[0]
            spec.submodule_search_locations.append(dirname)

    return spec


def _bless_my_loader(module_globals):
    """Helper function for _warnings.c

    See GH#97850 for details.
    """
    # 2022-10-06(warsaw): For now, this helper is only used in _warnings.c and
    # that use case only has the module globals.  This function could be
    # extended to accept either that or a module object.  However, in the
    # latter case, it would be better to raise certain exceptions when looking
    # at a module, which should have either a __loader__ or __spec__.loader.
    # For backward compatibility, it is possible that we'll get an empty
    # dictionary for the module globals, and that cannot raise an exception.
    if not isinstance(module_globals, dict):
        return None

    missing = object()
    loader = module_globals.get('__loader__', None)
    spec = module_globals.get('__spec__', missing)

    if loader is None:
        if spec is missing:
            # If working with a module:
            # raise AttributeError('Module globals is missing a __spec__')
            return None
        elif spec is None:
            raise ValueError('Module globals is missing a __spec__.loader')

    spec_loader = getattr(spec, 'loader', missing)

    if spec_loader in (missing, None):
        if loader is None:
            exc = AttributeError if spec_loader is missing else ValueError
            raise exc('Module globals is missing a __spec__.loader')
        _warnings.warn(
            'Module globals is missing a __spec__.loader',
            DeprecationWarning)
        spec_loader = loader

    assert spec_loader is not None
    if loader is not None and loader != spec_loader:
        _warnings.warn(
            'Module globals; __loader__ != __spec__.loader',
            DeprecationWarning)
        return loader

    return spec_loader


# Loaders #####################################################################

class WindowsRegistryFinder:

    """Meta path finder for modules declared in the Windows registry."""

    REGISTRY_KEY = (
        'Software\\Python\\PythonCore\\{sys_version}'
        '\\Modules\\{fullname}')
    REGISTRY_KEY_DEBUG = (
        'Software\\Python\\PythonCore\\{sys_version}'
        '\\Modules\\{fullname}\\Debug')
    DEBUG_BUILD = (_MS_WINDOWS and '_d.pyd' in EXTENSION_SUFFIXES)

    @staticmethod
    def _open_registry(key):
        try:
            return winreg.OpenKey(winreg.HKEY_CURRENT_USER, key)
        except OSError:
            return winreg.OpenKey(winreg.HKEY_LOCAL_MACHINE, key)

    @classmethod
    def _search_registry(cls, fullname):
        if cls.DEBUG_BUILD:
            registry_key = cls.REGISTRY_KEY_DEBUG
        else:
            registry_key = cls.REGISTRY_KEY
        key = registry_key.format(fullname=fullname,
                                  sys_version='%d.%d' % sys.version_info[:2])
        try:
            with cls._open_registry(key) as hkey:
                filepath = winreg.QueryValue(hkey, '')
        except OSError:
            return None
        return filepath

    @classmethod
    def find_spec(cls, fullname, path=None, target=None):
        filepath = cls._search_registry(fullname)
        if filepath is None:
            return None
        try:
            _path_stat(filepath)
        except OSError:
            return None
        for loader, suffixes in _get_supported_file_loaders():
            if filepath.endswith(tuple(suffixes)):
                spec = _bootstrap.spec_from_loader(fullname,
                                                   loader(fullname, filepath),
                                                   origin=filepath)
                return spec


class _LoaderBasics:

    """Base class of common code needed by both SourceLoader and
    SourcelessFileLoader."""

    def is_package(self, fullname):
        """Concrete implementation of InspectLoader.is_package by checking if
        the path returned by get_filename has a filename of '__init__.py'."""
        filename = _path_split(self.get_filename(fullname))[1]
        filename_base = filename.rsplit('.', 1)[0]
        tail_name = fullname.rpartition('.')[2]
        return filename_base == '__init__' and tail_name != '__init__'

    def create_module(self, spec):
        """Use default semantics for module creation."""

    def exec_module(self, module):
        """Execute the module."""
        code = self.get_code(module.__name__)
        if code is None:
            raise ImportError(f'cannot load module {module.__name__!r} when '
                              'get_code() returns None')
        _bootstrap._call_with_frames_removed(exec, code, module.__dict__)

    def load_module(self, fullname):
        """This method is deprecated."""
        # Warning implemented in _load_module_shim().
        return _bootstrap._load_module_shim(self, fullname)


class SourceLoader(_LoaderBasics):

    def path_mtime(self, path):
        """Optional method that returns the modification time (an int) for the
        specified path (a str).

        Raises OSError when the path cannot be handled.
        """
        raise OSError

    def path_stats(self, path):
        """Optional method returning a metadata dict for the specified
        path (a str).

        Possible keys:
        - 'mtime' (mandatory) is the numeric timestamp of last source
          code modification;
        - 'size' (optional) is the size in bytes of the source code.

        Implementing this method allows the loader to read bytecode files.
        Raises OSError when the path cannot be handled.
        """
        return {'mtime': self.path_mtime(path)}

    def _cache_bytecode(self, source_path, cache_path, data):
        """Optional method which writes data (bytes) to a file path (a str).

        Implementing this method allows for the writing of bytecode files.

        The source path is needed in order to correctly transfer permissions
        """
        # For backwards compatibility, we delegate to set_data()
        return self.set_data(cache_path, data)

    def set_data(self, path, data):
        """Optional method which writes data (bytes) to a file path (a str).

        Implementing this method allows for the writing of bytecode files.
        """


    def get_source(self, fullname):
        """Concrete implementation of InspectLoader.get_source."""
        path = self.get_filename(fullname)
        try:
            source_bytes = self.get_data(path)
        except OSError as exc:
            raise ImportError('source not available through get_data()',
                              name=fullname) from exc
        return decode_source(source_bytes)

    def source_to_code(self, data, path, *, _optimize=-1):
        """Return the code object compiled from source.

        The 'data' argument can be any object type that compile() supports.
        """
        return _bootstrap._call_with_frames_removed(compile, data, path, 'exec',
                                        dont_inherit=True, optimize=_optimize)

    def get_code(self, fullname):
        """Concrete implementation of InspectLoader.get_code.

        Reading of bytecode requires path_stats to be implemented. To write
        bytecode, set_data must also be implemented.

        """
        source_path = self.get_filename(fullname)
        source_mtime = None
        source_bytes = None
        source_hash = None
        hash_based = False
        check_source = True
        try:
            bytecode_path = cache_from_source(source_path)
        except NotImplementedError:
            bytecode_path = None
        else:
            try:
                st = self.path_stats(source_path)
            except OSError:
                pass
            else:
                source_mtime = int(st['mtime'])
                try:
                    data = self.get_data(bytecode_path)
                except OSError:
                    pass
                else:
                    exc_details = {
                        'name': fullname,
                        'path': bytecode_path,
                    }
                    try:
                        flags = _classify_pyc(data, fullname, exc_details)
                        bytes_data = memoryview(data)[16:]
                        hash_based = flags & 0b1 != 0
                        if hash_based:
                            check_source = flags & 0b10 != 0
                            if (_imp.check_hash_based_pycs != 'never' and
                                (check_source or
                                 _imp.check_hash_based_pycs == 'always')):
                                source_bytes = self.get_data(source_path)
                                source_hash = _imp.source_hash(
                                    _RAW_MAGIC_NUMBER,
                                    source_bytes,
                                )
                                _validate_hash_pyc(data, source_hash, fullname,
                                                   exc_details)
                        else:
                            _validate_timestamp_pyc(
                                data,
                                source_mtime,
                                st['size'],
                                fullname,
                                exc_details,
                            )
                    except (ImportError, EOFError):
                        pass
                    else:
                        _bootstrap._verbose_message('{} matches {}', bytecode_path,
                                                    source_path)
                        return _compile_bytecode(bytes_data, name=fullname,
                                                 bytecode_path=bytecode_path,
                                                 source_path=source_path)
        if source_bytes is None:
            source_bytes = self.get_data(source_path)
        code_object = self.source_to_code(source_bytes, source_path)
        _bootstrap._verbose_message('code object from {}', source_path)
        if (not sys.dont_write_bytecode and bytecode_path is not None and
                source_mtime is not None):
            if hash_based:
                if source_hash is None:
                    source_hash = _imp.source_hash(_RAW_MAGIC_NUMBER,
                                                   source_bytes)
                data = _code_to_hash_pyc(code_object, source_hash, check_source)
            else:
                data = _code_to_timestamp_pyc(code_object, source_mtime,
                                              len(source_bytes))
            try:
                self._cache_bytecode(source_path, bytecode_path, data)
            except NotImplementedError:
                pass
        return code_object


class FileLoader:

    """Base file loader class which implements the loader protocol methods that
    require file system usage."""

    def __init__(self, fullname, path):
        """Cache the module name and the path to the file found by the
        finder."""
        self.name = fullname
        self.path = path

    def __eq__(self, other):
        return (self.__class__ == other.__class__ and
                self.__dict__ == other.__dict__)

    def __hash__(self):
        return hash(self.name) ^ hash(self.path)

    @_check_name
    def load_module(self, fullname):
        """Load a module from a file.

        This method is deprecated.  Use exec_module() instead.

        """
        # The only reason for this method is for the name check.
        # Issue #14857: Avoid the zero-argument form of super so the implementation
        # of that form can be updated without breaking the frozen module.
        return super(FileLoader, self).load_module(fullname)

    @_check_name
    def get_filename(self, fullname):
        """Return the path to the source file as found by the finder."""
        return self.path

    def get_data(self, path):
        """Return the data from path as raw bytes."""
        if isinstance(self, (SourceLoader, ExtensionFileLoader)):
            with _io.open_code(str(path)) as file:
                return file.read()
        else:
            with _io.FileIO(path, 'r') as file:
                return file.read()

    @_check_name
    def get_resource_reader(self, module):
        from importlib.readers import FileReader
        return FileReader(self)


class SourceFileLoader(FileLoader, SourceLoader):

    """Concrete implementation of SourceLoader using the file system."""

    def path_stats(self, path):
        """Return the metadata for the path."""
        st = _path_stat(path)
        return {'mtime': st.st_mtime, 'size': st.st_size}

    def _cache_bytecode(self, source_path, bytecode_path, data):
        # Adapt between the two APIs
        mode = _calc_mode(source_path)
        return self.set_data(bytecode_path, data, _mode=mode)

    def set_data(self, path, data, *, _mode=0o666):
        """Write bytes data to a file."""
        parent, filename = _path_split(path)
        path_parts = []
        # Figure out what directories are missing.
        while parent and not _path_isdir(parent):
            parent, part = _path_split(parent)
            path_parts.append(part)
        # Create needed directories.
        for part in reversed(path_parts):
            parent = _path_join(parent, part)
            try:
                _os.mkdir(parent)
            except FileExistsError:
                # Probably another Python process already created the dir.
                continue
            except OSError as exc:
                # Could be a permission error, read-only filesystem: just forget
                # about writing the data.
                _bootstrap._verbose_message('could not create {!r}: {!r}',
                                            parent, exc)
                return
        try:
            _write_atomic(path, data, _mode)
            _bootstrap._verbose_message('created {!r}', path)
        except OSError as exc:
            # Same as above: just don't write the bytecode.
            _bootstrap._verbose_message('could not create {!r}: {!r}', path,
                                        exc)


class SourcelessFileLoader(FileLoader, _LoaderBasics):

    """Loader which handles sourceless file imports."""

    def get_code(self, fullname):
        path = self.get_filename(fullname)
        data = self.get_data(path)
        # Call _classify_pyc to do basic validation of the pyc but ignore the
        # result. There's no source to check against.
        exc_details = {
            'name': fullname,
            'path': path,
        }
        _classify_pyc(data, fullname, exc_details)
        return _compile_bytecode(
            memoryview(data)[16:],
            name=fullname,
            bytecode_path=path,
        )

    def get_source(self, fullname):
        """Return None as there is no source code."""
        return None


class ExtensionFileLoader(FileLoader, _LoaderBasics):

    """Loader for extension modules.

    The constructor is designed to work with FileFinder.

    """

    def __init__(self, name, path):
        self.name = name
        self.path = path

    def __eq__(self, other):
        return (self.__class__ == other.__class__ and
                self.__dict__ == other.__dict__)

    def __hash__(self):
        return hash(self.name) ^ hash(self.path)

    def create_module(self, spec):
        """Create an uninitialized extension module"""
        module = _bootstrap._call_with_frames_removed(
            _imp.create_dynamic, spec)
        _bootstrap._verbose_message('extension module {!r} loaded from {!r}',
                         spec.name, self.path)
        return module

    def exec_module(self, module):
        """Initialize an extension module"""
        _bootstrap._call_with_frames_removed(_imp.exec_dynamic, module)
        _bootstrap._verbose_message('extension module {!r} executed from {!r}',
                         self.name, self.path)

    def is_package(self, fullname):
        """Return True if the extension module is a package."""
        file_name = _path_split(self.path)[1]
        return any(file_name == '__init__' + suffix
                   for suffix in EXTENSION_SUFFIXES)

    def get_code(self, fullname):
        """Return None as an extension module cannot create a code object."""
        return None

    def get_source(self, fullname):
        """Return None as extension modules have no source code."""
        return None

    @_check_name
    def get_filename(self, fullname):
        """Return the path to the source file as found by the finder."""
        return self.path


class _NamespacePath:
    """Represents a namespace package's path.  It uses the module name
    to find its parent module, and from there it looks up the parent's
    __path__.  When this changes, the module's own path is recomputed,
    using path_finder.  For top-level modules, the parent module's path
    is sys.path."""

    # When invalidate_caches() is called, this epoch is incremented
    # https://bugs.python.org/issue45703
    _epoch = 0

    def __init__(self, name, path, path_finder):
        self._name = name
        self._path = path
        self._last_parent_path = tuple(self._get_parent_path())
        self._last_epoch = self._epoch
        self._path_finder = path_finder

    def _find_parent_path_names(self):
        """Returns a tuple of (parent-module-name, parent-path-attr-name)"""
        parent, dot, me = self._name.rpartition('.')
        if dot == '':
            # This is a top-level module. sys.path contains the parent path.
            return 'sys', 'path'
        # Not a top-level module. parent-module.__path__ contains the
        #  parent path.
        return parent, '__path__'

    def _get_parent_path(self):
        parent_module_name, path_attr_name = self._find_parent_path_names()
        return getattr(sys.modules[parent_module_name], path_attr_name)

    def _recalculate(self):
        # If the parent's path has changed, recalculate _path
        parent_path = tuple(self._get_parent_path()) # Make a copy
        if parent_path != self._last_parent_path or self._epoch != self._last_epoch:
            spec = self._path_finder(self._name, parent_path)
            # Note that no changes are made if a loader is returned, but we
            #  do remember the new parent path
            if spec is not None and spec.loader is None:
                if spec.submodule_search_locations:
                    self._path = spec.submodule_search_locations
            self._last_parent_path = parent_path     # Save the copy
            self._last_epoch = self._epoch
        return self._path

    def __iter__(self):
        return iter(self._recalculate())

    def __getitem__(self, index):
        return self._recalculate()[index]

    def __setitem__(self, index, path):
        self._path[index] = path

    def __len__(self):
        return len(self._recalculate())

    def __repr__(self):
        return f'_NamespacePath({self._path!r})'

    def __contains__(self, item):
        return item in self._recalculate()

    def append(self, item):
        self._path.append(item)


# This class is actually exposed publicly in a namespace package's __loader__
# attribute, so it should be available through a non-private name.
# https://github.com/python/cpython/issues/92054
class NamespaceLoader:
    def __init__(self, name, path, path_finder):
        self._path = _NamespacePath(name, path, path_finder)

    def is_package(self, fullname):
        return True

    def get_source(self, fullname):
        return ''

    def get_code(self, fullname):
        return compile('', '<string>', 'exec', dont_inherit=True)

    def create_module(self, spec):
        """Use default semantics for module creation."""

    def exec_module(self, module):
        pass

    def load_module(self, fullname):
        """Load a namespace module.

        This method is deprecated.  Use exec_module() instead.

        """
        # The import system never calls this method.
        _bootstrap._verbose_message('namespace module loaded with path {!r}',
                                    self._path)
        # Warning implemented in _load_module_shim().
        return _bootstrap._load_module_shim(self, fullname)

    def get_resource_reader(self, module):
        from importlib.readers import NamespaceReader
        return NamespaceReader(self._path)


# We use this exclusively in module_from_spec() for backward-compatibility.
_NamespaceLoader = NamespaceLoader


# Finders #####################################################################

class PathFinder:

    """Meta path finder for sys.path and package __path__ attributes."""

    @staticmethod
    def invalidate_caches():
        """Call the invalidate_caches() method on all path entry finders
        stored in sys.path_importer_caches (where implemented)."""
        for name, finder in list(sys.path_importer_cache.items()):
            # Drop entry if finder name is a relative path. The current
            # working directory may have changed.
            if finder is None or not _path_isabs(name):
                del sys.path_importer_cache[name]
            elif hasattr(finder, 'invalidate_caches'):
                finder.invalidate_caches()
        # Also invalidate the caches of _NamespacePaths
        # https://bugs.python.org/issue45703
        _NamespacePath._epoch += 1

    @staticmethod
    def _path_hooks(path):
        """Search sys.path_hooks for a finder for 'path'."""
        if sys.path_hooks is not None and not sys.path_hooks:
            _warnings.warn('sys.path_hooks is empty', ImportWarning)
        for hook in sys.path_hooks:
            try:
                return hook(path)
            except ImportError:
                continue
        else:
            return None

    @classmethod
    def _path_importer_cache(cls, path):
        """Get the finder for the path entry from sys.path_importer_cache.

        If the path entry is not in the cache, find the appropriate finder
        and cache it. If no finder is available, store None.

        """
        if path == '':
            try:
                path = _os.getcwd()
            except FileNotFoundError:
                # Don't cache the failure as the cwd can easily change to
                # a valid directory later on.
                return None
        try:
            finder = sys.path_importer_cache[path]
        except KeyError:
            finder = cls._path_hooks(path)
            sys.path_importer_cache[path] = finder
        return finder

    @classmethod
    def _get_spec(cls, fullname, path, target=None):
        """Find the loader or namespace_path for this module/package name."""
        # If this ends up being a namespace package, namespace_path is
        #  the list of paths that will become its __path__
        namespace_path = []
        for entry in path:
            if not isinstance(entry, str):
                continue
            finder = cls._path_importer_cache(entry)
            if finder is not None:
                spec = finder.find_spec(fullname, target)
                if spec is None:
                    continue
                if spec.loader is not None:
                    return spec
                portions = spec.submodule_search_locations
                if portions is None:
                    raise ImportError('spec missing loader')
                # This is possibly part of a namespace package.
                #  Remember these path entries (if any) for when we
                #  create a namespace package, and continue iterating
                #  on path.
                namespace_path.extend(portions)
        else:
            spec = _bootstrap.ModuleSpec(fullname, None)
            spec.submodule_search_locations = namespace_path
            return spec

    @classmethod
    def find_spec(cls, fullname, path=None, target=None):
        """Try to find a spec for 'fullname' on sys.path or 'path'.

        The search is based on sys.path_hooks and sys.path_importer_cache.
        """
        if path is None:
            path = sys.path
        spec = cls._get_spec(fullname, path, target)
        if spec is None:
            return None
        elif spec.loader is None:
            namespace_path = spec.submodule_search_locations
            if namespace_path:
                # We found at least one namespace path.  Return a spec which
                # can create the namespace package.
                spec.origin = None
                spec.submodule_search_locations = _NamespacePath(fullname, namespace_path, cls._get_spec)
                return spec
            else:
                return None
        else:
            return spec

    @staticmethod
    def find_distributions(*args, **kwargs):
        """
        Find distributions.

        Return an iterable of all Distribution instances capable of
        loading the metadata for packages matching ``context.name``
        (or all names if ``None`` indicated) along the paths in the list
        of directories ``context.path``.
        """
        from importlib.metadata import MetadataPathFinder
        return MetadataPathFinder.find_distributions(*args, **kwargs)


class FileFinder:

    """File-based finder.

    Interactions with the file system are cached for performance, being
    refreshed when the directory the finder is handling has been modified.

    """

    def __init__(self, path, *loader_details):
        """Initialize with the path to search on and a variable number of
        2-tuples containing the loader and the file suffixes the loader
        recognizes."""
        loaders = []
        for loader, suffixes in loader_details:
            loaders.extend((suffix, loader) for suffix in suffixes)
        self._loaders = loaders
        # Base (directory) path
        if not path or path == '.':
            self.path = _os.getcwd()
        else:
            self.path = _path_abspath(path)
        self._path_mtime = -1
        self._path_cache = set()
        self._relaxed_path_cache = set()

    def invalidate_caches(self):
        """Invalidate the directory mtime."""
        self._path_mtime = -1

    def _get_spec(self, loader_class, fullname, path, smsl, target):
        loader = loader_class(fullname, path)
        return spec_from_file_location(fullname, path, loader=loader,
                                       submodule_search_locations=smsl)

    def find_spec(self, fullname, target=None):
        """Try to find a spec for the specified module.

        Returns the matching spec, or None if not found.
        """
        is_namespace = False
        tail_module = fullname.rpartition('.')[2]
        try:
            mtime = _path_stat(self.path or _os.getcwd()).st_mtime
        except OSError:
            mtime = -1
        if mtime != self._path_mtime:
            self._fill_cache()
            self._path_mtime = mtime
        # tail_module keeps the original casing, for __file__ and friends
        if _relax_case():
            cache = self._relaxed_path_cache
            cache_module = tail_module.lower()
        else:
            cache = self._path_cache
            cache_module = tail_module
        # Check if the module is the name of a directory (and thus a package).
        if cache_module in cache:
            base_path = _path_join(self.path, tail_module)
            for suffix, loader_class in self._loaders:
                init_filename = '__init__' + suffix
                full_path = _path_join(base_path, init_filename)
                if _path_isfile(full_path):
                    return self._get_spec(loader_class, fullname, full_path, [base_path], target)
            else:
                # If a namespace package, return the path if we don't
                #  find a module in the next section.
                is_namespace = _path_isdir(base_path)
        # Check for a file w/ a proper suffix exists.
        for suffix, loader_class in self._loaders:
            try:
                full_path = _path_join(self.path, tail_module + suffix)
            except ValueError:
                return None
            _bootstrap._verbose_message('trying {}', full_path, verbosity=2)
            if cache_module + suffix in cache:
                if _path_isfile(full_path):
                    return self._get_spec(loader_class, fullname, full_path,
                                          None, target)
        if is_namespace:
            _bootstrap._verbose_message('possible namespace for {}', base_path)
            spec = _bootstrap.ModuleSpec(fullname, None)
            spec.submodule_search_locations = [base_path]
            return spec
        return None

    def _fill_cache(self):
        """Fill the cache of potential modules and packages for this directory."""
        path = self.path
        try:
            contents = _os.listdir(path or _os.getcwd())
        except (FileNotFoundError, PermissionError, NotADirectoryError):
            # Directory has either been removed, turned into a file, or made
            # unreadable.
            contents = []
        # We store two cached versions, to handle runtime changes of the
        # PYTHONCASEOK environment variable.
        if not sys.platform.startswith('win'):
            self._path_cache = set(contents)
        else:
            # Windows users can import modules with case-insensitive file
            # suffixes (for legacy reasons). Make the suffix lowercase here
            # so it's done once instead of for every import. This is safe as
            # the specified suffixes to check against are always specified in a
            # case-sensitive manner.
            lower_suffix_contents = set()
            for item in contents:
                name, dot, suffix = item.partition('.')
                if dot:
                    new_name = f'{name}.{suffix.lower()}'
                else:
                    new_name = name
                lower_suffix_contents.add(new_name)
            self._path_cache = lower_suffix_contents
        if sys.platform.startswith(_CASE_INSENSITIVE_PLATFORMS):
            self._relaxed_path_cache = {fn.lower() for fn in contents}

    @classmethod
    def path_hook(cls, *loader_details):
        """A class method which returns a closure to use on sys.path_hook
        which will return an instance using the specified loaders and the path
        called on the closure.

        If the path called on the closure is not a directory, ImportError is
        raised.

        """
        def path_hook_for_FileFinder(path):
            """Path hook for importlib.machinery.FileFinder."""
            if not _path_isdir(path):
                raise ImportError('only directories are supported', path=path)
            return cls(path, *loader_details)

        return path_hook_for_FileFinder

    def __repr__(self):
        return f'FileFinder({self.path!r})'


# Import setup ###############################################################

def _fix_up_module(ns, name, pathname, cpathname=None):
    # This function is used by PyImport_ExecCodeModuleObject().
    loader = ns.get('__loader__')
    spec = ns.get('__spec__')
    if not loader:
        if spec:
            loader = spec.loader
        elif pathname == cpathname:
            loader = SourcelessFileLoader(name, pathname)
        else:
            loader = SourceFileLoader(name, pathname)
    if not spec:
        spec = spec_from_file_location(name, pathname, loader=loader)
        if cpathname:
            spec.cached = _path_abspath(cpathname)
    try:
        ns['__spec__'] = spec
        ns['__loader__'] = loader
        ns['__file__'] = pathname
        ns['__cached__'] = cpathname
    except Exception:
        # Not important enough to report.
        pass


def _get_supported_file_loaders():
    """Returns a list of file-based module loaders.

    Each item is a tuple (loader, suffixes).
    """
    extensions = ExtensionFileLoader, _imp.extension_suffixes()
    source = SourceFileLoader, SOURCE_SUFFIXES
    bytecode = SourcelessFileLoader, BYTECODE_SUFFIXES
    return [extensions, source, bytecode]


def _set_bootstrap_module(_bootstrap_module):
    global _bootstrap
    _bootstrap = _bootstrap_module


def _install(_bootstrap_module):
    """Install the path-based import components."""
    _set_bootstrap_module(_bootstrap_module)
    supported_loaders = _get_supported_file_loaders()
    sys.path_hooks.extend([FileFinder.path_hook(*supported_loaders)])
    sys.meta_path.append(PathFinder)<|MERGE_RESOLUTION|>--- conflicted
+++ resolved
@@ -451,11 +451,8 @@
 #     Python 3.13a1 3553 (Add SET_FUNCTION_ATTRIBUTE)
 #     Python 3.13a1 3554 (more efficient bytecodes for f-strings)
 #     Python 3.13a1 3555 (generate specialized opcodes metadata from bytecodes.c)
-<<<<<<< HEAD
-#     Python 3.13a1 3556 (Make the conversion to boolean in jumps explicit)
-=======
 #     Python 3.13a1 3556 (Convert LOAD_CLOSURE to a pseudo-op)
->>>>>>> 6e9f83d9
+#     Python 3.13a1 3557 (Make the conversion to boolean in jumps explicit)
 
 #     Python 3.14 will start with 3600
 
@@ -472,7 +469,7 @@
 # Whenever MAGIC_NUMBER is changed, the ranges in the magic_values array
 # in PC/launcher.c must also be updated.
 
-MAGIC_NUMBER = (3556).to_bytes(2, 'little') + b'\r\n'
+MAGIC_NUMBER = (3557).to_bytes(2, 'little') + b'\r\n'
 
 _RAW_MAGIC_NUMBER = int.from_bytes(MAGIC_NUMBER, 'little')  # For import.c
 
