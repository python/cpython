"""Core implementation of path-based import.

This module is NOT meant to be directly imported! It has been designed such
that it can be bootstrapped into Python as the implementation of import. As
such it requires the injection of specific modules and attributes in order to
work. One should use importlib as the public-facing version of this module.

"""
# IMPORTANT: Whenever making changes to this module, be sure to run a top-level
# `make regen-importlib` followed by `make` in order to get the frozen version
# of the module updated. Not doing so will result in the Makefile to fail for
# all others who don't have a ./python around to freeze the module in the early
# stages of compilation.
#

# See importlib._setup() for what is injected into the global namespace.

# When editing this code be aware that code executed at import time CANNOT
# reference any injected objects! This includes not only global code but also
# anything specified at the class level.

# Module injected manually by _set_bootstrap_module()
_bootstrap = None

# Import builtin modules
import _imp
import _io
import sys
import _warnings
import marshal


_MS_WINDOWS = (sys.platform == 'win32')
if _MS_WINDOWS:
    import nt as _os
    import winreg
else:
    import posix as _os


if _MS_WINDOWS:
    path_separators = ['\\', '/']
else:
    path_separators = ['/']
# Assumption made in _path_join()
assert all(len(sep) == 1 for sep in path_separators)
path_sep = path_separators[0]
path_sep_tuple = tuple(path_separators)
path_separators = ''.join(path_separators)
_pathseps_with_colon = {f':{s}' for s in path_separators}


# Bootstrap-related code ######################################################
_CASE_INSENSITIVE_PLATFORMS_STR_KEY = 'win',
_CASE_INSENSITIVE_PLATFORMS_BYTES_KEY = 'cygwin', 'darwin'
_CASE_INSENSITIVE_PLATFORMS =  (_CASE_INSENSITIVE_PLATFORMS_BYTES_KEY
                                + _CASE_INSENSITIVE_PLATFORMS_STR_KEY)


def _make_relax_case():
    if sys.platform.startswith(_CASE_INSENSITIVE_PLATFORMS):
        if sys.platform.startswith(_CASE_INSENSITIVE_PLATFORMS_STR_KEY):
            key = 'PYTHONCASEOK'
        else:
            key = b'PYTHONCASEOK'

        def _relax_case():
            """True if filenames must be checked case-insensitively and ignore environment flags are not set."""
            return not sys.flags.ignore_environment and key in _os.environ
    else:
        def _relax_case():
            """True if filenames must be checked case-insensitively."""
            return False
    return _relax_case

_relax_case = _make_relax_case()


def _pack_uint32(x):
    """Convert a 32-bit integer to little-endian."""
    return (int(x) & 0xFFFFFFFF).to_bytes(4, 'little')


def _unpack_uint32(data):
    """Convert 4 bytes in little-endian to an integer."""
    assert len(data) == 4
    return int.from_bytes(data, 'little')

def _unpack_uint16(data):
    """Convert 2 bytes in little-endian to an integer."""
    assert len(data) == 2
    return int.from_bytes(data, 'little')


if _MS_WINDOWS:
    def _path_join(*path_parts):
        """Replacement for os.path.join()."""
        if not path_parts:
            return ""
        if len(path_parts) == 1:
            return path_parts[0]
        root = ""
        path = []
        for new_root, tail in map(_os._path_splitroot, path_parts):
            if new_root.startswith(path_sep_tuple) or new_root.endswith(path_sep_tuple):
                root = new_root.rstrip(path_separators) or root
                path = [path_sep + tail]
            elif new_root.endswith(':'):
                if root.casefold() != new_root.casefold():
                    # Drive relative paths have to be resolved by the OS, so we reset the
                    # tail but do not add a path_sep prefix.
                    root = new_root
                    path = [tail]
                else:
                    path.append(tail)
            else:
                root = new_root or root
                path.append(tail)
        path = [p.rstrip(path_separators) for p in path if p]
        if len(path) == 1 and not path[0]:
            # Avoid losing the root's trailing separator when joining with nothing
            return root + path_sep
        return root + path_sep.join(path)

else:
    def _path_join(*path_parts):
        """Replacement for os.path.join()."""
        return path_sep.join([part.rstrip(path_separators)
                              for part in path_parts if part])


def _path_split(path):
    """Replacement for os.path.split()."""
    i = max(path.rfind(p) for p in path_separators)
    if i < 0:
        return '', path
    return path[:i], path[i + 1:]


def _path_stat(path):
    """Stat the path.

    Made a separate function to make it easier to override in experiments
    (e.g. cache stat results).

    """
    return _os.stat(path)


def _path_is_mode_type(path, mode):
    """Test whether the path is the specified mode type."""
    try:
        stat_info = _path_stat(path)
    except OSError:
        return False
    return (stat_info.st_mode & 0o170000) == mode


def _path_isfile(path):
    """Replacement for os.path.isfile."""
    return _path_is_mode_type(path, 0o100000)


def _path_isdir(path):
    """Replacement for os.path.isdir."""
    if not path:
        path = _os.getcwd()
    return _path_is_mode_type(path, 0o040000)


if _MS_WINDOWS:
    def _path_isabs(path):
        """Replacement for os.path.isabs."""
        if not path:
            return False
        root = _os._path_splitroot(path)[0].replace('/', '\\')
        return len(root) > 1 and (root.startswith('\\\\') or root.endswith('\\'))

else:
    def _path_isabs(path):
        """Replacement for os.path.isabs."""
        return path.startswith(path_separators)


def _write_atomic(path, data, mode=0o666):
    """Best-effort function to write data to a path atomically.
    Be prepared to handle a FileExistsError if concurrent writing of the
    temporary file is attempted."""
    # id() is used to generate a pseudo-random filename.
    path_tmp = '{}.{}'.format(path, id(path))
    fd = _os.open(path_tmp,
                  _os.O_EXCL | _os.O_CREAT | _os.O_WRONLY, mode & 0o666)
    try:
        # We first write data to a temporary file, and then use os.replace() to
        # perform an atomic rename.
        with _io.FileIO(fd, 'wb') as file:
            file.write(data)
        _os.replace(path_tmp, path)
    except OSError:
        try:
            _os.unlink(path_tmp)
        except OSError:
            pass
        raise


_code_type = type(_write_atomic.__code__)


# Finder/loader utility code ###############################################

# Magic word to reject .pyc files generated by other Python versions.
# It should change for each incompatible change to the bytecode.
#
# The value of CR and LF is incorporated so if you ever read or write
# a .pyc file in text mode the magic number will be wrong; also, the
# Apple MPW compiler swaps their values, botching string constants.
#
# There were a variety of old schemes for setting the magic number.
# The current working scheme is to increment the previous value by
# 10.
#
# Starting with the adoption of PEP 3147 in Python 3.2, every bump in magic
# number also includes a new "magic tag", i.e. a human readable string used
# to represent the magic number in __pycache__ directories.  When you change
# the magic number, you must also set a new unique magic tag.  Generally this
# can be named after the Python major version of the magic number bump, but
# it can really be anything, as long as it's different than anything else
# that's come before.  The tags are included in the following table, starting
# with Python 3.2a0.
#
# Known values:
#  Python 1.5:   20121
#  Python 1.5.1: 20121
#     Python 1.5.2: 20121
#     Python 1.6:   50428
#     Python 2.0:   50823
#     Python 2.0.1: 50823
#     Python 2.1:   60202
#     Python 2.1.1: 60202
#     Python 2.1.2: 60202
#     Python 2.2:   60717
#     Python 2.3a0: 62011
#     Python 2.3a0: 62021
#     Python 2.3a0: 62011 (!)
#     Python 2.4a0: 62041
#     Python 2.4a3: 62051
#     Python 2.4b1: 62061
#     Python 2.5a0: 62071
#     Python 2.5a0: 62081 (ast-branch)
#     Python 2.5a0: 62091 (with)
#     Python 2.5a0: 62092 (changed WITH_CLEANUP opcode)
#     Python 2.5b3: 62101 (fix wrong code: for x, in ...)
#     Python 2.5b3: 62111 (fix wrong code: x += yield)
#     Python 2.5c1: 62121 (fix wrong lnotab with for loops and
#                          storing constants that should have been removed)
#     Python 2.5c2: 62131 (fix wrong code: for x, in ... in listcomp/genexp)
#     Python 2.6a0: 62151 (peephole optimizations and STORE_MAP opcode)
#     Python 2.6a1: 62161 (WITH_CLEANUP optimization)
#     Python 2.7a0: 62171 (optimize list comprehensions/change LIST_APPEND)
#     Python 2.7a0: 62181 (optimize conditional branches:
#                          introduce POP_JUMP_IF_FALSE and POP_JUMP_IF_TRUE)
#     Python 2.7a0  62191 (introduce SETUP_WITH)
#     Python 2.7a0  62201 (introduce BUILD_SET)
#     Python 2.7a0  62211 (introduce MAP_ADD and SET_ADD)
#     Python 3000:   3000
#                    3010 (removed UNARY_CONVERT)
#                    3020 (added BUILD_SET)
#                    3030 (added keyword-only parameters)
#                    3040 (added signature annotations)
#                    3050 (print becomes a function)
#                    3060 (PEP 3115 metaclass syntax)
#                    3061 (string literals become unicode)
#                    3071 (PEP 3109 raise changes)
#                    3081 (PEP 3137 make __file__ and __name__ unicode)
#                    3091 (kill str8 interning)
#                    3101 (merge from 2.6a0, see 62151)
#                    3103 (__file__ points to source file)
#     Python 3.0a4: 3111 (WITH_CLEANUP optimization).
#     Python 3.0b1: 3131 (lexical exception stacking, including POP_EXCEPT
                          #3021)
#     Python 3.1a1: 3141 (optimize list, set and dict comprehensions:
#                         change LIST_APPEND and SET_ADD, add MAP_ADD #2183)
#     Python 3.1a1: 3151 (optimize conditional branches:
#                         introduce POP_JUMP_IF_FALSE and POP_JUMP_IF_TRUE
                          #4715)
#     Python 3.2a1: 3160 (add SETUP_WITH #6101)
#                   tag: cpython-32
#     Python 3.2a2: 3170 (add DUP_TOP_TWO, remove DUP_TOPX and ROT_FOUR #9225)
#                   tag: cpython-32
#     Python 3.2a3  3180 (add DELETE_DEREF #4617)
#     Python 3.3a1  3190 (__class__ super closure changed)
#     Python 3.3a1  3200 (PEP 3155 __qualname__ added #13448)
#     Python 3.3a1  3210 (added size modulo 2**32 to the pyc header #13645)
#     Python 3.3a2  3220 (changed PEP 380 implementation #14230)
#     Python 3.3a4  3230 (revert changes to implicit __class__ closure #14857)
#     Python 3.4a1  3250 (evaluate positional default arguments before
#                        keyword-only defaults #16967)
#     Python 3.4a1  3260 (add LOAD_CLASSDEREF; allow locals of class to override
#                        free vars #17853)
#     Python 3.4a1  3270 (various tweaks to the __class__ closure #12370)
#     Python 3.4a1  3280 (remove implicit class argument)
#     Python 3.4a4  3290 (changes to __qualname__ computation #19301)
#     Python 3.4a4  3300 (more changes to __qualname__ computation #19301)
#     Python 3.4rc2 3310 (alter __qualname__ computation #20625)
#     Python 3.5a1  3320 (PEP 465: Matrix multiplication operator #21176)
#     Python 3.5b1  3330 (PEP 448: Additional Unpacking Generalizations #2292)
#     Python 3.5b2  3340 (fix dictionary display evaluation order #11205)
#     Python 3.5b3  3350 (add GET_YIELD_FROM_ITER opcode #24400)
#     Python 3.5.2  3351 (fix BUILD_MAP_UNPACK_WITH_CALL opcode #27286)
#     Python 3.6a0  3360 (add FORMAT_VALUE opcode #25483)
#     Python 3.6a1  3361 (lineno delta of code.co_lnotab becomes signed #26107)
#     Python 3.6a2  3370 (16 bit wordcode #26647)
#     Python 3.6a2  3371 (add BUILD_CONST_KEY_MAP opcode #27140)
#     Python 3.6a2  3372 (MAKE_FUNCTION simplification, remove MAKE_CLOSURE
#                         #27095)
#     Python 3.6b1  3373 (add BUILD_STRING opcode #27078)
#     Python 3.6b1  3375 (add SETUP_ANNOTATIONS and STORE_ANNOTATION opcodes
#                         #27985)
#     Python 3.6b1  3376 (simplify CALL_FUNCTIONs & BUILD_MAP_UNPACK_WITH_CALL
                          #27213)
#     Python 3.6b1  3377 (set __class__ cell from type.__new__ #23722)
#     Python 3.6b2  3378 (add BUILD_TUPLE_UNPACK_WITH_CALL #28257)
#     Python 3.6rc1 3379 (more thorough __class__ validation #23722)
#     Python 3.7a1  3390 (add LOAD_METHOD and CALL_METHOD opcodes #26110)
#     Python 3.7a2  3391 (update GET_AITER #31709)
#     Python 3.7a4  3392 (PEP 552: Deterministic pycs #31650)
#     Python 3.7b1  3393 (remove STORE_ANNOTATION opcode #32550)
#     Python 3.7b5  3394 (restored docstring as the first stmt in the body;
#                         this might affected the first line number #32911)
#     Python 3.8a1  3400 (move frame block handling to compiler #17611)
#     Python 3.8a1  3401 (add END_ASYNC_FOR #33041)
#     Python 3.8a1  3410 (PEP570 Python Positional-Only Parameters #36540)
#     Python 3.8b2  3411 (Reverse evaluation order of key: value in dict
#                         comprehensions #35224)
#     Python 3.8b2  3412 (Swap the position of positional args and positional
#                         only args in ast.arguments #37593)
#     Python 3.8b4  3413 (Fix "break" and "continue" in "finally" #37830)
#     Python 3.9a0  3420 (add LOAD_ASSERTION_ERROR #34880)
#     Python 3.9a0  3421 (simplified bytecode for with blocks #32949)
#     Python 3.9a0  3422 (remove BEGIN_FINALLY, END_FINALLY, CALL_FINALLY, POP_FINALLY bytecodes #33387)
#     Python 3.9a2  3423 (add IS_OP, CONTAINS_OP and JUMP_IF_NOT_EXC_MATCH bytecodes #39156)
#     Python 3.9a2  3424 (simplify bytecodes for *value unpacking)
#     Python 3.9a2  3425 (simplify bytecodes for **value unpacking)
#     Python 3.10a1 3430 (Make 'annotations' future by default)
#     Python 3.10a1 3431 (New line number table format -- PEP 626)
#     Python 3.10a2 3432 (Function annotation for MAKE_FUNCTION is changed from dict to tuple bpo-42202)
#     Python 3.10a2 3433 (RERAISE restores f_lasti if oparg != 0)
#     Python 3.10a6 3434 (PEP 634: Structural Pattern Matching)
#     Python 3.10a7 3435 Use instruction offsets (as opposed to byte offsets).
#     Python 3.10b1 3436 (Add GEN_START bytecode #43683)
#     Python 3.10b1 3437 (Undo making 'annotations' future by default - We like to dance among core devs!)
#     Python 3.10b1 3438 Safer line number table handling.
#     Python 3.10b1 3439 (Add ROT_N)
#     Python 3.11a1 3450 Use exception table for unwinding ("zero cost" exception handling)
#     Python 3.11a1 3451 (Add CALL_METHOD_KW)
#     Python 3.11a1 3452 (drop nlocals from marshaled code objects)
#     Python 3.11a1 3453 (add co_fastlocalnames and co_fastlocalkinds)
#     Python 3.11a1 3454 (compute cell offsets relative to locals bpo-43693)
#     Python 3.11a1 3455 (add MAKE_CELL bpo-43693)
#     Python 3.11a1 3456 (interleave cell args bpo-43693)
#     Python 3.11a1 3457 (Change localsplus to a bytes object bpo-43693)
#     Python 3.11a1 3458 (imported objects now don't use LOAD_METHOD/CALL_METHOD)
#     Python 3.11a1 3459 (PEP 657: add end line numbers and column offsets for instructions)
#     Python 3.11a1 3460 (Add co_qualname field to PyCodeObject bpo-44530)
#     Python 3.11a1 3461 (JUMP_ABSOLUTE must jump backwards)
#     Python 3.11a2 3462 (bpo-44511: remove COPY_DICT_WITHOUT_KEYS, change
#                         MATCH_CLASS and MATCH_KEYS, and add COPY)
#     Python 3.11a3 3463 (bpo-45711: JUMP_IF_NOT_EXC_MATCH no longer pops the
#                         active exception)
#     Python 3.11a3 3464 (bpo-45636: Merge numeric BINARY_*/INPLACE_* into
#                         BINARY_OP)
#     Python 3.11a3 3465 (Add COPY_FREE_VARS opcode)
#     Python 3.11a4 3466 (bpo-45292: PEP-654 except*)
#     Python 3.11a4 3467 (Change CALL_xxx opcodes)
#     Python 3.11a4 3468 (Add SEND opcode)
#     Python 3.11a4 3469 (bpo-45711: remove type, traceback from exc_info)
#     Python 3.11a4 3470 (bpo-46221: PREP_RERAISE_STAR no longer pushes lasti)
#     Python 3.11a4 3471 (bpo-46202: remove pop POP_EXCEPT_AND_RERAISE)
#     Python 3.11a4 3472 (bpo-46009: replace GEN_START with POP_TOP)
#     Python 3.11a4 3473 (Add POP_JUMP_IF_NOT_NONE/POP_JUMP_IF_NONE opcodes)
#     Python 3.11a4 3474 (Add RESUME opcode)
#     Python 3.11a5 3475 (Add RETURN_GENERATOR opcode)
#     Python 3.11a5 3476 (Add ASYNC_GEN_WRAP opcode)
#     Python 3.11a5 3477 (Replace DUP_TOP/DUP_TOP_TWO with COPY and
#                         ROT_TWO/ROT_THREE/ROT_FOUR/ROT_N with SWAP)
#     Python 3.11a5 3478 (New CALL opcodes)
#     Python 3.11a5 3479 (Add PUSH_NULL opcode)
#     Python 3.11a5 3480 (New CALL opcodes, second iteration)
#     Python 3.11a5 3481 (Use inline cache for BINARY_OP)
#     Python 3.11a5 3482 (Use inline caching for UNPACK_SEQUENCE and LOAD_GLOBAL)
#     Python 3.11a5 3483 (Use inline caching for COMPARE_OP and BINARY_SUBSCR)
#     Python 3.11a5 3484 (Use inline caching for LOAD_ATTR, LOAD_METHOD, and
#                         STORE_ATTR)
#     Python 3.11a5 3485 (Add an oparg to GET_AWAITABLE)
#     Python 3.11a6 3486 (Use inline caching for PRECALL and CALL)
#     Python 3.11a6 3487 (Remove the adaptive "oparg counter" mechanism)
#     Python 3.11a6 3488 (LOAD_GLOBAL can push additional NULL)
#     Python 3.11a6 3489 (Add JUMP_BACKWARD, remove JUMP_ABSOLUTE)
#     Python 3.11a6 3490 (remove JUMP_IF_NOT_EXC_MATCH, add CHECK_EXC_MATCH)
#     Python 3.11a6 3491 (remove JUMP_IF_NOT_EG_MATCH, add CHECK_EG_MATCH,
#                         add JUMP_BACKWARD_NO_INTERRUPT, make JUMP_NO_INTERRUPT virtual)

#     Python 3.12 will start with magic number 3500


#
# MAGIC must change whenever the bytecode emitted by the compiler may no
# longer be understood by older implementations of the eval loop (usually
# due to the addition of new opcodes).
#
# Starting with Python 3.11, Python 3.n starts with magic number 2900+50n.
#
# Whenever MAGIC_NUMBER is changed, the ranges in the magic_values array
# in PC/launcher.c must also be updated.

<<<<<<< HEAD
MAGIC_NUMBER = (3493).to_bytes(2, 'little') + b'\r\n'
=======
MAGIC_NUMBER = (3491).to_bytes(2, 'little') + b'\r\n'
>>>>>>> f52d987a
_RAW_MAGIC_NUMBER = int.from_bytes(MAGIC_NUMBER, 'little')  # For import.c

_PYCACHE = '__pycache__'
_OPT = 'opt-'

SOURCE_SUFFIXES = ['.py']
if _MS_WINDOWS:
    SOURCE_SUFFIXES.append('.pyw')

EXTENSION_SUFFIXES = _imp.extension_suffixes()

BYTECODE_SUFFIXES = ['.pyc']
# Deprecated.
DEBUG_BYTECODE_SUFFIXES = OPTIMIZED_BYTECODE_SUFFIXES = BYTECODE_SUFFIXES

def cache_from_source(path, debug_override=None, *, optimization=None):
    """Given the path to a .py file, return the path to its .pyc file.

    The .py file does not need to exist; this simply returns the path to the
    .pyc file calculated as if the .py file were imported.

    The 'optimization' parameter controls the presumed optimization level of
    the bytecode file. If 'optimization' is not None, the string representation
    of the argument is taken and verified to be alphanumeric (else ValueError
    is raised).

    The debug_override parameter is deprecated. If debug_override is not None,
    a True value is the same as setting 'optimization' to the empty string
    while a False value is equivalent to setting 'optimization' to '1'.

    If sys.implementation.cache_tag is None then NotImplementedError is raised.

    """
    if debug_override is not None:
        _warnings.warn('the debug_override parameter is deprecated; use '
                       "'optimization' instead", DeprecationWarning)
        if optimization is not None:
            message = 'debug_override or optimization must be set to None'
            raise TypeError(message)
        optimization = '' if debug_override else 1
    path = _os.fspath(path)
    head, tail = _path_split(path)
    base, sep, rest = tail.rpartition('.')
    tag = sys.implementation.cache_tag
    if tag is None:
        raise NotImplementedError('sys.implementation.cache_tag is None')
    almost_filename = ''.join([(base if base else rest), sep, tag])
    if optimization is None:
        if sys.flags.optimize == 0:
            optimization = ''
        else:
            optimization = sys.flags.optimize
    optimization = str(optimization)
    if optimization != '':
        if not optimization.isalnum():
            raise ValueError('{!r} is not alphanumeric'.format(optimization))
        almost_filename = '{}.{}{}'.format(almost_filename, _OPT, optimization)
    filename = almost_filename + BYTECODE_SUFFIXES[0]
    if sys.pycache_prefix is not None:
        # We need an absolute path to the py file to avoid the possibility of
        # collisions within sys.pycache_prefix, if someone has two different
        # `foo/bar.py` on their system and they import both of them using the
        # same sys.pycache_prefix. Let's say sys.pycache_prefix is
        # `C:\Bytecode`; the idea here is that if we get `Foo\Bar`, we first
        # make it absolute (`C:\Somewhere\Foo\Bar`), then make it root-relative
        # (`Somewhere\Foo\Bar`), so we end up placing the bytecode file in an
        # unambiguous `C:\Bytecode\Somewhere\Foo\Bar\`.
        if not _path_isabs(head):
            head = _path_join(_os.getcwd(), head)

        # Strip initial drive from a Windows path. We know we have an absolute
        # path here, so the second part of the check rules out a POSIX path that
        # happens to contain a colon at the second character.
        if head[1] == ':' and head[0] not in path_separators:
            head = head[2:]

        # Strip initial path separator from `head` to complete the conversion
        # back to a root-relative path before joining.
        return _path_join(
            sys.pycache_prefix,
            head.lstrip(path_separators),
            filename,
        )
    return _path_join(head, _PYCACHE, filename)


def source_from_cache(path):
    """Given the path to a .pyc. file, return the path to its .py file.

    The .pyc file does not need to exist; this simply returns the path to
    the .py file calculated to correspond to the .pyc file.  If path does
    not conform to PEP 3147/488 format, ValueError will be raised. If
    sys.implementation.cache_tag is None then NotImplementedError is raised.

    """
    if sys.implementation.cache_tag is None:
        raise NotImplementedError('sys.implementation.cache_tag is None')
    path = _os.fspath(path)
    head, pycache_filename = _path_split(path)
    found_in_pycache_prefix = False
    if sys.pycache_prefix is not None:
        stripped_path = sys.pycache_prefix.rstrip(path_separators)
        if head.startswith(stripped_path + path_sep):
            head = head[len(stripped_path):]
            found_in_pycache_prefix = True
    if not found_in_pycache_prefix:
        head, pycache = _path_split(head)
        if pycache != _PYCACHE:
            raise ValueError(f'{_PYCACHE} not bottom-level directory in '
                             f'{path!r}')
    dot_count = pycache_filename.count('.')
    if dot_count not in {2, 3}:
        raise ValueError(f'expected only 2 or 3 dots in {pycache_filename!r}')
    elif dot_count == 3:
        optimization = pycache_filename.rsplit('.', 2)[-2]
        if not optimization.startswith(_OPT):
            raise ValueError("optimization portion of filename does not start "
                             f"with {_OPT!r}")
        opt_level = optimization[len(_OPT):]
        if not opt_level.isalnum():
            raise ValueError(f"optimization level {optimization!r} is not an "
                             "alphanumeric value")
    base_filename = pycache_filename.partition('.')[0]
    return _path_join(head, base_filename + SOURCE_SUFFIXES[0])


def _get_sourcefile(bytecode_path):
    """Convert a bytecode file path to a source path (if possible).

    This function exists purely for backwards-compatibility for
    PyImport_ExecCodeModuleWithFilenames() in the C API.

    """
    if len(bytecode_path) == 0:
        return None
    rest, _, extension = bytecode_path.rpartition('.')
    if not rest or extension.lower()[-3:-1] != 'py':
        return bytecode_path
    try:
        source_path = source_from_cache(bytecode_path)
    except (NotImplementedError, ValueError):
        source_path = bytecode_path[:-1]
    return source_path if _path_isfile(source_path) else bytecode_path


def _get_cached(filename):
    if filename.endswith(tuple(SOURCE_SUFFIXES)):
        try:
            return cache_from_source(filename)
        except NotImplementedError:
            pass
    elif filename.endswith(tuple(BYTECODE_SUFFIXES)):
        return filename
    else:
        return None


def _calc_mode(path):
    """Calculate the mode permissions for a bytecode file."""
    try:
        mode = _path_stat(path).st_mode
    except OSError:
        mode = 0o666
    # We always ensure write access so we can update cached files
    # later even when the source files are read-only on Windows (#6074)
    mode |= 0o200
    return mode


def _check_name(method):
    """Decorator to verify that the module being requested matches the one the
    loader can handle.

    The first argument (self) must define _name which the second argument is
    compared against. If the comparison fails then ImportError is raised.

    """
    def _check_name_wrapper(self, name=None, *args, **kwargs):
        if name is None:
            name = self.name
        elif self.name != name:
            raise ImportError('loader for %s cannot handle %s' %
                                (self.name, name), name=name)
        return method(self, name, *args, **kwargs)

    # FIXME: @_check_name is used to define class methods before the
    # _bootstrap module is set by _set_bootstrap_module().
    if _bootstrap is not None:
        _wrap = _bootstrap._wrap
    else:
        def _wrap(new, old):
            for replace in ['__module__', '__name__', '__qualname__', '__doc__']:
                if hasattr(old, replace):
                    setattr(new, replace, getattr(old, replace))
            new.__dict__.update(old.__dict__)

    _wrap(_check_name_wrapper, method)
    return _check_name_wrapper


def _find_module_shim(self, fullname):
    """Try to find a loader for the specified module by delegating to
    self.find_loader().

    This method is deprecated in favor of finder.find_spec().

    """
    _warnings.warn("find_module() is deprecated and "
                   "slated for removal in Python 3.12; use find_spec() instead",
                   DeprecationWarning)
    # Call find_loader(). If it returns a string (indicating this
    # is a namespace package portion), generate a warning and
    # return None.
    loader, portions = self.find_loader(fullname)
    if loader is None and len(portions):
        msg = 'Not importing directory {}: missing __init__'
        _warnings.warn(msg.format(portions[0]), ImportWarning)
    return loader


def _classify_pyc(data, name, exc_details):
    """Perform basic validity checking of a pyc header and return the flags field,
    which determines how the pyc should be further validated against the source.

    *data* is the contents of the pyc file. (Only the first 16 bytes are
    required, though.)

    *name* is the name of the module being imported. It is used for logging.

    *exc_details* is a dictionary passed to ImportError if it raised for
    improved debugging.

    ImportError is raised when the magic number is incorrect or when the flags
    field is invalid. EOFError is raised when the data is found to be truncated.

    """
    magic = data[:4]
    if magic != MAGIC_NUMBER:
        message = f'bad magic number in {name!r}: {magic!r}'
        _bootstrap._verbose_message('{}', message)
        raise ImportError(message, **exc_details)
    if len(data) < 16:
        message = f'reached EOF while reading pyc header of {name!r}'
        _bootstrap._verbose_message('{}', message)
        raise EOFError(message)
    flags = _unpack_uint32(data[4:8])
    # Only the first two flags are defined.
    if flags & ~0b11:
        message = f'invalid flags {flags!r} in {name!r}'
        raise ImportError(message, **exc_details)
    return flags


def _validate_timestamp_pyc(data, source_mtime, source_size, name,
                            exc_details):
    """Validate a pyc against the source last-modified time.

    *data* is the contents of the pyc file. (Only the first 16 bytes are
    required.)

    *source_mtime* is the last modified timestamp of the source file.

    *source_size* is None or the size of the source file in bytes.

    *name* is the name of the module being imported. It is used for logging.

    *exc_details* is a dictionary passed to ImportError if it raised for
    improved debugging.

    An ImportError is raised if the bytecode is stale.

    """
    if _unpack_uint32(data[8:12]) != (source_mtime & 0xFFFFFFFF):
        message = f'bytecode is stale for {name!r}'
        _bootstrap._verbose_message('{}', message)
        raise ImportError(message, **exc_details)
    if (source_size is not None and
        _unpack_uint32(data[12:16]) != (source_size & 0xFFFFFFFF)):
        raise ImportError(f'bytecode is stale for {name!r}', **exc_details)


def _validate_hash_pyc(data, source_hash, name, exc_details):
    """Validate a hash-based pyc by checking the real source hash against the one in
    the pyc header.

    *data* is the contents of the pyc file. (Only the first 16 bytes are
    required.)

    *source_hash* is the importlib.util.source_hash() of the source file.

    *name* is the name of the module being imported. It is used for logging.

    *exc_details* is a dictionary passed to ImportError if it raised for
    improved debugging.

    An ImportError is raised if the bytecode is stale.

    """
    if data[8:16] != source_hash:
        raise ImportError(
            f'hash in bytecode doesn\'t match hash of source {name!r}',
            **exc_details,
        )


def _compile_bytecode(data, name=None, bytecode_path=None, source_path=None):
    """Compile bytecode as found in a pyc."""
    code = marshal.loads(data)
    if isinstance(code, _code_type):
        _bootstrap._verbose_message('code object from {!r}', bytecode_path)
        if source_path is not None:
            _imp._fix_co_filename(code, source_path)
        return code
    else:
        raise ImportError('Non-code object in {!r}'.format(bytecode_path),
                          name=name, path=bytecode_path)


def _code_to_timestamp_pyc(code, mtime=0, source_size=0):
    "Produce the data for a timestamp-based pyc."
    data = bytearray(MAGIC_NUMBER)
    data.extend(_pack_uint32(0))
    data.extend(_pack_uint32(mtime))
    data.extend(_pack_uint32(source_size))
    data.extend(marshal.dumps(code))
    return data


def _code_to_hash_pyc(code, source_hash, checked=True):
    "Produce the data for a hash-based pyc."
    data = bytearray(MAGIC_NUMBER)
    flags = 0b1 | checked << 1
    data.extend(_pack_uint32(flags))
    assert len(source_hash) == 8
    data.extend(source_hash)
    data.extend(marshal.dumps(code))
    return data


def decode_source(source_bytes):
    """Decode bytes representing source code and return the string.

    Universal newline support is used in the decoding.
    """
    import tokenize  # To avoid bootstrap issues.
    source_bytes_readline = _io.BytesIO(source_bytes).readline
    encoding = tokenize.detect_encoding(source_bytes_readline)
    newline_decoder = _io.IncrementalNewlineDecoder(None, True)
    return newline_decoder.decode(source_bytes.decode(encoding[0]))


# Module specifications #######################################################

_POPULATE = object()


def spec_from_file_location(name, location=None, *, loader=None,
                            submodule_search_locations=_POPULATE):
    """Return a module spec based on a file location.

    To indicate that the module is a package, set
    submodule_search_locations to a list of directory paths.  An
    empty list is sufficient, though its not otherwise useful to the
    import system.

    The loader must take a spec as its only __init__() arg.

    """
    if location is None:
        # The caller may simply want a partially populated location-
        # oriented spec.  So we set the location to a bogus value and
        # fill in as much as we can.
        location = '<unknown>'
        if hasattr(loader, 'get_filename'):
            # ExecutionLoader
            try:
                location = loader.get_filename(name)
            except ImportError:
                pass
    else:
        location = _os.fspath(location)
        if not _path_isabs(location):
            try:
                location = _path_join(_os.getcwd(), location)
            except OSError:
                pass

    # If the location is on the filesystem, but doesn't actually exist,
    # we could return None here, indicating that the location is not
    # valid.  However, we don't have a good way of testing since an
    # indirect location (e.g. a zip file or URL) will look like a
    # non-existent file relative to the filesystem.

    spec = _bootstrap.ModuleSpec(name, loader, origin=location)
    spec._set_fileattr = True

    # Pick a loader if one wasn't provided.
    if loader is None:
        for loader_class, suffixes in _get_supported_file_loaders():
            if location.endswith(tuple(suffixes)):
                loader = loader_class(name, location)
                spec.loader = loader
                break
        else:
            return None

    # Set submodule_search_paths appropriately.
    if submodule_search_locations is _POPULATE:
        # Check the loader.
        if hasattr(loader, 'is_package'):
            try:
                is_package = loader.is_package(name)
            except ImportError:
                pass
            else:
                if is_package:
                    spec.submodule_search_locations = []
    else:
        spec.submodule_search_locations = submodule_search_locations
    if spec.submodule_search_locations == []:
        if location:
            dirname = _path_split(location)[0]
            spec.submodule_search_locations.append(dirname)

    return spec


# Loaders #####################################################################

class WindowsRegistryFinder:

    """Meta path finder for modules declared in the Windows registry."""

    REGISTRY_KEY = (
        'Software\\Python\\PythonCore\\{sys_version}'
        '\\Modules\\{fullname}')
    REGISTRY_KEY_DEBUG = (
        'Software\\Python\\PythonCore\\{sys_version}'
        '\\Modules\\{fullname}\\Debug')
    DEBUG_BUILD = (_MS_WINDOWS and '_d.pyd' in EXTENSION_SUFFIXES)

    @staticmethod
    def _open_registry(key):
        try:
            return winreg.OpenKey(winreg.HKEY_CURRENT_USER, key)
        except OSError:
            return winreg.OpenKey(winreg.HKEY_LOCAL_MACHINE, key)

    @classmethod
    def _search_registry(cls, fullname):
        if cls.DEBUG_BUILD:
            registry_key = cls.REGISTRY_KEY_DEBUG
        else:
            registry_key = cls.REGISTRY_KEY
        key = registry_key.format(fullname=fullname,
                                  sys_version='%d.%d' % sys.version_info[:2])
        try:
            with cls._open_registry(key) as hkey:
                filepath = winreg.QueryValue(hkey, '')
        except OSError:
            return None
        return filepath

    @classmethod
    def find_spec(cls, fullname, path=None, target=None):
        filepath = cls._search_registry(fullname)
        if filepath is None:
            return None
        try:
            _path_stat(filepath)
        except OSError:
            return None
        for loader, suffixes in _get_supported_file_loaders():
            if filepath.endswith(tuple(suffixes)):
                spec = _bootstrap.spec_from_loader(fullname,
                                                   loader(fullname, filepath),
                                                   origin=filepath)
                return spec

    @classmethod
    def find_module(cls, fullname, path=None):
        """Find module named in the registry.

        This method is deprecated.  Use find_spec() instead.

        """
        _warnings.warn("WindowsRegistryFinder.find_module() is deprecated and "
                       "slated for removal in Python 3.12; use find_spec() instead",
                       DeprecationWarning)
        spec = cls.find_spec(fullname, path)
        if spec is not None:
            return spec.loader
        else:
            return None


class _LoaderBasics:

    """Base class of common code needed by both SourceLoader and
    SourcelessFileLoader."""

    def is_package(self, fullname):
        """Concrete implementation of InspectLoader.is_package by checking if
        the path returned by get_filename has a filename of '__init__.py'."""
        filename = _path_split(self.get_filename(fullname))[1]
        filename_base = filename.rsplit('.', 1)[0]
        tail_name = fullname.rpartition('.')[2]
        return filename_base == '__init__' and tail_name != '__init__'

    def create_module(self, spec):
        """Use default semantics for module creation."""

    def exec_module(self, module):
        """Execute the module."""
        code = self.get_code(module.__name__)
        if code is None:
            raise ImportError('cannot load module {!r} when get_code() '
                              'returns None'.format(module.__name__))
        _bootstrap._call_with_frames_removed(exec, code, module.__dict__)

    def load_module(self, fullname):
        """This method is deprecated."""
        # Warning implemented in _load_module_shim().
        return _bootstrap._load_module_shim(self, fullname)


class SourceLoader(_LoaderBasics):

    def path_mtime(self, path):
        """Optional method that returns the modification time (an int) for the
        specified path (a str).

        Raises OSError when the path cannot be handled.
        """
        raise OSError

    def path_stats(self, path):
        """Optional method returning a metadata dict for the specified
        path (a str).

        Possible keys:
        - 'mtime' (mandatory) is the numeric timestamp of last source
          code modification;
        - 'size' (optional) is the size in bytes of the source code.

        Implementing this method allows the loader to read bytecode files.
        Raises OSError when the path cannot be handled.
        """
        return {'mtime': self.path_mtime(path)}

    def _cache_bytecode(self, source_path, cache_path, data):
        """Optional method which writes data (bytes) to a file path (a str).

        Implementing this method allows for the writing of bytecode files.

        The source path is needed in order to correctly transfer permissions
        """
        # For backwards compatibility, we delegate to set_data()
        return self.set_data(cache_path, data)

    def set_data(self, path, data):
        """Optional method which writes data (bytes) to a file path (a str).

        Implementing this method allows for the writing of bytecode files.
        """


    def get_source(self, fullname):
        """Concrete implementation of InspectLoader.get_source."""
        path = self.get_filename(fullname)
        try:
            source_bytes = self.get_data(path)
        except OSError as exc:
            raise ImportError('source not available through get_data()',
                              name=fullname) from exc
        return decode_source(source_bytes)

    def source_to_code(self, data, path, *, _optimize=-1):
        """Return the code object compiled from source.

        The 'data' argument can be any object type that compile() supports.
        """
        return _bootstrap._call_with_frames_removed(compile, data, path, 'exec',
                                        dont_inherit=True, optimize=_optimize)

    def get_code(self, fullname):
        """Concrete implementation of InspectLoader.get_code.

        Reading of bytecode requires path_stats to be implemented. To write
        bytecode, set_data must also be implemented.

        """
        source_path = self.get_filename(fullname)
        source_mtime = None
        source_bytes = None
        source_hash = None
        hash_based = False
        check_source = True
        try:
            bytecode_path = cache_from_source(source_path)
        except NotImplementedError:
            bytecode_path = None
        else:
            try:
                st = self.path_stats(source_path)
            except OSError:
                pass
            else:
                source_mtime = int(st['mtime'])
                try:
                    data = self.get_data(bytecode_path)
                except OSError:
                    pass
                else:
                    exc_details = {
                        'name': fullname,
                        'path': bytecode_path,
                    }
                    try:
                        flags = _classify_pyc(data, fullname, exc_details)
                        bytes_data = memoryview(data)[16:]
                        hash_based = flags & 0b1 != 0
                        if hash_based:
                            check_source = flags & 0b10 != 0
                            if (_imp.check_hash_based_pycs != 'never' and
                                (check_source or
                                 _imp.check_hash_based_pycs == 'always')):
                                source_bytes = self.get_data(source_path)
                                source_hash = _imp.source_hash(
                                    _RAW_MAGIC_NUMBER,
                                    source_bytes,
                                )
                                _validate_hash_pyc(data, source_hash, fullname,
                                                   exc_details)
                        else:
                            _validate_timestamp_pyc(
                                data,
                                source_mtime,
                                st['size'],
                                fullname,
                                exc_details,
                            )
                    except (ImportError, EOFError):
                        pass
                    else:
                        _bootstrap._verbose_message('{} matches {}', bytecode_path,
                                                    source_path)
                        return _compile_bytecode(bytes_data, name=fullname,
                                                 bytecode_path=bytecode_path,
                                                 source_path=source_path)
        if source_bytes is None:
            source_bytes = self.get_data(source_path)
        code_object = self.source_to_code(source_bytes, source_path)
        _bootstrap._verbose_message('code object from {}', source_path)
        if (not sys.dont_write_bytecode and bytecode_path is not None and
                source_mtime is not None):
            if hash_based:
                if source_hash is None:
                    source_hash = _imp.source_hash(source_bytes)
                data = _code_to_hash_pyc(code_object, source_hash, check_source)
            else:
                data = _code_to_timestamp_pyc(code_object, source_mtime,
                                              len(source_bytes))
            try:
                self._cache_bytecode(source_path, bytecode_path, data)
            except NotImplementedError:
                pass
        return code_object


class FileLoader:

    """Base file loader class which implements the loader protocol methods that
    require file system usage."""

    def __init__(self, fullname, path):
        """Cache the module name and the path to the file found by the
        finder."""
        self.name = fullname
        self.path = path

    def __eq__(self, other):
        return (self.__class__ == other.__class__ and
                self.__dict__ == other.__dict__)

    def __hash__(self):
        return hash(self.name) ^ hash(self.path)

    @_check_name
    def load_module(self, fullname):
        """Load a module from a file.

        This method is deprecated.  Use exec_module() instead.

        """
        # The only reason for this method is for the name check.
        # Issue #14857: Avoid the zero-argument form of super so the implementation
        # of that form can be updated without breaking the frozen module.
        return super(FileLoader, self).load_module(fullname)

    @_check_name
    def get_filename(self, fullname):
        """Return the path to the source file as found by the finder."""
        return self.path

    def get_data(self, path):
        """Return the data from path as raw bytes."""
        if isinstance(self, (SourceLoader, ExtensionFileLoader)):
            with _io.open_code(str(path)) as file:
                return file.read()
        else:
            with _io.FileIO(path, 'r') as file:
                return file.read()

    @_check_name
    def get_resource_reader(self, module):
        from importlib.readers import FileReader
        return FileReader(self)


class SourceFileLoader(FileLoader, SourceLoader):

    """Concrete implementation of SourceLoader using the file system."""

    def path_stats(self, path):
        """Return the metadata for the path."""
        st = _path_stat(path)
        return {'mtime': st.st_mtime, 'size': st.st_size}

    def _cache_bytecode(self, source_path, bytecode_path, data):
        # Adapt between the two APIs
        mode = _calc_mode(source_path)
        return self.set_data(bytecode_path, data, _mode=mode)

    def set_data(self, path, data, *, _mode=0o666):
        """Write bytes data to a file."""
        parent, filename = _path_split(path)
        path_parts = []
        # Figure out what directories are missing.
        while parent and not _path_isdir(parent):
            parent, part = _path_split(parent)
            path_parts.append(part)
        # Create needed directories.
        for part in reversed(path_parts):
            parent = _path_join(parent, part)
            try:
                _os.mkdir(parent)
            except FileExistsError:
                # Probably another Python process already created the dir.
                continue
            except OSError as exc:
                # Could be a permission error, read-only filesystem: just forget
                # about writing the data.
                _bootstrap._verbose_message('could not create {!r}: {!r}',
                                            parent, exc)
                return
        try:
            _write_atomic(path, data, _mode)
            _bootstrap._verbose_message('created {!r}', path)
        except OSError as exc:
            # Same as above: just don't write the bytecode.
            _bootstrap._verbose_message('could not create {!r}: {!r}', path,
                                        exc)


class SourcelessFileLoader(FileLoader, _LoaderBasics):

    """Loader which handles sourceless file imports."""

    def get_code(self, fullname):
        path = self.get_filename(fullname)
        data = self.get_data(path)
        # Call _classify_pyc to do basic validation of the pyc but ignore the
        # result. There's no source to check against.
        exc_details = {
            'name': fullname,
            'path': path,
        }
        _classify_pyc(data, fullname, exc_details)
        return _compile_bytecode(
            memoryview(data)[16:],
            name=fullname,
            bytecode_path=path,
        )

    def get_source(self, fullname):
        """Return None as there is no source code."""
        return None


class ExtensionFileLoader(FileLoader, _LoaderBasics):

    """Loader for extension modules.

    The constructor is designed to work with FileFinder.

    """

    def __init__(self, name, path):
        self.name = name
        self.path = path

    def __eq__(self, other):
        return (self.__class__ == other.__class__ and
                self.__dict__ == other.__dict__)

    def __hash__(self):
        return hash(self.name) ^ hash(self.path)

    def create_module(self, spec):
        """Create an uninitialized extension module"""
        module = _bootstrap._call_with_frames_removed(
            _imp.create_dynamic, spec)
        _bootstrap._verbose_message('extension module {!r} loaded from {!r}',
                         spec.name, self.path)
        return module

    def exec_module(self, module):
        """Initialize an extension module"""
        _bootstrap._call_with_frames_removed(_imp.exec_dynamic, module)
        _bootstrap._verbose_message('extension module {!r} executed from {!r}',
                         self.name, self.path)

    def is_package(self, fullname):
        """Return True if the extension module is a package."""
        file_name = _path_split(self.path)[1]
        return any(file_name == '__init__' + suffix
                   for suffix in EXTENSION_SUFFIXES)

    def get_code(self, fullname):
        """Return None as an extension module cannot create a code object."""
        return None

    def get_source(self, fullname):
        """Return None as extension modules have no source code."""
        return None

    @_check_name
    def get_filename(self, fullname):
        """Return the path to the source file as found by the finder."""
        return self.path


class _NamespacePath:
    """Represents a namespace package's path.  It uses the module name
    to find its parent module, and from there it looks up the parent's
    __path__.  When this changes, the module's own path is recomputed,
    using path_finder.  For top-level modules, the parent module's path
    is sys.path."""

    # When invalidate_caches() is called, this epoch is incremented
    # https://bugs.python.org/issue45703
    _epoch = 0

    def __init__(self, name, path, path_finder):
        self._name = name
        self._path = path
        self._last_parent_path = tuple(self._get_parent_path())
        self._last_epoch = self._epoch
        self._path_finder = path_finder

    def _find_parent_path_names(self):
        """Returns a tuple of (parent-module-name, parent-path-attr-name)"""
        parent, dot, me = self._name.rpartition('.')
        if dot == '':
            # This is a top-level module. sys.path contains the parent path.
            return 'sys', 'path'
        # Not a top-level module. parent-module.__path__ contains the
        #  parent path.
        return parent, '__path__'

    def _get_parent_path(self):
        parent_module_name, path_attr_name = self._find_parent_path_names()
        return getattr(sys.modules[parent_module_name], path_attr_name)

    def _recalculate(self):
        # If the parent's path has changed, recalculate _path
        parent_path = tuple(self._get_parent_path()) # Make a copy
        if parent_path != self._last_parent_path or self._epoch != self._last_epoch:
            spec = self._path_finder(self._name, parent_path)
            # Note that no changes are made if a loader is returned, but we
            #  do remember the new parent path
            if spec is not None and spec.loader is None:
                if spec.submodule_search_locations:
                    self._path = spec.submodule_search_locations
            self._last_parent_path = parent_path     # Save the copy
            self._last_epoch = self._epoch
        return self._path

    def __iter__(self):
        return iter(self._recalculate())

    def __getitem__(self, index):
        return self._recalculate()[index]

    def __setitem__(self, index, path):
        self._path[index] = path

    def __len__(self):
        return len(self._recalculate())

    def __repr__(self):
        return '_NamespacePath({!r})'.format(self._path)

    def __contains__(self, item):
        return item in self._recalculate()

    def append(self, item):
        self._path.append(item)


# This class is actually exposed publicly in a namespace package's __loader__
# attribute, so it should be available through a non-private name.
# https://bugs.python.org/issue35673
class NamespaceLoader:
    def __init__(self, name, path, path_finder):
        self._path = _NamespacePath(name, path, path_finder)

    @staticmethod
    def module_repr(module):
        """Return repr for the module.

        The method is deprecated.  The import machinery does the job itself.

        """
        _warnings.warn("NamespaceLoader.module_repr() is deprecated and "
                       "slated for removal in Python 3.12", DeprecationWarning)
        return '<module {!r} (namespace)>'.format(module.__name__)

    def is_package(self, fullname):
        return True

    def get_source(self, fullname):
        return ''

    def get_code(self, fullname):
        return compile('', '<string>', 'exec', dont_inherit=True)

    def create_module(self, spec):
        """Use default semantics for module creation."""

    def exec_module(self, module):
        pass

    def load_module(self, fullname):
        """Load a namespace module.

        This method is deprecated.  Use exec_module() instead.

        """
        # The import system never calls this method.
        _bootstrap._verbose_message('namespace module loaded with path {!r}',
                                    self._path)
        # Warning implemented in _load_module_shim().
        return _bootstrap._load_module_shim(self, fullname)

    def get_resource_reader(self, module):
        from importlib.readers import NamespaceReader
        return NamespaceReader(self._path)


# We use this exclusively in module_from_spec() for backward-compatibility.
_NamespaceLoader = NamespaceLoader


# Finders #####################################################################

class PathFinder:

    """Meta path finder for sys.path and package __path__ attributes."""

    @staticmethod
    def invalidate_caches():
        """Call the invalidate_caches() method on all path entry finders
        stored in sys.path_importer_caches (where implemented)."""
        for name, finder in list(sys.path_importer_cache.items()):
            if finder is None:
                del sys.path_importer_cache[name]
            elif hasattr(finder, 'invalidate_caches'):
                finder.invalidate_caches()
        # Also invalidate the caches of _NamespacePaths
        # https://bugs.python.org/issue45703
        _NamespacePath._epoch += 1

    @staticmethod
    def _path_hooks(path):
        """Search sys.path_hooks for a finder for 'path'."""
        if sys.path_hooks is not None and not sys.path_hooks:
            _warnings.warn('sys.path_hooks is empty', ImportWarning)
        for hook in sys.path_hooks:
            try:
                return hook(path)
            except ImportError:
                continue
        else:
            return None

    @classmethod
    def _path_importer_cache(cls, path):
        """Get the finder for the path entry from sys.path_importer_cache.

        If the path entry is not in the cache, find the appropriate finder
        and cache it. If no finder is available, store None.

        """
        if path == '':
            try:
                path = _os.getcwd()
            except FileNotFoundError:
                # Don't cache the failure as the cwd can easily change to
                # a valid directory later on.
                return None
        try:
            finder = sys.path_importer_cache[path]
        except KeyError:
            finder = cls._path_hooks(path)
            sys.path_importer_cache[path] = finder
        return finder

    @classmethod
    def _legacy_get_spec(cls, fullname, finder):
        # This would be a good place for a DeprecationWarning if
        # we ended up going that route.
        if hasattr(finder, 'find_loader'):
            msg = (f"{_bootstrap._object_name(finder)}.find_spec() not found; "
                    "falling back to find_loader()")
            _warnings.warn(msg, ImportWarning)
            loader, portions = finder.find_loader(fullname)
        else:
            msg = (f"{_bootstrap._object_name(finder)}.find_spec() not found; "
                    "falling back to find_module()")
            _warnings.warn(msg, ImportWarning)
            loader = finder.find_module(fullname)
            portions = []
        if loader is not None:
            return _bootstrap.spec_from_loader(fullname, loader)
        spec = _bootstrap.ModuleSpec(fullname, None)
        spec.submodule_search_locations = portions
        return spec

    @classmethod
    def _get_spec(cls, fullname, path, target=None):
        """Find the loader or namespace_path for this module/package name."""
        # If this ends up being a namespace package, namespace_path is
        #  the list of paths that will become its __path__
        namespace_path = []
        for entry in path:
            if not isinstance(entry, (str, bytes)):
                continue
            finder = cls._path_importer_cache(entry)
            if finder is not None:
                if hasattr(finder, 'find_spec'):
                    spec = finder.find_spec(fullname, target)
                else:
                    spec = cls._legacy_get_spec(fullname, finder)
                if spec is None:
                    continue
                if spec.loader is not None:
                    return spec
                portions = spec.submodule_search_locations
                if portions is None:
                    raise ImportError('spec missing loader')
                # This is possibly part of a namespace package.
                #  Remember these path entries (if any) for when we
                #  create a namespace package, and continue iterating
                #  on path.
                namespace_path.extend(portions)
        else:
            spec = _bootstrap.ModuleSpec(fullname, None)
            spec.submodule_search_locations = namespace_path
            return spec

    @classmethod
    def find_spec(cls, fullname, path=None, target=None):
        """Try to find a spec for 'fullname' on sys.path or 'path'.

        The search is based on sys.path_hooks and sys.path_importer_cache.
        """
        if path is None:
            path = sys.path
        spec = cls._get_spec(fullname, path, target)
        if spec is None:
            return None
        elif spec.loader is None:
            namespace_path = spec.submodule_search_locations
            if namespace_path:
                # We found at least one namespace path.  Return a spec which
                # can create the namespace package.
                spec.origin = None
                spec.submodule_search_locations = _NamespacePath(fullname, namespace_path, cls._get_spec)
                return spec
            else:
                return None
        else:
            return spec

    @classmethod
    def find_module(cls, fullname, path=None):
        """find the module on sys.path or 'path' based on sys.path_hooks and
        sys.path_importer_cache.

        This method is deprecated.  Use find_spec() instead.

        """
        _warnings.warn("PathFinder.find_module() is deprecated and "
                       "slated for removal in Python 3.12; use find_spec() instead",
                       DeprecationWarning)
        spec = cls.find_spec(fullname, path)
        if spec is None:
            return None
        return spec.loader

    @staticmethod
    def find_distributions(*args, **kwargs):
        """
        Find distributions.

        Return an iterable of all Distribution instances capable of
        loading the metadata for packages matching ``context.name``
        (or all names if ``None`` indicated) along the paths in the list
        of directories ``context.path``.
        """
        from importlib.metadata import MetadataPathFinder
        return MetadataPathFinder.find_distributions(*args, **kwargs)


class FileFinder:

    """File-based finder.

    Interactions with the file system are cached for performance, being
    refreshed when the directory the finder is handling has been modified.

    """

    def __init__(self, path, *loader_details):
        """Initialize with the path to search on and a variable number of
        2-tuples containing the loader and the file suffixes the loader
        recognizes."""
        loaders = []
        for loader, suffixes in loader_details:
            loaders.extend((suffix, loader) for suffix in suffixes)
        self._loaders = loaders
        # Base (directory) path
        self.path = path or '.'
        if not _path_isabs(self.path):
            self.path = _path_join(_os.getcwd(), self.path)
        self._path_mtime = -1
        self._path_cache = set()
        self._relaxed_path_cache = set()

    def invalidate_caches(self):
        """Invalidate the directory mtime."""
        self._path_mtime = -1

    find_module = _find_module_shim

    def find_loader(self, fullname):
        """Try to find a loader for the specified module, or the namespace
        package portions. Returns (loader, list-of-portions).

        This method is deprecated.  Use find_spec() instead.

        """
        _warnings.warn("FileFinder.find_loader() is deprecated and "
                       "slated for removal in Python 3.12; use find_spec() instead",
                       DeprecationWarning)
        spec = self.find_spec(fullname)
        if spec is None:
            return None, []
        return spec.loader, spec.submodule_search_locations or []

    def _get_spec(self, loader_class, fullname, path, smsl, target):
        loader = loader_class(fullname, path)
        return spec_from_file_location(fullname, path, loader=loader,
                                       submodule_search_locations=smsl)

    def find_spec(self, fullname, target=None):
        """Try to find a spec for the specified module.

        Returns the matching spec, or None if not found.
        """
        is_namespace = False
        tail_module = fullname.rpartition('.')[2]
        try:
            mtime = _path_stat(self.path or _os.getcwd()).st_mtime
        except OSError:
            mtime = -1
        if mtime != self._path_mtime:
            self._fill_cache()
            self._path_mtime = mtime
        # tail_module keeps the original casing, for __file__ and friends
        if _relax_case():
            cache = self._relaxed_path_cache
            cache_module = tail_module.lower()
        else:
            cache = self._path_cache
            cache_module = tail_module
        # Check if the module is the name of a directory (and thus a package).
        if cache_module in cache:
            base_path = _path_join(self.path, tail_module)
            for suffix, loader_class in self._loaders:
                init_filename = '__init__' + suffix
                full_path = _path_join(base_path, init_filename)
                if _path_isfile(full_path):
                    return self._get_spec(loader_class, fullname, full_path, [base_path], target)
            else:
                # If a namespace package, return the path if we don't
                #  find a module in the next section.
                is_namespace = _path_isdir(base_path)
        # Check for a file w/ a proper suffix exists.
        for suffix, loader_class in self._loaders:
            try:
                full_path = _path_join(self.path, tail_module + suffix)
            except ValueError:
                return None
            _bootstrap._verbose_message('trying {}', full_path, verbosity=2)
            if cache_module + suffix in cache:
                if _path_isfile(full_path):
                    return self._get_spec(loader_class, fullname, full_path,
                                          None, target)
        if is_namespace:
            _bootstrap._verbose_message('possible namespace for {}', base_path)
            spec = _bootstrap.ModuleSpec(fullname, None)
            spec.submodule_search_locations = [base_path]
            return spec
        return None

    def _fill_cache(self):
        """Fill the cache of potential modules and packages for this directory."""
        path = self.path
        try:
            contents = _os.listdir(path or _os.getcwd())
        except (FileNotFoundError, PermissionError, NotADirectoryError):
            # Directory has either been removed, turned into a file, or made
            # unreadable.
            contents = []
        # We store two cached versions, to handle runtime changes of the
        # PYTHONCASEOK environment variable.
        if not sys.platform.startswith('win'):
            self._path_cache = set(contents)
        else:
            # Windows users can import modules with case-insensitive file
            # suffixes (for legacy reasons). Make the suffix lowercase here
            # so it's done once instead of for every import. This is safe as
            # the specified suffixes to check against are always specified in a
            # case-sensitive manner.
            lower_suffix_contents = set()
            for item in contents:
                name, dot, suffix = item.partition('.')
                if dot:
                    new_name = '{}.{}'.format(name, suffix.lower())
                else:
                    new_name = name
                lower_suffix_contents.add(new_name)
            self._path_cache = lower_suffix_contents
        if sys.platform.startswith(_CASE_INSENSITIVE_PLATFORMS):
            self._relaxed_path_cache = {fn.lower() for fn in contents}

    @classmethod
    def path_hook(cls, *loader_details):
        """A class method which returns a closure to use on sys.path_hook
        which will return an instance using the specified loaders and the path
        called on the closure.

        If the path called on the closure is not a directory, ImportError is
        raised.

        """
        def path_hook_for_FileFinder(path):
            """Path hook for importlib.machinery.FileFinder."""
            if not _path_isdir(path):
                raise ImportError('only directories are supported', path=path)
            return cls(path, *loader_details)

        return path_hook_for_FileFinder

    def __repr__(self):
        return 'FileFinder({!r})'.format(self.path)


# Import setup ###############################################################

def _fix_up_module(ns, name, pathname, cpathname=None):
    # This function is used by PyImport_ExecCodeModuleObject().
    loader = ns.get('__loader__')
    spec = ns.get('__spec__')
    if not loader:
        if spec:
            loader = spec.loader
        elif pathname == cpathname:
            loader = SourcelessFileLoader(name, pathname)
        else:
            loader = SourceFileLoader(name, pathname)
    if not spec:
        spec = spec_from_file_location(name, pathname, loader=loader)
    try:
        ns['__spec__'] = spec
        ns['__loader__'] = loader
        ns['__file__'] = pathname
        ns['__cached__'] = cpathname
    except Exception:
        # Not important enough to report.
        pass


def _get_supported_file_loaders():
    """Returns a list of file-based module loaders.

    Each item is a tuple (loader, suffixes).
    """
    extensions = ExtensionFileLoader, _imp.extension_suffixes()
    source = SourceFileLoader, SOURCE_SUFFIXES
    bytecode = SourcelessFileLoader, BYTECODE_SUFFIXES
    return [extensions, source, bytecode]


def _set_bootstrap_module(_bootstrap_module):
    global _bootstrap
    _bootstrap = _bootstrap_module


def _install(_bootstrap_module):
    """Install the path-based import components."""
    _set_bootstrap_module(_bootstrap_module)
    supported_loaders = _get_supported_file_loaders()
    sys.path_hooks.extend([FileFinder.path_hook(*supported_loaders)])
    sys.meta_path.append(PathFinder)<|MERGE_RESOLUTION|>--- conflicted
+++ resolved
@@ -414,11 +414,7 @@
 # Whenever MAGIC_NUMBER is changed, the ranges in the magic_values array
 # in PC/launcher.c must also be updated.
 
-<<<<<<< HEAD
-MAGIC_NUMBER = (3493).to_bytes(2, 'little') + b'\r\n'
-=======
-MAGIC_NUMBER = (3491).to_bytes(2, 'little') + b'\r\n'
->>>>>>> f52d987a
+MAGIC_NUMBER = (3494).to_bytes(2, 'little') + b'\r\n'
 _RAW_MAGIC_NUMBER = int.from_bytes(MAGIC_NUMBER, 'little')  # For import.c
 
 _PYCACHE = '__pycache__'
