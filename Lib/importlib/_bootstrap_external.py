--- conflicted
+++ resolved
@@ -435,11 +435,7 @@
 #     Python 3.12a6 3519 (Modify SEND instruction)
 #     Python 3.12a6 3520 (Remove PREP_RERAISE_STAR, add CALL_INTRINSIC_2)
 #     Python 3.12a7 3521 (Shrink the LOAD_GLOBAL caches)
-<<<<<<< HEAD
-#     Python 3.12a7 3522 (Convert COMPARE_AND_BRANCH back to COMPARE_OP)
-=======
-#     Python 3.12a7 3522 (Removed JUMP_IF_FALSE_OR_POP/JUMP_IF_TRUE_OR_POP)
->>>>>>> 58d2b30c
+#     Python 3.12a7 3523 (Convert COMPARE_AND_BRANCH back to COMPARE_OP)
 
 #     Python 3.13 will start with 3550
 
@@ -456,7 +452,7 @@
 # Whenever MAGIC_NUMBER is changed, the ranges in the magic_values array
 # in PC/launcher.c must also be updated.
 
-MAGIC_NUMBER = (3522).to_bytes(2, 'little') + b'\r\n'
+MAGIC_NUMBER = (3523).to_bytes(2, 'little') + b'\r\n'
 
 _RAW_MAGIC_NUMBER = int.from_bytes(MAGIC_NUMBER, 'little')  # For import.c
 
