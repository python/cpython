--- conflicted
+++ resolved
@@ -100,13 +100,8 @@
             title -- the dialog title
         '''
         master = parent
-<<<<<<< HEAD
-        if not master:
+        if master is None:
             master = _get_temp_root()
-=======
-        if master is None:
-            master = _get_default_root('create dialog window')
->>>>>>> bb70b2af
 
         Toplevel.__init__(self, master)
 
