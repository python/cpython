"""Disassembler of Python byte code into mnemonics."""

import sys
import types
import collections
import io

from opcode import *
from opcode import __all__ as _opcodes_all
from opcode import _nb_ops, _inline_cache_entries

__all__ = ["code_info", "dis", "disassemble", "distb", "disco",
           "findlinestarts", "findlabels", "show_code",
           "get_instructions", "Instruction", "Bytecode"] + _opcodes_all
del _opcodes_all

_have_code = (types.MethodType, types.FunctionType, types.CodeType,
              classmethod, staticmethod, type)

FORMAT_VALUE = opmap['FORMAT_VALUE']
FORMAT_VALUE_CONVERTERS = (
    (None, ''),
    (str, 'str'),
    (repr, 'repr'),
    (ascii, 'ascii'),
)
MAKE_FUNCTION = opmap['MAKE_FUNCTION']
MAKE_FUNCTION_FLAGS = ('defaults', 'kwdefaults', 'annotations', 'closure')

LOAD_CONST = opmap['LOAD_CONST']
LOAD_GLOBAL = opmap['LOAD_GLOBAL']
BINARY_OP = opmap['BINARY_OP']
JUMP_BACKWARD = opmap['JUMP_BACKWARD']

CACHE = opmap["CACHE"]

def _try_compile(source, name):
    """Attempts to compile the given source, first as an expression and
       then as a statement if the first approach fails.

       Utility function to accept strings in functions that otherwise
       expect code objects
    """
    try:
        c = compile(source, name, 'eval')
    except SyntaxError:
        c = compile(source, name, 'exec')
    return c

def dis(x=None, *, file=None, depth=None, show_caches=False, adaptive=False):
    """Disassemble classes, methods, functions, and other compiled objects.

    With no argument, disassemble the last traceback.

    Compiled objects currently include generator objects, async generator
    objects, and coroutine objects, all of which store their code object
    in a special attribute.
    """
    if x is None:
        distb(file=file, show_caches=show_caches, adaptive=adaptive)
        return
    # Extract functions from methods.
    if hasattr(x, '__func__'):
        x = x.__func__
    # Extract compiled code objects from...
    if hasattr(x, '__code__'):  # ...a function, or
        x = x.__code__
    elif hasattr(x, 'gi_code'):  #...a generator object, or
        x = x.gi_code
    elif hasattr(x, 'ag_code'):  #...an asynchronous generator object, or
        x = x.ag_code
    elif hasattr(x, 'cr_code'):  #...a coroutine.
        x = x.cr_code
    # Perform the disassembly.
    if hasattr(x, '__dict__'):  # Class or module
        items = sorted(x.__dict__.items())
        for name, x1 in items:
            if isinstance(x1, _have_code):
                print("Disassembly of %s:" % name, file=file)
                try:
                    dis(x1, file=file, depth=depth, show_caches=show_caches, adaptive=adaptive)
                except TypeError as msg:
                    print("Sorry:", msg, file=file)
                print(file=file)
    elif hasattr(x, 'co_code'): # Code object
        _disassemble_recursive(x, file=file, depth=depth, show_caches=show_caches, adaptive=adaptive)
    elif isinstance(x, (bytes, bytearray)): # Raw bytecode
        _disassemble_bytes(x, file=file, show_caches=show_caches)
    elif isinstance(x, str):    # Source code
        _disassemble_str(x, file=file, depth=depth, show_caches=show_caches, adaptive=adaptive)
    else:
        raise TypeError("don't know how to disassemble %s objects" %
                        type(x).__name__)

def distb(tb=None, *, file=None, show_caches=False, adaptive=False):
    """Disassemble a traceback (default: last traceback)."""
    if tb is None:
        try:
            tb = sys.last_traceback
        except AttributeError:
            raise RuntimeError("no last traceback to disassemble") from None
        while tb.tb_next: tb = tb.tb_next
    disassemble(tb.tb_frame.f_code, tb.tb_lasti, file=file, show_caches=show_caches, adaptive=adaptive)

# The inspect module interrogates this dictionary to build its
# list of CO_* constants. It is also used by pretty_flags to
# turn the co_flags field into a human readable list.
COMPILER_FLAG_NAMES = {
     1: "OPTIMIZED",
     2: "NEWLOCALS",
     4: "VARARGS",
     8: "VARKEYWORDS",
    16: "NESTED",
    32: "GENERATOR",
    64: "NOFREE",
   128: "COROUTINE",
   256: "ITERABLE_COROUTINE",
   512: "ASYNC_GENERATOR",
}

def pretty_flags(flags):
    """Return pretty representation of code flags."""
    names = []
    for i in range(32):
        flag = 1<<i
        if flags & flag:
            names.append(COMPILER_FLAG_NAMES.get(flag, hex(flag)))
            flags ^= flag
            if not flags:
                break
    else:
        names.append(hex(flags))
    return ", ".join(names)

class _Unknown:
    def __repr__(self):
        return "<unknown>"

# Sentinel to represent values that cannot be calculated
UNKNOWN = _Unknown()

def _get_code_object(x):
    """Helper to handle methods, compiled or raw code objects, and strings."""
    # Extract functions from methods.
    if hasattr(x, '__func__'):
        x = x.__func__
    # Extract compiled code objects from...
    if hasattr(x, '__code__'):  # ...a function, or
        x = x.__code__
    elif hasattr(x, 'gi_code'):  #...a generator object, or
        x = x.gi_code
    elif hasattr(x, 'ag_code'):  #...an asynchronous generator object, or
        x = x.ag_code
    elif hasattr(x, 'cr_code'):  #...a coroutine.
        x = x.cr_code
    # Handle source code.
    if isinstance(x, str):
        x = _try_compile(x, "<disassembly>")
    # By now, if we don't have a code object, we can't disassemble x.
    if hasattr(x, 'co_code'):
        return x
    raise TypeError("don't know how to disassemble %s objects" %
                    type(x).__name__)

def _deoptop(op):
    name = opname[op]
    return opmap[deoptmap[name]] if name in deoptmap else op

def _get_code_array(co, adaptive):
    return co._co_code_adaptive.tobytes() if adaptive else co.co_code

def code_info(x):
    """Formatted details of methods, functions, or code."""
    return _format_code_info(_get_code_object(x))

def _format_code_info(co):
    lines = []
    lines.append("Name:              %s" % co.co_name)
    lines.append("Filename:          %s" % co.co_filename)
    lines.append("Argument count:    %s" % co.co_argcount)
    lines.append("Positional-only arguments: %s" % co.co_posonlyargcount)
    lines.append("Kw-only arguments: %s" % co.co_kwonlyargcount)
    lines.append("Number of locals:  %s" % co.co_nlocals)
    lines.append("Stack size:        %s" % co.co_stacksize)
    lines.append("Flags:             %s" % pretty_flags(co.co_flags))
    if co.co_consts:
        lines.append("Constants:")
        for i_c in enumerate(co.co_consts):
            lines.append("%4d: %r" % i_c)
    if co.co_names:
        lines.append("Names:")
        for i_n in enumerate(co.co_names):
            lines.append("%4d: %s" % i_n)
    if co.co_varnames:
        lines.append("Variable names:")
        for i_n in enumerate(co.co_varnames):
            lines.append("%4d: %s" % i_n)
    if co.co_freevars:
        lines.append("Free variables:")
        for i_n in enumerate(co.co_freevars):
            lines.append("%4d: %s" % i_n)
    if co.co_cellvars:
        lines.append("Cell variables:")
        for i_n in enumerate(co.co_cellvars):
            lines.append("%4d: %s" % i_n)
    return "\n".join(lines)

def show_code(co, *, file=None):
    """Print details of methods, functions, or code to *file*.

    If *file* is not provided, the output is printed on stdout.
    """
    print(code_info(co), file=file)

Positions = collections.namedtuple(
    'Positions',
    [
        'lineno',
        'end_lineno',
        'col_offset',
        'end_col_offset',
    ],
    defaults=[None] * 4
)

_Instruction = collections.namedtuple(
    "_Instruction",
    [
        'opname',
        'opcode',
        'arg',
        'argval',
        'argrepr',
        'offset',
        'starts_line',
        'is_jump_target',
        'positions'
    ],
    defaults=[None]
)

_Instruction.opname.__doc__ = "Human readable name for operation"
_Instruction.opcode.__doc__ = "Numeric code for operation"
_Instruction.arg.__doc__ = "Numeric argument to operation (if any), otherwise None"
_Instruction.argval.__doc__ = "Resolved arg value (if known), otherwise same as arg"
_Instruction.argrepr.__doc__ = "Human readable description of operation argument"
_Instruction.offset.__doc__ = "Start index of operation within bytecode sequence"
_Instruction.starts_line.__doc__ = "Line started by this opcode (if any), otherwise None"
_Instruction.is_jump_target.__doc__ = "True if other code jumps to here, otherwise False"
_Instruction.positions.__doc__ = "dis.Positions object holding the span of source code covered by this instruction"

_ExceptionTableEntry = collections.namedtuple("_ExceptionTableEntry",
    "start end target depth lasti")

_OPNAME_WIDTH = 20
_OPARG_WIDTH = 5

class Instruction(_Instruction):
    """Details for a bytecode operation

       Defined fields:
         opname - human readable name for operation
         opcode - numeric code for operation
         arg - numeric argument to operation (if any), otherwise None
         argval - resolved arg value (if known), otherwise same as arg
         argrepr - human readable description of operation argument
         offset - start index of operation within bytecode sequence
         starts_line - line started by this opcode (if any), otherwise None
         is_jump_target - True if other code jumps to here, otherwise False
         positions - Optional dis.Positions object holding the span of source code
                     covered by this instruction
    """

    def _disassemble(self, lineno_width=3, mark_as_current=False, offset_width=4):
        """Format instruction details for inclusion in disassembly output

        *lineno_width* sets the width of the line number field (0 omits it)
        *mark_as_current* inserts a '-->' marker arrow as part of the line
        *offset_width* sets the width of the instruction offset field
        """
        fields = []
        # Column: Source code line number
        if lineno_width:
            if self.starts_line is not None:
                lineno_fmt = "%%%dd" % lineno_width
                fields.append(lineno_fmt % self.starts_line)
            else:
                fields.append(' ' * lineno_width)
        # Column: Current instruction indicator
        if mark_as_current:
            fields.append('-->')
        else:
            fields.append('   ')
        # Column: Jump target marker
        if self.is_jump_target:
            fields.append('>>')
        else:
            fields.append('  ')
        # Column: Instruction offset from start of code sequence
        fields.append(repr(self.offset).rjust(offset_width))
        # Column: Opcode name
        fields.append(self.opname.ljust(_OPNAME_WIDTH))
        # Column: Opcode argument
        if self.arg is not None:
            fields.append(repr(self.arg).rjust(_OPARG_WIDTH))
            # Column: Opcode argument details
            if self.argrepr:
                fields.append('(' + self.argrepr + ')')
        return ' '.join(fields).rstrip()


def get_instructions(x, *, first_line=None, show_caches=False, adaptive=False):
    """Iterator for the opcodes in methods, functions or code

    Generates a series of Instruction named tuples giving the details of
    each operations in the supplied code.

    If *first_line* is not None, it indicates the line number that should
    be reported for the first source line in the disassembled code.
    Otherwise, the source line information (if any) is taken directly from
    the disassembled code object.
    """
    co = _get_code_object(x)
    linestarts = dict(findlinestarts(co))
    if first_line is not None:
        line_offset = first_line - co.co_firstlineno
    else:
        line_offset = 0
    return _get_instructions_bytes(_get_code_array(co, adaptive),
                                   co._varname_from_oparg,
                                   co.co_names, co.co_consts,
                                   linestarts, line_offset,
                                   co_positions=co.co_positions(),
                                   show_caches=show_caches)

def _get_const_value(op, arg, co_consts):
    """Helper to get the value of the const in a hasconst op.

       Returns the dereferenced constant if this is possible.
       Otherwise (if it is a LOAD_CONST and co_consts is not
       provided) returns the dis.UNKNOWN sentinel.
    """
    assert op in hasconst

    argval = UNKNOWN
    if op == LOAD_CONST:
        if co_consts is not None:
            argval = co_consts[arg]
    return argval

def _get_const_info(op, arg, co_consts):
    """Helper to get optional details about const references

       Returns the dereferenced constant and its repr if the value
       can be calculated.
       Otherwise returns the sentinel value dis.UNKNOWN for the value
       and an empty string for its repr.
    """
    argval = _get_const_value(op, arg, co_consts)
    argrepr = repr(argval) if argval is not UNKNOWN else ''
    return argval, argrepr

def _get_name_info(name_index, get_name, **extrainfo):
    """Helper to get optional details about named references

       Returns the dereferenced name as both value and repr if the name
       list is defined.
       Otherwise returns the sentinel value dis.UNKNOWN for the value
       and an empty string for its repr.
    """
    if get_name is not None:
        argval = get_name(name_index, **extrainfo)
        return argval, argval
    else:
        return UNKNOWN, ''

def parse_varint(iterator):
    b = next(iterator)
    val = b & 63
    while b&64:
        val <<= 6
        b = next(iterator)
        val |= b&63
    return val

def parse_exception_table(code):
    iterator = iter(code.co_exceptiontable)
    entries = []
    try:
        while True:
            start = parse_varint(iterator)*2
            length = parse_varint(iterator)*2
            end = start + length
            target = parse_varint(iterator)*2
            dl = parse_varint(iterator)
            depth = dl >> 1
            lasti = bool(dl&1)
            entries.append(_ExceptionTableEntry(start, end, target, depth, lasti))
    except StopIteration:
        return entries

def _get_instructions_bytes(code, varname_from_oparg=None,
                            names=None, co_consts=None,
                            linestarts=None, line_offset=0,
                            exception_entries=(), co_positions=None,
                            show_caches=False):
    """Iterate over the instructions in a bytecode string.

    Generates a sequence of Instruction namedtuples giving the details of each
    opcode.  Additional information about the code's runtime environment
    (e.g. variable names, co_consts) can be specified using optional
    arguments.

    """
    co_positions = co_positions or iter(())
    get_name = None if names is None else names.__getitem__
    labels = set(findlabels(code))
    for start, end, target, _, _ in exception_entries:
        for i in range(start, end):
            labels.add(target)
    starts_line = None
    cache_counter = 0
    for offset, op, arg in _unpack_opargs(code):
        if cache_counter > 0:
            if show_caches:
                yield Instruction("CACHE", 0, None, None, '',
                                  offset, None, False, None)
            cache_counter -= 1
            continue
        if linestarts is not None:
            starts_line = linestarts.get(offset, None)
            if starts_line is not None:
                starts_line += line_offset
        is_jump_target = offset in labels
        argval = None
        argrepr = ''
        positions = Positions(*next(co_positions, ()))
        deop = _deoptop(op)
        cache_counter = _inline_cache_entries[deop]
        if arg is not None:
            #  Set argval to the dereferenced value of the argument when
            #  available, and argrepr to the string representation of argval.
            #    _disassemble_bytes needs the string repr of the
            #    raw name index for LOAD_GLOBAL, LOAD_CONST, etc.
            argval = arg
            if deop in hasconst:
                argval, argrepr = _get_const_info(deop, arg, co_consts)
            elif deop in hasname:
                if deop == LOAD_GLOBAL:
                    argval, argrepr = _get_name_info(arg//2, get_name)
                    if (arg & 1) and argrepr:
                        argrepr = "NULL + " + argrepr
                else:
                    argval, argrepr = _get_name_info(arg, get_name)
            elif deop in hasjabs:
                argval = arg*2
                argrepr = "to " + repr(argval)
<<<<<<< HEAD
            elif deop in hasjrel:
                argval = offset + 2 + arg*2
=======
            elif op in hasjrel:
                signed_arg = -arg if op == JUMP_BACKWARD else arg
                argval = offset + 2 + signed_arg*2
>>>>>>> 997ba5d1
                argrepr = "to " + repr(argval)
            elif deop in haslocal or deop in hasfree:
                argval, argrepr = _get_name_info(arg, varname_from_oparg)
            elif deop in hascompare:
                argval = cmp_op[arg]
                argrepr = argval
            elif deop == FORMAT_VALUE:
                argval, argrepr = FORMAT_VALUE_CONVERTERS[arg & 0x3]
                argval = (argval, bool(arg & 0x4))
                if argval[1]:
                    if argrepr:
                        argrepr += ', '
                    argrepr += 'with format'
            elif deop == MAKE_FUNCTION:
                argrepr = ', '.join(s for i, s in enumerate(MAKE_FUNCTION_FLAGS)
                                    if arg & (1<<i))
            elif deop == BINARY_OP:
                _, argrepr = _nb_ops[arg]
        yield Instruction(opname[op], op,
                          arg, argval, argrepr,
                          offset, starts_line, is_jump_target, positions)

def disassemble(co, lasti=-1, *, file=None, show_caches=False, adaptive=False):
    """Disassemble a code object."""
    linestarts = dict(findlinestarts(co))
    exception_entries = parse_exception_table(co)
    _disassemble_bytes(_get_code_array(co, adaptive),
                       lasti, co._varname_from_oparg,
                       co.co_names, co.co_consts, linestarts, file=file,
                       exception_entries=exception_entries,
                       co_positions=co.co_positions(), show_caches=show_caches)

def _disassemble_recursive(co, *, file=None, depth=None, show_caches=False, adaptive=False):
    disassemble(co, file=file, show_caches=show_caches, adaptive=adaptive)
    if depth is None or depth > 0:
        if depth is not None:
            depth = depth - 1
        for x in co.co_consts:
            if hasattr(x, 'co_code'):
                print(file=file)
                print("Disassembly of %r:" % (x,), file=file)
                _disassemble_recursive(
                    x, file=file, depth=depth, show_caches=show_caches, adaptive=adaptive
                )

def _disassemble_bytes(code, lasti=-1, varname_from_oparg=None,
                       names=None, co_consts=None, linestarts=None,
                       *, file=None, line_offset=0, exception_entries=(),
                       co_positions=None, show_caches=False):
    # Omit the line number column entirely if we have no line number info
    show_lineno = bool(linestarts)
    if show_lineno:
        maxlineno = max(linestarts.values()) + line_offset
        if maxlineno >= 1000:
            lineno_width = len(str(maxlineno))
        else:
            lineno_width = 3
    else:
        lineno_width = 0
    maxoffset = len(code) - 2
    if maxoffset >= 10000:
        offset_width = len(str(maxoffset))
    else:
        offset_width = 4
    for instr in _get_instructions_bytes(code, varname_from_oparg, names,
                                         co_consts, linestarts,
                                         line_offset=line_offset,
                                         exception_entries=exception_entries,
                                         co_positions=co_positions,
                                         show_caches=show_caches):
        new_source_line = (show_lineno and
                           instr.starts_line is not None and
                           instr.offset > 0)
        if new_source_line:
            print(file=file)
        is_current_instr = instr.offset == lasti
        print(instr._disassemble(lineno_width, is_current_instr, offset_width),
              file=file)
    if exception_entries:
        print("ExceptionTable:", file=file)
        for entry in exception_entries:
            lasti = " lasti" if entry.lasti else ""
            end = entry.end-2
            print(f"  {entry.start} to {end} -> {entry.target} [{entry.depth}]{lasti}", file=file)

def _disassemble_str(source, **kwargs):
    """Compile the source string, then disassemble the code object."""
    _disassemble_recursive(_try_compile(source, '<dis>'), **kwargs)

disco = disassemble                     # XXX For backwards compatibility


# Rely on C `int` being 32 bits for oparg
_INT_BITS = 32
# Value for c int when it overflows
_INT_OVERFLOW = 2 ** (_INT_BITS - 1)

def _unpack_opargs(code):
    extended_arg = 0
    for i in range(0, len(code), 2):
        op = code[i]
        if _deoptop(op) >= HAVE_ARGUMENT:
            arg = code[i+1] | extended_arg
            extended_arg = (arg << 8) if op == EXTENDED_ARG else 0
            # The oparg is stored as a signed integer
            # If the value exceeds its upper limit, it will overflow and wrap
            # to a negative integer
            if extended_arg >= _INT_OVERFLOW:
                extended_arg -= 2 * _INT_OVERFLOW
        else:
            arg = None
            extended_arg = 0
        yield (i, op, arg)

def findlabels(code):
    """Detect all offsets in a byte code which are jump targets.

    Return the list of offsets.

    """
    labels = []
    for offset, op, arg in _unpack_opargs(code):
        if arg is not None:
            if op in hasjrel:
                if op == JUMP_BACKWARD:
                    arg = -arg
                label = offset + 2 + arg*2
            elif op in hasjabs:
                label = arg*2
            else:
                continue
            if label not in labels:
                labels.append(label)
    return labels

def findlinestarts(code):
    """Find the offsets in a byte code which are start of lines in the source.

    Generate pairs (offset, lineno)
    """
    lastline = None
    for start, end, line in code.co_lines():
        if line is not None and line != lastline:
            lastline = line
            yield start, line
    return

def _find_imports(co):
    """Find import statements in the code

    Generate triplets (name, level, fromlist) where
    name is the imported module and level, fromlist are
    the corresponding args to __import__.
    """
    IMPORT_NAME = opmap['IMPORT_NAME']
    LOAD_CONST = opmap['LOAD_CONST']

    consts = co.co_consts
    names = co.co_names
    opargs = [(op, arg) for _, op, arg in _unpack_opargs(co.co_code)
                  if op != EXTENDED_ARG]
    for i, (op, oparg) in enumerate(opargs):
        if op == IMPORT_NAME and i >= 2:
            from_op = opargs[i-1]
            level_op = opargs[i-2]
            if (from_op[0] in hasconst and level_op[0] in hasconst):
                level = _get_const_value(level_op[0], level_op[1], consts)
                fromlist = _get_const_value(from_op[0], from_op[1], consts)
                yield (names[oparg], level, fromlist)

def _find_store_names(co):
    """Find names of variables which are written in the code

    Generate sequence of strings
    """
    STORE_OPS = {
        opmap['STORE_NAME'],
        opmap['STORE_GLOBAL']
    }

    names = co.co_names
    for _, op, arg in _unpack_opargs(co.co_code):
        if op in STORE_OPS:
            yield names[arg]


class Bytecode:
    """The bytecode operations of a piece of code

    Instantiate this with a function, method, other compiled object, string of
    code, or a code object (as returned by compile()).

    Iterating over this yields the bytecode operations as Instruction instances.
    """
    def __init__(self, x, *, first_line=None, current_offset=None, show_caches=False, adaptive=False):
        self.codeobj = co = _get_code_object(x)
        if first_line is None:
            self.first_line = co.co_firstlineno
            self._line_offset = 0
        else:
            self.first_line = first_line
            self._line_offset = first_line - co.co_firstlineno
        self._linestarts = dict(findlinestarts(co))
        self._original_object = x
        self.current_offset = current_offset
        self.exception_entries = parse_exception_table(co)
        self.show_caches = show_caches
        self.adaptive = adaptive

    def __iter__(self):
        co = self.codeobj
        return _get_instructions_bytes(_get_code_array(co, self.adaptive),
                                       co._varname_from_oparg,
                                       co.co_names, co.co_consts,
                                       self._linestarts,
                                       line_offset=self._line_offset,
                                       exception_entries=self.exception_entries,
                                       co_positions=co.co_positions(),
                                       show_caches=self.show_caches)

    def __repr__(self):
        return "{}({!r})".format(self.__class__.__name__,
                                 self._original_object)

    @classmethod
    def from_traceback(cls, tb, *, show_caches=False, adaptive=False):
        """ Construct a Bytecode from the given traceback """
        while tb.tb_next:
            tb = tb.tb_next
        return cls(
            tb.tb_frame.f_code, current_offset=tb.tb_lasti, show_caches=show_caches, adaptive=adaptive
        )

    def info(self):
        """Return formatted information about the code object."""
        return _format_code_info(self.codeobj)

    def dis(self):
        """Return a formatted view of the bytecode operations."""
        co = self.codeobj
        if self.current_offset is not None:
            offset = self.current_offset
        else:
            offset = -1
        with io.StringIO() as output:
            _disassemble_bytes(_get_code_array(co, self.adaptive),
                               varname_from_oparg=co._varname_from_oparg,
                               names=co.co_names, co_consts=co.co_consts,
                               linestarts=self._linestarts,
                               line_offset=self._line_offset,
                               file=output,
                               lasti=offset,
                               exception_entries=self.exception_entries,
                               co_positions=co.co_positions(),
                               show_caches=self.show_caches)
            return output.getvalue()


def _test():
    """Simple test program to disassemble a file."""
    import argparse

    parser = argparse.ArgumentParser()
    parser.add_argument('infile', type=argparse.FileType('rb'), nargs='?', default='-')
    args = parser.parse_args()
    with args.infile as infile:
        source = infile.read()
    code = compile(source, args.infile.name, "exec")
    dis(code)

if __name__ == "__main__":
    _test()<|MERGE_RESOLUTION|>--- conflicted
+++ resolved
@@ -455,14 +455,9 @@
             elif deop in hasjabs:
                 argval = arg*2
                 argrepr = "to " + repr(argval)
-<<<<<<< HEAD
             elif deop in hasjrel:
-                argval = offset + 2 + arg*2
-=======
-            elif op in hasjrel:
-                signed_arg = -arg if op == JUMP_BACKWARD else arg
+                signed_arg = -arg if deop == JUMP_BACKWARD else arg
                 argval = offset + 2 + signed_arg*2
->>>>>>> 997ba5d1
                 argrepr = "to " + repr(argval)
             elif deop in haslocal or deop in hasfree:
                 argval, argrepr = _get_name_info(arg, varname_from_oparg)
