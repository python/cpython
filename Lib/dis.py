--- conflicted
+++ resolved
@@ -607,14 +607,9 @@
                 argval = self.offset_from_jump_arg(op, arg, offset)
                 lbl = self.get_label_for_offset(argval)
                 assert lbl is not None
-<<<<<<< HEAD
-                argrepr = f"to L{lbl}"
-            elif deop in (LOAD_FAST_LOAD_FAST, LOAD_FAST_BORROW_LOAD_FAST_BORROW, STORE_FAST_LOAD_FAST, STORE_FAST_STORE_FAST):
-=======
                 preposition = "from" if deop == END_ASYNC_FOR else "to"
                 argrepr = f"{preposition} L{lbl}"
-            elif deop in (LOAD_FAST_LOAD_FAST, STORE_FAST_LOAD_FAST, STORE_FAST_STORE_FAST):
->>>>>>> 1a8e5742
+            elif deop in (LOAD_FAST_LOAD_FAST, LOAD_FAST_BORROW_LOAD_FAST_BORROW, STORE_FAST_LOAD_FAST, STORE_FAST_STORE_FAST):
                 arg1 = arg >> 4
                 arg2 = arg & 15
                 val1, argrepr1 = _get_name_info(arg1, self.varname_from_oparg)
