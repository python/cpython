"""Disassembler of Python byte code into mnemonics."""

import sys
import types
import collections
import io

from opcode import *
from opcode import (
    __all__ as _opcodes_all,
    _cache_format,
    _inline_cache_entries,
    _nb_ops,
    _specializations,
    _specialized_instructions,
)

__all__ = ["code_info", "dis", "disassemble", "distb", "disco",
           "findlinestarts", "findlabels", "show_code",
           "get_instructions", "Instruction", "Bytecode"] + _opcodes_all
del _opcodes_all

_have_code = (types.MethodType, types.FunctionType, types.CodeType,
              classmethod, staticmethod, type)

FORMAT_VALUE = opmap['FORMAT_VALUE']
FORMAT_VALUE_CONVERTERS = (
    (None, ''),
    (str, 'str'),
    (repr, 'repr'),
    (ascii, 'ascii'),
)
MAKE_FUNCTION = opmap['MAKE_FUNCTION']
MAKE_FUNCTION_FLAGS = ('defaults', 'kwdefaults', 'annotations', 'closure')

LOAD_CONST = opmap['LOAD_CONST']
LOAD_GLOBAL = opmap['LOAD_GLOBAL']
BINARY_OP = opmap['BINARY_OP']
JUMP_BACKWARD = opmap['JUMP_BACKWARD']
<<<<<<< HEAD
FOR_ITER = opmap['FOR_ITER']
=======
LOAD_ATTR = opmap['LOAD_ATTR']
>>>>>>> 6066f450

CACHE = opmap["CACHE"]

_all_opname = list(opname)
_all_opmap = dict(opmap)
_empty_slot = [slot for slot, name in enumerate(_all_opname) if name.startswith("<")]
for spec_op, specialized in zip(_empty_slot, _specialized_instructions):
    # fill opname and opmap
    _all_opname[spec_op] = specialized
    _all_opmap[specialized] = spec_op

deoptmap = {
    specialized: base for base, family in _specializations.items() for specialized in family
}

def _try_compile(source, name):
    """Attempts to compile the given source, first as an expression and
       then as a statement if the first approach fails.

       Utility function to accept strings in functions that otherwise
       expect code objects
    """
    try:
        c = compile(source, name, 'eval')
    except SyntaxError:
        c = compile(source, name, 'exec')
    return c

def dis(x=None, *, file=None, depth=None, show_caches=False, adaptive=False):
    """Disassemble classes, methods, functions, and other compiled objects.

    With no argument, disassemble the last traceback.

    Compiled objects currently include generator objects, async generator
    objects, and coroutine objects, all of which store their code object
    in a special attribute.
    """
    if x is None:
        distb(file=file, show_caches=show_caches, adaptive=adaptive)
        return
    # Extract functions from methods.
    if hasattr(x, '__func__'):
        x = x.__func__
    # Extract compiled code objects from...
    if hasattr(x, '__code__'):  # ...a function, or
        x = x.__code__
    elif hasattr(x, 'gi_code'):  #...a generator object, or
        x = x.gi_code
    elif hasattr(x, 'ag_code'):  #...an asynchronous generator object, or
        x = x.ag_code
    elif hasattr(x, 'cr_code'):  #...a coroutine.
        x = x.cr_code
    # Perform the disassembly.
    if hasattr(x, '__dict__'):  # Class or module
        items = sorted(x.__dict__.items())
        for name, x1 in items:
            if isinstance(x1, _have_code):
                print("Disassembly of %s:" % name, file=file)
                try:
                    dis(x1, file=file, depth=depth, show_caches=show_caches, adaptive=adaptive)
                except TypeError as msg:
                    print("Sorry:", msg, file=file)
                print(file=file)
    elif hasattr(x, 'co_code'): # Code object
        _disassemble_recursive(x, file=file, depth=depth, show_caches=show_caches, adaptive=adaptive)
    elif isinstance(x, (bytes, bytearray)): # Raw bytecode
        _disassemble_bytes(x, file=file, show_caches=show_caches)
    elif isinstance(x, str):    # Source code
        _disassemble_str(x, file=file, depth=depth, show_caches=show_caches, adaptive=adaptive)
    else:
        raise TypeError("don't know how to disassemble %s objects" %
                        type(x).__name__)

def distb(tb=None, *, file=None, show_caches=False, adaptive=False):
    """Disassemble a traceback (default: last traceback)."""
    if tb is None:
        try:
            tb = sys.last_traceback
        except AttributeError:
            raise RuntimeError("no last traceback to disassemble") from None
        while tb.tb_next: tb = tb.tb_next
    disassemble(tb.tb_frame.f_code, tb.tb_lasti, file=file, show_caches=show_caches, adaptive=adaptive)

# The inspect module interrogates this dictionary to build its
# list of CO_* constants. It is also used by pretty_flags to
# turn the co_flags field into a human readable list.
COMPILER_FLAG_NAMES = {
     1: "OPTIMIZED",
     2: "NEWLOCALS",
     4: "VARARGS",
     8: "VARKEYWORDS",
    16: "NESTED",
    32: "GENERATOR",
    64: "NOFREE",
   128: "COROUTINE",
   256: "ITERABLE_COROUTINE",
   512: "ASYNC_GENERATOR",
}

def pretty_flags(flags):
    """Return pretty representation of code flags."""
    names = []
    for i in range(32):
        flag = 1<<i
        if flags & flag:
            names.append(COMPILER_FLAG_NAMES.get(flag, hex(flag)))
            flags ^= flag
            if not flags:
                break
    else:
        names.append(hex(flags))
    return ", ".join(names)

class _Unknown:
    def __repr__(self):
        return "<unknown>"

# Sentinel to represent values that cannot be calculated
UNKNOWN = _Unknown()

def _get_code_object(x):
    """Helper to handle methods, compiled or raw code objects, and strings."""
    # Extract functions from methods.
    if hasattr(x, '__func__'):
        x = x.__func__
    # Extract compiled code objects from...
    if hasattr(x, '__code__'):  # ...a function, or
        x = x.__code__
    elif hasattr(x, 'gi_code'):  #...a generator object, or
        x = x.gi_code
    elif hasattr(x, 'ag_code'):  #...an asynchronous generator object, or
        x = x.ag_code
    elif hasattr(x, 'cr_code'):  #...a coroutine.
        x = x.cr_code
    # Handle source code.
    if isinstance(x, str):
        x = _try_compile(x, "<disassembly>")
    # By now, if we don't have a code object, we can't disassemble x.
    if hasattr(x, 'co_code'):
        return x
    raise TypeError("don't know how to disassemble %s objects" %
                    type(x).__name__)

def _deoptop(op):
    name = _all_opname[op]
    return _all_opmap[deoptmap[name]] if name in deoptmap else op

def _get_code_array(co, adaptive):
    return co._co_code_adaptive if adaptive else co.co_code

def code_info(x):
    """Formatted details of methods, functions, or code."""
    return _format_code_info(_get_code_object(x))

def _format_code_info(co):
    lines = []
    lines.append("Name:              %s" % co.co_name)
    lines.append("Filename:          %s" % co.co_filename)
    lines.append("Argument count:    %s" % co.co_argcount)
    lines.append("Positional-only arguments: %s" % co.co_posonlyargcount)
    lines.append("Kw-only arguments: %s" % co.co_kwonlyargcount)
    lines.append("Number of locals:  %s" % co.co_nlocals)
    lines.append("Stack size:        %s" % co.co_stacksize)
    lines.append("Flags:             %s" % pretty_flags(co.co_flags))
    if co.co_consts:
        lines.append("Constants:")
        for i_c in enumerate(co.co_consts):
            lines.append("%4d: %r" % i_c)
    if co.co_names:
        lines.append("Names:")
        for i_n in enumerate(co.co_names):
            lines.append("%4d: %s" % i_n)
    if co.co_varnames:
        lines.append("Variable names:")
        for i_n in enumerate(co.co_varnames):
            lines.append("%4d: %s" % i_n)
    if co.co_freevars:
        lines.append("Free variables:")
        for i_n in enumerate(co.co_freevars):
            lines.append("%4d: %s" % i_n)
    if co.co_cellvars:
        lines.append("Cell variables:")
        for i_n in enumerate(co.co_cellvars):
            lines.append("%4d: %s" % i_n)
    return "\n".join(lines)

def show_code(co, *, file=None):
    """Print details of methods, functions, or code to *file*.

    If *file* is not provided, the output is printed on stdout.
    """
    print(code_info(co), file=file)

Positions = collections.namedtuple(
    'Positions',
    [
        'lineno',
        'end_lineno',
        'col_offset',
        'end_col_offset',
    ],
    defaults=[None] * 4
)

_Instruction = collections.namedtuple(
    "_Instruction",
    [
        'opname',
        'opcode',
        'arg',
        'argval',
        'argrepr',
        'offset',
        'starts_line',
        'is_jump_target',
        'positions'
    ],
    defaults=[None]
)

_Instruction.opname.__doc__ = "Human readable name for operation"
_Instruction.opcode.__doc__ = "Numeric code for operation"
_Instruction.arg.__doc__ = "Numeric argument to operation (if any), otherwise None"
_Instruction.argval.__doc__ = "Resolved arg value (if known), otherwise same as arg"
_Instruction.argrepr.__doc__ = "Human readable description of operation argument"
_Instruction.offset.__doc__ = "Start index of operation within bytecode sequence"
_Instruction.starts_line.__doc__ = "Line started by this opcode (if any), otherwise None"
_Instruction.is_jump_target.__doc__ = "True if other code jumps to here, otherwise False"
_Instruction.positions.__doc__ = "dis.Positions object holding the span of source code covered by this instruction"

_ExceptionTableEntry = collections.namedtuple("_ExceptionTableEntry",
    "start end target depth lasti")

_OPNAME_WIDTH = 20
_OPARG_WIDTH = 5

class Instruction(_Instruction):
    """Details for a bytecode operation

       Defined fields:
         opname - human readable name for operation
         opcode - numeric code for operation
         arg - numeric argument to operation (if any), otherwise None
         argval - resolved arg value (if known), otherwise same as arg
         argrepr - human readable description of operation argument
         offset - start index of operation within bytecode sequence
         starts_line - line started by this opcode (if any), otherwise None
         is_jump_target - True if other code jumps to here, otherwise False
         positions - Optional dis.Positions object holding the span of source code
                     covered by this instruction
    """

    def _disassemble(self, lineno_width=3, mark_as_current=False, offset_width=4):
        """Format instruction details for inclusion in disassembly output

        *lineno_width* sets the width of the line number field (0 omits it)
        *mark_as_current* inserts a '-->' marker arrow as part of the line
        *offset_width* sets the width of the instruction offset field
        """
        fields = []
        # Column: Source code line number
        if lineno_width:
            if self.starts_line is not None:
                lineno_fmt = "%%%dd" % lineno_width
                fields.append(lineno_fmt % self.starts_line)
            else:
                fields.append(' ' * lineno_width)
        # Column: Current instruction indicator
        if mark_as_current:
            fields.append('-->')
        else:
            fields.append('   ')
        # Column: Jump target marker
        if self.is_jump_target:
            fields.append('>>')
        else:
            fields.append('  ')
        # Column: Instruction offset from start of code sequence
        fields.append(repr(self.offset).rjust(offset_width))
        # Column: Opcode name
        fields.append(self.opname.ljust(_OPNAME_WIDTH))
        # Column: Opcode argument
        if self.arg is not None:
            fields.append(repr(self.arg).rjust(_OPARG_WIDTH))
            # Column: Opcode argument details
            if self.argrepr:
                fields.append('(' + self.argrepr + ')')
        return ' '.join(fields).rstrip()


def get_instructions(x, *, first_line=None, show_caches=False, adaptive=False):
    """Iterator for the opcodes in methods, functions or code

    Generates a series of Instruction named tuples giving the details of
    each operations in the supplied code.

    If *first_line* is not None, it indicates the line number that should
    be reported for the first source line in the disassembled code.
    Otherwise, the source line information (if any) is taken directly from
    the disassembled code object.
    """
    co = _get_code_object(x)
    linestarts = dict(findlinestarts(co))
    if first_line is not None:
        line_offset = first_line - co.co_firstlineno
    else:
        line_offset = 0
    return _get_instructions_bytes(_get_code_array(co, adaptive),
                                   co._varname_from_oparg,
                                   co.co_names, co.co_consts,
                                   linestarts, line_offset,
                                   co_positions=co.co_positions(),
                                   show_caches=show_caches)

def _get_const_value(op, arg, co_consts):
    """Helper to get the value of the const in a hasconst op.

       Returns the dereferenced constant if this is possible.
       Otherwise (if it is a LOAD_CONST and co_consts is not
       provided) returns the dis.UNKNOWN sentinel.
    """
    assert op in hasconst

    argval = UNKNOWN
    if op == LOAD_CONST:
        if co_consts is not None:
            argval = co_consts[arg]
    return argval

def _get_const_info(op, arg, co_consts):
    """Helper to get optional details about const references

       Returns the dereferenced constant and its repr if the value
       can be calculated.
       Otherwise returns the sentinel value dis.UNKNOWN for the value
       and an empty string for its repr.
    """
    argval = _get_const_value(op, arg, co_consts)
    argrepr = repr(argval) if argval is not UNKNOWN else ''
    return argval, argrepr

def _get_name_info(name_index, get_name, **extrainfo):
    """Helper to get optional details about named references

       Returns the dereferenced name as both value and repr if the name
       list is defined.
       Otherwise returns the sentinel value dis.UNKNOWN for the value
       and an empty string for its repr.
    """
    if get_name is not None:
        argval = get_name(name_index, **extrainfo)
        return argval, argval
    else:
        return UNKNOWN, ''

def parse_varint(iterator):
    b = next(iterator)
    val = b & 63
    while b&64:
        val <<= 6
        b = next(iterator)
        val |= b&63
    return val

def parse_exception_table(code):
    iterator = iter(code.co_exceptiontable)
    entries = []
    try:
        while True:
            start = parse_varint(iterator)*2
            length = parse_varint(iterator)*2
            end = start + length
            target = parse_varint(iterator)*2
            dl = parse_varint(iterator)
            depth = dl >> 1
            lasti = bool(dl&1)
            entries.append(_ExceptionTableEntry(start, end, target, depth, lasti))
    except StopIteration:
        return entries

def _is_backward_jump(op):
    return 'JUMP_BACKWARD' in opname[op]

def _get_instructions_bytes(code, varname_from_oparg=None,
                            names=None, co_consts=None,
                            linestarts=None, line_offset=0,
                            exception_entries=(), co_positions=None,
                            show_caches=False):
    """Iterate over the instructions in a bytecode string.

    Generates a sequence of Instruction namedtuples giving the details of each
    opcode.  Additional information about the code's runtime environment
    (e.g. variable names, co_consts) can be specified using optional
    arguments.

    """
    co_positions = co_positions or iter(())
    get_name = None if names is None else names.__getitem__
    labels = set(findlabels(code))
    for start, end, target, _, _ in exception_entries:
        for i in range(start, end):
            labels.add(target)
    starts_line = None
    for offset, op, arg in _unpack_opargs(code):
        if linestarts is not None:
            starts_line = linestarts.get(offset, None)
            if starts_line is not None:
                starts_line += line_offset
        is_jump_target = offset in labels
        argval = None
        argrepr = ''
        positions = Positions(*next(co_positions, ()))
        deop = _deoptop(op)
        if arg is not None:
            #  Set argval to the dereferenced value of the argument when
            #  available, and argrepr to the string representation of argval.
            #    _disassemble_bytes needs the string repr of the
            #    raw name index for LOAD_GLOBAL, LOAD_CONST, etc.
            argval = arg
            if deop in hasconst:
                argval, argrepr = _get_const_info(deop, arg, co_consts)
            elif deop in hasname:
                if deop == LOAD_GLOBAL:
                    argval, argrepr = _get_name_info(arg//2, get_name)
                    if (arg & 1) and argrepr:
                        argrepr = "NULL + " + argrepr
                elif deop == LOAD_ATTR:
                    argval, argrepr = _get_name_info(arg//2, get_name)
                    if (arg & 1) and argrepr:
                        argrepr = "NULL|self + " + argrepr
                else:
                    argval, argrepr = _get_name_info(arg, get_name)
            elif deop in hasjabs:
                argval = arg*2
                argrepr = "to " + repr(argval)
            elif deop in hasjrel:
                signed_arg = -arg if _is_backward_jump(deop) else arg
                argval = offset + 2 + signed_arg*2
                if deop == FOR_ITER:
                    argval += 2
                argrepr = "to " + repr(argval)
            elif deop in haslocal or deop in hasfree:
                argval, argrepr = _get_name_info(arg, varname_from_oparg)
            elif deop in hascompare:
                argval = cmp_op[arg]
                argrepr = argval
            elif deop == FORMAT_VALUE:
                argval, argrepr = FORMAT_VALUE_CONVERTERS[arg & 0x3]
                argval = (argval, bool(arg & 0x4))
                if argval[1]:
                    if argrepr:
                        argrepr += ', '
                    argrepr += 'with format'
            elif deop == MAKE_FUNCTION:
                argrepr = ', '.join(s for i, s in enumerate(MAKE_FUNCTION_FLAGS)
                                    if arg & (1<<i))
            elif deop == BINARY_OP:
                _, argrepr = _nb_ops[arg]
        yield Instruction(_all_opname[op], op,
                          arg, argval, argrepr,
                          offset, starts_line, is_jump_target, positions)
        caches = _inline_cache_entries[deop]
        if not caches:
            continue
        if not show_caches:
            # We still need to advance the co_positions iterator:
            for _ in range(caches):
                next(co_positions, ())
            continue
        for name, size in _cache_format[opname[deop]].items():
            for i in range(size):
                offset += 2
                # Only show the fancy argrepr for a CACHE instruction when it's
                # the first entry for a particular cache value and the
                # instruction using it is actually quickened:
                if i == 0 and op != deop:
                    data = code[offset: offset + 2 * size]
                    argrepr = f"{name}: {int.from_bytes(data, sys.byteorder)}"
                else:
                    argrepr = ""
                yield Instruction(
                    "CACHE", CACHE, 0, None, argrepr, offset, None, False,
                    Positions(*next(co_positions, ()))
                )

def disassemble(co, lasti=-1, *, file=None, show_caches=False, adaptive=False):
    """Disassemble a code object."""
    linestarts = dict(findlinestarts(co))
    exception_entries = parse_exception_table(co)
    _disassemble_bytes(_get_code_array(co, adaptive),
                       lasti, co._varname_from_oparg,
                       co.co_names, co.co_consts, linestarts, file=file,
                       exception_entries=exception_entries,
                       co_positions=co.co_positions(), show_caches=show_caches)

def _disassemble_recursive(co, *, file=None, depth=None, show_caches=False, adaptive=False):
    disassemble(co, file=file, show_caches=show_caches, adaptive=adaptive)
    if depth is None or depth > 0:
        if depth is not None:
            depth = depth - 1
        for x in co.co_consts:
            if hasattr(x, 'co_code'):
                print(file=file)
                print("Disassembly of %r:" % (x,), file=file)
                _disassemble_recursive(
                    x, file=file, depth=depth, show_caches=show_caches, adaptive=adaptive
                )

def _disassemble_bytes(code, lasti=-1, varname_from_oparg=None,
                       names=None, co_consts=None, linestarts=None,
                       *, file=None, line_offset=0, exception_entries=(),
                       co_positions=None, show_caches=False):
    # Omit the line number column entirely if we have no line number info
    show_lineno = bool(linestarts)
    if show_lineno:
        maxlineno = max(linestarts.values()) + line_offset
        if maxlineno >= 1000:
            lineno_width = len(str(maxlineno))
        else:
            lineno_width = 3
    else:
        lineno_width = 0
    maxoffset = len(code) - 2
    if maxoffset >= 10000:
        offset_width = len(str(maxoffset))
    else:
        offset_width = 4
    for instr in _get_instructions_bytes(code, varname_from_oparg, names,
                                         co_consts, linestarts,
                                         line_offset=line_offset,
                                         exception_entries=exception_entries,
                                         co_positions=co_positions,
                                         show_caches=show_caches):
        new_source_line = (show_lineno and
                           instr.starts_line is not None and
                           instr.offset > 0)
        if new_source_line:
            print(file=file)
        is_current_instr = instr.offset == lasti
        print(instr._disassemble(lineno_width, is_current_instr, offset_width),
              file=file)
    if exception_entries:
        print("ExceptionTable:", file=file)
        for entry in exception_entries:
            lasti = " lasti" if entry.lasti else ""
            end = entry.end-2
            print(f"  {entry.start} to {end} -> {entry.target} [{entry.depth}]{lasti}", file=file)

def _disassemble_str(source, **kwargs):
    """Compile the source string, then disassemble the code object."""
    _disassemble_recursive(_try_compile(source, '<dis>'), **kwargs)

disco = disassemble                     # XXX For backwards compatibility


# Rely on C `int` being 32 bits for oparg
_INT_BITS = 32
# Value for c int when it overflows
_INT_OVERFLOW = 2 ** (_INT_BITS - 1)

def _unpack_opargs(code):
    extended_arg = 0
    caches = 0
    for i in range(0, len(code), 2):
        # Skip inline CACHE entries:
        if caches:
            caches -= 1
            continue
        op = code[i]
        deop = _deoptop(op)
        caches = _inline_cache_entries[deop]
        if deop >= HAVE_ARGUMENT:
            arg = code[i+1] | extended_arg
            extended_arg = (arg << 8) if deop == EXTENDED_ARG else 0
            # The oparg is stored as a signed integer
            # If the value exceeds its upper limit, it will overflow and wrap
            # to a negative integer
            if extended_arg >= _INT_OVERFLOW:
                extended_arg -= 2 * _INT_OVERFLOW
        else:
            arg = None
            extended_arg = 0
        yield (i, op, arg)

def findlabels(code):
    """Detect all offsets in a byte code which are jump targets.

    Return the list of offsets.

    """
    labels = []
    for offset, op, arg in _unpack_opargs(code):
        if arg is not None:
            deop = _deoptop(op)
            if deop in hasjrel:
                if _is_backward_jump(deop):
                    arg = -arg
                label = offset + 2 + arg*2
                if deop == FOR_ITER:
                    label += 2
            elif deop in hasjabs:
                label = arg*2
            else:
                continue
            if label not in labels:
                labels.append(label)
    return labels

def findlinestarts(code):
    """Find the offsets in a byte code which are start of lines in the source.

    Generate pairs (offset, lineno)
    """
    lastline = None
    for start, end, line in code.co_lines():
        if line is not None and line != lastline:
            lastline = line
            yield start, line
    return

def _find_imports(co):
    """Find import statements in the code

    Generate triplets (name, level, fromlist) where
    name is the imported module and level, fromlist are
    the corresponding args to __import__.
    """
    IMPORT_NAME = opmap['IMPORT_NAME']
    LOAD_CONST = opmap['LOAD_CONST']

    consts = co.co_consts
    names = co.co_names
    opargs = [(op, arg) for _, op, arg in _unpack_opargs(co.co_code)
                  if op != EXTENDED_ARG]
    for i, (op, oparg) in enumerate(opargs):
        if op == IMPORT_NAME and i >= 2:
            from_op = opargs[i-1]
            level_op = opargs[i-2]
            if (from_op[0] in hasconst and level_op[0] in hasconst):
                level = _get_const_value(level_op[0], level_op[1], consts)
                fromlist = _get_const_value(from_op[0], from_op[1], consts)
                yield (names[oparg], level, fromlist)

def _find_store_names(co):
    """Find names of variables which are written in the code

    Generate sequence of strings
    """
    STORE_OPS = {
        opmap['STORE_NAME'],
        opmap['STORE_GLOBAL']
    }

    names = co.co_names
    for _, op, arg in _unpack_opargs(co.co_code):
        if op in STORE_OPS:
            yield names[arg]


class Bytecode:
    """The bytecode operations of a piece of code

    Instantiate this with a function, method, other compiled object, string of
    code, or a code object (as returned by compile()).

    Iterating over this yields the bytecode operations as Instruction instances.
    """
    def __init__(self, x, *, first_line=None, current_offset=None, show_caches=False, adaptive=False):
        self.codeobj = co = _get_code_object(x)
        if first_line is None:
            self.first_line = co.co_firstlineno
            self._line_offset = 0
        else:
            self.first_line = first_line
            self._line_offset = first_line - co.co_firstlineno
        self._linestarts = dict(findlinestarts(co))
        self._original_object = x
        self.current_offset = current_offset
        self.exception_entries = parse_exception_table(co)
        self.show_caches = show_caches
        self.adaptive = adaptive

    def __iter__(self):
        co = self.codeobj
        return _get_instructions_bytes(_get_code_array(co, self.adaptive),
                                       co._varname_from_oparg,
                                       co.co_names, co.co_consts,
                                       self._linestarts,
                                       line_offset=self._line_offset,
                                       exception_entries=self.exception_entries,
                                       co_positions=co.co_positions(),
                                       show_caches=self.show_caches)

    def __repr__(self):
        return "{}({!r})".format(self.__class__.__name__,
                                 self._original_object)

    @classmethod
    def from_traceback(cls, tb, *, show_caches=False, adaptive=False):
        """ Construct a Bytecode from the given traceback """
        while tb.tb_next:
            tb = tb.tb_next
        return cls(
            tb.tb_frame.f_code, current_offset=tb.tb_lasti, show_caches=show_caches, adaptive=adaptive
        )

    def info(self):
        """Return formatted information about the code object."""
        return _format_code_info(self.codeobj)

    def dis(self):
        """Return a formatted view of the bytecode operations."""
        co = self.codeobj
        if self.current_offset is not None:
            offset = self.current_offset
        else:
            offset = -1
        with io.StringIO() as output:
            _disassemble_bytes(_get_code_array(co, self.adaptive),
                               varname_from_oparg=co._varname_from_oparg,
                               names=co.co_names, co_consts=co.co_consts,
                               linestarts=self._linestarts,
                               line_offset=self._line_offset,
                               file=output,
                               lasti=offset,
                               exception_entries=self.exception_entries,
                               co_positions=co.co_positions(),
                               show_caches=self.show_caches)
            return output.getvalue()


def _test():
    """Simple test program to disassemble a file."""
    import argparse

    parser = argparse.ArgumentParser()
    parser.add_argument('infile', type=argparse.FileType('rb'), nargs='?', default='-')
    args = parser.parse_args()
    with args.infile as infile:
        source = infile.read()
    code = compile(source, args.infile.name, "exec")
    dis(code)

if __name__ == "__main__":
    _test()<|MERGE_RESOLUTION|>--- conflicted
+++ resolved
@@ -37,11 +37,8 @@
 LOAD_GLOBAL = opmap['LOAD_GLOBAL']
 BINARY_OP = opmap['BINARY_OP']
 JUMP_BACKWARD = opmap['JUMP_BACKWARD']
-<<<<<<< HEAD
 FOR_ITER = opmap['FOR_ITER']
-=======
 LOAD_ATTR = opmap['LOAD_ATTR']
->>>>>>> 6066f450
 
 CACHE = opmap["CACHE"]
 
