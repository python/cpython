--- conflicted
+++ resolved
@@ -84,15 +84,11 @@
         _base.LOGGER.critical('Exception in worker', exc_info=True)
 
 class ThreadPoolExecutor(_base.Executor):
-<<<<<<< HEAD
-    def __init__(self, max_workers=None, thread_name_prefix='', max_queue_size=0):
-=======
 
     # Used to assign unique thread names when thread_name_prefix is not supplied.
     _counter = itertools.count().__next__
 
-    def __init__(self, max_workers=None, thread_name_prefix=''):
->>>>>>> 11225753
+    def __init__(self, max_workers=None, thread_name_prefix='', max_queue_size=0):
         """Initializes a new ThreadPoolExecutor instance.
 
         Args:
