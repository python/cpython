--- conflicted
+++ resolved
@@ -956,14 +956,9 @@
         # Get navigation buttons
         nav_buttons_html = self._build_navigation_buttons(filename, line_num)
 
-<<<<<<< HEAD
         # Build line HTML with instruction highlights if available
         line_html = self._render_source_with_highlights(line_content, line_num,
                                                          filename, bytecode_data)
-=======
-        # Build line HTML with intensity data attributes
-        line_html = html.escape(line_content.rstrip('\n'))
->>>>>>> c5b37228
         title_attr = f' title="{html.escape(tooltip)}"' if tooltip else ""
 
         # Specialization color for toggle mode (green gradient based on spec %)
@@ -973,15 +968,10 @@
             spec_color_attr = f'data-spec-color="{spec_color}" '
 
         return (
-<<<<<<< HEAD
-            f'        <div class="code-line" data-bg-color="{bg_color}" '
-            f'data-self-color="{self_bg_color}" data-cumulative-color="{cumulative_bg_color}" '
-            f'{spec_color_attr}'
-=======
             f'        <div class="code-line" '
             f'data-self-intensity="{self_intensity:.3f}" '
             f'data-cumulative-intensity="{cumulative_intensity:.3f}" '
->>>>>>> c5b37228
+            f'{spec_color_attr}'
             f'id="line-{line_num}"{title_attr}>\n'
             f'            <div class="line-number">{line_num}</div>\n'
             f'            <div class="line-samples-self">{self_display}</div>\n'
@@ -993,7 +983,6 @@
             f'{bytecode_panel_html}'
         )
 
-<<<<<<< HEAD
     def _render_source_with_highlights(self, line_content: str, line_num: int,
                                         filename: str, bytecode_data: list) -> str:
         """Render source line with instruction highlight spans.
@@ -1088,11 +1077,6 @@
         flush_span()
         return ''.join(result)
 
-    def _format_color_for_intensity(self, intensity: float) -> str:
-        """Format color as rgba() string for given intensity."""
-        r, g, b, alpha = self._calculate_intensity_color(intensity)
-        return f"rgba({r}, {g}, {b}, {alpha})"
-
     def _format_specialization_color(self, spec_pct: int) -> str:
         """Format specialization color based on percentage.
 
@@ -1117,8 +1101,6 @@
         alpha = 0.15 + 0.25 * ratio  # 0.15 to 0.4
         return f"rgba({r}, {g}, {b}, {alpha})"
 
-=======
->>>>>>> c5b37228
     def _build_navigation_buttons(self, filename: str, line_num: int) -> str:
         """Build navigation buttons for callers/callees."""
         line_key = (filename, line_num)
