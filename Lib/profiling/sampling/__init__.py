"""Statistical sampling profiler for Python.

This module provides low-overhead profiling by periodically sampling the
call stack rather than tracing every function call.
"""

<<<<<<< HEAD
# Profiling requires the _remote_debugging C extension.
try:
    import _remote_debugging  # noqa: F401
except ImportError:
    __all__ = ()
else:
    from .collector import Collector
    from .pstats_collector import PstatsCollector
    from .stack_collector import CollapsedStackCollector
    from .gecko_collector import GeckoCollector
    from .string_table import StringTable

    __all__ = ("Collector", "PstatsCollector", "CollapsedStackCollector", "GeckoCollector", "StringTable")
=======
from .collector import Collector
from .pstats_collector import PstatsCollector
from .stack_collector import CollapsedStackCollector
from .heatmap_collector import HeatmapCollector
from .gecko_collector import GeckoCollector
from .string_table import StringTable

__all__ = ("Collector", "PstatsCollector", "CollapsedStackCollector", "HeatmapCollector", "GeckoCollector", "StringTable")
>>>>>>> eba449a1
<|MERGE_RESOLUTION|>--- conflicted
+++ resolved
@@ -4,21 +4,6 @@
 call stack rather than tracing every function call.
 """
 
-<<<<<<< HEAD
-# Profiling requires the _remote_debugging C extension.
-try:
-    import _remote_debugging  # noqa: F401
-except ImportError:
-    __all__ = ()
-else:
-    from .collector import Collector
-    from .pstats_collector import PstatsCollector
-    from .stack_collector import CollapsedStackCollector
-    from .gecko_collector import GeckoCollector
-    from .string_table import StringTable
-
-    __all__ = ("Collector", "PstatsCollector", "CollapsedStackCollector", "GeckoCollector", "StringTable")
-=======
 from .collector import Collector
 from .pstats_collector import PstatsCollector
 from .stack_collector import CollapsedStackCollector
@@ -26,5 +11,4 @@
 from .gecko_collector import GeckoCollector
 from .string_table import StringTable
 
-__all__ = ("Collector", "PstatsCollector", "CollapsedStackCollector", "HeatmapCollector", "GeckoCollector", "StringTable")
->>>>>>> eba449a1
+__all__ = ("Collector", "PstatsCollector", "CollapsedStackCollector", "HeatmapCollector", "GeckoCollector", "StringTable")