import _remote_debugging
import os
import pstats
import statistics
import sys
import sysconfig
import time
from collections import deque
from _colorize import ANSIColors

from .pstats_collector import PstatsCollector
from .stack_collector import CollapsedStackCollector, FlamegraphCollector
from .gecko_collector import GeckoCollector
from .constants import (
    PROFILING_MODE_WALL,
    PROFILING_MODE_CPU,
    PROFILING_MODE_GIL,
    PROFILING_MODE_ALL,
)
try:
    from .live_collector import LiveStatsCollector
except ImportError:
    LiveStatsCollector = None

_FREE_THREADED_BUILD = sysconfig.get_config_var("Py_GIL_DISABLED") is not None



class SampleProfiler:
    def __init__(self, pid, sample_interval_usec, all_threads, *, mode=PROFILING_MODE_WALL, native=False, gc=True, skip_non_matching_threads=True):
        self.pid = pid
        self.sample_interval_usec = sample_interval_usec
        self.all_threads = all_threads
        self.mode = mode  # Store mode for later use
        if _FREE_THREADED_BUILD:
            self.unwinder = _remote_debugging.RemoteUnwinder(
                self.pid, all_threads=self.all_threads, mode=mode, native=native, gc=gc,
                skip_non_matching_threads=skip_non_matching_threads
            )
        else:
            only_active_threads = bool(self.all_threads)
            self.unwinder = _remote_debugging.RemoteUnwinder(
                self.pid, only_active_thread=only_active_threads, mode=mode, native=native, gc=gc,
                skip_non_matching_threads=skip_non_matching_threads
            )
        # Track sample intervals and total sample count
        self.sample_intervals = deque(maxlen=100)
        self.total_samples = 0
        self.realtime_stats = False

    def sample(self, collector, duration_sec=10, *, async_aware=False):
        sample_interval_sec = self.sample_interval_usec / 1_000_000
        running_time = 0
        num_samples = 0
        errors = 0
        start_time = next_time = time.perf_counter()
        last_sample_time = start_time
        realtime_update_interval = 1.0  # Update every second
        last_realtime_update = start_time
        interrupted = False

<<<<<<< HEAD
        while running_time < duration_sec:
            # Check if live collector wants to stop
            if hasattr(collector, 'running') and not collector.running:
                break

            current_time = time.perf_counter()
            if next_time < current_time:
                try:
                    if async_aware == "all":
                        stack_frames = self.unwinder.get_all_awaited_by()
                    elif async_aware == "running":
                        stack_frames = self.unwinder.get_async_stack_trace()
                    else:
                        stack_frames = self.unwinder.get_stack_trace()
                    collector.collect(stack_frames)
                except ProcessLookupError:
                    duration_sec = current_time - start_time
=======
        try:
            while running_time < duration_sec:
                # Check if live collector wants to stop
                if hasattr(collector, 'running') and not collector.running:
>>>>>>> e32c9756
                    break

                current_time = time.perf_counter()
                if next_time < current_time:
                    try:
                        stack_frames = self.unwinder.get_stack_trace()
                        collector.collect(stack_frames)
                    except ProcessLookupError:
                        duration_sec = current_time - start_time
                        break
                    except (RuntimeError, UnicodeDecodeError, MemoryError, OSError):
                        collector.collect_failed_sample()
                        errors += 1
                    except Exception as e:
                        if not self._is_process_running():
                            break
                        raise e from None

                    # Track actual sampling intervals for real-time stats
                    if num_samples > 0:
                        actual_interval = current_time - last_sample_time
                        self.sample_intervals.append(
                            1.0 / actual_interval
                        )  # Convert to Hz
                        self.total_samples += 1

                        # Print real-time statistics if enabled
                        if (
                            self.realtime_stats
                            and (current_time - last_realtime_update)
                            >= realtime_update_interval
                        ):
                            self._print_realtime_stats()
                            last_realtime_update = current_time

                    last_sample_time = current_time
                    num_samples += 1
                    next_time += sample_interval_sec

                running_time = time.perf_counter() - start_time
        except KeyboardInterrupt:
            interrupted = True
            running_time = time.perf_counter() - start_time
            print("Interrupted by user.")

        # Clear real-time stats line if it was being displayed
        if self.realtime_stats and len(self.sample_intervals) > 0:
            print()  # Add newline after real-time stats

        sample_rate = num_samples / running_time if running_time > 0 else 0
        error_rate = (errors / num_samples) * 100 if num_samples > 0 else 0
        expected_samples = int(duration_sec / sample_interval_sec)
        missed_samples = (expected_samples - num_samples) / expected_samples * 100 if expected_samples > 0 else 0

        # Don't print stats for live mode (curses is handling display)
        is_live_mode = LiveStatsCollector is not None and isinstance(collector, LiveStatsCollector)
        if not is_live_mode:
            print(f"Captured {num_samples} samples in {running_time:.2f} seconds")
            print(f"Sample rate: {sample_rate:.2f} samples/sec")
            print(f"Error rate: {error_rate:.2f}%")

        # Pass stats to flamegraph collector if it's the right type
        if hasattr(collector, 'set_stats'):
            collector.set_stats(self.sample_interval_usec, running_time, sample_rate, error_rate, missed_samples, mode=self.mode)

        if num_samples < expected_samples and not is_live_mode and not interrupted:
            print(
                f"Warning: missed {expected_samples - num_samples} samples "
                f"from the expected total of {expected_samples} "
                f"({(expected_samples - num_samples) / expected_samples * 100:.2f}%)"
            )

    def _is_process_running(self):
        if sys.platform == "linux" or sys.platform == "darwin":
            try:
                os.kill(self.pid, 0)
                return True
            except ProcessLookupError:
                return False
        elif sys.platform == "win32":
            try:
                _remote_debugging.RemoteUnwinder(self.pid)
            except Exception:
                return False
            return True
        else:
            raise ValueError(f"Unsupported platform: {sys.platform}")

    def _print_realtime_stats(self):
        """Print real-time sampling statistics."""
        if len(self.sample_intervals) < 2:
            return

        # Calculate statistics on the Hz values (deque automatically maintains rolling window)
        hz_values = list(self.sample_intervals)
        mean_hz = statistics.mean(hz_values)
        min_hz = min(hz_values)
        max_hz = max(hz_values)

        # Calculate microseconds per sample for all metrics (1/Hz * 1,000,000)
        mean_us_per_sample = (1.0 / mean_hz) * 1_000_000 if mean_hz > 0 else 0
        min_us_per_sample = (
            (1.0 / max_hz) * 1_000_000 if max_hz > 0 else 0
        )  # Min time = Max Hz
        max_us_per_sample = (
            (1.0 / min_hz) * 1_000_000 if min_hz > 0 else 0
        )  # Max time = Min Hz

        # Clear line and print stats
        print(
            f"\r\033[K{ANSIColors.BOLD_BLUE}Real-time sampling stats:{ANSIColors.RESET} "
            f"{ANSIColors.YELLOW}Mean: {mean_hz:.1f}Hz ({mean_us_per_sample:.2f}µs){ANSIColors.RESET} "
            f"{ANSIColors.GREEN}Min: {min_hz:.1f}Hz ({max_us_per_sample:.2f}µs){ANSIColors.RESET} "
            f"{ANSIColors.RED}Max: {max_hz:.1f}Hz ({min_us_per_sample:.2f}µs){ANSIColors.RESET} "
            f"{ANSIColors.CYAN}Samples: {self.total_samples}{ANSIColors.RESET}",
            end="",
            flush=True,
        )


def sample(
    pid,
    collector,
    *,
    duration_sec=10,
    all_threads=False,
    realtime_stats=False,
    mode=PROFILING_MODE_WALL,
    async_aware=None,
    native=False,
    gc=True,
):
    """Sample a process using the provided collector.

    Args:
        pid: Process ID to sample
        collector: Collector instance to use for gathering samples
        duration_sec: How long to sample for (seconds)
        all_threads: Whether to sample all threads
        realtime_stats: Whether to print real-time sampling statistics
        mode: Profiling mode - WALL (all samples), CPU (only when on CPU),
              GIL (only when holding GIL), ALL (includes GIL and CPU status)
        native: Whether to include native frames
        gc: Whether to include GC frames

    Returns:
        The collector with collected samples
    """
    # Get sample interval from collector
    sample_interval_usec = collector.sample_interval_usec

    # PROFILING_MODE_ALL implies no skipping at all
    if mode == PROFILING_MODE_ALL:
        skip_non_matching_threads = False
    else:
        # For most modes, skip non-matching threads
        # Gecko collector overrides this by setting skip_idle=False
        skip_non_matching_threads = True

    profiler = SampleProfiler(
        pid,
        sample_interval_usec,
        all_threads=all_threads,
        mode=mode,
        native=native,
        gc=gc,
        skip_non_matching_threads=skip_non_matching_threads
    )
    profiler.realtime_stats = realtime_stats

    # Run the sampling
    profiler.sample(collector, duration_sec, async_aware=async_aware)

    return collector


def sample_live(
    pid,
    collector,
    *,
    duration_sec=10,
    all_threads=False,
    realtime_stats=False,
    mode=PROFILING_MODE_WALL,
    async_aware=None,
    native=False,
    gc=True,
):
    """Sample a process in live/interactive mode with curses TUI.

    Args:
        pid: Process ID to sample
        collector: LiveStatsCollector instance
        duration_sec: How long to sample for (seconds)
        all_threads: Whether to sample all threads
        realtime_stats: Whether to print real-time sampling statistics
        mode: Profiling mode - WALL (all samples), CPU (only when on CPU),
              GIL (only when holding GIL), ALL (includes GIL and CPU status)
        native: Whether to include native frames
        gc: Whether to include GC frames

    Returns:
        The collector with collected samples
    """
    import curses

    # Get sample interval from collector
    sample_interval_usec = collector.sample_interval_usec

    # PROFILING_MODE_ALL implies no skipping at all
    if mode == PROFILING_MODE_ALL:
        skip_non_matching_threads = False
    else:
        skip_non_matching_threads = True

    profiler = SampleProfiler(
        pid,
        sample_interval_usec,
        all_threads=all_threads,
        mode=mode,
        native=native,
        gc=gc,
        skip_non_matching_threads=skip_non_matching_threads
    )
    profiler.realtime_stats = realtime_stats

    def curses_wrapper_func(stdscr):
        collector.init_curses(stdscr)
        try:
            profiler.sample(collector, duration_sec)
            # Mark as finished and keep the TUI running until user presses 'q'
            collector.mark_finished()
            # Keep processing input until user quits
            while collector.running:
                collector._handle_input()
                time.sleep(0.05)  # Small sleep to avoid busy waiting
        finally:
            collector.cleanup_curses()

    try:
        curses.wrapper(curses_wrapper_func)
    except KeyboardInterrupt:
        pass

    return collector<|MERGE_RESOLUTION|>--- conflicted
+++ resolved
@@ -59,36 +59,21 @@
         last_realtime_update = start_time
         interrupted = False
 
-<<<<<<< HEAD
-        while running_time < duration_sec:
-            # Check if live collector wants to stop
-            if hasattr(collector, 'running') and not collector.running:
-                break
-
-            current_time = time.perf_counter()
-            if next_time < current_time:
-                try:
-                    if async_aware == "all":
-                        stack_frames = self.unwinder.get_all_awaited_by()
-                    elif async_aware == "running":
-                        stack_frames = self.unwinder.get_async_stack_trace()
-                    else:
-                        stack_frames = self.unwinder.get_stack_trace()
-                    collector.collect(stack_frames)
-                except ProcessLookupError:
-                    duration_sec = current_time - start_time
-=======
         try:
             while running_time < duration_sec:
                 # Check if live collector wants to stop
                 if hasattr(collector, 'running') and not collector.running:
->>>>>>> e32c9756
                     break
 
                 current_time = time.perf_counter()
                 if next_time < current_time:
                     try:
-                        stack_frames = self.unwinder.get_stack_trace()
+                        if async_aware == "all":
+                            stack_frames = self.unwinder.get_all_awaited_by()
+                        elif async_aware == "running":
+                            stack_frames = self.unwinder.get_async_stack_trace()
+                        else:
+                            stack_frames = self.unwinder.get_stack_trace()
                         collector.collect(stack_frames)
                     except ProcessLookupError:
                         duration_sec = current_time - start_time
