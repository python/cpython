import _remote_debugging
import os
import pstats
import statistics
import sys
import sysconfig
import time
from collections import deque
from _colorize import ANSIColors

from .pstats_collector import PstatsCollector
from .stack_collector import CollapsedStackCollector, FlamegraphCollector
from .gecko_collector import GeckoCollector
from .constants import (
    PROFILING_MODE_WALL,
    PROFILING_MODE_CPU,
    PROFILING_MODE_GIL,
    PROFILING_MODE_ALL,
)
try:
    from .live_collector import LiveStatsCollector
except ImportError:
    LiveStatsCollector = None

_FREE_THREADED_BUILD = sysconfig.get_config_var("Py_GIL_DISABLED") is not None



class SampleProfiler:
    def __init__(self, pid, sample_interval_usec, all_threads, *, mode=PROFILING_MODE_WALL, native=False, gc=True, skip_non_matching_threads=True):
        self.pid = pid
        self.sample_interval_usec = sample_interval_usec
        self.all_threads = all_threads
        if _FREE_THREADED_BUILD:
            self.unwinder = _remote_debugging.RemoteUnwinder(
                self.pid, all_threads=self.all_threads, mode=mode, native=native, gc=gc,
                skip_non_matching_threads=skip_non_matching_threads
            )
        else:
            only_active_threads = bool(self.all_threads)
            self.unwinder = _remote_debugging.RemoteUnwinder(
                self.pid, only_active_thread=only_active_threads, mode=mode, native=native, gc=gc,
                skip_non_matching_threads=skip_non_matching_threads
            )
        # Track sample intervals and total sample count
        self.sample_intervals = deque(maxlen=100)
        self.total_samples = 0
        self.realtime_stats = False

    def sample(self, collector, duration_sec=10, *, async_aware=False):
        sample_interval_sec = self.sample_interval_usec / 1_000_000
        running_time = 0
        num_samples = 0
        errors = 0
        start_time = next_time = time.perf_counter()
        last_sample_time = start_time
        realtime_update_interval = 1.0  # Update every second
        last_realtime_update = start_time

        while running_time < duration_sec:
            # Check if live collector wants to stop
            if hasattr(collector, 'running') and not collector.running:
                break

            current_time = time.perf_counter()
            if next_time < current_time:
                try:
                    if async_aware:
                        stack_frames = self.unwinder.get_all_awaited_by()
                    else:
                        stack_frames = self.unwinder.get_stack_trace()
                    collector.collect(stack_frames)
                except ProcessLookupError:
                    duration_sec = current_time - start_time
                    break
                except (RuntimeError, UnicodeDecodeError, MemoryError, OSError):
                    collector.collect_failed_sample()
                    errors += 1
                except Exception as e:
                    if not self._is_process_running():
                        break
                    raise e from None

                # Track actual sampling intervals for real-time stats
                if num_samples > 0:
                    actual_interval = current_time - last_sample_time
                    self.sample_intervals.append(
                        1.0 / actual_interval
                    )  # Convert to Hz
                    self.total_samples += 1

                    # Print real-time statistics if enabled
                    if (
                        self.realtime_stats
                        and (current_time - last_realtime_update)
                        >= realtime_update_interval
                    ):
                        self._print_realtime_stats()
                        last_realtime_update = current_time

                last_sample_time = current_time
                num_samples += 1
                next_time += sample_interval_sec

            running_time = time.perf_counter() - start_time

        # Clear real-time stats line if it was being displayed
        if self.realtime_stats and len(self.sample_intervals) > 0:
            print()  # Add newline after real-time stats

        sample_rate = num_samples / running_time
        error_rate = (errors / num_samples) * 100 if num_samples > 0 else 0

        # Don't print stats for live mode (curses is handling display)
        is_live_mode = LiveStatsCollector is not None and isinstance(collector, LiveStatsCollector)
        if not is_live_mode:
            print(f"Captured {num_samples} samples in {running_time:.2f} seconds")
            print(f"Sample rate: {sample_rate:.2f} samples/sec")
            print(f"Error rate: {error_rate:.2f}%")

        # Pass stats to flamegraph collector if it's the right type
        if hasattr(collector, 'set_stats'):
            collector.set_stats(self.sample_interval_usec, running_time, sample_rate, error_rate)

        expected_samples = int(duration_sec / sample_interval_sec)
        if num_samples < expected_samples and not is_live_mode:
            print(
                f"Warning: missed {expected_samples - num_samples} samples "
                f"from the expected total of {expected_samples} "
                f"({(expected_samples - num_samples) / expected_samples * 100:.2f}%)"
            )

    def _is_process_running(self):
        if sys.platform == "linux" or sys.platform == "darwin":
            try:
                os.kill(self.pid, 0)
                return True
            except ProcessLookupError:
                return False
        elif sys.platform == "win32":
            try:
                _remote_debugging.RemoteUnwinder(self.pid)
            except Exception:
                return False
            return True
        else:
            raise ValueError(f"Unsupported platform: {sys.platform}")

    def _print_realtime_stats(self):
        """Print real-time sampling statistics."""
        if len(self.sample_intervals) < 2:
            return

        # Calculate statistics on the Hz values (deque automatically maintains rolling window)
        hz_values = list(self.sample_intervals)
        mean_hz = statistics.mean(hz_values)
        min_hz = min(hz_values)
        max_hz = max(hz_values)

        # Calculate microseconds per sample for all metrics (1/Hz * 1,000,000)
        mean_us_per_sample = (1.0 / mean_hz) * 1_000_000 if mean_hz > 0 else 0
        min_us_per_sample = (
            (1.0 / max_hz) * 1_000_000 if max_hz > 0 else 0
        )  # Min time = Max Hz
        max_us_per_sample = (
            (1.0 / min_hz) * 1_000_000 if min_hz > 0 else 0
        )  # Max time = Min Hz

        # Clear line and print stats
        print(
            f"\r\033[K{ANSIColors.BOLD_BLUE}Real-time sampling stats:{ANSIColors.RESET} "
            f"{ANSIColors.YELLOW}Mean: {mean_hz:.1f}Hz ({mean_us_per_sample:.2f}µs){ANSIColors.RESET} "
            f"{ANSIColors.GREEN}Min: {min_hz:.1f}Hz ({max_us_per_sample:.2f}µs){ANSIColors.RESET} "
            f"{ANSIColors.RED}Max: {max_hz:.1f}Hz ({min_us_per_sample:.2f}µs){ANSIColors.RESET} "
            f"{ANSIColors.CYAN}Samples: {self.total_samples}{ANSIColors.RESET}",
            end="",
            flush=True,
        )


def sample(
    pid,
    collector,
    *,
    duration_sec=10,
    all_threads=False,
    realtime_stats=False,
    mode=PROFILING_MODE_WALL,
    async_aware=False,
    native=False,
    gc=True,
):
    """Sample a process using the provided collector.

    Args:
        pid: Process ID to sample
        collector: Collector instance to use for gathering samples
        duration_sec: How long to sample for (seconds)
        all_threads: Whether to sample all threads
        realtime_stats: Whether to print real-time sampling statistics
        mode: Profiling mode - WALL (all samples), CPU (only when on CPU),
              GIL (only when holding GIL), ALL (includes GIL and CPU status)
        native: Whether to include native frames
        gc: Whether to include GC frames

    Returns:
        The collector with collected samples
    """
    # Get sample interval from collector
    sample_interval_usec = collector.sample_interval_usec

    # PROFILING_MODE_ALL implies no skipping at all
    if mode == PROFILING_MODE_ALL:
        skip_non_matching_threads = False
    else:
        # For most modes, skip non-matching threads
        # Gecko collector overrides this by setting skip_idle=False
        skip_non_matching_threads = True

    profiler = SampleProfiler(
        pid,
        sample_interval_usec,
        all_threads=all_threads,
        mode=mode,
        native=native,
        gc=gc,
        skip_non_matching_threads=skip_non_matching_threads
    )
    profiler.realtime_stats = realtime_stats

    # Run the sampling
    profiler.sample(collector, duration_sec)

<<<<<<< HEAD
    # For live mode, wrap sampling in curses
    if output_format == "live":
        import curses
        def curses_wrapper_func(stdscr):
            collector.init_curses(stdscr)
            try:
                profiler.sample(collector, duration_sec, async_aware=async_aware)
                # Mark as finished and keep the TUI running until user presses 'q'
                collector.mark_finished()
                # Keep processing input until user quits
                while collector.running:
                    collector._handle_input()
                    time.sleep(0.05)  # Small sleep to avoid busy waiting
            finally:
                collector.cleanup_curses()

        try:
            curses.wrapper(curses_wrapper_func)
        except KeyboardInterrupt:
            pass
    else:
        profiler.sample(collector, duration_sec, async_aware=async_aware)
=======
    return collector

>>>>>>> 64623228

def sample_live(
    pid,
    collector,
    *,
    duration_sec=10,
    all_threads=False,
    realtime_stats=False,
    mode=PROFILING_MODE_WALL,
    native=False,
    gc=True,
):
    """Sample a process in live/interactive mode with curses TUI.

    Args:
        pid: Process ID to sample
        collector: LiveStatsCollector instance
        duration_sec: How long to sample for (seconds)
        all_threads: Whether to sample all threads
        realtime_stats: Whether to print real-time sampling statistics
        mode: Profiling mode - WALL (all samples), CPU (only when on CPU),
              GIL (only when holding GIL), ALL (includes GIL and CPU status)
        native: Whether to include native frames
        gc: Whether to include GC frames

    Returns:
        The collector with collected samples
    """
    import curses

    # Get sample interval from collector
    sample_interval_usec = collector.sample_interval_usec

    # PROFILING_MODE_ALL implies no skipping at all
    if mode == PROFILING_MODE_ALL:
        skip_non_matching_threads = False
    else:
        skip_non_matching_threads = True

    profiler = SampleProfiler(
        pid,
        sample_interval_usec,
        all_threads=all_threads,
        mode=mode,
<<<<<<< HEAD
        async_aware=args.async_aware,
        native=args.native,
        gc=args.gc,
    )


def main():
    # Create the main parser
    parser = argparse.ArgumentParser(
        description=_HELP_DESCRIPTION,
        formatter_class=argparse.RawDescriptionHelpFormatter,
    )

    # Target selection
    target_group = parser.add_mutually_exclusive_group(required=False)
    target_group.add_argument(
        "-p", "--pid", type=int, help="Process ID to sample"
    )
    target_group.add_argument(
        "-m", "--module",
        help="Run and profile a module as python -m module [ARGS...]"
    )
    parser.add_argument(
        "args",
        nargs=argparse.REMAINDER,
        help="Script to run and profile, with optional arguments"
    )

    # Sampling options
    sampling_group = parser.add_argument_group("Sampling configuration")
    sampling_group.add_argument(
        "-i",
        "--interval",
        type=int,
        default=100,
        help="Sampling interval in microseconds (default: 100)",
    )
    sampling_group.add_argument(
        "-d",
        "--duration",
        type=int,
        default=10,
        help="Sampling duration in seconds (default: 10)",
    )
    sampling_group.add_argument(
        "-a",
        "--all-threads",
        action="store_true",
        help="Sample all threads in the process instead of just the main thread",
    )
    sampling_group.add_argument(
        "--realtime-stats",
        action="store_true",
        help="Print real-time sampling statistics (Hz, mean, min, max, stdev) during profiling",
    )
    sampling_group.add_argument(
        "--native",
        action="store_true",
        help="Include artificial \"<native>\" frames to denote calls to non-Python code.",
    )
    sampling_group.add_argument(
        "--no-gc",
        action="store_false",
        dest="gc",
        help="Don't include artificial \"<GC>\" frames to denote active garbage collection.",
    )

    sampling_group.add_argument(
        "--async-aware",
        action="store_true",
        default=False,
        help="Enable async-aware sampling (experimental)",
    )

    # Mode options
    mode_group = parser.add_argument_group("Mode options")
    mode_group.add_argument(
        "--mode",
        choices=["wall", "cpu", "gil"],
        default="wall",
        help="Sampling mode: wall (all threads), cpu (only CPU-running threads), gil (only GIL-holding threads) (default: wall)",
    )

    # Output format selection
    output_group = parser.add_argument_group("Output options")
    output_format = output_group.add_mutually_exclusive_group()
    output_format.add_argument(
        "--pstats",
        action="store_const",
        const="pstats",
        dest="format",
        default="pstats",
        help="Generate pstats output (default)",
    )
    output_format.add_argument(
        "--collapsed",
        action="store_const",
        const="collapsed",
        dest="format",
        help="Generate collapsed stack traces for flamegraphs",
    )
    output_format.add_argument(
        "--flamegraph",
        action="store_const",
        const="flamegraph",
        dest="format",
        help="Generate HTML flamegraph visualization",
    )
    output_format.add_argument(
        "--gecko",
        action="store_const",
        const="gecko",
        dest="format",
        help="Generate Gecko format for Firefox Profiler",
    )
    output_format.add_argument(
        "--live",
        action="store_const",
        const="live",
        dest="format",
        help="Display live top-like live statistics in a terminal UI",
    )

    output_group.add_argument(
        "-o",
        "--outfile",
        help="Save output to a file (if omitted, prints to stdout for pstats, "
        "or saves to collapsed.<pid>.txt or flamegraph.<pid>.html for the "
        "respective output formats)"
    )

    # pstats-specific options
    pstats_group = parser.add_argument_group("pstats format options")
    sort_group = pstats_group.add_mutually_exclusive_group()
    sort_group.add_argument(
        "--sort-nsamples",
        action="store_const",
        const=SORT_MODE_NSAMPLES,
        dest="sort",
        help="Sort by number of direct samples (nsamples column, default)",
    )
    sort_group.add_argument(
        "--sort-tottime",
        action="store_const",
        const=SORT_MODE_TOTTIME,
        dest="sort",
        help="Sort by total time (tottime column)",
    )
    sort_group.add_argument(
        "--sort-cumtime",
        action="store_const",
        const=SORT_MODE_CUMTIME,
        dest="sort",
        help="Sort by cumulative time (cumtime column)",
    )
    sort_group.add_argument(
        "--sort-sample-pct",
        action="store_const",
        const=SORT_MODE_SAMPLE_PCT,
        dest="sort",
        help="Sort by sample percentage (sample%% column)",
    )
    sort_group.add_argument(
        "--sort-cumul-pct",
        action="store_const",
        const=SORT_MODE_CUMUL_PCT,
        dest="sort",
        help="Sort by cumulative sample percentage (cumul%% column)",
    )
    sort_group.add_argument(
        "--sort-nsamples-cumul",
        action="store_const",
        const=SORT_MODE_NSAMPLES_CUMUL,
        dest="sort",
        help="Sort by cumulative samples (nsamples column, cumulative part)",
    )
    sort_group.add_argument(
        "--sort-name",
        action="store_const",
        const=-1,
        dest="sort",
        help="Sort by function name",
    )

    pstats_group.add_argument(
        "-l",
        "--limit",
        type=int,
        help="Limit the number of rows in the output",
        default=15,
    )
    pstats_group.add_argument(
        "--no-summary",
        action="store_true",
        help="Disable the summary section in the output",
=======
        native=native,
        gc=gc,
        skip_non_matching_threads=skip_non_matching_threads
>>>>>>> 64623228
    )
    profiler.realtime_stats = realtime_stats

<<<<<<< HEAD
    args = parser.parse_args()

    # Check if live mode is available early
    if args.format == "live" and LiveStatsCollector is None:
        print(
            "Error: Live mode (--live) requires the curses module, which is not available.\n",
            file=sys.stderr
        )
        sys.exit(1)

    # Validate format-specific arguments
    if args.format in ("collapsed", "gecko", "flamegraph"):
        _validate_file_output_format_args(args, parser)
    elif args.format == "live":
        _validate_live_format_args(args, parser)

    sort_value = args.sort if args.sort is not None else SORT_MODE_NSAMPLES

    if args.module is not None and not args.module:
        parser.error("argument -m/--module: expected one argument")

    # Validate that we have exactly one target type
    # Note: args can be present with -m (module arguments) but not as standalone script
    has_pid = args.pid is not None
    has_module = args.module is not None
    has_script = bool(args.args) and args.module is None

    target_count = sum([has_pid, has_module, has_script])

    if target_count == 0:
        parser.error("one of the arguments -p/--pid -m/--module or script name is required")
    elif target_count > 1:
        parser.error("only one target type can be specified: -p/--pid, -m/--module, or script")

    # Use PROFILING_MODE_ALL for gecko format, otherwise parse user's choice
    if args.format == "gecko":
        mode = PROFILING_MODE_ALL
    else:
        mode = _parse_mode(args.mode)

    if args.pid:
        sample(
            args.pid,
            sample_interval_usec=args.interval,
            duration_sec=args.duration,
            filename=args.outfile,
            all_threads=args.all_threads,
            limit=args.limit,
            sort=sort_value,
            show_summary=not args.no_summary,
            output_format=args.format,
            realtime_stats=args.realtime_stats,
            mode=mode,
            async_aware=args.async_aware,
            native=args.native,
            gc=args.gc,
        )
    elif args.module or args.args:
        if args.module:
            cmd = (sys.executable, "-m", args.module, *args.args)
        else:
            cmd = (sys.executable, *args.args)

        # Use synchronized process startup
        # Suppress output if using live mode
        suppress_output = (args.format == "live")
        process = _run_with_sync(cmd, suppress_output=suppress_output)

        # Process has already signaled readiness, start sampling immediately
=======
    def curses_wrapper_func(stdscr):
        collector.init_curses(stdscr)
>>>>>>> 64623228
        try:
            profiler.sample(collector, duration_sec)
            # Mark as finished and keep the TUI running until user presses 'q'
            collector.mark_finished()
            # Keep processing input until user quits
            while collector.running:
                collector._handle_input()
                time.sleep(0.05)  # Small sleep to avoid busy waiting
        finally:
            collector.cleanup_curses()

    try:
        curses.wrapper(curses_wrapper_func)
    except KeyboardInterrupt:
        pass

    return collector<|MERGE_RESOLUTION|>--- conflicted
+++ resolved
@@ -229,35 +229,10 @@
     profiler.realtime_stats = realtime_stats
 
     # Run the sampling
-    profiler.sample(collector, duration_sec)
-
-<<<<<<< HEAD
-    # For live mode, wrap sampling in curses
-    if output_format == "live":
-        import curses
-        def curses_wrapper_func(stdscr):
-            collector.init_curses(stdscr)
-            try:
-                profiler.sample(collector, duration_sec, async_aware=async_aware)
-                # Mark as finished and keep the TUI running until user presses 'q'
-                collector.mark_finished()
-                # Keep processing input until user quits
-                while collector.running:
-                    collector._handle_input()
-                    time.sleep(0.05)  # Small sleep to avoid busy waiting
-            finally:
-                collector.cleanup_curses()
-
-        try:
-            curses.wrapper(curses_wrapper_func)
-        except KeyboardInterrupt:
-            pass
-    else:
-        profiler.sample(collector, duration_sec, async_aware=async_aware)
-=======
+    profiler.sample(collector, duration_sec, async_aware=async_aware)
+
     return collector
 
->>>>>>> 64623228
 
 def sample_live(
     pid,
@@ -302,284 +277,14 @@
         sample_interval_usec,
         all_threads=all_threads,
         mode=mode,
-<<<<<<< HEAD
-        async_aware=args.async_aware,
-        native=args.native,
-        gc=args.gc,
-    )
-
-
-def main():
-    # Create the main parser
-    parser = argparse.ArgumentParser(
-        description=_HELP_DESCRIPTION,
-        formatter_class=argparse.RawDescriptionHelpFormatter,
-    )
-
-    # Target selection
-    target_group = parser.add_mutually_exclusive_group(required=False)
-    target_group.add_argument(
-        "-p", "--pid", type=int, help="Process ID to sample"
-    )
-    target_group.add_argument(
-        "-m", "--module",
-        help="Run and profile a module as python -m module [ARGS...]"
-    )
-    parser.add_argument(
-        "args",
-        nargs=argparse.REMAINDER,
-        help="Script to run and profile, with optional arguments"
-    )
-
-    # Sampling options
-    sampling_group = parser.add_argument_group("Sampling configuration")
-    sampling_group.add_argument(
-        "-i",
-        "--interval",
-        type=int,
-        default=100,
-        help="Sampling interval in microseconds (default: 100)",
-    )
-    sampling_group.add_argument(
-        "-d",
-        "--duration",
-        type=int,
-        default=10,
-        help="Sampling duration in seconds (default: 10)",
-    )
-    sampling_group.add_argument(
-        "-a",
-        "--all-threads",
-        action="store_true",
-        help="Sample all threads in the process instead of just the main thread",
-    )
-    sampling_group.add_argument(
-        "--realtime-stats",
-        action="store_true",
-        help="Print real-time sampling statistics (Hz, mean, min, max, stdev) during profiling",
-    )
-    sampling_group.add_argument(
-        "--native",
-        action="store_true",
-        help="Include artificial \"<native>\" frames to denote calls to non-Python code.",
-    )
-    sampling_group.add_argument(
-        "--no-gc",
-        action="store_false",
-        dest="gc",
-        help="Don't include artificial \"<GC>\" frames to denote active garbage collection.",
-    )
-
-    sampling_group.add_argument(
-        "--async-aware",
-        action="store_true",
-        default=False,
-        help="Enable async-aware sampling (experimental)",
-    )
-
-    # Mode options
-    mode_group = parser.add_argument_group("Mode options")
-    mode_group.add_argument(
-        "--mode",
-        choices=["wall", "cpu", "gil"],
-        default="wall",
-        help="Sampling mode: wall (all threads), cpu (only CPU-running threads), gil (only GIL-holding threads) (default: wall)",
-    )
-
-    # Output format selection
-    output_group = parser.add_argument_group("Output options")
-    output_format = output_group.add_mutually_exclusive_group()
-    output_format.add_argument(
-        "--pstats",
-        action="store_const",
-        const="pstats",
-        dest="format",
-        default="pstats",
-        help="Generate pstats output (default)",
-    )
-    output_format.add_argument(
-        "--collapsed",
-        action="store_const",
-        const="collapsed",
-        dest="format",
-        help="Generate collapsed stack traces for flamegraphs",
-    )
-    output_format.add_argument(
-        "--flamegraph",
-        action="store_const",
-        const="flamegraph",
-        dest="format",
-        help="Generate HTML flamegraph visualization",
-    )
-    output_format.add_argument(
-        "--gecko",
-        action="store_const",
-        const="gecko",
-        dest="format",
-        help="Generate Gecko format for Firefox Profiler",
-    )
-    output_format.add_argument(
-        "--live",
-        action="store_const",
-        const="live",
-        dest="format",
-        help="Display live top-like live statistics in a terminal UI",
-    )
-
-    output_group.add_argument(
-        "-o",
-        "--outfile",
-        help="Save output to a file (if omitted, prints to stdout for pstats, "
-        "or saves to collapsed.<pid>.txt or flamegraph.<pid>.html for the "
-        "respective output formats)"
-    )
-
-    # pstats-specific options
-    pstats_group = parser.add_argument_group("pstats format options")
-    sort_group = pstats_group.add_mutually_exclusive_group()
-    sort_group.add_argument(
-        "--sort-nsamples",
-        action="store_const",
-        const=SORT_MODE_NSAMPLES,
-        dest="sort",
-        help="Sort by number of direct samples (nsamples column, default)",
-    )
-    sort_group.add_argument(
-        "--sort-tottime",
-        action="store_const",
-        const=SORT_MODE_TOTTIME,
-        dest="sort",
-        help="Sort by total time (tottime column)",
-    )
-    sort_group.add_argument(
-        "--sort-cumtime",
-        action="store_const",
-        const=SORT_MODE_CUMTIME,
-        dest="sort",
-        help="Sort by cumulative time (cumtime column)",
-    )
-    sort_group.add_argument(
-        "--sort-sample-pct",
-        action="store_const",
-        const=SORT_MODE_SAMPLE_PCT,
-        dest="sort",
-        help="Sort by sample percentage (sample%% column)",
-    )
-    sort_group.add_argument(
-        "--sort-cumul-pct",
-        action="store_const",
-        const=SORT_MODE_CUMUL_PCT,
-        dest="sort",
-        help="Sort by cumulative sample percentage (cumul%% column)",
-    )
-    sort_group.add_argument(
-        "--sort-nsamples-cumul",
-        action="store_const",
-        const=SORT_MODE_NSAMPLES_CUMUL,
-        dest="sort",
-        help="Sort by cumulative samples (nsamples column, cumulative part)",
-    )
-    sort_group.add_argument(
-        "--sort-name",
-        action="store_const",
-        const=-1,
-        dest="sort",
-        help="Sort by function name",
-    )
-
-    pstats_group.add_argument(
-        "-l",
-        "--limit",
-        type=int,
-        help="Limit the number of rows in the output",
-        default=15,
-    )
-    pstats_group.add_argument(
-        "--no-summary",
-        action="store_true",
-        help="Disable the summary section in the output",
-=======
         native=native,
         gc=gc,
         skip_non_matching_threads=skip_non_matching_threads
->>>>>>> 64623228
     )
     profiler.realtime_stats = realtime_stats
 
-<<<<<<< HEAD
-    args = parser.parse_args()
-
-    # Check if live mode is available early
-    if args.format == "live" and LiveStatsCollector is None:
-        print(
-            "Error: Live mode (--live) requires the curses module, which is not available.\n",
-            file=sys.stderr
-        )
-        sys.exit(1)
-
-    # Validate format-specific arguments
-    if args.format in ("collapsed", "gecko", "flamegraph"):
-        _validate_file_output_format_args(args, parser)
-    elif args.format == "live":
-        _validate_live_format_args(args, parser)
-
-    sort_value = args.sort if args.sort is not None else SORT_MODE_NSAMPLES
-
-    if args.module is not None and not args.module:
-        parser.error("argument -m/--module: expected one argument")
-
-    # Validate that we have exactly one target type
-    # Note: args can be present with -m (module arguments) but not as standalone script
-    has_pid = args.pid is not None
-    has_module = args.module is not None
-    has_script = bool(args.args) and args.module is None
-
-    target_count = sum([has_pid, has_module, has_script])
-
-    if target_count == 0:
-        parser.error("one of the arguments -p/--pid -m/--module or script name is required")
-    elif target_count > 1:
-        parser.error("only one target type can be specified: -p/--pid, -m/--module, or script")
-
-    # Use PROFILING_MODE_ALL for gecko format, otherwise parse user's choice
-    if args.format == "gecko":
-        mode = PROFILING_MODE_ALL
-    else:
-        mode = _parse_mode(args.mode)
-
-    if args.pid:
-        sample(
-            args.pid,
-            sample_interval_usec=args.interval,
-            duration_sec=args.duration,
-            filename=args.outfile,
-            all_threads=args.all_threads,
-            limit=args.limit,
-            sort=sort_value,
-            show_summary=not args.no_summary,
-            output_format=args.format,
-            realtime_stats=args.realtime_stats,
-            mode=mode,
-            async_aware=args.async_aware,
-            native=args.native,
-            gc=args.gc,
-        )
-    elif args.module or args.args:
-        if args.module:
-            cmd = (sys.executable, "-m", args.module, *args.args)
-        else:
-            cmd = (sys.executable, *args.args)
-
-        # Use synchronized process startup
-        # Suppress output if using live mode
-        suppress_output = (args.format == "live")
-        process = _run_with_sync(cmd, suppress_output=suppress_output)
-
-        # Process has already signaled readiness, start sampling immediately
-=======
     def curses_wrapper_func(stdscr):
         collector.init_curses(stdscr)
->>>>>>> 64623228
         try:
             profiler.sample(collector, duration_sec)
             # Mark as finished and keep the TUI running until user presses 'q'
