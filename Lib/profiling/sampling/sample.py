--- conflicted
+++ resolved
@@ -7,14 +7,7 @@
 from collections import deque
 from _colorize import ANSIColors
 
-<<<<<<< HEAD
-from .pstats_collector import PstatsCollector
-from .stack_collector import CollapsedStackCollector, FlamegraphCollector
-from .heatmap_collector import HeatmapCollector
-from .gecko_collector import GeckoCollector
 from .binary_collector import BinaryCollector
-=======
->>>>>>> 487e91c1
 from .constants import (
     PROFILING_MODE_WALL,
     PROFILING_MODE_CPU,
