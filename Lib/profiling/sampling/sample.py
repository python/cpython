--- conflicted
+++ resolved
@@ -128,12 +128,7 @@
         if hasattr(collector, 'set_stats'):
             collector.set_stats(self.sample_interval_usec, running_time, sample_rate, error_rate, missed_samples, mode=self.mode)
 
-<<<<<<< HEAD
-        if num_samples < expected_samples and not is_live_mode:
-=======
-        expected_samples = int(duration_sec / sample_interval_sec)
         if num_samples < expected_samples and not is_live_mode and not interrupted:
->>>>>>> 52f9b5f5
             print(
                 f"Warning: missed {expected_samples - num_samples} samples "
                 f"from the expected total of {expected_samples} "
