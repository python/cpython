import argparse
import _remote_debugging
import os
import pstats
import socket
import subprocess
import statistics
import sys
import sysconfig
import time
from collections import deque
from _colorize import ANSIColors

from .pstats_collector import PstatsCollector
from .stack_collector import CollapsedStackCollector, FlamegraphCollector
from .gecko_collector import GeckoCollector
from .constants import (
    PROFILING_MODE_WALL,
    PROFILING_MODE_CPU,
    PROFILING_MODE_GIL,
    PROFILING_MODE_ALL,
    SORT_MODE_NSAMPLES,
    SORT_MODE_TOTTIME,
    SORT_MODE_CUMTIME,
    SORT_MODE_SAMPLE_PCT,
    SORT_MODE_CUMUL_PCT,
    SORT_MODE_NSAMPLES_CUMUL,
)
try:
    from .live_collector import LiveStatsCollector
except ImportError:
    LiveStatsCollector = None

_FREE_THREADED_BUILD = sysconfig.get_config_var("Py_GIL_DISABLED") is not None


def _parse_mode(mode_string):
    """Convert mode string to mode constant."""
    mode_map = {
        "wall": PROFILING_MODE_WALL,
        "cpu": PROFILING_MODE_CPU,
        "gil": PROFILING_MODE_GIL,
    }
    return mode_map[mode_string]
_HELP_DESCRIPTION = """Sample a process's stack frames and generate profiling data.
Supports the following target modes:
  - -p PID: Profile an existing process by PID
  - -m MODULE [ARGS...]: Profile a module as python -m module ...
  - filename [ARGS...]: Profile the specified script by running it in a subprocess

Supports the following output formats:
  - --pstats: Detailed profiling statistics with sorting options
  - --collapsed: Stack traces for generating flamegraphs
  - --flamegraph Interactive HTML flamegraph visualization (requires web browser)
  - --live: Live top-like statistics display using ncurses

Examples:
  # Profile process 1234 for 10 seconds with default settings
  python -m profiling.sampling -p 1234

  # Profile a script by running it in a subprocess
  python -m profiling.sampling myscript.py arg1 arg2

  # Profile a module by running it as python -m module in a subprocess
  python -m profiling.sampling -m mymodule arg1 arg2

  # Profile with custom interval and duration, save to file
  python -m profiling.sampling -i 50 -d 30 -o profile.stats -p 1234

  # Generate collapsed stacks for flamegraph
  python -m profiling.sampling --collapsed -p 1234

  # Generate a HTML flamegraph
  python -m profiling.sampling --flamegraph -p 1234

  # Display live top-like statistics (press 'q' to quit, 's' to cycle sort)
  python -m profiling.sampling --live -p 1234

  # Profile all threads, sort by total time
  python -m profiling.sampling -a --sort-tottime -p 1234

  # Profile for 1 minute with 1ms sampling interval
  python -m profiling.sampling -i 1000 -d 60 -p 1234

  # Show only top 20 functions sorted by direct samples
  python -m profiling.sampling --sort-nsamples -l 20 -p 1234

  # Profile all threads and save collapsed stacks
  python -m profiling.sampling -a --collapsed -o stacks.txt -p 1234

  # Profile with real-time sampling statistics
  python -m profiling.sampling --realtime-stats -p 1234

  # Sort by sample percentage to find most sampled functions
  python -m profiling.sampling --sort-sample-pct -p 1234

  # Sort by cumulative samples to find functions most on call stack
  python -m profiling.sampling --sort-nsamples-cumul -p 1234"""


# Constants for socket synchronization
_SYNC_TIMEOUT = 5.0
_PROCESS_KILL_TIMEOUT = 2.0
_READY_MESSAGE = b"ready"
_RECV_BUFFER_SIZE = 1024


def _run_with_sync(original_cmd, suppress_output=False):
    """Run a command with socket-based synchronization and return the process."""
    # Create a TCP socket for synchronization with better socket options
    with socket.socket(socket.AF_INET, socket.SOCK_STREAM) as sync_sock:
        # Set SO_REUSEADDR to avoid "Address already in use" errors
        sync_sock.setsockopt(socket.SOL_SOCKET, socket.SO_REUSEADDR, 1)
        sync_sock.bind(("127.0.0.1", 0))  # Let OS choose a free port
        sync_port = sync_sock.getsockname()[1]
        sync_sock.listen(1)
        sync_sock.settimeout(_SYNC_TIMEOUT)

        # Get current working directory to preserve it
        cwd = os.getcwd()

        # Build command using the sync coordinator
        target_args = original_cmd[1:]  # Remove python executable
        cmd = (sys.executable, "-m", "profiling.sampling._sync_coordinator", str(sync_port), cwd) + tuple(target_args)

        # Start the process with coordinator
        # Suppress stdout/stderr if requested (for live mode)
        popen_kwargs = {}
        if suppress_output:
            popen_kwargs['stdin'] = subprocess.DEVNULL
            popen_kwargs['stdout'] = subprocess.DEVNULL
            popen_kwargs['stderr'] = subprocess.DEVNULL

        process = subprocess.Popen(cmd, **popen_kwargs)

        try:
            # Wait for ready signal with timeout
            with sync_sock.accept()[0] as conn:
                ready_signal = conn.recv(_RECV_BUFFER_SIZE)

                if ready_signal != _READY_MESSAGE:
                    raise RuntimeError(f"Invalid ready signal received: {ready_signal!r}")

        except socket.timeout:
            # If we timeout, kill the process and raise an error
            if process.poll() is None:
                process.terminate()
                try:
                    process.wait(timeout=_PROCESS_KILL_TIMEOUT)
                except subprocess.TimeoutExpired:
                    process.kill()
                    process.wait()
            raise RuntimeError("Process failed to signal readiness within timeout")

        return process




class SampleProfiler:
    def __init__(self, pid, sample_interval_usec, all_threads, *, mode=PROFILING_MODE_WALL, native=False, gc=True, skip_non_matching_threads=True):
        self.pid = pid
        self.sample_interval_usec = sample_interval_usec
        self.all_threads = all_threads
        if _FREE_THREADED_BUILD:
            self.unwinder = _remote_debugging.RemoteUnwinder(
                self.pid, all_threads=self.all_threads, mode=mode, native=native, gc=gc,
                skip_non_matching_threads=skip_non_matching_threads
            )
        else:
            only_active_threads = bool(self.all_threads)
            self.unwinder = _remote_debugging.RemoteUnwinder(
                self.pid, only_active_thread=only_active_threads, mode=mode, native=native, gc=gc,
                skip_non_matching_threads=skip_non_matching_threads
            )
        # Track sample intervals and total sample count
        self.sample_intervals = deque(maxlen=100)
        self.total_samples = 0
        self.realtime_stats = False

    def sample(self, collector, duration_sec=10, *, async_aware=False):
        sample_interval_sec = self.sample_interval_usec / 1_000_000
        running_time = 0
        num_samples = 0
        errors = 0
        start_time = next_time = time.perf_counter()
        last_sample_time = start_time
        realtime_update_interval = 1.0  # Update every second
        last_realtime_update = start_time

        while running_time < duration_sec:
            # Check if live collector wants to stop
            if hasattr(collector, 'running') and not collector.running:
                break

            current_time = time.perf_counter()
            if next_time < current_time:
                try:
                    if async_aware:
                        stack_frames = self.unwinder.get_all_awaited_by()
                    else:
                        stack_frames = self.unwinder.get_stack_trace()
                    collector.collect(stack_frames)
                except ProcessLookupError:
                    duration_sec = current_time - start_time
                    break
                except (RuntimeError, UnicodeDecodeError, MemoryError, OSError):
                    collector.collect_failed_sample()
                    errors += 1
                except Exception as e:
                    if not self._is_process_running():
                        break
                    raise e from None

                # Track actual sampling intervals for real-time stats
                if num_samples > 0:
                    actual_interval = current_time - last_sample_time
                    self.sample_intervals.append(
                        1.0 / actual_interval
                    )  # Convert to Hz
                    self.total_samples += 1

                    # Print real-time statistics if enabled
                    if (
                        self.realtime_stats
                        and (current_time - last_realtime_update)
                        >= realtime_update_interval
                    ):
                        self._print_realtime_stats()
                        last_realtime_update = current_time

                last_sample_time = current_time
                num_samples += 1
                next_time += sample_interval_sec

            running_time = time.perf_counter() - start_time

        # Clear real-time stats line if it was being displayed
        if self.realtime_stats and len(self.sample_intervals) > 0:
            print()  # Add newline after real-time stats

        sample_rate = num_samples / running_time
        error_rate = (errors / num_samples) * 100 if num_samples > 0 else 0

        # Don't print stats for live mode (curses is handling display)
        is_live_mode = LiveStatsCollector is not None and isinstance(collector, LiveStatsCollector)
        if not is_live_mode:
            print(f"Captured {num_samples} samples in {running_time:.2f} seconds")
            print(f"Sample rate: {sample_rate:.2f} samples/sec")
            print(f"Error rate: {error_rate:.2f}%")

        # Pass stats to flamegraph collector if it's the right type
        if hasattr(collector, 'set_stats'):
            collector.set_stats(self.sample_interval_usec, running_time, sample_rate, error_rate)

        expected_samples = int(duration_sec / sample_interval_sec)
        if num_samples < expected_samples and not is_live_mode:
            print(
                f"Warning: missed {expected_samples - num_samples} samples "
                f"from the expected total of {expected_samples} "
                f"({(expected_samples - num_samples) / expected_samples * 100:.2f}%)"
            )

    def _is_process_running(self):
        if sys.platform == "linux" or sys.platform == "darwin":
            try:
                os.kill(self.pid, 0)
                return True
            except ProcessLookupError:
                return False
        elif sys.platform == "win32":
            try:
                _remote_debugging.RemoteUnwinder(self.pid)
            except Exception:
                return False
            return True
        else:
            raise ValueError(f"Unsupported platform: {sys.platform}")

    def _print_realtime_stats(self):
        """Print real-time sampling statistics."""
        if len(self.sample_intervals) < 2:
            return

        # Calculate statistics on the Hz values (deque automatically maintains rolling window)
        hz_values = list(self.sample_intervals)
        mean_hz = statistics.mean(hz_values)
        min_hz = min(hz_values)
        max_hz = max(hz_values)

        # Calculate microseconds per sample for all metrics (1/Hz * 1,000,000)
        mean_us_per_sample = (1.0 / mean_hz) * 1_000_000 if mean_hz > 0 else 0
        min_us_per_sample = (
            (1.0 / max_hz) * 1_000_000 if max_hz > 0 else 0
        )  # Min time = Max Hz
        max_us_per_sample = (
            (1.0 / min_hz) * 1_000_000 if min_hz > 0 else 0
        )  # Max time = Min Hz

        # Clear line and print stats
        print(
            f"\r\033[K{ANSIColors.BOLD_BLUE}Real-time sampling stats:{ANSIColors.RESET} "
            f"{ANSIColors.YELLOW}Mean: {mean_hz:.1f}Hz ({mean_us_per_sample:.2f}µs){ANSIColors.RESET} "
            f"{ANSIColors.GREEN}Min: {min_hz:.1f}Hz ({max_us_per_sample:.2f}µs){ANSIColors.RESET} "
            f"{ANSIColors.RED}Max: {max_hz:.1f}Hz ({min_us_per_sample:.2f}µs){ANSIColors.RESET} "
            f"{ANSIColors.CYAN}Samples: {self.total_samples}{ANSIColors.RESET}",
            end="",
            flush=True,
        )


def _determine_best_unit(max_value):
    """Determine the best unit (s, ms, μs) and scale factor for a maximum value."""
    if max_value >= 1.0:
        return "s", 1.0
    elif max_value >= 0.001:
        return "ms", 1000.0
    else:
        return "μs", 1000000.0


def print_sampled_stats(
    stats, sort=-1, limit=None, show_summary=True, sample_interval_usec=100
):
    # Get the stats data
    stats_list = []
    for func, (
        direct_calls,
        cumulative_calls,
        total_time,
        cumulative_time,
        callers,
    ) in stats.stats.items():
        stats_list.append(
            (
                func,
                direct_calls,
                cumulative_calls,
                total_time,
                cumulative_time,
                callers,
            )
        )

    # Calculate total samples for percentage calculations (using direct_calls)
    total_samples = sum(
        direct_calls for _, direct_calls, _, _, _, _ in stats_list
    )

    # Sort based on the requested field
    sort_field = sort
    if sort_field == -1:  # stdname
        stats_list.sort(key=lambda x: str(x[0]))
    elif sort_field == 0:  # nsamples (direct samples)
        stats_list.sort(key=lambda x: x[1], reverse=True)  # direct_calls
    elif sort_field == 1:  # tottime
        stats_list.sort(key=lambda x: x[3], reverse=True)  # total_time
    elif sort_field == 2:  # cumtime
        stats_list.sort(key=lambda x: x[4], reverse=True)  # cumulative_time
    elif sort_field == 3:  # sample%
        stats_list.sort(
            key=lambda x: (x[1] / total_samples * 100)
            if total_samples > 0
            else 0,
            reverse=True,  # direct_calls percentage
        )
    elif sort_field == 4:  # cumul%
        stats_list.sort(
            key=lambda x: (x[2] / total_samples * 100)
            if total_samples > 0
            else 0,
            reverse=True,  # cumulative_calls percentage
        )
    elif sort_field == 5:  # nsamples (cumulative samples)
        stats_list.sort(key=lambda x: x[2], reverse=True)  # cumulative_calls

    # Apply limit if specified
    if limit is not None:
        stats_list = stats_list[:limit]

    # Determine the best unit for time columns based on maximum values
    max_total_time = max(
        (total_time for _, _, _, total_time, _, _ in stats_list), default=0
    )
    max_cumulative_time = max(
        (cumulative_time for _, _, _, _, cumulative_time, _ in stats_list),
        default=0,
    )

    total_time_unit, total_time_scale = _determine_best_unit(max_total_time)
    cumulative_time_unit, cumulative_time_scale = _determine_best_unit(
        max_cumulative_time
    )

    # Define column widths for consistent alignment
    col_widths = {
        "nsamples": 15,  # "nsamples" column (inline/cumulative format)
        "sample_pct": 8,  # "sample%" column
        "tottime": max(12, len(f"tottime ({total_time_unit})")),
        "cum_pct": 8,  # "cumul%" column
        "cumtime": max(12, len(f"cumtime ({cumulative_time_unit})")),
    }

    # Print header with colors and proper alignment
    print(f"{ANSIColors.BOLD_BLUE}Profile Stats:{ANSIColors.RESET}")

    header_nsamples = f"{ANSIColors.BOLD_BLUE}{'nsamples':>{col_widths['nsamples']}}{ANSIColors.RESET}"
    header_sample_pct = f"{ANSIColors.BOLD_BLUE}{'sample%':>{col_widths['sample_pct']}}{ANSIColors.RESET}"
    header_tottime = f"{ANSIColors.BOLD_BLUE}{f'tottime ({total_time_unit})':>{col_widths['tottime']}}{ANSIColors.RESET}"
    header_cum_pct = f"{ANSIColors.BOLD_BLUE}{'cumul%':>{col_widths['cum_pct']}}{ANSIColors.RESET}"
    header_cumtime = f"{ANSIColors.BOLD_BLUE}{f'cumtime ({cumulative_time_unit})':>{col_widths['cumtime']}}{ANSIColors.RESET}"
    header_filename = (
        f"{ANSIColors.BOLD_BLUE}filename:lineno(function){ANSIColors.RESET}"
    )

    print(
        f"{header_nsamples}  {header_sample_pct}  {header_tottime}  {header_cum_pct}  {header_cumtime}  {header_filename}"
    )

    # Print each line with proper alignment
    for (
        func,
        direct_calls,
        cumulative_calls,
        total_time,
        cumulative_time,
        callers,
    ) in stats_list:
        # Calculate percentages
        sample_pct = (
            (direct_calls / total_samples * 100) if total_samples > 0 else 0
        )
        cum_pct = (
            (cumulative_calls / total_samples * 100)
            if total_samples > 0
            else 0
        )

        # Format values with proper alignment - always use A/B format
        nsamples_str = f"{direct_calls}/{cumulative_calls}"
        nsamples_str = f"{nsamples_str:>{col_widths['nsamples']}}"
        sample_pct_str = f"{sample_pct:{col_widths['sample_pct']}.1f}"
        tottime = f"{total_time * total_time_scale:{col_widths['tottime']}.3f}"
        cum_pct_str = f"{cum_pct:{col_widths['cum_pct']}.1f}"
        cumtime = f"{cumulative_time * cumulative_time_scale:{col_widths['cumtime']}.3f}"

        # Format the function name with colors
        func_name = (
            f"{ANSIColors.GREEN}{func[0]}{ANSIColors.RESET}:"
            f"{ANSIColors.YELLOW}{func[1]}{ANSIColors.RESET}("
            f"{ANSIColors.CYAN}{func[2]}{ANSIColors.RESET})"
        )

        # Print the formatted line with consistent spacing
        print(
            f"{nsamples_str}  {sample_pct_str}  {tottime}  {cum_pct_str}  {cumtime}  {func_name}"
        )

    # Print legend
    print(f"\n{ANSIColors.BOLD_BLUE}Legend:{ANSIColors.RESET}")
    print(
        f"  {ANSIColors.YELLOW}nsamples{ANSIColors.RESET}: Direct/Cumulative samples (direct executing / on call stack)"
    )
    print(
        f"  {ANSIColors.YELLOW}sample%{ANSIColors.RESET}: Percentage of total samples this function was directly executing"
    )
    print(
        f"  {ANSIColors.YELLOW}tottime{ANSIColors.RESET}: Estimated total time spent directly in this function"
    )
    print(
        f"  {ANSIColors.YELLOW}cumul%{ANSIColors.RESET}: Percentage of total samples when this function was on the call stack"
    )
    print(
        f"  {ANSIColors.YELLOW}cumtime{ANSIColors.RESET}: Estimated cumulative time (including time in called functions)"
    )
    print(
        f"  {ANSIColors.YELLOW}filename:lineno(function){ANSIColors.RESET}: Function location and name"
    )

    def _format_func_name(func):
        """Format function name with colors."""
        return (
            f"{ANSIColors.GREEN}{func[0]}{ANSIColors.RESET}:"
            f"{ANSIColors.YELLOW}{func[1]}{ANSIColors.RESET}("
            f"{ANSIColors.CYAN}{func[2]}{ANSIColors.RESET})"
        )

    def _print_top_functions(stats_list, title, key_func, format_line, n=3):
        """Print top N functions sorted by key_func with formatted output."""
        print(f"\n{ANSIColors.BOLD_BLUE}{title}:{ANSIColors.RESET}")
        sorted_stats = sorted(stats_list, key=key_func, reverse=True)
        for stat in sorted_stats[:n]:
            if line := format_line(stat):
                print(f"  {line}")

    # Print summary of interesting functions if enabled
    if show_summary and stats_list:
        print(
            f"\n{ANSIColors.BOLD_BLUE}Summary of Interesting Functions:{ANSIColors.RESET}"
        )

        # Aggregate stats by fully qualified function name (ignoring line numbers)
        func_aggregated = {}
        for (
            func,
            direct_calls,
            cumulative_calls,
            total_time,
            cumulative_time,
            callers,
        ) in stats_list:
            # Use filename:function_name as the key to get fully qualified name
            qualified_name = f"{func[0]}:{func[2]}"
            if qualified_name not in func_aggregated:
                func_aggregated[qualified_name] = [
                    0,
                    0,
                    0,
                    0,
                ]  # direct_calls, cumulative_calls, total_time, cumulative_time
            func_aggregated[qualified_name][0] += direct_calls
            func_aggregated[qualified_name][1] += cumulative_calls
            func_aggregated[qualified_name][2] += total_time
            func_aggregated[qualified_name][3] += cumulative_time

        # Convert aggregated data back to list format for processing
        aggregated_stats = []
        for qualified_name, (
            prim_calls,
            total_calls,
            total_time,
            cumulative_time,
        ) in func_aggregated.items():
            # Parse the qualified name back to filename and function name
            if ":" in qualified_name:
                filename, func_name = qualified_name.rsplit(":", 1)
            else:
                filename, func_name = "", qualified_name
            # Create a dummy func tuple with filename and function name for display
            dummy_func = (filename, "", func_name)
            aggregated_stats.append(
                (
                    dummy_func,
                    prim_calls,
                    total_calls,
                    total_time,
                    cumulative_time,
                    {},
                )
            )

        # Determine best units for summary metrics
        max_total_time = max(
            (total_time for _, _, _, total_time, _, _ in aggregated_stats),
            default=0,
        )
        max_cumulative_time = max(
            (
                cumulative_time
                for _, _, _, _, cumulative_time, _ in aggregated_stats
            ),
            default=0,
        )

        total_unit, total_scale = _determine_best_unit(max_total_time)
        cumulative_unit, cumulative_scale = _determine_best_unit(
            max_cumulative_time
        )

        # Functions with highest direct/cumulative ratio (hot spots)
        def format_hotspots(stat):
            func, direct_calls, cumulative_calls, total_time, _, _ = stat
            if direct_calls > 0 and cumulative_calls > 0:
                ratio = direct_calls / cumulative_calls
                direct_pct = (
                    (direct_calls / total_samples * 100)
                    if total_samples > 0
                    else 0
                )
                return (
                    f"{ratio:.3f} direct/cumulative ratio, "
                    f"{direct_pct:.1f}% direct samples: {_format_func_name(func)}"
                )
            return None

        _print_top_functions(
            aggregated_stats,
            "Functions with Highest Direct/Cumulative Ratio (Hot Spots)",
            key_func=lambda x: (x[1] / x[2]) if x[2] > 0 else 0,
            format_line=format_hotspots,
        )

        # Functions with highest call frequency (cumulative/direct difference)
        def format_call_frequency(stat):
            func, direct_calls, cumulative_calls, total_time, _, _ = stat
            if cumulative_calls > direct_calls:
                call_frequency = cumulative_calls - direct_calls
                cum_pct = (
                    (cumulative_calls / total_samples * 100)
                    if total_samples > 0
                    else 0
                )
                return (
                    f"{call_frequency:d} indirect calls, "
                    f"{cum_pct:.1f}% total stack presence: {_format_func_name(func)}"
                )
            return None

        _print_top_functions(
            aggregated_stats,
            "Functions with Highest Call Frequency (Indirect Calls)",
            key_func=lambda x: x[2] - x[1],  # Sort by (cumulative - direct)
            format_line=format_call_frequency,
        )

        # Functions with highest cumulative-to-direct multiplier (call magnification)
        def format_call_magnification(stat):
            func, direct_calls, cumulative_calls, total_time, _, _ = stat
            if direct_calls > 0 and cumulative_calls > direct_calls:
                multiplier = cumulative_calls / direct_calls
                indirect_calls = cumulative_calls - direct_calls
                return (
                    f"{multiplier:.1f}x call magnification, "
                    f"{indirect_calls:d} indirect calls from {direct_calls:d} direct: {_format_func_name(func)}"
                )
            return None

        _print_top_functions(
            aggregated_stats,
            "Functions with Highest Call Magnification (Cumulative/Direct)",
            key_func=lambda x: (x[2] / x[1])
            if x[1] > 0
            else 0,  # Sort by cumulative/direct ratio
            format_line=format_call_magnification,
        )


def sample(
    pid,
    *,
    sort=2,
    sample_interval_usec=100,
    duration_sec=10,
    filename=None,
    all_threads=False,
    limit=None,
    show_summary=True,
    output_format="pstats",
    realtime_stats=False,
    mode=PROFILING_MODE_WALL,
<<<<<<< HEAD
    async_aware=False,
=======
    native=False,
    gc=True,
>>>>>>> 227b9d32
):
    # PROFILING_MODE_ALL implies no skipping at all
    if mode == PROFILING_MODE_ALL:
        skip_non_matching_threads = False
        skip_idle = False
    else:
        # Determine skip settings based on output format and mode
        skip_non_matching_threads = output_format != "gecko"
        skip_idle = mode != PROFILING_MODE_WALL

    profiler = SampleProfiler(
        pid, sample_interval_usec, all_threads=all_threads, mode=mode, native=native, gc=gc,
        skip_non_matching_threads=skip_non_matching_threads
    )
    profiler.realtime_stats = realtime_stats

    collector = None
    match output_format:
        case "pstats":
            collector = PstatsCollector(sample_interval_usec, skip_idle=skip_idle)
        case "collapsed":
            collector = CollapsedStackCollector(skip_idle=skip_idle)
            filename = filename or f"collapsed.{pid}.txt"
        case "flamegraph":
            collector = FlamegraphCollector(skip_idle=skip_idle)
            filename = filename or f"flamegraph.{pid}.html"
        case "gecko":
            # Gecko format never skips idle threads to show full thread states
            collector = GeckoCollector(skip_idle=False)
            filename = filename or f"gecko.{pid}.json"
        case "live":
            # Map sort value to sort_by string
            sort_by_map = {
                SORT_MODE_NSAMPLES: "nsamples",
                SORT_MODE_TOTTIME: "tottime",
                SORT_MODE_CUMTIME: "cumtime",
                SORT_MODE_SAMPLE_PCT: "sample_pct",
                SORT_MODE_CUMUL_PCT: "cumul_pct",
                SORT_MODE_NSAMPLES_CUMUL: "cumul_pct",
            }
            sort_by = sort_by_map.get(sort, "tottime")
            collector = LiveStatsCollector(
                sample_interval_usec,
                skip_idle=skip_idle,
                sort_by=sort_by,
                limit=limit or 20,
                pid=pid,
                mode=mode,
            )
            # Live mode is interactive, don't save file by default
            # User can specify -o if they want to save stats
        case _:
            raise ValueError(f"Invalid output format: {output_format}")

<<<<<<< HEAD
    profiler.sample(collector, duration_sec, async_aware=async_aware)
=======
    # For live mode, wrap sampling in curses
    if output_format == "live":
        import curses
        def curses_wrapper_func(stdscr):
            collector.init_curses(stdscr)
            try:
                profiler.sample(collector, duration_sec)
                # Mark as finished and keep the TUI running until user presses 'q'
                collector.mark_finished()
                # Keep processing input until user quits
                while collector.running:
                    collector._handle_input()
                    time.sleep(0.05)  # Small sleep to avoid busy waiting
            finally:
                collector.cleanup_curses()

        try:
            curses.wrapper(curses_wrapper_func)
        except KeyboardInterrupt:
            pass
    else:
        profiler.sample(collector, duration_sec)
>>>>>>> 227b9d32

    if output_format == "pstats" and not filename:
        stats = pstats.SampledStats(collector).strip_dirs()
        if not stats.stats:
            print("No samples were collected.")
            if mode == PROFILING_MODE_CPU:
                print("This can happen in CPU mode when all threads are idle.")
        else:
            print_sampled_stats(
                stats, sort, limit, show_summary, sample_interval_usec
            )
    elif output_format != "live":
        # Live mode is interactive only, no export unless filename specified
        collector.export(filename)


def _validate_file_output_format_args(args, parser):
    """Validate arguments when using file-based output formats.

    File-based formats (--collapsed, --gecko, --flamegraph) generate raw stack
    data or visualizations, not formatted statistics, so pstats display options
    are not applicable.
    """
    invalid_opts = []

    # Check if any pstats-specific sort options were provided
    if args.sort is not None:
        # Get the sort option name that was used
        sort_names = {
            SORT_MODE_NSAMPLES: "--sort-nsamples",
            SORT_MODE_TOTTIME: "--sort-tottime",
            SORT_MODE_CUMTIME: "--sort-cumtime",
            SORT_MODE_SAMPLE_PCT: "--sort-sample-pct",
            SORT_MODE_CUMUL_PCT: "--sort-cumul-pct",
            SORT_MODE_NSAMPLES_CUMUL: "--sort-nsamples-cumul",
            -1: "--sort-name",
        }
        sort_opt = sort_names.get(args.sort, "sort")
        invalid_opts.append(sort_opt)

    # Check limit option (default is 15)
    if args.limit != 15:
        invalid_opts.append("-l/--limit")

    # Check no_summary option
    if args.no_summary:
        invalid_opts.append("--no-summary")

    if invalid_opts:
        parser.error(
            f"--{args.format} format is incompatible with: {', '.join(invalid_opts)}. "
            "These options are only valid with --pstats format."
        )

    # Validate that --mode is not used with --gecko
    if args.format == "gecko" and args.mode != "wall":
        parser.error("--mode option is incompatible with --gecko format. Gecko format automatically uses ALL mode (GIL + CPU analysis).")

    # Set default output filename for collapsed format only if we have a PID
    # For module/script execution, this will be set later with the subprocess PID
    if not args.outfile and args.pid is not None:
        args.outfile = f"collapsed.{args.pid}.txt"


def _validate_live_format_args(args, parser):
    """Validate arguments when using --live output format.

    Live mode provides an interactive TUI that is incompatible with file output
    and certain pstats display options.
    """
    invalid_opts = []

    # Live mode is incompatible with file output
    if args.outfile:
        invalid_opts.append("-o/--outfile")

    # pstats-specific display options are incompatible
    if args.no_summary:
        invalid_opts.append("--no-summary")

    if invalid_opts:
        parser.error(
            f"--live mode is incompatible with: {', '.join(invalid_opts)}. "
            "Live mode provides its own interactive display."
        )


def wait_for_process_and_sample(pid, sort_value, args):
    """Sample the process immediately since it has already signaled readiness."""
    # Set default filename with subprocess PID if not already set
    filename = args.outfile
    if not filename:
        if args.format == "collapsed":
            filename = f"collapsed.{pid}.txt"
        elif args.format == "gecko":
            filename = f"gecko.{pid}.json"

    mode = _parse_mode(args.mode)

    sample(
        pid,
        sort=sort_value,
        sample_interval_usec=args.interval,
        duration_sec=args.duration,
        filename=filename,
        all_threads=args.all_threads,
        limit=args.limit,
        show_summary=not args.no_summary,
        output_format=args.format,
        realtime_stats=args.realtime_stats,
        mode=mode,
<<<<<<< HEAD
        async_aware=args.async_aware,
=======
        native=args.native,
        gc=args.gc,
>>>>>>> 227b9d32
    )


def main():
    # Create the main parser
    parser = argparse.ArgumentParser(
        description=_HELP_DESCRIPTION,
        formatter_class=argparse.RawDescriptionHelpFormatter,
    )

    # Target selection
    target_group = parser.add_mutually_exclusive_group(required=False)
    target_group.add_argument(
        "-p", "--pid", type=int, help="Process ID to sample"
    )
    target_group.add_argument(
        "-m", "--module",
        help="Run and profile a module as python -m module [ARGS...]"
    )
    parser.add_argument(
        "args",
        nargs=argparse.REMAINDER,
        help="Script to run and profile, with optional arguments"
    )

    # Sampling options
    sampling_group = parser.add_argument_group("Sampling configuration")
    sampling_group.add_argument(
        "-i",
        "--interval",
        type=int,
        default=100,
        help="Sampling interval in microseconds (default: 100)",
    )
    sampling_group.add_argument(
        "-d",
        "--duration",
        type=int,
        default=10,
        help="Sampling duration in seconds (default: 10)",
    )
    sampling_group.add_argument(
        "-a",
        "--all-threads",
        action="store_true",
        help="Sample all threads in the process instead of just the main thread",
    )
    sampling_group.add_argument(
        "--realtime-stats",
        action="store_true",
        help="Print real-time sampling statistics (Hz, mean, min, max, stdev) during profiling",
    )
    sampling_group.add_argument(
        "--native",
        action="store_true",
        help="Include artificial \"<native>\" frames to denote calls to non-Python code.",
    )
    sampling_group.add_argument(
        "--no-gc",
        action="store_false",
        dest="gc",
        help="Don't include artificial \"<GC>\" frames to denote active garbage collection.",
    )

    sampling_group.add_argument(
        "--async-aware",
        action="store_true",
        default=False,
        help="Enable async-aware sampling (experimental)",
    )

    # Mode options
    mode_group = parser.add_argument_group("Mode options")
    mode_group.add_argument(
        "--mode",
        choices=["wall", "cpu", "gil"],
        default="wall",
        help="Sampling mode: wall (all threads), cpu (only CPU-running threads), gil (only GIL-holding threads) (default: wall)",
    )

    # Output format selection
    output_group = parser.add_argument_group("Output options")
    output_format = output_group.add_mutually_exclusive_group()
    output_format.add_argument(
        "--pstats",
        action="store_const",
        const="pstats",
        dest="format",
        default="pstats",
        help="Generate pstats output (default)",
    )
    output_format.add_argument(
        "--collapsed",
        action="store_const",
        const="collapsed",
        dest="format",
        help="Generate collapsed stack traces for flamegraphs",
    )
    output_format.add_argument(
        "--flamegraph",
        action="store_const",
        const="flamegraph",
        dest="format",
        help="Generate HTML flamegraph visualization",
    )
    output_format.add_argument(
        "--gecko",
        action="store_const",
        const="gecko",
        dest="format",
        help="Generate Gecko format for Firefox Profiler",
    )
    output_format.add_argument(
        "--live",
        action="store_const",
        const="live",
        dest="format",
        help="Display live top-like live statistics in a terminal UI",
    )

    output_group.add_argument(
        "-o",
        "--outfile",
        help="Save output to a file (if omitted, prints to stdout for pstats, "
        "or saves to collapsed.<pid>.txt or flamegraph.<pid>.html for the "
        "respective output formats)"
    )

    # pstats-specific options
    pstats_group = parser.add_argument_group("pstats format options")
    sort_group = pstats_group.add_mutually_exclusive_group()
    sort_group.add_argument(
        "--sort-nsamples",
        action="store_const",
        const=SORT_MODE_NSAMPLES,
        dest="sort",
        help="Sort by number of direct samples (nsamples column, default)",
    )
    sort_group.add_argument(
        "--sort-tottime",
        action="store_const",
        const=SORT_MODE_TOTTIME,
        dest="sort",
        help="Sort by total time (tottime column)",
    )
    sort_group.add_argument(
        "--sort-cumtime",
        action="store_const",
        const=SORT_MODE_CUMTIME,
        dest="sort",
        help="Sort by cumulative time (cumtime column)",
    )
    sort_group.add_argument(
        "--sort-sample-pct",
        action="store_const",
        const=SORT_MODE_SAMPLE_PCT,
        dest="sort",
        help="Sort by sample percentage (sample%% column)",
    )
    sort_group.add_argument(
        "--sort-cumul-pct",
        action="store_const",
        const=SORT_MODE_CUMUL_PCT,
        dest="sort",
        help="Sort by cumulative sample percentage (cumul%% column)",
    )
    sort_group.add_argument(
        "--sort-nsamples-cumul",
        action="store_const",
        const=SORT_MODE_NSAMPLES_CUMUL,
        dest="sort",
        help="Sort by cumulative samples (nsamples column, cumulative part)",
    )
    sort_group.add_argument(
        "--sort-name",
        action="store_const",
        const=-1,
        dest="sort",
        help="Sort by function name",
    )

    pstats_group.add_argument(
        "-l",
        "--limit",
        type=int,
        help="Limit the number of rows in the output",
        default=15,
    )
    pstats_group.add_argument(
        "--no-summary",
        action="store_true",
        help="Disable the summary section in the output",
    )

    args = parser.parse_args()

    # Check if live mode is available early
    if args.format == "live" and LiveStatsCollector is None:
        print(
            "Error: Live mode (--live) requires the curses module, which is not available.\n",
            file=sys.stderr
        )
        sys.exit(1)

    # Validate format-specific arguments
    if args.format in ("collapsed", "gecko", "flamegraph"):
        _validate_file_output_format_args(args, parser)
    elif args.format == "live":
        _validate_live_format_args(args, parser)

    sort_value = args.sort if args.sort is not None else SORT_MODE_NSAMPLES

    if args.module is not None and not args.module:
        parser.error("argument -m/--module: expected one argument")

    # Validate that we have exactly one target type
    # Note: args can be present with -m (module arguments) but not as standalone script
    has_pid = args.pid is not None
    has_module = args.module is not None
    has_script = bool(args.args) and args.module is None

    target_count = sum([has_pid, has_module, has_script])

    if target_count == 0:
        parser.error("one of the arguments -p/--pid -m/--module or script name is required")
    elif target_count > 1:
        parser.error("only one target type can be specified: -p/--pid, -m/--module, or script")

    # Use PROFILING_MODE_ALL for gecko format, otherwise parse user's choice
    if args.format == "gecko":
        mode = PROFILING_MODE_ALL
    else:
        mode = _parse_mode(args.mode)

    if args.pid:
        sample(
            args.pid,
            sample_interval_usec=args.interval,
            duration_sec=args.duration,
            filename=args.outfile,
            all_threads=args.all_threads,
            limit=args.limit,
            sort=sort_value,
            show_summary=not args.no_summary,
            output_format=args.format,
            realtime_stats=args.realtime_stats,
            mode=mode,
<<<<<<< HEAD
            async_aware=args.async_aware,
=======
            native=args.native,
            gc=args.gc,
>>>>>>> 227b9d32
        )
    elif args.module or args.args:
        if args.module:
            cmd = (sys.executable, "-m", args.module, *args.args)
        else:
            cmd = (sys.executable, *args.args)

        # Use synchronized process startup
        # Suppress output if using live mode
        suppress_output = (args.format == "live")
        process = _run_with_sync(cmd, suppress_output=suppress_output)

        # Process has already signaled readiness, start sampling immediately
        try:
            wait_for_process_and_sample(process.pid, sort_value, args)
        finally:
            if process.poll() is None:
                process.terminate()
                try:
                    process.wait(timeout=2)
                except subprocess.TimeoutExpired:
                    process.kill()
                    process.wait()

if __name__ == "__main__":
    main()<|MERGE_RESOLUTION|>--- conflicted
+++ resolved
@@ -648,12 +648,9 @@
     output_format="pstats",
     realtime_stats=False,
     mode=PROFILING_MODE_WALL,
-<<<<<<< HEAD
     async_aware=False,
-=======
     native=False,
     gc=True,
->>>>>>> 227b9d32
 ):
     # PROFILING_MODE_ALL implies no skipping at all
     if mode == PROFILING_MODE_ALL:
@@ -708,16 +705,13 @@
         case _:
             raise ValueError(f"Invalid output format: {output_format}")
 
-<<<<<<< HEAD
-    profiler.sample(collector, duration_sec, async_aware=async_aware)
-=======
     # For live mode, wrap sampling in curses
     if output_format == "live":
         import curses
         def curses_wrapper_func(stdscr):
             collector.init_curses(stdscr)
             try:
-                profiler.sample(collector, duration_sec)
+                profiler.sample(collector, duration_sec, async_aware=async_aware)
                 # Mark as finished and keep the TUI running until user presses 'q'
                 collector.mark_finished()
                 # Keep processing input until user quits
@@ -732,8 +726,7 @@
         except KeyboardInterrupt:
             pass
     else:
-        profiler.sample(collector, duration_sec)
->>>>>>> 227b9d32
+        profiler.sample(collector, duration_sec, async_aware=async_aware)
 
     if output_format == "pstats" and not filename:
         stats = pstats.SampledStats(collector).strip_dirs()
@@ -845,12 +838,9 @@
         output_format=args.format,
         realtime_stats=args.realtime_stats,
         mode=mode,
-<<<<<<< HEAD
         async_aware=args.async_aware,
-=======
         native=args.native,
         gc=args.gc,
->>>>>>> 227b9d32
     )
 
 
@@ -1098,12 +1088,9 @@
             output_format=args.format,
             realtime_stats=args.realtime_stats,
             mode=mode,
-<<<<<<< HEAD
             async_aware=args.async_aware,
-=======
             native=args.native,
             gc=args.gc,
->>>>>>> 227b9d32
         )
     elif args.module or args.args:
         if args.module:
