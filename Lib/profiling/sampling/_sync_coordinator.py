--- conflicted
+++ resolved
@@ -175,13 +175,6 @@
     try:
         with open(script_path, 'rb') as f:
             source_code = f.read()
-<<<<<<< HEAD
-
-        # Compile and execute the script
-        code = compile(source_code, script_path, 'exec', module='__main__')
-        exec(code, {'__name__': '__main__', '__file__': script_path})
-=======
->>>>>>> 68261662
     except FileNotFoundError as e:
         raise TargetError(f"Script file not found: {script_path}") from e
     except PermissionError as e:
@@ -189,7 +182,7 @@
 
     try:
         # Compile and execute the script
-        code = compile(source_code, script_path, 'exec')
+        code = compile(source_code, script_path, 'exec', module='__main__')
         exec(code, {'__name__': '__main__', '__file__': script_path})
     except SyntaxError as e:
         raise TargetError(f"Syntax error in script {script_path}: {e}") from e
