"""
Internal synchronization coordinator for the sample profiler.

This module is used internally by the sample profiler to coordinate
the startup of target processes. It should not be called directly by users.
"""

import os
import sys
import socket
import runpy
import time
import types
from typing import List, NoReturn


class CoordinatorError(Exception):
    """Base exception for coordinator errors."""
    pass


class ArgumentError(CoordinatorError):
    """Raised when invalid arguments are provided."""
    pass


class SyncError(CoordinatorError):
    """Raised when synchronization with profiler fails."""
    pass


class TargetError(CoordinatorError):
    """Raised when target execution fails."""
    pass


def _validate_arguments(args: List[str]) -> tuple[int, str, List[str]]:
    """
    Validate and parse command line arguments.

    Args:
        args: Command line arguments including script name

    Returns:
        Tuple of (sync_port, working_directory, target_args)

    Raises:
        ArgumentError: If arguments are invalid
    """
    if len(args) < 4:
        raise ArgumentError(
            "Insufficient arguments. Expected: <sync_port> <cwd> <target> [args...]"
        )

    try:
        sync_port = int(args[1])
        if not (1 <= sync_port <= 65535):
            raise ValueError("Port out of range")
    except ValueError as e:
        raise ArgumentError(f"Invalid sync port '{args[1]}': {e}") from e

    cwd = args[2]
    if not os.path.isdir(cwd):
        raise ArgumentError(f"Working directory does not exist: {cwd}")

    target_args = args[3:]
    if not target_args:
        raise ArgumentError("No target specified")

    return sync_port, cwd, target_args


# Constants for socket communication
_MAX_RETRIES = 3
_INITIAL_RETRY_DELAY = 0.1
_SOCKET_TIMEOUT = 2.0
_READY_MESSAGE = b"ready"


def _signal_readiness(sync_port: int) -> None:
    """
    Signal readiness to the profiler via TCP socket.

    Args:
        sync_port: Port number where profiler is listening

    Raises:
        SyncError: If unable to signal readiness
    """
    last_error = None

    for attempt in range(_MAX_RETRIES):
        try:
            # Use context manager for automatic cleanup
            with socket.create_connection(("127.0.0.1", sync_port), timeout=_SOCKET_TIMEOUT) as sock:
                sock.send(_READY_MESSAGE)
                return
        except (socket.error, OSError) as e:
            last_error = e
            if attempt < _MAX_RETRIES - 1:
                # Exponential backoff before retry
                time.sleep(_INITIAL_RETRY_DELAY * (2 ** attempt))

    # If we get here, all retries failed
    raise SyncError(f"Failed to signal readiness after {_MAX_RETRIES} attempts: {last_error}") from last_error


def _setup_environment(cwd: str) -> None:
    """
    Set up the execution environment.

    Args:
        cwd: Working directory to change to

    Raises:
        TargetError: If unable to set up environment
    """
    try:
        os.chdir(cwd)
    except OSError as e:
        raise TargetError(f"Failed to change to directory {cwd}: {e}") from e

    # Add current directory to sys.path if not present (for module imports)
    if cwd not in sys.path:
        sys.path.insert(0, cwd)


def _execute_module(module_name: str, module_args: List[str]) -> None:
    """
    Execute a Python module.

    Args:
        module_name: Name of the module to execute
        module_args: Arguments to pass to the module

    Raises:
        TargetError: If module execution fails
    """
    # Replace sys.argv to match how Python normally runs modules
    # When running 'python -m module args', sys.argv is ["__main__.py", "args"]
    sys.argv = [f"__main__.py"] + module_args

    try:
        runpy.run_module(module_name, run_name="__main__", alter_sys=True)
    except ImportError as e:
        raise TargetError(f"Module '{module_name}' not found: {e}") from e
    except SystemExit:
        # SystemExit is normal for modules
        pass
    except Exception as e:
        raise TargetError(f"Error executing module '{module_name}': {e}") from e


def _execute_script(script_path: str, script_args: List[str], cwd: str) -> None:
    """
    Execute a Python script.

    Args:
        script_path: Path to the script to execute
        script_args: Arguments to pass to the script
        cwd: Current working directory for path resolution

    Raises:
        TargetError: If script execution fails
    """
    # Make script path absolute if it isn't already
    if not os.path.isabs(script_path):
        script_path = os.path.join(cwd, script_path)

    if not os.path.isfile(script_path):
        raise TargetError(f"Script not found: {script_path}")

    # Replace sys.argv to match original script call
    sys.argv = [script_path] + script_args

    try:
        with open(script_path, 'rb') as f:
            source_code = f.read()
<<<<<<< HEAD

        # gh-140729: Create a __mp_main__ module to allow pickling
        main_module = types.ModuleType("__main__")
        main_module.__file__ = script_path
        main_module.__builtins__ = __builtins__
        sys.modules['__main__'] = sys.modules['__mp_main__'] = main_module

        code = compile(source_code, script_path, 'exec')
        exec(code, main_module.__dict__)

=======
>>>>>>> d3aa5f68
    except FileNotFoundError as e:
        raise TargetError(f"Script file not found: {script_path}") from e
    except PermissionError as e:
        raise TargetError(f"Permission denied reading script: {script_path}") from e

    try:
        # Compile and execute the script
        code = compile(source_code, script_path, 'exec')
        exec(code, {'__name__': '__main__', '__file__': script_path})
    except SyntaxError as e:
        raise TargetError(f"Syntax error in script {script_path}: {e}") from e
    except SystemExit:
        # SystemExit is normal for scripts
        pass
    except Exception as e:
        raise TargetError(f"Error executing script '{script_path}': {e}") from e


def main() -> NoReturn:
    """
    Main coordinator function.

    This function coordinates the startup of a target Python process
    with the sample profiler by signaling when the process is ready
    to be profiled.
    """
    try:
        # Parse and validate arguments
        sync_port, cwd, target_args = _validate_arguments(sys.argv)

        # Set up execution environment
        _setup_environment(cwd)

        # Signal readiness to profiler
        _signal_readiness(sync_port)

        # Execute the target
        if target_args[0] == "-m":
            # Module execution
            if len(target_args) < 2:
                raise ArgumentError("Module name required after -m")

            module_name = target_args[1]
            module_args = target_args[2:]
            _execute_module(module_name, module_args)
        else:
            # Script execution
            script_path = target_args[0]
            script_args = target_args[1:]
            _execute_script(script_path, script_args, cwd)

    except CoordinatorError as e:
        print(f"Profiler coordinator error: {e}", file=sys.stderr)
        sys.exit(1)
    except KeyboardInterrupt:
        print("Interrupted", file=sys.stderr)
        sys.exit(1)
    except Exception as e:
        print(f"Unexpected error in profiler coordinator: {e}", file=sys.stderr)
        sys.exit(1)

    # Normal exit
    sys.exit(0)


if __name__ == "__main__":
    main()<|MERGE_RESOLUTION|>--- conflicted
+++ resolved
@@ -176,8 +176,13 @@
     try:
         with open(script_path, 'rb') as f:
             source_code = f.read()
-<<<<<<< HEAD
-
+
+    except FileNotFoundError as e:
+        raise TargetError(f"Script file not found: {script_path}") from e
+    except PermissionError as e:
+        raise TargetError(f"Permission denied reading script: {script_path}") from e
+
+    try:
         # gh-140729: Create a __mp_main__ module to allow pickling
         main_module = types.ModuleType("__main__")
         main_module.__file__ = script_path
@@ -186,18 +191,6 @@
 
         code = compile(source_code, script_path, 'exec')
         exec(code, main_module.__dict__)
-
-=======
->>>>>>> d3aa5f68
-    except FileNotFoundError as e:
-        raise TargetError(f"Script file not found: {script_path}") from e
-    except PermissionError as e:
-        raise TargetError(f"Permission denied reading script: {script_path}") from e
-
-    try:
-        # Compile and execute the script
-        code = compile(source_code, script_path, 'exec')
-        exec(code, {'__name__': '__main__', '__file__': script_path})
     except SyntaxError as e:
         raise TargetError(f"Syntax error in script {script_path}: {e}") from e
     except SystemExit:
