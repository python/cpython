--- conflicted
+++ resolved
@@ -562,16 +562,12 @@
                 sort_mode, limit, not args.no_summary, mode
             )
     else:
-<<<<<<< HEAD
-        filename = args.outfile or _generate_output_filename(args.format, pid)
-=======
         # Export to file
         if args.outfile and os.path.isdir(args.outfile):
             # If outfile is a directory, generate filename inside it
             filename = os.path.join(args.outfile, _generate_output_filename(args.format, pid))
         else:
             filename = args.outfile or _generate_output_filename(args.format, pid)
->>>>>>> 1a9cdaf6
         collector.export(filename)
 
 
