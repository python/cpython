"""Command-line interface for the sampling profiler."""

import argparse
import importlib.util
import locale
import os
import re
import selectors
import socket
import subprocess
import sys
import time
from contextlib import nullcontext

from .errors import SamplingUnknownProcessError, SamplingModuleNotFoundError, SamplingScriptNotFoundError
from .sample import sample, sample_live, _is_process_running
from .pstats_collector import PstatsCollector
from .stack_collector import CollapsedStackCollector, FlamegraphCollector
from .heatmap_collector import HeatmapCollector
from .gecko_collector import GeckoCollector
from .binary_collector import BinaryCollector
from .binary_reader import BinaryReader
from .constants import (
    MICROSECONDS_PER_SECOND,
    PROFILING_MODE_ALL,
    PROFILING_MODE_WALL,
    PROFILING_MODE_CPU,
    PROFILING_MODE_GIL,
    PROFILING_MODE_EXCEPTION,
    SORT_MODE_NSAMPLES,
    SORT_MODE_TOTTIME,
    SORT_MODE_CUMTIME,
    SORT_MODE_SAMPLE_PCT,
    SORT_MODE_CUMUL_PCT,
    SORT_MODE_NSAMPLES_CUMUL,
)

try:
    from .live_collector import LiveStatsCollector
except ImportError:
    LiveStatsCollector = None


class CustomFormatter(
    argparse.ArgumentDefaultsHelpFormatter,
    argparse.RawDescriptionHelpFormatter,
):
    """Custom formatter that combines default values display with raw description formatting."""
    pass


_HELP_DESCRIPTION = """Sample a process's stack frames and generate profiling data.

Examples:
  # Run and profile a script
  `python -m profiling.sampling run script.py arg1 arg2`

  # Attach to a running process
  `python -m profiling.sampling attach 1234`

  # Live interactive mode for a script
  `python -m profiling.sampling run --live script.py`

  # Live interactive mode for a running process
  `python -m profiling.sampling attach --live 1234`

Use `python -m profiling.sampling <command> --help` for command-specific help."""


# Constants for socket synchronization
_SYNC_TIMEOUT_SEC = 5.0
_PROCESS_KILL_TIMEOUT_SEC = 2.0
_READY_MESSAGE = b"ready"
_RECV_BUFFER_SIZE = 1024

# Format configuration
FORMAT_EXTENSIONS = {
    "pstats": "pstats",
    "collapsed": "txt",
    "flamegraph": "html",
    "gecko": "json",
    "heatmap": "html",
    "binary": "bin",
}

COLLECTOR_MAP = {
    "pstats": PstatsCollector,
    "collapsed": CollapsedStackCollector,
    "flamegraph": FlamegraphCollector,
    "gecko": GeckoCollector,
    "heatmap": HeatmapCollector,
    "binary": BinaryCollector,
}

def _setup_child_monitor(args, parent_pid):
    from ._child_monitor import ChildProcessMonitor

    # Build CLI args for child profilers (excluding --subprocesses to avoid recursion)
    child_cli_args = _build_child_profiler_args(args)

    # Build output pattern
    output_pattern = _build_output_pattern(args)

    return ChildProcessMonitor(
        pid=parent_pid,
        cli_args=child_cli_args,
        output_pattern=output_pattern,
    )


def _get_child_monitor_context(args, pid):
    if getattr(args, 'subprocesses', False):
        return _setup_child_monitor(args, pid)
    return nullcontext()


def _build_child_profiler_args(args):
    child_args = []

    # Sampling options
    hz = MICROSECONDS_PER_SECOND // args.sample_interval_usec
    child_args.extend(["-r", str(hz)])
    child_args.extend(["-d", str(args.duration)])

    if args.all_threads:
        child_args.append("-a")
    if args.realtime_stats:
        child_args.append("--realtime-stats")
    if args.native:
        child_args.append("--native")
    if not args.gc:
        child_args.append("--no-gc")
    if args.opcodes:
        child_args.append("--opcodes")
    if args.async_aware:
        child_args.append("--async-aware")
        async_mode = getattr(args, 'async_mode', 'running')
        if async_mode != "running":
            child_args.extend(["--async-mode", async_mode])

    # Mode options
    mode = getattr(args, 'mode', 'wall')
    if mode != "wall":
        child_args.extend(["--mode", mode])

    # Format options (skip pstats as it's the default)
    if args.format != "pstats":
        child_args.append(f"--{args.format}")

    return child_args


def _build_output_pattern(args):
    """Build output filename pattern for child profilers.

    The pattern uses {pid} as a placeholder which will be replaced with the
    actual child PID using str.replace(), so user filenames with braces are safe.
    """
    if args.outfile:
        # User specified output - add PID to filename
        base, ext = os.path.splitext(args.outfile)
        if ext:
            return f"{base}_{{pid}}{ext}"
        else:
            return f"{args.outfile}_{{pid}}"
    else:
        # Use default pattern based on format (consistent _ separator)
        extension = FORMAT_EXTENSIONS.get(args.format, "txt")
        if args.format == "heatmap":
            return "heatmap_{pid}"
        if args.format == "pstats":
            # pstats defaults to stdout, but for subprocesses we need files
            return "profile_{pid}.pstats"
        return f"{args.format}_{{pid}}.{extension}"


def _parse_mode(mode_string):
    """Convert mode string to mode constant."""
    mode_map = {
        "wall": PROFILING_MODE_WALL,
        "cpu": PROFILING_MODE_CPU,
        "gil": PROFILING_MODE_GIL,
        "exception": PROFILING_MODE_EXCEPTION,
    }
    return mode_map[mode_string]


def _check_process_died(process):
    """Check if process died and raise an error with stderr if available."""
    if process.poll() is None:
        return

    # Process died - try to get stderr for error message
    stderr_msg = ""
    if process.stderr:
        try:
            stderr_msg = process.stderr.read().decode().strip()
        except (OSError, UnicodeDecodeError):
            pass

    if stderr_msg:
        raise RuntimeError(stderr_msg)
    raise RuntimeError(f"Process exited with code {process.returncode}")


def _wait_for_ready_signal(sync_sock, process, timeout):
    """Wait for the ready signal from the subprocess, checking for early death."""
    deadline = time.monotonic() + timeout
    sel = selectors.DefaultSelector()
    sel.register(sync_sock, selectors.EVENT_READ)

    try:
        while True:
            _check_process_died(process)

            remaining = deadline - time.monotonic()
            if remaining <= 0:
                raise socket.timeout("timed out")

            if not sel.select(timeout=min(0.1, remaining)):
                continue

            conn, _ = sync_sock.accept()
            try:
                ready_signal = conn.recv(_RECV_BUFFER_SIZE)
            finally:
                conn.close()

            if ready_signal != _READY_MESSAGE:
                raise RuntimeError(f"Invalid ready signal received: {ready_signal!r}")
            return
    finally:
        sel.close()


def _run_with_sync(original_cmd, suppress_output=False):
    """Run a command with socket-based synchronization and return the process."""
    # Create a TCP socket for synchronization with better socket options
    with socket.socket(socket.AF_INET, socket.SOCK_STREAM) as sync_sock:
        # Set SO_REUSEADDR to avoid "Address already in use" errors
        sync_sock.setsockopt(socket.SOL_SOCKET, socket.SO_REUSEADDR, 1)
        sync_sock.bind(("127.0.0.1", 0))  # Let OS choose a free port
        sync_port = sync_sock.getsockname()[1]
        sync_sock.listen(1)
        sync_sock.settimeout(_SYNC_TIMEOUT_SEC)

        # Get current working directory to preserve it
        cwd = os.getcwd()

        # Build command using the sync coordinator
        target_args = original_cmd[1:]  # Remove python executable
        cmd = (
            sys.executable,
            "-m",
            "profiling.sampling._sync_coordinator",
            str(sync_port),
            cwd,
        ) + tuple(target_args)

        # Start the process with coordinator
        # When suppress_output=True (live mode), capture stderr so we can
        # report errors if the process dies before signaling ready.
        # When suppress_output=False (normal mode), let stderr inherit so
        # script errors print to the terminal.
        popen_kwargs = {}
        if suppress_output:
            popen_kwargs["stdin"] = subprocess.DEVNULL
            popen_kwargs["stdout"] = subprocess.DEVNULL
            popen_kwargs["stderr"] = subprocess.PIPE

        process = subprocess.Popen(cmd, **popen_kwargs)

        try:
<<<<<<< HEAD
            _wait_for_ready_signal(sync_sock, process, _SYNC_TIMEOUT)
=======
            _wait_for_ready_signal(sync_sock, process, _SYNC_TIMEOUT_SEC)

            # Close stderr pipe if we were capturing it
            if process.stderr:
                process.stderr.close()

>>>>>>> 1e17ccd0
        except socket.timeout:
            # If we timeout, kill the process and raise an error
            if process.poll() is None:
                process.terminate()
                try:
                    process.wait(timeout=_PROCESS_KILL_TIMEOUT_SEC)
                except subprocess.TimeoutExpired:
                    process.kill()
                    process.wait()
            raise RuntimeError(
                "Process failed to signal readiness within timeout"
            )

        return process


_RATE_PATTERN = re.compile(r'''
      ^                   # Start of string
      (                   # Group 1: The numeric value
          \d+             #   One or more digits (integer part)
          (?:\.\d+)?      #   Optional: decimal point followed by digits
      )                   #   Examples: "10", "0.5", "100.25"
      (                   # Group 2: Optional unit suffix
          hz              #   "hz" - hertz
          | khz           #   "khz" - kilohertz
          | k             #   "k" - shorthand for kilohertz
      )?                  #   Suffix is optional (bare number = Hz)
      $                   # End of string
  ''', re.VERBOSE | re.IGNORECASE)


def _parse_sampling_rate(rate_str: str) -> int:
    """Parse sampling rate string to microseconds."""
    rate_str = rate_str.strip().lower()

    match = _RATE_PATTERN.match(rate_str)
    if not match:
        raise argparse.ArgumentTypeError(
            f"Invalid sampling rate format: {rate_str}. "
            "Expected: number followed by optional suffix (hz, khz, k) with no spaces (e.g., 10khz)"
        )

    number_part = match.group(1)
    suffix = match.group(2) or ''

    # Determine multiplier based on suffix
    suffix_map = {
        'hz': 1,
        'khz': 1000,
        'k': 1000,
    }
    multiplier = suffix_map.get(suffix, 1)
    hz = float(number_part) * multiplier
    if hz <= 0:
        raise argparse.ArgumentTypeError(f"Sampling rate must be positive: {rate_str}")

    interval_usec = int(MICROSECONDS_PER_SECOND / hz)
    if interval_usec < 1:
        raise argparse.ArgumentTypeError(f"Sampling rate too high: {rate_str}")

    return interval_usec


def _add_sampling_options(parser):
    """Add sampling configuration options to a parser."""
    sampling_group = parser.add_argument_group("Sampling configuration")
    sampling_group.add_argument(
        "-r",
        "--sampling-rate",
        type=_parse_sampling_rate,
        default="1khz",
        metavar="RATE",
        dest="sample_interval_usec",
        help="sampling rate (e.g., 10000, 10khz, 10k)",
    )
    sampling_group.add_argument(
        "-d",
        "--duration",
        type=int,
        default=10,
        metavar="SECONDS",
        help="Sampling duration",
    )
    sampling_group.add_argument(
        "-a",
        "--all-threads",
        action="store_true",
        help="Sample all threads in the process instead of just the main thread",
    )
    sampling_group.add_argument(
        "--realtime-stats",
        action="store_true",
        help="Print real-time sampling statistics (Hz, mean, min, max) during profiling",
    )
    sampling_group.add_argument(
        "--native",
        action="store_true",
        help='Include artificial "<native>" frames to denote calls to non-Python code',
    )
    sampling_group.add_argument(
        "--no-gc",
        action="store_false",
        dest="gc",
        help='Don\'t include artificial "<GC>" frames to denote active garbage collection',
    )
    sampling_group.add_argument(
        "--opcodes",
        action="store_true",
        help="Gather bytecode opcode information for instruction-level profiling "
        "(shows which bytecode instructions are executing, including specializations).",
    )
    sampling_group.add_argument(
        "--async-aware",
        action="store_true",
        help="Enable async-aware profiling (uses task-based stack reconstruction)",
    )
    sampling_group.add_argument(
        "--subprocesses",
        action="store_true",
        help="Also profile subprocesses. Each subprocess gets its own profiler and output file.",
    )
    sampling_group.add_argument(
        "--blocking",
        action="store_true",
        help="Stop all threads in target process before sampling to get consistent snapshots. "
        "Uses thread_suspend on macOS and ptrace on Linux. Adds overhead but ensures memory "
        "reads are from a frozen state.",
    )


def _add_mode_options(parser):
    """Add mode options to a parser."""
    mode_group = parser.add_argument_group("Mode options")
    mode_group.add_argument(
        "--mode",
        choices=["wall", "cpu", "gil", "exception"],
        default="wall",
        help="Sampling mode: wall (all samples), cpu (only samples when thread is on CPU), "
        "gil (only samples when thread holds the GIL), "
        "exception (only samples when thread has an active exception). "
        "Incompatible with --async-aware",
    )
    mode_group.add_argument(
        "--async-mode",
        choices=["running", "all"],
        default="running",
        help='Async profiling mode: "running" (only running task) '
        'or "all" (all tasks including waiting). Requires --async-aware',
    )


def _add_format_options(parser, include_compression=True, include_binary=True):
    """Add output format options to a parser."""
    output_group = parser.add_argument_group("Output options")
    format_group = output_group.add_mutually_exclusive_group()
    format_group.add_argument(
        "--pstats",
        action="store_const",
        const="pstats",
        dest="format",
        help="Generate pstats output (default)",
    )
    format_group.add_argument(
        "--collapsed",
        action="store_const",
        const="collapsed",
        dest="format",
        help="Generate collapsed stack traces for flamegraphs",
    )
    format_group.add_argument(
        "--flamegraph",
        action="store_const",
        const="flamegraph",
        dest="format",
        help="Generate interactive HTML flamegraph visualization",
    )
    format_group.add_argument(
        "--gecko",
        action="store_const",
        const="gecko",
        dest="format",
        help="Generate Gecko format for Firefox Profiler",
    )
    format_group.add_argument(
        "--heatmap",
        action="store_const",
        const="heatmap",
        dest="format",
        help="Generate interactive HTML heatmap visualization with line-level sample counts",
    )
    if include_binary:
        format_group.add_argument(
            "--binary",
            action="store_const",
            const="binary",
            dest="format",
            help="Generate high-performance binary format (use 'replay' command to convert)",
        )
    parser.set_defaults(format="pstats")

    if include_compression:
        output_group.add_argument(
            "--compression",
            choices=["auto", "zstd", "none"],
            default="auto",
            help="Compression for binary format: auto (use zstd if available), zstd, none",
        )

    output_group.add_argument(
        "-o",
        "--output",
        dest="outfile",
        help="Output path (default: stdout for pstats, auto-generated for others). "
        "For heatmap: directory name (default: heatmap_PID)",
    )


def _add_pstats_options(parser):
    """Add pstats-specific display options to a parser."""
    pstats_group = parser.add_argument_group("pstats format options")
    pstats_group.add_argument(
        "--sort",
        choices=[
            "nsamples",
            "tottime",
            "cumtime",
            "sample-pct",
            "cumul-pct",
            "nsamples-cumul",
            "name",
        ],
        default=None,
        help="Sort order for pstats output (default: nsamples)",
    )
    pstats_group.add_argument(
        "-l",
        "--limit",
        type=int,
        default=None,
        help="Limit the number of rows in the output (default: 15)",
    )
    pstats_group.add_argument(
        "--no-summary",
        action="store_true",
        help="Disable the summary section in the pstats output",
    )


def _sort_to_mode(sort_choice):
    """Convert sort choice string to SORT_MODE constant."""
    sort_map = {
        "nsamples": SORT_MODE_NSAMPLES,
        "tottime": SORT_MODE_TOTTIME,
        "cumtime": SORT_MODE_CUMTIME,
        "sample-pct": SORT_MODE_SAMPLE_PCT,
        "cumul-pct": SORT_MODE_CUMUL_PCT,
        "nsamples-cumul": SORT_MODE_NSAMPLES_CUMUL,
        "name": -1,
    }
    return sort_map.get(sort_choice, SORT_MODE_NSAMPLES)

def _create_collector(format_type, sample_interval_usec, skip_idle, opcodes=False,
                      output_file=None, compression='auto'):
    """Create the appropriate collector based on format type.

    Args:
        format_type: The output format ('pstats', 'collapsed', 'flamegraph', 'gecko', 'heatmap', 'binary')
        sample_interval_usec: Sampling interval in microseconds
        skip_idle: Whether to skip idle samples
        opcodes: Whether to collect opcode information (only used by gecko format
                 for creating interval markers in Firefox Profiler)
        output_file: Output file path (required for binary format)
        compression: Compression type for binary format ('auto', 'zstd', 'none')

    Returns:
        A collector instance of the appropriate type
    """
    collector_class = COLLECTOR_MAP.get(format_type)
    if collector_class is None:
        raise ValueError(f"Unknown format: {format_type}")

    # Binary format requires output file and compression
    if format_type == "binary":
        if output_file is None:
            raise ValueError("Binary format requires an output file")
        return collector_class(output_file, interval, skip_idle=skip_idle,
                              compression=compression)

    # Gecko format never skips idle (it needs both GIL and CPU data)
    # and is the only format that uses opcodes for interval markers
    if format_type == "gecko":
        skip_idle = False
        return collector_class(sample_interval_usec, skip_idle=skip_idle, opcodes=opcodes)

    return collector_class(sample_interval_usec, skip_idle=skip_idle)


def _generate_output_filename(format_type, pid):
    """Generate output filename based on format and PID.

    Args:
        format_type: The output format
        pid: Process ID

    Returns:
        Generated filename
    """
    extension = FORMAT_EXTENSIONS.get(format_type, "txt")
    # For heatmap, use cleaner directory name without extension
    if format_type == "heatmap":
        return f"heatmap_{pid}"
    return f"{format_type}_{pid}.{extension}"


def _handle_output(collector, args, pid, mode):
    """Handle output for the collector based on format and arguments.

    Args:
        collector: The collector instance with profiling data
        args: Parsed command-line arguments
        pid: Process ID (for generating filenames)
        mode: Profiling mode used
    """
    if args.format == "binary":
        # Binary format already wrote to file incrementally, just finalize
        collector.export(None)
        filename = collector.filename
        print(f"Binary profile written to {filename} ({collector.total_samples} samples)")
    elif args.format == "pstats":
        if args.outfile:
            # If outfile is a directory, generate filename inside it
            if os.path.isdir(args.outfile):
                filename = os.path.join(args.outfile, _generate_output_filename(args.format, pid))
                collector.export(filename)
            else:
                collector.export(args.outfile)
        else:
            # Print to stdout with defaults applied
            sort_choice = args.sort if args.sort is not None else "nsamples"
            limit = args.limit if args.limit is not None else 15
            sort_mode = _sort_to_mode(sort_choice)
            collector.print_stats(
                sort_mode, limit, not args.no_summary, mode
            )
    else:
        # Export to file
        if args.outfile and os.path.isdir(args.outfile):
            # If outfile is a directory, generate filename inside it
            filename = os.path.join(args.outfile, _generate_output_filename(args.format, pid))
        else:
            filename = args.outfile or _generate_output_filename(args.format, pid)
        collector.export(filename)


def _validate_args(args, parser):
    """Validate format-specific options and live mode requirements.

    Args:
        args: Parsed command-line arguments
        parser: ArgumentParser instance for error reporting
    """
    # Replay command has no special validation needed
    if getattr(args, 'command', None) == "replay":
        return

    # Warn about blocking mode with aggressive sampling intervals
    if args.blocking and args.interval < 100:
        print(
            f"Warning: --blocking with a {args.interval} µs interval will stop all threads "
            f"{1_000_000 // args.interval} times per second. "
            "Consider using --interval 1000 or higher to reduce overhead.",
            file=sys.stderr
        )

    # Check if live mode is available
    if hasattr(args, 'live') and args.live and LiveStatsCollector is None:
        parser.error(
            "Live mode requires the curses module, which is not available."
        )

    # --subprocesses is incompatible with --live
    if hasattr(args, 'subprocesses') and args.subprocesses:
        if hasattr(args, 'live') and args.live:
            parser.error("--subprocesses is incompatible with --live mode.")

    # Async-aware mode is incompatible with --native, --no-gc, --mode, and --all-threads
    if getattr(args, 'async_aware', False):
        issues = []
        if args.native:
            issues.append("--native")
        if not args.gc:
            issues.append("--no-gc")
        if hasattr(args, 'mode') and args.mode != "wall":
            issues.append(f"--mode={args.mode}")
        if hasattr(args, 'all_threads') and args.all_threads:
            issues.append("--all-threads")
        if issues:
            parser.error(
                f"Options {', '.join(issues)} are incompatible with --async-aware. "
                "Async-aware profiling uses task-based stack reconstruction."
            )

    # --async-mode requires --async-aware
    if hasattr(args, 'async_mode') and args.async_mode != "running" and not getattr(args, 'async_aware', False):
        parser.error("--async-mode requires --async-aware to be enabled.")

    # Live mode is incompatible with format options
    if hasattr(args, 'live') and args.live:
        if args.format != "pstats":
            format_flag = f"--{args.format}"
            parser.error(
                f"--live is incompatible with {format_flag}. Live mode uses a TUI interface."
            )

        # Live mode is also incompatible with pstats-specific options
        issues = []
        if args.sort is not None:
            issues.append("--sort")
        if args.limit is not None:
            issues.append("--limit")
        if args.no_summary:
            issues.append("--no-summary")

        if issues:
            parser.error(
                f"Options {', '.join(issues)} are incompatible with --live. "
                "Live mode uses a TUI interface with its own controls."
            )
        return

    # Validate gecko mode doesn't use non-wall mode
    if args.format == "gecko" and getattr(args, 'mode', 'wall') != "wall":
        parser.error(
            "--mode option is incompatible with --gecko. "
            "Gecko format automatically includes both GIL-holding and CPU status analysis."
        )

    # Validate --opcodes is only used with compatible formats
    opcodes_compatible_formats = ("live", "gecko", "flamegraph", "heatmap")
    if getattr(args, 'opcodes', False) and args.format not in opcodes_compatible_formats:
        parser.error(
            f"--opcodes is only compatible with {', '.join('--' + f for f in opcodes_compatible_formats)}."
        )

    # Validate pstats-specific options are only used with pstats format
    if args.format != "pstats":
        issues = []
        if args.sort is not None:
            issues.append("--sort")
        if args.limit is not None:
            issues.append("--limit")
        if args.no_summary:
            issues.append("--no-summary")

        if issues:
            format_flag = f"--{args.format}"
            parser.error(
                f"Options {', '.join(issues)} are only valid with --pstats, not {format_flag}"
            )


def main():
    """Main entry point for the CLI."""
    # Set locale for number formatting, restore on exit
    old_locale = locale.setlocale(locale.LC_ALL, None)
    locale.setlocale(locale.LC_ALL, "")
    try:
        _main()
    finally:
        locale.setlocale(locale.LC_ALL, old_locale)


def _main():
    # Create the main parser
    parser = argparse.ArgumentParser(
        description=_HELP_DESCRIPTION,
        formatter_class=CustomFormatter,
    )

    # Create subparsers for commands
    subparsers = parser.add_subparsers(
        dest="command", required=True, help="Command to run"
    )

    # === RUN COMMAND ===
    run_parser = subparsers.add_parser(
        "run",
        help="Run and profile a script or module",
        formatter_class=CustomFormatter,
        description="""Run and profile a Python script or module

Examples:
  # Run and profile a module
  `python -m profiling.sampling run -m mymodule arg1 arg2`

  # Generate flamegraph from a script
  `python -m profiling.sampling run --flamegraph -o output.html script.py`

  # Profile with custom rate and duration
  `python -m profiling.sampling run -r 5khz -d 30 script.py`

  # Save collapsed stacks to file
  `python -m profiling.sampling run --collapsed -o stacks.txt script.py`

  # Live interactive mode for a script
  `python -m profiling.sampling run --live script.py`""",
    )
    run_parser.add_argument(
        "-m",
        "--module",
        action="store_true",
        help="Run target as a module (like python -m)",
    )
    run_parser.add_argument(
        "target",
        help="Script file or module name to profile",
    )
    run_parser.add_argument(
        "args",
        nargs=argparse.REMAINDER,
        help="Arguments to pass to the script or module",
    )
    run_parser.add_argument(
        "--live",
        action="store_true",
        help="Interactive TUI profiler (top-like interface, press 'q' to quit, 's' to cycle sort)",
    )
    _add_sampling_options(run_parser)
    _add_mode_options(run_parser)
    _add_format_options(run_parser)
    _add_pstats_options(run_parser)

    # === ATTACH COMMAND ===
    attach_parser = subparsers.add_parser(
        "attach",
        help="Attach to and profile a running process",
        formatter_class=CustomFormatter,
        description="""Attach to a running process and profile it

Examples:
  # Profile all threads, sort by total time
  `python -m profiling.sampling attach -a --sort tottime 1234`

  # Live interactive mode for a running process
  `python -m profiling.sampling attach --live 1234`""",
    )
    attach_parser.add_argument(
        "pid",
        type=int,
        help="Process ID to attach to",
    )
    attach_parser.add_argument(
        "--live",
        action="store_true",
        help="Interactive TUI profiler (top-like interface, press 'q' to quit, 's' to cycle sort)",
    )
    _add_sampling_options(attach_parser)
    _add_mode_options(attach_parser)
    _add_format_options(attach_parser)
    _add_pstats_options(attach_parser)

    # === REPLAY COMMAND ===
    replay_parser = subparsers.add_parser(
        "replay",
        help="Replay a binary profile and convert to another format",
        formatter_class=CustomFormatter,
        description="""Replay a binary profile file and convert to another format

Examples:
  # Convert binary to flamegraph
  `python -m profiling.sampling replay --flamegraph -o output.html profile.bin`

  # Convert binary to pstats and print to stdout
  `python -m profiling.sampling replay profile.bin`

  # Convert binary to gecko format
  `python -m profiling.sampling replay --gecko -o profile.json profile.bin`""",
    )
    replay_parser.add_argument(
        "input_file",
        help="Binary profile file to replay",
    )
    _add_format_options(replay_parser, include_compression=False, include_binary=False)
    _add_pstats_options(replay_parser)

    # Parse arguments
    args = parser.parse_args()

    # Validate arguments
    _validate_args(args, parser)

    # Command dispatch table
    command_handlers = {
        "run": _handle_run,
        "attach": _handle_attach,
        "replay": _handle_replay,
    }

    # Execute the appropriate command
    handler = command_handlers.get(args.command)
    if handler:
        handler(args)
    else:
        parser.error(f"Unknown command: {args.command}")


def _handle_attach(args):
    """Handle the 'attach' command."""
    if not _is_process_running(args.pid):
        raise SamplingUnknownProcessError(args.pid)
    # Check if live mode is requested
    if args.live:
        _handle_live_attach(args, args.pid)
        return

    # Use PROFILING_MODE_ALL for gecko format
    mode = (
        PROFILING_MODE_ALL
        if args.format == "gecko"
        else _parse_mode(args.mode)
    )

    # Determine skip_idle based on mode
    skip_idle = (
        mode != PROFILING_MODE_WALL if mode != PROFILING_MODE_ALL else False
    )

    output_file = None
    if args.format == "binary":
        output_file = args.outfile or _generate_output_filename(args.format, args.pid)

    # Create the appropriate collector
    collector = _create_collector(
        args.format, args.sample_interval_usec, skip_idle, args.opcodes,
        output_file=output_file,
        compression=getattr(args, 'compression', 'auto')
    )

    with _get_child_monitor_context(args, args.pid):
        collector = sample(
            args.pid,
            collector,
            duration_sec=args.duration,
            all_threads=args.all_threads,
            realtime_stats=args.realtime_stats,
            mode=mode,
            async_aware=args.async_mode if args.async_aware else None,
            native=args.native,
            gc=args.gc,
            opcodes=args.opcodes,
            blocking=args.blocking,
        )
        _handle_output(collector, args, args.pid, mode)


def _handle_run(args):
    """Handle the 'run' command."""
    # Validate target exists before launching subprocess
    if args.module:
        # Temporarily add cwd to sys.path so we can find modules in the
        # current directory, matching the coordinator's behavior
        cwd = os.getcwd()
        added_cwd = False
        if cwd not in sys.path:
            sys.path.insert(0, cwd)
            added_cwd = True
        try:
            if importlib.util.find_spec(args.target) is None:
                raise SamplingModuleNotFoundError(args.target)
        finally:
            if added_cwd:
                sys.path.remove(cwd)
    else:
        if not os.path.exists(args.target):
            raise SamplingScriptNotFoundError(args.target)

    # Check if live mode is requested
    if args.live:
        _handle_live_run(args)
        return

    # Build the command to run
    if args.module:
        cmd = (sys.executable, "-m", args.target, *args.args)
    else:
        cmd = (sys.executable, args.target, *args.args)

    # Run with synchronization
    try:
        process = _run_with_sync(cmd, suppress_output=False)
    except RuntimeError as e:
        sys.exit(f"Error: {e}")

    # Use PROFILING_MODE_ALL for gecko format
    mode = (
        PROFILING_MODE_ALL
        if args.format == "gecko"
        else _parse_mode(args.mode)
    )

    # Determine skip_idle based on mode
    skip_idle = (
        mode != PROFILING_MODE_WALL if mode != PROFILING_MODE_ALL else False
    )

    output_file = None
    if args.format == "binary":
        output_file = args.outfile or _generate_output_filename(args.format, process.pid)

    # Create the appropriate collector
    collector = _create_collector(
        args.format, args.sample_interval_usec, skip_idle, args.opcodes,
        output_file=output_file,
        compression=getattr(args, 'compression', 'auto')
    )

    with _get_child_monitor_context(args, process.pid):
        try:
            collector = sample(
                process.pid,
                collector,
                duration_sec=args.duration,
                all_threads=args.all_threads,
                realtime_stats=args.realtime_stats,
                mode=mode,
                async_aware=args.async_mode if args.async_aware else None,
                native=args.native,
                gc=args.gc,
                opcodes=args.opcodes,
                blocking=args.blocking,
            )
            _handle_output(collector, args, process.pid, mode)
        finally:
            # Terminate the main subprocess - child profilers finish when their
            # target processes exit
            if process.poll() is None:
                process.terminate()
                try:
                    process.wait(timeout=_PROCESS_KILL_TIMEOUT_SEC)
                except subprocess.TimeoutExpired:
                    process.kill()
                    process.wait()


def _handle_live_attach(args, pid):
    """Handle live mode for an existing process."""
    mode = _parse_mode(args.mode)

    # Determine skip_idle based on mode
    skip_idle = mode != PROFILING_MODE_WALL

    # Create live collector with default settings
    collector = LiveStatsCollector(
        args.sample_interval_usec,
        skip_idle=skip_idle,
        sort_by="tottime",  # Default initial sort
        limit=20,  # Default limit
        pid=pid,
        mode=mode,
        opcodes=args.opcodes,
        async_aware=args.async_mode if args.async_aware else None,
    )

    # Sample in live mode
    sample_live(
        pid,
        collector,
        duration_sec=args.duration,
        all_threads=args.all_threads,
        realtime_stats=args.realtime_stats,
        mode=mode,
        async_aware=args.async_mode if args.async_aware else None,
        native=args.native,
        gc=args.gc,
        opcodes=args.opcodes,
        blocking=args.blocking,
    )


def _handle_live_run(args):
    """Handle live mode for running a script/module."""
    # Build the command to run
    if args.module:
        cmd = (sys.executable, "-m", args.target, *args.args)
    else:
        cmd = (sys.executable, args.target, *args.args)

    # Run with synchronization, suppressing output for live mode
    try:
        process = _run_with_sync(cmd, suppress_output=True)
    except RuntimeError as e:
        sys.exit(f"Error: {e}")

    mode = _parse_mode(args.mode)

    # Determine skip_idle based on mode
    skip_idle = mode != PROFILING_MODE_WALL

    # Create live collector with default settings
    collector = LiveStatsCollector(
        args.sample_interval_usec,
        skip_idle=skip_idle,
        sort_by="tottime",  # Default initial sort
        limit=20,  # Default limit
        pid=process.pid,
        mode=mode,
        opcodes=args.opcodes,
        async_aware=args.async_mode if args.async_aware else None,
    )

    # Profile the subprocess in live mode
    try:
        sample_live(
            process.pid,
            collector,
            duration_sec=args.duration,
            all_threads=args.all_threads,
            realtime_stats=args.realtime_stats,
            mode=mode,
            async_aware=args.async_mode if args.async_aware else None,
            native=args.native,
            gc=args.gc,
            opcodes=args.opcodes,
            blocking=args.blocking,
        )
    finally:
        # Clean up the subprocess and get any error output
        returncode = process.poll()
        if returncode is None:
            # Process still running - terminate it
            process.terminate()
            try:
                process.wait(timeout=_PROCESS_KILL_TIMEOUT)
            except subprocess.TimeoutExpired:
                process.kill()
        # Ensure process is fully terminated
        process.wait()
        # Read any stderr output (tracebacks, errors, etc.)
        if process.stderr:
            try:
                stderr = process.stderr.read()
                if stderr:
                    print(stderr.decode(), file=sys.stderr)
            except (OSError, ValueError):
                # Ignore errors if pipe is already closed
                pass


def _handle_replay(args):
    """Handle the 'replay' command - convert binary profile to another format."""
    import os

    if not os.path.exists(args.input_file):
        sys.exit(f"Error: Input file not found: {args.input_file}")

    with BinaryReader(args.input_file) as reader:
        info = reader.get_info()
        interval = info['sample_interval_us']

        print(f"Replaying {info['sample_count']} samples from {args.input_file}")
        print(f"  Sample interval: {interval} us")
        print(f"  Compression: {'zstd' if info.get('compression_type', 0) == 1 else 'none'}")

        collector = _create_collector(args.format, interval, skip_idle=False)

        def progress_callback(current, total):
            if total > 0:
                pct = current / total
                bar_width = 40
                filled = int(bar_width * pct)
                bar = '█' * filled + '░' * (bar_width - filled)
                print(f"\r  [{bar}] {pct*100:5.1f}% ({current:,}/{total:,})", end="", flush=True)

        count = reader.replay_samples(collector, progress_callback)
        print()

        if args.format == "pstats":
            if args.outfile:
                collector.export(args.outfile)
            else:
                sort_choice = args.sort if args.sort is not None else "nsamples"
                limit = args.limit if args.limit is not None else 15
                sort_mode = _sort_to_mode(sort_choice)
                collector.print_stats(sort_mode, limit, not args.no_summary, PROFILING_MODE_WALL)
        else:
            filename = args.outfile or _generate_output_filename(args.format, os.getpid())
            collector.export(filename)

        print(f"Replayed {count} samples")


if __name__ == "__main__":
    main()<|MERGE_RESOLUTION|>--- conflicted
+++ resolved
@@ -271,16 +271,7 @@
         process = subprocess.Popen(cmd, **popen_kwargs)
 
         try:
-<<<<<<< HEAD
-            _wait_for_ready_signal(sync_sock, process, _SYNC_TIMEOUT)
-=======
             _wait_for_ready_signal(sync_sock, process, _SYNC_TIMEOUT_SEC)
-
-            # Close stderr pipe if we were capturing it
-            if process.stderr:
-                process.stderr.close()
-
->>>>>>> 1e17ccd0
         except socket.timeout:
             # If we timeout, kill the process and raise an error
             if process.poll() is None:
