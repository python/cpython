"""Command-line interface for the sampling profiler."""

import argparse
import importlib.util
import os
import selectors
import socket
import subprocess
import sys
import time
<<<<<<< HEAD
from contextlib import nullcontext
=======
>>>>>>> 78a50ee1

from .sample import sample, sample_live
from .pstats_collector import PstatsCollector
from .stack_collector import CollapsedStackCollector, FlamegraphCollector
from .heatmap_collector import HeatmapCollector
from .gecko_collector import GeckoCollector
from .constants import (
    PROFILING_MODE_ALL,
    PROFILING_MODE_WALL,
    PROFILING_MODE_CPU,
    PROFILING_MODE_GIL,
    PROFILING_MODE_EXCEPTION,
    SORT_MODE_NSAMPLES,
    SORT_MODE_TOTTIME,
    SORT_MODE_CUMTIME,
    SORT_MODE_SAMPLE_PCT,
    SORT_MODE_CUMUL_PCT,
    SORT_MODE_NSAMPLES_CUMUL,
)

try:
    from .live_collector import LiveStatsCollector
except ImportError:
    LiveStatsCollector = None


class CustomFormatter(
    argparse.ArgumentDefaultsHelpFormatter,
    argparse.RawDescriptionHelpFormatter,
):
    """Custom formatter that combines default values display with raw description formatting."""
    pass


_HELP_DESCRIPTION = """Sample a process's stack frames and generate profiling data.

Examples:
  # Run and profile a script
  `python -m profiling.sampling run script.py arg1 arg2`

  # Attach to a running process
  `python -m profiling.sampling attach 1234`

  # Live interactive mode for a script
  `python -m profiling.sampling run --live script.py`

  # Live interactive mode for a running process
  `python -m profiling.sampling attach --live 1234`

Use `python -m profiling.sampling <command> --help` for command-specific help."""


# Constants for socket synchronization
_SYNC_TIMEOUT = 5.0
_PROCESS_KILL_TIMEOUT = 2.0
_READY_MESSAGE = b"ready"
_RECV_BUFFER_SIZE = 1024

# Format configuration
FORMAT_EXTENSIONS = {
    "pstats": "pstats",
    "collapsed": "txt",
    "flamegraph": "html",
    "gecko": "json",
    "heatmap": "html",
}

COLLECTOR_MAP = {
    "pstats": PstatsCollector,
    "collapsed": CollapsedStackCollector,
    "flamegraph": FlamegraphCollector,
    "gecko": GeckoCollector,
    "heatmap": HeatmapCollector,
}

def _setup_child_monitor(args, parent_pid):
    from ._child_monitor import ChildProcessMonitor

    # Build CLI args for child profilers (excluding --subprocesses to avoid recursion)
    child_cli_args = _build_child_profiler_args(args)

    # Build output pattern
    output_pattern = _build_output_pattern(args)

    return ChildProcessMonitor(
        pid=parent_pid,
        cli_args=child_cli_args,
        output_pattern=output_pattern,
    )


def _get_child_monitor_context(args, pid):
    if getattr(args, 'subprocesses', False):
        return _setup_child_monitor(args, pid)
    return nullcontext()


def _build_child_profiler_args(args):
    child_args = []

    # Sampling options
    child_args.extend(["-i", str(args.interval)])
    child_args.extend(["-d", str(args.duration)])

    if args.all_threads:
        child_args.append("-a")
    if args.realtime_stats:
        child_args.append("--realtime-stats")
    if args.native:
        child_args.append("--native")
    if not args.gc:
        child_args.append("--no-gc")
    if args.opcodes:
        child_args.append("--opcodes")
    if args.async_aware:
        child_args.append("--async-aware")
        async_mode = getattr(args, 'async_mode', 'running')
        if async_mode != "running":
            child_args.extend(["--async-mode", async_mode])

    # Mode options
    mode = getattr(args, 'mode', 'wall')
    if mode != "wall":
        child_args.extend(["--mode", mode])

    # Format options (skip pstats as it's the default)
    if args.format != "pstats":
        child_args.append(f"--{args.format}")

    return child_args


def _build_output_pattern(args):
    """Build output filename pattern for child profilers.

    The pattern uses {pid} as a placeholder which will be replaced with the
    actual child PID using str.replace(), so user filenames with braces are safe.
    """
    if args.outfile:
        # User specified output - add PID to filename
        base, ext = os.path.splitext(args.outfile)
        if ext:
            return f"{base}_{{pid}}{ext}"
        else:
            return f"{args.outfile}_{{pid}}"
    else:
        # Use default pattern based on format (consistent _ separator)
        extension = FORMAT_EXTENSIONS.get(args.format, "txt")
        if args.format == "heatmap":
            return "heatmap_{pid}"
        if args.format == "pstats":
            # pstats defaults to stdout, but for subprocesses we need files
            return "profile_{pid}.pstats"
        return f"{args.format}_{{pid}}.{extension}"


def _parse_mode(mode_string):
    """Convert mode string to mode constant."""
    mode_map = {
        "wall": PROFILING_MODE_WALL,
        "cpu": PROFILING_MODE_CPU,
        "gil": PROFILING_MODE_GIL,
        "exception": PROFILING_MODE_EXCEPTION,
    }
    return mode_map[mode_string]


def _check_process_died(process):
    """Check if process died and raise an error with stderr if available."""
    if process.poll() is None:
        return  # Process still running

    # Process died - try to get stderr for error message
    stderr_msg = ""
    if process.stderr:
        try:
            stderr_msg = process.stderr.read().decode().strip()
        except (OSError, UnicodeDecodeError):
            pass

    if stderr_msg:
        raise RuntimeError(stderr_msg)
    raise RuntimeError(f"Process exited with code {process.returncode}")


def _wait_for_ready_signal(sync_sock, process, timeout):
    """Wait for the ready signal from the subprocess, checking for early death."""
    deadline = time.monotonic() + timeout
    sel = selectors.DefaultSelector()
    sel.register(sync_sock, selectors.EVENT_READ)

    try:
        while True:
            _check_process_died(process)

            remaining = deadline - time.monotonic()
            if remaining <= 0:
                raise socket.timeout("timed out")

            if not sel.select(timeout=min(0.1, remaining)):
                continue

            conn, _ = sync_sock.accept()
            try:
                ready_signal = conn.recv(_RECV_BUFFER_SIZE)
            finally:
                conn.close()

            if ready_signal != _READY_MESSAGE:
                raise RuntimeError(f"Invalid ready signal received: {ready_signal!r}")
            return
    finally:
        sel.close()


def _run_with_sync(original_cmd, suppress_output=False):
    """Run a command with socket-based synchronization and return the process."""
    # Create a TCP socket for synchronization with better socket options
    with socket.socket(socket.AF_INET, socket.SOCK_STREAM) as sync_sock:
        # Set SO_REUSEADDR to avoid "Address already in use" errors
        sync_sock.setsockopt(socket.SOL_SOCKET, socket.SO_REUSEADDR, 1)
        sync_sock.bind(("127.0.0.1", 0))  # Let OS choose a free port
        sync_port = sync_sock.getsockname()[1]
        sync_sock.listen(1)
        sync_sock.settimeout(_SYNC_TIMEOUT)

        # Get current working directory to preserve it
        cwd = os.getcwd()

        # Build command using the sync coordinator
        target_args = original_cmd[1:]  # Remove python executable
        cmd = (
            sys.executable,
            "-m",
            "profiling.sampling._sync_coordinator",
            str(sync_port),
            cwd,
        ) + tuple(target_args)

        # Start the process with coordinator
        # When suppress_output=True (live mode), capture stderr so we can
        # report errors if the process dies before signaling ready.
        # When suppress_output=False (normal mode), let stderr inherit so
        # script errors print to the terminal.
        popen_kwargs = {}
        if suppress_output:
            popen_kwargs["stdin"] = subprocess.DEVNULL
            popen_kwargs["stdout"] = subprocess.DEVNULL
            popen_kwargs["stderr"] = subprocess.PIPE

        process = subprocess.Popen(cmd, **popen_kwargs)

        try:
            _wait_for_ready_signal(sync_sock, process, _SYNC_TIMEOUT)

            # Close stderr pipe if we were capturing it
            if process.stderr:
                process.stderr.close()

        except socket.timeout:
            # If we timeout, kill the process and raise an error
            if process.poll() is None:
                process.terminate()
                try:
                    process.wait(timeout=_PROCESS_KILL_TIMEOUT)
                except subprocess.TimeoutExpired:
                    process.kill()
                    process.wait()
            raise RuntimeError(
                "Process failed to signal readiness within timeout"
            )

        return process


def _add_sampling_options(parser):
    """Add sampling configuration options to a parser."""
    sampling_group = parser.add_argument_group("Sampling configuration")
    sampling_group.add_argument(
        "-i",
        "--interval",
        type=int,
        default=100,
        metavar="MICROSECONDS",
        help="sampling interval",
    )
    sampling_group.add_argument(
        "-d",
        "--duration",
        type=int,
        default=10,
        metavar="SECONDS",
        help="Sampling duration",
    )
    sampling_group.add_argument(
        "-a",
        "--all-threads",
        action="store_true",
        help="Sample all threads in the process instead of just the main thread",
    )
    sampling_group.add_argument(
        "--realtime-stats",
        action="store_true",
        help="Print real-time sampling statistics (Hz, mean, min, max) during profiling",
    )
    sampling_group.add_argument(
        "--native",
        action="store_true",
        help='Include artificial "<native>" frames to denote calls to non-Python code',
    )
    sampling_group.add_argument(
        "--no-gc",
        action="store_false",
        dest="gc",
        help='Don\'t include artificial "<GC>" frames to denote active garbage collection',
    )
    sampling_group.add_argument(
        "--opcodes",
        action="store_true",
        help="Gather bytecode opcode information for instruction-level profiling "
        "(shows which bytecode instructions are executing, including specializations).",
    )
    sampling_group.add_argument(
        "--async-aware",
        action="store_true",
        help="Enable async-aware profiling (uses task-based stack reconstruction)",
    )
    sampling_group.add_argument(
        "--subprocesses",
        action="store_true",
        help="Also profile subprocesses. Each subprocess gets its own profiler and output file.",
    )


def _add_mode_options(parser):
    """Add mode options to a parser."""
    mode_group = parser.add_argument_group("Mode options")
    mode_group.add_argument(
        "--mode",
        choices=["wall", "cpu", "gil", "exception"],
        default="wall",
        help="Sampling mode: wall (all samples), cpu (only samples when thread is on CPU), "
        "gil (only samples when thread holds the GIL), "
        "exception (only samples when thread has an active exception). "
        "Incompatible with --async-aware",
    )
    mode_group.add_argument(
        "--async-mode",
        choices=["running", "all"],
        default="running",
        help='Async profiling mode: "running" (only running task) '
        'or "all" (all tasks including waiting). Requires --async-aware',
    )


def _add_format_options(parser):
    """Add output format options to a parser."""
    output_group = parser.add_argument_group("Output options")
    format_group = output_group.add_mutually_exclusive_group()
    format_group.add_argument(
        "--pstats",
        action="store_const",
        const="pstats",
        dest="format",
        help="Generate pstats output (default)",
    )
    format_group.add_argument(
        "--collapsed",
        action="store_const",
        const="collapsed",
        dest="format",
        help="Generate collapsed stack traces for flamegraphs",
    )
    format_group.add_argument(
        "--flamegraph",
        action="store_const",
        const="flamegraph",
        dest="format",
        help="Generate interactive HTML flamegraph visualization",
    )
    format_group.add_argument(
        "--gecko",
        action="store_const",
        const="gecko",
        dest="format",
        help="Generate Gecko format for Firefox Profiler",
    )
    format_group.add_argument(
        "--heatmap",
        action="store_const",
        const="heatmap",
        dest="format",
        help="Generate interactive HTML heatmap visualization with line-level sample counts",
    )
    parser.set_defaults(format="pstats")

    output_group.add_argument(
        "-o",
        "--output",
        dest="outfile",
        help="Output path (default: stdout for pstats, auto-generated for others). "
        "For heatmap: directory name (default: heatmap_PID)",
    )


def _add_pstats_options(parser):
    """Add pstats-specific display options to a parser."""
    pstats_group = parser.add_argument_group("pstats format options")
    pstats_group.add_argument(
        "--sort",
        choices=[
            "nsamples",
            "tottime",
            "cumtime",
            "sample-pct",
            "cumul-pct",
            "nsamples-cumul",
            "name",
        ],
        default=None,
        help="Sort order for pstats output (default: nsamples)",
    )
    pstats_group.add_argument(
        "-l",
        "--limit",
        type=int,
        default=None,
        help="Limit the number of rows in the output (default: 15)",
    )
    pstats_group.add_argument(
        "--no-summary",
        action="store_true",
        help="Disable the summary section in the pstats output",
    )


def _sort_to_mode(sort_choice):
    """Convert sort choice string to SORT_MODE constant."""
    sort_map = {
        "nsamples": SORT_MODE_NSAMPLES,
        "tottime": SORT_MODE_TOTTIME,
        "cumtime": SORT_MODE_CUMTIME,
        "sample-pct": SORT_MODE_SAMPLE_PCT,
        "cumul-pct": SORT_MODE_CUMUL_PCT,
        "nsamples-cumul": SORT_MODE_NSAMPLES_CUMUL,
        "name": -1,
    }
    return sort_map.get(sort_choice, SORT_MODE_NSAMPLES)


def _create_collector(format_type, interval, skip_idle, opcodes=False):
    """Create the appropriate collector based on format type.

    Args:
        format_type: The output format ('pstats', 'collapsed', 'flamegraph', 'gecko', 'heatmap')
        interval: Sampling interval in microseconds
        skip_idle: Whether to skip idle samples
        opcodes: Whether to collect opcode information (only used by gecko format
                 for creating interval markers in Firefox Profiler)

    Returns:
        A collector instance of the appropriate type
    """
    collector_class = COLLECTOR_MAP.get(format_type)
    if collector_class is None:
        raise ValueError(f"Unknown format: {format_type}")

    # Gecko format never skips idle (it needs both GIL and CPU data)
    # and is the only format that uses opcodes for interval markers
    if format_type == "gecko":
        skip_idle = False
        return collector_class(interval, skip_idle=skip_idle, opcodes=opcodes)

    return collector_class(interval, skip_idle=skip_idle)


def _generate_output_filename(format_type, pid):
    """Generate output filename based on format and PID.

    Args:
        format_type: The output format
        pid: Process ID

    Returns:
        Generated filename
    """
    extension = FORMAT_EXTENSIONS.get(format_type, "txt")
    # For heatmap, use cleaner directory name without extension
    if format_type == "heatmap":
        return f"heatmap_{pid}"
    return f"{format_type}.{pid}.{extension}"


def _handle_output(collector, args, pid, mode):
    """Handle output for the collector based on format and arguments.

    Args:
        collector: The collector instance with profiling data
        args: Parsed command-line arguments
        pid: Process ID (for generating filenames)
        mode: Profiling mode used
    """
    if args.format == "pstats":
        if args.outfile:
            collector.export(args.outfile)
        else:
            # Print to stdout with defaults applied
            sort_choice = args.sort if args.sort is not None else "nsamples"
            limit = args.limit if args.limit is not None else 15
            sort_mode = _sort_to_mode(sort_choice)
            collector.print_stats(
                sort_mode, limit, not args.no_summary, mode
            )
    else:
        # Export to file
        filename = args.outfile or _generate_output_filename(args.format, pid)
        collector.export(filename)


def _validate_args(args, parser):
    """Validate format-specific options and live mode requirements.

    Args:
        args: Parsed command-line arguments
        parser: ArgumentParser instance for error reporting
    """
    # Check if live mode is available
    if hasattr(args, 'live') and args.live and LiveStatsCollector is None:
        parser.error(
            "Live mode requires the curses module, which is not available."
        )

    # --subprocesses is incompatible with --live
    if hasattr(args, 'subprocesses') and args.subprocesses:
        if hasattr(args, 'live') and args.live:
            parser.error("--subprocesses is incompatible with --live mode.")

    # Async-aware mode is incompatible with --native, --no-gc, --mode, and --all-threads
    if args.async_aware:
        issues = []
        if args.native:
            issues.append("--native")
        if not args.gc:
            issues.append("--no-gc")
        if hasattr(args, 'mode') and args.mode != "wall":
            issues.append(f"--mode={args.mode}")
        if hasattr(args, 'all_threads') and args.all_threads:
            issues.append("--all-threads")
        if issues:
            parser.error(
                f"Options {', '.join(issues)} are incompatible with --async-aware. "
                "Async-aware profiling uses task-based stack reconstruction."
            )

    # --async-mode requires --async-aware
    if hasattr(args, 'async_mode') and args.async_mode != "running" and not args.async_aware:
        parser.error("--async-mode requires --async-aware to be enabled.")

    # Live mode is incompatible with format options
    if hasattr(args, 'live') and args.live:
        if args.format != "pstats":
            format_flag = f"--{args.format}"
            parser.error(
                f"--live is incompatible with {format_flag}. Live mode uses a TUI interface."
            )

        # Live mode is also incompatible with pstats-specific options
        issues = []
        if args.sort is not None:
            issues.append("--sort")
        if args.limit is not None:
            issues.append("--limit")
        if args.no_summary:
            issues.append("--no-summary")

        if issues:
            parser.error(
                f"Options {', '.join(issues)} are incompatible with --live. "
                "Live mode uses a TUI interface with its own controls."
            )
        return

    # Validate gecko mode doesn't use non-wall mode
    if args.format == "gecko" and args.mode != "wall":
        parser.error(
            "--mode option is incompatible with --gecko. "
            "Gecko format automatically includes both GIL-holding and CPU status analysis."
        )

    # Validate --opcodes is only used with compatible formats
    opcodes_compatible_formats = ("live", "gecko", "flamegraph", "heatmap")
    if args.opcodes and args.format not in opcodes_compatible_formats:
        parser.error(
            f"--opcodes is only compatible with {', '.join('--' + f for f in opcodes_compatible_formats)}."
        )

    # Validate pstats-specific options are only used with pstats format
    if args.format != "pstats":
        issues = []
        if args.sort is not None:
            issues.append("--sort")
        if args.limit is not None:
            issues.append("--limit")
        if args.no_summary:
            issues.append("--no-summary")

        if issues:
            format_flag = f"--{args.format}"
            parser.error(
                f"Options {', '.join(issues)} are only valid with --pstats, not {format_flag}"
            )


def main():
    """Main entry point for the CLI."""
    # Create the main parser
    parser = argparse.ArgumentParser(
        description=_HELP_DESCRIPTION,
        formatter_class=CustomFormatter,
    )

    # Create subparsers for commands
    subparsers = parser.add_subparsers(
        dest="command", required=True, help="Command to run"
    )

    # === RUN COMMAND ===
    run_parser = subparsers.add_parser(
        "run",
        help="Run and profile a script or module",
        formatter_class=CustomFormatter,
        description="""Run and profile a Python script or module

Examples:
  # Run and profile a module
  `python -m profiling.sampling run -m mymodule arg1 arg2`

  # Generate flamegraph from a script
  `python -m profiling.sampling run --flamegraph -o output.html script.py`

  # Profile with custom interval and duration
  `python -m profiling.sampling run -i 50 -d 30 script.py`

  # Save collapsed stacks to file
  `python -m profiling.sampling run --collapsed -o stacks.txt script.py`

  # Live interactive mode for a script
  `python -m profiling.sampling run --live script.py`""",
    )
    run_parser.add_argument(
        "-m",
        "--module",
        action="store_true",
        help="Run target as a module (like python -m)",
    )
    run_parser.add_argument(
        "target",
        help="Script file or module name to profile",
    )
    run_parser.add_argument(
        "args",
        nargs=argparse.REMAINDER,
        help="Arguments to pass to the script or module",
    )
    run_parser.add_argument(
        "--live",
        action="store_true",
        help="Interactive TUI profiler (top-like interface, press 'q' to quit, 's' to cycle sort)",
    )
    _add_sampling_options(run_parser)
    _add_mode_options(run_parser)
    _add_format_options(run_parser)
    _add_pstats_options(run_parser)

    # === ATTACH COMMAND ===
    attach_parser = subparsers.add_parser(
        "attach",
        help="Attach to and profile a running process",
        formatter_class=CustomFormatter,
        description="""Attach to a running process and profile it

Examples:
  # Profile all threads, sort by total time
  `python -m profiling.sampling attach -a --sort tottime 1234`

  # Live interactive mode for a running process
  `python -m profiling.sampling attach --live 1234`""",
    )
    attach_parser.add_argument(
        "pid",
        type=int,
        help="Process ID to attach to",
    )
    attach_parser.add_argument(
        "--live",
        action="store_true",
        help="Interactive TUI profiler (top-like interface, press 'q' to quit, 's' to cycle sort)",
    )
    _add_sampling_options(attach_parser)
    _add_mode_options(attach_parser)
    _add_format_options(attach_parser)
    _add_pstats_options(attach_parser)

    # Parse arguments
    args = parser.parse_args()

    # Validate arguments
    _validate_args(args, parser)

    # Command dispatch table
    command_handlers = {
        "run": _handle_run,
        "attach": _handle_attach,
    }

    # Execute the appropriate command
    handler = command_handlers.get(args.command)
    if handler:
        handler(args)
    else:
        parser.error(f"Unknown command: {args.command}")


def _handle_attach(args):
    """Handle the 'attach' command."""
    # Check if live mode is requested
    if args.live:
        _handle_live_attach(args, args.pid)
        return

    # Use PROFILING_MODE_ALL for gecko format
    mode = (
        PROFILING_MODE_ALL
        if args.format == "gecko"
        else _parse_mode(args.mode)
    )

    # Determine skip_idle based on mode
    skip_idle = (
        mode != PROFILING_MODE_WALL if mode != PROFILING_MODE_ALL else False
    )

    # Create the appropriate collector
    collector = _create_collector(args.format, args.interval, skip_idle, args.opcodes)

    with _get_child_monitor_context(args, args.pid):
        collector = sample(
            args.pid,
            collector,
            duration_sec=args.duration,
            all_threads=args.all_threads,
            realtime_stats=args.realtime_stats,
            mode=mode,
            async_aware=args.async_mode if args.async_aware else None,
            native=args.native,
            gc=args.gc,
            opcodes=args.opcodes,
        )
        _handle_output(collector, args, args.pid, mode)


def _handle_run(args):
    """Handle the 'run' command."""
    # Validate target exists before launching subprocess
    if args.module:
        # Temporarily add cwd to sys.path so we can find modules in the
        # current directory, matching the coordinator's behavior
        cwd = os.getcwd()
        added_cwd = False
        if cwd not in sys.path:
            sys.path.insert(0, cwd)
            added_cwd = True
        try:
            if importlib.util.find_spec(args.target) is None:
                sys.exit(f"Error: Module not found: {args.target}")
        finally:
            if added_cwd:
                sys.path.remove(cwd)
    else:
        if not os.path.exists(args.target):
            sys.exit(f"Error: Script not found: {args.target}")

    # Check if live mode is requested
    if args.live:
        _handle_live_run(args)
        return

    # Build the command to run
    if args.module:
        cmd = (sys.executable, "-m", args.target, *args.args)
    else:
        cmd = (sys.executable, args.target, *args.args)

    # Run with synchronization
    try:
        process = _run_with_sync(cmd, suppress_output=False)
    except RuntimeError as e:
        sys.exit(f"Error: {e}")

    # Use PROFILING_MODE_ALL for gecko format
    mode = (
        PROFILING_MODE_ALL
        if args.format == "gecko"
        else _parse_mode(args.mode)
    )

    # Determine skip_idle based on mode
    skip_idle = (
        mode != PROFILING_MODE_WALL if mode != PROFILING_MODE_ALL else False
    )

    # Create the appropriate collector
    collector = _create_collector(args.format, args.interval, skip_idle, args.opcodes)

    with _get_child_monitor_context(args, process.pid):
        try:
            collector = sample(
                process.pid,
                collector,
                duration_sec=args.duration,
                all_threads=args.all_threads,
                realtime_stats=args.realtime_stats,
                mode=mode,
                async_aware=args.async_mode if args.async_aware else None,
                native=args.native,
                gc=args.gc,
                opcodes=args.opcodes,
            )
            _handle_output(collector, args, process.pid, mode)
        finally:
            # Terminate the main subprocess - child profilers finish when their
            # target processes exit
            if process.poll() is None:
                process.terminate()
                try:
                    process.wait(timeout=_PROCESS_KILL_TIMEOUT)
                except subprocess.TimeoutExpired:
                    process.kill()
                    process.wait()


def _handle_live_attach(args, pid):
    """Handle live mode for an existing process."""
    mode = _parse_mode(args.mode)

    # Determine skip_idle based on mode
    skip_idle = mode != PROFILING_MODE_WALL

    # Create live collector with default settings
    collector = LiveStatsCollector(
        args.interval,
        skip_idle=skip_idle,
        sort_by="tottime",  # Default initial sort
        limit=20,  # Default limit
        pid=pid,
        mode=mode,
        opcodes=args.opcodes,
        async_aware=args.async_mode if args.async_aware else None,
    )

    # Sample in live mode
    sample_live(
        pid,
        collector,
        duration_sec=args.duration,
        all_threads=args.all_threads,
        realtime_stats=args.realtime_stats,
        mode=mode,
        async_aware=args.async_mode if args.async_aware else None,
        native=args.native,
        gc=args.gc,
        opcodes=args.opcodes,
    )


def _handle_live_run(args):
    """Handle live mode for running a script/module."""
    # Build the command to run
    if args.module:
        cmd = (sys.executable, "-m", args.target, *args.args)
    else:
        cmd = (sys.executable, args.target, *args.args)

    # Run with synchronization, suppressing output for live mode
    try:
        process = _run_with_sync(cmd, suppress_output=True)
    except RuntimeError as e:
        sys.exit(f"Error: {e}")

    mode = _parse_mode(args.mode)

    # Determine skip_idle based on mode
    skip_idle = mode != PROFILING_MODE_WALL

    # Create live collector with default settings
    collector = LiveStatsCollector(
        args.interval,
        skip_idle=skip_idle,
        sort_by="tottime",  # Default initial sort
        limit=20,  # Default limit
        pid=process.pid,
        mode=mode,
        opcodes=args.opcodes,
        async_aware=args.async_mode if args.async_aware else None,
    )

    # Profile the subprocess in live mode
    try:
        sample_live(
            process.pid,
            collector,
            duration_sec=args.duration,
            all_threads=args.all_threads,
            realtime_stats=args.realtime_stats,
            mode=mode,
            async_aware=args.async_mode if args.async_aware else None,
            native=args.native,
            gc=args.gc,
            opcodes=args.opcodes,
        )
    finally:
        # Clean up the subprocess
        if process.poll() is None:
            process.terminate()
            try:
                process.wait(timeout=_PROCESS_KILL_TIMEOUT)
            except subprocess.TimeoutExpired:
                process.kill()
                process.wait()


if __name__ == "__main__":
    main()<|MERGE_RESOLUTION|>--- conflicted
+++ resolved
@@ -8,10 +8,7 @@
 import subprocess
 import sys
 import time
-<<<<<<< HEAD
 from contextlib import nullcontext
-=======
->>>>>>> 78a50ee1
 
 from .sample import sample, sample_live
 from .pstats_collector import PstatsCollector
