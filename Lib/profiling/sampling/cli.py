--- conflicted
+++ resolved
@@ -588,7 +588,10 @@
         args: Parsed command-line arguments
         parser: ArgumentParser instance for error reporting
     """
-<<<<<<< HEAD
+    # Replay command has no special validation needed
+    if getattr(args, 'command', None) == "replay":
+        return
+
     # Warn about blocking mode with aggressive sampling intervals
     if args.blocking and args.interval < 100:
         print(
@@ -597,11 +600,6 @@
             "Consider using --interval 1000 or higher to reduce overhead.",
             file=sys.stderr
         )
-=======
-    # Replay command has no special validation needed
-    if getattr(args, 'command', None) == "replay":
-        return
->>>>>>> 9e513012
 
     # Check if live mode is available
     if hasattr(args, 'live') and args.live and LiveStatsCollector is None:
