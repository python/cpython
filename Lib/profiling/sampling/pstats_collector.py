import collections
import marshal

from _colorize import ANSIColors
from .collector import Collector, extract_lineno


class PstatsCollector(Collector):
    def __init__(self, sample_interval_usec, *, skip_idle=False):
        self.result = collections.defaultdict(
            lambda: dict(total_rec_calls=0, direct_calls=0, cumulative_calls=0)
        )
        self.stats = {}
        self.sample_interval_usec = sample_interval_usec
        self.callers = collections.defaultdict(
            lambda: collections.defaultdict(int)
        )
        self.skip_idle = skip_idle
        self._seen_locations = set()

    def _process_frames(self, frames):
        """Process a single thread's frame stack."""
        if not frames:
            return

        self._seen_locations.clear()

        # Process each frame in the stack to track cumulative calls
        # frame.location is int, tuple (lineno, end_lineno, col_offset, end_col_offset), or None
        for frame in frames:
<<<<<<< HEAD
            location = (frame.filename, frame.lineno, frame.funcname)
            if location not in self._seen_locations:
                self._seen_locations.add(location)
                self.result[location]["cumulative_calls"] += 1
=======
            lineno = extract_lineno(frame.location)
            loc = (frame.filename, lineno, frame.funcname)
            self.result[loc]["cumulative_calls"] += 1
>>>>>>> 6a0135a3

        # The top frame gets counted as an inline call (directly executing)
        top_lineno = extract_lineno(frames[0].location)
        top_location = (frames[0].filename, top_lineno, frames[0].funcname)
        self.result[top_location]["direct_calls"] += 1

        # Track caller-callee relationships for call graph
        for i in range(1, len(frames)):
            callee_frame = frames[i - 1]
            caller_frame = frames[i]

            callee_lineno = extract_lineno(callee_frame.location)
            caller_lineno = extract_lineno(caller_frame.location)
            callee = (callee_frame.filename, callee_lineno, callee_frame.funcname)
            caller = (caller_frame.filename, caller_lineno, caller_frame.funcname)

            self.callers[callee][caller] += 1

    def collect(self, stack_frames):
        if stack_frames and hasattr(stack_frames[0], "awaited_by"):
            # Async frame processing
            for frames, thread_id, task_id in self._iter_async_frames(stack_frames):
                self._process_frames(frames)
        else:
            # Regular frame processing
            for frames, thread_id in self._iter_all_frames(stack_frames, skip_idle=self.skip_idle):
                self._process_frames(frames)

    def export(self, filename):
        self.create_stats()
        self._dump_stats(filename)

    def _dump_stats(self, file):
        stats_with_marker = dict(self.stats)
        stats_with_marker[("__sampled__",)] = True
        with open(file, "wb") as f:
            marshal.dump(stats_with_marker, f)

    # Needed for compatibility with pstats.Stats
    def create_stats(self):
        sample_interval_sec = self.sample_interval_usec / 1_000_000
        callers = {}
        for fname, call_counts in self.result.items():
            total = call_counts["direct_calls"] * sample_interval_sec
            cumulative_calls = call_counts["cumulative_calls"]
            cumulative = cumulative_calls * sample_interval_sec
            callers = dict(self.callers.get(fname, {}))
            self.stats[fname] = (
                call_counts["direct_calls"],  # cc = direct calls for sample percentage
                cumulative_calls,  # nc = cumulative calls for cumulative percentage
                total,
                cumulative,
                callers,
            )

    def print_stats(self, sort=-1, limit=None, show_summary=True, mode=None):
        """Print formatted statistics to stdout."""
        import pstats
        from .constants import PROFILING_MODE_CPU

        # Create stats object
        stats = pstats.SampledStats(self).strip_dirs()
        if not stats.stats:
            print("No samples were collected.")
            if mode == PROFILING_MODE_CPU:
                print("This can happen in CPU mode when all threads are idle.")
            return

        # Get the stats data
        stats_list = []
        for func, (
            direct_calls,
            cumulative_calls,
            total_time,
            cumulative_time,
            callers,
        ) in stats.stats.items():
            stats_list.append(
                (
                    func,
                    direct_calls,
                    cumulative_calls,
                    total_time,
                    cumulative_time,
                    callers,
                )
            )

        # Calculate total samples for percentage calculations (using direct_calls)
        total_samples = sum(
            direct_calls for _, direct_calls, _, _, _, _ in stats_list
        )

        # Sort based on the requested field
        sort_field = sort
        if sort_field == -1:  # stdname
            stats_list.sort(key=lambda x: str(x[0]))
        elif sort_field == 0:  # nsamples (direct samples)
            stats_list.sort(key=lambda x: x[1], reverse=True)  # direct_calls
        elif sort_field == 1:  # tottime
            stats_list.sort(key=lambda x: x[3], reverse=True)  # total_time
        elif sort_field == 2:  # cumtime
            stats_list.sort(key=lambda x: x[4], reverse=True)  # cumulative_time
        elif sort_field == 3:  # sample%
            stats_list.sort(
                key=lambda x: (x[1] / total_samples * 100)
                if total_samples > 0
                else 0,
                reverse=True,  # direct_calls percentage
            )
        elif sort_field == 4:  # cumul%
            stats_list.sort(
                key=lambda x: (x[2] / total_samples * 100)
                if total_samples > 0
                else 0,
                reverse=True,  # cumulative_calls percentage
            )
        elif sort_field == 5:  # nsamples (cumulative samples)
            stats_list.sort(key=lambda x: x[2], reverse=True)  # cumulative_calls

        # Apply limit if specified
        if limit is not None:
            stats_list = stats_list[:limit]

        # Determine the best unit for time columns based on maximum values
        max_total_time = max(
            (total_time for _, _, _, total_time, _, _ in stats_list), default=0
        )
        max_cumulative_time = max(
            (cumulative_time for _, _, _, _, cumulative_time, _ in stats_list),
            default=0,
        )

        total_time_unit, total_time_scale = self._determine_best_unit(max_total_time)
        cumulative_time_unit, cumulative_time_scale = self._determine_best_unit(
            max_cumulative_time
        )

        # Define column widths for consistent alignment
        col_widths = {
            "nsamples": 15,  # "nsamples" column (inline/cumulative format)
            "sample_pct": 8,  # "sample%" column
            "tottime": max(12, len(f"tottime ({total_time_unit})")),
            "cum_pct": 8,  # "cumul%" column
            "cumtime": max(12, len(f"cumtime ({cumulative_time_unit})")),
        }

        # Print header with colors and proper alignment
        print(f"{ANSIColors.BOLD_BLUE}Profile Stats:{ANSIColors.RESET}")

        header_nsamples = f"{ANSIColors.BOLD_BLUE}{'nsamples':>{col_widths['nsamples']}}{ANSIColors.RESET}"
        header_sample_pct = f"{ANSIColors.BOLD_BLUE}{'sample%':>{col_widths['sample_pct']}}{ANSIColors.RESET}"
        header_tottime = f"{ANSIColors.BOLD_BLUE}{f'tottime ({total_time_unit})':>{col_widths['tottime']}}{ANSIColors.RESET}"
        header_cum_pct = f"{ANSIColors.BOLD_BLUE}{'cumul%':>{col_widths['cum_pct']}}{ANSIColors.RESET}"
        header_cumtime = f"{ANSIColors.BOLD_BLUE}{f'cumtime ({cumulative_time_unit})':>{col_widths['cumtime']}}{ANSIColors.RESET}"
        header_filename = (
            f"{ANSIColors.BOLD_BLUE}filename:lineno(function){ANSIColors.RESET}"
        )

        print(
            f"{header_nsamples}  {header_sample_pct}  {header_tottime}  {header_cum_pct}  {header_cumtime}  {header_filename}"
        )

        # Print each line with proper alignment
        for (
            func,
            direct_calls,
            cumulative_calls,
            total_time,
            cumulative_time,
            callers,
        ) in stats_list:
            # Calculate percentages
            sample_pct = (
                (direct_calls / total_samples * 100) if total_samples > 0 else 0
            )
            cum_pct = (
                (cumulative_calls / total_samples * 100)
                if total_samples > 0
                else 0
            )

            # Format values with proper alignment - always use A/B format
            nsamples_str = f"{direct_calls}/{cumulative_calls}"
            nsamples_str = f"{nsamples_str:>{col_widths['nsamples']}}"
            sample_pct_str = f"{sample_pct:{col_widths['sample_pct']}.1f}"
            tottime = f"{total_time * total_time_scale:{col_widths['tottime']}.3f}"
            cum_pct_str = f"{cum_pct:{col_widths['cum_pct']}.1f}"
            cumtime = f"{cumulative_time * cumulative_time_scale:{col_widths['cumtime']}.3f}"

            # Format the function name with colors
            func_name = (
                f"{ANSIColors.GREEN}{func[0]}{ANSIColors.RESET}:"
                f"{ANSIColors.YELLOW}{func[1]}{ANSIColors.RESET}("
                f"{ANSIColors.CYAN}{func[2]}{ANSIColors.RESET})"
            )

            # Print the formatted line with consistent spacing
            print(
                f"{nsamples_str}  {sample_pct_str}  {tottime}  {cum_pct_str}  {cumtime}  {func_name}"
            )

        # Print legend
        print(f"\n{ANSIColors.BOLD_BLUE}Legend:{ANSIColors.RESET}")
        print(
            f"  {ANSIColors.YELLOW}nsamples{ANSIColors.RESET}: Direct/Cumulative samples (direct executing / on call stack)"
        )
        print(
            f"  {ANSIColors.YELLOW}sample%{ANSIColors.RESET}: Percentage of total samples this function was directly executing"
        )
        print(
            f"  {ANSIColors.YELLOW}tottime{ANSIColors.RESET}: Estimated total time spent directly in this function"
        )
        print(
            f"  {ANSIColors.YELLOW}cumul%{ANSIColors.RESET}: Percentage of total samples when this function was on the call stack"
        )
        print(
            f"  {ANSIColors.YELLOW}cumtime{ANSIColors.RESET}: Estimated cumulative time (including time in called functions)"
        )
        print(
            f"  {ANSIColors.YELLOW}filename:lineno(function){ANSIColors.RESET}: Function location and name"
        )

        # Print summary of interesting functions if enabled
        if show_summary and stats_list:
            self._print_summary(stats_list, total_samples)

    @staticmethod
    def _determine_best_unit(max_value):
        """Determine the best unit (s, ms, μs) and scale factor for a maximum value."""
        if max_value >= 1.0:
            return "s", 1.0
        elif max_value >= 0.001:
            return "ms", 1000.0
        else:
            return "μs", 1000000.0

    def _print_summary(self, stats_list, total_samples):
        """Print summary of interesting functions."""
        print(
            f"\n{ANSIColors.BOLD_BLUE}Summary of Interesting Functions:{ANSIColors.RESET}"
        )

        # Aggregate stats by fully qualified function name (ignoring line numbers)
        func_aggregated = {}
        for (
            func,
            direct_calls,
            cumulative_calls,
            total_time,
            cumulative_time,
            callers,
        ) in stats_list:
            # Use filename:function_name as the key to get fully qualified name
            qualified_name = f"{func[0]}:{func[2]}"
            if qualified_name not in func_aggregated:
                func_aggregated[qualified_name] = [
                    0,
                    0,
                    0,
                    0,
                ]  # direct_calls, cumulative_calls, total_time, cumulative_time
            func_aggregated[qualified_name][0] += direct_calls
            func_aggregated[qualified_name][1] += cumulative_calls
            func_aggregated[qualified_name][2] += total_time
            func_aggregated[qualified_name][3] += cumulative_time

        # Convert aggregated data back to list format for processing
        aggregated_stats = []
        for qualified_name, (
            prim_calls,
            total_calls,
            total_time,
            cumulative_time,
        ) in func_aggregated.items():
            # Parse the qualified name back to filename and function name
            if ":" in qualified_name:
                filename, func_name = qualified_name.rsplit(":", 1)
            else:
                filename, func_name = "", qualified_name
            # Create a dummy func tuple with filename and function name for display
            dummy_func = (filename, "", func_name)
            aggregated_stats.append(
                (
                    dummy_func,
                    prim_calls,
                    total_calls,
                    total_time,
                    cumulative_time,
                    {},
                )
            )

        # Determine best units for summary metrics
        max_total_time = max(
            (total_time for _, _, _, total_time, _, _ in aggregated_stats),
            default=0,
        )
        max_cumulative_time = max(
            (
                cumulative_time
                for _, _, _, _, cumulative_time, _ in aggregated_stats
            ),
            default=0,
        )

        total_unit, total_scale = self._determine_best_unit(max_total_time)
        cumulative_unit, cumulative_scale = self._determine_best_unit(
            max_cumulative_time
        )

        def _format_func_name(func):
            """Format function name with colors."""
            return (
                f"{ANSIColors.GREEN}{func[0]}{ANSIColors.RESET}:"
                f"{ANSIColors.YELLOW}{func[1]}{ANSIColors.RESET}("
                f"{ANSIColors.CYAN}{func[2]}{ANSIColors.RESET})"
            )

        def _print_top_functions(stats_list, title, key_func, format_line, n=3):
            """Print top N functions sorted by key_func with formatted output."""
            print(f"\n{ANSIColors.BOLD_BLUE}{title}:{ANSIColors.RESET}")
            sorted_stats = sorted(stats_list, key=key_func, reverse=True)
            for stat in sorted_stats[:n]:
                if line := format_line(stat):
                    print(f"  {line}")

        # Functions with highest direct/cumulative ratio (hot spots)
        def format_hotspots(stat):
            func, direct_calls, cumulative_calls, total_time, _, _ = stat
            if direct_calls > 0 and cumulative_calls > 0:
                ratio = direct_calls / cumulative_calls
                direct_pct = (
                    (direct_calls / total_samples * 100)
                    if total_samples > 0
                    else 0
                )
                return (
                    f"{ratio:.3f} direct/cumulative ratio, "
                    f"{direct_pct:.1f}% direct samples: {_format_func_name(func)}"
                )
            return None

        _print_top_functions(
            aggregated_stats,
            "Functions with Highest Direct/Cumulative Ratio (Hot Spots)",
            key_func=lambda x: (x[1] / x[2]) if x[2] > 0 else 0,
            format_line=format_hotspots,
        )

        # Functions with highest call frequency (cumulative/direct difference)
        def format_call_frequency(stat):
            func, direct_calls, cumulative_calls, total_time, _, _ = stat
            if cumulative_calls > direct_calls:
                call_frequency = cumulative_calls - direct_calls
                cum_pct = (
                    (cumulative_calls / total_samples * 100)
                    if total_samples > 0
                    else 0
                )
                return (
                    f"{call_frequency:d} indirect calls, "
                    f"{cum_pct:.1f}% total stack presence: {_format_func_name(func)}"
                )
            return None

        _print_top_functions(
            aggregated_stats,
            "Functions with Highest Call Frequency (Indirect Calls)",
            key_func=lambda x: x[2] - x[1],  # Sort by (cumulative - direct)
            format_line=format_call_frequency,
        )

        # Functions with highest cumulative-to-direct multiplier (call magnification)
        def format_call_magnification(stat):
            func, direct_calls, cumulative_calls, total_time, _, _ = stat
            if direct_calls > 0 and cumulative_calls > direct_calls:
                multiplier = cumulative_calls / direct_calls
                indirect_calls = cumulative_calls - direct_calls
                return (
                    f"{multiplier:.1f}x call magnification, "
                    f"{indirect_calls:d} indirect calls from {direct_calls:d} direct: {_format_func_name(func)}"
                )
            return None

        _print_top_functions(
            aggregated_stats,
            "Functions with Highest Call Magnification (Cumulative/Direct)",
            key_func=lambda x: (x[2] / x[1])
            if x[1] > 0
            else 0,  # Sort by cumulative/direct ratio
            format_line=format_call_magnification,
        )<|MERGE_RESOLUTION|>--- conflicted
+++ resolved
@@ -28,16 +28,11 @@
         # Process each frame in the stack to track cumulative calls
         # frame.location is int, tuple (lineno, end_lineno, col_offset, end_col_offset), or None
         for frame in frames:
-<<<<<<< HEAD
-            location = (frame.filename, frame.lineno, frame.funcname)
+            lineno = extract_lineno(frame.location)
+            location = (frame.filename, lineno, frame.funcname)
             if location not in self._seen_locations:
                 self._seen_locations.add(location)
                 self.result[location]["cumulative_calls"] += 1
-=======
-            lineno = extract_lineno(frame.location)
-            loc = (frame.filename, lineno, frame.funcname)
-            self.result[loc]["cumulative_calls"] += 1
->>>>>>> 6a0135a3
 
         # The top frame gets counted as an inline call (directly executing)
         top_lineno = extract_lineno(frames[0].location)
