--- conflicted
+++ resolved
@@ -1,5 +1,3 @@
-"""Stack trace collectors for Python profiling with optimized sampling analysis."""
-
 import base64
 import collections
 import functools
@@ -7,7 +5,6 @@
 import json
 import linecache
 import os
-from pathlib import Path
 
 from .collector import Collector
 from .string_table import StringTable
@@ -19,70 +16,25 @@
         self.skip_idle = skip_idle
 
     def collect(self, stack_frames, skip_idle=False):
-        """Collect and process stack frames from profiling data.
-
-        Args:
-            stack_frames: Stack frame data from profiler
-            skip_idle: Override instance setting for skipping idle frames
-        """
-        effective_skip_idle = skip_idle if skip_idle is not None else self.skip_idle
-
-        for frames, thread_id in self._iter_all_frames(stack_frames, skip_idle=effective_skip_idle):
+        for frames, thread_id in self._iter_all_frames(stack_frames, skip_idle=skip_idle):
             if not frames:
                 continue
-
-            try:
-                self.process_frames(frames, thread_id)
-            except Exception:
-                # Silently continue processing other frames if one fails
-                pass
+            self.process_frames(frames, thread_id)
 
     def process_frames(self, frames, thread_id):
-        """Process a single set of stack frames.
-
-        This method should be implemented by subclasses to perform
-        the actual analysis of the stack frames.
-
-        Args:
-            frames: List of frame tuples (filename, lineno, funcname)
-            thread_id: ID of the thread these frames came from
-        """
-        raise NotImplementedError("Subclasses must implement process_frames")
+        pass
 
 
 class CollapsedStackCollector(StackTraceCollector):
-    """Collector that generates collapsed stack traces for flame graph generation.
-
-    This collector aggregates stack traces by counting identical call stacks,
-    producing output suitable for tools like FlameGraph.
-    """
-
     def __init__(self, *args, **kwargs):
-        """Initialize with a counter for stack traces."""
         super().__init__(*args, **kwargs)
         self.stack_counter = collections.Counter()
 
     def process_frames(self, frames, thread_id):
-        """Process frames by building a collapsed stack representation.
-
-        Args:
-            frames: List of frame tuples (filename, lineno, funcname)
-            thread_id: Thread ID for this stack trace
-        """
-        # Reverse frames to get root->leaf order for collapsed stacks
         call_tree = tuple(reversed(frames))
         self.stack_counter[(call_tree, thread_id)] += 1
 
     def export(self, filename):
-        """Export collapsed stacks to a file.
-
-        Args:
-            filename: Path where to write the collapsed stack output
-        """
-        if not self.stack_counter:
-            print("Warning: No stack data to export")
-            return
-
         lines = []
         for (call_tree, thread_id), count in self.stack_counter.items():
             parts = [f"tid:{thread_id}"]
@@ -96,47 +48,20 @@
             stack_str = ";".join(parts)
             lines.append((stack_str, count))
 
-        # Sort by count (descending) then by stack string for deterministic output
         lines.sort(key=lambda x: (-x[1], x[0]))
 
-        try:
-            with open(filename, "w", encoding='utf-8') as f:
-                for stack, count in lines:
-                    f.write(f"{stack} {count}\n")
-            print(f"Collapsed stack output written to {filename}")
-        except OSError as e:
-            print(f"Error: Failed to write collapsed stack output: {e}")
-            raise
+        with open(filename, "w") as f:
+            for stack, count in lines:
+                f.write(f"{stack} {count}\n")
+        print(f"Collapsed stack output written to {filename}")
 
 
 class FlamegraphCollector(StackTraceCollector):
-    """Collector that generates interactive flame graph visualizations.
-
-    This collector builds a hierarchical representation of stack traces
-    and generates self-contained HTML flame graphs using D3.js.
-    """
-
     def __init__(self, *args, **kwargs):
-        """Initialize the flame graph collector."""
         super().__init__(*args, **kwargs)
         self.stats = {}
         self._root = {"samples": 0, "children": {}, "threads": set()}
         self._total_samples = 0
-<<<<<<< HEAD
-        self._func_intern = {}  # Function interning for memory efficiency
-        self._string_table = StringTable()
-        self._all_threads = set()
-
-    def set_stats(self, sample_interval_usec, duration_sec, sample_rate, error_rate=None):
-        """Set profiling statistics to include in flame graph data.
-
-        Args:
-            sample_interval_usec: Sampling interval in microseconds
-            duration_sec: Total profiling duration in seconds
-            sample_rate: Effective sampling rate
-            error_rate: Optional error rate during profiling
-        """
-=======
         self._sample_count = 0  # Track actual number of samples (not thread traces)
         self._func_intern = {}
         self._string_table = StringTable()
@@ -190,7 +115,6 @@
 
     def set_stats(self, sample_interval_usec, duration_sec, sample_rate, error_rate=None, mode=None):
         """Set profiling statistics to include in flamegraph data."""
->>>>>>> ea51e745
         self.stats = {
             "sample_interval_usec": sample_interval_usec,
             "duration_sec": duration_sec,
@@ -199,66 +123,30 @@
             "mode": mode
         }
 
-    def process_frames(self, frames, thread_id):
-        """Process frames by building a hierarchical call tree.
-
-        Args:
-            frames: List of frame tuples (filename, lineno, funcname)
-            thread_id: Thread ID for this stack trace
-        """
-        # Reverse to root->leaf order for tree building
-        call_tree = reversed(frames)
-        self._root["samples"] += 1
-        self._total_samples += 1
-        self._root["threads"].add(thread_id)
-        self._all_threads.add(thread_id)
-
-        current = self._root
-        for func in call_tree:
-            # Intern function tuples to save memory
-            func = self._func_intern.setdefault(func, func)
-            children = current["children"]
-            node = children.get(func)
-            if node is None:
-                node = {"samples": 0, "children": {}, "threads": set()}
-                children[func] = node
-            node["samples"] += 1
-            node["threads"].add(thread_id)
-            current = node
-
     def export(self, filename):
-        """Export flame graph as a self-contained HTML file.
-
-        Args:
-            filename: Path where to write the HTML flame graph
-        """
-        try:
-            flamegraph_data = self._convert_to_flamegraph_format()
-            self._print_export_stats(flamegraph_data)
-
-            if not flamegraph_data.get("children"):
-                print("Warning: No functions found in profiling data. Check if sampling captured any data.")
-                return
-
-            html_content = self._create_flamegraph_html(flamegraph_data)
-
-            with open(filename, "w", encoding="utf-8") as f:
-                f.write(html_content)
-
-            print(f"Flamegraph saved to: {filename}")
-
-        except Exception as e:
-            print(f"Error: Failed to export flame graph: {e}")
-            raise
-
-    def _print_export_stats(self, flamegraph_data):
+        flamegraph_data = self._convert_to_flamegraph_format()
+
+        # Debug output with string table statistics
         num_functions = len(flamegraph_data.get("children", []))
         total_time = flamegraph_data.get("value", 0)
         string_count = len(self._string_table)
         print(
-            f"Flamegraph data: {num_functions} root functions, "
-            f"total samples: {total_time}, {string_count} unique strings"
-        )
+            f"Flamegraph data: {num_functions} root functions, total samples: {total_time}, "
+            f"{string_count} unique strings"
+        )
+
+        if num_functions == 0:
+            print(
+                "Warning: No functions found in profiling data. Check if sampling captured any data."
+            )
+            return
+
+        html_content = self._create_flamegraph_html(flamegraph_data)
+
+        with open(filename, "w", encoding="utf-8") as f:
+            f.write(html_content)
+
+        print(f"Flamegraph saved to: {filename}")
 
     @staticmethod
     @functools.lru_cache(maxsize=None)
@@ -270,9 +158,9 @@
             return funcname
 
         if len(filename) > 50:
-            path_parts = filename.split("/")
-            if len(path_parts) > 2:
-                filename = f".../{'/'.join(path_parts[-2:])}"
+            parts = filename.split("/")
+            if len(parts) > 2:
+                filename = f".../{'/'.join(parts[-2:])}"
 
         return f"{funcname} ({filename}:{lineno})"
 
@@ -389,6 +277,26 @@
             "strings": self._string_table.get_strings()
         }
 
+    def process_frames(self, frames, thread_id):
+        # Reverse to root->leaf
+        call_tree = reversed(frames)
+        self._root["samples"] += 1
+        self._total_samples += 1
+        self._root["threads"].add(thread_id)
+        self._all_threads.add(thread_id)
+
+        current = self._root
+        for func in call_tree:
+            func = self._func_intern.setdefault(func, func)
+            children = current["children"]
+            node = children.get(func)
+            if node is None:
+                node = {"samples": 0, "children": {}, "threads": set()}
+                children[func] = node
+            node["samples"] += 1
+            node["threads"].add(thread_id)
+            current = node
+
     def _get_source_lines(self, func):
         filename, lineno, _ = func
 
@@ -409,64 +317,62 @@
             return None
 
     def _create_flamegraph_html(self, data):
-        """Create self-contained HTML for the flame graph visualization.
-
-        Args:
-            data: Flame graph data structure
-
-        Returns:
-            str: Complete HTML content with inlined assets
-        """
         data_json = json.dumps(data)
+
         template_dir = importlib.resources.files(__package__)
-        flamegraph_assets_dir = template_dir / "_flamegraph_assets"
-
-        # Load base template and assets
-        html_template = (flamegraph_assets_dir / "flamegraph_template.html").read_text(encoding="utf-8")
-        html_template = self._inline_first_party_assets(html_template, flamegraph_assets_dir)
-        html_template = self._inline_vendor_assets(html_template, template_dir)
-        html_template = self._inline_logo(html_template, template_dir)
-
-        # Replace data placeholder
-        return html_template.replace("{{FLAMEGRAPH_DATA}}", data_json)
-
-    def _inline_first_party_assets(self, html_template, flamegraph_assets_dir):
-        css_content = (flamegraph_assets_dir / "flamegraph.css").read_text(encoding="utf-8")
-        js_content = (flamegraph_assets_dir / "flamegraph.js").read_text(encoding="utf-8")
-
+        vendor_dir = template_dir / "_vendor"
+        assets_dir = template_dir / "_assets"
+
+        d3_path = vendor_dir / "d3" / "7.8.5" / "d3.min.js"
+        d3_flame_graph_dir = vendor_dir /  "d3-flame-graph" / "4.1.3"
+        fg_css_path = d3_flame_graph_dir / "d3-flamegraph.css"
+        fg_js_path = d3_flame_graph_dir / "d3-flamegraph.min.js"
+        fg_tooltip_js_path = d3_flame_graph_dir / "d3-flamegraph-tooltip.min.js"
+
+        html_template = (template_dir / "_flamegraph_assets" / "flamegraph_template.html").read_text(encoding="utf-8")
+        css_content = (template_dir / "_flamegraph_assets" / "flamegraph.css").read_text(encoding="utf-8")
+        js_content = (template_dir /  "_flamegraph_assets" / "flamegraph.js").read_text(encoding="utf-8")
+
+        # Inline first-party CSS/JS
         html_template = html_template.replace(
             "<!-- INLINE_CSS -->", f"<style>\n{css_content}\n</style>"
         )
         html_template = html_template.replace(
             "<!-- INLINE_JS -->", f"<script>\n{js_content}\n</script>"
         )
-        return html_template
-
-    def _inline_vendor_assets(self, html_template, template_dir):
-        vendor_dir = template_dir / "_vendor"
-        d3_flame_graph_dir = vendor_dir / "d3-flame-graph" / "4.1.3"
-
-        # Load vendor assets
-        d3_js = (vendor_dir / "d3" / "7.8.5" / "d3.min.js").read_text(encoding="utf-8")
-        fg_css = (d3_flame_graph_dir / "d3-flamegraph.css").read_text(encoding="utf-8")
-        fg_js = (d3_flame_graph_dir / "d3-flamegraph.min.js").read_text(encoding="utf-8")
-        fg_tooltip_js = (d3_flame_graph_dir / "d3-flamegraph-tooltip.min.js").read_text(encoding="utf-8")
-
-        # Inline vendor assets
-        replacements = [
-            ("<!-- INLINE_VENDOR_D3_JS -->", f"<script>\n{d3_js}\n</script>"),
-            ("<!-- INLINE_VENDOR_FLAMEGRAPH_CSS -->", f"<style>\n{fg_css}\n</style>"),
-            ("<!-- INLINE_VENDOR_FLAMEGRAPH_JS -->", f"<script>\n{fg_js}\n</script>"),
-            ("<!-- INLINE_VENDOR_FLAMEGRAPH_TOOLTIP_JS -->", f"<script>\n{fg_tooltip_js}\n</script>"),
-        ]
-
-        for placeholder, replacement in replacements:
-            html_template = html_template.replace(placeholder, replacement)
-
-        return html_template
-
-    def _inline_logo(self, html_template, template_dir):
-        png_path = template_dir / "_assets" / "python-logo-only.png"
+
+        png_path = assets_dir / "python-logo-only.png"
         b64_logo = base64.b64encode(png_path.read_bytes()).decode("ascii")
+
+        # Let CSS control size; keep markup simple
         logo_html = f'<img src="data:image/png;base64,{b64_logo}" alt="Python logo"/>'
-        return html_template.replace("<!-- INLINE_LOGO -->", logo_html)+        html_template = html_template.replace("<!-- INLINE_LOGO -->", logo_html)
+
+        d3_js = d3_path.read_text(encoding="utf-8")
+        fg_css = fg_css_path.read_text(encoding="utf-8")
+        fg_js = fg_js_path.read_text(encoding="utf-8")
+        fg_tooltip_js = fg_tooltip_js_path.read_text(encoding="utf-8")
+
+        html_template = html_template.replace(
+            "<!-- INLINE_VENDOR_D3_JS -->",
+            f"<script>\n{d3_js}\n</script>",
+        )
+        html_template = html_template.replace(
+            "<!-- INLINE_VENDOR_FLAMEGRAPH_CSS -->",
+            f"<style>\n{fg_css}\n</style>",
+        )
+        html_template = html_template.replace(
+            "<!-- INLINE_VENDOR_FLAMEGRAPH_JS -->",
+            f"<script>\n{fg_js}\n</script>",
+        )
+        html_template = html_template.replace(
+            "<!-- INLINE_VENDOR_FLAMEGRAPH_TOOLTIP_JS -->",
+            f"<script>\n{fg_tooltip_js}\n</script>",
+        )
+
+        # Replace the placeholder with actual data
+        html_content = html_template.replace(
+            "{{FLAMEGRAPH_DATA}}", data_json
+        )
+
+        return html_content