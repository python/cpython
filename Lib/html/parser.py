--- conflicted
+++ resolved
@@ -169,16 +169,12 @@
 
     def set_cdata_mode(self, elem):
         self.cdata_elem = elem.lower()
-<<<<<<< HEAD
         if self.cdata_elem in ["textarea", "title"]:
             self._raw_escapable = True
             self.interesting = re.compile('[&]')
         else:
-            self.interesting = re.compile(r'</\s*%s\s*>' % self.cdata_elem, re.I)
-=======
-        self.interesting = re.compile(r'</%s(?=[\t\n\r\f />])' % self.cdata_elem,
-                                      re.IGNORECASE|re.ASCII)
->>>>>>> b74fb8e2
+            self.interesting = re.compile(r'</%s(?=[\t\n\r\f />])' % self.cdata_elem,
+                                          re.IGNORECASE|re.ASCII)
 
     def clear_cdata_mode(self):
         self.interesting = interesting_normal
@@ -269,16 +265,8 @@
                     elif startswith("<?", i):
                         self.handle_pi(rawdata[i+2:])
                     else:
-<<<<<<< HEAD
-                        k += 1
-                    if self.convert_charrefs and (not self.cdata_elem or self._raw_escapable):
-                        self.handle_data(unescape(rawdata[i:k]))
-                    else:
-                        self.handle_data(rawdata[i:k])
-=======
                         raise AssertionError("we should not get here!")
                     k = n
->>>>>>> b74fb8e2
                 i = self.updatepos(i, k)
             elif startswith("&#", i):
                 match = charref.match(rawdata, i)
