--- conflicted
+++ resolved
@@ -2024,6 +2024,11 @@
         return new_sig
     sig_params = tuple(new_sig.parameters.values())
     assert not sig_params or first_wrapped_param is not sig_params[0]
+    # If there were placeholders set,
+    #   first param is transformed to positional only
+    if functools.Placeholder in args:
+        first_wrapped_param = first_wrapped_param.replace(
+            kind=Parameter.POSITIONAL_ONLY)
     new_params = (first_wrapped_param, *sig_params)
     return new_sig.replace(parameters=new_params)
 
@@ -2480,36 +2485,21 @@
             # automatically (as for boundmethods)
 
             wrapped_sig = _get_signature_of(partialmethod.func)
-<<<<<<< HEAD
             try:
-                return _signature_partialmethod(wrapped_sig, partialmethod.args, partialmethod.keywords)
+                return _signature_partialmethod(wrapped_sig,
+                                                partialmethod.args,
+                                                partialmethod.keywords)
             except TypeError as ex:
                 msg = f'partial object {partialmethod!r} has incorrect arguments'
                 raise ValueError(msg) from ex
-=======
-
-            sig = _signature_get_partial(wrapped_sig, partialmethod, (None,))
-            first_wrapped_param = tuple(wrapped_sig.parameters.values())[0]
-            if first_wrapped_param.kind is Parameter.VAR_POSITIONAL:
-                # First argument of the wrapped callable is `*args`, as in
-                # `partialmethod(lambda *args)`.
-                return sig
-            else:
-                sig_params = tuple(sig.parameters.values())
-                assert (not sig_params or
-                        first_wrapped_param is not sig_params[0])
-                # If there were placeholders set,
-                #   first param is transformed to positional only
-                if partialmethod.args.count(functools.Placeholder):
-                    first_wrapped_param = first_wrapped_param.replace(
-                        kind=Parameter.POSITIONAL_ONLY)
-                new_params = (first_wrapped_param,) + sig_params
-                return sig.replace(parameters=new_params)
->>>>>>> f5a7037c
 
     if isinstance(obj, functools.partial):
         wrapped_sig = _get_signature_of(obj.func)
-        return _signature_get_partial(wrapped_sig, obj)
+        try:
+            return _signature_partial(wrapped_sig, obj.args, obj.keywords)
+        except TypeError as ex:
+            msg = f'partial object {obj!r} has incorrect arguments'
+            raise ValueError(msg) from ex
 
     if isfunction(obj) or _signature_is_functionlike(obj):
         # If it's a pure Python function, or an object that is duck type
@@ -2523,17 +2513,6 @@
         return _signature_from_builtin(sigcls, obj,
                                        skip_bound_arg=skip_bound_arg)
 
-<<<<<<< HEAD
-    if isinstance(obj, functools.partial):
-        wrapped_sig = _get_signature_of(obj.func)
-        try:
-            return _signature_partial(wrapped_sig, obj.args, obj.keywords)
-        except TypeError as ex:
-            msg = f'partial object {obj!r} has incorrect arguments'
-            raise ValueError(msg) from ex
-
-=======
->>>>>>> f5a7037c
     if isinstance(obj, type):
         # obj is a class or a metaclass
 
@@ -3314,7 +3293,6 @@
         return rendered
 
 
-<<<<<<< HEAD
 class MultiSignature(Signature):
     __slots__ = ('_signatures',)
 
@@ -3326,11 +3304,13 @@
 
     @staticmethod
     def from_callable(obj, *,
-                      follow_wrapped=True, globals=None, locals=None, eval_str=False):
+                      follow_wrapped=True, globals=None, locals=None,
+                      eval_str=False, annotation_format=Format.VALUE):
         """Constructs MultiSignature for the given callable object."""
         signature = Signature.from_callable(obj, follow_wrapped=follow_wrapped,
                                             globals=globals, locals=locals,
-                                            eval_str=eval_str)
+                                            eval_str=eval_str,
+                                            annotation_format=annotation_format)
         if not isinstance(signature, MultiSignature):
             signature = MultiSignature((signature,))
         return signature
@@ -3433,21 +3413,20 @@
                          for sig in self._signatures)
 
 
-def signature(obj, *, follow_wrapped=True, globals=None, locals=None, eval_str=False):
-=======
-def signature(obj, *, follow_wrapped=True, globals=None, locals=None, eval_str=False,
-              annotation_format=Format.VALUE):
->>>>>>> f5a7037c
+def signature(obj, *, follow_wrapped=True, globals=None, locals=None,
+              eval_str=False, annotation_format=Format.VALUE):
     """Get a signature object for the passed callable."""
     return Signature.from_callable(obj, follow_wrapped=follow_wrapped,
                                    globals=globals, locals=locals, eval_str=eval_str,
                                    annotation_format=annotation_format)
 
-def signatures(obj, *, follow_wrapped=True, globals=None, locals=None, eval_str=False):
+def signatures(obj, *, follow_wrapped=True, globals=None, locals=None,
+               eval_str=False, annotation_format=Format.VALUE):
     """Get a multi-signature object for the passed callable."""
     return MultiSignature.from_callable(obj, follow_wrapped=follow_wrapped,
                                         globals=globals, locals=locals,
-                                        eval_str=eval_str)
+                                        eval_str=eval_str,
+                                        annotation_format=annotation_format)
 
 
 class BufferFlags(enum.IntFlag):
