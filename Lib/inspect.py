--- conflicted
+++ resolved
@@ -943,21 +943,12 @@
         return filename
     if os.path.exists(filename):
         return filename
-<<<<<<< HEAD
-    # return a non-existent filename if the module has a PEP 302 loader
-    if getattr(getmodule(object, filename), '__loader__', None) is not None:
-        return filename
-=======
     # only return a non-existent filename if the module has a PEP 302 loader
     module = getmodule(object, filename)
     if getattr(module, '__loader__', None) is not None:
         return filename
     elif getattr(getattr(module, "__spec__", None), "loader", None) is not None:
         return filename
-    # or it is in the linecache
-    elif filename in linecache.cache:
-        return filename
->>>>>>> 8fb36494
 
 def getabsfile(object, _filename=None):
     """Return an absolute path to the source or compiled file for an object.
