"""Helpers for introspecting and wrapping annotations."""

import ast
import builtins
import enum
import functools
import sys
import types

__all__ = [
    "Format",
    "ForwardRef",
    "call_annotate_function",
    "call_evaluate_function",
    "get_annotate_function",
    "get_annotations",
]


class Format(enum.IntEnum):
    VALUE = 1
    FORWARDREF = 2
    SOURCE = 3


_Union = None
_sentinel = object()

# Slots shared by ForwardRef and _Stringifier. The __forward__ names must be
# preserved for compatibility with the old typing.ForwardRef class. The remaining
# names are private.
_SLOTS = (
    "__forward_evaluated__",
    "__forward_value__",
    "__forward_is_argument__",
    "__forward_is_class__",
    "__forward_module__",
    "__weakref__",
    "__arg__",
    "__ast_node__",
    "__code__",
    "__globals__",
    "__owner__",
    "__cell__",
)


class ForwardRef:
    """Wrapper that holds a forward reference.

    Constructor arguments:
<<<<<<< HEAD
    - arg: a string representing the code to be evaluated.
    - module: the module where the forward reference was created. Must be a string,
      not a module object.
    - owner: The owning object (module, class, or function).
    - is_argument: Does nothing, retained for compatibility.
    - is_class: True if the forward reference was created in class scope.
=======
    * arg: a string representing the code to be evaluated.
    * module: the module where the forward reference was created.
      Must be a string, not a module object.
    * owner: The owning object (module, class, or function).
    * is_argument: Does nothing, retained for compatibility.
    * is_class: True if the forward reference was created in class scope.
>>>>>>> d56faf28

    """

    __slots__ = _SLOTS

    def __init__(
        self,
        arg,
        *,
        module=None,
        owner=None,
        is_argument=True,
        is_class=False,
    ):
        if not isinstance(arg, str):
            raise TypeError(f"Forward reference must be a string -- got {arg!r}")

        self.__arg__ = arg
        self.__forward_evaluated__ = False
        self.__forward_value__ = None
        self.__forward_is_argument__ = is_argument
        self.__forward_is_class__ = is_class
        self.__forward_module__ = module
        self.__code__ = None
        self.__ast_node__ = None
        self.__globals__ = None
        self.__cell__ = None
        self.__owner__ = owner

    def __init_subclass__(cls, /, *args, **kwds):
        raise TypeError("Cannot subclass ForwardRef")

    def evaluate(self, *, globals=None, locals=None, type_params=None, owner=None):
        """Evaluate the forward reference and return the value.

        If the forward reference cannot be evaluated, raise an exception.
        """
        if self.__forward_evaluated__:
            return self.__forward_value__
        if self.__cell__ is not None:
            try:
                value = self.__cell__.cell_contents
            except ValueError:
                pass
            else:
                self.__forward_evaluated__ = True
                self.__forward_value__ = value
                return value
        if owner is None:
            owner = self.__owner__

        if globals is None and self.__forward_module__ is not None:
            globals = getattr(
                sys.modules.get(self.__forward_module__, None), "__dict__", None
            )
        if globals is None:
            globals = self.__globals__
        if globals is None:
            if isinstance(owner, type):
                module_name = getattr(owner, "__module__", None)
                if module_name:
                    module = sys.modules.get(module_name, None)
                    if module:
                        globals = getattr(module, "__dict__", None)
            elif isinstance(owner, types.ModuleType):
                globals = getattr(owner, "__dict__", None)
            elif callable(owner):
                globals = getattr(owner, "__globals__", None)

        # If we pass None to eval() below, the globals of this module are used.
        if globals is None:
            globals = {}

        if locals is None:
            locals = {}
            if isinstance(owner, type):
                locals.update(vars(owner))

        if type_params is None and owner is not None:
            # "Inject" type parameters into the local namespace
            # (unless they are shadowed by assignments *in* the local namespace),
            # as a way of emulating annotation scopes when calling `eval()`
            type_params = getattr(owner, "__type_params__", None)

        # type parameters require some special handling,
        # as they exist in their own scope
        # but `eval()` does not have a dedicated parameter for that scope.
        # For classes, names in type parameter scopes should override
        # names in the global scope (which here are called `localns`!),
        # but should in turn be overridden by names in the class scope
        # (which here are called `globalns`!)
        if type_params is not None:
            globals = dict(globals)
            locals = dict(locals)
            for param in type_params:
                param_name = param.__name__
                if not self.__forward_is_class__ or param_name not in globals:
                    globals[param_name] = param
                    locals.pop(param_name, None)

        arg = self.__forward_arg__
        if arg.isidentifier():
            if arg in locals:
                value = locals[arg]
            elif globals is not None and arg in globals:
                value = globals[arg]
            elif hasattr(builtins, arg):
                return getattr(builtins, arg)
            else:
                raise NameError(arg)
        else:
            code = self.__forward_code__
            value = eval(code, globals=globals, locals=locals)
        self.__forward_evaluated__ = True
        self.__forward_value__ = value
        return value

    def _evaluate(self, globalns, localns, type_params=_sentinel, *, recursive_guard):
        import typing
        import warnings

        if type_params is _sentinel:
            typing._deprecation_warning_for_no_type_params_passed(
                "typing.ForwardRef._evaluate"
            )
            type_params = ()
        warnings._deprecated(
            "ForwardRef._evaluate",
            "{name} is a private API and is retained for compatibility, but will be removed"
            " in Python 3.16. Use ForwardRef.evaluate() or typing.evaluate_forward_ref() instead.",
            remove=(3, 16),
        )
        return typing.evaluate_forward_ref(
            self,
            globals=globalns,
            locals=localns,
            type_params=type_params,
            _recursive_guard=recursive_guard,
        )

    @property
    def __forward_arg__(self):
        if self.__arg__ is not None:
            return self.__arg__
        if self.__ast_node__ is not None:
            self.__arg__ = ast.unparse(self.__ast_node__)
            return self.__arg__
        raise AssertionError(
            "Attempted to access '__forward_arg__' on an uninitialized ForwardRef"
        )

    @property
    def __forward_code__(self):
        if self.__code__ is not None:
            return self.__code__
        arg = self.__forward_arg__
        # If we do `def f(*args: *Ts)`, then we'll have `arg = '*Ts'`.
        # Unfortunately, this isn't a valid expression on its own, so we
        # do the unpacking manually.
        if arg.startswith("*"):
            arg_to_compile = f"({arg},)[0]"  # E.g. (*Ts,)[0] or (*tuple[int, int],)[0]
        else:
            arg_to_compile = arg
        try:
            self.__code__ = compile(arg_to_compile, "<string>", "eval")
        except SyntaxError:
            raise SyntaxError(f"Forward reference must be an expression -- got {arg!r}")
        return self.__code__

    def __eq__(self, other):
        if not isinstance(other, ForwardRef):
            return NotImplemented
        if self.__forward_evaluated__ and other.__forward_evaluated__:
            return (
                self.__forward_arg__ == other.__forward_arg__
                and self.__forward_value__ == other.__forward_value__
            )
        return (
            self.__forward_arg__ == other.__forward_arg__
            and self.__forward_module__ == other.__forward_module__
        )

    def __hash__(self):
        return hash((self.__forward_arg__, self.__forward_module__))

    def __or__(self, other):
        global _Union
        if _Union is None:
            from typing import Union as _Union
        return _Union[self, other]

    def __ror__(self, other):
        global _Union
        if _Union is None:
            from typing import Union as _Union
        return _Union[other, self]

    def __repr__(self):
        if self.__forward_module__ is None:
            module_repr = ""
        else:
            module_repr = f", module={self.__forward_module__!r}"
        return f"ForwardRef({self.__forward_arg__!r}{module_repr})"


class _Stringifier:
    # Must match the slots on ForwardRef, so we can turn an instance of one into an
    # instance of the other in place.
    __slots__ = _SLOTS

    def __init__(self, node, globals=None, owner=None, is_class=False, cell=None):
        # Either an AST node or a simple str (for the common case where a ForwardRef
        # represent a single name).
        assert isinstance(node, (ast.AST, str))
        self.__arg__ = None
        self.__forward_evaluated__ = False
        self.__forward_value__ = None
        self.__forward_is_argument__ = False
        self.__forward_is_class__ = is_class
        self.__forward_module__ = None
        self.__code__ = None
        self.__ast_node__ = node
        self.__globals__ = globals
        self.__cell__ = cell
        self.__owner__ = owner

    def __convert_to_ast(self, other):
        if isinstance(other, _Stringifier):
            if isinstance(other.__ast_node__, str):
                return ast.Name(id=other.__ast_node__)
            return other.__ast_node__
        elif isinstance(other, slice):
            return ast.Slice(
                lower=self.__convert_to_ast(other.start) if other.start is not None else None,
                upper=self.__convert_to_ast(other.stop) if other.stop is not None else None,
                step=self.__convert_to_ast(other.step) if other.step is not None else None,
            )
        else:
            return ast.Constant(value=other)

    def __get_ast(self):
        if isinstance(self.__ast_node__, str):
            return ast.Name(id=self.__ast_node__)
        return self.__ast_node__

    def __make_new(self, node):
        return _Stringifier(
            node, self.__globals__, self.__owner__, self.__forward_is_class__
        )

    # Must implement this since we set __eq__. We hash by identity so that
    # stringifiers in dict keys are kept separate.
    def __hash__(self):
        return id(self)

    def __getitem__(self, other):
        # Special case, to avoid stringifying references to class-scoped variables
        # as '__classdict__["x"]'.
        if self.__ast_node__ == "__classdict__":
            raise KeyError
        if isinstance(other, tuple):
            elts = [self.__convert_to_ast(elt) for elt in other]
            other = ast.Tuple(elts)
        else:
            other = self.__convert_to_ast(other)
        assert isinstance(other, ast.AST), repr(other)
        return self.__make_new(ast.Subscript(self.__get_ast(), other))

    def __getattr__(self, attr):
        return self.__make_new(ast.Attribute(self.__get_ast(), attr))

    def __call__(self, *args, **kwargs):
        return self.__make_new(
            ast.Call(
                self.__get_ast(),
                [self.__convert_to_ast(arg) for arg in args],
                [
                    ast.keyword(key, self.__convert_to_ast(value))
                    for key, value in kwargs.items()
                ],
            )
        )

    def __iter__(self):
        yield self.__make_new(ast.Starred(self.__get_ast()))

    def __repr__(self):
        if isinstance(self.__ast_node__, str):
            return self.__ast_node__
        return ast.unparse(self.__ast_node__)

    def __format__(self, format_spec):
        raise TypeError("Cannot stringify annotation containing string formatting")

    def _make_binop(op: ast.AST):
        def binop(self, other):
            return self.__make_new(
                ast.BinOp(self.__get_ast(), op, self.__convert_to_ast(other))
            )

        return binop

    __add__ = _make_binop(ast.Add())
    __sub__ = _make_binop(ast.Sub())
    __mul__ = _make_binop(ast.Mult())
    __matmul__ = _make_binop(ast.MatMult())
    __truediv__ = _make_binop(ast.Div())
    __mod__ = _make_binop(ast.Mod())
    __lshift__ = _make_binop(ast.LShift())
    __rshift__ = _make_binop(ast.RShift())
    __or__ = _make_binop(ast.BitOr())
    __xor__ = _make_binop(ast.BitXor())
    __and__ = _make_binop(ast.BitAnd())
    __floordiv__ = _make_binop(ast.FloorDiv())
    __pow__ = _make_binop(ast.Pow())

    del _make_binop

    def _make_rbinop(op: ast.AST):
        def rbinop(self, other):
            return self.__make_new(
                ast.BinOp(self.__convert_to_ast(other), op, self.__get_ast())
            )

        return rbinop

    __radd__ = _make_rbinop(ast.Add())
    __rsub__ = _make_rbinop(ast.Sub())
    __rmul__ = _make_rbinop(ast.Mult())
    __rmatmul__ = _make_rbinop(ast.MatMult())
    __rtruediv__ = _make_rbinop(ast.Div())
    __rmod__ = _make_rbinop(ast.Mod())
    __rlshift__ = _make_rbinop(ast.LShift())
    __rrshift__ = _make_rbinop(ast.RShift())
    __ror__ = _make_rbinop(ast.BitOr())
    __rxor__ = _make_rbinop(ast.BitXor())
    __rand__ = _make_rbinop(ast.BitAnd())
    __rfloordiv__ = _make_rbinop(ast.FloorDiv())
    __rpow__ = _make_rbinop(ast.Pow())

    del _make_rbinop

    def _make_compare(op):
        def compare(self, other):
            return self.__make_new(
                ast.Compare(
                    left=self.__get_ast(),
                    ops=[op],
                    comparators=[self.__convert_to_ast(other)],
                )
            )

        return compare

    __lt__ = _make_compare(ast.Lt())
    __le__ = _make_compare(ast.LtE())
    __eq__ = _make_compare(ast.Eq())
    __ne__ = _make_compare(ast.NotEq())
    __gt__ = _make_compare(ast.Gt())
    __ge__ = _make_compare(ast.GtE())

    del _make_compare

    def _make_unary_op(op):
        def unary_op(self):
            return self.__make_new(ast.UnaryOp(op, self.__get_ast()))

        return unary_op

    __invert__ = _make_unary_op(ast.Invert())
    __pos__ = _make_unary_op(ast.UAdd())
    __neg__ = _make_unary_op(ast.USub())

    del _make_unary_op


class _StringifierDict(dict):
    def __init__(self, namespace, globals=None, owner=None, is_class=False):
        super().__init__(namespace)
        self.namespace = namespace
        self.globals = globals
        self.owner = owner
        self.is_class = is_class
        self.stringifiers = []

    def __missing__(self, key):
        fwdref = _Stringifier(
            key,
            globals=self.globals,
            owner=self.owner,
            is_class=self.is_class,
        )
        self.stringifiers.append(fwdref)
        return fwdref


def call_evaluate_function(evaluate, format, *, owner=None):
    """Call an evaluate function. Evaluate functions are normally generated for
    the value of type aliases and the bounds, constraints, and defaults of
    type parameter objects.
    """
    return call_annotate_function(evaluate, format, owner=owner, _is_evaluate=True)


def call_annotate_function(annotate, format, *, owner=None, _is_evaluate=False):
    """Call an __annotate__ function. __annotate__ functions are normally
    generated by the compiler to defer the evaluation of annotations. They
    can be called with any of the format arguments in the Format enum, but
    compiler-generated __annotate__ functions only support the VALUE format.
    This function provides additional functionality to call __annotate__
    functions with the FORWARDREF and SOURCE formats.

    *annotate* must be an __annotate__ function, which takes a single argument
    and returns a dict of annotations.

    *format* must be a member of the Format enum or one of the corresponding
    integer values.

    *owner* can be the object that owns the annotations (i.e., the module,
    class, or function that the __annotate__ function derives from). With the
    FORWARDREF format, it is used to provide better evaluation capabilities
    on the generated ForwardRef objects.

    """
    try:
        return annotate(format)
    except NotImplementedError:
        pass
    if format == Format.SOURCE:
        # SOURCE is implemented by calling the annotate function in a special
        # environment where every name lookup results in an instance of _Stringifier.
        # _Stringifier supports every dunder operation and returns a new _Stringifier.
        # At the end, we get a dictionary that mostly contains _Stringifier objects (or
        # possibly constants if the annotate function uses them directly). We then
        # convert each of those into a string to get an approximation of the
        # original source.
        globals = _StringifierDict({})
        if annotate.__closure__:
            freevars = annotate.__code__.co_freevars
            new_closure = []
            for i, cell in enumerate(annotate.__closure__):
                if i < len(freevars):
                    name = freevars[i]
                else:
                    name = "__cell__"
                fwdref = _Stringifier(name)
                new_closure.append(types.CellType(fwdref))
            closure = tuple(new_closure)
        else:
            closure = None
        func = types.FunctionType(
            annotate.__code__,
            globals,
            closure=closure,
            argdefs=annotate.__defaults__,
            kwdefaults=annotate.__kwdefaults__,
        )
        annos = func(Format.VALUE)
        if _is_evaluate:
            return annos if isinstance(annos, str) else repr(annos)
        return {
            key: val if isinstance(val, str) else repr(val)
            for key, val in annos.items()
        }
    elif format == Format.FORWARDREF:
        # FORWARDREF is implemented similarly to SOURCE, but there are two changes,
        # at the beginning and the end of the process.
        # First, while SOURCE uses an empty dictionary as the namespace, so that all
        # name lookups result in _Stringifier objects, FORWARDREF uses the globals
        # and builtins, so that defined names map to their real values.
        # Second, instead of returning strings, we want to return either real values
        # or ForwardRef objects. To do this, we keep track of all _Stringifier objects
        # created while the annotation is being evaluated, and at the end we convert
        # them all to ForwardRef objects by assigning to __class__. To make this
        # technique work, we have to ensure that the _Stringifier and ForwardRef
        # classes share the same attributes.
        # We use this technique because while the annotations are being evaluated,
        # we want to support all operations that the language allows, including even
        # __getattr__ and __eq__, and return new _Stringifier objects so we can accurately
        # reconstruct the source. But in the dictionary that we eventually return, we
        # want to return objects with more user-friendly behavior, such as an __eq__
        # that returns a bool and an defined set of attributes.
        namespace = {**annotate.__builtins__, **annotate.__globals__}
        is_class = isinstance(owner, type)
        globals = _StringifierDict(namespace, annotate.__globals__, owner, is_class)
        if annotate.__closure__:
            freevars = annotate.__code__.co_freevars
            new_closure = []
            for i, cell in enumerate(annotate.__closure__):
                try:
                    cell.cell_contents
                except ValueError:
                    if i < len(freevars):
                        name = freevars[i]
                    else:
                        name = "__cell__"
                    fwdref = _Stringifier(
                        name,
                        cell=cell,
                        owner=owner,
                        globals=annotate.__globals__,
                        is_class=is_class,
                    )
                    globals.stringifiers.append(fwdref)
                    new_closure.append(types.CellType(fwdref))
                else:
                    new_closure.append(cell)
            closure = tuple(new_closure)
        else:
            closure = None
        func = types.FunctionType(
            annotate.__code__,
            globals,
            closure=closure,
            argdefs=annotate.__defaults__,
            kwdefaults=annotate.__kwdefaults__,
        )
        result = func(Format.VALUE)
        for obj in globals.stringifiers:
            obj.__class__ = ForwardRef
            if isinstance(obj.__ast_node__, str):
                obj.__arg__ = obj.__ast_node__
                obj.__ast_node__ = None
        return result
    elif format == Format.VALUE:
        # Should be impossible because __annotate__ functions must not raise
        # NotImplementedError for this format.
        raise RuntimeError("annotate function does not support VALUE format")
    else:
        raise ValueError(f"Invalid format: {format!r}")


# We use the descriptors from builtins.type instead of accessing
# .__annotations__ and .__annotate__ directly on class objects, because
# otherwise we could get wrong results in some cases involving metaclasses.
# See PEP 749.
_BASE_GET_ANNOTATE = type.__dict__["__annotate__"].__get__
_BASE_GET_ANNOTATIONS = type.__dict__["__annotations__"].__get__


def get_annotate_function(obj):
    """Get the __annotate__ function for an object.

    obj may be a function, class, or module, or a user-defined type with
    an `__annotate__` attribute.

    Returns the __annotate__ function or None.
    """
    if isinstance(obj, type):
        try:
            return _BASE_GET_ANNOTATE(obj)
        except AttributeError:
            # AttributeError is raised for static types.
            return None
    return getattr(obj, "__annotate__", None)


def get_annotations(
    obj, *, globals=None, locals=None, eval_str=False, format=Format.VALUE
):
    """Compute the annotations dict for an object.

    obj may be a callable, class, or module.
    Passing in an object of any other type raises TypeError.

    Returns a dict.  get_annotations() returns a new dict every time
    it's called; calling it twice on the same object will return two
    different but equivalent dicts.

    This function handles several details for you:

      * If eval_str is true, values of type str will
        be un-stringized using eval().  This is intended
        for use with stringized annotations
        ("from __future__ import annotations").
      * If obj doesn't have an annotations dict, returns an
        empty dict.  (Functions and methods always have an
        annotations dict; classes, modules, and other types of
        callables may not.)
      * Ignores inherited annotations on classes.  If a class
        doesn't have its own annotations dict, returns an empty dict.
      * All accesses to object members and dict values are done
        using getattr() and dict.get() for safety.
      * Always, always, always returns a freshly-created dict.

    eval_str controls whether or not values of type str are replaced
    with the result of calling eval() on those values:

      * If eval_str is true, eval() is called on values of type str.
      * If eval_str is false (the default), values of type str are unchanged.

    globals and locals are passed in to eval(); see the documentation
    for eval() for more information.  If either globals or locals is
    None, this function may replace that value with a context-specific
    default, contingent on type(obj):

      * If obj is a module, globals defaults to obj.__dict__.
      * If obj is a class, globals defaults to
        sys.modules[obj.__module__].__dict__ and locals
        defaults to the obj class namespace.
      * If obj is a callable, globals defaults to obj.__globals__,
        although if obj is a wrapped function (using
        functools.update_wrapper()) it is first unwrapped.
    """
    if eval_str and format != Format.VALUE:
        raise ValueError("eval_str=True is only supported with format=Format.VALUE")

    # For VALUE format, we look at __annotations__ directly.
    if format != Format.VALUE:
        annotate = get_annotate_function(obj)
        if annotate is not None:
            ann = call_annotate_function(annotate, format, owner=obj)
            if not isinstance(ann, dict):
                raise ValueError(f"{obj!r}.__annotate__ returned a non-dict")
            return dict(ann)

    if isinstance(obj, type):
        try:
            ann = _BASE_GET_ANNOTATIONS(obj)
        except AttributeError:
            # For static types, the descriptor raises AttributeError.
            return {}
    else:
        ann = getattr(obj, "__annotations__", None)
        if ann is None:
            return {}

    if not isinstance(ann, dict):
        raise ValueError(f"{obj!r}.__annotations__ is neither a dict nor None")

    if not ann:
        return {}

    if not eval_str:
        return dict(ann)

    if isinstance(obj, type):
        # class
        obj_globals = None
        module_name = getattr(obj, "__module__", None)
        if module_name:
            module = sys.modules.get(module_name, None)
            if module:
                obj_globals = getattr(module, "__dict__", None)
        obj_locals = dict(vars(obj))
        unwrap = obj
    elif isinstance(obj, types.ModuleType):
        # module
        obj_globals = getattr(obj, "__dict__")
        obj_locals = None
        unwrap = None
    elif callable(obj):
        # this includes types.Function, types.BuiltinFunctionType,
        # types.BuiltinMethodType, functools.partial, functools.singledispatch,
        # "class funclike" from Lib/test/test_inspect... on and on it goes.
        obj_globals = getattr(obj, "__globals__", None)
        obj_locals = None
        unwrap = obj
    elif ann is not None:
        obj_globals = obj_locals = unwrap = None
    else:
        raise TypeError(f"{obj!r} is not a module, class, or callable.")

    if unwrap is not None:
        while True:
            if hasattr(unwrap, "__wrapped__"):
                unwrap = unwrap.__wrapped__
                continue
            if isinstance(unwrap, functools.partial):
                unwrap = unwrap.func
                continue
            break
        if hasattr(unwrap, "__globals__"):
            obj_globals = unwrap.__globals__

    if globals is None:
        globals = obj_globals
    if locals is None:
        locals = obj_locals

    # "Inject" type parameters into the local namespace
    # (unless they are shadowed by assignments *in* the local namespace),
    # as a way of emulating annotation scopes when calling `eval()`
    if type_params := getattr(obj, "__type_params__", ()):
        if locals is None:
            locals = {}
        locals = {param.__name__: param for param in type_params} | locals

    return_value = {
        key: value if not isinstance(value, str) else eval(value, globals, locals)
        for key, value in ann.items()
    }
    return return_value<|MERGE_RESOLUTION|>--- conflicted
+++ resolved
@@ -49,21 +49,12 @@
     """Wrapper that holds a forward reference.
 
     Constructor arguments:
-<<<<<<< HEAD
-    - arg: a string representing the code to be evaluated.
-    - module: the module where the forward reference was created. Must be a string,
-      not a module object.
-    - owner: The owning object (module, class, or function).
-    - is_argument: Does nothing, retained for compatibility.
-    - is_class: True if the forward reference was created in class scope.
-=======
     * arg: a string representing the code to be evaluated.
     * module: the module where the forward reference was created.
       Must be a string, not a module object.
     * owner: The owning object (module, class, or function).
     * is_argument: Does nothing, retained for compatibility.
     * is_class: True if the forward reference was created in class scope.
->>>>>>> d56faf28
 
     """
 
