"""zipimport provides support for importing Python modules from Zip archives.

This module exports three objects:
- zipimporter: a class; its constructor takes a path to a Zip archive.
- ZipImportError: exception raised by zipimporter objects. It's a
  subclass of ImportError, so it can be caught as ImportError, too.
- _zip_directory_cache: a dict, mapping archive paths to zip directory
  info dicts, as used in zipimporter._files.

It is usually not needed to use the zipimport module explicitly; it is
used by the builtin import mechanism for sys.path items that are paths
to Zip archives.
"""

#from importlib import _bootstrap_external
#from importlib import _bootstrap  # for _verbose_message
import _frozen_importlib_external as _bootstrap_external
from _frozen_importlib_external import _unpack_uint16, _unpack_uint32
import _frozen_importlib as _bootstrap  # for _verbose_message
import _imp  # for check_hash_based_pycs
import _io  # for open
import marshal  # for loads
import sys  # for modules
import time  # for mktime
import _warnings  # For warn()

__all__ = ['ZipImportError', 'zipimporter']


path_sep = _bootstrap_external.path_sep
alt_path_sep = _bootstrap_external.path_separators[1:]


class ZipImportError(ImportError):
    pass

# _read_directory() cache
_zip_directory_cache = {}

_module_type = type(sys)

END_CENTRAL_DIR_SIZE = 22
END_CENTRAL_DIR_SIZE_64 = 56
END_CENTRAL_DIR_LOCATOR_SIZE_64 = 20
STRING_END_ARCHIVE = b'PK\x05\x06'  # standard EOCD signature
STRING_END_LOCATOR_64 = b'PK\x06\x07'  # Zip64 EOCD Locator signature
STRING_END_ZIP_64 = b'PK\x06\x06'  # Zip64 EOCD signature
MAX_COMMENT_LEN = (1 << 16) - 1
MAX_UINT32 = 0xffffffff
ZIP64_EXTRA_TAG = 0x1

class zipimporter(_bootstrap_external._LoaderBasics):
    """zipimporter(archivepath) -> zipimporter object

    Create a new zipimporter instance. 'archivepath' must be a path to
    a zipfile, or to a specific path inside a zipfile. For example, it can be
    '/tmp/myimport.zip', or '/tmp/myimport.zip/mydirectory', if mydirectory is a
    valid directory inside the archive.

    'ZipImportError is raised if 'archivepath' doesn't point to a valid Zip
    archive.

    The 'archive' attribute of zipimporter objects contains the name of the
    zipfile targeted.
    """

    # Split the "subdirectory" from the Zip archive path, lookup a matching
    # entry in sys.path_importer_cache, fetch the file directory from there
    # if found, or else read it from the archive.
    def __init__(self, path):
        if not isinstance(path, str):
            raise TypeError(f"expected str, not {type(path)!r}")
        if not path:
            raise ZipImportError('archive path is empty', path=path)
        if alt_path_sep:
            path = path.replace(alt_path_sep, path_sep)

        prefix = []
        while True:
            try:
                st = _bootstrap_external._path_stat(path)
            except (OSError, ValueError):
                # On Windows a ValueError is raised for too long paths.
                # Back up one path element.
                dirname, basename = _bootstrap_external._path_split(path)
                if dirname == path:
                    raise ZipImportError('not a Zip file', path=path)
                path = dirname
                prefix.append(basename)
            else:
                # it exists
                if (st.st_mode & 0o170000) != 0o100000:  # stat.S_ISREG
                    # it's a not file
                    raise ZipImportError('not a Zip file', path=path)
                break

        if path not in _zip_directory_cache:
            _zip_directory_cache[path] = _read_directory(path)
        self.archive = path
        # a prefix directory following the ZIP file path.
        self.prefix = _bootstrap_external._path_join(*prefix[::-1])
        if self.prefix:
            self.prefix += path_sep


    def find_spec(self, fullname, target=None):
        """Create a ModuleSpec for the specified module.

        Returns None if the module cannot be found.
        """
        module_info = _get_module_info(self, fullname)
        if module_info is not None:
            return _bootstrap.spec_from_loader(fullname, self, is_package=module_info)
        else:
            # Not a module or regular package. See if this is a directory, and
            # therefore possibly a portion of a namespace package.

            # We're only interested in the last path component of fullname
            # earlier components are recorded in self.prefix.
            modpath = _get_module_path(self, fullname)
            if _is_dir(self, modpath):
                # This is possibly a portion of a namespace
                # package. Return the string representing its path,
                # without a trailing separator.
                path = f'{self.archive}{path_sep}{modpath}'
                spec = _bootstrap.ModuleSpec(name=fullname, loader=None,
                                             is_package=True)
                spec.submodule_search_locations.append(path)
                return spec
            else:
                return None

    def get_code(self, fullname):
        """get_code(fullname) -> code object.

        Return the code object for the specified module. Raise ZipImportError
        if the module couldn't be imported.
        """
        code, ispackage, modpath = _get_module_code(self, fullname)
        return code


    def get_data(self, pathname):
        """get_data(pathname) -> string with file data.

        Return the data associated with 'pathname'. Raise OSError if
        the file wasn't found.
        """
        if alt_path_sep:
            pathname = pathname.replace(alt_path_sep, path_sep)

        key = pathname
        if pathname.startswith(self.archive + path_sep):
            key = pathname[len(self.archive + path_sep):]

        try:
            toc_entry = self._get_files()[key]
        except KeyError:
            raise OSError(0, '', key)
        return _get_data(self.archive, toc_entry)


    # Return a string matching __file__ for the named module
    def get_filename(self, fullname):
        """get_filename(fullname) -> filename string.

        Return the filename for the specified module or raise ZipImportError
        if it couldn't be imported.
        """
        # Deciding the filename requires working out where the code
        # would come from if the module was actually loaded
        code, ispackage, modpath = _get_module_code(self, fullname)
        return modpath


    def get_source(self, fullname):
        """get_source(fullname) -> source string.

        Return the source code for the specified module. Raise ZipImportError
        if the module couldn't be found, return None if the archive does
        contain the module, but has no source for it.
        """
        mi = _get_module_info(self, fullname)
        if mi is None:
            raise ZipImportError(f"can't find module {fullname!r}", name=fullname)

        path = _get_module_path(self, fullname)
        if mi:
            fullpath = _bootstrap_external._path_join(path, '__init__.py')
        else:
            fullpath = f'{path}.py'

        try:
            toc_entry = self._get_files()[fullpath]
        except KeyError:
            # we have the module, but no source
            return None
        return _get_data(self.archive, toc_entry).decode()


    # Return a bool signifying whether the module is a package or not.
    def is_package(self, fullname):
        """is_package(fullname) -> bool.

        Return True if the module specified by fullname is a package.
        Raise ZipImportError if the module couldn't be found.
        """
        mi = _get_module_info(self, fullname)
        if mi is None:
            raise ZipImportError(f"can't find module {fullname!r}", name=fullname)
        return mi


    # Load and return the module named by 'fullname'.
    def load_module(self, fullname):
        """load_module(fullname) -> module.

        Load the module specified by 'fullname'. 'fullname' must be the
        fully qualified (dotted) module name. It returns the imported
        module, or raises ZipImportError if it could not be imported.

        Deprecated since Python 3.10. Use exec_module() instead.
        """
        msg = ("zipimport.zipimporter.load_module() is deprecated and slated for "
               "removal in Python 3.12; use exec_module() instead")
        _warnings.warn(msg, DeprecationWarning)
        code, ispackage, modpath = _get_module_code(self, fullname)
        mod = sys.modules.get(fullname)
        if mod is None or not isinstance(mod, _module_type):
            mod = _module_type(fullname)
            sys.modules[fullname] = mod
        mod.__loader__ = self

        try:
            if ispackage:
                # add __path__ to the module *before* the code gets
                # executed
                path = _get_module_path(self, fullname)
                fullpath = _bootstrap_external._path_join(self.archive, path)
                mod.__path__ = [fullpath]

            if not hasattr(mod, '__builtins__'):
                mod.__builtins__ = __builtins__
            _bootstrap_external._fix_up_module(mod.__dict__, fullname, modpath)
            exec(code, mod.__dict__)
        except:
            del sys.modules[fullname]
            raise

        try:
            mod = sys.modules[fullname]
        except KeyError:
            raise ImportError(f'Loaded module {fullname!r} not found in sys.modules')
        _bootstrap._verbose_message('import {} # loaded from Zip {}', fullname, modpath)
        return mod


    def get_resource_reader(self, fullname):
        """Return the ResourceReader for a package in a zip file.

        If 'fullname' is a package within the zip file, return the
        'ResourceReader' object for the package.  Otherwise return None.
        """
        try:
            if not self.is_package(fullname):
                return None
        except ZipImportError:
            return None
        from importlib.readers import ZipReader
        return ZipReader(self, fullname)


    def _get_files(self):
        """Return the files within the archive path."""
        try:
            files = _zip_directory_cache[self.archive]
        except KeyError:
            try:
                files = _zip_directory_cache[self.archive] = _read_directory(self.archive)
            except ZipImportError:
                files = {}

        return files


    def invalidate_caches(self):
        """Invalidates the cache of file data of the archive path."""
        _zip_directory_cache.pop(self.archive, None)


    def __repr__(self):
        return f'<zipimporter object "{self.archive}{path_sep}{self.prefix}">'


# _zip_searchorder defines how we search for a module in the Zip
# archive: we first search for a package __init__, then for
# non-package .pyc, and .py entries. The .pyc entries
# are swapped by initzipimport() if we run in optimized mode. Also,
# '/' is replaced by path_sep there.
_zip_searchorder = (
    (path_sep + '__init__.pyc', True, True),
    (path_sep + '__init__.py', False, True),
    ('.pyc', True, False),
    ('.py', False, False),
)

# Given a module name, return the potential file path in the
# archive (without extension).
def _get_module_path(self, fullname):
    return self.prefix + fullname.rpartition('.')[2]

# Does this path represent a directory?
def _is_dir(self, path):
    # See if this is a "directory". If so, it's eligible to be part
    # of a namespace package. We test by seeing if the name, with an
    # appended path separator, exists.
    dirpath = path + path_sep
    # If dirpath is present in self._get_files(), we have a directory.
    return dirpath in self._get_files()

# Return some information about a module.
def _get_module_info(self, fullname):
    path = _get_module_path(self, fullname)
    for suffix, isbytecode, ispackage in _zip_searchorder:
        fullpath = path + suffix
        if fullpath in self._get_files():
            return ispackage
    return None


# implementation

# _read_directory(archive) -> files dict (new reference)
#
# Given a path to a Zip archive, build a dict, mapping file names
# (local to the archive, using SEP as a separator) to toc entries.
#
# A toc_entry is a tuple:
#
# (__file__,        # value to use for __file__, available for all files,
#                   # encoded to the filesystem encoding
#  compress,        # compression kind; 0 for uncompressed
#  data_size,       # size of compressed data on disk
#  file_size,       # size of decompressed data
#  file_offset,     # offset of file header from start of archive
#  time,            # mod time of file (in dos format)
#  date,            # mod data of file (in dos format)
#  crc,             # crc checksum of the data
# )
#
# Directories can be recognized by the trailing path_sep in the name,
# data_size and file_offset are 0.
def _read_directory(archive):
    try:
        fp = _io.open_code(archive)
    except OSError:
        raise ZipImportError(f"can't open Zip file: {archive!r}", path=archive)

    with fp:
<<<<<<< HEAD
        # Check if there's a comment.
        try:
            fp.seek(0, 2)
            file_size = fp.tell()
        except OSError:
            raise ZipImportError(f"can't read Zip file: {archive!r}",
                                 path=archive)
        max_comment_start = max(file_size - MAX_COMMENT_LEN -
                                END_CENTRAL_DIR_SIZE - END_CENTRAL_DIR_SIZE_64 -
                                END_CENTRAL_DIR_LOCATOR_SIZE_64, 0)
        try:
            fp.seek(max_comment_start)
            data = fp.read()
        except OSError:
            raise ZipImportError(f"can't read Zip file: {archive!r}",
                                 path=archive)
        pos = data.rfind(STRING_END_ARCHIVE)
        pos64 = data.rfind(STRING_END_ZIP_64)

        if (pos64 >= 0 and pos64+END_CENTRAL_DIR_SIZE_64+END_CENTRAL_DIR_LOCATOR_SIZE_64==pos):
            # Zip64 at "correct" offset from standard EOCD
            buffer = data[pos64:pos64 + END_CENTRAL_DIR_SIZE_64]
            if len(buffer) != END_CENTRAL_DIR_SIZE_64:
                raise ZipImportError(f"corrupt Zip64 file: {archive!r}",
                                     path=archive)
            header_position = file_size - len(data) + pos64

            central_directory_size = int.from_bytes(buffer[40:48], 'little')
            central_directory_position = int.from_bytes(buffer[48:56], 'little')
            num_entries = int.from_bytes(buffer[24:32], 'little')
        elif pos >= 0:
            buffer = data[pos:pos+END_CENTRAL_DIR_SIZE]
            if len(buffer) != END_CENTRAL_DIR_SIZE:
                raise ZipImportError(f"corrupt Zip file: {archive!r}",
                                     path=archive)

            header_position = file_size - len(data) + pos

            # Buffer now contains a valid EOCD, and header_position gives the
            # starting position of it.
            central_directory_size = _unpack_uint32(buffer[12:16])
            central_directory_position = _unpack_uint32(buffer[16:20])
            num_entries = _unpack_uint16(buffer[8:10])

            # N.b. if someday you want to prefer the standard (non-zip64) EOCD,
            # you need to adjust position by 76 for arc to be 0.
        else:
            raise ZipImportError(f'not a Zip file: {archive!r}',
                                 path=archive)

        # Buffer now contains a valid EOCD, and header_position gives the
        # starting position of it.
        # XXX: These are cursory checks but are not as exact or strict as they
        # could be.  Checking the arc-adjusted value is probably good too.
        if header_position < central_directory_size:
            raise ZipImportError(f'bad central directory size: {archive!r}', path=archive)
        if header_position < central_directory_position:
            raise ZipImportError(f'bad central directory offset: {archive!r}', path=archive)
        header_position -= central_directory_size
        # On just-a-zipfile these values are the same and arc_offset is zero; if
        # the file has some bytes prepended, `arc_offset` is the number of such
        # bytes.  This is used for pex as well as self-extracting .exe.
        arc_offset = header_position - central_directory_position
        if arc_offset < 0:
            raise ZipImportError(f'bad central directory size or offset: {archive!r}', path=archive)

        files = {}
        # Start of Central Directory
        count = 0
        try:
            fp.seek(header_position)
        except OSError:
            raise ZipImportError(f"can't read Zip file: {archive!r}", path=archive)
        while True:
            buffer = fp.read(46)
            if len(buffer) < 4:
                raise EOFError('EOF read where not expected')
            # Start of file header
            if buffer[:4] != b'PK\x01\x02':
                if count != num_entries:
                    raise ZipImportError(
                        f"mismatched num_entries: {count} should be {num_entries} in {archive!r}",
                        path=archive,
                    )
                break                                # Bad: Central Dir File Header
            if len(buffer) != 46:
                raise EOFError('EOF read where not expected')
            flags = _unpack_uint16(buffer[8:10])
            compress = _unpack_uint16(buffer[10:12])
            time = _unpack_uint16(buffer[12:14])
            date = _unpack_uint16(buffer[14:16])
            crc = _unpack_uint32(buffer[16:20])
            data_size = _unpack_uint32(buffer[20:24])
            file_size = _unpack_uint32(buffer[24:28])
            name_size = _unpack_uint16(buffer[28:30])
            extra_size = _unpack_uint16(buffer[30:32])
            comment_size = _unpack_uint16(buffer[32:34])
            file_offset = _unpack_uint32(buffer[42:46])
            header_size = name_size + extra_size + comment_size

            try:
                name = fp.read(name_size)
=======
        # GH-87235: On macOS all file descriptors for /dev/fd/N share the same
        # file offset, reset the file offset after scanning the zipfile diretory
        # to not cause problems when some runs 'python3 /dev/fd/9 9<some_script'
        start_offset = fp.tell()
        try:
            try:
                fp.seek(-END_CENTRAL_DIR_SIZE, 2)
                header_position = fp.tell()
                buffer = fp.read(END_CENTRAL_DIR_SIZE)
>>>>>>> ffe70c4d
            except OSError:
                raise ZipImportError(f"can't read Zip file: {archive!r}", path=archive)
            if len(buffer) != END_CENTRAL_DIR_SIZE:
                raise ZipImportError(f"can't read Zip file: {archive!r}", path=archive)
            if buffer[:4] != STRING_END_ARCHIVE:
                # Bad: End of Central Dir signature
                # Check if there's a comment.
                try:
                    fp.seek(0, 2)
                    file_size = fp.tell()
                except OSError:
                    raise ZipImportError(f"can't read Zip file: {archive!r}",
                                         path=archive)
                max_comment_start = max(file_size - MAX_COMMENT_LEN -
                                        END_CENTRAL_DIR_SIZE, 0)
                try:
                    fp.seek(max_comment_start)
                    data = fp.read()
                except OSError:
                    raise ZipImportError(f"can't read Zip file: {archive!r}",
                                         path=archive)
                pos = data.rfind(STRING_END_ARCHIVE)
                if pos < 0:
                    raise ZipImportError(f'not a Zip file: {archive!r}',
                                         path=archive)
                buffer = data[pos:pos+END_CENTRAL_DIR_SIZE]
                if len(buffer) != END_CENTRAL_DIR_SIZE:
                    raise ZipImportError(f"corrupt Zip file: {archive!r}",
                                         path=archive)
                header_position = file_size - len(data) + pos

            header_size = _unpack_uint32(buffer[12:16])
            header_offset = _unpack_uint32(buffer[16:20])
            if header_position < header_size:
                raise ZipImportError(f'bad central directory size: {archive!r}', path=archive)
            if header_position < header_offset:
                raise ZipImportError(f'bad central directory offset: {archive!r}', path=archive)
            header_position -= header_size
            arc_offset = header_position - header_offset
            if arc_offset < 0:
                raise ZipImportError(f'bad central directory size or offset: {archive!r}', path=archive)

            files = {}
            # Start of Central Directory
            count = 0
            try:
<<<<<<< HEAD
                extra_data_len = header_size - name_size
                extra_data = fp.read(extra_data_len)

                if len(extra_data) != extra_data_len:
                    raise ZipImportError(f"can't read Zip file: {archive!r}", path=archive)
=======
                fp.seek(header_position)
>>>>>>> ffe70c4d
            except OSError:
                raise ZipImportError(f"can't read Zip file: {archive!r}", path=archive)
            while True:
                buffer = fp.read(46)
                if len(buffer) < 4:
                    raise EOFError('EOF read where not expected')
                # Start of file header
                if buffer[:4] != b'PK\x01\x02':
                    break                                # Bad: Central Dir File Header
                if len(buffer) != 46:
                    raise EOFError('EOF read where not expected')
                flags = _unpack_uint16(buffer[8:10])
                compress = _unpack_uint16(buffer[10:12])
                time = _unpack_uint16(buffer[12:14])
                date = _unpack_uint16(buffer[14:16])
                crc = _unpack_uint32(buffer[16:20])
                data_size = _unpack_uint32(buffer[20:24])
                file_size = _unpack_uint32(buffer[24:28])
                name_size = _unpack_uint16(buffer[28:30])
                extra_size = _unpack_uint16(buffer[30:32])
                comment_size = _unpack_uint16(buffer[32:34])
                file_offset = _unpack_uint32(buffer[42:46])
                header_size = name_size + extra_size + comment_size
                if file_offset > header_offset:
                    raise ZipImportError(f'bad local header offset: {archive!r}', path=archive)
                file_offset += arc_offset

                try:
<<<<<<< HEAD
                    name = name.decode('ascii')
                except UnicodeDecodeError:
                    name = name.decode('latin1').translate(cp437_table)

            name = name.replace('/', path_sep)
            path = _bootstrap_external._path_join(archive, name)

            # Ordering matches unpacking below.
            if (
                file_size == MAX_UINT32 or
                data_size == MAX_UINT32 or
                file_offset == MAX_UINT32
            ):
                # need to decode extra_data looking for a zip64 extra (which might not
                # be present)
                while extra_data:
                    if len(extra_data) < 4:
                        raise ZipImportError(f"can't read header extra: {archive!r}", path=archive)
                    tag = _unpack_uint16(extra_data[:2])
                    size = _unpack_uint16(extra_data[2:4])
                    if len(extra_data) < 4 + size:
                        raise ZipImportError(f"can't read header extra: {archive!r}", path=archive)
                    if tag == ZIP64_EXTRA_TAG:
                        if (len(extra_data) - 4) % 8 != 0:
                            raise ZipImportError(f"can't read header extra: {archive!r}", path=archive)
                        values = [
                            int.from_bytes(extra_data[i:i+8], 'little')
                            for i in range(4, len(extra_data), 8)
                        ]

                        # N.b. Here be dragons: the ordering of these is different than
                        # the header fields, and it's really easy to get it wrong since
                        # naturally-occuring zips that use all 3 are >4GB and not
                        # something that would be checked-in.
                        # The tests include a binary-edited zip that uses zip64
                        # (unnecessarily) for all three.
                        if file_size == MAX_UINT32:
                            file_size = values.pop(0)
                        if data_size == MAX_UINT32:
                            data_size = values.pop(0)
                        if file_offset == MAX_UINT32:
                            file_offset = values.pop(0)

                        if values:
                            raise ZipImportError(f"can't read header extra: {archive!r}", path=archive)

                        break

                    # For a typical zip, this bytes-slicing only happens 2-3 times, on
                    # small data like timestamps and filesizes.
                    extra_data = extra_data[4+size:]
                else:
                    _bootstrap._verbose_message(
                        "zipimport: suspected zip64 but no zip64 extra for {!r}",
                        path,
                    )
            # XXX These two statements seem swapped because `header_offset` is a
            # position within the actual file, but `file_offset` (when compared) is
            # as encoded in the entry, not adjusted for this file.
            # N.b. this must be after we've potentially read the zip64 extra which can
            # change `file_offset`.
            if file_offset > central_directory_position:
                raise ZipImportError(f'bad local header offset: {archive!r}', path=archive)
            file_offset += arc_offset

            t = (path, compress, data_size, file_size, file_offset, time, date, crc)
            files[name] = t
            count += 1
=======
                    name = fp.read(name_size)
                except OSError:
                    raise ZipImportError(f"can't read Zip file: {archive!r}", path=archive)
                if len(name) != name_size:
                    raise ZipImportError(f"can't read Zip file: {archive!r}", path=archive)
                # On Windows, calling fseek to skip over the fields we don't use is
                # slower than reading the data because fseek flushes stdio's
                # internal buffers.    See issue #8745.
                try:
                    if len(fp.read(header_size - name_size)) != header_size - name_size:
                        raise ZipImportError(f"can't read Zip file: {archive!r}", path=archive)
                except OSError:
                    raise ZipImportError(f"can't read Zip file: {archive!r}", path=archive)

                if flags & 0x800:
                    # UTF-8 file names extension
                    name = name.decode()
                else:
                    # Historical ZIP filename encoding
                    try:
                        name = name.decode('ascii')
                    except UnicodeDecodeError:
                        name = name.decode('latin1').translate(cp437_table)

                name = name.replace('/', path_sep)
                path = _bootstrap_external._path_join(archive, name)
                t = (path, compress, data_size, file_size, file_offset, time, date, crc)
                files[name] = t
                count += 1
        finally:
            fp.seek(start_offset)
>>>>>>> ffe70c4d
    _bootstrap._verbose_message('zipimport: found {} names in {!r}', count, archive)
    return files

# During bootstrap, we may need to load the encodings
# package from a ZIP file. But the cp437 encoding is implemented
# in Python in the encodings package.
#
# Break out of this dependency by using the translation table for
# the cp437 encoding.
cp437_table = (
    # ASCII part, 8 rows x 16 chars
    '\x00\x01\x02\x03\x04\x05\x06\x07\x08\t\n\x0b\x0c\r\x0e\x0f'
    '\x10\x11\x12\x13\x14\x15\x16\x17\x18\x19\x1a\x1b\x1c\x1d\x1e\x1f'
    ' !"#$%&\'()*+,-./'
    '0123456789:;<=>?'
    '@ABCDEFGHIJKLMNO'
    'PQRSTUVWXYZ[\\]^_'
    '`abcdefghijklmno'
    'pqrstuvwxyz{|}~\x7f'
    # non-ASCII part, 16 rows x 8 chars
    '\xc7\xfc\xe9\xe2\xe4\xe0\xe5\xe7'
    '\xea\xeb\xe8\xef\xee\xec\xc4\xc5'
    '\xc9\xe6\xc6\xf4\xf6\xf2\xfb\xf9'
    '\xff\xd6\xdc\xa2\xa3\xa5\u20a7\u0192'
    '\xe1\xed\xf3\xfa\xf1\xd1\xaa\xba'
    '\xbf\u2310\xac\xbd\xbc\xa1\xab\xbb'
    '\u2591\u2592\u2593\u2502\u2524\u2561\u2562\u2556'
    '\u2555\u2563\u2551\u2557\u255d\u255c\u255b\u2510'
    '\u2514\u2534\u252c\u251c\u2500\u253c\u255e\u255f'
    '\u255a\u2554\u2569\u2566\u2560\u2550\u256c\u2567'
    '\u2568\u2564\u2565\u2559\u2558\u2552\u2553\u256b'
    '\u256a\u2518\u250c\u2588\u2584\u258c\u2590\u2580'
    '\u03b1\xdf\u0393\u03c0\u03a3\u03c3\xb5\u03c4'
    '\u03a6\u0398\u03a9\u03b4\u221e\u03c6\u03b5\u2229'
    '\u2261\xb1\u2265\u2264\u2320\u2321\xf7\u2248'
    '\xb0\u2219\xb7\u221a\u207f\xb2\u25a0\xa0'
)

_importing_zlib = False

# Return the zlib.decompress function object, or NULL if zlib couldn't
# be imported. The function is cached when found, so subsequent calls
# don't import zlib again.
def _get_decompress_func():
    global _importing_zlib
    if _importing_zlib:
        # Someone has a zlib.py[co] in their Zip file
        # let's avoid a stack overflow.
        _bootstrap._verbose_message('zipimport: zlib UNAVAILABLE')
        raise ZipImportError("can't decompress data; zlib not available")

    _importing_zlib = True
    try:
        from zlib import decompress
    except Exception:
        _bootstrap._verbose_message('zipimport: zlib UNAVAILABLE')
        raise ZipImportError("can't decompress data; zlib not available")
    finally:
        _importing_zlib = False

    _bootstrap._verbose_message('zipimport: zlib available')
    return decompress

# Given a path to a Zip file and a toc_entry, return the (uncompressed) data.
def _get_data(archive, toc_entry):
    datapath, compress, data_size, file_size, file_offset, time, date, crc = toc_entry
    if data_size < 0:
        raise ZipImportError('negative data size')

    with _io.open_code(archive) as fp:
        # Check to make sure the local file header is correct
        try:
            fp.seek(file_offset)
        except OSError:
            raise ZipImportError(f"can't read Zip file: {archive!r}", path=archive)
        buffer = fp.read(30)
        if len(buffer) != 30:
            raise EOFError('EOF read where not expected')

        if buffer[:4] != b'PK\x03\x04':
            # Bad: Local File Header
            raise ZipImportError(f'bad local file header: {archive!r}', path=archive)

        name_size = _unpack_uint16(buffer[26:28])
        extra_size = _unpack_uint16(buffer[28:30])
        header_size = 30 + name_size + extra_size
        file_offset += header_size  # Start of file data
        try:
            fp.seek(file_offset)
        except OSError:
            raise ZipImportError(f"can't read Zip file: {archive!r}", path=archive)
        raw_data = fp.read(data_size)
        if len(raw_data) != data_size:
            raise OSError("zipimport: can't read data")

    if compress == 0:
        # data is not compressed
        return raw_data

    # Decompress with zlib
    try:
        decompress = _get_decompress_func()
    except Exception:
        raise ZipImportError("can't decompress data; zlib not available")
    return decompress(raw_data, -15)


# Lenient date/time comparison function. The precision of the mtime
# in the archive is lower than the mtime stored in a .pyc: we
# must allow a difference of at most one second.
def _eq_mtime(t1, t2):
    # dostime only stores even seconds, so be lenient
    return abs(t1 - t2) <= 1


# Given the contents of a .py[co] file, unmarshal the data
# and return the code object. Raises ImportError it the magic word doesn't
# match, or if the recorded .py[co] metadata does not match the source.
def _unmarshal_code(self, pathname, fullpath, fullname, data):
    exc_details = {
        'name': fullname,
        'path': fullpath,
    }

    flags = _bootstrap_external._classify_pyc(data, fullname, exc_details)

    hash_based = flags & 0b1 != 0
    if hash_based:
        check_source = flags & 0b10 != 0
        if (_imp.check_hash_based_pycs != 'never' and
                (check_source or _imp.check_hash_based_pycs == 'always')):
            source_bytes = _get_pyc_source(self, fullpath)
            if source_bytes is not None:
                source_hash = _imp.source_hash(
                    _bootstrap_external._RAW_MAGIC_NUMBER,
                    source_bytes,
                )

                _bootstrap_external._validate_hash_pyc(
                    data, source_hash, fullname, exc_details)
    else:
        source_mtime, source_size = \
            _get_mtime_and_size_of_source(self, fullpath)

        if source_mtime:
            # We don't use _bootstrap_external._validate_timestamp_pyc
            # to allow for a more lenient timestamp check.
            if (not _eq_mtime(_unpack_uint32(data[8:12]), source_mtime) or
                    _unpack_uint32(data[12:16]) != source_size):
                _bootstrap._verbose_message(
                    f'bytecode is stale for {fullname!r}')
                return None

    code = marshal.loads(data[16:])
    if not isinstance(code, _code_type):
        raise TypeError(f'compiled module {pathname!r} is not a code object')
    return code

_code_type = type(_unmarshal_code.__code__)


# Replace any occurrences of '\r\n?' in the input string with '\n'.
# This converts DOS and Mac line endings to Unix line endings.
def _normalize_line_endings(source):
    source = source.replace(b'\r\n', b'\n')
    source = source.replace(b'\r', b'\n')
    return source

# Given a string buffer containing Python source code, compile it
# and return a code object.
def _compile_source(pathname, source):
    source = _normalize_line_endings(source)
    return compile(source, pathname, 'exec', dont_inherit=True)

# Convert the date/time values found in the Zip archive to a value
# that's compatible with the time stamp stored in .pyc files.
def _parse_dostime(d, t):
    return time.mktime((
        (d >> 9) + 1980,    # bits 9..15: year
        (d >> 5) & 0xF,     # bits 5..8: month
        d & 0x1F,           # bits 0..4: day
        t >> 11,            # bits 11..15: hours
        (t >> 5) & 0x3F,    # bits 8..10: minutes
        (t & 0x1F) * 2,     # bits 0..7: seconds / 2
        -1, -1, -1))

# Given a path to a .pyc file in the archive, return the
# modification time of the matching .py file and its size,
# or (0, 0) if no source is available.
def _get_mtime_and_size_of_source(self, path):
    try:
        # strip 'c' or 'o' from *.py[co]
        assert path[-1:] in ('c', 'o')
        path = path[:-1]
        toc_entry = self._get_files()[path]
        # fetch the time stamp of the .py file for comparison
        # with an embedded pyc time stamp
        time = toc_entry[5]
        date = toc_entry[6]
        uncompressed_size = toc_entry[3]
        return _parse_dostime(date, time), uncompressed_size
    except (KeyError, IndexError, TypeError):
        return 0, 0


# Given a path to a .pyc file in the archive, return the
# contents of the matching .py file, or None if no source
# is available.
def _get_pyc_source(self, path):
    # strip 'c' or 'o' from *.py[co]
    assert path[-1:] in ('c', 'o')
    path = path[:-1]

    try:
        toc_entry = self._get_files()[path]
    except KeyError:
        return None
    else:
        return _get_data(self.archive, toc_entry)


# Get the code object associated with the module specified by
# 'fullname'.
def _get_module_code(self, fullname):
    path = _get_module_path(self, fullname)
    import_error = None
    for suffix, isbytecode, ispackage in _zip_searchorder:
        fullpath = path + suffix
        _bootstrap._verbose_message('trying {}{}{}', self.archive, path_sep, fullpath, verbosity=2)
        try:
            toc_entry = self._get_files()[fullpath]
        except KeyError:
            pass
        else:
            modpath = toc_entry[0]
            data = _get_data(self.archive, toc_entry)
            code = None
            if isbytecode:
                try:
                    code = _unmarshal_code(self, modpath, fullpath, fullname, data)
                except ImportError as exc:
                    import_error = exc
            else:
                code = _compile_source(modpath, data)
            if code is None:
                # bad magic number or non-matching mtime
                # in byte code, try next
                continue
            modpath = toc_entry[0]
            return code, ispackage, modpath
    else:
        if import_error:
            msg = f"module load failed: {import_error}"
            raise ZipImportError(msg, name=fullname) from import_error
        else:
            raise ZipImportError(f"can't find module {fullname!r}", name=fullname)<|MERGE_RESOLUTION|>--- conflicted
+++ resolved
@@ -357,159 +357,74 @@
         raise ZipImportError(f"can't open Zip file: {archive!r}", path=archive)
 
     with fp:
-<<<<<<< HEAD
-        # Check if there's a comment.
-        try:
-            fp.seek(0, 2)
-            file_size = fp.tell()
-        except OSError:
-            raise ZipImportError(f"can't read Zip file: {archive!r}",
-                                 path=archive)
-        max_comment_start = max(file_size - MAX_COMMENT_LEN -
-                                END_CENTRAL_DIR_SIZE - END_CENTRAL_DIR_SIZE_64 -
-                                END_CENTRAL_DIR_LOCATOR_SIZE_64, 0)
-        try:
-            fp.seek(max_comment_start)
-            data = fp.read()
-        except OSError:
-            raise ZipImportError(f"can't read Zip file: {archive!r}",
-                                 path=archive)
-        pos = data.rfind(STRING_END_ARCHIVE)
-        pos64 = data.rfind(STRING_END_ZIP_64)
-
-        if (pos64 >= 0 and pos64+END_CENTRAL_DIR_SIZE_64+END_CENTRAL_DIR_LOCATOR_SIZE_64==pos):
-            # Zip64 at "correct" offset from standard EOCD
-            buffer = data[pos64:pos64 + END_CENTRAL_DIR_SIZE_64]
-            if len(buffer) != END_CENTRAL_DIR_SIZE_64:
-                raise ZipImportError(f"corrupt Zip64 file: {archive!r}",
-                                     path=archive)
-            header_position = file_size - len(data) + pos64
-
-            central_directory_size = int.from_bytes(buffer[40:48], 'little')
-            central_directory_position = int.from_bytes(buffer[48:56], 'little')
-            num_entries = int.from_bytes(buffer[24:32], 'little')
-        elif pos >= 0:
-            buffer = data[pos:pos+END_CENTRAL_DIR_SIZE]
-            if len(buffer) != END_CENTRAL_DIR_SIZE:
-                raise ZipImportError(f"corrupt Zip file: {archive!r}",
-                                     path=archive)
-
-            header_position = file_size - len(data) + pos
-
-            # Buffer now contains a valid EOCD, and header_position gives the
-            # starting position of it.
-            central_directory_size = _unpack_uint32(buffer[12:16])
-            central_directory_position = _unpack_uint32(buffer[16:20])
-            num_entries = _unpack_uint16(buffer[8:10])
-
-            # N.b. if someday you want to prefer the standard (non-zip64) EOCD,
-            # you need to adjust position by 76 for arc to be 0.
-        else:
-            raise ZipImportError(f'not a Zip file: {archive!r}',
-                                 path=archive)
-
-        # Buffer now contains a valid EOCD, and header_position gives the
-        # starting position of it.
-        # XXX: These are cursory checks but are not as exact or strict as they
-        # could be.  Checking the arc-adjusted value is probably good too.
-        if header_position < central_directory_size:
-            raise ZipImportError(f'bad central directory size: {archive!r}', path=archive)
-        if header_position < central_directory_position:
-            raise ZipImportError(f'bad central directory offset: {archive!r}', path=archive)
-        header_position -= central_directory_size
-        # On just-a-zipfile these values are the same and arc_offset is zero; if
-        # the file has some bytes prepended, `arc_offset` is the number of such
-        # bytes.  This is used for pex as well as self-extracting .exe.
-        arc_offset = header_position - central_directory_position
-        if arc_offset < 0:
-            raise ZipImportError(f'bad central directory size or offset: {archive!r}', path=archive)
-
-        files = {}
-        # Start of Central Directory
-        count = 0
-        try:
-            fp.seek(header_position)
-        except OSError:
-            raise ZipImportError(f"can't read Zip file: {archive!r}", path=archive)
-        while True:
-            buffer = fp.read(46)
-            if len(buffer) < 4:
-                raise EOFError('EOF read where not expected')
-            # Start of file header
-            if buffer[:4] != b'PK\x01\x02':
-                if count != num_entries:
-                    raise ZipImportError(
-                        f"mismatched num_entries: {count} should be {num_entries} in {archive!r}",
-                        path=archive,
-                    )
-                break                                # Bad: Central Dir File Header
-            if len(buffer) != 46:
-                raise EOFError('EOF read where not expected')
-            flags = _unpack_uint16(buffer[8:10])
-            compress = _unpack_uint16(buffer[10:12])
-            time = _unpack_uint16(buffer[12:14])
-            date = _unpack_uint16(buffer[14:16])
-            crc = _unpack_uint32(buffer[16:20])
-            data_size = _unpack_uint32(buffer[20:24])
-            file_size = _unpack_uint32(buffer[24:28])
-            name_size = _unpack_uint16(buffer[28:30])
-            extra_size = _unpack_uint16(buffer[30:32])
-            comment_size = _unpack_uint16(buffer[32:34])
-            file_offset = _unpack_uint32(buffer[42:46])
-            header_size = name_size + extra_size + comment_size
-
-            try:
-                name = fp.read(name_size)
-=======
         # GH-87235: On macOS all file descriptors for /dev/fd/N share the same
         # file offset, reset the file offset after scanning the zipfile diretory
         # to not cause problems when some runs 'python3 /dev/fd/9 9<some_script'
         start_offset = fp.tell()
         try:
+            # Check if there's a comment.
             try:
-                fp.seek(-END_CENTRAL_DIR_SIZE, 2)
-                header_position = fp.tell()
-                buffer = fp.read(END_CENTRAL_DIR_SIZE)
->>>>>>> ffe70c4d
+                fp.seek(0, 2)
+                file_size = fp.tell()
             except OSError:
-                raise ZipImportError(f"can't read Zip file: {archive!r}", path=archive)
-            if len(buffer) != END_CENTRAL_DIR_SIZE:
-                raise ZipImportError(f"can't read Zip file: {archive!r}", path=archive)
-            if buffer[:4] != STRING_END_ARCHIVE:
-                # Bad: End of Central Dir signature
-                # Check if there's a comment.
-                try:
-                    fp.seek(0, 2)
-                    file_size = fp.tell()
-                except OSError:
-                    raise ZipImportError(f"can't read Zip file: {archive!r}",
-                                         path=archive)
-                max_comment_start = max(file_size - MAX_COMMENT_LEN -
-                                        END_CENTRAL_DIR_SIZE, 0)
-                try:
-                    fp.seek(max_comment_start)
-                    data = fp.read()
-                except OSError:
-                    raise ZipImportError(f"can't read Zip file: {archive!r}",
-                                         path=archive)
-                pos = data.rfind(STRING_END_ARCHIVE)
-                if pos < 0:
-                    raise ZipImportError(f'not a Zip file: {archive!r}',
-                                         path=archive)
+                raise ZipImportError(f"can't read Zip file: {archive!r}",
+                                    path=archive)
+            max_comment_start = max(file_size - MAX_COMMENT_LEN -
+                                    END_CENTRAL_DIR_SIZE - END_CENTRAL_DIR_SIZE_64 -
+                                    END_CENTRAL_DIR_LOCATOR_SIZE_64, 0)
+            try:
+                fp.seek(max_comment_start)
+                data = fp.read()
+            except OSError:
+                raise ZipImportError(f"can't read Zip file: {archive!r}",
+                                    path=archive)
+            pos = data.rfind(STRING_END_ARCHIVE)
+            pos64 = data.rfind(STRING_END_ZIP_64)
+
+            if (pos64 >= 0 and pos64+END_CENTRAL_DIR_SIZE_64+END_CENTRAL_DIR_LOCATOR_SIZE_64==pos):
+                # Zip64 at "correct" offset from standard EOCD
+                buffer = data[pos64:pos64 + END_CENTRAL_DIR_SIZE_64]
+                if len(buffer) != END_CENTRAL_DIR_SIZE_64:
+                    raise ZipImportError(f"corrupt Zip64 file: {archive!r}",
+                                        path=archive)
+                header_position = file_size - len(data) + pos64
+
+                central_directory_size = int.from_bytes(buffer[40:48], 'little')
+                central_directory_position = int.from_bytes(buffer[48:56], 'little')
+                num_entries = int.from_bytes(buffer[24:32], 'little')
+            elif pos >= 0:
                 buffer = data[pos:pos+END_CENTRAL_DIR_SIZE]
                 if len(buffer) != END_CENTRAL_DIR_SIZE:
                     raise ZipImportError(f"corrupt Zip file: {archive!r}",
-                                         path=archive)
+                                        path=archive)
+
                 header_position = file_size - len(data) + pos
 
-            header_size = _unpack_uint32(buffer[12:16])
-            header_offset = _unpack_uint32(buffer[16:20])
-            if header_position < header_size:
+                # Buffer now contains a valid EOCD, and header_position gives the
+                # starting position of it.
+                central_directory_size = _unpack_uint32(buffer[12:16])
+                central_directory_position = _unpack_uint32(buffer[16:20])
+                num_entries = _unpack_uint16(buffer[8:10])
+
+                # N.b. if someday you want to prefer the standard (non-zip64) EOCD,
+                # you need to adjust position by 76 for arc to be 0.
+            else:
+                raise ZipImportError(f'not a Zip file: {archive!r}',
+                                    path=archive)
+
+            # Buffer now contains a valid EOCD, and header_position gives the
+            # starting position of it.
+            # XXX: These are cursory checks but are not as exact or strict as they
+            # could be.  Checking the arc-adjusted value is probably good too.
+            if header_position < central_directory_size:
                 raise ZipImportError(f'bad central directory size: {archive!r}', path=archive)
-            if header_position < header_offset:
+            if header_position < central_directory_position:
                 raise ZipImportError(f'bad central directory offset: {archive!r}', path=archive)
-            header_position -= header_size
-            arc_offset = header_position - header_offset
+            header_position -= central_directory_size
+            # On just-a-zipfile these values are the same and arc_offset is zero; if
+            # the file has some bytes prepended, `arc_offset` is the number of such
+            # bytes.  This is used for pex as well as self-extracting .exe.
+            arc_offset = header_position - central_directory_position
             if arc_offset < 0:
                 raise ZipImportError(f'bad central directory size or offset: {archive!r}', path=archive)
 
@@ -517,15 +432,7 @@
             # Start of Central Directory
             count = 0
             try:
-<<<<<<< HEAD
-                extra_data_len = header_size - name_size
-                extra_data = fp.read(extra_data_len)
-
-                if len(extra_data) != extra_data_len:
-                    raise ZipImportError(f"can't read Zip file: {archive!r}", path=archive)
-=======
                 fp.seek(header_position)
->>>>>>> ffe70c4d
             except OSError:
                 raise ZipImportError(f"can't read Zip file: {archive!r}", path=archive)
             while True:
@@ -534,6 +441,11 @@
                     raise EOFError('EOF read where not expected')
                 # Start of file header
                 if buffer[:4] != b'PK\x01\x02':
+                    if count != num_entries:
+                        raise ZipImportError(
+                            f"mismatched num_entries: {count} should be {num_entries} in {archive!r}",
+                            path=archive,
+                        )
                     break                                # Bad: Central Dir File Header
                 if len(buffer) != 46:
                     raise EOFError('EOF read where not expected')
@@ -549,81 +461,8 @@
                 comment_size = _unpack_uint16(buffer[32:34])
                 file_offset = _unpack_uint32(buffer[42:46])
                 header_size = name_size + extra_size + comment_size
-                if file_offset > header_offset:
-                    raise ZipImportError(f'bad local header offset: {archive!r}', path=archive)
-                file_offset += arc_offset
 
                 try:
-<<<<<<< HEAD
-                    name = name.decode('ascii')
-                except UnicodeDecodeError:
-                    name = name.decode('latin1').translate(cp437_table)
-
-            name = name.replace('/', path_sep)
-            path = _bootstrap_external._path_join(archive, name)
-
-            # Ordering matches unpacking below.
-            if (
-                file_size == MAX_UINT32 or
-                data_size == MAX_UINT32 or
-                file_offset == MAX_UINT32
-            ):
-                # need to decode extra_data looking for a zip64 extra (which might not
-                # be present)
-                while extra_data:
-                    if len(extra_data) < 4:
-                        raise ZipImportError(f"can't read header extra: {archive!r}", path=archive)
-                    tag = _unpack_uint16(extra_data[:2])
-                    size = _unpack_uint16(extra_data[2:4])
-                    if len(extra_data) < 4 + size:
-                        raise ZipImportError(f"can't read header extra: {archive!r}", path=archive)
-                    if tag == ZIP64_EXTRA_TAG:
-                        if (len(extra_data) - 4) % 8 != 0:
-                            raise ZipImportError(f"can't read header extra: {archive!r}", path=archive)
-                        values = [
-                            int.from_bytes(extra_data[i:i+8], 'little')
-                            for i in range(4, len(extra_data), 8)
-                        ]
-
-                        # N.b. Here be dragons: the ordering of these is different than
-                        # the header fields, and it's really easy to get it wrong since
-                        # naturally-occuring zips that use all 3 are >4GB and not
-                        # something that would be checked-in.
-                        # The tests include a binary-edited zip that uses zip64
-                        # (unnecessarily) for all three.
-                        if file_size == MAX_UINT32:
-                            file_size = values.pop(0)
-                        if data_size == MAX_UINT32:
-                            data_size = values.pop(0)
-                        if file_offset == MAX_UINT32:
-                            file_offset = values.pop(0)
-
-                        if values:
-                            raise ZipImportError(f"can't read header extra: {archive!r}", path=archive)
-
-                        break
-
-                    # For a typical zip, this bytes-slicing only happens 2-3 times, on
-                    # small data like timestamps and filesizes.
-                    extra_data = extra_data[4+size:]
-                else:
-                    _bootstrap._verbose_message(
-                        "zipimport: suspected zip64 but no zip64 extra for {!r}",
-                        path,
-                    )
-            # XXX These two statements seem swapped because `header_offset` is a
-            # position within the actual file, but `file_offset` (when compared) is
-            # as encoded in the entry, not adjusted for this file.
-            # N.b. this must be after we've potentially read the zip64 extra which can
-            # change `file_offset`.
-            if file_offset > central_directory_position:
-                raise ZipImportError(f'bad local header offset: {archive!r}', path=archive)
-            file_offset += arc_offset
-
-            t = (path, compress, data_size, file_size, file_offset, time, date, crc)
-            files[name] = t
-            count += 1
-=======
                     name = fp.read(name_size)
                 except OSError:
                     raise ZipImportError(f"can't read Zip file: {archive!r}", path=archive)
@@ -633,7 +472,10 @@
                 # slower than reading the data because fseek flushes stdio's
                 # internal buffers.    See issue #8745.
                 try:
-                    if len(fp.read(header_size - name_size)) != header_size - name_size:
+                    extra_data_len = header_size - name_size
+                    extra_data = fp.read(extra_data_len)
+
+                    if len(extra_data) != extra_data_len:
                         raise ZipImportError(f"can't read Zip file: {archive!r}", path=archive)
                 except OSError:
                     raise ZipImportError(f"can't read Zip file: {archive!r}", path=archive)
@@ -650,12 +492,70 @@
 
                 name = name.replace('/', path_sep)
                 path = _bootstrap_external._path_join(archive, name)
+
+                # Ordering matches unpacking below.
+                if (
+                    file_size == MAX_UINT32 or
+                    data_size == MAX_UINT32 or
+                    file_offset == MAX_UINT32
+                ):
+                    # need to decode extra_data looking for a zip64 extra (which might not
+                    # be present)
+                    while extra_data:
+                        if len(extra_data) < 4:
+                            raise ZipImportError(f"can't read header extra: {archive!r}", path=archive)
+                        tag = _unpack_uint16(extra_data[:2])
+                        size = _unpack_uint16(extra_data[2:4])
+                        if len(extra_data) < 4 + size:
+                            raise ZipImportError(f"can't read header extra: {archive!r}", path=archive)
+                        if tag == ZIP64_EXTRA_TAG:
+                            if (len(extra_data) - 4) % 8 != 0:
+                                raise ZipImportError(f"can't read header extra: {archive!r}", path=archive)
+                            values = [
+                                int.from_bytes(extra_data[i:i+8], 'little')
+                                for i in range(4, len(extra_data), 8)
+                            ]
+
+                            # N.b. Here be dragons: the ordering of these is different than
+                            # the header fields, and it's really easy to get it wrong since
+                            # naturally-occuring zips that use all 3 are >4GB and not
+                            # something that would be checked-in.
+                            # The tests include a binary-edited zip that uses zip64
+                            # (unnecessarily) for all three.
+                            if file_size == MAX_UINT32:
+                                file_size = values.pop(0)
+                            if data_size == MAX_UINT32:
+                                data_size = values.pop(0)
+                            if file_offset == MAX_UINT32:
+                                file_offset = values.pop(0)
+
+                            if values:
+                                raise ZipImportError(f"can't read header extra: {archive!r}", path=archive)
+
+                            break
+
+                        # For a typical zip, this bytes-slicing only happens 2-3 times, on
+                        # small data like timestamps and filesizes.
+                        extra_data = extra_data[4+size:]
+                    else:
+                        _bootstrap._verbose_message(
+                            "zipimport: suspected zip64 but no zip64 extra for {!r}",
+                            path,
+                        )
+                # XXX These two statements seem swapped because `header_offset` is a
+                # position within the actual file, but `file_offset` (when compared) is
+                # as encoded in the entry, not adjusted for this file.
+                # N.b. this must be after we've potentially read the zip64 extra which can
+                # change `file_offset`.
+                if file_offset > central_directory_position:
+                    raise ZipImportError(f'bad local header offset: {archive!r}', path=archive)
+                file_offset += arc_offset
+
                 t = (path, compress, data_size, file_size, file_offset, time, date, crc)
                 files[name] = t
                 count += 1
         finally:
             fp.seek(start_offset)
->>>>>>> ffe70c4d
     _bootstrap._verbose_message('zipimport: found {} names in {!r}', count, archive)
     return files
 
