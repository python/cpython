"""Python implementation of computing the layout of a struct/union

This code is internal and tightly coupled to the C part. The interface
may change at any time.
"""

import sys
<<<<<<< HEAD
import struct
=======
>>>>>>> 17d06aeb

from _ctypes import CField, buffer_info
import ctypes

def round_down(n, multiple):
    assert n >= 0
    assert multiple > 0
    return (n // multiple) * multiple

def round_up(n, multiple):
    assert n >= 0
    assert multiple > 0
    return ((n + multiple - 1) // multiple) * multiple

def LOW_BIT(offset):
    return offset & 0xFFFF

def NUM_BITS(bitsize):
    return bitsize >> 16

def BUILD_SIZE(bitsize, offset):
    assert 0 <= offset, offset
    assert offset <= 0xFFFF, offset
    # We don't support zero length bitfields.
    # And GET_BITFIELD uses NUM_BITS(size) == 0,
    # to figure out whether we are handling a bitfield.
    assert bitsize > 0, bitsize
    result = (bitsize << 16) + offset
    assert bitsize == NUM_BITS(result), (bitsize, result)
    assert offset == LOW_BIT(result), (offset, result)
    return result

def build_size(bit_size, bit_offset, big_endian, type_size):
    if big_endian:
        return BUILD_SIZE(bit_size, 8 * type_size - bit_offset - bit_size)
    return BUILD_SIZE(bit_size, bit_offset)

_INT_MAX = (1 << (ctypes.sizeof(ctypes.c_int) * 8) - 1) - 1


class StructUnionLayout:
    def __init__(self, fields, size, align, format_spec):
        # sequence of CField objects
        self.fields = fields

        # total size of the aggregate (rounded up to alignment)
        self.size = size

        # total alignment requirement of the aggregate
        self.align = align

        # buffer format specification (as a string, UTF-8 but bes
        # kept ASCII-only)
        self.format_spec = format_spec


def get_layout(cls, input_fields, is_struct, base):
    """Return a StructUnionLayout for the given class.

    Called by PyCStructUnionType_update_stginfo when _fields_ is assigned
    to a class.
    """
    # Currently there are two modes, selectable using the '_layout_' attribute:
    #
    # 'gcc-sysv' mode places fields one after another, bit by bit.
    #   But "each bit field must fit within a single object of its specified
    #   type" (GCC manual, section 15.8 "Bit Field Packing"). When it doesn't,
    #   we insert a few bits of padding to avoid that.
    #
    # 'ms' mode works similar except for bitfield packing.  Adjacent
    #   bit-fields are packed into the same 1-, 2-, or 4-byte allocation unit
    #   if the integral types are the same size and if the next bit-field fits
    #   into the current allocation unit without crossing the boundary imposed
    #   by the common alignment requirements of the bit-fields.
    #
    #   See https://gcc.gnu.org/onlinedocs/gcc/x86-Options.html#index-mms-bitfields
    #   for details.

    # We do not support zero length bitfields (we use bitsize != 0
    # elsewhere to indicate a bitfield). Here, non-bitfields have bit_size
    # set to size*8.

    # For clarity, variables that count bits have `bit` in their names.

    layout = getattr(cls, '_layout_', None)
    if layout is None:
        if sys.platform == 'win32' or getattr(cls, '_pack_', None):
            gcc_layout = False
        else:
            gcc_layout = True
    elif layout == 'ms':
        gcc_layout = False
    elif layout == 'gcc-sysv':
        gcc_layout = True
    else:
        raise ValueError(f'unknown _layout_: {layout!r}')

    align = getattr(cls, '_align_', 1)
    if align < 0:
        raise ValueError('_align_ must be a non-negative integer')
    elif align == 0:
        # Setting `_align_ = 0` amounts to using the default alignment
        align == 1

    if base:
        align = max(ctypes.alignment(base), align)

    swapped_bytes = hasattr(cls, '_swappedbytes_')
    if swapped_bytes:
        big_endian = sys.byteorder == 'little'
    else:
        big_endian = sys.byteorder == 'big'

    pack = getattr(cls, '_pack_', None)
    if pack is not None:
        try:
            pack = int(pack)
        except (TypeError, ValueError):
            raise ValueError("_pack_ must be an integer")
        if pack < 0:
            raise ValueError("_pack_ must be a non-negative integer")
        if pack > _INT_MAX:
            raise ValueError("_pack_ too big")
        if gcc_layout:
            raise ValueError('_pack_ is not compatible with gcc-sysv layout')

    result_fields = []

    if is_struct:
        format_spec_parts = ["T{"]
    else:
        format_spec_parts = ["B"]

    last_field_bit_size = 0  # used in MS layout only

    # `8 * next_byte_offset + next_bit_offset` points to where the
    # next field would start.
    next_bit_offset = 0
    next_byte_offset = 0

    # size if this was a struct (sum of field sizes, plus padding)
    struct_size = 0
    # max of field sizes; only meaningful for unions
    union_size = 0

    if base:
        struct_size = ctypes.sizeof(base)
        if gcc_layout:
            next_bit_offset = struct_size * 8
        else:
            next_byte_offset = struct_size

    last_size = struct_size
    for i, field in enumerate(input_fields):
        if not is_struct:
            # Unions start fresh each time
            last_field_bit_size = 0
            next_bit_offset = 0
            next_byte_offset = 0

        # Unpack the field
        field = tuple(field)
        try:
            name, ctype = field
        except (ValueError, TypeError):
            try:
                name, ctype, bit_size = field
            except (ValueError, TypeError) as exc:
                raise ValueError(
                    '_fields_ must be a sequence of (name, C type) pairs '
                    + 'or (name, C type, bit size) triples') from exc
            is_bitfield = True
            if bit_size <= 0:
                raise ValueError(
                    f'number of bits invalid for bit field {name!r}')
            type_size = ctypes.sizeof(ctype)
            if bit_size > type_size * 8:
                raise ValueError(
                    f'number of bits invalid for bit field {name!r}')
        else:
            is_bitfield = False
            type_size = ctypes.sizeof(ctype)
            bit_size = type_size * 8

        type_bit_size = type_size * 8
        type_align = ctypes.alignment(ctype) or 1
        type_bit_align = type_align * 8

        if gcc_layout:
            # We don't use next_byte_offset here
            assert pack is None
            assert next_byte_offset == 0

            # Determine whether the bit field, if placed at the next
            # free bit, fits within a single object of its specified type.
            # That is: determine a "slot", sized & aligned for the
            # specified type, which contains the bitfield's beginning:
            slot_start_bit = round_down(next_bit_offset, type_bit_align)
            slot_end_bit = slot_start_bit + type_bit_size
            # And see if it also contains the bitfield's last bit:
            field_end_bit = next_bit_offset + bit_size
            if field_end_bit > slot_end_bit:
                # It doesn't: add padding (bump up to the next
                # alignment boundary)
                next_bit_offset = round_up(next_bit_offset, type_bit_align)

            offset = round_down(next_bit_offset, type_bit_align) // 8
            if is_bitfield:
                effective_bit_offset = next_bit_offset - 8 * offset
                size = build_size(bit_size, effective_bit_offset,
                                  big_endian, type_size)
                assert effective_bit_offset <= type_bit_size
            else:
                assert offset == next_bit_offset / 8
                size = type_size

            next_bit_offset += bit_size
            struct_size = round_up(next_bit_offset, 8) // 8
        else:
            if pack:
                type_align = min(pack, type_align)

            # next_byte_offset points to end of current bitfield.
            # next_bit_offset is generally non-positive,
            # and 8 * next_byte_offset + next_bit_offset points just behind
            # the end of the last field we placed.
            if (
                (0 < next_bit_offset + bit_size)
                or (type_bit_size != last_field_bit_size)
            ):
                # Close the previous bitfield (if any)
                # and start a new bitfield
                next_byte_offset = round_up(next_byte_offset, type_align)

                next_byte_offset += type_size

                last_field_bit_size = type_bit_size
                # Reminder: 8 * (next_byte_offset) + next_bit_offset
                # points to where we would start a new field, namely
                # just behind where we placed the last field plus an
                # allowance for alignment.
                next_bit_offset = -last_field_bit_size

            assert type_bit_size == last_field_bit_size

            offset = next_byte_offset - last_field_bit_size // 8
            if is_bitfield:
                assert 0 <= (last_field_bit_size + next_bit_offset)
                size = build_size(bit_size,
                                  last_field_bit_size + next_bit_offset,
                                  big_endian, type_size)
            else:
                size = type_size
            if type_bit_size:
                assert (last_field_bit_size + next_bit_offset) < type_bit_size

            next_bit_offset += bit_size
            struct_size = next_byte_offset

        assert (not is_bitfield) or (LOW_BIT(size) <= size * 8)

        # Add the format spec parts
        if is_struct:
            padding = offset - last_size
            format_spec_parts.append(padding_spec(padding))

            fieldfmt, bf_ndim, bf_shape = buffer_info(ctype)

            if bf_shape:
                format_spec_parts.extend((
                    "(",
                    ','.join(str(n) for n in bf_shape),
                    ")",
                ))

            if fieldfmt is None:
                fieldfmt = "B"
            if isinstance(name, bytes):
                # a bytes name would be rejected later, but we check early
                # to avoid a BytesWarning with `python -bb`
                raise TypeError(
                    "field {name!r}: name must be a string, not bytes")
            format_spec_parts.append(f"{fieldfmt}:{name}:")

        result_fields.append(CField(
            name=name,
            type=ctype,
            size=size,
            offset=offset,
            bit_size=bit_size if is_bitfield else None,
            index=i,
        ))
        if is_bitfield and not gcc_layout:
            assert type_bit_size > 0

        align = max(align, type_align)
        last_size = struct_size
        if not is_struct:
            union_size = max(struct_size, union_size)

    if is_struct:
        total_size = struct_size
    else:
        total_size = union_size

    # Adjust the size according to the alignment requirements
    aligned_size = round_up(total_size, align)

    # Finish up the format spec
    if is_struct:
        padding = aligned_size - total_size
        format_spec_parts.append(padding_spec(padding))
        format_spec_parts.append("}")

    return StructUnionLayout(
        fields=result_fields,
        size=aligned_size,
        align=align,
        format_spec="".join(format_spec_parts),
    )


def padding_spec(padding):
    if padding <= 0:
        return ""
    if padding == 1:
        return "x"
    return f"{padding}x"<|MERGE_RESOLUTION|>--- conflicted
+++ resolved
@@ -5,10 +5,7 @@
 """
 
 import sys
-<<<<<<< HEAD
-import struct
-=======
->>>>>>> 17d06aeb
+
 
 from _ctypes import CField, buffer_info
 import ctypes
