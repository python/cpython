#
# Module providing various facilities to other parts of the package
#
# multiprocessing/util.py
#
# Copyright (c) 2006-2008, R Oudkerk
# Licensed to PSF under a Contributor Agreement.
#

import os
import itertools
import sys
import weakref
import atexit
import threading        # we want threading to install it's
                        # cleanup function before multiprocessing does
from subprocess import _args_from_interpreter_flags

from . import process

__all__ = [
    'sub_debug', 'debug', 'info', 'sub_warning', 'get_logger',
    'log_to_stderr', 'get_temp_dir', 'register_after_fork',
    'is_exiting', 'Finalize', 'ForkAwareThreadLock', 'ForkAwareLocal',
    'close_all_fds_except', 'SUBDEBUG', 'SUBWARNING',
    ]

#
# Logging
#

NOTSET = 0
SUBDEBUG = 5
DEBUG = 10
INFO = 20
SUBWARNING = 25

LOGGER_NAME = 'multiprocessing'
DEFAULT_LOGGING_FORMAT = '[%(levelname)s/%(processName)s] %(message)s'

_logger = None
_log_to_stderr = False

def sub_debug(msg, *args):
    if _logger:
        _logger.log(SUBDEBUG, msg, *args)

def debug(msg, *args):
    if _logger:
        _logger.log(DEBUG, msg, *args)

def info(msg, *args):
    if _logger:
        _logger.log(INFO, msg, *args)

def sub_warning(msg, *args):
    if _logger:
        _logger.log(SUBWARNING, msg, *args)

def get_logger():
    '''
    Returns logger used by multiprocessing
    '''
    global _logger
    import logging

    logging._acquireLock()
    try:
        if not _logger:

            _logger = logging.getLogger(LOGGER_NAME)
            _logger.propagate = 0

            # XXX multiprocessing should cleanup before logging
            if hasattr(atexit, 'unregister'):
                atexit.unregister(_exit_function)
                atexit.register(_exit_function)
            else:
                atexit._exithandlers.remove((_exit_function, (), {}))
                atexit._exithandlers.append((_exit_function, (), {}))

    finally:
        logging._releaseLock()

    return _logger

def log_to_stderr(level=None):
    '''
    Turn on logging and add a handler which prints to stderr
    '''
    global _log_to_stderr
    import logging

    logger = get_logger()
    formatter = logging.Formatter(DEFAULT_LOGGING_FORMAT)
    handler = logging.StreamHandler()
    handler.setFormatter(formatter)
    logger.addHandler(handler)

    if level:
        logger.setLevel(level)
    _log_to_stderr = True
    return _logger


# Abstract socket support

def _platform_supports_abstract_sockets():
    if sys.platform == "linux":
        return True
    if hasattr(sys, 'getandroidapilevel'):
        return True
    return False


def is_abstract_socket_namespace(address):
    if not address:
        return False
    if isinstance(address, bytes):
        return address[0] == 0
    elif isinstance(address, str):
        return address[0] == "\0"
    raise TypeError(f'address type of {address!r} unrecognized')


abstract_sockets_supported = _platform_supports_abstract_sockets()

#
# Function returning a temp directory which will be removed on exit
#

def _remove_temp_dir(rmtree, tempdir):
    rmtree(tempdir)

    current_process = process.current_process()
    # current_process() can be None if the finalizer is called
    # late during Python finalization
    if current_process is not None:
        current_process._config['tempdir'] = None

def get_temp_dir():
    # get name of a temp directory which will be automatically cleaned up
    tempdir = process.current_process()._config.get('tempdir')
    if tempdir is None:
        import shutil, tempfile
        tempdir = tempfile.mkdtemp(prefix='pymp-')
        info('created temp directory %s', tempdir)
        # keep a strong reference to shutil.rmtree(), since the finalizer
        # can be called late during Python shutdown
        Finalize(None, _remove_temp_dir, args=(shutil.rmtree, tempdir),
                 exitpriority=-100)
        process.current_process()._config['tempdir'] = tempdir
    return tempdir

#
# Support for reinitialization of objects when bootstrapping a child process
#

_afterfork_registry = weakref.WeakValueDictionary()
_afterfork_counter = itertools.count()

def _run_after_forkers():
    items = list(_afterfork_registry.items())
    items.sort()
    for (index, ident, func), obj in items:
        try:
            func(obj)
        except Exception as e:
            info('after forker raised exception %s', e)

def register_after_fork(obj, func):
    _afterfork_registry[(next(_afterfork_counter), id(obj), func)] = obj

#
# Finalization using weakrefs
#

_finalizer_registry = {}
_finalizer_counter = itertools.count()


class Finalize(object):
    '''
    Class which supports object finalization using weakrefs
    '''
    def __init__(self, obj, callback, args=(), kwargs=None, exitpriority=None):
        if (exitpriority is not None) and not isinstance(exitpriority,int):
            raise TypeError(
                "Exitpriority ({0!r}) must be None or int, not {1!s}".format(
                    exitpriority, type(exitpriority)))

        if obj is not None:
            self._weakref = weakref.ref(obj, self)
        elif exitpriority is None:
            raise ValueError("Without object, exitpriority cannot be None")

        self._callback = callback
        self._args = args
        self._kwargs = kwargs or {}
        self._key = (exitpriority, next(_finalizer_counter))
        self._pid = os.getpid()

        _finalizer_registry[self._key] = self

    def __call__(self, wr=None,
                 # Need to bind these locally because the globals can have
                 # been cleared at shutdown
                 _finalizer_registry=_finalizer_registry,
                 sub_debug=sub_debug, getpid=os.getpid):
        '''
        Run the callback unless it has already been called or cancelled
        '''
        try:
            del _finalizer_registry[self._key]
        except KeyError:
            sub_debug('finalizer no longer registered')
        else:
            if self._pid != getpid():
                sub_debug('finalizer ignored because different process')
                res = None
            else:
                sub_debug('finalizer calling %s with args %s and kwargs %s',
                          self._callback, self._args, self._kwargs)
                res = self._callback(*self._args, **self._kwargs)
            self._weakref = self._callback = self._args = \
                            self._kwargs = self._key = None
            return res

    def cancel(self):
        '''
        Cancel finalization of the object
        '''
        try:
            del _finalizer_registry[self._key]
        except KeyError:
            pass
        else:
            self._weakref = self._callback = self._args = \
                            self._kwargs = self._key = None

    def still_active(self):
        '''
        Return whether this finalizer is still waiting to invoke callback
        '''
        return self._key in _finalizer_registry

    def __repr__(self):
        try:
            obj = self._weakref()
        except (AttributeError, TypeError):
            obj = None

        if obj is None:
            return '<%s object, dead>' % self.__class__.__name__

        x = '<%s object, callback=%s' % (
                self.__class__.__name__,
                getattr(self._callback, '__name__', self._callback))
        if self._args:
            x += ', args=' + str(self._args)
        if self._kwargs:
            x += ', kwargs=' + str(self._kwargs)
        if self._key[0] is not None:
            x += ', exitpriority=' + str(self._key[0])
        return x + '>'


def _run_finalizers(minpriority=None):
    '''
    Run all finalizers whose exit priority is not None and at least minpriority

    Finalizers with highest priority are called first; finalizers with
    the same priority will be called in reverse order of creation.
    '''
    if _finalizer_registry is None:
        # This function may be called after this module's globals are
        # destroyed.  See the _exit_function function in this module for more
        # notes.
        return

    if minpriority is None:
        f = lambda p : p[0] is not None
    else:
        f = lambda p : p[0] is not None and p[0] >= minpriority

    # Careful: _finalizer_registry may be mutated while this function
    # is running (either by a GC run or by another thread).

    # list(_finalizer_registry) should be atomic, while
    # list(_finalizer_registry.items()) is not.
    keys = [key for key in list(_finalizer_registry) if f(key)]
    keys.sort(reverse=True)

    for key in keys:
        finalizer = _finalizer_registry.get(key)
        # key may have been removed from the registry
        if finalizer is not None:
            sub_debug('calling %s', finalizer)
            try:
                finalizer()
            except Exception:
                import traceback
                traceback.print_exc()

    if minpriority is None:
        _finalizer_registry.clear()

#
# Clean up on exit
#

def is_exiting():
    '''
    Returns true if the process is shutting down
    '''
    return _exiting or _exiting is None

_exiting = False

def _exit_function(info=info, debug=debug, _run_finalizers=_run_finalizers,
                   active_children=process.active_children,
                   current_process=process.current_process):
    # We hold on to references to functions in the arglist due to the
    # situation described below, where this function is called after this
    # module's globals are destroyed.

    global _exiting

    if not _exiting:
        _exiting = True

        info('process shutting down')
        debug('running all "atexit" finalizers with priority >= 0')
        _run_finalizers(0)

        if current_process() is not None:
            # We check if the current process is None here because if
            # it's None, any call to ``active_children()`` will raise
            # an AttributeError (active_children winds up trying to
            # get attributes from util._current_process).  One
            # situation where this can happen is if someone has
            # manipulated sys.modules, causing this module to be
            # garbage collected.  The destructor for the module type
            # then replaces all values in the module dict with None.
            # For instance, after setuptools runs a test it replaces
            # sys.modules with a copy created earlier.  See issues
            # #9775 and #15881.  Also related: #4106, #9205, and
            # #9207.

            for p in active_children():
                if p.daemon:
                    info('calling terminate() for daemon %s', p.name)
                    p._popen.terminate()

            for p in active_children():
                info('calling join() for process %s', p.name)
                p.join()

        debug('running the remaining "atexit" finalizers')
        _run_finalizers()

atexit.register(_exit_function)

#
# Some fork aware types
#

class ForkAwareThreadLock(object):
    def __init__(self):
        self._lock = threading.Lock()
        self.acquire = self._lock.acquire
        self.release = self._lock.release
        register_after_fork(self, ForkAwareThreadLock._at_fork_reinit)

    def _at_fork_reinit(self):
        self._lock._at_fork_reinit()

    def __enter__(self):
        return self._lock.__enter__()

    def __exit__(self, *args):
        return self._lock.__exit__(*args)


class ForkAwareLocal(threading.local):
    def __init__(self):
        register_after_fork(self, lambda obj : obj.__dict__.clear())
    def __reduce__(self):
        return type(self), ()

#
# Close fds except those specified
#

try:
    MAXFD = os.sysconf("SC_OPEN_MAX")
except Exception:
    MAXFD = 256

def close_all_fds_except(fds):
    fds = list(fds) + [-1, MAXFD]
    fds.sort()
    assert fds[-1] == MAXFD, 'fd too large'
    for i in range(len(fds) - 1):
        os.closerange(fds[i]+1, fds[i+1])
#
# Close sys.stdin and replace stdin with os.devnull
#

def _close_stdin():
    if sys.stdin is None:
        return

    try:
        sys.stdin.close()
    except (OSError, ValueError):
        pass

    try:
        fd = os.open(os.devnull, os.O_RDONLY)
        try:
            sys.stdin = open(fd, encoding="utf-8", closefd=False)
        except:
            os.close(fd)
            raise
    except (OSError, ValueError):
        pass

#
# Flush standard streams, if any
#

def _flush_std_streams():
    try:
        sys.stdout.flush()
    except (AttributeError, ValueError):
        pass
    try:
        sys.stderr.flush()
    except (AttributeError, ValueError):
        pass

#
# Start a program with only specified fds kept open
#

def spawnv_passfds(path, args, passfds):
    import _posixsubprocess
    import subprocess
    passfds = tuple(sorted(map(int, passfds)))
    errpipe_read, errpipe_write = os.pipe()
    try:
        return _posixsubprocess.fork_exec(
            args, [path], True, passfds, None, None,
            -1, -1, -1, -1, -1, -1, errpipe_read, errpipe_write,
<<<<<<< HEAD
            False, False, -1, None, None, None, -1, None)
=======
            False, False, None, None, None, -1, None,
            subprocess._USE_VFORK)
>>>>>>> 1ed8d035
    finally:
        os.close(errpipe_read)
        os.close(errpipe_write)


def close_fds(*fds):
    """Close each file descriptor given as an argument"""
    for fd in fds:
        os.close(fd)


def _cleanup_tests():
    """Cleanup multiprocessing resources when multiprocessing tests
    completed."""

    from test import support

    # cleanup multiprocessing
    process._cleanup()

    # Stop the ForkServer process if it's running
    from multiprocessing import forkserver
    forkserver._forkserver._stop()

    # Stop the ResourceTracker process if it's running
    from multiprocessing import resource_tracker
    resource_tracker._resource_tracker._stop()

    # bpo-37421: Explicitly call _run_finalizers() to remove immediately
    # temporary directories created by multiprocessing.util.get_temp_dir().
    _run_finalizers()
    support.gc_collect()

    support.reap_children()<|MERGE_RESOLUTION|>--- conflicted
+++ resolved
@@ -453,12 +453,8 @@
         return _posixsubprocess.fork_exec(
             args, [path], True, passfds, None, None,
             -1, -1, -1, -1, -1, -1, errpipe_read, errpipe_write,
-<<<<<<< HEAD
-            False, False, -1, None, None, None, -1, None)
-=======
-            False, False, None, None, None, -1, None,
+            False, False, -1, None, None, None, -1, None,
             subprocess._USE_VFORK)
->>>>>>> 1ed8d035
     finally:
         os.close(errpipe_read)
         os.close(errpipe_write)
