--- conflicted
+++ resolved
@@ -1701,41 +1701,20 @@
         pass
 
 
-<<<<<<< HEAD
 def _make_nmtuple(name, types, module, defaults = ()):
     fields = [n for n, t in types]
     types = {n: _type_check(t, f"field {n} annotation must be a type")
              for n, t in types}
     nm_tpl = collections.namedtuple(name, fields,
                                     defaults=defaults, module=module)
-    # Prior to PEP 526, only _field_types attribute was assigned.
-    # Now __annotations__ are used and _field_types is deprecated (remove in 3.9)
-    nm_tpl._field_types = types
     nm_tpl.__annotations__ = nm_tpl.__new__.__annotations__ = types
-=======
-def _make_nmtuple(name, types):
-    msg = "NamedTuple('Name', [(f0, t0), (f1, t1), ...]); each t must be a type"
-    types = [(n, _type_check(t, msg)) for n, t in types]
-    nm_tpl = collections.namedtuple(name, [n for n, t in types])
-    nm_tpl.__annotations__ = dict(types)
-    try:
-        nm_tpl.__module__ = sys._getframe(2).f_globals.get('__name__', '__main__')
-    except (AttributeError, ValueError):
-        pass
->>>>>>> 6fed3c85
     return nm_tpl
 
 
 # attributes prohibited to set in NamedTuple class syntax
-<<<<<<< HEAD
 _prohibited = frozenset({'__new__', '__init__', '__slots__', '__getnewargs__',
-                         '_fields', '_field_defaults', '_field_types',
+                         '_fields', '_field_defaults',
                          '_make', '_replace', '_asdict', '_source'})
-=======
-_prohibited = {'__new__', '__init__', '__slots__', '__getnewargs__',
-               '_fields', '_field_defaults',
-               '_make', '_replace', '_asdict', '_source'}
->>>>>>> 6fed3c85
 
 _special = {'__module__', '__name__', '__annotations__'}
 
