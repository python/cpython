--- conflicted
+++ resolved
@@ -2934,20 +2934,13 @@
     checked_types = {key: _type_check(val, f"field {key} annotation must be a type")
                      for key, val in types.items()}
     def annotate(format):
-<<<<<<< HEAD
         match format:
             case annotationlib.Format.VALUE | annotationlib.Format.FORWARDREF:
                 return checked_types
-            case annotationlib.Format.SOURCE:
-                return annotationlib.annotations_to_source(types)
+            case annotationlib.Format.STRING:
+                return annotationlib.annotations_to_string(types)
             case _:
                 raise NotImplementedError(format)
-=======
-        if format in (annotationlib.Format.VALUE, annotationlib.Format.FORWARDREF):
-            return checked_types
-        else:
-            return annotationlib.annotations_to_string(types)
->>>>>>> c976d789
     return annotate
 
 
@@ -3235,15 +3228,9 @@
                         n: _type_check(tp, msg, module=tp_dict.__module__)
                         for n, tp in own.items()
                     }
-<<<<<<< HEAD
-            elif format == annotationlib.Format.SOURCE:
-                own = annotationlib.annotations_to_source(own_annotations)
-            elif format in (annotationlib.Format.FORWARDREF, annotationlib.Format.VALUE):
-=======
             elif format == annotationlib.Format.STRING:
                 own = annotationlib.annotations_to_string(own_annotations)
-            else:
->>>>>>> c976d789
+            elif format in (annotationlib.Format.FORWARDREF, annotationlib.Format.VALUE):
                 own = own_checked_annotations
             else:
                 raise NotImplementedError(format)
