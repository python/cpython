--- conflicted
+++ resolved
@@ -183,14 +183,7 @@
         return arg
     if isinstance(arg, _SpecialForm) or arg in (Generic, Protocol):
         raise TypeError(f"Plain {arg} is not valid as type argument")
-<<<<<<< HEAD
     if type(arg) is tuple:
-=======
-    if isinstance(arg, (type, TypeVar, ForwardRef, types.UnionType, ParamSpec,
-                        ParamSpecArgs, ParamSpecKwargs, TypeVarTuple)):
-        return arg
-    if not callable(arg):
->>>>>>> 8714b6fa
         raise TypeError(f"{msg} Got {arg!r:.100}.")
     return arg
 
