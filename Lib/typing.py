--- conflicted
+++ resolved
@@ -2036,15 +2036,8 @@
             return True
 
         if is_protocol_cls:
-<<<<<<< HEAD
-            if all(hasattr(instance, attr) and
-                    # All *methods* can be blocked by setting them to None.
-                    (not callable(getattr(cls, attr, None)) or
-                     getattr(instance, attr) is not None)
-                    for attr in cls.__protocol_attrs__):
-=======
             getattr_static = _lazy_load_getattr_static()
-            for attr in protocol_attrs:
+            for attr in cls.__protocol_attrs__:
                 try:
                     val = getattr_static(instance, attr)
                 except AttributeError:
@@ -2052,7 +2045,6 @@
                 if callable(getattr(cls, attr, None)) and val is None:
                     break
             else:
->>>>>>> 6d59c9e3
                 return True
 
         return super().__instancecheck__(instance)
