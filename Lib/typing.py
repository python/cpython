--- conflicted
+++ resolved
@@ -118,11 +118,8 @@
 
     # One-off things.
     'AnyStr',
-<<<<<<< HEAD
     'assert_type',
-=======
     'assert_never',
->>>>>>> 8714b6fa
     'cast',
     'final',
     'get_args',
@@ -2083,7 +2080,6 @@
     return val
 
 
-<<<<<<< HEAD
 def assert_type(val, typ, /):
     """Assert (to the type checker) that the value is of the given type.
 
@@ -2101,28 +2097,6 @@
     return val
 
 
-def _get_defaults(func):
-    """Internal helper to extract the default arguments, by name."""
-    try:
-        code = func.__code__
-    except AttributeError:
-        # Some built-in functions don't have __code__, __defaults__, etc.
-        return {}
-    pos_count = code.co_argcount
-    arg_names = code.co_varnames
-    arg_names = arg_names[:pos_count]
-    defaults = func.__defaults__ or ()
-    kwdefaults = func.__kwdefaults__
-    res = dict(kwdefaults) if kwdefaults else {}
-    pos_offset = pos_count - len(defaults)
-    for name, value in zip(arg_names[pos_offset:], defaults):
-        assert name not in res
-        res[name] = value
-    return res
-
-
-=======
->>>>>>> 8714b6fa
 _allowed_types = (types.FunctionType, types.BuiltinFunctionType,
                   types.MethodType, types.ModuleType,
                   WrapperDescriptorType, MethodWrapperType, MethodDescriptorType)
