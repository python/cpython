"""
The typing module: Support for gradual typing as defined by PEP 484.

At large scale, the structure of the module is following:
* Imports and exports, all public names should be explicitly added to __all__.
* Internal helper functions: these should never be used in code outside this module.
* _SpecialForm and its instances (special forms):
  Any, NoReturn, ClassVar, Union, Optional, Concatenate
* Classes whose instances can be type arguments in addition to types:
  ForwardRef, TypeVar and ParamSpec
* The core of internal generics API: _GenericAlias and _VariadicGenericAlias, the latter is
  currently only used by Tuple and Callable. All subscripted types like X[int], Union[int, str],
  etc., are instances of either of these classes.
* The public counterpart of the generics API consists of two classes: Generic and Protocol.
* Public helper functions: get_type_hints, overload, cast, no_type_check,
  no_type_check_decorator.
* Generic aliases for collections.abc ABCs and few additional protocols.
* Special types: NewType, NamedTuple, TypedDict.
* Wrapper submodules for re and io related types.
"""

from abc import abstractmethod, ABCMeta
import collections
import collections.abc
import contextlib
import functools
import operator
import re as stdlib_re  # Avoid confusion with the re we export.
import sys
import types
import warnings
from types import WrapperDescriptorType, MethodWrapperType, MethodDescriptorType, GenericAlias


try:
    from _typing import _idfunc
except ImportError:
    def _idfunc(_, x):
        return x

# Please keep __all__ alphabetized within each category.
__all__ = [
    # Super-special typing primitives.
    'Annotated',
    'Any',
    'Callable',
    'ClassVar',
    'Concatenate',
    'Final',
    'ForwardRef',
    'Generic',
    'Literal',
    'Optional',
    'ParamSpec',
    'Protocol',
    'Tuple',
    'Type',
    'TypeVar',
    'Union',

    # ABCs (from collections.abc).
    'AbstractSet',  # collections.abc.Set.
    'ByteString',
    'Container',
    'ContextManager',
    'Hashable',
    'ItemsView',
    'Iterable',
    'Iterator',
    'KeysView',
    'Mapping',
    'MappingView',
    'MutableMapping',
    'MutableSequence',
    'MutableSet',
    'Sequence',
    'Sized',
    'ValuesView',
    'Awaitable',
    'AsyncIterator',
    'AsyncIterable',
    'Coroutine',
    'Collection',
    'AsyncGenerator',
    'AsyncContextManager',

    # Structural checks, a.k.a. protocols.
    'Reversible',
    'SupportsAbs',
    'SupportsBytes',
    'SupportsComplex',
    'SupportsFloat',
    'SupportsIndex',
    'SupportsInt',
    'SupportsRound',

    # Concrete collection types.
    'ChainMap',
    'Counter',
    'Deque',
    'Dict',
    'DefaultDict',
    'List',
    'OrderedDict',
    'Set',
    'FrozenSet',
    'NamedTuple',  # Not really a type.
    'TypedDict',  # Not really a type.
    'Generator',

    # Other concrete types.
    'BinaryIO',
    'IO',
    'Match',
    'Pattern',
    'TextIO',

    # One-off things.
    'AnyStr',
    'cast',
    'final',
    'get_args',
    'get_origin',
    'get_type_hints',
    'is_typeddict',
    'NewType',
    'no_type_check',
    'no_type_check_decorator',
    'NoReturn',
    'overload',
    'ParamSpecArgs',
    'ParamSpecKwargs',
    'runtime_checkable',
    'Text',
    'TYPE_CHECKING',
    'TypeAlias',
    'TypeGuard',
]

# The pseudo-submodules 're' and 'io' are part of the public
# namespace, but excluded from __all__ because they might stomp on
# legitimate imports of those modules.


def _type_convert(arg, module=None):
    """For converting None to type(None), and strings to ForwardRef."""
    if arg is None:
        return type(None)
    if isinstance(arg, str):
        return ForwardRef(arg, module=module)
    return arg


def _type_check(arg, msg, is_argument=True, module=None):
    """Check that the argument is a type, and return it (internal helper).

    As a special case, accept None and return type(None) instead. Also wrap strings
    into ForwardRef instances. Consider several corner cases, for example plain
    special forms like Union are not valid, while Union[int, str] is OK, etc.
    The msg argument is a human-readable error message, e.g::

        "Union[arg, ...]: arg should be a type."

    We append the repr() of the actual value (truncated to 100 chars).
    """
    invalid_generic_forms = (Generic, Protocol)
    if is_argument:
        invalid_generic_forms = invalid_generic_forms + (ClassVar, Final)

    arg = _type_convert(arg, module=module)
    if (isinstance(arg, _GenericAlias) and
            arg.__origin__ in invalid_generic_forms):
        raise TypeError(f"{arg} is not valid as type argument")
    if arg in (Any, NoReturn):
        return arg
    if isinstance(arg, _SpecialForm) or arg in (Generic, Protocol):
        raise TypeError(f"Plain {arg} is not valid as type argument")
    if isinstance(arg, (type, TypeVar, ForwardRef, types.UnionType, ParamSpec)):
        return arg
    if not callable(arg):
        raise TypeError(f"{msg} Got {arg!r:.100}.")
    return arg


def _type_repr(obj):
    """Return the repr() of an object, special-casing types (internal helper).

    If obj is a type, we return a shorter version than the default
    type.__repr__, based on the module and qualified name, which is
    typically enough to uniquely identify a type.  For everything
    else, we fall back on repr(obj).
    """
    if isinstance(obj, types.GenericAlias):
        return repr(obj)
    if isinstance(obj, type):
        if obj.__module__ == 'builtins':
            return obj.__qualname__
        return f'{obj.__module__}.{obj.__qualname__}'
    if obj is ...:
        return('...')
    if isinstance(obj, types.FunctionType):
        return obj.__name__
    return repr(obj)


def _collect_type_vars(types_, typevar_types=None):
    """Collect all type variable contained
    in types in order of first appearance (lexicographic order). For example::

        _collect_type_vars((T, List[S, T])) == (T, S)
    """
    if typevar_types is None:
        typevar_types = TypeVar
    tvars = []
    for t in types_:
        if isinstance(t, typevar_types) and t not in tvars:
            tvars.append(t)
        if isinstance(t, (_GenericAlias, GenericAlias, types.UnionType)):
            tvars.extend([t for t in t.__parameters__ if t not in tvars])
    return tuple(tvars)


def _check_generic(cls, parameters, elen):
    """Check correct count for parameters of a generic cls (internal helper).
    This gives a nice error message in case of count mismatch.
    """
    if not elen:
        raise TypeError(f"{cls} is not a generic class")
    alen = len(parameters)
    if alen != elen:
        raise TypeError(f"Too {'many' if alen > elen else 'few'} parameters for {cls};"
                        f" actual {alen}, expected {elen}")

def _prepare_paramspec_params(cls, params):
    """Prepares the parameters for a Generic containing ParamSpec
    variables (internal helper).
    """
    # Special case where Z[[int, str, bool]] == Z[int, str, bool] in PEP 612.
    if len(cls.__parameters__) == 1 and len(params) > 1:
        return (params,)
    else:
        _params = []
        # Convert lists to tuples to help other libraries cache the results.
        for p, tvar in zip(params, cls.__parameters__):
            if isinstance(tvar, ParamSpec) and isinstance(p, list):
                p = tuple(p)
            _params.append(p)
        return tuple(_params)

def _deduplicate(params):
    # Weed out strict duplicates, preserving the first of each occurrence.
    all_params = set(params)
    if len(all_params) < len(params):
        new_params = []
        for t in params:
            if t in all_params:
                new_params.append(t)
                all_params.remove(t)
        params = new_params
        assert not all_params, all_params
    return params


def _remove_dups_flatten(parameters):
    """An internal helper for Union creation and substitution: flatten Unions
    among parameters, then remove duplicates.
    """
    # Flatten out Union[Union[...], ...].
    params = []
    for p in parameters:
        if isinstance(p, (_UnionGenericAlias, types.UnionType)):
            params.extend(p.__args__)
        elif isinstance(p, tuple) and len(p) > 0 and p[0] is Union:
            params.extend(p[1:])
        else:
            params.append(p)

    return tuple(_deduplicate(params))


def _flatten_literal_params(parameters):
    """An internal helper for Literal creation: flatten Literals among parameters"""
    params = []
    for p in parameters:
        if isinstance(p, _LiteralGenericAlias):
            params.extend(p.__args__)
        else:
            params.append(p)
    return tuple(params)


_cleanups = []


def _tp_cache(func=None, /, *, typed=False):
    """Internal wrapper caching __getitem__ of generic types with a fallback to
    original function for non-hashable arguments.
    """
    def decorator(func):
        cached = functools.lru_cache(typed=typed)(func)
        _cleanups.append(cached.cache_clear)

        @functools.wraps(func)
        def inner(*args, **kwds):
            try:
                return cached(*args, **kwds)
            except TypeError:
                pass  # All real errors (not unhashable args) are raised below.
            return func(*args, **kwds)
        return inner

    if func is not None:
        return decorator(func)

    return decorator

def _eval_type(t, globalns, localns, recursive_guard=frozenset()):
    """Evaluate all forward references in the given type t.
    For use of globalns and localns see the docstring for get_type_hints().
    recursive_guard is used to prevent prevent infinite recursion
    with recursive ForwardRef.
    """
    if isinstance(t, ForwardRef):
        return t._evaluate(globalns, localns, recursive_guard)
    if isinstance(t, (_GenericAlias, GenericAlias, types.UnionType)):
        ev_args = tuple(_eval_type(a, globalns, localns, recursive_guard) for a in t.__args__)
        if ev_args == t.__args__:
            return t
        if isinstance(t, GenericAlias):
            return GenericAlias(t.__origin__, ev_args)
        if isinstance(t, types.UnionType):
            return functools.reduce(operator.or_, ev_args)
        else:
            return t.copy_with(ev_args)
    return t


class _Final:
    """Mixin to prohibit subclassing"""

    __slots__ = ('__weakref__',)

    def __init_subclass__(self, /, *args, **kwds):
        if '_root' not in kwds:
            raise TypeError("Cannot subclass special typing classes")

class _Immutable:
    """Mixin to indicate that object should not be copied."""
    __slots__ = ()

    def __copy__(self):
        return self

    def __deepcopy__(self, memo):
        return self


# Internal indicator of special typing constructs.
# See __doc__ instance attribute for specific docs.
class _SpecialForm(_Final, _root=True):
    __slots__ = ('_name', '__doc__', '_getitem')

    def __init__(self, getitem):
        self._getitem = getitem
        self._name = getitem.__name__
        self.__doc__ = getitem.__doc__

    def __getattr__(self, item):
        if item in {'__name__', '__qualname__'}:
            return self._name

        raise AttributeError(item)

    def __mro_entries__(self, bases):
        raise TypeError(f"Cannot subclass {self!r}")

    def __repr__(self):
        return 'typing.' + self._name

    def __reduce__(self):
        return self._name

    def __call__(self, *args, **kwds):
        raise TypeError(f"Cannot instantiate {self!r}")

    def __or__(self, other):
        return Union[self, other]

    def __ror__(self, other):
        return Union[other, self]

    def __instancecheck__(self, obj):
        raise TypeError(f"{self} cannot be used with isinstance()")

    def __subclasscheck__(self, cls):
        raise TypeError(f"{self} cannot be used with issubclass()")

    @_tp_cache
    def __getitem__(self, parameters):
        return self._getitem(self, parameters)


class _LiteralSpecialForm(_SpecialForm, _root=True):
    @_tp_cache(typed=True)
    def __getitem__(self, parameters):
        return self._getitem(self, parameters)


@_SpecialForm
def Any(self, parameters):
    """Special type indicating an unconstrained type.

    - Any is compatible with every type.
    - Any assumed to have all methods.
    - All values assumed to be instances of Any.

    Note that all the above statements are true from the point of view of
    static type checkers. At runtime, Any should not be used with instance
    or class checks.
    """
    raise TypeError(f"{self} is not subscriptable")

@_SpecialForm
def NoReturn(self, parameters):
    """Special type indicating functions that never return.
    Example::

      from typing import NoReturn

      def stop() -> NoReturn:
          raise Exception('no way')

    This type is invalid in other positions, e.g., ``List[NoReturn]``
    will fail in static type checkers.
    """
    raise TypeError(f"{self} is not subscriptable")

@_SpecialForm
def ClassVar(self, parameters):
    """Special type construct to mark class variables.

    An annotation wrapped in ClassVar indicates that a given
    attribute is intended to be used as a class variable and
    should not be set on instances of that class. Usage::

      class Starship:
          stats: ClassVar[Dict[str, int]] = {} # class variable
          damage: int = 10                     # instance variable

    ClassVar accepts only types and cannot be further subscribed.

    Note that ClassVar is not a class itself, and should not
    be used with isinstance() or issubclass().
    """
    item = _type_check(parameters, f'{self} accepts only single type.')
    return _GenericAlias(self, (item,))

@_SpecialForm
def Final(self, parameters):
    """Special typing construct to indicate final names to type checkers.

    A final name cannot be re-assigned or overridden in a subclass.
    For example:

      MAX_SIZE: Final = 9000
      MAX_SIZE += 1  # Error reported by type checker

      class Connection:
          TIMEOUT: Final[int] = 10

      class FastConnector(Connection):
          TIMEOUT = 1  # Error reported by type checker

    There is no runtime checking of these properties.
    """
    item = _type_check(parameters, f'{self} accepts only single type.')
    return _GenericAlias(self, (item,))

@_SpecialForm
def Union(self, parameters):
    """Union type; Union[X, Y] means either X or Y.

    To define a union, use e.g. Union[int, str].  Details:
    - The arguments must be types and there must be at least one.
    - None as an argument is a special case and is replaced by
      type(None).
    - Unions of unions are flattened, e.g.::

        Union[Union[int, str], float] == Union[int, str, float]

    - Unions of a single argument vanish, e.g.::

        Union[int] == int  # The constructor actually returns int

    - Redundant arguments are skipped, e.g.::

        Union[int, str, int] == Union[int, str]

    - When comparing unions, the argument order is ignored, e.g.::

        Union[int, str] == Union[str, int]

    - You cannot subclass or instantiate a union.
    - You can use Optional[X] as a shorthand for Union[X, None].
    """
    if parameters == ():
        raise TypeError("Cannot take a Union of no types.")
    if not isinstance(parameters, tuple):
        parameters = (parameters,)
    msg = "Union[arg, ...]: each arg must be a type."
    parameters = tuple(_type_check(p, msg) for p in parameters)
    parameters = _remove_dups_flatten(parameters)
    if len(parameters) == 1:
        return parameters[0]
    return _UnionGenericAlias(self, parameters)

@_SpecialForm
def Optional(self, parameters):
    """Optional type.

    Optional[X] is equivalent to Union[X, None].
    """
    arg = _type_check(parameters, f"{self} requires a single type.")
    return Union[arg, type(None)]

@_LiteralSpecialForm
def Literal(self, parameters):
    """Special typing form to define literal types (a.k.a. value types).

    This form can be used to indicate to type checkers that the corresponding
    variable or function parameter has a value equivalent to the provided
    literal (or one of several literals):

      def validate_simple(data: Any) -> Literal[True]:  # always returns True
          ...

      MODE = Literal['r', 'rb', 'w', 'wb']
      def open_helper(file: str, mode: MODE) -> str:
          ...

      open_helper('/some/path', 'r')  # Passes type check
      open_helper('/other/path', 'typo')  # Error in type checker

    Literal[...] cannot be subclassed. At runtime, an arbitrary value
    is allowed as type argument to Literal[...], but type checkers may
    impose restrictions.
    """
    # There is no '_type_check' call because arguments to Literal[...] are
    # values, not types.
    if not isinstance(parameters, tuple):
        parameters = (parameters,)

    parameters = _flatten_literal_params(parameters)

    try:
        parameters = tuple(p for p, _ in _deduplicate(list(_value_and_type_iter(parameters))))
    except TypeError:  # unhashable parameters
        pass

    return _LiteralGenericAlias(self, parameters)


@_SpecialForm
def TypeAlias(self, parameters):
    """Special marker indicating that an assignment should
    be recognized as a proper type alias definition by type
    checkers.

    For example::

        Predicate: TypeAlias = Callable[..., bool]

    It's invalid when used anywhere except as in the example above.
    """
    raise TypeError(f"{self} is not subscriptable")


@_SpecialForm
def Concatenate(self, parameters):
    """Used in conjunction with ``ParamSpec`` and ``Callable`` to represent a
    higher order function which adds, removes or transforms parameters of a
    callable.

    For example::

       Callable[Concatenate[int, P], int]

    See PEP 612 for detailed information.
    """
    if parameters == ():
        raise TypeError("Cannot take a Concatenate of no types.")
    if not isinstance(parameters, tuple):
        parameters = (parameters,)
    if not isinstance(parameters[-1], ParamSpec):
        raise TypeError("The last parameter to Concatenate should be a "
                        "ParamSpec variable.")
    msg = "Concatenate[arg, ...]: each arg must be a type."
    parameters = tuple(_type_check(p, msg) for p in parameters)
    return _ConcatenateGenericAlias(self, parameters)


@_SpecialForm
def TypeGuard(self, parameters):
    """Special typing form used to annotate the return type of a user-defined
    type guard function.  ``TypeGuard`` only accepts a single type argument.
    At runtime, functions marked this way should return a boolean.

    ``TypeGuard`` aims to benefit *type narrowing* -- a technique used by static
    type checkers to determine a more precise type of an expression within a
    program's code flow.  Usually type narrowing is done by analyzing
    conditional code flow and applying the narrowing to a block of code.  The
    conditional expression here is sometimes referred to as a "type guard".

    Sometimes it would be convenient to use a user-defined boolean function
    as a type guard.  Such a function should use ``TypeGuard[...]`` as its
    return type to alert static type checkers to this intention.

    Using  ``-> TypeGuard`` tells the static type checker that for a given
    function:

    1. The return value is a boolean.
    2. If the return value is ``True``, the type of its argument
       is the type inside ``TypeGuard``.

       For example::

          def is_str(val: Union[str, float]):
              # "isinstance" type guard
              if isinstance(val, str):
                  # Type of ``val`` is narrowed to ``str``
                  ...
              else:
                  # Else, type of ``val`` is narrowed to ``float``.
                  ...

    Strict type narrowing is not enforced -- ``TypeB`` need not be a narrower
    form of ``TypeA`` (it can even be a wider form) and this may lead to
    type-unsafe results.  The main reason is to allow for things like
    narrowing ``List[object]`` to ``List[str]`` even though the latter is not
    a subtype of the former, since ``List`` is invariant.  The responsibility of
    writing type-safe type guards is left to the user.

    ``TypeGuard`` also works with type variables.  For more information, see
    PEP 647 (User-Defined Type Guards).
    """
    item = _type_check(parameters, f'{self} accepts only single type.')
    return _GenericAlias(self, (item,))


class ForwardRef(_Final, _root=True):
    """Internal wrapper to hold a forward reference."""

    __slots__ = ('__forward_arg__', '__forward_code__',
                 '__forward_evaluated__', '__forward_value__',
                 '__forward_is_argument__', '__forward_module__')

    def __init__(self, arg, is_argument=True, module=None):
        if not isinstance(arg, str):
            raise TypeError(f"Forward reference must be a string -- got {arg!r}")
        try:
            code = compile(arg, '<string>', 'eval')
        except SyntaxError:
            raise SyntaxError(f"Forward reference must be an expression -- got {arg!r}")
        self.__forward_arg__ = arg
        self.__forward_code__ = code
        self.__forward_evaluated__ = False
        self.__forward_value__ = None
        self.__forward_is_argument__ = is_argument
        self.__forward_module__ = module

    def _evaluate(self, globalns, localns, recursive_guard):
        if self.__forward_arg__ in recursive_guard:
            return self
        if not self.__forward_evaluated__ or localns is not globalns:
            if globalns is None and localns is None:
                globalns = localns = {}
            elif globalns is None:
                globalns = localns
            elif localns is None:
                localns = globalns
            if self.__forward_module__ is not None:
                globalns = getattr(
                    sys.modules.get(self.__forward_module__, None), '__dict__', globalns
                )
            type_ =_type_check(
                eval(self.__forward_code__, globalns, localns),
                "Forward references must evaluate to types.",
                is_argument=self.__forward_is_argument__,
            )
            self.__forward_value__ = _eval_type(
                type_, globalns, localns, recursive_guard | {self.__forward_arg__}
            )
            self.__forward_evaluated__ = True
        return self.__forward_value__

    def __eq__(self, other):
        if not isinstance(other, ForwardRef):
            return NotImplemented
        if self.__forward_evaluated__ and other.__forward_evaluated__:
            return (self.__forward_arg__ == other.__forward_arg__ and
                    self.__forward_value__ == other.__forward_value__)
        return self.__forward_arg__ == other.__forward_arg__

    def __hash__(self):
        return hash(self.__forward_arg__)

    def __repr__(self):
        return f'ForwardRef({self.__forward_arg__!r})'

class _TypeVarLike:
    """Mixin for TypeVar-like types (TypeVar and ParamSpec)."""
    def __init__(self, bound, covariant, contravariant):
        """Used to setup TypeVars and ParamSpec's bound, covariant and
        contravariant attributes.
        """
        if covariant and contravariant:
            raise ValueError("Bivariant types are not supported.")
        self.__covariant__ = bool(covariant)
        self.__contravariant__ = bool(contravariant)
        if bound:
            self.__bound__ = _type_check(bound, "Bound must be a type.")
        else:
            self.__bound__ = None

    def __or__(self, right):
        return Union[self, right]

    def __ror__(self, left):
        return Union[left, self]

    def __repr__(self):
        if self.__covariant__:
            prefix = '+'
        elif self.__contravariant__:
            prefix = '-'
        else:
            prefix = '~'
        return prefix + self.__name__

    def __reduce__(self):
        return self.__name__


class TypeVar( _Final, _Immutable, _TypeVarLike, _root=True):
    """Type variable.

    Usage::

      T = TypeVar('T')  # Can be anything
      A = TypeVar('A', str, bytes)  # Must be str or bytes

    Type variables exist primarily for the benefit of static type
    checkers.  They serve as the parameters for generic types as well
    as for generic function definitions.  See class Generic for more
    information on generic types.  Generic functions work as follows:

      def repeat(x: T, n: int) -> List[T]:
          '''Return a list containing n references to x.'''
          return [x]*n

      def longest(x: A, y: A) -> A:
          '''Return the longest of two strings.'''
          return x if len(x) >= len(y) else y

    The latter example's signature is essentially the overloading
    of (str, str) -> str and (bytes, bytes) -> bytes.  Also note
    that if the arguments are instances of some subclass of str,
    the return type is still plain str.

    At runtime, isinstance(x, T) and issubclass(C, T) will raise TypeError.

    Type variables defined with covariant=True or contravariant=True
    can be used to declare covariant or contravariant generic types.
    See PEP 484 for more details. By default generic types are invariant
    in all type variables.

    Type variables can be introspected. e.g.:

      T.__name__ == 'T'
      T.__constraints__ == ()
      T.__covariant__ == False
      T.__contravariant__ = False
      A.__constraints__ == (str, bytes)

    Note that only type variables defined in global scope can be pickled.
    """

    __slots__ = ('__name__', '__bound__', '__constraints__',
                 '__covariant__', '__contravariant__', '__dict__')

    def __init__(self, name, *constraints, bound=None,
                 covariant=False, contravariant=False):
        self.__name__ = name
        super().__init__(bound, covariant, contravariant)
        if constraints and bound is not None:
            raise TypeError("Constraints cannot be combined with bound=...")
        if constraints and len(constraints) == 1:
            raise TypeError("A single constraint is not allowed")
        msg = "TypeVar(name, constraint, ...): constraints must be types."
        self.__constraints__ = tuple(_type_check(t, msg) for t in constraints)
        def_mod = _caller()
        if def_mod != 'typing':
            self.__module__ = def_mod


class ParamSpecArgs(_Final, _Immutable, _root=True):
    """The args for a ParamSpec object.

    Given a ParamSpec object P, P.args is an instance of ParamSpecArgs.

    ParamSpecArgs objects have a reference back to their ParamSpec:

       P.args.__origin__ is P

    This type is meant for runtime introspection and has no special meaning to
    static type checkers.
    """
    def __init__(self, origin):
        self.__origin__ = origin

    def __repr__(self):
        return f"{self.__origin__.__name__}.args"


class ParamSpecKwargs(_Final, _Immutable, _root=True):
    """The kwargs for a ParamSpec object.

    Given a ParamSpec object P, P.kwargs is an instance of ParamSpecKwargs.

    ParamSpecKwargs objects have a reference back to their ParamSpec:

       P.kwargs.__origin__ is P

    This type is meant for runtime introspection and has no special meaning to
    static type checkers.
    """
    def __init__(self, origin):
        self.__origin__ = origin

    def __repr__(self):
        return f"{self.__origin__.__name__}.kwargs"


class ParamSpec(_Final, _Immutable, _TypeVarLike, _root=True):
    """Parameter specification variable.

    Usage::

       P = ParamSpec('P')

    Parameter specification variables exist primarily for the benefit of static
    type checkers.  They are used to forward the parameter types of one
    callable to another callable, a pattern commonly found in higher order
    functions and decorators.  They are only valid when used in ``Concatenate``,
    or s the first argument to ``Callable``, or as parameters for user-defined
    Generics.  See class Generic for more information on generic types.  An
    example for annotating a decorator::

       T = TypeVar('T')
       P = ParamSpec('P')

       def add_logging(f: Callable[P, T]) -> Callable[P, T]:
           '''A type-safe decorator to add logging to a function.'''
           def inner(*args: P.args, **kwargs: P.kwargs) -> T:
               logging.info(f'{f.__name__} was called')
               return f(*args, **kwargs)
           return inner

       @add_logging
       def add_two(x: float, y: float) -> float:
           '''Add two numbers together.'''
           return x + y

    Parameter specification variables defined with covariant=True or
    contravariant=True can be used to declare covariant or contravariant
    generic types.  These keyword arguments are valid, but their actual semantics
    are yet to be decided.  See PEP 612 for details.

    Parameter specification variables can be introspected. e.g.:

       P.__name__ == 'T'
       P.__bound__ == None
       P.__covariant__ == False
       P.__contravariant__ == False

    Note that only parameter specification variables defined in global scope can
    be pickled.
    """

    __slots__ = ('__name__', '__bound__', '__covariant__', '__contravariant__',
                 '__dict__')

    @property
    def args(self):
        return ParamSpecArgs(self)

    @property
    def kwargs(self):
        return ParamSpecKwargs(self)

    def __init__(self, name, *, bound=None, covariant=False, contravariant=False):
        self.__name__ = name
        super().__init__(bound, covariant, contravariant)
        def_mod = _caller()
        if def_mod != 'typing':
            self.__module__ = def_mod


def _is_dunder(attr):
    return attr.startswith('__') and attr.endswith('__')

class _BaseGenericAlias(_Final, _root=True):
    """The central part of internal API.

    This represents a generic version of type 'origin' with type arguments 'params'.
    There are two kind of these aliases: user defined and special. The special ones
    are wrappers around builtin collections and ABCs in collections.abc. These must
    have 'name' always set. If 'inst' is False, then the alias can't be instantiated,
    this is used by e.g. typing.List and typing.Dict.
    """
    def __init__(self, origin, *, inst=True, name=None):
        self._inst = inst
        self._name = name
        self.__origin__ = origin
        self.__slots__ = None  # This is not documented.

    def __call__(self, *args, **kwargs):
        if not self._inst:
            raise TypeError(f"Type {self._name} cannot be instantiated; "
                            f"use {self.__origin__.__name__}() instead")
        result = self.__origin__(*args, **kwargs)
        try:
            result.__orig_class__ = self
        except AttributeError:
            pass
        return result

    def __mro_entries__(self, bases):
        res = []
        if self.__origin__ not in bases:
            res.append(self.__origin__)
        i = bases.index(self)
        for b in bases[i+1:]:
            if isinstance(b, _BaseGenericAlias) or issubclass(b, Generic):
                break
        else:
            res.append(Generic)
        return tuple(res)

    def __getattr__(self, attr):
        if attr in {'__name__', '__qualname__'}:
            return self._name

        # We are careful for copy and pickle.
        # Also for simplicity we just don't relay all dunder names
        if '__origin__' in self.__dict__ and not _is_dunder(attr):
            return getattr(self.__origin__, attr)
        raise AttributeError(attr)

    def __setattr__(self, attr, val):
        if _is_dunder(attr) or attr in {'_name', '_inst', '_nparams',
                                        '_typevar_types', '_paramspec_tvars'}:
            super().__setattr__(attr, val)
        else:
            setattr(self.__origin__, attr, val)

    def __instancecheck__(self, obj):
        return self.__subclasscheck__(type(obj))

    def __subclasscheck__(self, cls):
        raise TypeError("Subscripted generics cannot be used with"
                        " class and instance checks")


# Special typing constructs Union, Optional, Generic, Callable and Tuple
# use three special attributes for internal bookkeeping of generic types:
# * __parameters__ is a tuple of unique free type parameters of a generic
#   type, for example, Dict[T, T].__parameters__ == (T,);
# * __origin__ keeps a reference to a type that was subscripted,
#   e.g., Union[T, int].__origin__ == Union, or the non-generic version of
#   the type.
# * __args__ is a tuple of all arguments used in subscripting,
#   e.g., Dict[T, int].__args__ == (T, int).


class _GenericAlias(_BaseGenericAlias, _root=True):
    def __init__(self, origin, params, *, inst=True, name=None,
                 _typevar_types=TypeVar,
                 _paramspec_tvars=False):
        super().__init__(origin, inst=inst, name=name)
        if not isinstance(params, tuple):
            params = (params,)
        self.__args__ = tuple(... if a is _TypingEllipsis else
                              () if a is _TypingEmpty else
                              a for a in params)
        self.__parameters__ = _collect_type_vars(params, typevar_types=_typevar_types)
        self._typevar_types = _typevar_types
        self._paramspec_tvars = _paramspec_tvars
        if not name:
            self.__module__ = origin.__module__

    def __eq__(self, other):
        if not isinstance(other, _GenericAlias):
            return NotImplemented
        return (self.__origin__ == other.__origin__
                and self.__args__ == other.__args__)

    def __hash__(self):
        return hash((self.__origin__, self.__args__))

    def __or__(self, right):
        return Union[self, right]

    def __ror__(self, left):
        return Union[left, self]

    @_tp_cache
    def __getitem__(self, params):
        if self.__origin__ in (Generic, Protocol):
            # Can't subscript Generic[...] or Protocol[...].
            raise TypeError(f"Cannot subscript already-subscripted {self}")
        if not isinstance(params, tuple):
            params = (params,)
        params = tuple(_type_convert(p) for p in params)
        if self._paramspec_tvars:
            if any(isinstance(t, ParamSpec) for t in self.__parameters__):
                params = _prepare_paramspec_params(self, params)
        _check_generic(self, params, len(self.__parameters__))

        subst = dict(zip(self.__parameters__, params))
        new_args = []
        for arg in self.__args__:
            if isinstance(arg, self._typevar_types):
                arg = subst[arg]
            elif isinstance(arg, (_GenericAlias, GenericAlias, types.UnionType)):
                subparams = arg.__parameters__
                if subparams:
                    subargs = tuple(subst[x] for x in subparams)
                    arg = arg[subargs]
            # Required to flatten out the args for CallableGenericAlias
            if self.__origin__ == collections.abc.Callable and isinstance(arg, tuple):
                new_args.extend(arg)
            else:
                new_args.append(arg)
        return self.copy_with(tuple(new_args))

    def copy_with(self, params):
        return self.__class__(self.__origin__, params, name=self._name, inst=self._inst)

    def __repr__(self):
        if self._name:
            name = 'typing.' + self._name
        else:
            name = _type_repr(self.__origin__)
        args = ", ".join([_type_repr(a) for a in self.__args__])
        return f'{name}[{args}]'

    def __reduce__(self):
        if self._name:
            origin = globals()[self._name]
        else:
            origin = self.__origin__
        args = tuple(self.__args__)
        if len(args) == 1 and not isinstance(args[0], tuple):
            args, = args
        return operator.getitem, (origin, args)

    def __mro_entries__(self, bases):
        if self._name:  # generic version of an ABC or built-in class
            return super().__mro_entries__(bases)
        if self.__origin__ is Generic:
            if Protocol in bases:
                return ()
            i = bases.index(self)
            for b in bases[i+1:]:
                if isinstance(b, _BaseGenericAlias) and b is not self:
                    return ()
        return (self.__origin__,)


# _nparams is the number of accepted parameters, e.g. 0 for Hashable,
# 1 for List and 2 for Dict.  It may be -1 if variable number of
# parameters are accepted (needs custom __getitem__).

class _SpecialGenericAlias(_BaseGenericAlias, _root=True):
    def __init__(self, origin, nparams, *, inst=True, name=None):
        if name is None:
            name = origin.__name__
        super().__init__(origin, inst=inst, name=name)
        self._nparams = nparams
        if origin.__module__ == 'builtins':
            self.__doc__ = f'A generic version of {origin.__qualname__}.'
        else:
            self.__doc__ = f'A generic version of {origin.__module__}.{origin.__qualname__}.'

    @_tp_cache
    def __getitem__(self, params):
        if not isinstance(params, tuple):
            params = (params,)
        msg = "Parameters to generic types must be types."
        params = tuple(_type_check(p, msg) for p in params)
        _check_generic(self, params, self._nparams)
        return self.copy_with(params)

    def copy_with(self, params):
        return _GenericAlias(self.__origin__, params,
                             name=self._name, inst=self._inst)

    def __repr__(self):
        return 'typing.' + self._name

    def __subclasscheck__(self, cls):
        if isinstance(cls, _SpecialGenericAlias):
            return issubclass(cls.__origin__, self.__origin__)
        if not isinstance(cls, _GenericAlias):
            return issubclass(cls, self.__origin__)
        return super().__subclasscheck__(cls)

    def __reduce__(self):
        return self._name

    def __or__(self, right):
        return Union[self, right]

    def __ror__(self, left):
        return Union[left, self]

class _CallableGenericAlias(_GenericAlias, _root=True):
    def __repr__(self):
        assert self._name == 'Callable'
        args = self.__args__
        if len(args) == 2 and (args[0] is Ellipsis
                               or isinstance(args[0], (ParamSpec, _ConcatenateGenericAlias))):
            return super().__repr__()
        return (f'typing.Callable'
                f'[[{", ".join([_type_repr(a) for a in args[:-1]])}], '
                f'{_type_repr(args[-1])}]')

    def __reduce__(self):
        args = self.__args__
        if not (len(args) == 2 and (args[0] is Ellipsis
                                    or isinstance(args[0], (ParamSpec, _ConcatenateGenericAlias)))):
            args = list(args[:-1]), args[-1]
        return operator.getitem, (Callable, args)


class _CallableType(_SpecialGenericAlias, _root=True):
    def copy_with(self, params):
        return _CallableGenericAlias(self.__origin__, params,
                                     name=self._name, inst=self._inst,
                                     _typevar_types=(TypeVar, ParamSpec),
                                     _paramspec_tvars=True)

    def __getitem__(self, params):
        if not isinstance(params, tuple) or len(params) != 2:
            raise TypeError("Callable must be used as "
                            "Callable[[arg, ...], result].")
        args, result = params
        # This relaxes what args can be on purpose to allow things like
        # PEP 612 ParamSpec.  Responsibility for whether a user is using
        # Callable[...] properly is deferred to static type checkers.
        if isinstance(args, list):
            params = (tuple(args), result)
        else:
            params = (args, result)
        return self.__getitem_inner__(params)

    @_tp_cache
    def __getitem_inner__(self, params):
        args, result = params
        msg = "Callable[args, result]: result must be a type."
        result = _type_check(result, msg)
        if args is Ellipsis:
            return self.copy_with((_TypingEllipsis, result))
        if not isinstance(args, tuple):
            args = (args,)
        args = tuple(_type_convert(arg) for arg in args)
        params = args + (result,)
        return self.copy_with(params)


class _TupleType(_SpecialGenericAlias, _root=True):
    @_tp_cache
    def __getitem__(self, params):
        if params == ():
            return self.copy_with((_TypingEmpty,))
        if not isinstance(params, tuple):
            params = (params,)
        if len(params) == 2 and params[1] is ...:
            msg = "Tuple[t, ...]: t must be a type."
            p = _type_check(params[0], msg)
            return self.copy_with((p, _TypingEllipsis))
        msg = "Tuple[t0, t1, ...]: each t must be a type."
        params = tuple(_type_check(p, msg) for p in params)
        return self.copy_with(params)


class _UnionGenericAlias(_GenericAlias, _root=True):
    def copy_with(self, params):
        return Union[params]

    def __eq__(self, other):
        if not isinstance(other, (_UnionGenericAlias, types.UnionType)):
            return NotImplemented
        return set(self.__args__) == set(other.__args__)

    def __hash__(self):
        return hash(frozenset(self.__args__))

    def __repr__(self):
        args = self.__args__
        if len(args) == 2:
            if args[0] is type(None):
                return f'typing.Optional[{_type_repr(args[1])}]'
            elif args[1] is type(None):
                return f'typing.Optional[{_type_repr(args[0])}]'
        return super().__repr__()

    def __instancecheck__(self, obj):
        return self.__subclasscheck__(type(obj))

    def __subclasscheck__(self, cls):
        for arg in self.__args__:
            if issubclass(cls, arg):
                return True


def _value_and_type_iter(parameters):
    return ((p, type(p)) for p in parameters)


class _LiteralGenericAlias(_GenericAlias, _root=True):

    def __eq__(self, other):
        if not isinstance(other, _LiteralGenericAlias):
            return NotImplemented

        return set(_value_and_type_iter(self.__args__)) == set(_value_and_type_iter(other.__args__))

    def __hash__(self):
        return hash(frozenset(_value_and_type_iter(self.__args__)))


class _ConcatenateGenericAlias(_GenericAlias, _root=True):
    def __init__(self, *args, **kwargs):
        super().__init__(*args, **kwargs,
                         _typevar_types=(TypeVar, ParamSpec),
                         _paramspec_tvars=True)


class Generic:
    """Abstract base class for generic types.

    A generic type is typically declared by inheriting from
    this class parameterized with one or more type variables.
    For example, a generic mapping type might be defined as::

      class Mapping(Generic[KT, VT]):
          def __getitem__(self, key: KT) -> VT:
              ...
          # Etc.

    This class can then be used as follows::

      def lookup_name(mapping: Mapping[KT, VT], key: KT, default: VT) -> VT:
          try:
              return mapping[key]
          except KeyError:
              return default
    """
    __slots__ = ()
    _is_protocol = False

    @_tp_cache
    def __class_getitem__(cls, params):
        if not isinstance(params, tuple):
            params = (params,)
        if not params and cls is not Tuple:
            raise TypeError(
                f"Parameter list to {cls.__qualname__}[...] cannot be empty")
        params = tuple(_type_convert(p) for p in params)
        if cls in (Generic, Protocol):
            # Generic and Protocol can only be subscripted with unique type variables.
            if not all(isinstance(p, (TypeVar, ParamSpec)) for p in params):
                raise TypeError(
                    f"Parameters to {cls.__name__}[...] must all be type variables "
                    f"or parameter specification variables.")
            if len(set(params)) != len(params):
                raise TypeError(
                    f"Parameters to {cls.__name__}[...] must all be unique")
        else:
            # Subscripting a regular Generic subclass.
            if any(isinstance(t, ParamSpec) for t in cls.__parameters__):
                params = _prepare_paramspec_params(cls, params)
            _check_generic(cls, params, len(cls.__parameters__))
        return _GenericAlias(cls, params,
                             _typevar_types=(TypeVar, ParamSpec),
                             _paramspec_tvars=True)

    def __init_subclass__(cls, *args, **kwargs):
        super().__init_subclass__(*args, **kwargs)
        tvars = []
        if '__orig_bases__' in cls.__dict__:
            error = Generic in cls.__orig_bases__
        else:
            error = Generic in cls.__bases__ and cls.__name__ != 'Protocol'
        if error:
            raise TypeError("Cannot inherit from plain Generic")
        if '__orig_bases__' in cls.__dict__:
            tvars = _collect_type_vars(cls.__orig_bases__, (TypeVar, ParamSpec))
            # Look for Generic[T1, ..., Tn].
            # If found, tvars must be a subset of it.
            # If not found, tvars is it.
            # Also check for and reject plain Generic,
            # and reject multiple Generic[...].
            gvars = None
            for base in cls.__orig_bases__:
                if (isinstance(base, _GenericAlias) and
                        base.__origin__ is Generic):
                    if gvars is not None:
                        raise TypeError(
                            "Cannot inherit from Generic[...] multiple types.")
                    gvars = base.__parameters__
            if gvars is not None:
                tvarset = set(tvars)
                gvarset = set(gvars)
                if not tvarset <= gvarset:
                    s_vars = ', '.join(str(t) for t in tvars if t not in gvarset)
                    s_args = ', '.join(str(g) for g in gvars)
                    raise TypeError(f"Some type variables ({s_vars}) are"
                                    f" not listed in Generic[{s_args}]")
                tvars = gvars
        cls.__parameters__ = tuple(tvars)


class _TypingEmpty:
    """Internal placeholder for () or []. Used by TupleMeta and CallableMeta
    to allow empty list/tuple in specific places, without allowing them
    to sneak in where prohibited.
    """


class _TypingEllipsis:
    """Internal placeholder for ... (ellipsis)."""


_TYPING_INTERNALS = ['__parameters__', '__orig_bases__',  '__orig_class__',
                     '_is_protocol', '_is_runtime_protocol']

_SPECIAL_NAMES = ['__abstractmethods__', '__annotations__', '__dict__', '__doc__',
                  '__init__', '__module__', '__new__', '__slots__',
                  '__subclasshook__', '__weakref__', '__class_getitem__']

# These special attributes will be not collected as protocol members.
EXCLUDED_ATTRIBUTES = _TYPING_INTERNALS + _SPECIAL_NAMES + ['_MutableMapping__marker']


def _get_protocol_attrs(cls):
    """Collect protocol members from a protocol class objects.

    This includes names actually defined in the class dictionary, as well
    as names that appear in annotations. Special names (above) are skipped.
    """
    attrs = set()
    for base in cls.__mro__[:-1]:  # without object
        if base.__name__ in ('Protocol', 'Generic'):
            continue
        annotations = getattr(base, '__annotations__', {})
        for attr in list(base.__dict__.keys()) + list(annotations.keys()):
            if not attr.startswith('_abc_') and attr not in EXCLUDED_ATTRIBUTES:
                attrs.add(attr)
    return attrs


def _is_callable_members_only(cls):
    # PEP 544 prohibits using issubclass() with protocols that have non-method members.
    return all(callable(getattr(cls, attr, None)) for attr in _get_protocol_attrs(cls))


def _no_init(self, *args, **kwargs):
    if type(self)._is_protocol:
        raise TypeError('Protocols cannot be instantiated')

def _caller(depth=1, default='__main__'):
    try:
        return sys._getframe(depth + 1).f_globals.get('__name__', default)
    except (AttributeError, ValueError):  # For platforms without _getframe()
        return None


def _allow_reckless_class_checks(depth=3):
    """Allow instance and class checks for special stdlib modules.

    The abc and functools modules indiscriminately call isinstance() and
    issubclass() on the whole MRO of a user class, which may contain protocols.
    """
    return _caller(depth) in {'abc', 'functools', None}


_PROTO_ALLOWLIST = {
    'collections.abc': [
        'Callable', 'Awaitable', 'Iterable', 'Iterator', 'AsyncIterable',
        'Hashable', 'Sized', 'Container', 'Collection', 'Reversible',
    ],
    'contextlib': ['AbstractContextManager', 'AbstractAsyncContextManager'],
}


class _ProtocolMeta(ABCMeta):
    # This metaclass is really unfortunate and exists only because of
    # the lack of __instancehook__.
    def __instancecheck__(cls, instance):
        # We need this method for situations where attributes are
        # assigned in __init__.
        if (
            getattr(cls, '_is_protocol', False) and
            not getattr(cls, '_is_runtime_protocol', False) and
            not _allow_reckless_class_checks(depth=2)
        ):
            raise TypeError("Instance and class checks can only be used with"
                            " @runtime_checkable protocols")

        if ((not getattr(cls, '_is_protocol', False) or
                _is_callable_members_only(cls)) and
                issubclass(instance.__class__, cls)):
            return True
        if cls._is_protocol:
            if all(hasattr(instance, attr) and
                    # All *methods* can be blocked by setting them to None.
                    (not callable(getattr(cls, attr, None)) or
                     getattr(instance, attr) is not None)
                    for attr in _get_protocol_attrs(cls)):
                return True
        return super().__instancecheck__(instance)


class Protocol(Generic, metaclass=_ProtocolMeta):
    """Base class for protocol classes.

    Protocol classes are defined as::

        class Proto(Protocol):
            def meth(self) -> int:
                ...

    Such classes are primarily used with static type checkers that recognize
    structural subtyping (static duck-typing), for example::

        class C:
            def meth(self) -> int:
                return 0

        def func(x: Proto) -> int:
            return x.meth()

        func(C())  # Passes static type check

    See PEP 544 for details. Protocol classes decorated with
    @typing.runtime_checkable act as simple-minded runtime protocols that check
    only the presence of given attributes, ignoring their type signatures.
    Protocol classes can be generic, they are defined as::

        class GenProto(Protocol[T]):
            def meth(self) -> T:
                ...
    """
    __slots__ = ()
    _is_protocol = True
    _is_runtime_protocol = False

    def __init_subclass__(cls, *args, **kwargs):
        super().__init_subclass__(*args, **kwargs)

        # Determine if this is a protocol or a concrete subclass.
        if not cls.__dict__.get('_is_protocol', False):
            cls._is_protocol = any(b is Protocol for b in cls.__bases__)

        # Set (or override) the protocol subclass hook.
        def _proto_hook(other):
            if not cls.__dict__.get('_is_protocol', False):
                return NotImplemented

            # First, perform various sanity checks.
            if not getattr(cls, '_is_runtime_protocol', False):
                if _allow_reckless_class_checks():
                    return NotImplemented
                raise TypeError("Instance and class checks can only be used with"
                                " @runtime_checkable protocols")
            if not _is_callable_members_only(cls):
                if _allow_reckless_class_checks():
                    return NotImplemented
                raise TypeError("Protocols with non-method members"
                                " don't support issubclass()")
            if not isinstance(other, type):
                # Same error message as for issubclass(1, int).
                raise TypeError('issubclass() arg 1 must be a class')

            # Second, perform the actual structural compatibility check.
            for attr in _get_protocol_attrs(cls):
                for base in other.__mro__:
                    # Check if the members appears in the class dictionary...
                    if attr in base.__dict__:
                        if base.__dict__[attr] is None:
                            return NotImplemented
                        break

                    # ...or in annotations, if it is a sub-protocol.
                    annotations = getattr(base, '__annotations__', {})
                    if (isinstance(annotations, collections.abc.Mapping) and
                            attr in annotations and
                            issubclass(other, Generic) and other._is_protocol):
                        break
                else:
                    return NotImplemented
            return True

        if '__subclasshook__' not in cls.__dict__:
            cls.__subclasshook__ = _proto_hook

        # We have nothing more to do for non-protocols...
        if not cls._is_protocol:
            return

        # ... otherwise check consistency of bases, and prohibit instantiation.
        for base in cls.__bases__:
            if not (base in (object, Generic) or
                    base.__module__ in _PROTO_ALLOWLIST and
                    base.__name__ in _PROTO_ALLOWLIST[base.__module__] or
                    issubclass(base, Generic) and base._is_protocol):
                raise TypeError('Protocols can only inherit from other'
                                ' protocols, got %r' % base)
        cls.__init__ = _no_init


class _AnnotatedAlias(_GenericAlias, _root=True):
    """Runtime representation of an annotated type.

    At its core 'Annotated[t, dec1, dec2, ...]' is an alias for the type 't'
    with extra annotations. The alias behaves like a normal typing alias,
    instantiating is the same as instantiating the underlying type, binding
    it to types is also the same.
    """
    def __init__(self, origin, metadata):
        if isinstance(origin, _AnnotatedAlias):
            metadata = origin.__metadata__ + metadata
            origin = origin.__origin__
        super().__init__(origin, origin)
        self.__metadata__ = metadata

    def copy_with(self, params):
        assert len(params) == 1
        new_type = params[0]
        return _AnnotatedAlias(new_type, self.__metadata__)

    def __repr__(self):
        return "typing.Annotated[{}, {}]".format(
            _type_repr(self.__origin__),
            ", ".join(repr(a) for a in self.__metadata__)
        )

    def __reduce__(self):
        return operator.getitem, (
            Annotated, (self.__origin__,) + self.__metadata__
        )

    def __eq__(self, other):
        if not isinstance(other, _AnnotatedAlias):
            return NotImplemented
        return (self.__origin__ == other.__origin__
                and self.__metadata__ == other.__metadata__)

    def __hash__(self):
        return hash((self.__origin__, self.__metadata__))


class Annotated:
    """Add context specific metadata to a type.

    Example: Annotated[int, runtime_check.Unsigned] indicates to the
    hypothetical runtime_check module that this type is an unsigned int.
    Every other consumer of this type can ignore this metadata and treat
    this type as int.

    The first argument to Annotated must be a valid type.

    Details:

    - It's an error to call `Annotated` with less than two arguments.
    - Nested Annotated are flattened::

        Annotated[Annotated[T, Ann1, Ann2], Ann3] == Annotated[T, Ann1, Ann2, Ann3]

    - Instantiating an annotated type is equivalent to instantiating the
    underlying type::

        Annotated[C, Ann1](5) == C(5)

    - Annotated can be used as a generic type alias::

        Optimized = Annotated[T, runtime.Optimize()]
        Optimized[int] == Annotated[int, runtime.Optimize()]

        OptimizedList = Annotated[List[T], runtime.Optimize()]
        OptimizedList[int] == Annotated[List[int], runtime.Optimize()]
    """

    __slots__ = ()

    def __new__(cls, *args, **kwargs):
        raise TypeError("Type Annotated cannot be instantiated.")

    @_tp_cache
    def __class_getitem__(cls, params):
        if not isinstance(params, tuple) or len(params) < 2:
            raise TypeError("Annotated[...] should be used "
                            "with at least two arguments (a type and an "
                            "annotation).")
        msg = "Annotated[t, ...]: t must be a type."
        origin = _type_check(params[0], msg)
        metadata = tuple(params[1:])
        return _AnnotatedAlias(origin, metadata)

    def __init_subclass__(cls, *args, **kwargs):
        raise TypeError(
            "Cannot subclass {}.Annotated".format(cls.__module__)
        )


def runtime_checkable(cls):
    """Mark a protocol class as a runtime protocol.

    Such protocol can be used with isinstance() and issubclass().
    Raise TypeError if applied to a non-protocol class.
    This allows a simple-minded structural check very similar to
    one trick ponies in collections.abc such as Iterable.
    For example::

        @runtime_checkable
        class Closable(Protocol):
            def close(self): ...

        assert isinstance(open('/some/file'), Closable)

    Warning: this will check only the presence of the required methods,
    not their type signatures!
    """
    if not issubclass(cls, Generic) or not cls._is_protocol:
        raise TypeError('@runtime_checkable can be only applied to protocol classes,'
                        ' got %r' % cls)
    cls._is_runtime_protocol = True
    return cls


def cast(typ, val):
    """Cast a value to a type.

    This returns the value unchanged.  To the type checker this
    signals that the return value has the designated type, but at
    runtime we intentionally don't check anything (we want this
    to be as fast as possible).
    """
    return val


def _get_defaults(func):
    """Internal helper to extract the default arguments, by name."""
    try:
        code = func.__code__
    except AttributeError:
        # Some built-in functions don't have __code__, __defaults__, etc.
        return {}
    pos_count = code.co_argcount
    arg_names = code.co_varnames
    arg_names = arg_names[:pos_count]
    defaults = func.__defaults__ or ()
    kwdefaults = func.__kwdefaults__
    res = dict(kwdefaults) if kwdefaults else {}
    pos_offset = pos_count - len(defaults)
    for name, value in zip(arg_names[pos_offset:], defaults):
        assert name not in res
        res[name] = value
    return res


_allowed_types = (types.FunctionType, types.BuiltinFunctionType,
                  types.MethodType, types.ModuleType,
                  WrapperDescriptorType, MethodWrapperType, MethodDescriptorType)


def get_type_hints(obj, globalns=None, localns=None, include_extras=False):
    """Return type hints for an object.

    This is often the same as obj.__annotations__, but it handles
    forward references encoded as string literals, adds Optional[t] if a
    default value equal to None is set and recursively replaces all
    'Annotated[T, ...]' with 'T' (unless 'include_extras=True').

    The argument may be a module, class, method, or function. The annotations
    are returned as a dictionary. For classes, annotations include also
    inherited members.

    TypeError is raised if the argument is not of a type that can contain
    annotations, and an empty dictionary is returned if no annotations are
    present.

    BEWARE -- the behavior of globalns and localns is counterintuitive
    (unless you are familiar with how eval() and exec() work).  The
    search order is locals first, then globals.

    - If no dict arguments are passed, an attempt is made to use the
      globals from obj (or the respective module's globals for classes),
      and these are also used as the locals.  If the object does not appear
      to have globals, an empty dictionary is used.  For classes, the search
      order is globals first then locals.

    - If one dict argument is passed, it is used for both globals and
      locals.

    - If two dict arguments are passed, they specify globals and
      locals, respectively.
    """

    if getattr(obj, '__no_type_check__', None):
        return {}
    # Classes require a special treatment.
    if isinstance(obj, type):
        hints = {}
        for base in reversed(obj.__mro__):
            if globalns is None:
                base_globals = getattr(sys.modules.get(base.__module__, None), '__dict__', {})
            else:
                base_globals = globalns
            ann = base.__dict__.get('__annotations__', {})
            if isinstance(ann, types.GetSetDescriptorType):
                ann = {}
            base_locals = dict(vars(base)) if localns is None else localns
            if localns is None and globalns is None:
                # This is surprising, but required.  Before Python 3.10,
                # get_type_hints only evaluated the globalns of
                # a class.  To maintain backwards compatibility, we reverse
                # the globalns and localns order so that eval() looks into
                # *base_globals* first rather than *base_locals*.
                # This only affects ForwardRefs.
                base_globals, base_locals = base_locals, base_globals
            for name, value in ann.items():
                if value is None:
                    value = type(None)
                if isinstance(value, str):
                    value = ForwardRef(value, is_argument=False)
                value = _eval_type(value, base_globals, base_locals)
                hints[name] = value
        return hints if include_extras else {k: _strip_annotations(t) for k, t in hints.items()}

    if globalns is None:
        if isinstance(obj, types.ModuleType):
            globalns = obj.__dict__
        else:
            nsobj = obj
            # Find globalns for the unwrapped object.
            while hasattr(nsobj, '__wrapped__'):
                nsobj = nsobj.__wrapped__
            globalns = getattr(nsobj, '__globals__', {})
        if localns is None:
            localns = globalns
    elif localns is None:
        localns = globalns
    hints = getattr(obj, '__annotations__', None)
    if hints is None:
        # Return empty annotations for something that _could_ have them.
        if isinstance(obj, _allowed_types):
            return {}
        else:
            raise TypeError('{!r} is not a module, class, method, '
                            'or function.'.format(obj))
    defaults = _get_defaults(obj)
    hints = dict(hints)
    for name, value in hints.items():
        if value is None:
            value = type(None)
        if isinstance(value, str):
            value = ForwardRef(value)
        value = _eval_type(value, globalns, localns)
        if name in defaults and defaults[name] is None:
            value = Optional[value]
        hints[name] = value
    return hints if include_extras else {k: _strip_annotations(t) for k, t in hints.items()}


def _strip_annotations(t):
    """Strips the annotations from a given type.
    """
    if isinstance(t, _AnnotatedAlias):
        return _strip_annotations(t.__origin__)
    if isinstance(t, _GenericAlias):
        stripped_args = tuple(_strip_annotations(a) for a in t.__args__)
        if stripped_args == t.__args__:
            return t
        return t.copy_with(stripped_args)
    if isinstance(t, GenericAlias):
        stripped_args = tuple(_strip_annotations(a) for a in t.__args__)
        if stripped_args == t.__args__:
            return t
        return GenericAlias(t.__origin__, stripped_args)
    if isinstance(t, types.UnionType):
        stripped_args = tuple(_strip_annotations(a) for a in t.__args__)
        if stripped_args == t.__args__:
            return t
        return functools.reduce(operator.or_, stripped_args)

    return t


def get_origin(tp):
    """Get the unsubscripted version of a type.

    This supports generic types, Callable, Tuple, Union, Literal, Final, ClassVar
    and Annotated. Return None for unsupported types. Examples::

        get_origin(Literal[42]) is Literal
        get_origin(int) is None
        get_origin(ClassVar[int]) is ClassVar
        get_origin(Generic) is Generic
        get_origin(Generic[T]) is Generic
        get_origin(Union[T, int]) is Union
        get_origin(List[Tuple[T, T]][int]) == list
        get_origin(P.args) is P
    """
    if isinstance(tp, _AnnotatedAlias):
        return Annotated
    if isinstance(tp, (_BaseGenericAlias, GenericAlias,
                       ParamSpecArgs, ParamSpecKwargs)):
        return tp.__origin__
    if tp is Generic:
        return Generic
    if isinstance(tp, types.UnionType):
        return types.UnionType
    return None


def get_args(tp):
    """Get type arguments with all substitutions performed.

    For unions, basic simplifications used by Union constructor are performed.
    Examples::
        get_args(Dict[str, int]) == (str, int)
        get_args(int) == ()
        get_args(Union[int, Union[T, int], str][int]) == (int, str)
        get_args(Union[int, Tuple[T, int]][str]) == (int, Tuple[str, int])
        get_args(Callable[[], T][int]) == ([], int)
    """
    if isinstance(tp, _AnnotatedAlias):
        return (tp.__origin__,) + tp.__metadata__
    if isinstance(tp, (_GenericAlias, GenericAlias)):
        res = tp.__args__
        if (tp.__origin__ is collections.abc.Callable
                and not (res[0] is Ellipsis
                         or isinstance(res[0], (ParamSpec, _ConcatenateGenericAlias)))):
            res = (list(res[:-1]), res[-1])
        return res
    if isinstance(tp, types.UnionType):
        return tp.__args__
    return ()


def is_typeddict(tp):
    """Check if an annotation is a TypedDict class

    For example::
        class Film(TypedDict):
            title: str
            year: int

        is_typeddict(Film)  # => True
        is_typeddict(Union[list, str])  # => False
    """
    return isinstance(tp, _TypedDictMeta)


def no_type_check(arg):
    """Decorator to indicate that annotations are not type hints.

    The argument must be a class or function; if it is a class, it
    applies recursively to all methods and classes defined in that class
    (but not to methods defined in its superclasses or subclasses).

    This mutates the function(s) or class(es) in place.
    """
    if isinstance(arg, type):
        arg_attrs = arg.__dict__.copy()
        for attr, val in arg.__dict__.items():
            if val in arg.__bases__ + (arg,):
                arg_attrs.pop(attr)
        for obj in arg_attrs.values():
            if isinstance(obj, types.FunctionType):
                obj.__no_type_check__ = True
            if isinstance(obj, type):
                no_type_check(obj)
    try:
        arg.__no_type_check__ = True
    except TypeError:  # built-in classes
        pass
    return arg


def no_type_check_decorator(decorator):
    """Decorator to give another decorator the @no_type_check effect.

    This wraps the decorator with something that wraps the decorated
    function in @no_type_check.
    """

    @functools.wraps(decorator)
    def wrapped_decorator(*args, **kwds):
        func = decorator(*args, **kwds)
        func = no_type_check(func)
        return func

    return wrapped_decorator


def _overload_dummy(*args, **kwds):
    """Helper for @overload to raise when called."""
    raise NotImplementedError(
        "You should not call an overloaded function. "
        "A series of @overload-decorated functions "
        "outside a stub module should always be followed "
        "by an implementation that is not @overload-ed.")


def overload(func):
    """Decorator for overloaded functions/methods.

    In a stub file, place two or more stub definitions for the same
    function in a row, each decorated with @overload.  For example:

      @overload
      def utf8(value: None) -> None: ...
      @overload
      def utf8(value: bytes) -> bytes: ...
      @overload
      def utf8(value: str) -> bytes: ...

    In a non-stub file (i.e. a regular .py file), do the same but
    follow it with an implementation.  The implementation should *not*
    be decorated with @overload.  For example:

      @overload
      def utf8(value: None) -> None: ...
      @overload
      def utf8(value: bytes) -> bytes: ...
      @overload
      def utf8(value: str) -> bytes: ...
      def utf8(value):
          # implementation goes here
    """
    return _overload_dummy


def final(f):
    """A decorator to indicate final methods and final classes.

    Use this decorator to indicate to type checkers that the decorated
    method cannot be overridden, and decorated class cannot be subclassed.
    For example:

      class Base:
          @final
          def done(self) -> None:
              ...
      class Sub(Base):
          def done(self) -> None:  # Error reported by type checker
                ...

      @final
      class Leaf:
          ...
      class Other(Leaf):  # Error reported by type checker
          ...

    There is no runtime checking of these properties.
    """
    return f


# Some unconstrained type variables.  These are used by the container types.
# (These are not for export.)
T = TypeVar('T')  # Any type.
KT = TypeVar('KT')  # Key type.
VT = TypeVar('VT')  # Value type.
T_co = TypeVar('T_co', covariant=True)  # Any type covariant containers.
V_co = TypeVar('V_co', covariant=True)  # Any type covariant containers.
VT_co = TypeVar('VT_co', covariant=True)  # Value type covariant containers.
T_contra = TypeVar('T_contra', contravariant=True)  # Ditto contravariant.
# Internal type variable used for Type[].
CT_co = TypeVar('CT_co', covariant=True, bound=type)

# A useful type variable with constraints.  This represents string types.
# (This one *is* for export!)
AnyStr = TypeVar('AnyStr', bytes, str)


# Various ABCs mimicking those in collections.abc.
_alias = _SpecialGenericAlias

Hashable = _alias(collections.abc.Hashable, 0)  # Not generic.
Awaitable = _alias(collections.abc.Awaitable, 1)
Coroutine = _alias(collections.abc.Coroutine, 3)
AsyncIterable = _alias(collections.abc.AsyncIterable, 1)
AsyncIterator = _alias(collections.abc.AsyncIterator, 1)
Iterable = _alias(collections.abc.Iterable, 1)
Iterator = _alias(collections.abc.Iterator, 1)
Reversible = _alias(collections.abc.Reversible, 1)
Sized = _alias(collections.abc.Sized, 0)  # Not generic.
Container = _alias(collections.abc.Container, 1)
Collection = _alias(collections.abc.Collection, 1)
Callable = _CallableType(collections.abc.Callable, 2)
Callable.__doc__ = \
    """Callable type; Callable[[int], str] is a function of (int) -> str.

    The subscription syntax must always be used with exactly two
    values: the argument list and the return type.  The argument list
    must be a list of types or ellipsis; the return type must be a single type.

    There is no syntax to indicate optional or keyword arguments,
    such function types are rarely used as callback types.
    """
AbstractSet = _alias(collections.abc.Set, 1, name='AbstractSet')
MutableSet = _alias(collections.abc.MutableSet, 1)
# NOTE: Mapping is only covariant in the value type.
Mapping = _alias(collections.abc.Mapping, 2)
MutableMapping = _alias(collections.abc.MutableMapping, 2)
Sequence = _alias(collections.abc.Sequence, 1)
MutableSequence = _alias(collections.abc.MutableSequence, 1)
ByteString = _alias(collections.abc.ByteString, 0)  # Not generic
# Tuple accepts variable number of parameters.
Tuple = _TupleType(tuple, -1, inst=False, name='Tuple')
Tuple.__doc__ = \
    """Tuple type; Tuple[X, Y] is the cross-product type of X and Y.

    Example: Tuple[T1, T2] is a tuple of two elements corresponding
    to type variables T1 and T2.  Tuple[int, float, str] is a tuple
    of an int, a float and a string.

    To specify a variable-length tuple of homogeneous type, use Tuple[T, ...].
    """
List = _alias(list, 1, inst=False, name='List')
Deque = _alias(collections.deque, 1, name='Deque')
Set = _alias(set, 1, inst=False, name='Set')
FrozenSet = _alias(frozenset, 1, inst=False, name='FrozenSet')
MappingView = _alias(collections.abc.MappingView, 1)
KeysView = _alias(collections.abc.KeysView, 1)
ItemsView = _alias(collections.abc.ItemsView, 2)
ValuesView = _alias(collections.abc.ValuesView, 1)
ContextManager = _alias(contextlib.AbstractContextManager, 1, name='ContextManager')
AsyncContextManager = _alias(contextlib.AbstractAsyncContextManager, 1, name='AsyncContextManager')
Dict = _alias(dict, 2, inst=False, name='Dict')
DefaultDict = _alias(collections.defaultdict, 2, name='DefaultDict')
OrderedDict = _alias(collections.OrderedDict, 2)
Counter = _alias(collections.Counter, 1)
ChainMap = _alias(collections.ChainMap, 2)
Generator = _alias(collections.abc.Generator, 3)
AsyncGenerator = _alias(collections.abc.AsyncGenerator, 2)
Type = _alias(type, 1, inst=False, name='Type')
Type.__doc__ = \
    """A special construct usable to annotate class objects.

    For example, suppose we have the following classes::

      class User: ...  # Abstract base for User classes
      class BasicUser(User): ...
      class ProUser(User): ...
      class TeamUser(User): ...

    And a function that takes a class argument that's a subclass of
    User and returns an instance of the corresponding class::

      U = TypeVar('U', bound=User)
      def new_user(user_class: Type[U]) -> U:
          user = user_class()
          # (Here we could write the user object to a database)
          return user

      joe = new_user(BasicUser)

    At this point the type checker knows that joe has type BasicUser.
    """


@runtime_checkable
class SupportsInt(Protocol):
    """An ABC with one abstract method __int__."""
    __slots__ = ()

    @abstractmethod
    def __int__(self) -> int:
        pass


@runtime_checkable
class SupportsFloat(Protocol):
    """An ABC with one abstract method __float__."""
    __slots__ = ()

    @abstractmethod
    def __float__(self) -> float:
        pass


@runtime_checkable
class SupportsComplex(Protocol):
    """An ABC with one abstract method __complex__."""
    __slots__ = ()

    @abstractmethod
    def __complex__(self) -> complex:
        pass


@runtime_checkable
class SupportsBytes(Protocol):
    """An ABC with one abstract method __bytes__."""
    __slots__ = ()

    @abstractmethod
    def __bytes__(self) -> bytes:
        pass


@runtime_checkable
class SupportsIndex(Protocol):
    """An ABC with one abstract method __index__."""
    __slots__ = ()

    @abstractmethod
    def __index__(self) -> int:
        pass


@runtime_checkable
class SupportsAbs(Protocol[T_co]):
    """An ABC with one abstract method __abs__ that is covariant in its return type."""
    __slots__ = ()

    @abstractmethod
    def __abs__(self) -> T_co:
        pass


@runtime_checkable
class SupportsRound(Protocol[T_co]):
    """An ABC with one abstract method __round__ that is covariant in its return type."""
    __slots__ = ()

    @abstractmethod
    def __round__(self, ndigits: int = 0) -> T_co:
        pass


def _make_nmtuple(name, types, module, defaults = ()):
    fields = [n for n, t in types]
    types = {n: _type_check(t, f"field {n} annotation must be a type")
             for n, t in types}
    nm_tpl = collections.namedtuple(name, fields,
                                    defaults=defaults, module=module)
    nm_tpl.__annotations__ = nm_tpl.__new__.__annotations__ = types
    return nm_tpl


# attributes prohibited to set in NamedTuple class syntax
_prohibited = frozenset({'__new__', '__init__', '__slots__', '__getnewargs__',
                         '_fields', '_field_defaults',
                         '_make', '_replace', '_asdict', '_source'})

_special = frozenset({'__module__', '__name__', '__annotations__'})


class NamedTupleMeta(type):

    def __new__(cls, typename, bases, ns):
        assert bases[0] is _NamedTuple
        types = ns.get('__annotations__', {})
        default_names = []
        for field_name in types:
            if field_name in ns:
                default_names.append(field_name)
            elif default_names:
                raise TypeError(f"Non-default namedtuple field {field_name} "
                                f"cannot follow default field"
                                f"{'s' if len(default_names) > 1 else ''} "
                                f"{', '.join(default_names)}")
        nm_tpl = _make_nmtuple(typename, types.items(),
                               defaults=[ns[n] for n in default_names],
                               module=ns['__module__'])
        # update from user namespace without overriding special namedtuple attributes
        for key in ns:
            if key in _prohibited:
                raise AttributeError("Cannot overwrite NamedTuple attribute " + key)
            elif key not in _special and key not in nm_tpl._fields:
                setattr(nm_tpl, key, ns[key])
        return nm_tpl


def NamedTuple(typename, fields=None, /, **kwargs):
    """Typed version of namedtuple.

    Usage in Python versions >= 3.6::

        class Employee(NamedTuple):
            name: str
            id: int

    This is equivalent to::

        Employee = collections.namedtuple('Employee', ['name', 'id'])

    The resulting class has an extra __annotations__ attribute, giving a
    dict that maps field names to types.  (The field names are also in
    the _fields attribute, which is part of the namedtuple API.)
    Alternative equivalent keyword syntax is also accepted::

        Employee = NamedTuple('Employee', name=str, id=int)

    In Python versions <= 3.5 use::

        Employee = NamedTuple('Employee', [('name', str), ('id', int)])
    """
    if fields is None:
        fields = kwargs.items()
    elif kwargs:
        raise TypeError("Either list of fields or keywords"
                        " can be provided to NamedTuple, not both")
    return _make_nmtuple(typename, fields, module=_caller())

_NamedTuple = type.__new__(NamedTupleMeta, 'NamedTuple', (), {})

def _namedtuple_mro_entries(bases):
    if len(bases) > 1:
        raise TypeError("Multiple inheritance with NamedTuple is not supported")
    assert bases[0] is NamedTuple
    return (_NamedTuple,)

NamedTuple.__mro_entries__ = _namedtuple_mro_entries


class _TypedDictMeta(type):
    def __new__(cls, name, bases, ns, total=True):
        """Create new typed dict class object.

        This method is called when TypedDict is subclassed,
        or when TypedDict is instantiated. This way
        TypedDict supports all three syntax forms described in its docstring.
        Subclasses and instances of TypedDict return actual dictionaries.
        """
        for base in bases:
            if type(base) is not _TypedDictMeta:
                raise TypeError('cannot inherit from both a TypedDict type '
                                'and a non-TypedDict base class')
        tp_dict = type.__new__(_TypedDictMeta, name, (dict,), ns)

        annotations = {}
        own_annotations = ns.get('__annotations__', {})
        own_annotation_keys = set(own_annotations.keys())
        msg = "TypedDict('Name', {f0: t0, f1: t1, ...}); each t must be a type"
        own_annotations = {
            n: _type_check(tp, msg, module=tp_dict.__module__)
            for n, tp in own_annotations.items()
        }
        required_keys = set()
        optional_keys = set()

        for base in bases:
            annotations.update(base.__dict__.get('__annotations__', {}))
            required_keys.update(base.__dict__.get('__required_keys__', ()))
            optional_keys.update(base.__dict__.get('__optional_keys__', ()))

        annotations.update(own_annotations)
        if total:
            required_keys.update(own_annotation_keys)
        else:
            optional_keys.update(own_annotation_keys)

        tp_dict.__annotations__ = annotations
        tp_dict.__required_keys__ = frozenset(required_keys)
        tp_dict.__optional_keys__ = frozenset(optional_keys)
        if not hasattr(tp_dict, '__total__'):
            tp_dict.__total__ = total
        return tp_dict

    __call__ = dict  # static method

    def __subclasscheck__(cls, other):
        # Typed dicts are only for static structural subtyping.
        raise TypeError('TypedDict does not support instance and class checks')

    __instancecheck__ = __subclasscheck__


def TypedDict(typename, fields=None, /, *, total=True, **kwargs):
    """A simple typed namespace. At runtime it is equivalent to a plain dict.

    TypedDict creates a dictionary type that expects all of its
    instances to have a certain set of keys, where each key is
    associated with a value of a consistent type. This expectation
    is not checked at runtime but is only enforced by type checkers.
    Usage::

        class Point2D(TypedDict):
            x: int
            y: int
            label: str

        a: Point2D = {'x': 1, 'y': 2, 'label': 'good'}  # OK
        b: Point2D = {'z': 3, 'label': 'bad'}           # Fails type check

        assert Point2D(x=1, y=2, label='first') == dict(x=1, y=2, label='first')

    The type info can be accessed via the Point2D.__annotations__ dict, and
    the Point2D.__required_keys__ and Point2D.__optional_keys__ frozensets.
    TypedDict supports two additional equivalent forms::

        Point2D = TypedDict('Point2D', x=int, y=int, label=str)
        Point2D = TypedDict('Point2D', {'x': int, 'y': int, 'label': str})

    By default, all keys must be present in a TypedDict. It is possible
    to override this by specifying totality.
    Usage::

        class point2D(TypedDict, total=False):
            x: int
            y: int

    This means that a point2D TypedDict can have any of the keys omitted.A type
    checker is only expected to support a literal False or True as the value of
    the total argument. True is the default, and makes all items defined in the
    class body be required.

    The class syntax is only supported in Python 3.6+, while two other
    syntax forms work for Python 2.7 and 3.2+
    """
    if fields is None:
        fields = kwargs
    elif kwargs:
        raise TypeError("TypedDict takes either a dict or keyword arguments,"
                        " but not both")

    ns = {'__annotations__': dict(fields)}
    module = _caller()
    if module is not None:
        # Setting correct module is necessary to make typed dict classes pickleable.
        ns['__module__'] = module

    return _TypedDictMeta(typename, (), ns, total=total)

_TypedDict = type.__new__(_TypedDictMeta, 'TypedDict', (), {})
TypedDict.__mro_entries__ = lambda bases: (_TypedDict,)


class NewType:
    """NewType creates simple unique types with almost zero
    runtime overhead. NewType(name, tp) is considered a subtype of tp
    by static type checkers. At runtime, NewType(name, tp) returns
    a dummy function that simply returns its argument. Usage::

        UserId = NewType('UserId', int)

        def name_by_id(user_id: UserId) -> str:
            ...

        UserId('user')          # Fails type check

        name_by_id(42)          # Fails type check
        name_by_id(UserId(42))  # OK

        num = UserId(5) + 1     # type: int
    """

    __call__ = _idfunc

    def __init__(self, name, tp):
        self.__qualname__ = name
        if '.' in name:
            name = name.rpartition('.')[-1]
        self.__name__ = name
<<<<<<< HEAD
        self.__module__ = _caller()
=======
>>>>>>> 7b975f81
        self.__supertype__ = tp
        def_mod = _caller()
        if def_mod != 'typing':
            self.__module__ = def_mod

    def __repr__(self):
        return f'{self.__module__}.{self.__qualname__}'

    def __reduce__(self):
        return self.__qualname__

    def __or__(self, other):
        return Union[self, other]

    def __ror__(self, other):
        return Union[other, self]


# Python-version-specific alias (Python 2: unicode; Python 3: str)
Text = str


# Constant that's True when type checking, but False here.
TYPE_CHECKING = False


class IO(Generic[AnyStr]):
    """Generic base class for TextIO and BinaryIO.

    This is an abstract, generic version of the return of open().

    NOTE: This does not distinguish between the different possible
    classes (text vs. binary, read vs. write vs. read/write,
    append-only, unbuffered).  The TextIO and BinaryIO subclasses
    below capture the distinctions between text vs. binary, which is
    pervasive in the interface; however we currently do not offer a
    way to track the other distinctions in the type system.
    """

    __slots__ = ()

    @property
    @abstractmethod
    def mode(self) -> str:
        pass

    @property
    @abstractmethod
    def name(self) -> str:
        pass

    @abstractmethod
    def close(self) -> None:
        pass

    @property
    @abstractmethod
    def closed(self) -> bool:
        pass

    @abstractmethod
    def fileno(self) -> int:
        pass

    @abstractmethod
    def flush(self) -> None:
        pass

    @abstractmethod
    def isatty(self) -> bool:
        pass

    @abstractmethod
    def read(self, n: int = -1) -> AnyStr:
        pass

    @abstractmethod
    def readable(self) -> bool:
        pass

    @abstractmethod
    def readline(self, limit: int = -1) -> AnyStr:
        pass

    @abstractmethod
    def readlines(self, hint: int = -1) -> List[AnyStr]:
        pass

    @abstractmethod
    def seek(self, offset: int, whence: int = 0) -> int:
        pass

    @abstractmethod
    def seekable(self) -> bool:
        pass

    @abstractmethod
    def tell(self) -> int:
        pass

    @abstractmethod
    def truncate(self, size: int = None) -> int:
        pass

    @abstractmethod
    def writable(self) -> bool:
        pass

    @abstractmethod
    def write(self, s: AnyStr) -> int:
        pass

    @abstractmethod
    def writelines(self, lines: List[AnyStr]) -> None:
        pass

    @abstractmethod
    def __enter__(self) -> 'IO[AnyStr]':
        pass

    @abstractmethod
    def __exit__(self, type, value, traceback) -> None:
        pass


class BinaryIO(IO[bytes]):
    """Typed version of the return of open() in binary mode."""

    __slots__ = ()

    @abstractmethod
    def write(self, s: Union[bytes, bytearray]) -> int:
        pass

    @abstractmethod
    def __enter__(self) -> 'BinaryIO':
        pass


class TextIO(IO[str]):
    """Typed version of the return of open() in text mode."""

    __slots__ = ()

    @property
    @abstractmethod
    def buffer(self) -> BinaryIO:
        pass

    @property
    @abstractmethod
    def encoding(self) -> str:
        pass

    @property
    @abstractmethod
    def errors(self) -> Optional[str]:
        pass

    @property
    @abstractmethod
    def line_buffering(self) -> bool:
        pass

    @property
    @abstractmethod
    def newlines(self) -> Any:
        pass

    @abstractmethod
    def __enter__(self) -> 'TextIO':
        pass


class _DeprecatedType(type):
    def __getattribute__(cls, name):
        if name not in ("__dict__", "__module__") and name in cls.__dict__:
            warnings.warn(
                f"{cls.__name__} is deprecated, import directly "
                f"from typing instead. {cls.__name__} will be removed "
                "in Python 3.12.",
                DeprecationWarning,
                stacklevel=2,
            )
        return super().__getattribute__(name)


class io(metaclass=_DeprecatedType):
    """Wrapper namespace for IO generic classes."""

    __all__ = ['IO', 'TextIO', 'BinaryIO']
    IO = IO
    TextIO = TextIO
    BinaryIO = BinaryIO


io.__name__ = __name__ + '.io'
sys.modules[io.__name__] = io

Pattern = _alias(stdlib_re.Pattern, 1)
Match = _alias(stdlib_re.Match, 1)

class re(metaclass=_DeprecatedType):
    """Wrapper namespace for re type aliases."""

    __all__ = ['Pattern', 'Match']
    Pattern = Pattern
    Match = Match


re.__name__ = __name__ + '.re'
sys.modules[re.__name__] = re<|MERGE_RESOLUTION|>--- conflicted
+++ resolved
@@ -2381,10 +2381,6 @@
         if '.' in name:
             name = name.rpartition('.')[-1]
         self.__name__ = name
-<<<<<<< HEAD
-        self.__module__ = _caller()
-=======
->>>>>>> 7b975f81
         self.__supertype__ = tp
         def_mod = _caller()
         if def_mod != 'typing':
