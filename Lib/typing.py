--- conflicted
+++ resolved
@@ -179,23 +179,13 @@
     if (isinstance(arg, _GenericAlias) and
             arg.__origin__ in invalid_generic_forms):
         raise TypeError(f"{arg} is not valid as type argument")
-<<<<<<< HEAD
-    if arg in (Any, NoReturn):
-=======
     if arg in (Any, NoReturn, Never, Self, TypeAlias):
->>>>>>> 75174371
         return arg
     if allow_special_forms and arg in (ClassVar, Final):
         return arg
     if isinstance(arg, _SpecialForm) or arg in (Generic, Protocol):
         raise TypeError(f"Plain {arg} is not valid as type argument")
-<<<<<<< HEAD
-    if isinstance(arg, (type, TypeVar, ForwardRef, types.UnionType)):
-        return arg
-    if not callable(arg):
-=======
     if type(arg) is tuple:
->>>>>>> 75174371
         raise TypeError(f"{msg} Got {arg!r:.100}.")
     return arg
 
@@ -234,19 +224,9 @@
     """
     parameters = []
     for t in args:
-<<<<<<< HEAD
         for x in getattr(t, '__parameters__', ()):
             if x not in parameters:
                 parameters.append(x)
-=======
-        if hasattr(t, '__typing_subst__'):
-            if t not in parameters:
-                parameters.append(t)
-        else:
-            for x in getattr(t, '__parameters__', ()):
-                if x not in parameters:
-                    parameters.append(x)
->>>>>>> 75174371
     return tuple(parameters)
 
 
@@ -928,19 +908,13 @@
         if def_mod != 'typing':
             self.__module__ = def_mod
 
-<<<<<<< HEAD
     def __getitem__(self, arg):
         if isinstance(arg, tuple) and len(arg) == 1:
             arg, = arg
-=======
-    def __typing_subst__(self, arg):
->>>>>>> 75174371
         msg = "Parameters to generic types must be types."
         arg = _type_check(arg, msg, is_argument=True)
         return arg
 
-<<<<<<< HEAD
-=======
 
 class TypeVarTuple(_Final, _Immutable, _root=True):
     """Type variable tuple.
@@ -974,10 +948,13 @@
     def __repr__(self):
         return self._name
 
-    def __typing_subst__(self, arg):
+    def __getitem__(self, arg):
         raise AssertionError
 
->>>>>>> 75174371
+    @property
+    def __parameters__(self):
+        return (self,)
+
 
 class ParamSpecArgs(_Final, _Immutable, _root=True):
     """The args for a ParamSpec object.
@@ -1088,13 +1065,9 @@
         if def_mod != 'typing':
             self.__module__ = def_mod
 
-<<<<<<< HEAD
     def __getitem__(self, arg):
         if isinstance(arg, tuple) and len(arg) == 1:
             arg, = arg
-=======
-    def __typing_subst__(self, arg):
->>>>>>> 75174371
         if isinstance(arg, (list, tuple)):
             arg = tuple(_type_check(a, "Expected a type.") for a in arg)
         elif not _is_param_expr(arg):
@@ -1223,9 +1196,6 @@
 
 
 class _GenericAlias(_BaseGenericAlias, _root=True):
-<<<<<<< HEAD
-    def __init__(self, origin, params, *, inst=True, name=None,
-=======
     # The type of parameterized generics.
     #
     # That is, for example, `type(List[int])` is `_GenericAlias`.
@@ -1252,20 +1222,14 @@
     #     TypeVar[bool]
 
     def __init__(self, origin, args, *, inst=True, name=None,
->>>>>>> 75174371
                  _paramspec_tvars=False):
         super().__init__(origin, inst=inst, name=name)
         if not isinstance(args, tuple):
             args = (args,)
         self.__args__ = tuple(... if a is _TypingEllipsis else
                               () if a is _TypingEmpty else
-<<<<<<< HEAD
-                              a for a in params)
-        self.__parameters__ = _collect_parameters(params)
-=======
                               a for a in args)
         self.__parameters__ = _collect_parameters(args)
->>>>>>> 75174371
         self._paramspec_tvars = _paramspec_tvars
         if not name:
             self.__module__ = origin.__module__
@@ -1354,33 +1318,19 @@
             new_arg_by_param.update(zip(params, args))
 
         new_args = []
-<<<<<<< HEAD
-        for arg in self.__args__:
-            subparams = getattr(arg, '__parameters__', ())
-            if subparams:
-                subargs = tuple(subst[x] for x in subparams)
-                arg = arg[subargs]
-            # Required to flatten out the args for CallableGenericAlias
-            if self.__origin__ == collections.abc.Callable and isinstance(arg, tuple):
-                new_args.extend(arg)
-=======
         for old_arg in self.__args__:
 
-            substfunc = getattr(old_arg, '__typing_subst__', None)
-            if substfunc:
-                new_arg = substfunc(new_arg_by_param[old_arg])
+            subparams = getattr(old_arg, '__parameters__', ())
+            if not subparams:
+                new_arg = old_arg
             else:
-                subparams = getattr(old_arg, '__parameters__', ())
-                if not subparams:
-                    new_arg = old_arg
-                else:
-                    subargs = []
-                    for x in subparams:
-                        if isinstance(x, TypeVarTuple):
-                            subargs.extend(new_arg_by_param[x])
-                        else:
-                            subargs.append(new_arg_by_param[x])
-                    new_arg = old_arg[tuple(subargs)]
+                subargs = []
+                for x in subparams:
+                    if isinstance(x, TypeVarTuple):
+                        subargs.extend(new_arg_by_param[x])
+                    else:
+                        subargs.append(new_arg_by_param[x])
+                new_arg = old_arg[tuple(subargs)]
 
             if self.__origin__ == collections.abc.Callable and isinstance(new_arg, tuple):
                 # Consider the following `Callable`.
@@ -1405,7 +1355,6 @@
                 # should join all these types together in a flat list
                 # `(float, int, str)` - so again, we should `extend`.
                 new_args.extend(new_arg)
->>>>>>> 75174371
             else:
                 new_args.append(new_arg)
 
@@ -1621,13 +1570,6 @@
 
 
 class _ConcatenateGenericAlias(_GenericAlias, _root=True):
-<<<<<<< HEAD
-    def __init__(self, *args, **kwargs):
-        super().__init__(*args, **kwargs,
-                         _paramspec_tvars=True)
-
-=======
->>>>>>> 75174371
     def copy_with(self, params):
         if isinstance(params[-1], (list, tuple)):
             return (*params[:-1], *params[-1])
