--- conflicted
+++ resolved
@@ -2050,11 +2050,7 @@
             else:
                 return True
 
-<<<<<<< HEAD
         return False
-=======
-        return super().__instancecheck__(instance)
->>>>>>> 6d59c9e3
 
 
 class Protocol(Generic, metaclass=_ProtocolMeta):
