--- conflicted
+++ resolved
@@ -2028,24 +2028,12 @@
         ):
             raise TypeError("Instance and class checks can only be used with"
                             " @runtime_checkable protocols")
-
-<<<<<<< HEAD
-        if not is_protocol_cls and issubclass(instance.__class__, cls):
-            return True
-
-        if cls.__callable_proto_members_only__ and issubclass(instance.__class__, cls):
-=======
         if super().__instancecheck__(instance):
->>>>>>> 47753ecd
             return True
 
         if is_protocol_cls:
             getattr_static = _lazy_load_getattr_static()
-<<<<<<< HEAD
             for attr in cls.__protocol_attrs__:
-=======
-            for attr in _get_protocol_attrs(cls):
->>>>>>> 47753ecd
                 try:
                     val = getattr_static(instance, attr)
                 except AttributeError:
