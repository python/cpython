import importlib.abc
import importlib.util
import os
import platform
import re
import string
import sys
import tokenize
import traceback
import webbrowser

from tkinter import *
from tkinter.font import Font
from tkinter.ttk import Scrollbar
from tkinter import simpledialog
from tkinter import messagebox

from idlelib.config import idleConf
from idlelib import configdialog
from idlelib import grep
from idlelib import help
from idlelib import help_about
from idlelib import macosx
from idlelib.multicall import MultiCallCreator
from idlelib import pyparse
from idlelib import query
from idlelib import replace
from idlelib import search
from idlelib.tree import wheel_event
from idlelib.util import py_extensions
from idlelib import window

# The default tab setting for a Text widget, in average-width characters.
TK_TABWIDTH_DEFAULT = 8
_py_version = ' (%s)' % platform.python_version()
darwin = sys.platform == 'darwin'

def _sphinx_version():
    "Format sys.version_info to produce the Sphinx version string used to install the chm docs"
    major, minor, micro, level, serial = sys.version_info
    # TODO remove unneeded function since .chm no longer installed
    release = f'{major}{minor}'
    release += f'{micro}'
    if level == 'candidate':
        release += f'rc{serial}'
    elif level != 'final':
        release += f'{level[0]}{serial}'
    return release


class EditorWindow:
    from idlelib.percolator import Percolator
    from idlelib.colorizer import ColorDelegator, color_config
    from idlelib.undo import UndoDelegator
    from idlelib.iomenu import IOBinding, encoding
    from idlelib import mainmenu
    from idlelib.statusbar import MultiStatusBar
    from idlelib.autocomplete import AutoComplete
    from idlelib.autoexpand import AutoExpand
    from idlelib.calltip import Calltip
    from idlelib.codecontext import CodeContext
    from idlelib.sidebar import LineNumbers
    from idlelib.format import FormatParagraph, FormatRegion, Indents, Rstrip
    from idlelib.parenmatch import ParenMatch
    from idlelib.zoomheight import ZoomHeight

    filesystemencoding = sys.getfilesystemencoding()  # for file names
    help_url = None

    allow_code_context = True
    allow_line_numbers = True
    user_input_insert_tags = None

    def __init__(self, flist=None, filename=None, key=None, root=None):
        # Delay import: runscript imports pyshell imports EditorWindow.
        from idlelib.runscript import ScriptBinding

        if EditorWindow.help_url is None:
            dochome =  os.path.join(sys.base_prefix, 'Doc', 'index.html')
            if sys.platform.count('linux'):
                # look for html docs in a couple of standard places
                pyver = 'python-docs-' + '%s.%s.%s' % sys.version_info[:3]
                if os.path.isdir('/var/www/html/python/'):  # "python2" rpm
                    dochome = '/var/www/html/python/index.html'
                else:
                    basepath = '/usr/share/doc/'  # standard location
                    dochome = os.path.join(basepath, pyver,
                                           'Doc', 'index.html')
            elif sys.platform[:3] == 'win':
                import winreg  # Windows only, block only executed once.
                docfile = ''
                KEY = (rf"Software\Python\PythonCore\{sys.winver}"
                        r"\Help\Main Python Documentation")
                try:
                    docfile = winreg.QueryValue(winreg.HKEY_CURRENT_USER, KEY)
                except FileNotFoundError:
                    try:
                        docfile = winreg.QueryValue(winreg.HKEY_LOCAL_MACHINE,
                                                    KEY)
                    except FileNotFoundError:
                        pass
                if os.path.isfile(docfile):
                    dochome = docfile
            elif sys.platform == 'darwin':
                # documentation may be stored inside a python framework
                dochome = os.path.join(sys.base_prefix,
                        'Resources/English.lproj/Documentation/index.html')
            dochome = os.path.normpath(dochome)
            if os.path.isfile(dochome):
                EditorWindow.help_url = dochome
                if sys.platform == 'darwin':
                    # Safari requires real file:-URLs
                    EditorWindow.help_url = 'file://' + EditorWindow.help_url
            else:
                EditorWindow.help_url = ("https://docs.python.org/%d.%d/"
                                         % sys.version_info[:2])
        self.flist = flist
        root = root or flist.root
        self.root = root
        self.menubar = Menu(root)
        self.top = top = window.ListedToplevel(root, menu=self.menubar)
        if flist:
            self.tkinter_vars = flist.vars
            #self.top.instance_dict makes flist.inversedict available to
            #configdialog.py so it can access all EditorWindow instances
            self.top.instance_dict = flist.inversedict
        else:
            self.tkinter_vars = {}  # keys: Tkinter event names
                                    # values: Tkinter variable instances
            self.top.instance_dict = {}
        self.recent_files_path = idleConf.userdir and os.path.join(
                idleConf.userdir, 'recent-files.lst')

        self.prompt_last_line = ''  # Override in PyShell
        self.text_frame = text_frame = Frame(top)
        self.vbar = vbar = Scrollbar(text_frame, name='vbar')
        width = idleConf.GetOption('main', 'EditorWindow', 'width', type='int')
        text_options = {
                'name': 'text',
                'padx': 5,
                'wrap': 'none',
                'highlightthickness': 0,
                'width': width,
                'tabstyle': 'wordprocessor',  # new in 8.5
                'height': idleConf.GetOption(
                        'main', 'EditorWindow', 'height', type='int'),
                }
        self.text = text = MultiCallCreator(Text)(text_frame, **text_options)
        self.top.focused_widget = self.text

        self.createmenubar()
        self.apply_bindings()

        self.top.protocol("WM_DELETE_WINDOW", self.close)
        self.top.bind("<<close-window>>", self.close_event)
        if macosx.isAquaTk():
            # Command-W on editor windows doesn't work without this.
            text.bind('<<close-window>>', self.close_event)
            # Some OS X systems have only one mouse button, so use
            # control-click for popup context menus there. For two
            # buttons, AquaTk defines <2> as the right button, not <3>.
            text.bind("<Control-Button-1>",self.right_menu_event)
            text.bind("<2>", self.right_menu_event)
        else:
            # Elsewhere, use right-click for popup menus.
            text.bind("<3>",self.right_menu_event)

        text.bind('<MouseWheel>', wheel_event)
        text.bind('<Button-4>', wheel_event)
        text.bind('<Button-5>', wheel_event)
        text.bind('<Configure>', self.handle_winconfig)
        text.bind("<<cut>>", self.cut)
        text.bind("<<copy>>", self.copy)
        text.bind("<<paste>>", self.paste)
        text.bind("<<center-insert>>", self.center_insert_event)
        text.bind("<<help>>", self.help_dialog)
        text.bind("<<python-docs>>", self.python_docs)
        text.bind("<<about-idle>>", self.about_dialog)
        text.bind("<<open-config-dialog>>", self.config_dialog)
        text.bind("<<open-module>>", self.open_module_event)
        text.bind("<<do-nothing>>", lambda event: "break")
        text.bind("<<select-all>>", self.select_all)
        text.bind("<<remove-selection>>", self.remove_selection)
        text.bind("<<find>>", self.find_event)
        text.bind("<<find-again>>", self.find_again_event)
        text.bind("<<find-in-files>>", self.find_in_files_event)
        text.bind("<<find-selection>>", self.find_selection_event)
        text.bind("<<replace>>", self.replace_event)
        text.bind("<<goto-line>>", self.goto_line_event)
        text.bind("<<smart-backspace>>",self.smart_backspace_event)
        text.bind("<<newline-and-indent>>",self.newline_and_indent_event)
        text.bind("<<smart-indent>>",self.smart_indent_event)
        self.fregion = fregion = self.FormatRegion(self)
        # self.fregion used in smart_indent_event to access indent_region.
        text.bind("<<indent-region>>", fregion.indent_region_event)
        text.bind("<<dedent-region>>", fregion.dedent_region_event)
        text.bind("<<comment-region>>", fregion.comment_region_event)
        text.bind("<<uncomment-region>>", fregion.uncomment_region_event)
        text.bind("<<tabify-region>>", fregion.tabify_region_event)
        text.bind("<<untabify-region>>", fregion.untabify_region_event)
        indents = self.Indents(self)
        text.bind("<<toggle-tabs>>", indents.toggle_tabs_event)
        text.bind("<<change-indentwidth>>", indents.change_indentwidth_event)
        text.bind("<Left>", self.move_at_edge_if_selection(0))
        text.bind("<Right>", self.move_at_edge_if_selection(1))
        text.bind("<<del-word-left>>", self.del_word_left)
        text.bind("<<del-word-right>>", self.del_word_right)
        text.bind("<<beginning-of-line>>", self.home_callback)

        if flist:
            flist.inversedict[self] = key
            if key:
                flist.dict[key] = self
            text.bind("<<open-new-window>>", self.new_callback)
            text.bind("<<close-all-windows>>", self.flist.close_all_callback)
            text.bind("<<open-class-browser>>", self.open_module_browser)
            text.bind("<<open-path-browser>>", self.open_path_browser)
            text.bind("<<open-turtle-demo>>", self.open_turtle_demo)

        self.set_status_bar()
        text_frame.pack(side=LEFT, fill=BOTH, expand=1)
        text_frame.rowconfigure(1, weight=1)
        text_frame.columnconfigure(1, weight=1)
        vbar['command'] = self.handle_yview
        vbar.grid(row=1, column=2, sticky=NSEW)
        text['yscrollcommand'] = vbar.set
        text['font'] = idleConf.GetFont(self.root, 'main', 'EditorWindow')
        text.grid(row=1, column=1, sticky=NSEW)
        text.focus_set()
        self.set_width()

        # usetabs true  -> literal tab characters are used by indent and
        #                  dedent cmds, possibly mixed with spaces if
        #                  indentwidth is not a multiple of tabwidth,
        #                  which will cause Tabnanny to nag!
        #         false -> tab characters are converted to spaces by indent
        #                  and dedent cmds, and ditto TAB keystrokes
        # Although use-spaces=0 can be configured manually in config-main.def,
        # configuration of tabs v. spaces is not supported in the configuration
        # dialog.  IDLE promotes the preferred Python indentation: use spaces!
        usespaces = idleConf.GetOption('main', 'Indent',
                                       'use-spaces', type='bool')
        self.usetabs = not usespaces

        # tabwidth is the display width of a literal tab character.
        # CAUTION:  telling Tk to use anything other than its default
        # tab setting causes it to use an entirely different tabbing algorithm,
        # treating tab stops as fixed distances from the left margin.
        # Nobody expects this, so for now tabwidth should never be changed.
        self.tabwidth = 8    # must remain 8 until Tk is fixed.

        # indentwidth is the number of screen characters per indent level.
        # The recommended Python indentation is four spaces.
        self.indentwidth = self.tabwidth
        self.set_notabs_indentwidth()

        # Store the current value of the insertofftime now so we can restore
        # it if needed.
        if not hasattr(idleConf, 'blink_off_time'):
            idleConf.blink_off_time = self.text['insertofftime']
        self.update_cursor_blink()

        # When searching backwards for a reliable place to begin parsing,
        # first start num_context_lines[0] lines back, then
        # num_context_lines[1] lines back if that didn't work, and so on.
        # The last value should be huge (larger than the # of lines in a
        # conceivable file).
        # Making the initial values larger slows things down more often.
        self.num_context_lines = 50, 500, 5000000
        self.per = per = self.Percolator(text)
        self.undo = undo = self.UndoDelegator()
        per.insertfilter(undo)
        text.undo_block_start = undo.undo_block_start
        text.undo_block_stop = undo.undo_block_stop
        undo.set_saved_change_hook(self.saved_change_hook)
        # IOBinding implements file I/O and printing functionality
        self.io = io = self.IOBinding(self)
        io.set_filename_change_hook(self.filename_change_hook)
        self.good_load = False
        self.set_indentation_params(False)
        self.color = None # initialized below in self.ResetColorizer
        self.code_context = None # optionally initialized later below
        self.line_numbers = None # optionally initialized later below
        if filename:
            if os.path.exists(filename) and not os.path.isdir(filename):
                if io.loadfile(filename):
                    self.good_load = True
                    is_py_src = self.ispythonsource(filename)
                    self.set_indentation_params(is_py_src)
            else:
                io.set_filename(filename)
                self.good_load = True

        self.ResetColorizer()
        self.saved_change_hook()
        self.update_recent_files_list()
        self.load_extensions()
        menu = self.menudict.get('window')
        if menu:
            end = menu.index("end")
            if end is None:
                end = -1
            if end >= 0:
                menu.add_separator()
                end = end + 1
            self.wmenu_end = end
            window.register_callback(self.postwindowsmenu)

        # Some abstractions so IDLE extensions are cross-IDE
        self.askinteger = simpledialog.askinteger
        self.askyesno = messagebox.askyesno
        self.showerror = messagebox.showerror

        # Add pseudoevents for former extension fixed keys.
        # (This probably needs to be done once in the process.)
        text.event_add('<<autocomplete>>', '<Key-Tab>')
        text.event_add('<<try-open-completions>>', '<KeyRelease-period>',
                       '<KeyRelease-slash>', '<KeyRelease-backslash>')
        text.event_add('<<try-open-calltip>>', '<KeyRelease-parenleft>')
        text.event_add('<<refresh-calltip>>', '<KeyRelease-parenright>')
        text.event_add('<<paren-closed>>', '<KeyRelease-parenright>',
                       '<KeyRelease-bracketright>', '<KeyRelease-braceright>')

        # Former extension bindings depends on frame.text being packed
        # (called from self.ResetColorizer()).
        autocomplete = self.AutoComplete(self, self.user_input_insert_tags)
        text.bind("<<autocomplete>>", autocomplete.autocomplete_event)
        text.bind("<<try-open-completions>>",
                  autocomplete.try_open_completions_event)
        text.bind("<<force-open-completions>>",
                  autocomplete.force_open_completions_event)
        text.bind("<<expand-word>>", self.AutoExpand(self).expand_word_event)
        text.bind("<<format-paragraph>>",
                  self.FormatParagraph(self).format_paragraph_event)
        parenmatch = self.ParenMatch(self)
        text.bind("<<flash-paren>>", parenmatch.flash_paren_event)
        text.bind("<<paren-closed>>", parenmatch.paren_closed_event)
        scriptbinding = ScriptBinding(self)
        text.bind("<<check-module>>", scriptbinding.check_module_event)
        text.bind("<<run-module>>", scriptbinding.run_module_event)
        text.bind("<<run-custom>>", scriptbinding.run_custom_event)
        text.bind("<<do-rstrip>>", self.Rstrip(self).do_rstrip)
        self.ctip = ctip = self.Calltip(self)
        text.bind("<<try-open-calltip>>", ctip.try_open_calltip_event)
        #refresh-calltip must come after paren-closed to work right
        text.bind("<<refresh-calltip>>", ctip.refresh_calltip_event)
        text.bind("<<force-open-calltip>>", ctip.force_open_calltip_event)
        text.bind("<<zoom-height>>", self.ZoomHeight(self).zoom_height_event)
        if self.allow_code_context:
            self.code_context = self.CodeContext(self)
            text.bind("<<toggle-code-context>>",
                      self.code_context.toggle_code_context_event)
        else:
            self.update_menu_state('options', '*ode*ontext', 'disabled')
        if self.allow_line_numbers:
            self.line_numbers = self.LineNumbers(self)
            if idleConf.GetOption('main', 'EditorWindow',
                                  'line-numbers-default', type='bool'):
                self.toggle_line_numbers_event()
            text.bind("<<toggle-line-numbers>>", self.toggle_line_numbers_event)
        else:
            self.update_menu_state('options', '*ine*umbers', 'disabled')

    def handle_winconfig(self, event=None):
        self.set_width()

    def set_width(self):
        text = self.text
        inner_padding = sum(map(text.tk.getint, [text.cget('border'),
                                                 text.cget('padx')]))
        pixel_width = text.winfo_width() - 2 * inner_padding

        # Divide the width of the Text widget by the font width,
        # which is taken to be the width of '0' (zero).
        # http://www.tcl.tk/man/tcl8.6/TkCmd/text.htm#M21
        zero_char_width = \
            Font(text, font=text.cget('font')).measure('0')
        self.width = pixel_width // zero_char_width

    def new_callback(self, event):
        dirname, basename = self.io.defaultfilename()
        self.flist.new(dirname)
        return "break"

    def home_callback(self, event):
        if (event.state & 4) != 0 and event.keysym == "Home":
            # state&4==Control. If <Control-Home>, use the Tk binding.
            return None
        if self.text.index("iomark") and \
           self.text.compare("iomark", "<=", "insert lineend") and \
           self.text.compare("insert linestart", "<=", "iomark"):
            # In Shell on input line, go to just after prompt
            insertpt = int(self.text.index("iomark").split(".")[1])
        else:
            line = self.text.get("insert linestart", "insert lineend")
            for insertpt in range(len(line)):
                if line[insertpt] not in (' ','\t'):
                    break
            else:
                insertpt=len(line)
        lineat = int(self.text.index("insert").split('.')[1])
        if insertpt == lineat:
            insertpt = 0
        dest = "insert linestart+"+str(insertpt)+"c"
        if (event.state&1) == 0:
            # shift was not pressed
            self.text.tag_remove("sel", "1.0", "end")
        else:
            if not self.text.index("sel.first"):
                # there was no previous selection
                self.text.mark_set("my_anchor", "insert")
            else:
                if self.text.compare(self.text.index("sel.first"), "<",
                                     self.text.index("insert")):
                    self.text.mark_set("my_anchor", "sel.first") # extend back
                else:
                    self.text.mark_set("my_anchor", "sel.last") # extend forward
            first = self.text.index(dest)
            last = self.text.index("my_anchor")
            if self.text.compare(first,">",last):
                first,last = last,first
            self.text.tag_remove("sel", "1.0", "end")
            self.text.tag_add("sel", first, last)
        self.text.mark_set("insert", dest)
        self.text.see("insert")
        return "break"

    def set_status_bar(self):
        self.status_bar = self.MultiStatusBar(self.top)
        sep = Frame(self.top, height=1, borderwidth=1, background='grey75')
        if sys.platform == "darwin":
            # Insert some padding to avoid obscuring some of the statusbar
            # by the resize widget.
            self.status_bar.set_label('_padding1', '    ', side=RIGHT)
        self.status_bar.set_label('column', 'Col: ?', side=RIGHT)
        self.status_bar.set_label('line', 'Ln: ?', side=RIGHT)
        self.status_bar.pack(side=BOTTOM, fill=X)
        sep.pack(side=BOTTOM, fill=X)
        self.text.bind("<<set-line-and-column>>", self.set_line_and_column)
        self.text.event_add("<<set-line-and-column>>",
                            "<KeyRelease>", "<ButtonRelease>")
        self.text.after_idle(self.set_line_and_column)

    def set_line_and_column(self, event=None):
        line, column = self.text.index(INSERT).split('.')
        self.status_bar.set_label('column', 'Col: %s' % column)
        self.status_bar.set_label('line', 'Ln: %s' % line)


    """ Menu definitions and functions.
    * self.menubar - the always visible horizontal menu bar.
    * mainmenu.menudefs - a list of tuples, one for each menubar item.
      Each tuple pairs a lower-case name and list of dropdown items.
      Each item is a name, virtual event pair or None for separator.
    * mainmenu.default_keydefs - maps events to keys.
    * text.keydefs - same.
    * cls.menu_specs - menubar name, titlecase display form pairs
      with Alt-hotkey indicator.  A subset of menudefs items.
    * self.menudict - map menu name to dropdown menu.
    * self.recent_files_menu - 2nd level cascade in the file cascade.
    * self.wmenu_end - set in __init__ (purpose unclear).

    createmenubar, postwindowsmenu, update_menu_label, update_menu_state,
    ApplyKeybings (2nd part), reset_help_menu_entries,
    _extra_help_callback, update_recent_files_list,
    apply_bindings, fill_menus, (other functions?)
    """

    menu_specs = [
        ("file", "_File"),
        ("edit", "_Edit"),
        ("format", "F_ormat"),
        ("run", "_Run"),
        ("options", "_Options"),
        ("window", "_Window"),
        ("help", "_Help"),
    ]

    def createmenubar(self):
        """Populate the menu bar widget for the editor window.

        Each option on the menubar is itself a cascade-type Menu widget
        with the menubar as the parent.  The names, labels, and menu
        shortcuts for the menubar items are stored in menu_specs.  Each
        submenu is subsequently populated in fill_menus(), except for
        'Recent Files' which is added to the File menu here.

        Instance variables:
        menubar: Menu widget containing first level menu items.
        menudict: Dictionary of {menuname: Menu instance} items.  The keys
            represent the valid menu items for this window and may be a
            subset of all the menudefs available.
        recent_files_menu: Menu widget contained within the 'file' menudict.
        """
        mbar = self.menubar
        self.menudict = menudict = {}
        for name, label in self.menu_specs:
            underline, label = prepstr(label)
            postcommand = getattr(self, f'{name}_menu_postcommand', None)
            menudict[name] = menu = Menu(mbar, name=name, tearoff=0,
                                         postcommand=postcommand)
            mbar.add_cascade(label=label, menu=menu, underline=underline)
        if macosx.isCarbonTk():
            # Insert the application menu
            menudict['application'] = menu = Menu(mbar, name='apple',
                                                  tearoff=0)
            mbar.add_cascade(label='IDLE', menu=menu)
        self.fill_menus()
        self.recent_files_menu = Menu(self.menubar, tearoff=0)
        self.menudict['file'].insert_cascade(3, label='Recent Files',
                                             underline=0,
                                             menu=self.recent_files_menu)
        self.base_helpmenu_length = self.menudict['help'].index(END)
        self.reset_help_menu_entries()

    def postwindowsmenu(self):
        """Callback to register window.

        Only called when Window menu exists.
        """
        menu = self.menudict['window']
        end = menu.index("end")
        if end is None:
            end = -1
        if end > self.wmenu_end:
            menu.delete(self.wmenu_end+1, end)
        window.add_windows_to_menu(menu)

    def update_menu_label(self, menu, index, label):
        "Update label for menu item at index."
        menuitem = self.menudict[menu]
        menuitem.entryconfig(index, label=label)

    def update_menu_state(self, menu, index, state):
        "Update state for menu item at index."
        menuitem = self.menudict[menu]
        menuitem.entryconfig(index, state=state)

    def handle_yview(self, event, *args):
        "Handle scrollbar."
        if event == 'moveto':
            fraction = float(args[0])
            lines = (round(self.getlineno('end') * fraction) -
                     self.getlineno('@0,0'))
            event = 'scroll'
            args = (lines, 'units')
        self.text.yview(event, *args)
        return 'break'

    rmenu = None

    def right_menu_event(self, event):
        text = self.text
        newdex = text.index(f'@{event.x},{event.y}')
        try:
            in_selection = (text.compare('sel.first', '<=', newdex) and
                           text.compare(newdex, '<=',  'sel.last'))
        except TclError:
            in_selection = False
        if not in_selection:
            text.tag_remove("sel", "1.0", "end")
            text.mark_set("insert", newdex)
        if not self.rmenu:
            self.make_rmenu()
        rmenu = self.rmenu
        self.event = event
        iswin = sys.platform[:3] == 'win'
        if iswin:
            text.config(cursor="arrow")

        for item in self.rmenu_specs:
            try:
                label, eventname, verify_state = item
            except ValueError: # see issue1207589
                continue

            if verify_state is None:
                continue
            state = getattr(self, verify_state)()
            rmenu.entryconfigure(label, state=state)

        rmenu.tk_popup(event.x_root, event.y_root)
        if iswin:
            self.text.config(cursor="ibeam")
        return "break"

    rmenu_specs = [
        # ("Label", "<<virtual-event>>", "statefuncname"), ...
        ("Close", "<<close-window>>", None), # Example
    ]

    def make_rmenu(self):
        rmenu = Menu(self.text, tearoff=0)
        for item in self.rmenu_specs:
            label, eventname = item[0], item[1]
            if label is not None:
                def command(text=self.text, eventname=eventname):
                    text.event_generate(eventname)
                rmenu.add_command(label=label, command=command)
            else:
                rmenu.add_separator()
        self.rmenu = rmenu

    def rmenu_check_cut(self):
        return self.rmenu_check_copy()

    def rmenu_check_copy(self):
        try:
            indx = self.text.index('sel.first')
        except TclError:
            return 'disabled'
        else:
            return 'normal' if indx else 'disabled'

    def rmenu_check_paste(self):
        try:
            self.text.tk.call('tk::GetSelection', self.text, 'CLIPBOARD')
        except TclError:
            return 'disabled'
        else:
            return 'normal'

    def about_dialog(self, event=None):
        "Handle Help 'About IDLE' event."
        # Synchronize with macosx.overrideRootMenu.about_dialog.
        help_about.AboutDialog(self.top)
        return "break"

    def config_dialog(self, event=None):
        "Handle Options 'Configure IDLE' event."
        # Synchronize with macosx.overrideRootMenu.config_dialog.
        configdialog.ConfigDialog(self.top,'Settings')
        return "break"

    def help_dialog(self, event=None):
        "Handle Help 'IDLE Help' event."
        # Synchronize with macosx.overrideRootMenu.help_dialog.
        if self.root:
            parent = self.root
        else:
            parent = self.top
        help.show_idlehelp(parent)
        return "break"

    def python_docs(self, event=None):
        if sys.platform[:3] == 'win':
            try:
                os.startfile(self.help_url)
            except OSError as why:
                messagebox.showerror(title='Document Start Failure',
                    message=str(why), parent=self.text)
        else:
            webbrowser.open(self.help_url)
        return "break"

    def cut(self,event):
        self.text.event_generate("<<Cut>>")
        return "break"

    def copy(self,event):
        if not self.text.tag_ranges("sel"):
            # There is no selection, so do nothing and maybe interrupt.
            return None
        self.text.event_generate("<<Copy>>")
        return "break"

    def paste(self,event):
        self.text.event_generate("<<Paste>>")
        self.text.see("insert")
        return "break"

    def select_all(self, event=None):
        self.text.tag_add("sel", "1.0", "end-1c")
        self.text.mark_set("insert", "1.0")
        self.text.see("insert")
        return "break"

    def remove_selection(self, event=None):
        self.text.tag_remove("sel", "1.0", "end")
        self.text.see("insert")
        return "break"

    def move_at_edge_if_selection(self, edge_index):
        """Cursor move begins at start or end of selection

        When a left/right cursor key is pressed create and return to Tkinter a
        function which causes a cursor move from the associated edge of the
        selection.

        """
        self_text_index = self.text.index
        self_text_mark_set = self.text.mark_set
        edges_table = ("sel.first+1c", "sel.last-1c")
        def move_at_edge(event):
            if (event.state & 5) == 0: # no shift(==1) or control(==4) pressed
                try:
                    self_text_index("sel.first")
                    self_text_mark_set("insert", edges_table[edge_index])
                except TclError:
                    pass
        return move_at_edge

    def del_word_left(self, event):
        self.text.event_generate('<Meta-Delete>')
        return "break"

    def del_word_right(self, event):
        self.text.event_generate('<Meta-d>')
        return "break"

    def find_event(self, event):
        search.find(self.text)
        return "break"

    def find_again_event(self, event):
        search.find_again(self.text)
        return "break"

    def find_selection_event(self, event):
        search.find_selection(self.text)
        return "break"

    def find_in_files_event(self, event):
        grep.grep(self.text, self.io, self.flist)
        return "break"

    def replace_event(self, event):
        replace.replace(self.text)
        return "break"

    def goto_line_event(self, event):
        text = self.text
        lineno = query.Goto(
                text, "Go To Line",
                "Enter a positive integer\n"
                "('big' = end of file):"
                ).result
        if lineno is not None:
            text.tag_remove("sel", "1.0", "end")
            text.mark_set("insert", f'{lineno}.0')
            text.see("insert")
            self.set_line_and_column()
        return "break"

    def open_module(self):
        """Get module name from user and open it.

        Return module path or None for calls by open_module_browser
        when latter is not invoked in named editor window.
        """
        # XXX This, open_module_browser, and open_path_browser
        # would fit better in iomenu.IOBinding.
        try:
            name = self.text.get("sel.first", "sel.last").strip()
        except TclError:
            name = ''
        file_path = query.ModuleName(
                self.text, "Open Module",
                "Enter the name of a Python module\n"
                "to search on sys.path and open:",
                name).result
        if file_path is not None:
            if self.flist:
                self.flist.open(file_path)
            else:
                self.io.loadfile(file_path)
        return file_path

    def open_module_event(self, event):
        self.open_module()
        return "break"

    def open_module_browser(self, event=None):
        filename = self.io.filename
        if not (self.__class__.__name__ == 'PyShellEditorWindow'
                and filename):
            filename = self.open_module()
            if filename is None:
                return "break"
        from idlelib import browser
        browser.ModuleBrowser(self.root, filename)
        return "break"

    def open_path_browser(self, event=None):
        from idlelib import pathbrowser
        pathbrowser.PathBrowser(self.root)
        return "break"

    def open_turtle_demo(self, event = None):
        import subprocess

        cmd = [sys.executable,
               '-c',
               'from turtledemo.__main__ import main; main()']
        subprocess.Popen(cmd, shell=False)
        return "break"

    def gotoline(self, lineno):
        if lineno is not None and lineno > 0:
            self.text.mark_set("insert", "%d.0" % lineno)
            self.text.tag_remove("sel", "1.0", "end")
            self.text.tag_add("sel", "insert", "insert +1l")
            self.center()

    def ispythonsource(self, filename):
        if not filename or os.path.isdir(filename):
            return True
        base, ext = os.path.splitext(os.path.basename(filename))
        if os.path.normcase(ext) in py_extensions:
            return True
        line = self.text.get('1.0', '1.0 lineend')
        return line.startswith('#!') and 'python' in line

    def close_hook(self):
        if self.flist:
            self.flist.unregister_maybe_terminate(self)
            self.flist = None

    def set_close_hook(self, close_hook):
        self.close_hook = close_hook

    def filename_change_hook(self):
        if self.flist:
            self.flist.filename_changed_edit(self)
        self.saved_change_hook()
        self.top.update_windowlist_registry(self)
        self.ResetColorizer()

    def _addcolorizer(self):
        if self.color:
            return
        if self.ispythonsource(self.io.filename):
            self.color = self.ColorDelegator()
        # can add more colorizers here...
        if self.color:
            self.per.insertfilterafter(filter=self.color, after=self.undo)

    def _rmcolorizer(self):
        if not self.color:
            return
        self.color.removecolors()
        self.per.removefilter(self.color)
        self.color = None

    def ResetColorizer(self):
        "Update the color theme"
        # Called from self.filename_change_hook and from configdialog.py
        self._rmcolorizer()
        self._addcolorizer()
        EditorWindow.color_config(self.text)

        if self.code_context is not None:
            self.code_context.update_highlight_colors()

        if self.line_numbers is not None:
            self.line_numbers.update_colors()

    IDENTCHARS = string.ascii_letters + string.digits + "_"

    def colorize_syntax_error(self, text, pos):
        text.tag_add("ERROR", pos)
        char = text.get(pos)
        if char and char in self.IDENTCHARS:
            text.tag_add("ERROR", pos + " wordstart", pos)
        if '\n' == text.get(pos):   # error at line end
            text.mark_set("insert", pos)
        else:
            text.mark_set("insert", pos + "+1c")
        text.see(pos)

    def update_cursor_blink(self):
        "Update the cursor blink configuration."
        cursorblink = idleConf.GetOption(
                'main', 'EditorWindow', 'cursor-blink', type='bool')
        if not cursorblink:
            self.text['insertofftime'] = 0
        else:
            # Restore the original value
            self.text['insertofftime'] = idleConf.blink_off_time

    def ResetFont(self):
        "Update the text widgets' font if it is changed"
        # Called from configdialog.py

        # Update the code context widget first, since its height affects
        # the height of the text widget.  This avoids double re-rendering.
        if self.code_context is not None:
            self.code_context.update_font()
        # Next, update the line numbers widget, since its width affects
        # the width of the text widget.
        if self.line_numbers is not None:
            self.line_numbers.update_font()
        # Finally, update the main text widget.
        new_font = idleConf.GetFont(self.root, 'main', 'EditorWindow')
        self.text['font'] = new_font
        self.set_width()

    def RemoveKeybindings(self):
        """Remove the virtual, configurable keybindings.

        Leaves the default Tk Text keybindings.
        """
        # Called from configdialog.deactivate_current_config.
        self.mainmenu.default_keydefs = keydefs = idleConf.GetCurrentKeySet()
        for event, keylist in keydefs.items():
            self.text.event_delete(event, *keylist)
        for extensionName in self.get_standard_extension_names():
            xkeydefs = idleConf.GetExtensionBindings(extensionName)
            if xkeydefs:
                for event, keylist in xkeydefs.items():
                    self.text.event_delete(event, *keylist)

    def ApplyKeybindings(self):
        """Apply the virtual, configurable keybindings.

        Alse update hotkeys to current keyset.
        """
        # Called from configdialog.activate_config_changes.
        self.mainmenu.default_keydefs = keydefs = idleConf.GetCurrentKeySet()
        self.apply_bindings()
        for extensionName in self.get_standard_extension_names():
            xkeydefs = idleConf.GetExtensionBindings(extensionName)
            if xkeydefs:
                self.apply_bindings(xkeydefs)

        # Update menu accelerators.
        menuEventDict = {}
        for menu in self.mainmenu.menudefs:
            menuEventDict[menu[0]] = {}
            for item in menu[1]:
                if item:
                    menuEventDict[menu[0]][prepstr(item[0])[1]] = item[1]
        for menubarItem in self.menudict:
            menu = self.menudict[menubarItem]
            end = menu.index(END)
            if end is None:
                # Skip empty menus
                continue
            end += 1
            for index in range(0, end):
                if menu.type(index) == 'command':
                    accel = menu.entrycget(index, 'accelerator')
                    if accel:
                        itemName = menu.entrycget(index, 'label')
                        event = ''
                        if menubarItem in menuEventDict:
                            if itemName in menuEventDict[menubarItem]:
                                event = menuEventDict[menubarItem][itemName]
                        if event:
                            accel = get_accelerator(keydefs, event)
                            menu.entryconfig(index, accelerator=accel)

    def set_notabs_indentwidth(self):
        "Update the indentwidth if changed and not using tabs in this window"
        # Called from configdialog.py
        if not self.usetabs:
            self.indentwidth = idleConf.GetOption('main', 'Indent','num-spaces',
                                                  type='int')

    def reset_help_menu_entries(self):
        """Update the additional help entries on the Help menu."""
        help_list = idleConf.GetAllExtraHelpSourcesList()
        helpmenu = self.menudict['help']
        # First delete the extra help entries, if any.
        helpmenu_length = helpmenu.index(END)
        if helpmenu_length > self.base_helpmenu_length:
            helpmenu.delete((self.base_helpmenu_length + 1), helpmenu_length)
        # Then rebuild them.
        if help_list:
            helpmenu.add_separator()
            for entry in help_list:
                cmd = self._extra_help_callback(entry[1])
                helpmenu.add_command(label=entry[0], command=cmd)
        # And update the menu dictionary.
        self.menudict['help'] = helpmenu

    def _extra_help_callback(self, resource):
        """Return a callback that loads resource (file or web page)."""
        def display_extra_help(helpfile=resource):
            if not helpfile.startswith(('www', 'http')):
                helpfile = os.path.normpath(helpfile)
            if sys.platform[:3] == 'win':
                try:
                    os.startfile(helpfile)
                except OSError as why:
                    messagebox.showerror(title='Document Start Failure',
                        message=str(why), parent=self.text)
            else:
                webbrowser.open(helpfile)
        return display_extra_help

    def update_recent_files_list(self, new_file=None):
        "Load and update the recent files list and menus"
        # TODO: move to iomenu.
        rf_list = []
        file_path = self.recent_files_path
        if file_path and os.path.exists(file_path):
            with open(file_path,
                      encoding='utf_8', errors='replace') as rf_list_file:
                rf_list = rf_list_file.readlines()
        if new_file:
            new_file = os.path.abspath(new_file) + '\n'
            if new_file in rf_list:
                rf_list.remove(new_file)  # move to top
            rf_list.insert(0, new_file)
        # clean and save the recent files list
        bad_paths = []
        for path in rf_list:
            if '\0' in path or not os.path.exists(path[0:-1]):
                bad_paths.append(path)
        rf_list = [path for path in rf_list if path not in bad_paths]
        ulchars = "1234567890ABCDEFGHIJK"
        rf_list = rf_list[0:len(ulchars)]
        if file_path:
            try:
                with open(file_path, 'w',
                          encoding='utf_8', errors='replace') as rf_file:
                    rf_file.writelines(rf_list)
            except OSError as err:
                if not getattr(self.root, "recentfiles_message", False):
                    self.root.recentfiles_message = True
                    messagebox.showwarning(title='IDLE Warning',
                        message="Cannot save Recent Files list to disk.\n"
                                f"  {err}\n"
                                "Select OK to continue.",
                        parent=self.text)
        # for each edit window instance, construct the recent files menu
        for instance in self.top.instance_dict:
            menu = instance.recent_files_menu
            menu.delete(0, END)  # clear, and rebuild:
            for i, file_name in enumerate(rf_list):
                file_name = file_name.rstrip()  # zap \n
                callback = instance.__recent_file_callback(file_name)
                menu.add_command(label=ulchars[i] + " " + file_name,
                                 command=callback,
                                 underline=0)

    def __recent_file_callback(self, file_name):
        def open_recent_file(fn_closure=file_name):
            self.io.open(editFile=fn_closure)
        return open_recent_file

    def saved_change_hook(self):
        short = self.short_title()
        long = self.long_title()
        if short and long:
            title = short + " - " + long + _py_version
        elif short:
            title = short
        elif long:
            title = long
        else:
            title = "untitled"
        icon = short or long or title
        if not self.get_saved():
            title = "*%s*" % title
            icon = "*%s" % icon
        self.top.wm_title(title)
        self.top.wm_iconname(icon)

    def get_saved(self):
        return self.undo.get_saved()

    def set_saved(self, flag):
        self.undo.set_saved(flag)

    def reset_undo(self):
        self.undo.reset_undo()

    def short_title(self):
        filename = self.io.filename
        return os.path.basename(filename) if filename else "untitled"

    def long_title(self):
        return self.io.filename or ""

    def center_insert_event(self, event):
        self.center()
        return "break"

    def center(self, mark="insert"):
        text = self.text
        top, bot = self.getwindowlines()
        lineno = self.getlineno(mark)
        height = bot - top
        newtop = max(1, lineno - height//2)
        text.yview(float(newtop))

    def getwindowlines(self):
        text = self.text
        top = self.getlineno("@0,0")
        bot = self.getlineno("@0,65535")
        if top == bot and text.winfo_height() == 1:
            # Geometry manager hasn't run yet
            height = int(text['height'])
            bot = top + height - 1
        return top, bot

    def getlineno(self, mark="insert"):
        text = self.text
        return int(float(text.index(mark)))

    def get_geometry(self):
        "Return (width, height, x, y)"
        geom = self.top.wm_geometry()
        m = re.match(r"(\d+)x(\d+)\+(-?\d+)\+(-?\d+)", geom)
        return list(map(int, m.groups()))

    def close_event(self, event):
        self.close()
        return "break"

    def maybesave(self):
        if self.io:
            if not self.get_saved():
                if self.top.state()!='normal':
                    self.top.deiconify()
                self.top.lower()
                self.top.lift()
            return self.io.maybesave()

    def close(self):
        try:
            reply = self.maybesave()
            if str(reply) != "cancel":
                self._close()
            return reply
        except AttributeError:  # bpo-35379: close called twice
            pass

    def _close(self):
        if self.io.filename:
            self.update_recent_files_list(new_file=self.io.filename)
        window.unregister_callback(self.postwindowsmenu)
        self.unload_extensions()
        self.io.close()
        self.io = None
        self.undo = None
        if self.color:
            self.color.close()
            self.color = None
        self.text = None
        self.tkinter_vars = None
        self.per.close()
        self.per = None
        self.top.destroy()
        if self.close_hook:
            # unless override: unregister from flist, terminate if last window
            self.close_hook()

    def load_extensions(self):
        self.extensions = {}
        self.load_standard_extensions()

    def unload_extensions(self):
        for ins in list(self.extensions.values()):
            if hasattr(ins, "close"):
                ins.close()
        self.extensions = {}

    def load_standard_extensions(self):
        for name in self.get_standard_extension_names():
            try:
                self.load_extension(name)
            except:
                print("Failed to load extension", repr(name))
                traceback.print_exc()

    def get_standard_extension_names(self):
        return idleConf.GetExtensions(editor_only=True)

    extfiles = {  # Map built-in config-extension section names to file names.
        'ZzDummy': 'zzdummy',
        }

    def load_extension(self, name):
        fname = self.extfiles.get(name, name)
        try:
            try:
                mod = importlib.import_module('.' + fname, package=__package__)
            except (ImportError, TypeError):
                mod = importlib.import_module(fname)
        except ImportError:
            print("\nFailed to import extension: ", name)
            raise
        cls = getattr(mod, name)
        keydefs = idleConf.GetExtensionBindings(name)
        if hasattr(cls, "menudefs"):
            self.fill_menus(cls.menudefs, keydefs)
        ins = cls(self)
        self.extensions[name] = ins
        if keydefs:
            self.apply_bindings(keydefs)
            for vevent in keydefs:
                methodname = vevent.replace("-", "_")
                while methodname[:1] == '<':
                    methodname = methodname[1:]
                while methodname[-1:] == '>':
                    methodname = methodname[:-1]
                methodname = methodname + "_event"
                if hasattr(ins, methodname):
                    self.text.bind(vevent, getattr(ins, methodname))

    def apply_bindings(self, keydefs=None):
        """Add events with keys to self.text."""
        if keydefs is None:
            keydefs = self.mainmenu.default_keydefs
        text = self.text
        text.keydefs = keydefs
        for event, keylist in keydefs.items():
            if keylist:
                text.event_add(event, *keylist)

    def fill_menus(self, menudefs=None, keydefs=None):
        """Fill in dropdown menus used by this window.

        Items whose name begins with '!' become checkbuttons.
        Other names indicate commands.  None becomes a separator.
        """
        if menudefs is None:
            menudefs = self.mainmenu.menudefs
        if keydefs is None:
            keydefs = self.mainmenu.default_keydefs
        menudict = self.menudict
        text = self.text
        for mname, entrylist in menudefs:
            menu = menudict.get(mname)
            if not menu:
                continue
            for entry in entrylist:
                if entry is None:
                    menu.add_separator()
                else:
                    label, eventname = entry
                    checkbutton = (label[:1] == '!')
                    if checkbutton:
                        label = label[1:]
                    underline, label = prepstr(label)
                    accelerator = get_accelerator(keydefs, eventname)
                    def command(text=text, eventname=eventname):
                        text.event_generate(eventname)
                    if checkbutton:
                        var = self.get_var_obj(eventname, BooleanVar)
                        menu.add_checkbutton(label=label, underline=underline,
                            command=command, accelerator=accelerator,
                            variable=var)
                    else:
                        menu.add_command(label=label, underline=underline,
                                         command=command,
                                         accelerator=accelerator)

    def getvar(self, name):
        var = self.get_var_obj(name)
        if var:
            value = var.get()
            return value
        else:
            raise NameError(name)

    def setvar(self, name, value, vartype=None):
        var = self.get_var_obj(name, vartype)
        if var:
            var.set(value)
        else:
            raise NameError(name)

    def get_var_obj(self, eventname, vartype=None):
        """Return a tkinter variable instance for the event.
        """
        var = self.tkinter_vars.get(eventname)
        if not var and vartype:
            # Create a Tkinter variable object.
            self.tkinter_vars[eventname] = var = vartype(self.text)
        return var

    # Tk implementations of "virtual text methods" -- each platform
    # reusing IDLE's support code needs to define these for its GUI's
    # flavor of widget.

    # Is character at text_index in a Python string?  Return 0 for
    # "guaranteed no", true for anything else.  This info is expensive
    # to compute ab initio, but is probably already known by the
    # platform's colorizer.

    def is_char_in_string(self, text_index):
        if self.color:
            # Return true iff colorizer hasn't (re)gotten this far
            # yet, or the character is tagged as being in a string
            return self.text.tag_prevrange("TODO", text_index) or \
                   "STRING" in self.text.tag_names(text_index)
        else:
            # The colorizer is missing: assume the worst
            return 1

    # If a selection is defined in the text widget, return (start,
    # end) as Tkinter text indices, otherwise return (None, None)
    def get_selection_indices(self):
        try:
            first = self.text.index("sel.first")
            last = self.text.index("sel.last")
            return first, last
        except TclError:
            return None, None

    # Return the text widget's current view of what a tab stop means
    # (equivalent width in spaces).

    def get_tk_tabwidth(self):
        current = self.text['tabs'] or TK_TABWIDTH_DEFAULT
        return int(current)

    # Set the text widget's current view of what a tab stop means.

    def set_tk_tabwidth(self, newtabwidth):
        text = self.text
        if self.get_tk_tabwidth() != newtabwidth:
            # Set text widget tab width
            pixels = text.tk.call("font", "measure", text["font"],
                                  "-displayof", text.master,
                                  "n" * newtabwidth)
            text.configure(tabs=pixels)

### begin autoindent code ###  (configuration was moved to beginning of class)

    def set_indentation_params(self, is_py_src, guess=True):
        if is_py_src and guess:
            i = self.guess_indent()
            if 2 <= i <= 8:
                self.indentwidth = i
            if self.indentwidth != self.tabwidth:
                self.usetabs = False
        self.set_tk_tabwidth(self.tabwidth)

    def smart_backspace_event(self, event):
        text = self.text
        first, last = self.get_selection_indices()
        if first and last:
            text.delete(first, last)
            text.mark_set("insert", first)
            return "break"
        # Delete whitespace left, until hitting a real char or closest
        # preceding virtual tab stop.
        chars = text.get("insert linestart", "insert")
        if chars == '':
            if text.compare("insert", ">", "1.0"):
                # easy: delete preceding newline
                text.delete("insert-1c")
            else:
                text.bell()     # at start of buffer
            return "break"
        if  chars[-1] not in " \t":
            # easy: delete preceding real char
            text.delete("insert-1c")
            return "break"
        # Ick.  It may require *inserting* spaces if we back up over a
        # tab character!  This is written to be clear, not fast.
        tabwidth = self.tabwidth
        have = len(chars.expandtabs(tabwidth))
        assert have > 0
        want = ((have - 1) // self.indentwidth) * self.indentwidth
        # Debug prompt is multilined....
        ncharsdeleted = 0
        while True:
            chars = chars[:-1]
            ncharsdeleted = ncharsdeleted + 1
            have = len(chars.expandtabs(tabwidth))
            if have <= want or chars[-1] not in " \t":
                break
        text.undo_block_start()
        text.delete("insert-%dc" % ncharsdeleted, "insert")
        if have < want:
            text.insert("insert", ' ' * (want - have),
                        self.user_input_insert_tags)
        text.undo_block_stop()
        return "break"

    def smart_indent_event(self, event):
        # if intraline selection:
        #     delete it
        # elif multiline selection:
        #     do indent-region
        # else:
        #     indent one level
        text = self.text
        first, last = self.get_selection_indices()
        text.undo_block_start()
        try:
            if first and last:
                if index2line(first) != index2line(last):
                    return self.fregion.indent_region_event(event)
                text.delete(first, last)
                text.mark_set("insert", first)
            prefix = text.get("insert linestart", "insert")
            raw, effective = get_line_indent(prefix, self.tabwidth)
            if raw == len(prefix):
                # only whitespace to the left
                self.reindent_to(effective + self.indentwidth)
            else:
                # tab to the next 'stop' within or to right of line's text:
                if self.usetabs:
                    pad = '\t'
                else:
                    effective = len(prefix.expandtabs(self.tabwidth))
                    n = self.indentwidth
                    pad = ' ' * (n - effective % n)
                text.insert("insert", pad, self.user_input_insert_tags)
            text.see("insert")
            return "break"
        finally:
            text.undo_block_stop()

    def newline_and_indent_event(self, event):
        """Insert a newline and indentation after Enter keypress event.

        Properly position the cursor on the new line based on information
        from the current line.  This takes into account if the current line
        is a shell prompt, is empty, has selected text, contains a block
        opener, contains a block closer, is a continuation line, or
        is inside a string.
        """
        text = self.text
        first, last = self.get_selection_indices()
        text.undo_block_start()
        try:  # Close undo block and expose new line in finally clause.
            if first and last:
                text.delete(first, last)
                text.mark_set("insert", first)
            line = text.get("insert linestart", "insert")

            # Count leading whitespace for indent size.
            i, n = 0, len(line)
            while i < n and line[i] in " \t":
                i += 1
            if i == n:
                # The cursor is in or at leading indentation in a continuation
                # line; just inject an empty line at the start.
                text.insert("insert linestart", '\n',
                            self.user_input_insert_tags)
                return "break"
            indent = line[:i]

            # Strip whitespace before insert point unless it's in the prompt.
            i = 0
            while line and line[-1] in " \t":
                line = line[:-1]
                i += 1
            if i:
                text.delete("insert - %d chars" % i, "insert")

            # Strip whitespace after insert point.
            while text.get("insert") in " \t":
                text.delete("insert")

            # Insert new line.
            text.insert("insert", '\n', self.user_input_insert_tags)

            # Adjust indentation for continuations and block open/close.
            # First need to find the last statement.
            lno = index2line(text.index('insert'))
            y = pyparse.Parser(self.indentwidth, self.tabwidth)
            if not self.prompt_last_line:
                for context in self.num_context_lines:
                    startat = max(lno - context, 1)
                    startatindex = repr(startat) + ".0"
                    rawtext = text.get(startatindex, "insert")
                    y.set_code(rawtext)
                    bod = y.find_good_parse_start(
                            self._build_char_in_string_func(startatindex))
                    if bod is not None or startat == 1:
                        break
                y.set_lo(bod or 0)
            else:
                r = text.tag_prevrange("console", "insert")
                if r:
                    startatindex = r[1]
                else:
                    startatindex = "1.0"
                rawtext = text.get(startatindex, "insert")
                y.set_code(rawtext)
                y.set_lo(0)

            c = y.get_continuation_type()
            if c != pyparse.C_NONE:
                # The current statement hasn't ended yet.
                if c == pyparse.C_STRING_FIRST_LINE:
                    # After the first line of a string do not indent at all.
                    pass
                elif c == pyparse.C_STRING_NEXT_LINES:
                    # Inside a string which started before this line;
                    # just mimic the current indent.
                    text.insert("insert", indent, self.user_input_insert_tags)
                elif c == pyparse.C_BRACKET:
                    # Line up with the first (if any) element of the
                    # last open bracket structure; else indent one
                    # level beyond the indent of the line with the
                    # last open bracket.
                    self.reindent_to(y.compute_bracket_indent())
                elif c == pyparse.C_BACKSLASH:
                    # If more than one line in this statement already, just
                    # mimic the current indent; else if initial line
                    # has a start on an assignment stmt, indent to
                    # beyond leftmost =; else to beyond first chunk of
                    # non-whitespace on initial line.
                    if y.get_num_lines_in_stmt() > 1:
                        text.insert("insert", indent,
                                    self.user_input_insert_tags)
                    else:
                        self.reindent_to(y.compute_backslash_indent())
                else:
                    assert 0, f"bogus continuation type {c!r}"
                return "break"

            # This line starts a brand new statement; indent relative to
            # indentation of initial line of closest preceding
            # interesting statement.
            indent = y.get_base_indent_string()
            text.insert("insert", indent, self.user_input_insert_tags)
            if y.is_block_opener():
                self.smart_indent_event(event)
            elif indent and y.is_block_closer():
                self.smart_backspace_event(event)
            return "break"
        finally:
            text.see("insert")
            text.undo_block_stop()

    # Our editwin provides an is_char_in_string function that works
    # with a Tk text index, but PyParse only knows about offsets into
    # a string. This builds a function for PyParse that accepts an
    # offset.

    def _build_char_in_string_func(self, startindex):
        def inner(offset, _startindex=startindex,
                  _icis=self.is_char_in_string):
            return _icis(_startindex + "+%dc" % offset)
        return inner

    # XXX this isn't bound to anything -- see tabwidth comments
##     def change_tabwidth_event(self, event):
##         new = self._asktabwidth()
##         if new != self.tabwidth:
##             self.tabwidth = new
##             self.set_indentation_params(0, guess=0)
##         return "break"

    # Make string that displays as n leading blanks.

    def _make_blanks(self, n):
        if self.usetabs:
            ntabs, nspaces = divmod(n, self.tabwidth)
            return '\t' * ntabs + ' ' * nspaces
        else:
            return ' ' * n

    # Delete from beginning of line to insert point, then reinsert
    # column logical (meaning use tabs if appropriate) spaces.

    def reindent_to(self, column):
        text = self.text
        text.undo_block_start()
        if text.compare("insert linestart", "!=", "insert"):
            text.delete("insert linestart", "insert")
        if column:
            text.insert("insert", self._make_blanks(column),
                        self.user_input_insert_tags)
        text.undo_block_stop()

    # Guess indentwidth from text content.
    # Return guessed indentwidth.  This should not be believed unless
    # it's in a reasonable range (e.g., it will be 0 if no indented
    # blocks are found).

    def guess_indent(self):
        opener, indented = IndentSearcher(self.text).run()
        if opener and indented:
            raw, indentsmall = get_line_indent(opener, self.tabwidth)
            raw, indentlarge = get_line_indent(indented, self.tabwidth)
        else:
            indentsmall = indentlarge = 0
        return indentlarge - indentsmall

    def toggle_line_numbers_event(self, event=None):
        if self.line_numbers is None:
            return

        if self.line_numbers.is_shown:
            self.line_numbers.hide_sidebar()
            menu_label = "Show"
        else:
            self.line_numbers.show_sidebar()
            menu_label = "Hide"
        self.update_menu_label(menu='options', index='*ine*umbers',
                               label=f'{menu_label} Line Numbers')

# "line.col" -> line, as an int
def index2line(index):
    return int(float(index))


_line_indent_re = re.compile(r'[ \t]*')
def get_line_indent(line, tabwidth):
    """Return a line's indentation as (# chars, effective # of spaces).

    The effective # of spaces is the length after properly "expanding"
    the tabs into spaces, as done by str.expandtabs(tabwidth).
    """
    m = _line_indent_re.match(line)
    return m.end(), len(m.group().expandtabs(tabwidth))


class IndentSearcher:
    "Manage initial indent guess, returned by run method."

    def __init__(self, text):
        self.text = text
        self.i = self.finished = 0
        self.blkopenline = self.indentedline = None

    def readline(self):
        if self.finished:
            return ""
        i = self.i = self.i + 1
        mark = repr(i) + ".0"
        if self.text.compare(mark, ">=", "end"):
            return ""
        return self.text.get(mark, mark + " lineend+1c")

    def tokeneater(self, type, token, start, end, line,
                   INDENT=tokenize.INDENT,
                   NAME=tokenize.NAME,
<<<<<<< HEAD
                   OPENERS=('class', 'def', 'for', 'if', 'match','try',
=======
                   OPENERS=('class', 'def', 'for', 'if', 'match', 'try',
>>>>>>> 0a99cf0e
                            'while', 'with')):
        if self.finished:
            pass
        elif type == NAME and token in OPENERS:
            self.blkopenline = line
        elif type == INDENT and self.blkopenline:
            self.indentedline = line
            self.finished = 1

    def run(self):
        """Return 2 lines containing block opener and and indent.

        Either the indent line or both may be None.
        """
        try:
            tokens = tokenize.generate_tokens(self.readline)
            for token in tokens:
                self.tokeneater(*token)
        except (tokenize.TokenError, SyntaxError):
            # Stopping the tokenizer early can trigger spurious errors.
            pass
        return self.blkopenline, self.indentedline

### end autoindent code ###


def prepstr(s):
    """Extract the underscore from a string.

    For example, prepstr("Co_py") returns (2, "Copy").

    Args:
        s: String with underscore.

    Returns:
        Tuple of (position of underscore, string without underscore).
    """
    i = s.find('_')
    if i >= 0:
        s = s[:i] + s[i+1:]
    return i, s


keynames = {
 'bracketleft': '[',
 'bracketright': ']',
 'slash': '/',
}

def get_accelerator(keydefs, eventname):
    """Return a formatted string for the keybinding of an event.

    Convert the first keybinding for a given event to a form that
    can be displayed as an accelerator on the menu.

    Args:
        keydefs: Dictionary of valid events to keybindings.
        eventname: Event to retrieve keybinding for.

    Returns:
        Formatted string of the keybinding.
    """
    keylist = keydefs.get(eventname)
    # issue10940: temporary workaround to prevent hang with OS X Cocoa Tk 8.5
    # if not keylist:
    if (not keylist) or (macosx.isCocoaTk() and eventname in {
                            "<<open-module>>",
                            "<<goto-line>>",
                            "<<change-indentwidth>>"}):
        return ""
    s = keylist[0]
    # Convert strings of the form -singlelowercase to -singleuppercase.
    s = re.sub(r"-[a-z]\b", lambda m: m.group().upper(), s)
    # Convert certain keynames to their symbol.
    s = re.sub(r"\b\w+\b", lambda m: keynames.get(m.group(), m.group()), s)
    # Remove Key- from string.
    s = re.sub("Key-", "", s)
    # Convert Cancel to Ctrl-Break.
    s = re.sub("Cancel", "Ctrl-Break", s)   # dscherer@cmu.edu
    # Convert Control to Ctrl-.
    s = re.sub("Control-", "Ctrl-", s)
    # Change - to +.
    s = re.sub("-", "+", s)
    # Change >< to space.
    s = re.sub("><", " ", s)
    # Remove <.
    s = re.sub("<", "", s)
    # Remove >.
    s = re.sub(">", "", s)
    return s


def fixwordbreaks(root):
    # On Windows, tcl/tk breaks 'words' only on spaces, as in Command Prompt.
    # We want Motif style everywhere. See #21474, msg218992 and followup.
    tk = root.tk
    tk.call('tcl_wordBreakAfter', 'a b', 0) # make sure word.tcl is loaded
    tk.call('set', 'tcl_wordchars', r'\w')
    tk.call('set', 'tcl_nonwordchars', r'\W')


def _editor_window(parent):  # htest #
    # error if close master window first - timer event, after script
    root = parent
    fixwordbreaks(root)
    if sys.argv[1:]:
        filename = sys.argv[1]
    else:
        filename = None
    macosx.setupApp(root, None)
    edit = EditorWindow(root=root, filename=filename)
    text = edit.text
    text['height'] = 10
    for i in range(20):
        text.insert('insert', '  '*i + str(i) + '\n')
    # text.bind("<<close-all-windows>>", edit.close_event)
    # Does not stop error, neither does following
    # edit.text.bind("<<close-window>>", edit.close_event)

if __name__ == '__main__':
    from unittest import main
    main('idlelib.idle_test.test_editor', verbosity=2, exit=False)

    from idlelib.idle_test.htest import run
    run(_editor_window)<|MERGE_RESOLUTION|>--- conflicted
+++ resolved
@@ -1628,11 +1628,7 @@
     def tokeneater(self, type, token, start, end, line,
                    INDENT=tokenize.INDENT,
                    NAME=tokenize.NAME,
-<<<<<<< HEAD
-                   OPENERS=('class', 'def', 'for', 'if', 'match','try',
-=======
                    OPENERS=('class', 'def', 'for', 'if', 'match', 'try',
->>>>>>> 0a99cf0e
                             'while', 'with')):
         if self.finished:
             pass
