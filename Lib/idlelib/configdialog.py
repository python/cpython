--- conflicted
+++ resolved
@@ -1836,30 +1836,19 @@
                 StringVar(self), ('main', 'EditorWindow', 'width'))
         self.win_height = tracers.add(
                 StringVar(self), ('main', 'EditorWindow', 'height'))
-
-<<<<<<< HEAD
         self.formatp_maxw = tracers.add(
             IntVar(self), ('main', 'General', 'formatp_maxw'))
         self.autocomplete_wait = tracers.add(
             IntVar(self), ('write', 'General', 'autocomplete_wait'))
 
-        # Create widgets:
-        # Section frames.
-        frame_run = LabelFrame(self, borderwidth=2, relief=GROOVE,
-                              text=' Startup Preferences ')
-        frame_save = LabelFrame(self, borderwidth=2, relief=GROOVE,
-                               text=' autosave Preferences ')
-        frame_win_size = Frame(self, borderwidth=2, relief=GROOVE)
-        frame_extras = Frame(self, borderwidth=2, relief=GROOVE)
-=======
         # Section frames.
         frame_window = LabelFrame(self, borderwidth=2, relief=GROOVE,
                                   text=' Window Preferences')
         frame_editor = LabelFrame(self, borderwidth=2, relief=GROOVE,
                                   text=' Editor Preferences')
->>>>>>> cb76029b
         frame_help = LabelFrame(self, borderwidth=2, relief=GROOVE,
                                text=' Additional Help Sources ')
+        frame_extras = Frame(self, borderwidth=2, relief=GROOVE)
         # Frame_window.
         frame_run = Frame(frame_window, borderwidth=0)
         startup_title = Label(frame_run, text='At Startup')
@@ -1879,7 +1868,6 @@
         win_height_title = Label(frame_win_size, text='Height')
         self.win_height_int = Entry(
                 frame_win_size, textvariable=self.win_height, width=3)
-<<<<<<< HEAD
         #frame extras
         autocomplete_wait_title = Label(frame_extras, text='AutoComplete Popup Wait')
         self.entry_autocomplete_wait = Entry(
@@ -1887,8 +1875,6 @@
         formatp_maxw_title = Label(frame_extras, text='Format Paragraph Max Width')
         self.entry_formatp_maxw = Entry(
                 frame_extras, textvariable=self.formatp_maxw, width=3)
-=======
-
         # Frame_editor.
         frame_save = Frame(frame_editor, borderwidth=0)
         run_save_title = Label(frame_save, text='At Start of Run (F5)  ')
@@ -1898,8 +1884,6 @@
         self.save_auto_on = Radiobutton(
                 frame_save, variable=self.autosave, value=1,
                 text='No Prompt')
-
->>>>>>> cb76029b
         # frame_help.
         frame_helplist = Frame(frame_help)
         frame_helplist_buttons = Frame(frame_helplist)
@@ -1921,17 +1905,11 @@
                 width=8, command=self.helplist_item_remove)
 
         # Pack widgets:
-<<<<<<< HEAD
-        # body.
-        frame_run.pack(side=TOP, padx=5, pady=5, fill=X)
-        frame_save.pack(side=TOP, padx=5, pady=5, fill=X)
-        frame_win_size.pack(side=TOP, padx=5, pady=5, fill=X)
-        frame_extras.pack(side=TOP, padx=5, pady=5, fill=X)
-=======
         # Body.
         frame_window.pack(side=TOP, padx=5, pady=5, expand=TRUE, fill=BOTH)
         frame_editor.pack(side=TOP, padx=5, pady=5, expand=TRUE, fill=BOTH)
->>>>>>> cb76029b
+
+        frame_extras.pack(side=TOP, padx=5, pady=5, fill=X)
         frame_help.pack(side=TOP, padx=5, pady=5, expand=TRUE, fill=BOTH)
         # frame_run.
         frame_run.pack(side=TOP, padx=5, pady=0, fill=X)
@@ -1945,19 +1923,16 @@
         win_height_title.pack(side=RIGHT, anchor=E, pady=5)
         self.win_width_int.pack(side=RIGHT, anchor=E, padx=10, pady=5)
         win_width_title.pack(side=RIGHT, anchor=E, pady=5)
-<<<<<<< HEAD
         #frame extras
         self.entry_autocomplete_wait.pack(side=RIGHT, anchor=E, padx=10, pady=5)
         autocomplete_wait_title.pack(side=RIGHT, anchor=E, pady=5)
         self.entry_formatp_maxw.pack(side=RIGHT, anchor=E, padx=10, pady=5)
         formatp_maxw_title.pack(side=RIGHT, anchor=E, pady=5)
-=======
         # frame_save.
         frame_save.pack(side=TOP, padx=5, pady=0, fill=X)
         run_save_title.pack(side=LEFT, anchor=W, padx=5, pady=5)
         self.save_auto_on.pack(side=RIGHT, anchor=W, padx=5, pady=5)
         self.save_ask_on.pack(side=RIGHT, anchor=W, padx=5, pady=5)
->>>>>>> cb76029b
         # frame_help.
         frame_helplist_buttons.pack(side=RIGHT, padx=5, pady=5, fill=Y)
         frame_helplist.pack(side=TOP, padx=5, pady=5, expand=TRUE, fill=BOTH)
