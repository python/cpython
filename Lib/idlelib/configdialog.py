"""IDLE Configuration Dialog: support user customization of IDLE by GUI

Customize font faces, sizes, and colorization attributes.  Set indentation
defaults.  Customize keybindings.  Colorization and keybindings can be
saved as user defined sets.  Select startup options including shell/editor
and default window size.  Define additional help sources.

Note that tab width in IDLE is currently fixed at eight due to Tk issues.
Refer to comments in EditorWindow autoindent code for details.

"""
from tkinter import (Toplevel, Frame, LabelFrame, Listbox, Label, Button,
                     Entry, Text, Scale, Radiobutton, Checkbutton, Canvas,
                     OptionMenu, StringVar, BooleanVar, IntVar, TRUE, FALSE,
                     TOP, BOTTOM, RIGHT, LEFT, SOLID, GROOVE, NORMAL, DISABLED,
                     NONE, BOTH, X, Y, W, E, EW, NS, NSEW, NW,
                     HORIZONTAL, VERTICAL, ANCHOR, ACTIVE, END)
from tkinter.ttk import Scrollbar
import tkinter.colorchooser as tkColorChooser
import tkinter.font as tkFont
import tkinter.messagebox as tkMessageBox

from idlelib.config import idleConf, ConfigChanges
from idlelib.config_key import GetKeysDialog
from idlelib.dynoption import DynOptionMenu
from idlelib import macosx
from idlelib.query import SectionName, HelpSource
from idlelib.tabbedpages import TabbedPageSet
from idlelib.textview import view_text

changes = ConfigChanges()


class ConfigDialog(Toplevel):
    """Config dialog for IDLE.
    """

    def __init__(self, parent, title='', _htest=False, _utest=False):
        """Show the tabbed dialog for user configuration.

        Args:
            parent - parent of this dialog
            title - string which is the title of this popup dialog
            _htest - bool, change box location when running htest
            _utest - bool, don't wait_window when running unittest

        Note: Focus set on font page fontlist.

        Methods:
            create_widgets
            cancel: Bound to DELETE_WINDOW protocol.
        """
        Toplevel.__init__(self, parent)
        self.parent = parent
        if _htest:
            parent.instance_dict = {}
        if not _utest:
            self.withdraw()

        self.configure(borderwidth=5)
        self.title(title or 'IDLE Preferences')
        x = parent.winfo_rootx() + 20
        y = parent.winfo_rooty() + (30 if not _htest else 150)
        self.geometry(f'+{x}+{y}')
        # Each theme element key is its display name.
        # The first value of the tuple is the sample area tag name.
        # The second value is the display name list sort index.
<<<<<<< HEAD
        self.theme_elements={
            'Normal Text': ('normal', '00'),
            'Python Keywords': ('keyword', '01'),
            'Python Definitions': ('definition', '02'),
            'Python Builtins': ('builtin', '03'),
            'Python Comments': ('comment', '04'),
            'Python Strings': ('string', '05'),
            'Selected Text': ('hilite', '06'),
            'Found Text': ('hit', '07'),
            'Cursor': ('cursor', '08'),
            'Editor Breakpoint': ('break', '09'),
            'Shell Normal Text': ('console', '10'),
            'Shell Error Text': ('error', '11'),
            'Shell Stdout Text': ('stdout', '12'),
            'Shell Stderr Text': ('stderr', '13'),
            'Code Context Text': ('codecontext', '14'),
            'Matched Parenthetics': ('parenmatch', '15'),
            }
=======
>>>>>>> efa26bcd
        self.create_widgets()
        self.resizable(height=FALSE, width=FALSE)
        self.transient(parent)
        self.protocol("WM_DELETE_WINDOW", self.cancel)
        self.fontlist.focus_set()
        # XXX Decide whether to keep or delete these key bindings.
        # Key bindings for this dialog.
        # self.bind('<Escape>', self.Cancel) #dismiss dialog, no save
        # self.bind('<Alt-a>', self.Apply) #apply changes, save
        # self.bind('<F1>', self.Help) #context help
        self.load_configs()
        self.attach_var_callbacks()  # Avoid callbacks during load_configs.

        if not _utest:
            self.grab_set()
            self.wm_deiconify()
            self.wait_window()

    def create_widgets(self):
        """Create and place widgets for tabbed dialog.

        Widgets Bound to self:
            tab_pages: TabbedPageSet

        Methods:
            create_page_font_tab
            create_page_highlight
            create_page_keys
            create_page_general
            create_page_extensions
            create_action_buttons
            load_configs: Load pages except for extensions.
            attach_var_callbacks
            remove_var_callbacks
            activate_config_changes: Tell editors to reload.
        """
        self.tab_pages = TabbedPageSet(self,
                page_names=['Fonts/Tabs', 'Highlighting', 'Keys', 'General',
                            'Extensions'])
        self.tab_pages.pack(side=TOP, expand=TRUE, fill=BOTH)
        self.create_page_font_tab()
        self.create_page_highlight()
        self.create_page_keys()
        self.create_page_general()
        self.create_page_extensions()
        self.create_action_buttons().pack(side=BOTTOM)

    def create_action_buttons(self):
        """Return frame of action buttons for dialog.

        Methods:
            ok
            apply
            cancel
            help

        Widget Structure:
            outer: Frame
                buttons: Frame
                    (no assignment): Button (ok)
                    (no assignment): Button (apply)
                    (no assignment): Button (cancel)
                    (no assignment): Button (help)
                (no assignment): Frame
        """
        if macosx.isAquaTk():
            # Changing the default padding on OSX results in unreadable
            # text in the buttons.
            padding_args = {}
        else:
            padding_args = {'padx':6, 'pady':3}
        outer = Frame(self, pady=2)
        buttons = Frame(outer, pady=2)
        for txt, cmd in (
            ('Ok', self.ok),
            ('Apply', self.apply),
            ('Cancel', self.cancel),
            ('Help', self.help)):
            Button(buttons, text=txt, command=cmd, takefocus=FALSE,
                   **padding_args).pack(side=LEFT, padx=5)
        # Add space above buttons.
        Frame(outer, height=2, borderwidth=0).pack(side=TOP)
        buttons.pack(side=BOTTOM)
        return outer

    def create_page_font_tab(self):
        """Return frame of widgets for Font/Tabs tab.

        Tk Variables:
            font_size: Font size.
            font_bold: Select font bold or not.
            font_name: Font face.
                Note: these 3 share var_changed_font callback.
            space_num: Indentation width.

        Data Attribute:
            edit_font: Font widget with default font name, size, and weight.

        Methods:
            load_font_cfg: Set vars and fontlist.
            on_fontlist_select: Bound to fontlist button release
                or key release.
            set_font_sample: Command for opt_menu_font_size and
                check_font_bold.
            load_tab_cfg: Get current.

        Widget Structure:  (*) widgets bound to self
            frame
                frame_font: LabelFrame
                    frame_font_name: Frame
                        font_name_title: Label
                        (*)fontlist: ListBox
                        scroll_font: Scrollbar
                    frame_font_param: Frame
                        font_size_title: Label
                        (*)opt_menu_font_size: DynOptionMenu - font_size
                        check_font_bold: Checkbutton - font_bold
                    frame_font_sample: Frame
                        (*)font_sample: Label
                frame_indent: LabelFrame
                    frame_indent_size: Frame
                        indent_size_title: Label
                        (*)scale_indent_size: Scale - space_num
        """
        parent = self.parent
        self.font_size = StringVar(parent)
        self.font_bold = BooleanVar(parent)
        self.font_name = StringVar(parent)
        self.space_num = IntVar(parent)
        self.edit_font = tkFont.Font(parent, ('courier', 10, 'normal'))

        # Create widgets.
        # body and body section frames.
        frame = self.tab_pages.pages['Fonts/Tabs'].frame
        frame_font = LabelFrame(
                frame, borderwidth=2, relief=GROOVE, text=' Base Editor Font ')
        frame_indent = LabelFrame(
                frame, borderwidth=2, relief=GROOVE, text=' Indentation Width ')
        # frame_font
        frame_font_name = Frame(frame_font)
        frame_font_param = Frame(frame_font)
        font_name_title = Label(
                frame_font_name, justify=LEFT, text='Font Face :')
        self.fontlist = Listbox(
                frame_font_name, height=5, takefocus=FALSE, exportselection=FALSE)
        self.fontlist.bind('<ButtonRelease-1>', self.on_fontlist_select)
        self.fontlist.bind('<KeyRelease-Up>', self.on_fontlist_select)
        self.fontlist.bind('<KeyRelease-Down>', self.on_fontlist_select)
        scroll_font = Scrollbar(frame_font_name)
        scroll_font.config(command=self.fontlist.yview)
        self.fontlist.config(yscrollcommand=scroll_font.set)
        font_size_title = Label(frame_font_param, text='Size :')
        self.opt_menu_font_size = DynOptionMenu(
                frame_font_param, self.font_size, None, command=self.set_font_sample)
        check_font_bold = Checkbutton(
                frame_font_param, variable=self.font_bold, onvalue=1,
                offvalue=0, text='Bold', command=self.set_font_sample)
        frame_font_sample = Frame(frame_font, relief=SOLID, borderwidth=1)
        self.font_sample = Label(
                frame_font_sample, justify=LEFT, font=self.edit_font,
                text='AaBbCcDdEe\nFfGgHhIiJjK\n1234567890\n#:+=(){}[]')
        # frame_indent
        frame_indent_size = Frame(frame_indent)
        indent_size_title = Label(
                frame_indent_size, justify=LEFT,
                text='Python Standard: 4 Spaces!')
        self.scale_indent_size = Scale(
                frame_indent_size, variable=self.space_num,
                orient='horizontal', tickinterval=2, from_=2, to=16)

        # Pack widgets.
        # body
        frame_font.pack(side=LEFT, padx=5, pady=5, expand=TRUE, fill=BOTH)
        frame_indent.pack(side=LEFT, padx=5, pady=5, fill=Y)
        # frame_font
        frame_font_name.pack(side=TOP, padx=5, pady=5, fill=X)
        frame_font_param.pack(side=TOP, padx=5, pady=5, fill=X)
        font_name_title.pack(side=TOP, anchor=W)
        self.fontlist.pack(side=LEFT, expand=TRUE, fill=X)
        scroll_font.pack(side=LEFT, fill=Y)
        font_size_title.pack(side=LEFT, anchor=W)
        self.opt_menu_font_size.pack(side=LEFT, anchor=W)
        check_font_bold.pack(side=LEFT, anchor=W, padx=20)
        frame_font_sample.pack(side=TOP, padx=5, pady=5, expand=TRUE, fill=BOTH)
        self.font_sample.pack(expand=TRUE, fill=BOTH)
        # frame_indent
        frame_indent_size.pack(side=TOP, fill=X)
        indent_size_title.pack(side=TOP, anchor=W, padx=5)
        self.scale_indent_size.pack(side=TOP, padx=5, fill=X)

        return frame

    def create_page_highlight(self):
        """Return frame of widgets for Highlighting tab.

        Tk Variables:
            colour: Color of selected target.
            builtin_theme: Menu variable for built-in theme.
            custom_theme: Menu variable for custom theme.
            fg_bg_toggle: Toggle for foreground/background color.
                Note: this has no callback.
            is_builtin_theme: Selector for built-in or custom theme.
            highlight_target: Menu variable for the highlight tag target.

        Instance Data Attributes:
            theme_elements: Dictionary of tags for text highlighting.
                The key is the display name and the value is a tuple of
                (tag name, display sort order).

        Methods [attachment]:
            load_theme_cfg: Load current highlight colors.
            get_colour: Invoke colorchooser [button_set_colour].
            set_colour_sample_binding: Call set_colour_sample [fg_bg_toggle].
            set_highlight_target: set fg_bg_toggle, set_color_sample().
            set_colour_sample: Set frame background to target.
            on_new_colour_set: Set new color and add option.
            paint_theme_sample: Recolor sample.
            get_new_theme_name: Get from popup.
            create_new_theme: Combine theme with changes and save.
            save_as_new_theme: Save [button_save_custom_theme].
            set_theme_type: Command for [is_builtin_theme].
            delete_custom_theme: Ativate default [button_delete_custom_theme].
            save_new_theme: Save to userCfg['theme'] (is function).

        Widget Structure:  (*) widgets bound to self
            frame
                frame_custom: LabelFrame
                    (*)text_highlight_sample: Text
                    (*)frame_colour_set: Frame
                        button_set_colour: Button
                        (*)opt_menu_highlight_target: DynOptionMenu - highlight_target
                    frame_fg_bg_toggle: Frame
                        (*)radio_fg: Radiobutton - fg_bg_toggle
                        (*)radio_bg: Radiobutton - fg_bg_toggle
                    button_save_custom_theme: Button
                frame_theme: LabelFrame
                    theme_type_title: Label
                    (*)radio_theme_builtin: Radiobutton - is_builtin_theme
                    (*)radio_theme_custom: Radiobutton - is_builtin_theme
                    (*)opt_menu_theme_builtin: DynOptionMenu - builtin_theme
                    (*)opt_menu_theme_custom: DynOptionMenu - custom_theme
                    (*)button_delete_custom_theme: Button
                    (*)new_custom_theme: Label
        """
        self.theme_elements={
            'Normal Text': ('normal', '00'),
            'Python Keywords': ('keyword', '01'),
            'Python Definitions': ('definition', '02'),
            'Python Builtins': ('builtin', '03'),
            'Python Comments': ('comment', '04'),
            'Python Strings': ('string', '05'),
            'Selected Text': ('hilite', '06'),
            'Found Text': ('hit', '07'),
            'Cursor': ('cursor', '08'),
            'Editor Breakpoint': ('break', '09'),
            'Shell Normal Text': ('console', '10'),
            'Shell Error Text': ('error', '11'),
            'Shell Stdout Text': ('stdout', '12'),
            'Shell Stderr Text': ('stderr', '13'),
            }
        parent = self.parent
        self.builtin_theme = StringVar(parent)
        self.custom_theme = StringVar(parent)
        self.fg_bg_toggle = BooleanVar(parent)
        self.colour = StringVar(parent)
        self.font_name = StringVar(parent)
        self.is_builtin_theme = BooleanVar(parent)
        self.highlight_target = StringVar(parent)

        self.parenstyle = StringVar(parent)
        self.parenstyle.set(idleConf.GetOption(
            'main','Theme','parenstyle', default='opener'))
        self.bell = BooleanVar(parent)
        self.bell.set(idleConf.GetOption(
            'main','Theme','bell', default=True))

        self.flash_delay = IntVar(parent)
        self.flash_delay.set(idleConf.GetOption(
            'main','Theme','flash-delay', default=500))
        self.num_lines = IntVar(parent)
        self.num_lines.set(idleConf.GetOption(
            'main','Theme','numlines', default=3))

        ##widget creation
        #body frame
        frame = self.tab_pages.pages['Highlighting'].frame
        #body section frames
        frame_custom = LabelFrame(frame, borderwidth=2, relief=GROOVE,
                                 text=' Custom Highlighting ')
        frame_theme = LabelFrame(frame, borderwidth=2, relief=GROOVE,
                                text=' Highlighting Theme ')
        frame_paren = LabelFrame(frame, borderwidth=2, relief=GROOVE,
                                text=' Matched Parenthetics ')
        frame_code = LabelFrame(frame, borderwidth=2, relief=GROOVE,
                                text=' Code Context ')
        #frame_custom
        self.text_highlight_sample=Text(
                frame_custom, relief=SOLID, borderwidth=1,
                font=('courier', 12, ''), cursor='hand2', width=21, height=11,
                takefocus=FALSE, highlightthickness=0, wrap=NONE)
        text=self.text_highlight_sample
        text.bind('<Double-Button-1>', lambda e: 'break')
        text.bind('<B1-Motion>', lambda e: 'break')
        text_and_tags=(
            ('Class CodeContext\n', 'codecontext'),
            ('#you can click here', 'comment'), ('\n', 'normal'),
            ('#to choose items', 'comment'), ('\n', 'normal'),
            ('def', 'keyword'), (' ', 'normal'),
            ('func', 'definition'), ('(param):\n  ', 'normal'),
            ('(parenthetics)','parenmatch'),
            ('"""string"""', 'string'), ('\n  var0 = ', 'normal'),
            ("'string'", 'string'), ('\n  var1 = ', 'normal'),
            ("'selected'", 'hilite'), ('\n  var2 = ', 'normal'),
            ("'found'", 'hit'), ('\n  var3 = ', 'normal'),
            ('list', 'builtin'), ('(', 'normal'),
            ('None', 'keyword'), (')\n', 'normal'),
            ('  breakpoint("line")', 'break'), ('\n\n', 'normal'),
            (' error ', 'error'), (' ', 'normal'),
            ('cursor |', 'cursor'), ('\n ', 'normal'),
            ('shell', 'console'), (' ', 'normal'),
            ('stdout', 'stdout'), (' ', 'normal'),
            ('stderr', 'stderr'), ('\n', 'normal'))
        for texttag in text_and_tags:
            text.insert(END, texttag[0], texttag[1])
        for element in self.theme_elements:
            def tem(event, elem=element):
                event.widget.winfo_toplevel().highlight_target.set(elem)
            text.tag_bind(
                    self.theme_elements[element][0], '<ButtonPress-1>', tem)
        text.config(state=DISABLED)
        self.frame_colour_set = Frame(frame_custom, relief=SOLID, borderwidth=1)
        frame_fg_bg_toggle = Frame(frame_custom)
        button_set_colour = Button(
                self.frame_colour_set, text='Choose Colour for :',
                command=self.get_colour, highlightthickness=0)
        self.opt_menu_highlight_target = DynOptionMenu(
                self.frame_colour_set, self.highlight_target, None,
                highlightthickness=0) #, command=self.set_highlight_targetBinding
        self.radio_fg = Radiobutton(
                frame_fg_bg_toggle, variable=self.fg_bg_toggle, value=1,
                text='Foreground', command=self.set_colour_sample_binding)
        self.radio_bg=Radiobutton(
                frame_fg_bg_toggle, variable=self.fg_bg_toggle, value=0,
                text='Background', command=self.set_colour_sample_binding)
        self.fg_bg_toggle.set(1)
        button_save_custom_theme = Button(
                frame_custom, text='Save as New Custom Theme',
                command=self.save_as_new_theme)
        #frame_theme
        theme_type_title = Label(frame_theme, text='Select : ')
        self.radio_theme_builtin = Radiobutton(
                frame_theme, variable=self.is_builtin_theme, value=1,
                command=self.set_theme_type, text='a Built-in Theme')
        self.radio_theme_custom = Radiobutton(
                frame_theme, variable=self.is_builtin_theme, value=0,
                command=self.set_theme_type, text='a Custom Theme')
        self.opt_menu_theme_builtin = DynOptionMenu(
                frame_theme, self.builtin_theme, None, command=None)
        self.opt_menu_theme_custom=DynOptionMenu(
                frame_theme, self.custom_theme, None, command=None)
        self.button_delete_custom_theme=Button(
                frame_theme, text='Delete Custom Theme',
                command=self.delete_custom_theme)
        self.new_custom_theme = Label(frame_theme, bd=2)

        #frame_paren
        self.opt_menu_pstyle = OptionMenu(
                frame_paren, self.parenstyle, "opener","parens","expression")#todo: figure out how to make it work

        flash_label = Label(frame_paren, text='Time Displayed : \n(0 is until given input)')

        self.entry_flash = Entry(
                frame_paren, textvariable=self.flash_delay, width=4)
        self.check_bell = Checkbutton(
                frame_paren, text="Bell", variable=self.bell)
        #frame_code
        lines_label = Label(frame_code, text='Lines : ')
        self.entry_num_lines = Entry(
                frame_code, textvariable=self.num_lines, width=3)

        ##widget packing
        #body
        frame_custom.pack(side=LEFT, padx=5, pady=5, expand=TRUE, fill=BOTH)
        frame_theme.pack(side=TOP, padx=5, pady=5, fill=X)
        frame_paren.pack(side=TOP, padx=5, pady=5, fill=X)
        frame_code.pack(side=TOP, padx=5, pady=5, fill=X)

        #frame_custom
        self.frame_colour_set.pack(side=TOP, padx=5, pady=5, expand=TRUE, fill=X)
        frame_fg_bg_toggle.pack(side=TOP, padx=5, pady=0)
        self.text_highlight_sample.pack(
                side=TOP, padx=5, pady=5, expand=TRUE, fill=BOTH)
        button_set_colour.pack(side=TOP, expand=TRUE, fill=X, padx=8, pady=4)
        self.opt_menu_highlight_target.pack(
                side=TOP, expand=TRUE, fill=X, padx=8, pady=3)
        self.radio_fg.pack(side=LEFT, anchor=E)
        self.radio_bg.pack(side=RIGHT, anchor=W)
        button_save_custom_theme.pack(side=BOTTOM, fill=X, padx=5, pady=5)
        #frame_theme
        theme_type_title.pack(side=TOP, anchor=W, padx=5, pady=5)
        self.radio_theme_builtin.pack(side=TOP, anchor=W, padx=5)
        self.radio_theme_custom.pack(side=TOP, anchor=W, padx=5, pady=2)
        self.opt_menu_theme_builtin.pack(side=TOP, fill=X, padx=5, pady=5)
        self.opt_menu_theme_custom.pack(side=TOP, fill=X, anchor=W, padx=5, pady=5)
        self.button_delete_custom_theme.pack(side=TOP, fill=X, padx=5, pady=5)
        self.new_custom_theme.pack(side=TOP, fill=X, pady=5)

        #frame_paren
        self.opt_menu_pstyle.pack(side=TOP,anchor=W,padx=5, fill=X)
        self.check_bell.pack(side=TOP, anchor=W,padx=5)
        flash_label.pack(side=LEFT, anchor=W, padx=5)
        self.entry_flash.pack(side=LEFT, fill=X,anchor=W,padx=5)
        #frame_code
        lines_label.pack(side=LEFT, anchor=W, padx=5)
        self.entry_num_lines.pack(side=LEFT,anchor=W,padx=5)


        return frame

    def create_page_keys(self):
        """Return frame of widgets for Keys tab.

        Tk Variables:
            builtin_keys: Menu variable for built-in keybindings.
            custom_keys: Menu variable for custom keybindings.
            are_keys_builtin: Selector for built-in or custom keybindings.
            keybinding: Action/key bindings.

        Methods:
            load_key_config: Set table.
            load_keys_list: Reload active set.
            keybinding_selected: Bound to list_bindings button release.
            get_new_keys: Command for button_new_keys.
            get_new_keys_name: Call popup.
            create_new_key_set: Combine active keyset and changes.
            set_keys_type: Command for are_keys_builtin.
            delete_custom_keys: Command for button_delete_custom_keys.
            save_as_new_key_set: Command for button_save_custom_keys.
            save_new_key_set: Save to idleConf.userCfg['keys'] (is function).
            deactivate_current_config: Remove keys bindings in editors.

        Widget Structure:  (*) widgets bound to self
            frame
                frame_custom: LabelFrame
                    frame_target: Frame
                        target_title: Label
                        scroll_target_y: Scrollbar
                        scroll_target_x: Scrollbar
                        (*)list_bindings: ListBox
                        (*)button_new_keys: Button
                frame_key_sets: LabelFrame
                    frames[0]: Frame
                        (*)radio_keys_builtin: Radiobutton - are_keys_builtin
                        (*)radio_keys_custom: Radiobutton - are_keys_builtin
                        (*)opt_menu_keys_builtin: DynOptionMenu - builtin_keys
                        (*)opt_menu_keys_custom: DynOptionMenu - custom_keys
                        (*)new_custom_keys: Label
                    frames[1]: Frame
                        (*)button_delete_custom_keys: Button
                        button_save_custom_keys: Button
        """
        parent = self.parent
        self.builtin_keys = StringVar(parent)
        self.custom_keys = StringVar(parent)
        self.are_keys_builtin = BooleanVar(parent)
        self.keybinding = StringVar(parent)

        ##widget creation
        #body frame
        frame = self.tab_pages.pages['Keys'].frame
        #body section frames
        frame_custom = LabelFrame(
                frame, borderwidth=2, relief=GROOVE,
                text=' Custom Key Bindings ')
        frame_key_sets = LabelFrame(
                frame, borderwidth=2, relief=GROOVE, text=' Key Set ')
        #frame_custom
        frame_target = Frame(frame_custom)
        target_title = Label(frame_target, text='Action - Key(s)')
        scroll_target_y = Scrollbar(frame_target)
        scroll_target_x = Scrollbar(frame_target, orient=HORIZONTAL)
        self.list_bindings = Listbox(
                frame_target, takefocus=FALSE, exportselection=FALSE)
        self.list_bindings.bind('<ButtonRelease-1>', self.keybinding_selected)
        scroll_target_y.config(command=self.list_bindings.yview)
        scroll_target_x.config(command=self.list_bindings.xview)
        self.list_bindings.config(yscrollcommand=scroll_target_y.set)
        self.list_bindings.config(xscrollcommand=scroll_target_x.set)
        self.button_new_keys = Button(
                frame_custom, text='Get New Keys for Selection',
                command=self.get_new_keys, state=DISABLED)
        #frame_key_sets
        frames = [Frame(frame_key_sets, padx=2, pady=2, borderwidth=0)
                  for i in range(2)]
        self.radio_keys_builtin = Radiobutton(
                frames[0], variable=self.are_keys_builtin, value=1,
                command=self.set_keys_type, text='Use a Built-in Key Set')
        self.radio_keys_custom = Radiobutton(
                frames[0], variable=self.are_keys_builtin,  value=0,
                command=self.set_keys_type, text='Use a Custom Key Set')
        self.opt_menu_keys_builtin = DynOptionMenu(
                frames[0], self.builtin_keys, None, command=None)
        self.opt_menu_keys_custom = DynOptionMenu(
                frames[0], self.custom_keys, None, command=None)
        self.button_delete_custom_keys = Button(
                frames[1], text='Delete Custom Key Set',
                command=self.delete_custom_keys)
        button_save_custom_keys = Button(
                frames[1], text='Save as New Custom Key Set',
                command=self.save_as_new_key_set)
        self.new_custom_keys = Label(frames[0], bd=2)

        ##widget packing
        #body
        frame_custom.pack(side=BOTTOM, padx=5, pady=5, expand=TRUE, fill=BOTH)
        frame_key_sets.pack(side=BOTTOM, padx=5, pady=5, fill=BOTH)
        #frame_custom
        self.button_new_keys.pack(side=BOTTOM, fill=X, padx=5, pady=5)
        frame_target.pack(side=LEFT, padx=5, pady=5, expand=TRUE, fill=BOTH)
        #frame target
        frame_target.columnconfigure(0, weight=1)
        frame_target.rowconfigure(1, weight=1)
        target_title.grid(row=0, column=0, columnspan=2, sticky=W)
        self.list_bindings.grid(row=1, column=0, sticky=NSEW)
        scroll_target_y.grid(row=1, column=1, sticky=NS)
        scroll_target_x.grid(row=2, column=0, sticky=EW)
        #frame_key_sets
        self.radio_keys_builtin.grid(row=0, column=0, sticky=W+NS)
        self.radio_keys_custom.grid(row=1, column=0, sticky=W+NS)
        self.opt_menu_keys_builtin.grid(row=0, column=1, sticky=NSEW)
        self.opt_menu_keys_custom.grid(row=1, column=1, sticky=NSEW)
        self.new_custom_keys.grid(row=0, column=2, sticky=NSEW, padx=5, pady=5)
        self.button_delete_custom_keys.pack(side=LEFT, fill=X, expand=True, padx=2)
        button_save_custom_keys.pack(side=LEFT, fill=X, expand=True, padx=2)
        frames[0].pack(side=TOP, fill=BOTH, expand=True)
        frames[1].pack(side=TOP, fill=X, expand=True, pady=2)
        return frame

    def create_page_general(self):
        """Return frame of widgets for General tab.

        Tk Variables:
            win_width: Initial window width in characters.
            win_height: Initial window height in characters.
            startup_edit: Selector for opening in editor or shell mode.
            autosave: Selector for save prompt popup when using Run.

        Methods:
            load_general_config:
            help_source_selected: Bound to list_help button release.
            set_helplist_button_states: Toggle based on list.
            helplist_item_edit: Command for button_helplist_edit.
            helplist_item_add: Command for button_helplist_add.
            helplist_item_remove: Command for button_helplist_remove.
            update_user_help_changed_items: Fill in changes.

        Widget Structure:  (*) widgets bound to self
            frame
                frame_run: LabelFrame
                    startup_title: Label
                    (*)radio_startup_edit: Radiobutton - startup_edit
                    (*)radio_startup_shell: Radiobutton - startup_edit
                frame_save: LabelFrame
                    run_save_title: Label
                    (*)radio_save_ask: Radiobutton - autosave
                    (*)radio_save_auto: Radiobutton - autosave
                frame_win_size: LabelFrame
                    win_size_title: Label
                    win_width_title: Label
                    (*)entry_win_width: Entry - win_width
                    win_height_title: Label
                    (*)entry_win_height: Entry - win_height
                frame_help: LabelFrame
                    frame_helplist: Frame
                        frame_helplist_buttons: Frame
                            (*)button_helplist_edit
                            (*)button_helplist_add
                            (*)button_helplist_remove
                        scroll_helplist: Scrollbar
                        (*)list_help: ListBox
        """
        parent = self.parent
        self.win_width = StringVar(parent)
        self.win_height = StringVar(parent)
        self.startup_edit = IntVar(parent)
        self.autosave = IntVar(parent)
        self.autocomplete_wait = IntVar(parent)
        self.autocomplete_wait.set(idleConf.GetOption(
            'main','General','autocomplete_wait', default=2000))
        self.formatp_maxw = IntVar(parent)
        self.formatp_maxw.set(idleConf.GetOption(
            'main','General','formatp_maxw', default=72))

        #widget creation
        #body
        frame = self.tab_pages.pages['General'].frame
        #body section frames
        frame_run = LabelFrame(frame, borderwidth=2, relief=GROOVE,
                              text=' Startup Preferences ')
        frame_save = LabelFrame(frame, borderwidth=2, relief=GROOVE,
                               text=' autosave Preferences ')
        frame_win_size = Frame(frame, borderwidth=2, relief=GROOVE)
        frame_extras = Frame(frame, borderwidth=2, relief=GROOVE)
        frame_help = LabelFrame(frame, borderwidth=2, relief=GROOVE,
                               text=' Additional Help Sources ')
        #frame_run
        startup_title = Label(frame_run, text='At Startup')
        self.radio_startup_edit = Radiobutton(
                frame_run, variable=self.startup_edit, value=1,
                text="Open Edit Window")
        self.radio_startup_shell = Radiobutton(
                frame_run, variable=self.startup_edit, value=0,
                text='Open Shell Window')
        #frame_save
        run_save_title = Label(frame_save, text='At Start of Run (F5)  ')
        self.radio_save_ask = Radiobutton(
                frame_save, variable=self.autosave, value=0,
                text="Prompt to Save")
        self.radio_save_auto = Radiobutton(
                frame_save, variable=self.autosave, value=1,
                text='No Prompt')
        #frame_win_size
        win_size_title = Label(
                frame_win_size, text='Initial Window Size  (in characters)')
        win_width_title = Label(frame_win_size, text='Width')
        self.entry_win_width = Entry(
                frame_win_size, textvariable=self.win_width, width=3)
        win_height_title = Label(frame_win_size, text='Height')
        self.entry_win_height = Entry(
                frame_win_size, textvariable=self.win_height, width=3)
        #frame extras
        autocomplete_wait_title = Label(frame_extras, text='AutoComplete Popup Wait')
        self.entry_autocomplete_wait = Entry(
                frame_extras, textvariable=self.autocomplete_wait, width=6)
        formatp_maxw_title = Label(frame_extras, text='Format Paragraph Max Width')
        self.entry_formatp_maxw = Entry(
                frame_extras, textvariable=self.formatp_maxw, width=3)
        #frame_help
        frame_helplist = Frame(frame_help)
        frame_helplist_buttons = Frame(frame_helplist)
        scroll_helplist = Scrollbar(frame_helplist)
        self.list_help = Listbox(
                frame_helplist, height=5, takefocus=FALSE,
                exportselection=FALSE)
        scroll_helplist.config(command=self.list_help.yview)
        self.list_help.config(yscrollcommand=scroll_helplist.set)
        self.list_help.bind('<ButtonRelease-1>', self.help_source_selected)
        self.button_helplist_edit = Button(
                frame_helplist_buttons, text='Edit', state=DISABLED,
                width=8, command=self.helplist_item_edit)
        self.button_helplist_add = Button(
                frame_helplist_buttons, text='Add',
                width=8, command=self.helplist_item_add)
        self.button_helplist_remove = Button(
                frame_helplist_buttons, text='Remove', state=DISABLED,
                width=8, command=self.helplist_item_remove)

        #widget packing
        #body
        frame_run.pack(side=TOP, padx=5, pady=5, fill=X)
        frame_save.pack(side=TOP, padx=5, pady=5, fill=X)
        frame_win_size.pack(side=TOP, padx=5, pady=5, fill=X)
        frame_extras.pack(side=TOP, padx=5, pady=5, fill=X)
        frame_help.pack(side=TOP, padx=5, pady=5, expand=TRUE, fill=BOTH)
        #frame_run
        startup_title.pack(side=LEFT, anchor=W, padx=5, pady=5)
        self.radio_startup_shell.pack(side=RIGHT, anchor=W, padx=5, pady=5)
        self.radio_startup_edit.pack(side=RIGHT, anchor=W, padx=5, pady=5)
        #frame_save
        run_save_title.pack(side=LEFT, anchor=W, padx=5, pady=5)
        self.radio_save_auto.pack(side=RIGHT, anchor=W, padx=5, pady=5)
        self.radio_save_ask.pack(side=RIGHT, anchor=W, padx=5, pady=5)
        #frame_win_size
        win_size_title.pack(side=LEFT, anchor=W, padx=5, pady=5)
        self.entry_win_height.pack(side=RIGHT, anchor=E, padx=10, pady=5)
        win_height_title.pack(side=RIGHT, anchor=E, pady=5)
        self.entry_win_width.pack(side=RIGHT, anchor=E, padx=10, pady=5)
        win_width_title.pack(side=RIGHT, anchor=E, pady=5)
        #frame extras
        self.entry_autocomplete_wait.pack(side=RIGHT, anchor=E, padx=10, pady=5)
        autocomplete_wait_title.pack(side=RIGHT, anchor=E, pady=5)
        self.entry_formatp_maxw.pack(side=RIGHT, anchor=E, padx=10, pady=5)
        formatp_maxw_title.pack(side=RIGHT, anchor=E, pady=5)
        #frame_help
        frame_helplist_buttons.pack(side=RIGHT, padx=5, pady=5, fill=Y)
        frame_helplist.pack(side=TOP, padx=5, pady=5, expand=TRUE, fill=BOTH)
        scroll_helplist.pack(side=RIGHT, anchor=W, fill=Y)
        self.list_help.pack(side=LEFT, anchor=E, expand=TRUE, fill=BOTH)
        self.button_helplist_edit.pack(side=TOP, anchor=W, pady=5)
        self.button_helplist_add.pack(side=TOP, anchor=W)
        self.button_helplist_remove.pack(side=TOP, anchor=W, pady=5)
        return frame

    def attach_var_callbacks(self):
        "Attach callbacks to variables that can be changed."
        self.font_size.trace_add('write', self.var_changed_font)
        self.font_name.trace_add('write', self.var_changed_font)
        self.font_bold.trace_add('write', self.var_changed_font)
        self.space_num.trace_add('write', self.var_changed_space_num)
        self.colour.trace_add('write', self.var_changed_colour)
        self.builtin_theme.trace_add('write', self.var_changed_builtin_theme)
        self.custom_theme.trace_add('write', self.var_changed_custom_theme)
        self.is_builtin_theme.trace_add('write', self.var_changed_is_builtin_theme)
        self.highlight_target.trace_add('write', self.var_changed_highlight_target)
        self.keybinding.trace_add('write', self.var_changed_keybinding)
        self.builtin_keys.trace_add('write', self.var_changed_builtin_keys)
        self.custom_keys.trace_add('write', self.var_changed_custom_keys)
        self.are_keys_builtin.trace_add('write', self.var_changed_are_keys_builtin)
        self.win_width.trace_add('write', self.var_changed_win_width)
        self.win_height.trace_add('write', self.var_changed_win_height)
        self.startup_edit.trace_add('write', self.var_changed_startup_edit)
        self.autosave.trace_add('write', self.var_changed_autosave)

        self.parenstyle.trace_add('write', self.var_changed_parenstyle)
        self.bell.trace_add('write', self.var_changed_bell)
        self.flash_delay.trace_add('write', self.var_changed_flash_delay)
        self.num_lines.trace_add('write', self.var_changed_num_lines)
        self.formatp_maxw.trace_add('write', self.var_changed_formatp_maxw)
        self.autocomplete_wait.trace_add('write',self.var_changed_autocomplete_wait)

    def remove_var_callbacks(self):
        "Remove callbacks to prevent memory leaks."
        for var in (
                self.font_size, self.font_name, self.font_bold,
                self.space_num, self.colour, self.builtin_theme,
                self.custom_theme, self.is_builtin_theme, self.highlight_target,
                self.keybinding, self.builtin_keys, self.custom_keys,
                self.are_keys_builtin, self.win_width, self.win_height,
                self.startup_edit, self.autosave,
                self.parenstyle, self.bell, self.flash_delay, self.num_lines):
            var.trace_remove('write', var.trace_info()[0][1])

    def var_changed_font(self, *params):
        """Store changes to font attributes.

        When one font attribute changes, save them all, as they are
        not independent from each other. In particular, when we are
        overriding the default font, we need to write out everything.
        """
        value = self.font_name.get()
        changes.add_option('main', 'EditorWindow', 'font', value)
        value = self.font_size.get()
        changes.add_option('main', 'EditorWindow', 'font-size', value)
        value = self.font_bold.get()
        changes.add_option('main', 'EditorWindow', 'font-bold', value)

    def var_changed_space_num(self, *params):
        "Store change to indentation size."
        value = self.space_num.get()
        changes.add_option('main', 'Indent', 'num-spaces', value)

    def var_changed_colour(self, *params):
        "Process change to color choice."
        self.on_new_colour_set()

    def var_changed_builtin_theme(self, *params):
        """Process new builtin theme selection.

        Add the changed theme's name to the changed_items and recreate
        the sample with the values from the selected theme.
        """
        old_themes = ('IDLE Classic', 'IDLE New')
        value = self.builtin_theme.get()
        if value not in old_themes:
            if idleConf.GetOption('main', 'Theme', 'name') not in old_themes:
                changes.add_option('main', 'Theme', 'name', old_themes[0])
            changes.add_option('main', 'Theme', 'name2', value)
            self.new_custom_theme.config(text='New theme, see Help',
                                         fg='#500000')
        else:
            changes.add_option('main', 'Theme', 'name', value)
            changes.add_option('main', 'Theme', 'name2', '')
            self.new_custom_theme.config(text='', fg='black')
        self.paint_theme_sample()

    def var_changed_custom_theme(self, *params):
        """Process new custom theme selection.

        If a new custom theme is selected, add the name to the
        changed_items and apply the theme to the sample.
        """
        value = self.custom_theme.get()
        if value != '- no custom themes -':
            changes.add_option('main', 'Theme', 'name', value)
            self.paint_theme_sample()

    def var_changed_is_builtin_theme(self, *params):
        """Process toggle between builtin and custom theme.

        Update the default toggle value and apply the newly
        selected theme type.
        """
        value = self.is_builtin_theme.get()
        changes.add_option('main', 'Theme', 'default', value)
        if value:
            self.var_changed_builtin_theme()
        else:
            self.var_changed_custom_theme()

    def var_changed_highlight_target(self, *params):
        "Process selection of new target tag for highlighting."
        self.set_highlight_target()

    def var_changed_keybinding(self, *params):
        "Store change to a keybinding."
        value = self.keybinding.get()
        key_set = self.custom_keys.get()
        event = self.list_bindings.get(ANCHOR).split()[0]
        if idleConf.IsCoreBinding(event):
            changes.add_option('keys', key_set, event, value)
        else:  # Event is an extension binding.
            ext_name = idleConf.GetExtnNameForEvent(event)
            ext_keybind_section = ext_name + '_cfgBindings'
            changes.add_option('extensions', ext_keybind_section, event, value)

    def var_changed_builtin_keys(self, *params):
        "Process selection of builtin key set."
        old_keys = (
            'IDLE Classic Windows',
            'IDLE Classic Unix',
            'IDLE Classic Mac',
            'IDLE Classic OSX',
        )
        value = self.builtin_keys.get()
        if value not in old_keys:
            if idleConf.GetOption('main', 'Keys', 'name') not in old_keys:
                changes.add_option('main', 'Keys', 'name', old_keys[0])
            changes.add_option('main', 'Keys', 'name2', value)
            self.new_custom_keys.config(text='New key set, see Help',
                                        fg='#500000')
        else:
            changes.add_option('main', 'Keys', 'name', value)
            changes.add_option('main', 'Keys', 'name2', '')
            self.new_custom_keys.config(text='', fg='black')
        self.load_keys_list(value)

    def var_changed_custom_keys(self, *params):
        "Process selection of custom key set."
        value = self.custom_keys.get()
        if value != '- no custom keys -':
            changes.add_option('main', 'Keys', 'name', value)
            self.load_keys_list(value)

    def var_changed_are_keys_builtin(self, *params):
        "Process toggle between builtin key set and custom key set."
        value = self.are_keys_builtin.get()
        changes.add_option('main', 'Keys', 'default', value)
        if value:
            self.var_changed_builtin_keys()
        else:
            self.var_changed_custom_keys()

    def var_changed_win_width(self, *params):
        "Store change to window width."
        value = self.win_width.get()
        changes.add_option('main', 'EditorWindow', 'width', value)

    def var_changed_win_height(self, *params):
        "Store change to window height."
        value = self.win_height.get()
        changes.add_option('main', 'EditorWindow', 'height', value)

    def var_changed_formatp_maxw(self, *params):
        "Store change to format paragraph max width."
        value = self.formatp_maxw.get()
        changes.add_option('main', 'General', 'formatp_maxw', value)

    def var_changed_autocomplete_wait(self, *params):
        "Store change to autocomplete popup wait time."
        value = self.autocomplete_wait.get()
        changes.add_option('main', 'General', 'autocomplete_wait', value)

    def var_changed_startup_edit(self, *params):
        "Store change to toggle for starting IDLE in the editor or shell."
        value = self.startup_edit.get()
        changes.add_option('main', 'General', 'editor-on-startup', value)

    def var_changed_autosave(self, *params):
        "Store change to autosave."
        value = self.autosave.get()
        changes.add_option('main', 'General', 'autosave', value)

    def var_changed_parenstyle(self, *params):
        "Store change to parenthetics display style."
        value=self.parenstyle.get()
        changes.add_option('main', 'Theme', 'parenstyle', value)

    def var_changed_bell(self, *params):
        "Store change to parenthtics bell (on/off)."
        value=self.bell.get()
        changes.add_option('main', 'Theme', 'bell', value)

    def var_changed_flash_delay(self, *params):
        "Store change to parenthetics flash delay."
        value=self.flash_delay.get()
        changes.add_option('main', 'Theme', 'flash-delay', value)

    def var_changed_num_lines(self, *params):
        "Store change to code context - number of lines displayed."
        value=self.num_lines.get()
        changes.add_option('main', 'Theme', 'numlines', value)

    def set_theme_type(self):
        """Set available screen options based on builtin or custom theme.

        Attributes accessed:
            is_builtin_theme

        Attributes updated:
            opt_menu_theme_builtin
            opt_menu_theme_custom
            button_delete_custom_theme
            radio_theme_custom

        Called from:
            handler for radio_theme_builtin and radio_theme_custom
            delete_custom_theme
            create_new_theme
            load_theme_cfg
        """
        if self.is_builtin_theme.get():
            self.opt_menu_theme_builtin.config(state=NORMAL)
            self.opt_menu_theme_custom.config(state=DISABLED)
            self.button_delete_custom_theme.config(state=DISABLED)
        else:
            self.opt_menu_theme_builtin.config(state=DISABLED)
            self.radio_theme_custom.config(state=NORMAL)
            self.opt_menu_theme_custom.config(state=NORMAL)
            self.button_delete_custom_theme.config(state=NORMAL)

    def set_keys_type(self):
        "Set available screen options based on builtin or custom key set."
        if self.are_keys_builtin.get():
            self.opt_menu_keys_builtin.config(state=NORMAL)
            self.opt_menu_keys_custom.config(state=DISABLED)
            self.button_delete_custom_keys.config(state=DISABLED)
        else:
            self.opt_menu_keys_builtin.config(state=DISABLED)
            self.radio_keys_custom.config(state=NORMAL)
            self.opt_menu_keys_custom.config(state=NORMAL)
            self.button_delete_custom_keys.config(state=NORMAL)

    def get_new_keys(self):
        """Handle event to change key binding for selected line.

        A selection of a key/binding in the list of current
        bindings pops up a dialog to enter a new binding.  If
        the current key set is builtin and a binding has
        changed, then a name for a custom key set needs to be
        entered for the change to be applied.
        """
        list_index = self.list_bindings.index(ANCHOR)
        binding = self.list_bindings.get(list_index)
        bind_name = binding.split()[0]
        if self.are_keys_builtin.get():
            current_key_set_name = self.builtin_keys.get()
        else:
            current_key_set_name = self.custom_keys.get()
        current_bindings = idleConf.GetCurrentKeySet()
        if current_key_set_name in changes['keys']:  # unsaved changes
            key_set_changes = changes['keys'][current_key_set_name]
            for event in key_set_changes:
                current_bindings[event] = key_set_changes[event].split()
        current_key_sequences = list(current_bindings.values())
        new_keys = GetKeysDialog(self, 'Get New Keys', bind_name,
                current_key_sequences).result
        if new_keys:
            if self.are_keys_builtin.get():  # Current key set is a built-in.
                message = ('Your changes will be saved as a new Custom Key Set.'
                           ' Enter a name for your new Custom Key Set below.')
                new_keyset = self.get_new_keys_name(message)
                if not new_keyset:  # User cancelled custom key set creation.
                    self.list_bindings.select_set(list_index)
                    self.list_bindings.select_anchor(list_index)
                    return
                else:  # Create new custom key set based on previously active key set.
                    self.create_new_key_set(new_keyset)
            self.list_bindings.delete(list_index)
            self.list_bindings.insert(list_index, bind_name+' - '+new_keys)
            self.list_bindings.select_set(list_index)
            self.list_bindings.select_anchor(list_index)
            self.keybinding.set(new_keys)
        else:
            self.list_bindings.select_set(list_index)
            self.list_bindings.select_anchor(list_index)

    def get_new_keys_name(self, message):
        "Return new key set name from query popup."
        used_names = (idleConf.GetSectionList('user', 'keys') +
                idleConf.GetSectionList('default', 'keys'))
        new_keyset = SectionName(
                self, 'New Custom Key Set', message, used_names).result
        return new_keyset

    def save_as_new_key_set(self):
        "Prompt for name of new key set and save changes using that name."
        new_keys_name = self.get_new_keys_name('New Key Set Name:')
        if new_keys_name:
            self.create_new_key_set(new_keys_name)

    def keybinding_selected(self, event):
        "Activate button to assign new keys to selected action."
        self.button_new_keys.config(state=NORMAL)

    def create_new_key_set(self, new_key_set_name):
        """Create a new custom key set with the given name.

        Create the new key set based on the previously active set
        with the current changes applied.  Once it is saved, then
        activate the new key set.
        """
        if self.are_keys_builtin.get():
            prev_key_set_name = self.builtin_keys.get()
        else:
            prev_key_set_name = self.custom_keys.get()
        prev_keys = idleConf.GetCoreKeys(prev_key_set_name)
        new_keys = {}
        for event in prev_keys:  # Add key set to changed items.
            event_name = event[2:-2]  # Trim off the angle brackets.
            binding = ' '.join(prev_keys[event])
            new_keys[event_name] = binding
        # Handle any unsaved changes to prev key set.
        if prev_key_set_name in changes['keys']:
            key_set_changes = changes['keys'][prev_key_set_name]
            for event in key_set_changes:
                new_keys[event] = key_set_changes[event]
        # Save the new key set.
        self.save_new_key_set(new_key_set_name, new_keys)
        # Change GUI over to the new key set.
        custom_key_list = idleConf.GetSectionList('user', 'keys')
        custom_key_list.sort()
        self.opt_menu_keys_custom.SetMenu(custom_key_list, new_key_set_name)
        self.are_keys_builtin.set(0)
        self.set_keys_type()

    def load_keys_list(self, keyset_name):
        """Reload the list of action/key binding pairs for the active key set.

        An action/key binding can be selected to change the key binding.
        """
        reselect = 0
        if self.list_bindings.curselection():
            reselect = 1
            list_index = self.list_bindings.index(ANCHOR)
        keyset = idleConf.GetKeySet(keyset_name)
        bind_names = list(keyset.keys())
        bind_names.sort()
        self.list_bindings.delete(0, END)
        for bind_name in bind_names:
            key = ' '.join(keyset[bind_name])
            bind_name = bind_name[2:-2]  # Trim off the angle brackets.
            if keyset_name in changes['keys']:
                # Handle any unsaved changes to this key set.
                if bind_name in changes['keys'][keyset_name]:
                    key = changes['keys'][keyset_name][bind_name]
            self.list_bindings.insert(END, bind_name+' - '+key)
        if reselect:
            self.list_bindings.see(list_index)
            self.list_bindings.select_set(list_index)
            self.list_bindings.select_anchor(list_index)

    def delete_custom_keys(self):
        """Handle event to delete a custom key set.

        Applying the delete deactivates the current configuration and
        reverts to the default.  The custom key set is permanently
        deleted from the config file.
        """
        keyset_name=self.custom_keys.get()
        delmsg = 'Are you sure you wish to delete the key set %r ?'
        if not tkMessageBox.askyesno(
                'Delete Key Set',  delmsg % keyset_name, parent=self):
            return
        self.deactivate_current_config()
        # Remove key set from changes, config, and file.
        changes.delete_section('keys', keyset_name)
        # Reload user key set list.
        item_list = idleConf.GetSectionList('user', 'keys')
        item_list.sort()
        if not item_list:
            self.radio_keys_custom.config(state=DISABLED)
            self.opt_menu_keys_custom.SetMenu(item_list, '- no custom keys -')
        else:
            self.opt_menu_keys_custom.SetMenu(item_list, item_list[0])
        # Revert to default key set.
        self.are_keys_builtin.set(idleConf.defaultCfg['main']
                                .Get('Keys', 'default'))
        self.builtin_keys.set(idleConf.defaultCfg['main'].Get('Keys', 'name')
                             or idleConf.default_keys())
        # User can't back out of these changes, they must be applied now.
        changes.save_all()
        self.save_all_changed_extensions()
        self.activate_config_changes()
        self.set_keys_type()

    def delete_custom_theme(self):
        """Handle event to delete custom theme.

        The current theme is deactivated and the default theme is
        activated.  The custom theme is permanently removed from
        the config file.

        Attributes accessed:
            custom_theme

        Attributes updated:
            radio_theme_custom
            opt_menu_theme_custom
            is_builtin_theme
            builtin_theme

        Methods:
            deactivate_current_config
            save_all_changed_extensions
            activate_config_changes
            set_theme_type
        """
        theme_name = self.custom_theme.get()
        delmsg = 'Are you sure you wish to delete the theme %r ?'
        if not tkMessageBox.askyesno(
                'Delete Theme',  delmsg % theme_name, parent=self):
            return
        self.deactivate_current_config()
        # Remove theme from changes, config, and file.
        changes.delete_section('highlight', theme_name)
        # Reload user theme list.
        item_list = idleConf.GetSectionList('user', 'highlight')
        item_list.sort()
        if not item_list:
            self.radio_theme_custom.config(state=DISABLED)
            self.opt_menu_theme_custom.SetMenu(item_list, '- no custom themes -')
        else:
            self.opt_menu_theme_custom.SetMenu(item_list, item_list[0])
        # Revert to default theme.
        self.is_builtin_theme.set(idleConf.defaultCfg['main'].Get('Theme', 'default'))
        self.builtin_theme.set(idleConf.defaultCfg['main'].Get('Theme', 'name'))
        # User can't back out of these changes, they must be applied now.
        changes.save_all()
        self.save_all_changed_extensions()
        self.activate_config_changes()
        self.set_theme_type()

    def get_colour(self):
        """Handle button to select a new color for the target tag.

        If a new color is selected while using a builtin theme, a
        name must be supplied to create a custom theme.

        Attributes accessed:
            highlight_target
            frame_colour_set
            is_builtin_theme

        Attributes updated:
            colour

        Methods:
            get_new_theme_name
            create_new_theme
        """
        target = self.highlight_target.get()
        prev_colour = self.frame_colour_set.cget('bg')
        rgbTuplet, colour_string = tkColorChooser.askcolor(
                parent=self, title='Pick new colour for : '+target,
                initialcolor=prev_colour)
        if colour_string and (colour_string != prev_colour):
            # User didn't cancel and they chose a new colour.
            if self.is_builtin_theme.get():  # Current theme is a built-in.
                message = ('Your changes will be saved as a new Custom Theme. '
                           'Enter a name for your new Custom Theme below.')
                new_theme = self.get_new_theme_name(message)
                if not new_theme:  # User cancelled custom theme creation.
                    return
                else:  # Create new custom theme based on previously active theme.
                    self.create_new_theme(new_theme)
                    self.colour.set(colour_string)
            else:  # Current theme is user defined.
                self.colour.set(colour_string)

    def on_new_colour_set(self):
        "Display sample of new color selection on the dialog."
        new_colour=self.colour.get()
        self.frame_colour_set.config(bg=new_colour)  # Set sample.
        plane ='foreground' if self.fg_bg_toggle.get() else 'background'
        sample_element = self.theme_elements[self.highlight_target.get()][0]
        self.text_highlight_sample.tag_config(sample_element, **{plane:new_colour})
        theme = self.custom_theme.get()
        theme_element = sample_element + '-' + plane
        changes.add_option('highlight', theme, theme_element, new_colour)

    def get_new_theme_name(self, message):
        "Return name of new theme from query popup."
        used_names = (idleConf.GetSectionList('user', 'highlight') +
                idleConf.GetSectionList('default', 'highlight'))
        new_theme = SectionName(
                self, 'New Custom Theme', message, used_names).result
        return new_theme

    def save_as_new_theme(self):
        """Prompt for new theme name and create the theme.

        Methods:
            get_new_theme_name
            create_new_theme
        """
        new_theme_name = self.get_new_theme_name('New Theme Name:')
        if new_theme_name:
            self.create_new_theme(new_theme_name)

    def create_new_theme(self, new_theme_name):
        """Create a new custom theme with the given name.

        Create the new theme based on the previously active theme
        with the current changes applied.  Once it is saved, then
        activate the new theme.

        Attributes accessed:
            builtin_theme
            custom_theme

        Attributes updated:
            opt_menu_theme_custom
            is_builtin_theme

        Method:
            save_new_theme
            set_theme_type
        """
        if self.is_builtin_theme.get():
            theme_type = 'default'
            theme_name = self.builtin_theme.get()
        else:
            theme_type = 'user'
            theme_name = self.custom_theme.get()
        new_theme = idleConf.GetThemeDict(theme_type, theme_name)
        # Apply any of the old theme's unsaved changes to the new theme.
        if theme_name in changes['highlight']:
            theme_changes = changes['highlight'][theme_name]
            for element in theme_changes:
                new_theme[element] = theme_changes[element]
        # Save the new theme.
        self.save_new_theme(new_theme_name, new_theme)
        # Change GUI over to the new theme.
        custom_theme_list = idleConf.GetSectionList('user', 'highlight')
        custom_theme_list.sort()
        self.opt_menu_theme_custom.SetMenu(custom_theme_list, new_theme_name)
        self.is_builtin_theme.set(0)
        self.set_theme_type()

    def on_fontlist_select(self, event):
        """Handle selecting a font from the list.

        Event can result from either mouse click or Up or Down key.
        Set font_name and example display to selection.

        Attributes updated:
            font_name: Set to name selected from fontlist.

        Methods:
            set_font_sample
        """
        font = self.fontlist.get(
                ACTIVE if event.type.name == 'KeyRelease' else ANCHOR)
        self.font_name.set(font.lower())
        self.set_font_sample()

    def set_font_sample(self, event=None):
        """Update the screen samples with the font settings from the dialog.

        Attributes accessed:
            font_name
            font_bold
            font_size

        Attributes updated:
            font_sample: Set to selected font name, size, and weight.
            text_highlight_sample: Set to selected font name, size, and weight.

        Called from:
            handler for opt_menu_font_size and check_font_bold
            on_fontlist_select
            load_font_cfg
        """
        font_name = self.font_name.get()
        font_weight = tkFont.BOLD if self.font_bold.get() else tkFont.NORMAL
        new_font = (font_name, self.font_size.get(), font_weight)
        self.font_sample.config(font=new_font)
        self.text_highlight_sample.configure(font=new_font)

    def set_highlight_target(self):
        """Set fg/bg toggle and color based on highlight tag target.

        Instance variables accessed:
            highlight_target

        Attributes updated:
            radio_fg
            radio_bg
            fg_bg_toggle

        Methods:
            set_colour_sample

        Called from:
            var_changed_highlight_target
            load_theme_cfg
        """
        if self.highlight_target.get() == 'Cursor':  # bg not possible
            self.radio_fg.config(state=DISABLED)
            self.radio_bg.config(state=DISABLED)
            self.fg_bg_toggle.set(1)
        else:  # Both fg and bg can be set.
            self.radio_fg.config(state=NORMAL)
            self.radio_bg.config(state=NORMAL)
            self.fg_bg_toggle.set(1)
        self.set_colour_sample()

    def set_colour_sample_binding(self, *args):
        """Change color sample based on foreground/background toggle.

        Methods:
            set_colour_sample
        """
        self.set_colour_sample()

    def set_colour_sample(self):
        """Set the color of the frame background to reflect the selected target.

        Instance variables accessed:
            theme_elements
            highlight_target
            fg_bg_toggle
            text_highlight_sample

        Attributes updated:
            frame_colour_set
        """
        # Set the colour sample area.
        tag = self.theme_elements[self.highlight_target.get()][0]
        plane = 'foreground' if self.fg_bg_toggle.get() else 'background'
        colour = self.text_highlight_sample.tag_cget(tag, plane)
        self.frame_colour_set.config(bg=colour)

    def paint_theme_sample(self):
        """Apply the theme colors to each element tag in the sample text.

        Instance attributes accessed:
            theme_elements
            is_builtin_theme
            builtin_theme
            custom_theme

        Attributes updated:
            text_highlight_sample: Set the tag elements to the theme.

        Methods:
            set_colour_sample

        Called from:
            var_changed_builtin_theme
            var_changed_custom_theme
            load_theme_cfg
        """
        if self.is_builtin_theme.get():  # Default theme
            theme = self.builtin_theme.get()
        else:  # User theme
            theme = self.custom_theme.get()
        for element_title in self.theme_elements:
            element = self.theme_elements[element_title][0]
            colours = idleConf.GetHighlight(theme, element)
            if element == 'cursor':  # Cursor sample needs special painting.
                colours['background'] = idleConf.GetHighlight(
                        theme, 'normal', fgBg='bg')
            # Handle any unsaved changes to this theme.
            if theme in changes['highlight']:
                theme_dict = changes['highlight'][theme]
                if element + '-foreground' in theme_dict:
                    colours['foreground'] = theme_dict[element + '-foreground']
                if element + '-background' in theme_dict:
                    colours['background'] = theme_dict[element + '-background']
            self.text_highlight_sample.tag_config(element, **colours)
        self.set_colour_sample()

    def help_source_selected(self, event):
        "Handle event for selecting additional help."
        self.set_helplist_button_states()

    def set_helplist_button_states(self):
        "Toggle the state for the help list buttons based on list entries."
        if self.list_help.size() < 1:  # No entries in list.
            self.button_helplist_edit.config(state=DISABLED)
            self.button_helplist_remove.config(state=DISABLED)
        else:  # Some entries.
            if self.list_help.curselection():  # There currently is a selection.
                self.button_helplist_edit.config(state=NORMAL)
                self.button_helplist_remove.config(state=NORMAL)
            else:  # There currently is not a selection.
                self.button_helplist_edit.config(state=DISABLED)
                self.button_helplist_remove.config(state=DISABLED)

    def helplist_item_add(self):
        """Handle add button for the help list.

        Query for name and location of new help sources and add
        them to the list.
        """
        help_source = HelpSource(self, 'New Help Source',
                                ).result
        if help_source:
            self.user_helplist.append((help_source[0], help_source[1]))
            self.list_help.insert(END, help_source[0])
            self.update_user_help_changed_items()
        self.set_helplist_button_states()

    def helplist_item_edit(self):
        """Handle edit button for the help list.

        Query with existing help source information and update
        config if the values are changed.
        """
        item_index = self.list_help.index(ANCHOR)
        help_source = self.user_helplist[item_index]
        new_help_source = HelpSource(
                self, 'Edit Help Source',
                menuitem=help_source[0],
                filepath=help_source[1],
                ).result
        if new_help_source and new_help_source != help_source:
            self.user_helplist[item_index] = new_help_source
            self.list_help.delete(item_index)
            self.list_help.insert(item_index, new_help_source[0])
            self.update_user_help_changed_items()
            self.set_helplist_button_states()

    def helplist_item_remove(self):
        """Handle remove button for the help list.

        Delete the help list item from config.
        """
        item_index = self.list_help.index(ANCHOR)
        del(self.user_helplist[item_index])
        self.list_help.delete(item_index)
        self.update_user_help_changed_items()
        self.set_helplist_button_states()

    def update_user_help_changed_items(self):
        "Clear and rebuild the HelpFiles section in changes"
        changes['main']['HelpFiles'] = {}
        for num in range(1, len(self.user_helplist) + 1):
            changes.add_option(
                    'main', 'HelpFiles', str(num),
                    ';'.join(self.user_helplist[num-1][:2]))

    def load_font_cfg(self):
        """Load current configuration settings for the font options.

        Retrieve current font values from idleConf.GetFont to set
        as initial values for font widgets.

        Attributes updated:
            fontlist: Populate with fonts from tkinter.font.
            font_name: Set to current font.
            opt_menu_font_size: Populate valid options tuple and set
                to current size.
            font_bold: Set to current font weight.

        Methods:
            set_font_sample
        """
        # Set base editor font selection list.
        fonts = list(tkFont.families(self))
        fonts.sort()
        for font in fonts:
            self.fontlist.insert(END, font)
        configured_font = idleConf.GetFont(self, 'main', 'EditorWindow')
        font_name = configured_font[0].lower()
        font_size = configured_font[1]
        font_bold  = configured_font[2]=='bold'
        self.font_name.set(font_name)
        lc_fonts = [s.lower() for s in fonts]
        try:
            current_font_index = lc_fonts.index(font_name)
            self.fontlist.see(current_font_index)
            self.fontlist.select_set(current_font_index)
            self.fontlist.select_anchor(current_font_index)
            self.fontlist.activate(current_font_index)
        except ValueError:
            pass
        # Set font size dropdown.
        self.opt_menu_font_size.SetMenu(('7', '8', '9', '10', '11', '12', '13',
                                      '14', '16', '18', '20', '22',
                                      '25', '29', '34', '40'), font_size )
        # Set font weight.
        self.font_bold.set(font_bold)
        # Set font sample.
        self.set_font_sample()

    def load_tab_cfg(self):
        """Load current configuration settings for the tab options.

        Attributes updated:
            space_num: Set to value from idleConf.
        """
        # Set indent sizes.
        space_num = idleConf.GetOption(
            'main', 'Indent', 'num-spaces', default=4, type='int')
        self.space_num.set(space_num)

    def load_theme_cfg(self):
        """Load current configuration settings for the theme options.

        Based on the is_builtin_theme toggle, the theme is set as
        either builtin or custom and the initial widget values
        reflect the current settings from idleConf.

        Attributes updated:
            is_builtin_theme: Set from idleConf.
            opt_menu_theme_builtin: List of default themes from idleConf.
            opt_menu_theme_custom: List of custom themes from idleConf.
            radio_theme_custom: Disabled if there are no custom themes.
            custom_theme: Message with additional information.
            opt_menu_highlight_target: Create menu from self.theme_elements.

        Methods:
            set_theme_type
            paint_theme_sample
            set_highlight_target
        """
        # Set current theme type radiobutton.
        self.is_builtin_theme.set(idleConf.GetOption(
                'main', 'Theme', 'default', type='bool', default=1))
        # Set current theme.
        current_option = idleConf.CurrentTheme()
        # Load available theme option menus.
        if self.is_builtin_theme.get():  # Default theme selected.
            item_list = idleConf.GetSectionList('default', 'highlight')
            item_list.sort()
            self.opt_menu_theme_builtin.SetMenu(item_list, current_option)
            item_list = idleConf.GetSectionList('user', 'highlight')
            item_list.sort()
            if not item_list:
                self.radio_theme_custom.config(state=DISABLED)
                self.custom_theme.set('- no custom themes -')
            else:
                self.opt_menu_theme_custom.SetMenu(item_list, item_list[0])
        else:  # User theme selected.
            item_list = idleConf.GetSectionList('user', 'highlight')
            item_list.sort()
            self.opt_menu_theme_custom.SetMenu(item_list, current_option)
            item_list = idleConf.GetSectionList('default', 'highlight')
            item_list.sort()
            self.opt_menu_theme_builtin.SetMenu(item_list, item_list[0])
        self.set_theme_type()
        # Load theme element option menu.
        theme_names = list(self.theme_elements.keys())
        theme_names.sort(key=lambda x: self.theme_elements[x][1])
        self.opt_menu_highlight_target.SetMenu(theme_names, theme_names[0])
        self.paint_theme_sample()
        self.set_highlight_target()

    def load_key_cfg(self):
        "Load current configuration settings for the keybinding options."
        # Set current keys type radiobutton.
        self.are_keys_builtin.set(idleConf.GetOption(
                'main', 'Keys', 'default', type='bool', default=1))
        # Set current keys.
        current_option = idleConf.CurrentKeys()
        # Load available keyset option menus.
        if self.are_keys_builtin.get():  # Default theme selected.
            item_list = idleConf.GetSectionList('default', 'keys')
            item_list.sort()
            self.opt_menu_keys_builtin.SetMenu(item_list, current_option)
            item_list = idleConf.GetSectionList('user', 'keys')
            item_list.sort()
            if not item_list:
                self.radio_keys_custom.config(state=DISABLED)
                self.custom_keys.set('- no custom keys -')
            else:
                self.opt_menu_keys_custom.SetMenu(item_list, item_list[0])
        else:  # User key set selected.
            item_list = idleConf.GetSectionList('user', 'keys')
            item_list.sort()
            self.opt_menu_keys_custom.SetMenu(item_list, current_option)
            item_list = idleConf.GetSectionList('default', 'keys')
            item_list.sort()
            self.opt_menu_keys_builtin.SetMenu(item_list, idleConf.default_keys())
        self.set_keys_type()
        # Load keyset element list.
        keyset_name = idleConf.CurrentKeys()
        self.load_keys_list(keyset_name)

    def load_general_cfg(self):
        "Load current configuration settings for the general options."
        # Set startup state.
        self.startup_edit.set(idleConf.GetOption(
                'main', 'General', 'editor-on-startup', default=1, type='bool'))
        # Set autosave state.
        self.autosave.set(idleConf.GetOption(
                'main', 'General', 'autosave', default=0, type='bool'))
        # Set initial window size.
        self.win_width.set(idleConf.GetOption(
                'main', 'EditorWindow', 'width', type='int'))
        self.win_height.set(idleConf.GetOption(
                'main', 'EditorWindow', 'height', type='int'))
        # Set additional help sources.
        self.user_helplist = idleConf.GetAllExtraHelpSourcesList()
        for help_item in self.user_helplist:
            self.list_help.insert(END, help_item[0])
        self.set_helplist_button_states()

    def load_configs(self):
        """Load configuration for each page.

        Load configuration from default and user config files and populate
        the widgets on the config dialog pages.

        Methods:
            load_font_cfg
            load_tab_cfg
            load_theme_cfg
            load_key_cfg
            load_general_cfg
        """
        self.load_font_cfg()
        self.load_tab_cfg()
        self.load_theme_cfg()
        self.load_key_cfg()
        self.load_general_cfg()
        # note: extension page handled separately

    def save_new_key_set(self, keyset_name, keyset):
        """Save a newly created core key set.

        keyset_name - string, the name of the new key set
        keyset - dictionary containing the new key set
        """
        if not idleConf.userCfg['keys'].has_section(keyset_name):
            idleConf.userCfg['keys'].add_section(keyset_name)
        for event in keyset:
            value = keyset[event]
            idleConf.userCfg['keys'].SetOption(keyset_name, event, value)

    def save_new_theme(self, theme_name, theme):
        """Save a newly created theme to idleConf.

        theme_name - string, the name of the new theme
        theme - dictionary containing the new theme
        """
        if not idleConf.userCfg['highlight'].has_section(theme_name):
            idleConf.userCfg['highlight'].add_section(theme_name)
        for element in theme:
            value = theme[element]
            idleConf.userCfg['highlight'].SetOption(theme_name, element, value)

    def deactivate_current_config(self):
        """Remove current key bindings.

        Iterate over window instances defined in parent and remove
        the keybindings.
        """
        # Before a config is saved, some cleanup of current
        # config must be done - remove the previous keybindings.
        win_instances = self.parent.instance_dict.keys()
        for instance in win_instances:
            instance.RemoveKeybindings()

    def activate_config_changes(self):
        """Apply configuration changes to current windows.

        Dynamically update the current parent window instances
        with some of the configuration changes.
        """
        win_instances = self.parent.instance_dict.keys()
        for instance in win_instances:
            instance.ResetColorizer()
            instance.ResetFont()
            instance.set_notabs_indentwidth()
            instance.ApplyKeybindings()
            instance.reset_help_menu_entries()
            instance.insParenMatch.reset()
            instance.insCodeContext.reset()
            instance.insAutoComplete.reset()

    def cancel(self):
        """Dismiss config dialog.

        Methods:
            destroy: inherited
        """
        self.destroy()

    def ok(self):
        """Apply config changes, then dismiss dialog.

        Methods:
            apply
            destroy: inherited
        """
        self.apply()
        self.destroy()

    def apply(self):
        """Apply config changes and leave dialog open.

        Methods:
            deactivate_current_config
            save_all_changed_extensions
            activate_config_changes
        """
        self.deactivate_current_config()
        changes.save_all()
        self.save_all_changed_extensions()
        self.activate_config_changes()

    def help(self):
        """Create textview for config dialog help.

        Attrbutes accessed:
            tab_pages

        Methods:
            view_text: Method from textview module.
        """
        page = self.tab_pages._current_page
        view_text(self, title='Help for IDLE preferences',
                 text=help_common+help_pages.get(page, ''))

    def create_page_extensions(self):
        """Part of the config dialog used for configuring IDLE extensions.

        This code is generic - it works for any and all IDLE extensions.

        IDLE extensions save their configuration options using idleConf.
        This code reads the current configuration using idleConf, supplies a
        GUI interface to change the configuration values, and saves the
        changes using idleConf.

        Not all changes take effect immediately - some may require restarting IDLE.
        This depends on each extension's implementation.

        All values are treated as text, and it is up to the user to supply
        reasonable values. The only exception to this are the 'enable*' options,
        which are boolean, and can be toggled with a True/False button.

        Methods:
            load_extentions:
            extension_selected: Handle selection from list.
            create_extension_frame: Hold widgets for one extension.
            set_extension_value: Set in userCfg['extensions'].
            save_all_changed_extensions: Call extension page Save().
        """
        parent = self.parent
        frame = self.tab_pages.pages['Extensions'].frame
        self.ext_defaultCfg = idleConf.defaultCfg['extensions']
        self.ext_userCfg = idleConf.userCfg['extensions']
        self.is_int = self.register(is_int)
        self.load_extensions()
        # Create widgets - a listbox shows all available extensions, with the
        # controls for the extension selected in the listbox to the right.
        self.extension_names = StringVar(self)
        frame.rowconfigure(0, weight=1)
        frame.columnconfigure(2, weight=1)
        self.extension_list = Listbox(frame, listvariable=self.extension_names,
                                      selectmode='browse')
        self.extension_list.bind('<<ListboxSelect>>', self.extension_selected)
        scroll = Scrollbar(frame, command=self.extension_list.yview)
        self.extension_list.yscrollcommand=scroll.set
        self.details_frame = LabelFrame(frame, width=250, height=250)
        self.extension_list.grid(column=0, row=0, sticky='nws')
        scroll.grid(column=1, row=0, sticky='ns')
        self.details_frame.grid(column=2, row=0, sticky='nsew', padx=[10, 0])
        frame.configure(padx=10, pady=10)
        self.config_frame = {}
        self.current_extension = None

        self.outerframe = self                      # TEMPORARY
        self.tabbed_page_set = self.extension_list  # TEMPORARY

        # Create the frame holding controls for each extension.
        ext_names = ''
        for ext_name in sorted(self.extensions):
            self.create_extension_frame(ext_name)
            ext_names = ext_names + '{' + ext_name + '} '
        self.extension_names.set(ext_names)
        self.extension_list.selection_set(0)
        self.extension_selected(None)

    def load_extensions(self):
        "Fill self.extensions with data from the default and user configs."
        self.extensions = {}
        for ext_name in idleConf.GetExtensions(active_only=False):
            self.extensions[ext_name] = []

        for ext_name in self.extensions:
            opt_list = sorted(self.ext_defaultCfg.GetOptionList(ext_name))

            # Bring 'enable' options to the beginning of the list.
            enables = [opt_name for opt_name in opt_list
                       if opt_name.startswith('enable')]
            for opt_name in enables:
                opt_list.remove(opt_name)
            opt_list = enables + opt_list

            for opt_name in opt_list:
                def_str = self.ext_defaultCfg.Get(
                        ext_name, opt_name, raw=True)
                try:
                    def_obj = {'True':True, 'False':False}[def_str]
                    opt_type = 'bool'
                except KeyError:
                    try:
                        def_obj = int(def_str)
                        opt_type = 'int'
                    except ValueError:
                        def_obj = def_str
                        opt_type = None
                try:
                    value = self.ext_userCfg.Get(
                            ext_name, opt_name, type=opt_type, raw=True,
                            default=def_obj)
                except ValueError:  # Need this until .Get fixed.
                    value = def_obj  # Bad values overwritten by entry.
                var = StringVar(self)
                var.set(str(value))

                self.extensions[ext_name].append({'name': opt_name,
                                                  'type': opt_type,
                                                  'default': def_str,
                                                  'value': value,
                                                  'var': var,
                                                 })

    def extension_selected(self, event):
        "Handle selection of an extension from the list."
        newsel = self.extension_list.curselection()
        if newsel:
            newsel = self.extension_list.get(newsel)
        if newsel is None or newsel != self.current_extension:
            if self.current_extension:
                self.details_frame.config(text='')
                self.config_frame[self.current_extension].grid_forget()
                self.current_extension = None
        if newsel:
            self.details_frame.config(text=newsel)
            self.config_frame[newsel].grid(column=0, row=0, sticky='nsew')
            self.current_extension = newsel

    def create_extension_frame(self, ext_name):
        """Create a frame holding the widgets to configure one extension"""
        f = VerticalScrolledFrame(self.details_frame, height=250, width=250)
        self.config_frame[ext_name] = f
        entry_area = f.interior
        # Create an entry for each configuration option.
        for row, opt in enumerate(self.extensions[ext_name]):
            # Create a row with a label and entry/checkbutton.
            label = Label(entry_area, text=opt['name'])
            label.grid(row=row, column=0, sticky=NW)
            var = opt['var']
            if opt['type'] == 'bool':
                Checkbutton(entry_area, textvariable=var, variable=var,
                            onvalue='True', offvalue='False',
                            indicatoron=FALSE, selectcolor='', width=8
                            ).grid(row=row, column=1, sticky=W, padx=7)
            elif opt['type'] == 'int':
                Entry(entry_area, textvariable=var, validate='key',
                      validatecommand=(self.is_int, '%P')
                      ).grid(row=row, column=1, sticky=NSEW, padx=7)

            else:
                Entry(entry_area, textvariable=var
                      ).grid(row=row, column=1, sticky=NSEW, padx=7)
        return

    def set_extension_value(self, section, opt):
        """Return True if the configuration was added or changed.

        If the value is the same as the default, then remove it
        from user config file.
        """
        name = opt['name']
        default = opt['default']
        value = opt['var'].get().strip() or default
        opt['var'].set(value)
        # if self.defaultCfg.has_section(section):
        # Currently, always true; if not, indent to return.
        if (value == default):
            return self.ext_userCfg.RemoveOption(section, name)
        # Set the option.
        return self.ext_userCfg.SetOption(section, name, value)

    def save_all_changed_extensions(self):
        """Save configuration changes to the user config file.

        Attributes accessed:
            extensions

        Methods:
            set_extension_value
        """
        has_changes = False
        for ext_name in self.extensions:
            options = self.extensions[ext_name]
            for opt in options:
                if self.set_extension_value(ext_name, opt):
                    has_changes = True
        if has_changes:
            self.ext_userCfg.Save()


help_common = '''\
When you click either the Apply or Ok buttons, settings in this
dialog that are different from IDLE's default are saved in
a .idlerc directory in your home directory. Except as noted,
these changes apply to all versions of IDLE installed on this
machine. Some do not take affect until IDLE is restarted.
[Cancel] only cancels changes made since the last save.
'''
help_pages = {

}


def is_int(s):
    "Return 's is blank or represents an int'"
    if not s:
        return True
    try:
        int(s)
        return True
    except ValueError:
        return False


class VerticalScrolledFrame(Frame):
    """A pure Tkinter vertically scrollable frame.

    * Use the 'interior' attribute to place widgets inside the scrollable frame
    * Construct and pack/place/grid normally
    * This frame only allows vertical scrolling
    """
    def __init__(self, parent, *args, **kw):
        Frame.__init__(self, parent, *args, **kw)

        # Create a canvas object and a vertical scrollbar for scrolling it.
        vscrollbar = Scrollbar(self, orient=VERTICAL)
        vscrollbar.pack(fill=Y, side=RIGHT, expand=FALSE)
        canvas = Canvas(self, bd=0, highlightthickness=0,
                        yscrollcommand=vscrollbar.set, width=240)
        canvas.pack(side=LEFT, fill=BOTH, expand=TRUE)
        vscrollbar.config(command=canvas.yview)

        # Reset the view.
        canvas.xview_moveto(0)
        canvas.yview_moveto(0)

        # Create a frame inside the canvas which will be scrolled with it.
        self.interior = interior = Frame(canvas)
        interior_id = canvas.create_window(0, 0, window=interior, anchor=NW)

        # Track changes to the canvas and frame width and sync them,
        # also updating the scrollbar.
        def _configure_interior(event):
            # Update the scrollbars to match the size of the inner frame.
            size = (interior.winfo_reqwidth(), interior.winfo_reqheight())
            canvas.config(scrollregion="0 0 %s %s" % size)
        interior.bind('<Configure>', _configure_interior)

        def _configure_canvas(event):
            if interior.winfo_reqwidth() != canvas.winfo_width():
                # Update the inner frame's width to fill the canvas.
                canvas.itemconfigure(interior_id, width=canvas.winfo_width())
        canvas.bind('<Configure>', _configure_canvas)

        return


if __name__ == '__main__':
    import unittest
    unittest.main('idlelib.idle_test.test_configdialog',
                  verbosity=2, exit=False)
    from idlelib.idle_test.htest import run
    run(ConfigDialog)<|MERGE_RESOLUTION|>--- conflicted
+++ resolved
@@ -65,27 +65,6 @@
         # Each theme element key is its display name.
         # The first value of the tuple is the sample area tag name.
         # The second value is the display name list sort index.
-<<<<<<< HEAD
-        self.theme_elements={
-            'Normal Text': ('normal', '00'),
-            'Python Keywords': ('keyword', '01'),
-            'Python Definitions': ('definition', '02'),
-            'Python Builtins': ('builtin', '03'),
-            'Python Comments': ('comment', '04'),
-            'Python Strings': ('string', '05'),
-            'Selected Text': ('hilite', '06'),
-            'Found Text': ('hit', '07'),
-            'Cursor': ('cursor', '08'),
-            'Editor Breakpoint': ('break', '09'),
-            'Shell Normal Text': ('console', '10'),
-            'Shell Error Text': ('error', '11'),
-            'Shell Stdout Text': ('stdout', '12'),
-            'Shell Stderr Text': ('stderr', '13'),
-            'Code Context Text': ('codecontext', '14'),
-            'Matched Parenthetics': ('parenmatch', '15'),
-            }
-=======
->>>>>>> efa26bcd
         self.create_widgets()
         self.resizable(height=FALSE, width=FALSE)
         self.transient(parent)
@@ -345,6 +324,8 @@
             'Shell Error Text': ('error', '11'),
             'Shell Stdout Text': ('stdout', '12'),
             'Shell Stderr Text': ('stderr', '13'),
+            'Code Context Text': ('codecontext', '14'),
+            'Matched Parenthetics': ('parenmatch', '15'),
             }
         parent = self.parent
         self.builtin_theme = StringVar(parent)
