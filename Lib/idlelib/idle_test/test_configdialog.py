--- conflicted
+++ resolved
@@ -51,7 +51,6 @@
     root = dialog = None
 
 
-<<<<<<< HEAD
 class ConfigDialogTest(unittest.TestCase):
 
     def test_deactivate_current_config(self):
@@ -61,7 +60,7 @@
         pass
 
 
-class ConfigDialogGUITest(unittest.TestCase):
+class ButtonTest(unittest.TestCase):
 
     def test_click_ok(self):
         d = dialog
@@ -84,50 +83,21 @@
         del d.save_all_changed_extensions
         del d.activate_config_changes, d.deactivate_current_config
 
-    def test_click_cancel(self):
-        d = dialog
-        destroy = d.destroy = mock.Mock()
-        d.buttons['Cancel'].invoke()
-        destroy.assert_called_once()
-        del d.destroy
-
-    @mock.patch.object(configdialog, 'view_text')
-    def test_click_help(self, mock_textview):
-        d = dialog
-
-        # Highlight help has extra text.
-        d.note.select(dialog.highpage)
-        d.buttons['Help'].invoke()
-        mock_textview.assert_called_once()
-        kwargs = mock_textview.call_args[1]
-        self.assertEqual(kwargs['title'], 'Help for IDLE preferences')
-        self.assertIn('Highlighting:', kwargs['text'])
-
-        # Keys help page extra text.
-        d.note.select(dialog.keyspage)
-        d.buttons['Help'].invoke()
-        mock_textview.assert_called()
-        kwargs = mock_textview.call_args[1]
-        self.assertEqual(kwargs['title'], 'Help for IDLE preferences')
-        self.assertIn('Keys:', kwargs['text'])
-=======
-class DialogTest(unittest.TestCase):
-
-    @mock.patch(__name__+'.dialog.destroy', new_callable=Func)
-    def test_cancel(self, destroy):
+    @mock.patch.object(dialog, 'destroy', new_callable=Func)
+    def test_click_cancel(self, destroy):
         changes['main']['something'] = 1
-        dialog.cancel()
+        dialog.buttons['Cancel'].invoke()
         self.assertEqual(changes['main'], {})
         self.assertEqual(destroy.called, 1)
 
-    @mock.patch('idlelib.configdialog.view_text', new_callable=Func)
-    def test_help(self, view):
+    @mock.patch.object(configdialog, 'view_text', new_callable=Func)
+    def test_click_help(self, view):
         dialog.note.select(dialog.keyspage)
-        dialog.help()
-        s = view.kwds['contents']
-        self.assertTrue(s.startswith('When you click') and
-                        s.endswith('a different name.\n'))
->>>>>>> 4b09dc79
+        dialog.buttons['Help'].invoke()
+        self.assertEqual(view.kwds['title'], 'Help for IDLE preferences')
+        contents = view.kwds['contents']
+        self.assertTrue(contents.startswith('When you click') and
+                        contents.endswith('a different name.\n'))
 
 
 class FontPageTest(unittest.TestCase):
