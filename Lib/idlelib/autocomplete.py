"""Complete either attribute names or file names.

Either on demand or after a user-selected delay after a key character,
pop up a list of candidates.
"""
import __main__
import keyword
import os
import string
import sys

# Modified keyword list is used in fetch_completions.
completion_kwds = [s for s in keyword.kwlist
                     if s not in {'True', 'False', 'None'}]  # In builtins.
completion_kwds.extend(('match', 'case'))  # Context keywords.
completion_kwds.sort()

# Two types of completions; defined here for autocomplete_w import below.
ATTRS, FILES = 0, 1
from idlelib import autocomplete_w
from idlelib.config import idleConf
from idlelib.hyperparser import HyperParser

# Tuples passed to open_completions.
#       EvalFunc, Complete, WantWin, Mode
FORCE = True,     False,    True,    None   # Control-Space.
TAB   = False,    True,     True,    None   # Tab.
TRY_A = False,    False,    False,   ATTRS  # '.' for attributes.
TRY_F = False,    False,    False,   FILES  # '/' in quotes for file name.

# This string includes all chars that may be in an identifier.
# TODO Update this here and elsewhere.
ID_CHARS = string.ascii_letters + string.digits + "_"

SEPS = f"{os.sep}{os.altsep if os.altsep else ''}"
TRIGGERS = f".{SEPS}"

class AutoComplete:

<<<<<<< HEAD
    def __init__(self, editwin=None, namespace=None):
=======
    def __init__(self, editwin=None, tags=None):
>>>>>>> 276643e2
        self.editwin = editwin
        self.namespace = namespace
        if editwin is not None:   # not in subprocess or no-gui test
            self.text = editwin.text
        self.tags = tags
        self.autocompletewindow = None
        # id of delayed call, and the index of the text insert when
        # the delayed call was issued. If _delayed_completion_id is
        # None, there is no delayed call.
        self._delayed_completion_id = None
        self._delayed_completion_index = None

    @classmethod
    def reload(cls):
        cls.popupwait = idleConf.GetOption(
            "extensions", "AutoComplete", "popupwait", type="int", default=0)

    def _make_autocomplete_window(self):  # Makes mocking easier.
        return autocomplete_w.AutoCompleteWindow(self.text, tags=self.tags)

    def _remove_autocomplete_window(self, event=None):
        if self.autocompletewindow:
            self.autocompletewindow.hide_window()
            self.autocompletewindow = None

    def force_open_completions_event(self, event):
        "(^space) Open completion list, even if a function call is needed."
        self.open_completions(FORCE)
        return "break"

    def autocomplete_event(self, event):
        "(tab) Complete word or open list if multiple options."
        if hasattr(event, "mc_state") and event.mc_state or\
                not self.text.get("insert linestart", "insert").strip():
            # A modifier was pressed along with the tab or
            # there is only previous whitespace on this line, so tab.
            return None
        if self.autocompletewindow and self.autocompletewindow.is_active():
            self.autocompletewindow.complete()
            return "break"
        else:
            opened = self.open_completions(TAB)
            return "break" if opened else None

    def try_open_completions_event(self, event=None):
        "(./) Open completion list after pause with no movement."
        lastchar = self.text.get("insert-1c")
        if lastchar in TRIGGERS:
            args = TRY_A if lastchar == "." else TRY_F
            self._delayed_completion_index = self.text.index("insert")
            if self._delayed_completion_id is not None:
                self.text.after_cancel(self._delayed_completion_id)
            self._delayed_completion_id = self.text.after(
                self.popupwait, self._delayed_open_completions, args)

    def _delayed_open_completions(self, args):
        "Call open_completions if index unchanged."
        self._delayed_completion_id = None
        if self.text.index("insert") == self._delayed_completion_index:
            self.open_completions(args)

    def open_completions(self, args):
        """Find the completions and create the AutoCompleteWindow.
        Return True if successful (no syntax error or so found).
        If complete is True, then if there's nothing to complete and no
        start of completion, won't open completions and return False.
        If mode is given, will open a completion list only in this mode.
        """
        evalfuncs, complete, wantwin, mode = args
        # Cancel another delayed call, if it exists.
        if self._delayed_completion_id is not None:
            self.text.after_cancel(self._delayed_completion_id)
            self._delayed_completion_id = None

        hp = HyperParser(self.editwin, "insert")
        curline = self.text.get("insert linestart", "insert")
        i = j = len(curline)
        if hp.is_in_string() and (not mode or mode==FILES):
            # Find the beginning of the string.
            # fetch_completions will look at the file system to determine
            # whether the string value constitutes an actual file name
            # XXX could consider raw strings here and unescape the string
            # value if it's not raw.
            self._remove_autocomplete_window()
            mode = FILES
            # Find last separator or string start
            while i and curline[i-1] not in "'\"" + SEPS:
                i -= 1
            comp_start = curline[i:j]
            j = i
            # Find string start
            while i and curline[i-1] not in "'\"":
                i -= 1
            comp_what = curline[i:j]
        elif hp.is_in_code() and (not mode or mode==ATTRS):
            self._remove_autocomplete_window()
            mode = ATTRS
            while i and (curline[i-1] in ID_CHARS or ord(curline[i-1]) > 127):
                i -= 1
            comp_start = curline[i:j]
            if i and curline[i-1] == '.':  # Need object with attributes.
                hp.set_index("insert-%dc" % (len(curline)-(i-1)))
                comp_what = hp.get_expression()
                if (not comp_what or
                   (not evalfuncs and comp_what.find('(') != -1)):
                    return None
            else:
                comp_what = ""
        else:
            return None

        if complete and not comp_what and not comp_start:
            return None
        comp_lists = self.fetch_completions(comp_what, mode)
        if not comp_lists[0]:
            return None
        self.autocompletewindow = self._make_autocomplete_window()
        return not self.autocompletewindow.show_window(
                comp_lists, "insert-%dc" % len(comp_start),
                complete, mode, wantwin)

    def fetch_completions(self, what, mode):
        """Return a pair of lists of completions for something. The first list
        is a sublist of the second. Both are sorted.

        If there is a Python subprocess, get the comp. list there.  Otherwise,
        either fetch_completions() is running in the subprocess itself or it
        was called in an IDLE EditorWindow before any script had been run.

        The subprocess environment is that of the most recently run script.  If
        two unrelated modules are being edited some calltips in the current
        module may be inoperative if the module was not the last to run.
        """
        try:
            rpcclt = self.editwin.flist.pyshell.interp.rpcclt
        except:
            rpcclt = None
        if rpcclt:
            return rpcclt.remotecall("exec", "get_the_completion_list",
                                     (what, mode), {})
        else:
            if mode == ATTRS:
                if what == "":  # Main module names.
                    namespace = {**__main__.__builtins__.__dict__,
                                 **__main__.__dict__}
                    bigl = eval("dir()", namespace)
                    bigl.extend(completion_kwds)
                    bigl.sort()
                    if "__all__" in bigl:
                        smalll = sorted(eval("__all__", namespace))
                    else:
                        smalll = [s for s in bigl if s[:1] != '_']
                else:
                    try:
                        entity = self.get_entity(what)
                        bigl = dir(entity)
                        bigl.sort()
                        if "__all__" in bigl:
                            smalll = sorted(entity.__all__)
                        else:
                            smalll = [s for s in bigl if s[:1] != '_']
                    except:
                        return [], []

            elif mode == FILES:
                if what == "":
                    what = "."
                try:
                    expandedpath = os.path.expanduser(what)
                    bigl = os.listdir(expandedpath)
                    bigl.sort()
                    smalll = [s for s in bigl if s[:1] != '.']
                except OSError:
                    return [], []

            if not smalll:
                smalll = bigl
            return smalll, bigl

    def get_entity(self, name):
        """Evaluate an expression in a the execution namespace."""
        namespace = self.namespace
        if namespace is None:
            try:
                # Fallback when running without a subprocess.
                namespace = self.editwin.flist.pyshell.interp.locals
            except AttributeError:
                # Fallback when there isn't a running shell.
                namespace = {**sys.modules, **__main__.__dict__}

        return eval(name, namespace)


AutoComplete.reload()

if __name__ == '__main__':
    from unittest import main
    main('idlelib.idle_test.test_autocomplete', verbosity=2)<|MERGE_RESOLUTION|>--- conflicted
+++ resolved
@@ -37,11 +37,8 @@
 
 class AutoComplete:
 
-<<<<<<< HEAD
-    def __init__(self, editwin=None, namespace=None):
-=======
-    def __init__(self, editwin=None, tags=None):
->>>>>>> 276643e2
+    def __init__(self, editwin=None, tags=None, namespace=None):
+
         self.editwin = editwin
         self.namespace = namespace
         if editwin is not None:   # not in subprocess or no-gui test
