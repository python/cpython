"""
A number of functions that enhance IDLE on macOS.
"""
from os.path import expanduser
import plistlib
from sys import platform  # Used in _init_tk_type, changed by test.

import tkinter


## Define functions that query the Mac graphics type.
## _tk_type and its initializer are private to this section.

_tk_type = None

def _init_tk_type():
    """
    Initializes OS X Tk variant values for
    isAquaTk(), isCarbonTk(), isCocoaTk(), and isXQuartz().
    """
    global _tk_type
    if platform == 'darwin':
        root = tkinter.Tk()
        ws = root.tk.call('tk', 'windowingsystem')
        if 'x11' in ws:
            _tk_type = "xquartz"
        elif 'aqua' not in ws:
            _tk_type = "other"
        elif 'AppKit' in root.tk.call('winfo', 'server', '.'):
            _tk_type = "cocoa"
        else:
            _tk_type = "carbon"
        root.destroy()
    else:
        _tk_type = "other"

def isAquaTk():
    """
    Returns True if IDLE is using a native OS X Tk (Cocoa or Carbon).
    """
    if not _tk_type:
        _init_tk_type()
    return _tk_type == "cocoa" or _tk_type == "carbon"

def isCarbonTk():
    """
    Returns True if IDLE is using a Carbon Aqua Tk (instead of the
    newer Cocoa Aqua Tk).
    """
    if not _tk_type:
        _init_tk_type()
    return _tk_type == "carbon"

def isCocoaTk():
    """
    Returns True if IDLE is using a Cocoa Aqua Tk.
    """
    if not _tk_type:
        _init_tk_type()
    return _tk_type == "cocoa"

def isXQuartz():
    """
    Returns True if IDLE is using an OS X X11 Tk.
    """
    if not _tk_type:
        _init_tk_type()
    return _tk_type == "xquartz"


def tkVersionWarning(root):
    """
    Returns a string warning message if the Tk version in use appears to
    be one known to cause problems with IDLE.
    1. Apple Cocoa-based Tk 8.5.7 shipped with Mac OS X 10.6 is unusable.
    2. Apple Cocoa-based Tk 8.5.9 in OS X 10.7 and 10.8 is better but
        can still crash unexpectedly.
    """

    if isCocoaTk():
        patchlevel = root.tk.call('info', 'patchlevel')
        if patchlevel not in ('8.5.7', '8.5.9'):
            return False
        return ("WARNING: The version of Tcl/Tk ({0}) in use may"
                " be unstable.\n"
                "Visit http://www.python.org/download/mac/tcltk/"
                " for current information.".format(patchlevel))
    else:
        return False


def readSystemPreferences():
    """
    Fetch the macOS system preferences.
    """
    if platform != 'darwin':
        return None

    plist_path = expanduser('~/Library/Preferences/.GlobalPreferences.plist')
    try:
        with open(plist_path, 'rb') as plist_file:
            return plistlib.load(plist_file)
    except OSError:
        return None


def preferTabsPreferenceWarning():
    """
    Warn if "Prefer tabs when opening documents" is set to "Always".
    """
    if platform != 'darwin':
        return None

    prefs = readSystemPreferences()
    if prefs and prefs.get('AppleWindowTabbingMode') == 'always':
        return (
            'WARNING: The system preference "Prefer tabs when opening'
            ' documents" is set to "Always". This will cause various problems'
            ' with IDLE. For the best experience, change this setting when'
            ' running IDLE (via System Preferences -> Dock).'
        )
    return None


## Fix the menu and related functions.

def addOpenEventSupport(root, flist):
    """
    This ensures that the application will respond to open AppleEvents, which
    makes is feasible to use IDLE as the default application for python files.
    """
    def doOpenFile(*args):
        for fn in args:
            flist.open(fn)

    # The command below is a hook in aquatk that is called whenever the app
    # receives a file open event. The callback can have multiple arguments,
    # one for every file that should be opened.
    root.createcommand("::tk::mac::OpenDocument", doOpenFile)

def hideTkConsole(root):
    try:
        root.tk.call('console', 'hide')
    except tkinter.TclError:
        # Some versions of the Tk framework don't have a console object
        pass

def overrideRootMenu(root, flist):
    """
    Replace the Tk root menu by something that is more appropriate for
    IDLE with an Aqua Tk.
    """
    # The menu that is attached to the Tk root (".") is also used by AquaTk for
    # all windows that don't specify a menu of their own. The default menubar
    # contains a number of menus, none of which are appropriate for IDLE. The
    # Most annoying of those is an 'About Tck/Tk...' menu in the application
    # menu.
    #
    # This function replaces the default menubar by a mostly empty one, it
    # should only contain the correct application menu and the window menu.
    #
    # Due to a (mis-)feature of TkAqua the user will also see an empty Help
    # menu.
    from tkinter import Menu
    from idlelib import mainmenu
    from idlelib import window

    closeItem = mainmenu.menudefs['file'][-2]

    # Remove the last 3 items of the file menu: a separator, close window and
    # quit. Close window will be reinserted just above the save item, where
    # it should be according to the HIG. Quit is in the application menu.
    del mainmenu.menudefs['file'][-3:]
    mainmenu.menudefs['file'].insert(6, closeItem)

    # Remove the 'About' entry from the help menu, it is in the application
    # menu
    del mainmenu.menudefs['help'][0:2]
    # Remove the 'Configure Idle' entry from the options menu, it is in the
    # application menu as 'Preferences'
<<<<<<< HEAD
    del mainmenu.menudefs['options'][0]
=======
    del mainmenu.menudefs[-3][1][0:2]
>>>>>>> 2cf1ddaf
    menubar = Menu(root)
    root.configure(menu=menubar)
    menudict = {}

    menudict['window'] = menu = Menu(menubar, name='window', tearoff=0)
    menubar.add_cascade(label='Window', menu=menu, underline=0)

    def postwindowsmenu(menu=menu):
        end = menu.index('end')
        if end is None:
            end = -1

        if end > 0:
            menu.delete(0, end)
        window.add_windows_to_menu(menu)
    window.register_callback(postwindowsmenu)

    def about_dialog(event=None):
        "Handle Help 'About IDLE' event."
        # Synchronize with editor.EditorWindow.about_dialog.
        from idlelib import help_about
        help_about.AboutDialog(root)

    def config_dialog(event=None):
        "Handle Options 'Configure IDLE' event."
        # Synchronize with editor.EditorWindow.config_dialog.
        from idlelib import configdialog

        # Ensure that the root object has an instance_dict attribute,
        # mirrors code in EditorWindow (although that sets the attribute
        # on an EditorWindow instance that is then passed as the first
        # argument to ConfigDialog)
        root.instance_dict = flist.inversedict
        configdialog.ConfigDialog(root, 'Settings')

    def help_dialog(event=None):
        "Handle Help 'IDLE Help' event."
        # Synchronize with editor.EditorWindow.help_dialog.
        from idlelib import help
        help.show_idlehelp(root)

    root.bind('<<about-idle>>', about_dialog)
    root.bind('<<open-config-dialog>>', config_dialog)
    root.createcommand('::tk::mac::ShowPreferences', config_dialog)
    if flist:
        root.bind('<<close-all-windows>>', flist.close_all_callback)

        # The binding above doesn't reliably work on all versions of Tk
        # on macOS. Adding command definition below does seem to do the
        # right thing for now.
        root.createcommand('exit', flist.close_all_callback)

    if isCarbonTk():
        # for Carbon AquaTk, replace the default Tk apple menu
        menudict['application'] = menu = Menu(menubar, name='apple',
                                              tearoff=0)
        menubar.add_cascade(label='IDLE', menu=menu)
        appmenu = {'application': [
                        ('About IDLE', '<<about-idle>>'),
                         None,
                        ]}
        mainmenu.menudefs = {**appmenu, **mainmenu.menudefs}
    if isCocoaTk():
        # replace default About dialog with About IDLE one
        root.createcommand('tkAboutDialog', about_dialog)
        # replace default "Help" item in Help menu
        root.createcommand('::tk::mac::ShowHelp', help_dialog)
        # remove redundant "IDLE Help" from menu
        del mainmenu.menudefs['help'][0]

def fixb2context(root):
    '''Removed bad AquaTk Button-2 (right) and Paste bindings.

    They prevent context menu access and seem to be gone in AquaTk8.6.
    See issue #24801.
    '''
    root.unbind_class('Text', '<B2>')
    root.unbind_class('Text', '<B2-Motion>')
    root.unbind_class('Text', '<<PasteSelection>>')

def setupApp(root, flist):
    """
    Perform initial OS X customizations if needed.
    Called from pyshell.main() after initial calls to Tk()

    There are currently three major versions of Tk in use on OS X:
        1. Aqua Cocoa Tk (native default since OS X 10.6)
        2. Aqua Carbon Tk (original native, 32-bit only, deprecated)
        3. X11 (supported by some third-party distributors, deprecated)
    There are various differences among the three that affect IDLE
    behavior, primarily with menus, mouse key events, and accelerators.
    Some one-time customizations are performed here.
    Others are dynamically tested throughout idlelib by calls to the
    isAquaTk(), isCarbonTk(), isCocoaTk(), isXQuartz() functions which
    are initialized here as well.
    """
    if isAquaTk():
        hideTkConsole(root)
        overrideRootMenu(root, flist)
        addOpenEventSupport(root, flist)
        fixb2context(root)


if __name__ == '__main__':
    from unittest import main
    main('idlelib.idle_test.test_macosx', verbosity=2)<|MERGE_RESOLUTION|>--- conflicted
+++ resolved
@@ -178,11 +178,8 @@
     del mainmenu.menudefs['help'][0:2]
     # Remove the 'Configure Idle' entry from the options menu, it is in the
     # application menu as 'Preferences'
-<<<<<<< HEAD
-    del mainmenu.menudefs['options'][0]
-=======
-    del mainmenu.menudefs[-3][1][0:2]
->>>>>>> 2cf1ddaf
+    del mainmenu.menudefs['options'][0:2]
+
     menubar = Menu(root)
     root.configure(menu=menubar)
     menudict = {}
