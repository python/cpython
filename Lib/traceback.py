--- conflicted
+++ resolved
@@ -1108,8 +1108,6 @@
             self.exc_type_qualname = None
             self.exc_type_module = None
 
-<<<<<<< HEAD
-=======
         if exc_type and issubclass(exc_type, SyntaxError):
             # Handle SyntaxError's specially
             self.filename = exc_value.filename
@@ -1150,7 +1148,6 @@
                         self._str += f" Or did you forget to import '{wrong_name}'?"
                     else:
                         self._str += f". Did you forget to import '{wrong_name}'?"
->>>>>>> ac1ffd77
         if lookup_lines:
             self._load_lines()
         self.__suppress_context__ = \
