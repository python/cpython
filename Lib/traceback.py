--- conflicted
+++ resolved
@@ -674,13 +674,8 @@
     """
 
     def __init__(self, exc_type, exc_value, exc_traceback, *, limit=None,
-<<<<<<< HEAD
             lookup_lines=True, capture_locals=False, format_locals=None, compact=False,
-            _seen=None):
-=======
-            lookup_lines=True, capture_locals=False, compact=False,
             max_group_width=15, max_group_depth=10, _seen=None):
->>>>>>> 6a1cc8bf
         # NB: we need to accept exc_traceback, exc_value, exc_traceback to
         # permit backwards compat with the existing API, otherwise we
         # need stub thunk objects just to glue it together.
@@ -690,13 +685,9 @@
             _seen = set()
         _seen.add(id(exc_value))
 
-<<<<<<< HEAD
-        # TODO: locals. # <- This could be removed, right?
-=======
         self.max_group_width = max_group_width
         self.max_group_depth = max_group_depth
 
->>>>>>> 6a1cc8bf
         self.stack = StackSummary._extract_from_extended_frame_gen(
             _walk_tb_with_full_positions(exc_traceback),
             limit=limit, lookup_lines=lookup_lines,
@@ -736,12 +727,9 @@
                         limit=limit,
                         lookup_lines=lookup_lines,
                         capture_locals=capture_locals,
-<<<<<<< HEAD
                         format_locals=format_locals,
-=======
                         max_group_width=max_group_width,
                         max_group_depth=max_group_depth,
->>>>>>> 6a1cc8bf
                         _seen=_seen)
                 else:
                     cause = None
@@ -761,12 +749,9 @@
                         limit=limit,
                         lookup_lines=lookup_lines,
                         capture_locals=capture_locals,
-<<<<<<< HEAD
                         format_locals=format_locals,
-=======
                         max_group_width=max_group_width,
                         max_group_depth=max_group_depth,
->>>>>>> 6a1cc8bf
                         _seen=_seen)
                 else:
                     context = None
