"""Extract, format and print information about Python stack traces."""

import linecache
import sys
import operator

__all__ = ['extract_stack', 'extract_tb', 'format_exception',
           'format_exception_only', 'format_list', 'format_stack',
           'format_tb', 'print_exc', 'format_exc', 'print_exception',
           'print_last', 'print_stack', 'print_tb',
           'clear_frames']

#
# Formatting and printing lists of traceback lines.
#

def _format_list_iter(extracted_list):
    for filename, lineno, name, line in extracted_list:
        item = '  File "{}", line {}, in {}\n'.format(filename, lineno, name)
        if line:
            item = item + '    {}\n'.format(line.strip())
        yield item

def print_list(extracted_list, file=None):
    """Print the list of tuples as returned by extract_tb() or
    extract_stack() as a formatted stack trace to the given file."""
    if file is None:
        file = sys.stderr
    for item in _format_list_iter(extracted_list):
        print(item, file=file, end="")

def format_list(extracted_list):
    """Format a list of traceback entry tuples for printing.

    Given a list of tuples as returned by extract_tb() or
    extract_stack(), return a list of strings ready for printing.
    Each string in the resulting list corresponds to the item with the
    same index in the argument list.  Each string ends in a newline;
    the strings may contain internal newlines as well, for those items
    whose source text line is not None.
    """
    return list(_format_list_iter(extracted_list))

#
# Printing and Extracting Tracebacks.
#

# extractor takes curr and needs to return a tuple of:
# - Frame object
# - Line number
# - Next item (same type as curr)
# In practice, curr is either a traceback or a frame.
def _extract_tb_or_stack_iter(curr, limit, extractor):
    if limit is None:
        limit = getattr(sys, 'tracebacklimit', None)

    n = 0
    while curr is not None and (limit is None or n < limit):
        f, lineno, next_item = extractor(curr)
        co = f.f_code
        filename = co.co_filename
        name = co.co_name

        linecache.checkcache(filename)
        line = linecache.getline(filename, lineno, f.f_globals)

        if line:
            line = line.strip()
        else:
            line = None

        yield (filename, lineno, name, line)
        curr = next_item
        n += 1

def _extract_tb_iter(tb, limit):
    return _extract_tb_or_stack_iter(
                tb, limit,
                operator.attrgetter("tb_frame", "tb_lineno", "tb_next"))

def print_tb(tb, limit=None, file=None):
    """Print up to 'limit' stack trace entries from the traceback 'tb'.

    If 'limit' is omitted or None, all entries are printed.  If 'file'
    is omitted or None, the output goes to sys.stderr; otherwise
    'file' should be an open file or file-like object with a write()
    method.
    """
    print_list(extract_tb(tb, limit=limit), file=file)

def format_tb(tb, limit=None):
<<<<<<< HEAD
    """A shorthand for 'format_list(extract_tb(tb, limit))."""
    return format_list(extract_tb(tb, limit=limit))
=======
    """A shorthand for 'format_list(extract_tb(tb, limit))'."""
    return format_list(extract_tb(tb, limit))
>>>>>>> 821b5f1b

def extract_tb(tb, limit=None):
    """Return list of up to limit pre-processed entries from traceback.

    This is useful for alternate formatting of stack traces.  If
    'limit' is omitted or None, all entries are extracted.  A
    pre-processed stack trace entry is a quadruple (filename, line
    number, function name, text) representing the information that is
    usually printed for a stack trace.  The text is a string with
    leading and trailing whitespace stripped; if the source is not
    available it is None.
    """
    return list(_extract_tb_iter(tb, limit=limit))

#
# Exception formatting and output.
#

_cause_message = (
    "\nThe above exception was the direct cause "
    "of the following exception:\n")

_context_message = (
    "\nDuring handling of the above exception, "
    "another exception occurred:\n")

def _iter_chain(exc, custom_tb=None, seen=None):
    if seen is None:
        seen = set()
    seen.add(exc)
    its = []
    context = exc.__context__
    cause = exc.__cause__
    if cause is not None and cause not in seen:
        its.append(_iter_chain(cause, False, seen))
        its.append([(_cause_message, None)])
    elif (context is not None and
          not exc.__suppress_context__ and
          context not in seen):
        its.append(_iter_chain(context, None, seen))
        its.append([(_context_message, None)])
    its.append([(exc, custom_tb or exc.__traceback__)])
    # itertools.chain is in an extension module and may be unavailable
    for it in its:
        yield from it

def _format_exception_iter(etype, value, tb, limit, chain):
    if chain:
        values = _iter_chain(value, tb)
    else:
        values = [(value, tb)]

    for value, tb in values:
        if isinstance(value, str):
            # This is a cause/context message line
            yield value + '\n'
            continue
        if tb:
            yield 'Traceback (most recent call last):\n'
            yield from _format_list_iter(_extract_tb_iter(tb, limit=limit))
        yield from _format_exception_only_iter(type(value), value)

def print_exception(etype, value, tb, limit=None, file=None, chain=True):
    """Print exception up to 'limit' stack trace entries from 'tb' to 'file'.

    This differs from print_tb() in the following ways: (1) if
    traceback is not None, it prints a header "Traceback (most recent
    call last):"; (2) it prints the exception type and value after the
    stack trace; (3) if type is SyntaxError and value has the
    appropriate format, it prints the line where the syntax error
    occurred with a caret on the next line indicating the approximate
    position of the error.
    """
    if file is None:
        file = sys.stderr
    for line in _format_exception_iter(etype, value, tb, limit, chain):
        print(line, file=file, end="")

def format_exception(etype, value, tb, limit=None, chain=True):
    """Format a stack trace and the exception information.

    The arguments have the same meaning as the corresponding arguments
    to print_exception().  The return value is a list of strings, each
    ending in a newline and some containing internal newlines.  When
    these lines are concatenated and printed, exactly the same text is
    printed as does print_exception().
    """
    return list(_format_exception_iter(etype, value, tb, limit, chain))

def format_exception_only(etype, value):
    """Format the exception part of a traceback.

    The arguments are the exception type and value such as given by
    sys.last_type and sys.last_value. The return value is a list of
    strings, each ending in a newline.

    Normally, the list contains a single string; however, for
    SyntaxError exceptions, it contains several lines that (when
    printed) display detailed information about where the syntax
    error occurred.

    The message indicating which exception occurred is always the last
    string in the list.

    """
    return list(_format_exception_only_iter(etype, value))

def _format_exception_only_iter(etype, value):
    # Gracefully handle (the way Python 2.4 and earlier did) the case of
    # being called with (None, None).
    if etype is None:
        yield _format_final_exc_line(etype, value)
        return

    stype = etype.__name__
    smod = etype.__module__
    if smod not in ("__main__", "builtins"):
        stype = smod + '.' + stype

    if not issubclass(etype, SyntaxError):
        yield _format_final_exc_line(stype, value)
        return

    # It was a syntax error; show exactly where the problem was found.
    filename = value.filename or "<string>"
    lineno = str(value.lineno) or '?'
    yield '  File "{}", line {}\n'.format(filename, lineno)

    badline = value.text
    offset = value.offset
    if badline is not None:
        yield '    {}\n'.format(badline.strip())
        if offset is not None:
            caretspace = badline.rstrip('\n')[:offset].lstrip()
            # non-space whitespace (likes tabs) must be kept for alignment
            caretspace = ((c.isspace() and c or ' ') for c in caretspace)
            # only three spaces to account for offset1 == pos 0
            yield '   {}^\n'.format(''.join(caretspace))
    msg = value.msg or "<no detail available>"
    yield "{}: {}\n".format(stype, msg)

def _format_final_exc_line(etype, value):
    valuestr = _some_str(value)
    if value is None or not valuestr:
        line = "%s\n" % etype
    else:
        line = "%s: %s\n" % (etype, valuestr)
    return line

def _some_str(value):
    try:
        return str(value)
    except:
        return '<unprintable %s object>' % type(value).__name__

def print_exc(limit=None, file=None, chain=True):
    """Shorthand for 'print_exception(*sys.exc_info(), limit, file)'."""
    print_exception(*sys.exc_info(), limit=limit, file=file, chain=chain)

def format_exc(limit=None, chain=True):
    """Like print_exc() but return a string."""
    return "".join(format_exception(*sys.exc_info(), limit=limit, chain=chain))

def print_last(limit=None, file=None, chain=True):
    """This is a shorthand for 'print_exception(sys.last_type,
    sys.last_value, sys.last_traceback, limit, file)'."""
    if not hasattr(sys, "last_type"):
        raise ValueError("no last exception")
    print_exception(sys.last_type, sys.last_value, sys.last_traceback,
                    limit, file, chain)

#
# Printing and Extracting Stacks.
#

def _extract_stack_iter(f, limit=None):
    return _extract_tb_or_stack_iter(
                f, limit, lambda f: (f, f.f_lineno, f.f_back))

def _get_stack(f):
    if f is None:
        f = sys._getframe().f_back.f_back
    return f

def print_stack(f=None, limit=None, file=None):
    """Print a stack trace from its invocation point.

    The optional 'f' argument can be used to specify an alternate
    stack frame at which to start. The optional 'limit' and 'file'
    arguments have the same meaning as for print_exception().
    """
    print_list(extract_stack(_get_stack(f), limit=limit), file=file)

def format_stack(f=None, limit=None):
    """Shorthand for 'format_list(extract_stack(f, limit))'."""
    return format_list(extract_stack(_get_stack(f), limit=limit))

def extract_stack(f=None, limit=None):
    """Extract the raw traceback from the current stack frame.

    The return value has the same format as for extract_tb().  The
    optional 'f' and 'limit' arguments have the same meaning as for
    print_stack().  Each item in the list is a quadruple (filename,
    line number, function name, text), and the entries are in order
    from oldest to newest stack frame.
    """
    stack = list(_extract_stack_iter(_get_stack(f), limit=limit))
    stack.reverse()
    return stack

def clear_frames(tb):
    "Clear all references to local variables in the frames of a traceback."
    while tb is not None:
        try:
            tb.tb_frame.clear()
        except RuntimeError:
            # Ignore the exception raised if the frame is still executing.
            pass
        tb = tb.tb_next<|MERGE_RESOLUTION|>--- conflicted
+++ resolved
@@ -89,13 +89,8 @@
     print_list(extract_tb(tb, limit=limit), file=file)
 
 def format_tb(tb, limit=None):
-<<<<<<< HEAD
-    """A shorthand for 'format_list(extract_tb(tb, limit))."""
+    """A shorthand for 'format_list(extract_tb(tb, limit))'."""
     return format_list(extract_tb(tb, limit=limit))
-=======
-    """A shorthand for 'format_list(extract_tb(tb, limit))'."""
-    return format_list(extract_tb(tb, limit))
->>>>>>> 821b5f1b
 
 def extract_tb(tb, limit=None):
     """Return list of up to limit pre-processed entries from traceback.
