#!/usr/bin/env python3
#
# Argument Clinic
# Copyright 2012-2013 by Larry Hastings.
# Licensed to the PSF under a contributor agreement.
#
from __future__ import annotations

import abc
import argparse
import ast
import builtins as bltns
import collections
import contextlib
import copy
import dataclasses as dc
import enum
import functools
import inspect
import io
import itertools
import os
import pprint
import re
import shlex
import sys
import textwrap

from collections.abc import (
    Callable,
    Iterable,
    Iterator,
    Sequence,
)
from operator import attrgetter
from types import FunctionType, NoneType
from typing import (
    TYPE_CHECKING,
    Any,
    Final,
    Literal,
    NamedTuple,
    NoReturn,
    Protocol,
    TypeVar,
    cast,
    overload,
)


# Local imports.
import libclinic
import libclinic.cpp
from libclinic import ClinicError


# TODO:
#
# soon:
#
# * allow mixing any two of {positional-only, positional-or-keyword,
#   keyword-only}
#       * dict constructor uses positional-only and keyword-only
#       * max and min use positional only with an optional group
#         and keyword-only
#


# match '#define Py_LIMITED_API'
LIMITED_CAPI_REGEX = re.compile(r'#define +Py_LIMITED_API')


class Sentinels(enum.Enum):
    unspecified = "unspecified"
    unknown = "unknown"

    def __repr__(self) -> str:
        return f"<{self.value.capitalize()}>"


unspecified: Final = Sentinels.unspecified
unknown: Final = Sentinels.unknown


# This one needs to be a distinct class, unlike the other two
class Null:
    def __repr__(self) -> str:
        return '<Null>'


NULL = Null()

TemplateDict = dict[str, str]


@overload
def warn_or_fail(
    *args: object,
    fail: Literal[True],
    filename: str | None = None,
    line_number: int | None = None,
) -> NoReturn: ...

@overload
def warn_or_fail(
    *args: object,
    fail: Literal[False] = False,
    filename: str | None = None,
    line_number: int | None = None,
) -> None: ...

def warn_or_fail(
    *args: object,
    fail: bool = False,
    filename: str | None = None,
    line_number: int | None = None,
) -> None:
    joined = " ".join([str(a) for a in args])
    error = ClinicError(joined, filename=filename, lineno=line_number)
    if fail:
        raise error
    else:
        print(error.report(warn_only=True))


def warn(
    *args: object,
    filename: str | None = None,
    line_number: int | None = None,
) -> None:
    return warn_or_fail(*args, filename=filename, line_number=line_number, fail=False)

def fail(
    *args: object,
    filename: str | None = None,
    line_number: int | None = None,
) -> NoReturn:
    warn_or_fail(*args, filename=filename, line_number=line_number, fail=True)


<<<<<<< HEAD
is_legal_c_identifier = re.compile('^[A-Za-z_][A-Za-z0-9_]*$').match

def is_legal_py_identifier(s: str) -> bool:
    return all(is_legal_c_identifier(field) for field in s.split('.'))

# identifiers that are okay in Python but aren't a good idea in C.
# so if they're used Argument Clinic will add "_value" to the end
# of the name in C.
c_keywords = set("""
asm auto break case char const continue default do double
else enum extern float for goto if inline int long
register return short signed sizeof static struct switch
typedef typeof union unsigned void volatile while
""".strip().split())

def ensure_legal_c_identifier(s: str) -> str:
    # for now, just complain if what we're given isn't legal
    if not is_legal_c_identifier(s):
        fail(f"Expected a legal C identifier; got {s!r}")
    # but if we picked a C keyword, pick something else
    if s in c_keywords:
        return s + "_value"
    return s


def linear_format(s: str, **kwargs: str) -> str:
    """
    Perform str.format-like substitution, except:
      * The strings substituted must be on lines by
        themselves.  (This line is the "source line".)
      * If the substitution text is empty, the source line
        is removed in the output.
      * If the field is not recognized, the original line
        is passed unmodified through to the output.
      * If the substitution text is not empty:
          * Each line of the substituted text is indented
            by the indent of the source line.
          * A newline will be added to the end.
    """
    lines = []
    for line in s.split('\n'):
        indent, curly, trailing = line.partition('{')
        if not curly:
            lines.extend([line, "\n"])
            continue

        name, curly, trailing = trailing.partition('}')
        if not curly or name not in kwargs:
            lines.extend([line, "\n"])
            continue

        if trailing:
            fail(f"Text found after {{{name}}} block marker! "
                 "It must be on a line by itself.")
        if indent.strip():
            fail(f"Non-whitespace characters found before {{{name}}} block marker! "
                 "It must be on a line by itself.")

        value = kwargs[name]
        if not value:
            continue

        stripped = [line.rstrip() for line in value.split("\n")]
        value = textwrap.indent("\n".join(stripped), indent)
        lines.extend([value, "\n"])

    return "".join(lines[:-1])


=======
>>>>>>> 140d9ec4
class CRenderData:
    def __init__(self) -> None:

        # The C statements to declare variables.
        # Should be full lines with \n eol characters.
        self.declarations: list[str] = []

        # The C statements required to initialize the variables before the parse call.
        # Should be full lines with \n eol characters.
        self.initializers: list[str] = []

        # The C statements needed to dynamically modify the values
        # parsed by the parse call, before calling the impl.
        self.modifications: list[str] = []

        # The entries for the "keywords" array for PyArg_ParseTuple.
        # Should be individual strings representing the names.
        self.keywords: list[str] = []

        # The "format units" for PyArg_ParseTuple.
        # Should be individual strings that will get
        self.format_units: list[str] = []

        # The varargs arguments for PyArg_ParseTuple.
        self.parse_arguments: list[str] = []

        # The parameter declarations for the impl function.
        self.impl_parameters: list[str] = []

        # The arguments to the impl function at the time it's called.
        self.impl_arguments: list[str] = []

        # For return converters: the name of the variable that
        # should receive the value returned by the impl.
        self.return_value = "return_value"

        # For return converters: the code to convert the return
        # value from the parse function.  This is also where
        # you should check the _return_value for errors, and
        # "goto exit" if there are any.
        self.return_conversion: list[str] = []
        self.converter_retval = "_return_value"

        # The C statements required to do some operations
        # after the end of parsing but before cleaning up.
        # These operations may be, for example, memory deallocations which
        # can only be done without any error happening during argument parsing.
        self.post_parsing: list[str] = []

        # The C statements required to clean up after the impl call.
        self.cleanup: list[str] = []

        # The C statements to generate critical sections (per-object locking).
        self.lock: list[str] = []
        self.unlock: list[str] = []


class Language(metaclass=abc.ABCMeta):

    start_line = ""
    body_prefix = ""
    stop_line = ""
    checksum_line = ""

    def __init__(self, filename: str) -> None:
        self.filename = filename

    @abc.abstractmethod
    def render(
            self,
            clinic: Clinic,
            signatures: Iterable[Module | Class | Function]
    ) -> str:
        ...

    def parse_line(self, line: str) -> None:
        ...

    def validate(self) -> None:
        def assert_only_one(
                attr: str,
                *additional_fields: str
        ) -> None:
            """
            Ensures that the string found at getattr(self, attr)
            contains exactly one formatter replacement string for
            each valid field.  The list of valid fields is
            ['dsl_name'] extended by additional_fields.

            e.g.
                self.fmt = "{dsl_name} {a} {b}"

                # this passes
                self.assert_only_one('fmt', 'a', 'b')

                # this fails, the format string has a {b} in it
                self.assert_only_one('fmt', 'a')

                # this fails, the format string doesn't have a {c} in it
                self.assert_only_one('fmt', 'a', 'b', 'c')

                # this fails, the format string has two {a}s in it,
                # it must contain exactly one
                self.fmt2 = '{dsl_name} {a} {a}'
                self.assert_only_one('fmt2', 'a')

            """
            fields = ['dsl_name']
            fields.extend(additional_fields)
            line: str = getattr(self, attr)
            fcf = libclinic.FormatCounterFormatter()
            fcf.format(line)
            def local_fail(should_be_there_but_isnt: bool) -> None:
                if should_be_there_but_isnt:
                    fail("{} {} must contain {{{}}} exactly once!".format(
                        self.__class__.__name__, attr, name))
                else:
                    fail("{} {} must not contain {{{}}}!".format(
                        self.__class__.__name__, attr, name))

            for name, count in fcf.counts.items():
                if name in fields:
                    if count > 1:
                        local_fail(True)
                else:
                    local_fail(False)
            for name in fields:
                if fcf.counts.get(name) != 1:
                    local_fail(True)

        assert_only_one('start_line')
        assert_only_one('stop_line')

        field = "arguments" if "{arguments}" in self.checksum_line else "checksum"
        assert_only_one('checksum_line', field)



class PythonLanguage(Language):

    language      = 'Python'
    start_line    = "#/*[{dsl_name} input]"
    body_prefix   = "#"
    stop_line     = "#[{dsl_name} start generated code]*/"
    checksum_line = "#/*[{dsl_name} end generated code: {arguments}]*/"


ParamTuple = tuple["Parameter", ...]


def permute_left_option_groups(
        l: Sequence[Iterable[Parameter]]
) -> Iterator[ParamTuple]:
    """
    Given [(1,), (2,), (3,)], should yield:
       ()
       (3,)
       (2, 3)
       (1, 2, 3)
    """
    yield tuple()
    accumulator: list[Parameter] = []
    for group in reversed(l):
        accumulator = list(group) + accumulator
        yield tuple(accumulator)


def permute_right_option_groups(
        l: Sequence[Iterable[Parameter]]
) -> Iterator[ParamTuple]:
    """
    Given [(1,), (2,), (3,)], should yield:
      ()
      (1,)
      (1, 2)
      (1, 2, 3)
    """
    yield tuple()
    accumulator: list[Parameter] = []
    for group in l:
        accumulator.extend(group)
        yield tuple(accumulator)


def permute_optional_groups(
        left: Sequence[Iterable[Parameter]],
        required: Iterable[Parameter],
        right: Sequence[Iterable[Parameter]]
) -> tuple[ParamTuple, ...]:
    """
    Generator function that computes the set of acceptable
    argument lists for the provided iterables of
    argument groups.  (Actually it generates a tuple of tuples.)

    Algorithm: prefer left options over right options.

    If required is empty, left must also be empty.
    """
    required = tuple(required)
    if not required:
        if left:
            raise ValueError("required is empty but left is not")

    accumulator: list[ParamTuple] = []
    counts = set()
    for r in permute_right_option_groups(right):
        for l in permute_left_option_groups(left):
            t = l + required + r
            if len(t) in counts:
                continue
            counts.add(len(t))
            accumulator.append(t)

    accumulator.sort(key=len)
    return tuple(accumulator)


def declare_parser(
        f: Function,
        *,
        hasformat: bool = False,
        clinic: Clinic,
        limited_capi: bool,
) -> str:
    """
    Generates the code template for a static local PyArg_Parser variable,
    with an initializer.  For core code (incl. builtin modules) the
    kwtuple field is also statically initialized.  Otherwise
    it is initialized at runtime.
    """
    if hasformat:
        fname = ''
        format_ = '.format = "{format_units}:{name}",'
    else:
        fname = '.fname = "{name}",'
        format_ = ''

    num_keywords = len([
        p for p in f.parameters.values()
        if not p.is_positional_only() and not p.is_vararg()
    ])
    if limited_capi:
        declarations = """
            #define KWTUPLE NULL
        """
    elif num_keywords == 0:
        declarations = """
            #if defined(Py_BUILD_CORE) && !defined(Py_BUILD_CORE_MODULE)
            #  define KWTUPLE (PyObject *)&_Py_SINGLETON(tuple_empty)
            #else
            #  define KWTUPLE NULL
            #endif
        """
    else:
        declarations = """
            #if defined(Py_BUILD_CORE) && !defined(Py_BUILD_CORE_MODULE)

            #define NUM_KEYWORDS %d
            static struct {{
                PyGC_Head _this_is_not_used;
                PyObject_VAR_HEAD
                PyObject *ob_item[NUM_KEYWORDS];
            }} _kwtuple = {{
                .ob_base = PyVarObject_HEAD_INIT(&PyTuple_Type, NUM_KEYWORDS)
                .ob_item = {{ {keywords_py} }},
            }};
            #undef NUM_KEYWORDS
            #define KWTUPLE (&_kwtuple.ob_base.ob_base)

            #else  // !Py_BUILD_CORE
            #  define KWTUPLE NULL
            #endif  // !Py_BUILD_CORE
        """ % num_keywords

        condition = '#if defined(Py_BUILD_CORE) && !defined(Py_BUILD_CORE_MODULE)'
        clinic.add_include('pycore_gc.h', 'PyGC_Head', condition=condition)
        clinic.add_include('pycore_runtime.h', '_Py_ID()', condition=condition)

    declarations += """
            static const char * const _keywords[] = {{{keywords_c} NULL}};
            static _PyArg_Parser _parser = {{
                .keywords = _keywords,
                %s
                .kwtuple = KWTUPLE,
            }};
            #undef KWTUPLE
    """ % (format_ or fname)
    return libclinic.normalize_snippet(declarations)


class CLanguage(Language):

    body_prefix   = "#"
    language      = 'C'
    start_line    = "/*[{dsl_name} input]"
    body_prefix   = ""
    stop_line     = "[{dsl_name} start generated code]*/"
    checksum_line = "/*[{dsl_name} end generated code: {arguments}]*/"

    NO_VARARG: Final[str] = "PY_SSIZE_T_MAX"

    PARSER_PROTOTYPE_KEYWORD: Final[str] = libclinic.normalize_snippet("""
        static PyObject *
        {c_basename}({self_type}{self_name}, PyObject *args, PyObject *kwargs)
    """)
    PARSER_PROTOTYPE_KEYWORD___INIT__: Final[str] = libclinic.normalize_snippet("""
        static int
        {c_basename}({self_type}{self_name}, PyObject *args, PyObject *kwargs)
    """)
    PARSER_PROTOTYPE_VARARGS: Final[str] = libclinic.normalize_snippet("""
        static PyObject *
        {c_basename}({self_type}{self_name}, PyObject *args)
    """)
    PARSER_PROTOTYPE_FASTCALL: Final[str] = libclinic.normalize_snippet("""
        static PyObject *
        {c_basename}({self_type}{self_name}, PyObject *const *args, Py_ssize_t nargs)
    """)
    PARSER_PROTOTYPE_FASTCALL_KEYWORDS: Final[str] = libclinic.normalize_snippet("""
        static PyObject *
        {c_basename}({self_type}{self_name}, PyObject *const *args, Py_ssize_t nargs, PyObject *kwnames)
    """)
    PARSER_PROTOTYPE_DEF_CLASS: Final[str] = libclinic.normalize_snippet("""
        static PyObject *
        {c_basename}({self_type}{self_name}, PyTypeObject *{defining_class_name}, PyObject *const *args, Py_ssize_t nargs, PyObject *kwnames)
    """)
    PARSER_PROTOTYPE_NOARGS: Final[str] = libclinic.normalize_snippet("""
        static PyObject *
        {c_basename}({self_type}{self_name}, PyObject *Py_UNUSED(ignored))
    """)
    PARSER_PROTOTYPE_GETTER: Final[str] = libclinic.normalize_snippet("""
        static PyObject *
        {c_basename}({self_type}{self_name}, void *Py_UNUSED(context))
    """)
    PARSER_PROTOTYPE_SETTER: Final[str] = libclinic.normalize_snippet("""
        static int
        {c_basename}({self_type}{self_name}, PyObject *value, void *Py_UNUSED(context))
    """)
    METH_O_PROTOTYPE: Final[str] = libclinic.normalize_snippet("""
        static PyObject *
        {c_basename}({impl_parameters})
    """)
    DOCSTRING_PROTOTYPE_VAR: Final[str] = libclinic.normalize_snippet("""
        PyDoc_VAR({c_basename}__doc__);
    """)
    DOCSTRING_PROTOTYPE_STRVAR: Final[str] = libclinic.normalize_snippet("""
        PyDoc_STRVAR({c_basename}__doc__,
        {docstring});
    """)
    GETSET_DOCSTRING_PROTOTYPE_STRVAR: Final[str] = libclinic.normalize_snippet("""
        PyDoc_STRVAR({getset_basename}__doc__,
        {docstring});
        #define {getset_basename}_HAS_DOCSTR
    """)
    IMPL_DEFINITION_PROTOTYPE: Final[str] = libclinic.normalize_snippet("""
        static {impl_return_type}
        {c_basename}_impl({impl_parameters})
    """)
    METHODDEF_PROTOTYPE_DEFINE: Final[str] = libclinic.normalize_snippet(r"""
        #define {methoddef_name}    \
            {{"{name}", {methoddef_cast}{c_basename}{methoddef_cast_end}, {methoddef_flags}, {c_basename}__doc__}},
    """)
    GETTERDEF_PROTOTYPE_DEFINE: Final[str] = libclinic.normalize_snippet(r"""
        #if defined({getset_basename}_HAS_DOCSTR)
        #  define {getset_basename}_DOCSTR {getset_basename}__doc__
        #else
        #  define {getset_basename}_DOCSTR NULL
        #endif
        #if defined({getset_name}_GETSETDEF)
        #  undef {getset_name}_GETSETDEF
        #  define {getset_name}_GETSETDEF {{"{name}", (getter){getset_basename}_get, (setter){getset_basename}_set, {getset_basename}_DOCSTR}},
        #else
        #  define {getset_name}_GETSETDEF {{"{name}", (getter){getset_basename}_get, NULL, {getset_basename}_DOCSTR}},
        #endif
    """)
    SETTERDEF_PROTOTYPE_DEFINE: Final[str] = libclinic.normalize_snippet(r"""
        #if defined({getset_name}_HAS_DOCSTR)
        #  define {getset_basename}_DOCSTR {getset_basename}__doc__
        #else
        #  define {getset_basename}_DOCSTR NULL
        #endif
        #if defined({getset_name}_GETSETDEF)
        #  undef {getset_name}_GETSETDEF
        #  define {getset_name}_GETSETDEF {{"{name}", (getter){getset_basename}_get, (setter){getset_basename}_set, {getset_basename}_DOCSTR}},
        #else
        #  define {getset_name}_GETSETDEF {{"{name}", NULL, (setter){getset_basename}_set, NULL}},
        #endif
    """)
    METHODDEF_PROTOTYPE_IFNDEF: Final[str] = libclinic.normalize_snippet("""
        #ifndef {methoddef_name}
            #define {methoddef_name}
        #endif /* !defined({methoddef_name}) */
    """)
    COMPILER_DEPRECATION_WARNING_PROTOTYPE: Final[str] = r"""
        // Emit compiler warnings when we get to Python {major}.{minor}.
        #if PY_VERSION_HEX >= 0x{major:02x}{minor:02x}00C0
        #  error {message}
        #elif PY_VERSION_HEX >= 0x{major:02x}{minor:02x}00A0
        #  ifdef _MSC_VER
        #    pragma message ({message})
        #  else
        #    warning {message}
        #  endif
        #endif
    """
    DEPRECATION_WARNING_PROTOTYPE: Final[str] = r"""
        if ({condition}) {{{{{errcheck}
            if (PyErr_WarnEx(PyExc_DeprecationWarning,
                    {message}, 1))
            {{{{
                goto exit;
            }}}}
        }}}}
    """

    def __init__(self, filename: str) -> None:
        super().__init__(filename)
        self.cpp = libclinic.cpp.Monitor(filename)

    def parse_line(self, line: str) -> None:
        self.cpp.writeline(line)

    def render(
            self,
            clinic: Clinic,
            signatures: Iterable[Module | Class | Function]
    ) -> str:
        function = None
        for o in signatures:
            if isinstance(o, Function):
                if function:
                    fail("You may specify at most one function per block.\nFound a block containing at least two:\n\t" + repr(function) + " and " + repr(o))
                function = o
        return self.render_function(clinic, function)

    def compiler_deprecated_warning(
            self,
            func: Function,
            parameters: list[Parameter],
    ) -> str | None:
        minversion: VersionTuple | None = None
        for p in parameters:
            for version in p.deprecated_positional, p.deprecated_keyword:
                if version and (not minversion or minversion > version):
                    minversion = version
        if not minversion:
            return None

        # Format the preprocessor warning and error messages.
        assert isinstance(self.cpp.filename, str)
        message = f"Update the clinic input of {func.full_name!r}."
        code = self.COMPILER_DEPRECATION_WARNING_PROTOTYPE.format(
            major=minversion[0],
            minor=minversion[1],
            message=libclinic.c_repr(message),
        )
        return libclinic.normalize_snippet(code)

    def deprecate_positional_use(
            self,
            func: Function,
            params: dict[int, Parameter],
    ) -> str:
        assert len(params) > 0
        first_pos = next(iter(params))
        last_pos = next(reversed(params))

        # Format the deprecation message.
        if len(params) == 1:
            condition = f"nargs == {first_pos+1}"
            amount = f"{first_pos+1} " if first_pos else ""
            pl = "s"
        else:
            condition = f"nargs > {first_pos} && nargs <= {last_pos+1}"
            amount = f"more than {first_pos} " if first_pos else ""
            pl = "s" if first_pos != 1 else ""
        message = (
            f"Passing {amount}positional argument{pl} to "
            f"{func.fulldisplayname}() is deprecated."
        )

        for (major, minor), group in itertools.groupby(
            params.values(), key=attrgetter("deprecated_positional")
        ):
            names = [repr(p.name) for p in group]
            pstr = libclinic.pprint_words(names)
            if len(names) == 1:
                message += (
                    f" Parameter {pstr} will become a keyword-only parameter "
                    f"in Python {major}.{minor}."
                )
            else:
                message += (
                    f" Parameters {pstr} will become keyword-only parameters "
                    f"in Python {major}.{minor}."
                )

        # Append deprecation warning to docstring.
        docstring = textwrap.fill(f"Note: {message}")
        func.docstring += f"\n\n{docstring}\n"
        # Format and return the code block.
        code = self.DEPRECATION_WARNING_PROTOTYPE.format(
            condition=condition,
            errcheck="",
            message=libclinic.wrapped_c_string_literal(message, width=64,
                                                       subsequent_indent=20),
        )
        return libclinic.normalize_snippet(code, indent=4)

    def deprecate_keyword_use(
            self,
            func: Function,
            params: dict[int, Parameter],
            argname_fmt: str | None,
            *,
            fastcall: bool,
            limited_capi: bool,
            clinic: Clinic,
    ) -> str:
        assert len(params) > 0
        last_param = next(reversed(params.values()))

        # Format the deprecation message.
        containscheck = ""
        conditions = []
        for i, p in params.items():
            if p.is_optional():
                if argname_fmt:
                    conditions.append(f"nargs < {i+1} && {argname_fmt % i}")
                elif fastcall:
                    conditions.append(f"nargs < {i+1} && PySequence_Contains(kwnames, &_Py_ID({p.name}))")
                    containscheck = "PySequence_Contains"
                    clinic.add_include('pycore_runtime.h', '_Py_ID()')
                else:
                    conditions.append(f"nargs < {i+1} && PyDict_Contains(kwargs, &_Py_ID({p.name}))")
                    containscheck = "PyDict_Contains"
                    clinic.add_include('pycore_runtime.h', '_Py_ID()')
            else:
                conditions = [f"nargs < {i+1}"]
        condition = ") || (".join(conditions)
        if len(conditions) > 1:
            condition = f"(({condition}))"
        if last_param.is_optional():
            if fastcall:
                if limited_capi:
                    condition = f"kwnames && PyTuple_Size(kwnames) && {condition}"
                else:
                    condition = f"kwnames && PyTuple_GET_SIZE(kwnames) && {condition}"
            else:
                if limited_capi:
                    condition = f"kwargs && PyDict_Size(kwargs) && {condition}"
                else:
                    condition = f"kwargs && PyDict_GET_SIZE(kwargs) && {condition}"
        names = [repr(p.name) for p in params.values()]
        pstr = libclinic.pprint_words(names)
        pl = 's' if len(params) != 1 else ''
        message = (
            f"Passing keyword argument{pl} {pstr} to "
            f"{func.fulldisplayname}() is deprecated."
        )

        for (major, minor), group in itertools.groupby(
            params.values(), key=attrgetter("deprecated_keyword")
        ):
            names = [repr(p.name) for p in group]
            pstr = libclinic.pprint_words(names)
            pl = 's' if len(names) != 1 else ''
            message += (
                f" Parameter{pl} {pstr} will become positional-only "
                f"in Python {major}.{minor}."
            )

        if containscheck:
            errcheck = f"""
            if (PyErr_Occurred()) {{{{ // {containscheck}() above can fail
                goto exit;
            }}}}"""
        else:
            errcheck = ""
        if argname_fmt:
            # Append deprecation warning to docstring.
            docstring = textwrap.fill(f"Note: {message}")
            func.docstring += f"\n\n{docstring}\n"
        # Format and return the code block.
        code = self.DEPRECATION_WARNING_PROTOTYPE.format(
            condition=condition,
            errcheck=errcheck,
            message=libclinic.wrapped_c_string_literal(message, width=64,
                                                       subsequent_indent=20),
        )
        return libclinic.normalize_snippet(code, indent=4)

    def output_templates(
            self,
            f: Function,
            clinic: Clinic
    ) -> dict[str, str]:
        parameters = list(f.parameters.values())
        assert parameters
        first_param = parameters.pop(0)
        assert isinstance(first_param.converter, self_converter)
        requires_defining_class = False
        if parameters and isinstance(parameters[0].converter, defining_class_converter):
            requires_defining_class = True
            del parameters[0]
        converters = [p.converter for p in parameters]

        if f.critical_section:
            clinic.add_include('pycore_critical_section.h', 'Py_BEGIN_CRITICAL_SECTION()')
        has_option_groups = parameters and (parameters[0].group or parameters[-1].group)
        simple_return = (f.return_converter.type == 'PyObject *'
                         and not f.critical_section)
        new_or_init = f.kind.new_or_init

        vararg: int | str = self.NO_VARARG
        pos_only = min_pos = max_pos = min_kw_only = pseudo_args = 0
        for i, p in enumerate(parameters, 1):
            if p.is_keyword_only():
                assert not p.is_positional_only()
                if not p.is_optional():
                    min_kw_only = i - max_pos
            elif p.is_vararg():
<<<<<<< HEAD
                if vararg != self.NO_VARARG:
                    assert isinstance(vararg, int)
                    fail("Cannot specify multiple varargs; "
                         f"'*{parameters[vararg].name}' was already provided as parameter {vararg+1}")
=======
>>>>>>> 140d9ec4
                pseudo_args += 1
                vararg = i - 1
            else:
                if vararg == self.NO_VARARG:
                    max_pos = i
                if p.is_positional_only():
                    pos_only = i
                if not p.is_optional():
                    min_pos = i

        meth_o = (len(parameters) == 1 and
              parameters[0].is_positional_only() and
              not converters[0].is_optional() and
              not requires_defining_class and
              not new_or_init)

        # we have to set these things before we're done:
        #
        # docstring_prototype
        # docstring_definition
        # impl_prototype
        # methoddef_define
        # parser_prototype
        # parser_definition
        # impl_definition
        # cpp_if
        # cpp_endif
        # methoddef_ifndef

        return_value_declaration = "PyObject *return_value = NULL;"
        methoddef_define = self.METHODDEF_PROTOTYPE_DEFINE
        if new_or_init and not f.docstring:
            docstring_prototype = docstring_definition = ''
        elif f.kind is GETTER:
            methoddef_define = self.GETTERDEF_PROTOTYPE_DEFINE
            if f.docstring:
                docstring_prototype = ''
                docstring_definition = self.GETSET_DOCSTRING_PROTOTYPE_STRVAR
            else:
                docstring_prototype = docstring_definition = ''
        elif f.kind is SETTER:
            if f.docstring:
                fail("docstrings are only supported for @getter, not @setter")
            return_value_declaration = "int {return_value};"
            methoddef_define = self.SETTERDEF_PROTOTYPE_DEFINE
            docstring_prototype = docstring_definition = ''
        else:
            docstring_prototype = self.DOCSTRING_PROTOTYPE_VAR
            docstring_definition = self.DOCSTRING_PROTOTYPE_STRVAR
        impl_definition = self.IMPL_DEFINITION_PROTOTYPE
        impl_prototype = parser_prototype = parser_definition = None

        # parser_body_fields remembers the fields passed in to the
        # previous call to parser_body. this is used for an awful hack.
        parser_body_fields: tuple[str, ...] = ()
        def parser_body(
                prototype: str,
                *fields: str,
                declarations: str = ''
        ) -> str:
            nonlocal parser_body_fields
            lines = []
            lines.append(prototype)
            parser_body_fields = fields

            preamble = libclinic.normalize_snippet("""
                {{
                    {return_value_declaration}
                    {parser_declarations}
                    {declarations}
                    {initializers}
            """) + "\n"
            finale = libclinic.normalize_snippet("""
                    {modifications}
                    {lock}
                    {return_value} = {c_basename}_impl({impl_arguments});
                    {unlock}
                    {return_conversion}
                    {post_parsing}

                {exit_label}
                    {cleanup}
                    return return_value;
                }}
            """)
            for field in preamble, *fields, finale:
                lines.append(field)
            return libclinic.linear_format("\n".join(lines),
                                           parser_declarations=declarations)

        fastcall = not new_or_init
        limited_capi = clinic.limited_capi
        if limited_capi and (pseudo_args or
                (any(p.is_optional() for p in parameters) and
                 any(p.is_keyword_only() and not p.is_optional() for p in parameters)) or
                any(c.broken_limited_capi for c in converters)):
            warn(f"Function {f.full_name} cannot use limited C API")
            limited_capi = False

        parsearg: str | None
        if f.kind in {GETTER, SETTER} and parameters:
            fail(f"@{f.kind.name.lower()} method cannot define parameters")

        if not parameters:
            parser_code: list[str] | None
            if f.kind is GETTER:
                flags = "" # This should end up unused
                parser_prototype = self.PARSER_PROTOTYPE_GETTER
                parser_code = []
            elif f.kind is SETTER:
                flags = ""
                parser_prototype = self.PARSER_PROTOTYPE_SETTER
                parser_code = []
            elif not requires_defining_class:
                # no parameters, METH_NOARGS
                flags = "METH_NOARGS"
                parser_prototype = self.PARSER_PROTOTYPE_NOARGS
                parser_code = []
            else:
                assert fastcall

                flags = "METH_METHOD|METH_FASTCALL|METH_KEYWORDS"
                parser_prototype = self.PARSER_PROTOTYPE_DEF_CLASS
                return_error = ('return NULL;' if simple_return
                                else 'goto exit;')
                parser_code = [libclinic.normalize_snippet("""
                    if (nargs || (kwnames && PyTuple_GET_SIZE(kwnames))) {{
                        PyErr_SetString(PyExc_TypeError, "{name}() takes no arguments");
                        %s
                    }}
                    """ % return_error, indent=4)]

            if simple_return:
                parser_definition = '\n'.join([
                    parser_prototype,
                    '{{',
                    *parser_code,
                    '    return {c_basename}_impl({impl_arguments});',
                    '}}'])
            else:
                parser_definition = parser_body(parser_prototype, *parser_code)

        elif meth_o:
            flags = "METH_O"

            if (isinstance(converters[0], object_converter) and
                converters[0].format_unit == 'O'):
                meth_o_prototype = self.METH_O_PROTOTYPE

                if simple_return:
                    # maps perfectly to METH_O, doesn't need a return converter.
                    # so we skip making a parse function
                    # and call directly into the impl function.
                    impl_prototype = parser_prototype = parser_definition = ''
                    impl_definition = meth_o_prototype
                else:
                    # SLIGHT HACK
                    # use impl_parameters for the parser here!
                    parser_prototype = meth_o_prototype
                    parser_definition = parser_body(parser_prototype)

            else:
                argname = 'arg'
                if parameters[0].name == argname:
                    argname += '_'
                parser_prototype = libclinic.normalize_snippet("""
                    static PyObject *
                    {c_basename}({self_type}{self_name}, PyObject *%s)
                    """ % argname)

                displayname = parameters[0].get_displayname(0)
                parsearg = converters[0].parse_arg(argname, displayname, limited_capi=limited_capi)
                if parsearg is None:
                    parsearg = """
                        if (!PyArg_Parse(%s, "{format_units}:{name}", {parse_arguments})) {{
                            goto exit;
                        }}
                        """ % argname
                parser_definition = parser_body(parser_prototype,
                                                libclinic.normalize_snippet(parsearg, indent=4))

        elif has_option_groups:
            # positional parameters with option groups
            # (we have to generate lots of PyArg_ParseTuple calls
            #  in a big switch statement)

            flags = "METH_VARARGS"
            parser_prototype = self.PARSER_PROTOTYPE_VARARGS
            parser_definition = parser_body(parser_prototype, '    {option_group_parsing}')

        elif not requires_defining_class and pos_only == len(parameters) - pseudo_args:
            if fastcall:
                # positional-only, but no option groups
                # we only need one call to _PyArg_ParseStack

                flags = "METH_FASTCALL"
                parser_prototype = self.PARSER_PROTOTYPE_FASTCALL
                nargs = 'nargs'
                argname_fmt = 'args[%d]'
            else:
                # positional-only, but no option groups
                # we only need one call to PyArg_ParseTuple

                flags = "METH_VARARGS"
                parser_prototype = self.PARSER_PROTOTYPE_VARARGS
                if limited_capi:
                    nargs = 'PyTuple_Size(args)'
                    argname_fmt = 'PyTuple_GetItem(args, %d)'
                else:
                    nargs = 'PyTuple_GET_SIZE(args)'
                    argname_fmt = 'PyTuple_GET_ITEM(args, %d)'

            left_args = f"{nargs} - {max_pos}"
            max_args = self.NO_VARARG if (vararg != self.NO_VARARG) else max_pos
            if limited_capi:
                parser_code = []
                if nargs != 'nargs':
                    nargs_def = f'Py_ssize_t nargs = {nargs};'
                    parser_code.append(libclinic.normalize_snippet(nargs_def, indent=4))
                    nargs = 'nargs'
                if min_pos == max_args:
                    pl = '' if min_pos == 1 else 's'
                    parser_code.append(libclinic.normalize_snippet(f"""
                        if ({nargs} != {min_pos}) {{{{
                            PyErr_Format(PyExc_TypeError, "{{name}} expected {min_pos} argument{pl}, got %zd", {nargs});
                            goto exit;
                        }}}}
                        """,
                    indent=4))
                else:
                    if min_pos:
                        pl = '' if min_pos == 1 else 's'
                        parser_code.append(libclinic.normalize_snippet(f"""
                            if ({nargs} < {min_pos}) {{{{
                                PyErr_Format(PyExc_TypeError, "{{name}} expected at least {min_pos} argument{pl}, got %zd", {nargs});
                                goto exit;
                            }}}}
                            """,
                            indent=4))
                    if max_args != self.NO_VARARG:
                        pl = '' if max_args == 1 else 's'
                        parser_code.append(libclinic.normalize_snippet(f"""
                            if ({nargs} > {max_args}) {{{{
                                PyErr_Format(PyExc_TypeError, "{{name}} expected at most {max_args} argument{pl}, got %zd", {nargs});
                                goto exit;
                            }}}}
                            """,
                        indent=4))
            else:
                clinic.add_include('pycore_modsupport.h',
                                   '_PyArg_CheckPositional()')
                parser_code = [libclinic.normalize_snippet(f"""
                    if (!_PyArg_CheckPositional("{{name}}", {nargs}, {min_pos}, {max_args})) {{{{
                        goto exit;
                    }}}}
                    """, indent=4)]

            has_optional = False
            for i, p in enumerate(parameters):
                if p.is_vararg():
                    if fastcall:
                        parser_code.append(libclinic.normalize_snippet("""
                            %s = PyTuple_New(%s);
                            if (!%s) {{
                                goto exit;
                            }}
                            for (Py_ssize_t i = 0; i < %s; ++i) {{
                                PyTuple_SET_ITEM(%s, i, Py_NewRef(args[%d + i]));
                            }}
                            """ % (
                                p.converter.parser_name,
                                left_args,
                                p.converter.parser_name,
                                left_args,
                                p.converter.parser_name,
                                max_pos
                            ), indent=4))
                    else:
                        parser_code.append(libclinic.normalize_snippet("""
                            %s = PyTuple_GetSlice(%d, -1);
                            """ % (
                                p.converter.parser_name,
                                max_pos
                            ), indent=4))
                    continue

                displayname = p.get_displayname(i+1)
                argname = argname_fmt % i
                parsearg = p.converter.parse_arg(argname, displayname, limited_capi=limited_capi)
                if parsearg is None:
                    parser_code = None
                    break
                if has_optional or p.is_optional():
                    has_optional = True
                    parser_code.append(libclinic.normalize_snippet("""
                        if (%s < %d) {{
                            goto skip_optional;
                        }}
                        """, indent=4) % (nargs, i + 1))
                parser_code.append(libclinic.normalize_snippet(parsearg, indent=4))

            if parser_code is not None:
                if has_optional:
                    parser_code.append("skip_optional:")
            else:
                if limited_capi:
                    fastcall = False
                if fastcall:
                    clinic.add_include('pycore_modsupport.h',
                                       '_PyArg_ParseStack()')
                    parser_code = [libclinic.normalize_snippet("""
                        if (!_PyArg_ParseStack(args, nargs, "{format_units}:{name}",
                            {parse_arguments})) {{
                            goto exit;
                        }}
                        """, indent=4)]
                else:
                    flags = "METH_VARARGS"
                    parser_prototype = self.PARSER_PROTOTYPE_VARARGS
                    parser_code = [libclinic.normalize_snippet("""
                        if (!PyArg_ParseTuple(args, "{format_units}:{name}",
                            {parse_arguments})) {{
                            goto exit;
                        }}
                        """, indent=4)]
            parser_definition = parser_body(parser_prototype, *parser_code)

        else:
            deprecated_positionals: dict[int, Parameter] = {}
            deprecated_keywords: dict[int, Parameter] = {}
            for i, p in enumerate(parameters):
                if p.deprecated_positional:
                    deprecated_positionals[i] = p
                if p.deprecated_keyword:
                    deprecated_keywords[i] = p

            has_optional_kw = (
                max(pos_only, min_pos) + min_kw_only
                < len(converters) - int(vararg != self.NO_VARARG)
            )

            if limited_capi:
                parser_code = None
                fastcall = False
            else:
                if vararg == self.NO_VARARG:
                    clinic.add_include('pycore_modsupport.h',
                                       '_PyArg_UnpackKeywords()')
                    args_declaration = "_PyArg_UnpackKeywords", "%s, %s, %s" % (
                        min_pos,
                        max_pos,
                        min_kw_only
                    )
                    nargs = "nargs"
                else:
                    clinic.add_include('pycore_modsupport.h',
                                       '_PyArg_UnpackKeywordsWithVararg()')
                    args_declaration = "_PyArg_UnpackKeywordsWithVararg", "%s, %s, %s, %s" % (
                        min_pos,
                        max_pos,
                        min_kw_only,
                        vararg
                    )
                    nargs = f"Py_MIN(nargs, {max_pos})" if max_pos else "0"

                if fastcall:
                    flags = "METH_FASTCALL|METH_KEYWORDS"
                    parser_prototype = self.PARSER_PROTOTYPE_FASTCALL_KEYWORDS
                    argname_fmt = 'args[%d]'
                    declarations = declare_parser(f, clinic=clinic,
                                                  limited_capi=clinic.limited_capi)
                    declarations += "\nPyObject *argsbuf[%s];" % len(converters)
                    if has_optional_kw:
                        declarations += "\nPy_ssize_t noptargs = %s + (kwnames ? PyTuple_GET_SIZE(kwnames) : 0) - %d;" % (nargs, min_pos + min_kw_only)
                    parser_code = [libclinic.normalize_snippet("""
                        args = %s(args, nargs, NULL, kwnames, &_parser, %s, argsbuf);
                        if (!args) {{
                            goto exit;
                        }}
                        """ % args_declaration, indent=4)]
                else:
                    # positional-or-keyword arguments
                    flags = "METH_VARARGS|METH_KEYWORDS"
                    parser_prototype = self.PARSER_PROTOTYPE_KEYWORD
                    argname_fmt = 'fastargs[%d]'
                    declarations = declare_parser(f, clinic=clinic,
                                                  limited_capi=clinic.limited_capi)
                    declarations += "\nPyObject *argsbuf[%s];" % len(converters)
                    declarations += "\nPyObject * const *fastargs;"
                    declarations += "\nPy_ssize_t nargs = PyTuple_GET_SIZE(args);"
                    if has_optional_kw:
                        declarations += "\nPy_ssize_t noptargs = %s + (kwargs ? PyDict_GET_SIZE(kwargs) : 0) - %d;" % (nargs, min_pos + min_kw_only)
                    parser_code = [libclinic.normalize_snippet("""
                        fastargs = %s(_PyTuple_CAST(args)->ob_item, nargs, kwargs, NULL, &_parser, %s, argsbuf);
                        if (!fastargs) {{
                            goto exit;
                        }}
                        """ % args_declaration, indent=4)]

            if requires_defining_class:
                flags = 'METH_METHOD|' + flags
                parser_prototype = self.PARSER_PROTOTYPE_DEF_CLASS

            if parser_code is not None:
                if deprecated_keywords:
                    code = self.deprecate_keyword_use(f, deprecated_keywords, argname_fmt,
                                                      clinic=clinic,
                                                      fastcall=fastcall,
                                                      limited_capi=limited_capi)
                    parser_code.append(code)

                add_label: str | None = None
                for i, p in enumerate(parameters):
                    if isinstance(p.converter, defining_class_converter):
                        raise ValueError("defining_class should be the first "
                                        "parameter (after self)")
                    displayname = p.get_displayname(i+1)
                    parsearg = p.converter.parse_arg(argname_fmt % i, displayname, limited_capi=limited_capi)
                    if parsearg is None:
                        parser_code = None
                        break
                    if add_label and (i == pos_only or i == max_pos):
                        parser_code.append("%s:" % add_label)
                        add_label = None
                    if not p.is_optional():
                        parser_code.append(libclinic.normalize_snippet(parsearg, indent=4))
                    elif i < pos_only:
                        add_label = 'skip_optional_posonly'
                        parser_code.append(libclinic.normalize_snippet("""
                            if (nargs < %d) {{
                                goto %s;
                            }}
                            """ % (i + 1, add_label), indent=4))
                        if has_optional_kw:
                            parser_code.append(libclinic.normalize_snippet("""
                                noptargs--;
                                """, indent=4))
                        parser_code.append(libclinic.normalize_snippet(parsearg, indent=4))
                    else:
                        if i < max_pos:
                            label = 'skip_optional_pos'
                            first_opt = max(min_pos, pos_only)
                        else:
                            label = 'skip_optional_kwonly'
                            first_opt = max_pos + min_kw_only
                            if vararg != self.NO_VARARG:
                                first_opt += 1
                        if i == first_opt:
                            add_label = label
                            parser_code.append(libclinic.normalize_snippet("""
                                if (!noptargs) {{
                                    goto %s;
                                }}
                                """ % add_label, indent=4))
                        if i + 1 == len(parameters):
                            parser_code.append(libclinic.normalize_snippet(parsearg, indent=4))
                        else:
                            add_label = label
                            parser_code.append(libclinic.normalize_snippet("""
                                if (%s) {{
                                """ % (argname_fmt % i), indent=4))
                            parser_code.append(libclinic.normalize_snippet(parsearg, indent=8))
                            parser_code.append(libclinic.normalize_snippet("""
                                    if (!--noptargs) {{
                                        goto %s;
                                    }}
                                }}
                                """ % add_label, indent=4))

            if parser_code is not None:
                if add_label:
                    parser_code.append("%s:" % add_label)
            else:
                declarations = declare_parser(f, clinic=clinic,
                                              hasformat=True,
                                              limited_capi=limited_capi)
                if limited_capi:
                    # positional-or-keyword arguments
                    assert not fastcall
                    flags = "METH_VARARGS|METH_KEYWORDS"
                    parser_prototype = self.PARSER_PROTOTYPE_KEYWORD
                    parser_code = [libclinic.normalize_snippet("""
                        if (!PyArg_ParseTupleAndKeywords(args, kwargs, "{format_units}:{name}", _keywords,
                            {parse_arguments}))
                            goto exit;
                    """, indent=4)]
                    declarations = "static char *_keywords[] = {{{keywords_c} NULL}};"
                    if deprecated_positionals or deprecated_keywords:
                        declarations += "\nPy_ssize_t nargs = PyTuple_Size(args);"

                elif fastcall:
                    clinic.add_include('pycore_modsupport.h',
                                       '_PyArg_ParseStackAndKeywords()')
                    parser_code = [libclinic.normalize_snippet("""
                        if (!_PyArg_ParseStackAndKeywords(args, nargs, kwnames, &_parser{parse_arguments_comma}
                            {parse_arguments})) {{
                            goto exit;
                        }}
                        """, indent=4)]
                else:
                    clinic.add_include('pycore_modsupport.h',
                                       '_PyArg_ParseTupleAndKeywordsFast()')
                    parser_code = [libclinic.normalize_snippet("""
                        if (!_PyArg_ParseTupleAndKeywordsFast(args, kwargs, &_parser,
                            {parse_arguments})) {{
                            goto exit;
                        }}
                        """, indent=4)]
                    if deprecated_positionals or deprecated_keywords:
                        declarations += "\nPy_ssize_t nargs = PyTuple_GET_SIZE(args);"
                if deprecated_keywords:
                    code = self.deprecate_keyword_use(f, deprecated_keywords, None,
                                                      clinic=clinic,
                                                      fastcall=fastcall,
                                                      limited_capi=limited_capi)
                    parser_code.append(code)

            if deprecated_positionals:
                code = self.deprecate_positional_use(f, deprecated_positionals)
                # Insert the deprecation code before parameter parsing.
                parser_code.insert(0, code)

            assert parser_prototype is not None
            parser_definition = parser_body(parser_prototype, *parser_code,
                                            declarations=declarations)


        # Copy includes from parameters to Clinic after parse_arg() has been
        # called above.
        for converter in converters:
            for include in converter.includes:
                clinic.add_include(include.filename, include.reason,
                                   condition=include.condition)

        if new_or_init:
            methoddef_define = ''

            if f.kind is METHOD_NEW:
                parser_prototype = self.PARSER_PROTOTYPE_KEYWORD
            else:
                return_value_declaration = "int return_value = -1;"
                parser_prototype = self.PARSER_PROTOTYPE_KEYWORD___INIT__

            fields = list(parser_body_fields)
            parses_positional = 'METH_NOARGS' not in flags
            parses_keywords = 'METH_KEYWORDS' in flags
            if parses_keywords:
                assert parses_positional

            if requires_defining_class:
                raise ValueError("Slot methods cannot access their defining class.")

            if not parses_keywords:
                declarations = '{base_type_ptr}'
                clinic.add_include('pycore_modsupport.h',
                                   '_PyArg_NoKeywords()')
                fields.insert(0, libclinic.normalize_snippet("""
                    if ({self_type_check}!_PyArg_NoKeywords("{name}", kwargs)) {{
                        goto exit;
                    }}
                    """, indent=4))
                if not parses_positional:
                    clinic.add_include('pycore_modsupport.h',
                                       '_PyArg_NoPositional()')
                    fields.insert(0, libclinic.normalize_snippet("""
                        if ({self_type_check}!_PyArg_NoPositional("{name}", args)) {{
                            goto exit;
                        }}
                        """, indent=4))

            parser_definition = parser_body(parser_prototype, *fields,
                                            declarations=declarations)


        methoddef_cast_end = ""
        if flags in ('METH_NOARGS', 'METH_O', 'METH_VARARGS'):
            methoddef_cast = "(PyCFunction)"
        elif f.kind is GETTER:
            methoddef_cast = "" # This should end up unused
        elif limited_capi:
            methoddef_cast = "(PyCFunction)(void(*)(void))"
        else:
            methoddef_cast = "_PyCFunction_CAST("
            methoddef_cast_end = ")"

        if f.methoddef_flags:
            flags += '|' + f.methoddef_flags

        methoddef_define = methoddef_define.replace('{methoddef_flags}', flags)
        methoddef_define = methoddef_define.replace('{methoddef_cast}', methoddef_cast)
        methoddef_define = methoddef_define.replace('{methoddef_cast_end}', methoddef_cast_end)

        methoddef_ifndef = ''
        conditional = self.cpp.condition()
        if not conditional:
            cpp_if = cpp_endif = ''
        else:
            cpp_if = "#if " + conditional
            cpp_endif = "#endif /* " + conditional + " */"

            if methoddef_define and f.full_name not in clinic.ifndef_symbols:
                clinic.ifndef_symbols.add(f.full_name)
                methoddef_ifndef = self.METHODDEF_PROTOTYPE_IFNDEF

        # add ';' to the end of parser_prototype and impl_prototype
        # (they mustn't be None, but they could be an empty string.)
        assert parser_prototype is not None
        if parser_prototype:
            assert not parser_prototype.endswith(';')
            parser_prototype += ';'

        if impl_prototype is None:
            impl_prototype = impl_definition
        if impl_prototype:
            impl_prototype += ";"

        parser_definition = parser_definition.replace("{return_value_declaration}", return_value_declaration)

        compiler_warning = self.compiler_deprecated_warning(f, parameters)
        if compiler_warning:
            parser_definition = compiler_warning + "\n\n" + parser_definition

        d = {
            "docstring_prototype" : docstring_prototype,
            "docstring_definition" : docstring_definition,
            "impl_prototype" : impl_prototype,
            "methoddef_define" : methoddef_define,
            "parser_prototype" : parser_prototype,
            "parser_definition" : parser_definition,
            "impl_definition" : impl_definition,
            "cpp_if" : cpp_if,
            "cpp_endif" : cpp_endif,
            "methoddef_ifndef" : methoddef_ifndef,
        }

        # make sure we didn't forget to assign something,
        # and wrap each non-empty value in \n's
        d2 = {}
        for name, value in d.items():
            assert value is not None, "got a None value for template " + repr(name)
            if value:
                value = '\n' + value + '\n'
            d2[name] = value
        return d2

    @staticmethod
    def group_to_variable_name(group: int) -> str:
        adjective = "left_" if group < 0 else "right_"
        return "group_" + adjective + str(abs(group))

    def render_option_group_parsing(
            self,
            f: Function,
            template_dict: TemplateDict,
            limited_capi: bool,
    ) -> None:
        # positional only, grouped, optional arguments!
        # can be optional on the left or right.
        # here's an example:
        #
        # [ [ [ A1 A2 ] B1 B2 B3 ] C1 C2 ] D1 D2 D3 [ E1 E2 E3 [ F1 F2 F3 ] ]
        #
        # Here group D are required, and all other groups are optional.
        # (Group D's "group" is actually None.)
        # We can figure out which sets of arguments we have based on
        # how many arguments are in the tuple.
        #
        # Note that you need to count up on both sides.  For example,
        # you could have groups C+D, or C+D+E, or C+D+E+F.
        #
        # What if the number of arguments leads us to an ambiguous result?
        # Clinic prefers groups on the left.  So in the above example,
        # five arguments would map to B+C, not C+D.

        out = []
        parameters = list(f.parameters.values())
        if isinstance(parameters[0].converter, self_converter):
            del parameters[0]

        group: list[Parameter] | None = None
        left = []
        right = []
        required: list[Parameter] = []
        last: int | Literal[Sentinels.unspecified] = unspecified

        for p in parameters:
            group_id = p.group
            if group_id != last:
                last = group_id
                group = []
                if group_id < 0:
                    left.append(group)
                elif group_id == 0:
                    group = required
                else:
                    right.append(group)
            assert group is not None
            group.append(p)

        count_min = sys.maxsize
        count_max = -1

        if limited_capi:
            nargs = 'PyTuple_Size(args)'
        else:
            nargs = 'PyTuple_GET_SIZE(args)'
        out.append(f"switch ({nargs}) {{\n")
        for subset in permute_optional_groups(left, required, right):
            count = len(subset)
            count_min = min(count_min, count)
            count_max = max(count_max, count)

            if count == 0:
                out.append("""    case 0:
        break;
""")
                continue

            group_ids = {p.group for p in subset}  # eliminate duplicates
            d: dict[str, str | int] = {}
            d['count'] = count
            d['name'] = f.name
            d['format_units'] = "".join(p.converter.format_unit for p in subset)

            parse_arguments: list[str] = []
            for p in subset:
                p.converter.parse_argument(parse_arguments)
            d['parse_arguments'] = ", ".join(parse_arguments)

            group_ids.discard(0)
            lines = "\n".join([
                self.group_to_variable_name(g) + " = 1;"
                for g in group_ids
            ])

            s = """\
    case {count}:
        if (!PyArg_ParseTuple(args, "{format_units}:{name}", {parse_arguments})) {{
            goto exit;
        }}
        {group_booleans}
        break;
"""
            s = libclinic.linear_format(s, group_booleans=lines)
            s = s.format_map(d)
            out.append(s)

        out.append("    default:\n")
        s = '        PyErr_SetString(PyExc_TypeError, "{} requires {} to {} arguments");\n'
        out.append(s.format(f.full_name, count_min, count_max))
        out.append('        goto exit;\n')
        out.append("}")

        template_dict['option_group_parsing'] = libclinic.format_escape("".join(out))

    def render_function(
            self,
            clinic: Clinic,
            f: Function | None
    ) -> str:
        if f is None or clinic is None:
            return ""

        data = CRenderData()

        assert f.parameters, "We should always have a 'self' at this point!"
        parameters = f.render_parameters
        converters = [p.converter for p in parameters]

        templates = self.output_templates(f, clinic)

        f_self = parameters[0]
        selfless = parameters[1:]
        assert isinstance(f_self.converter, self_converter), "No self parameter in " + repr(f.full_name) + "!"

        if f.critical_section:
            match len(f.target_critical_section):
                case 0:
                    lock = 'Py_BEGIN_CRITICAL_SECTION({self_name});'
                    unlock = 'Py_END_CRITICAL_SECTION();'
                case 1:
                    lock = 'Py_BEGIN_CRITICAL_SECTION({target_critical_section});'
                    unlock = 'Py_END_CRITICAL_SECTION();'
                case _:
                    lock = 'Py_BEGIN_CRITICAL_SECTION2({target_critical_section});'
                    unlock = 'Py_END_CRITICAL_SECTION2();'
            data.lock.append(lock)
            data.unlock.append(unlock)

        last_group = 0
        first_optional = len(selfless)
        positional = selfless and selfless[-1].is_positional_only()
        has_option_groups = False

        # offset i by -1 because first_optional needs to ignore self
        for i, p in enumerate(parameters, -1):
            c = p.converter

            if (i != -1) and (p.default is not unspecified):
                first_optional = min(first_optional, i)

            if p.is_vararg():
                data.cleanup.append(f"Py_XDECREF({c.parser_name});")

            # insert group variable
            group = p.group
            if last_group != group:
                last_group = group
                if group:
                    group_name = self.group_to_variable_name(group)
                    data.impl_arguments.append(group_name)
                    data.declarations.append("int " + group_name + " = 0;")
                    data.impl_parameters.append("int " + group_name)
                    has_option_groups = True

            c.render(p, data)

        if has_option_groups and (not positional):
            fail("You cannot use optional groups ('[' and ']') "
                 "unless all parameters are positional-only ('/').")

        # HACK
        # when we're METH_O, but have a custom return converter,
        # we use "impl_parameters" for the parsing function
        # because that works better.  but that means we must
        # suppress actually declaring the impl's parameters
        # as variables in the parsing function.  but since it's
        # METH_O, we have exactly one anyway, so we know exactly
        # where it is.
        if ("METH_O" in templates['methoddef_define'] and
            '{impl_parameters}' in templates['parser_prototype']):
            data.declarations.pop(0)

        full_name = f.full_name
        template_dict = {'full_name': full_name}
        template_dict['name'] = f.displayname
        if f.kind in {GETTER, SETTER}:
            template_dict['getset_name'] = f.c_basename.upper()
            template_dict['getset_basename'] = f.c_basename
            if f.kind is GETTER:
                template_dict['c_basename'] = f.c_basename + "_get"
            elif f.kind is SETTER:
                template_dict['c_basename'] = f.c_basename + "_set"
                # Implicitly add the setter value parameter.
                data.impl_parameters.append("PyObject *value")
                data.impl_arguments.append("value")
        else:
            template_dict['methoddef_name'] = f.c_basename.upper() + "_METHODDEF"
            template_dict['c_basename'] = f.c_basename

        template_dict['docstring'] = libclinic.docstring_for_c_string(f.docstring)
        template_dict['self_name'] = template_dict['self_type'] = template_dict['self_type_check'] = ''
        template_dict['target_critical_section'] = ', '.join(f.target_critical_section)
        for converter in converters:
            converter.set_template_dict(template_dict)

        f.return_converter.render(f, data)
        if f.kind is SETTER:
            # All setters return an int.
            template_dict['impl_return_type'] = 'int'
        else:
            template_dict['impl_return_type'] = f.return_converter.type

        template_dict['declarations'] = libclinic.format_escape("\n".join(data.declarations))
        template_dict['initializers'] = "\n\n".join(data.initializers)
        template_dict['modifications'] = '\n\n'.join(data.modifications)
        template_dict['keywords_c'] = ' '.join('"' + k + '",'
                                               for k in data.keywords)
        keywords = [k for k in data.keywords if k]
        template_dict['keywords_py'] = ' '.join('&_Py_ID(' + k + '),'
                                                for k in keywords)
        template_dict['format_units'] = ''.join(data.format_units)
        template_dict['parse_arguments'] = ', '.join(data.parse_arguments)
        if data.parse_arguments:
            template_dict['parse_arguments_comma'] = ',';
        else:
            template_dict['parse_arguments_comma'] = '';
        template_dict['impl_parameters'] = ", ".join(data.impl_parameters)
        template_dict['impl_arguments'] = ", ".join(data.impl_arguments)

        template_dict['return_conversion'] = libclinic.format_escape("".join(data.return_conversion).rstrip())
        template_dict['post_parsing'] = libclinic.format_escape("".join(data.post_parsing).rstrip())
        template_dict['cleanup'] = libclinic.format_escape("".join(data.cleanup))

        template_dict['return_value'] = data.return_value
        template_dict['lock'] = "\n".join(data.lock)
        template_dict['unlock'] = "\n".join(data.unlock)

        # used by unpack tuple code generator
        unpack_min = first_optional
        unpack_max = len(selfless)
        template_dict['unpack_min'] = str(unpack_min)
        template_dict['unpack_max'] = str(unpack_max)

        if has_option_groups:
            self.render_option_group_parsing(f, template_dict,
                                             limited_capi=clinic.limited_capi)

        # buffers, not destination
        for name, destination in clinic.destination_buffers.items():
            template = templates[name]
            if has_option_groups:
                template = libclinic.linear_format(template,
                        option_group_parsing=template_dict['option_group_parsing'])
            template = libclinic.linear_format(template,
                declarations=template_dict['declarations'],
                return_conversion=template_dict['return_conversion'],
                initializers=template_dict['initializers'],
                modifications=template_dict['modifications'],
                post_parsing=template_dict['post_parsing'],
                cleanup=template_dict['cleanup'],
                lock=template_dict['lock'],
                unlock=template_dict['unlock'],
                )

            # Only generate the "exit:" label
            # if we have any gotos
            label = "exit:" if "goto exit;" in template else ""
            template = libclinic.linear_format(template, exit_label=label)

            s = template.format_map(template_dict)

            # mild hack:
            # reflow long impl declarations
            if name in {"impl_prototype", "impl_definition"}:
                s = libclinic.wrap_declarations(s)

            if clinic.line_prefix:
                s = libclinic.indent_all_lines(s, clinic.line_prefix)
            if clinic.line_suffix:
                s = libclinic.suffix_all_lines(s, clinic.line_suffix)

            destination.append(s)

        return clinic.get_destination('block').dump()


@dc.dataclass(slots=True, repr=False)
class Block:
    r"""
    Represents a single block of text embedded in
    another file.  If dsl_name is None, the block represents
    verbatim text, raw original text from the file, in
    which case "input" will be the only non-false member.
    If dsl_name is not None, the block represents a Clinic
    block.

    input is always str, with embedded \n characters.
    input represents the original text from the file;
    if it's a Clinic block, it is the original text with
    the body_prefix and redundant leading whitespace removed.

    dsl_name is either str or None.  If str, it's the text
    found on the start line of the block between the square
    brackets.

    signatures is a list.
    It may only contain clinic.Module, clinic.Class, and
    clinic.Function objects.  At the moment it should
    contain at most one of each.

    output is either str or None.  If str, it's the output
    from this block, with embedded '\n' characters.

    indent is a str.  It's the leading whitespace
    that was found on every line of input.  (If body_prefix is
    not empty, this is the indent *after* removing the
    body_prefix.)

    "indent" is different from the concept of "preindent"
    (which is not stored as state on Block objects).
    "preindent" is the whitespace that
    was found in front of every line of input *before* the
    "body_prefix" (see the Language object).  If body_prefix
    is empty, preindent must always be empty too.

    To illustrate the difference between "indent" and "preindent":

    Assume that '_' represents whitespace.
    If the block processed was in a Python file, and looked like this:
      ____#/*[python]
      ____#__for a in range(20):
      ____#____print(a)
      ____#[python]*/
    "preindent" would be "____" and "indent" would be "__".

    """
    input: str
    dsl_name: str | None = None
    signatures: list[Module | Class | Function] = dc.field(default_factory=list)
    output: Any = None  # TODO: Very dynamic; probably untypeable in its current form?
    indent: str = ''

    def __repr__(self) -> str:
        dsl_name = self.dsl_name or "text"
        def summarize(s: object) -> str:
            s = repr(s)
            if len(s) > 30:
                return s[:26] + "..." + s[0]
            return s
        parts = (
            repr(dsl_name),
            f"input={summarize(self.input)}",
            f"output={summarize(self.output)}"
        )
        return f"<clinic.Block {' '.join(parts)}>"


class BlockParser:
    """
    Block-oriented parser for Argument Clinic.
    Iterator, yields Block objects.
    """

    def __init__(
            self,
            input: str,
            language: Language,
            *,
            verify: bool = True
    ) -> None:
        """
        "input" should be a str object
        with embedded \n characters.

        "language" should be a Language object.
        """
        language.validate()

        self.input = collections.deque(reversed(input.splitlines(keepends=True)))
        self.block_start_line_number = self.line_number = 0

        self.language = language
        before, _, after = language.start_line.partition('{dsl_name}')
        assert _ == '{dsl_name}'
        self.find_start_re = libclinic.create_regex(before, after,
                                                    whole_line=False)
        self.start_re = libclinic.create_regex(before, after)
        self.verify = verify
        self.last_checksum_re: re.Pattern[str] | None = None
        self.last_dsl_name: str | None = None
        self.dsl_name: str | None = None
        self.first_block = True

    def __iter__(self) -> BlockParser:
        return self

    def __next__(self) -> Block:
        while True:
            if not self.input:
                raise StopIteration

            if self.dsl_name:
                try:
                    return_value = self.parse_clinic_block(self.dsl_name)
                except ClinicError as exc:
                    exc.filename = self.language.filename
                    exc.lineno = self.line_number
                    raise
                self.dsl_name = None
                self.first_block = False
                return return_value
            block = self.parse_verbatim_block()
            if self.first_block and not block.input:
                continue
            self.first_block = False
            return block


    def is_start_line(self, line: str) -> str | None:
        match = self.start_re.match(line.lstrip())
        return match.group(1) if match else None

    def _line(self, lookahead: bool = False) -> str:
        self.line_number += 1
        line = self.input.pop()
        if not lookahead:
            self.language.parse_line(line)
        return line

    def parse_verbatim_block(self) -> Block:
        lines = []
        self.block_start_line_number = self.line_number

        while self.input:
            line = self._line()
            dsl_name = self.is_start_line(line)
            if dsl_name:
                self.dsl_name = dsl_name
                break
            lines.append(line)

        return Block("".join(lines))

    def parse_clinic_block(self, dsl_name: str) -> Block:
        in_lines = []
        self.block_start_line_number = self.line_number + 1
        stop_line = self.language.stop_line.format(dsl_name=dsl_name)
        body_prefix = self.language.body_prefix.format(dsl_name=dsl_name)

        def is_stop_line(line: str) -> bool:
            # make sure to recognize stop line even if it
            # doesn't end with EOL (it could be the very end of the file)
            if line.startswith(stop_line):
                remainder = line.removeprefix(stop_line)
                if remainder and not remainder.isspace():
                    fail(f"Garbage after stop line: {remainder!r}")
                return True
            else:
                # gh-92256: don't allow incorrectly formatted stop lines
                if line.lstrip().startswith(stop_line):
                    fail(f"Whitespace is not allowed before the stop line: {line!r}")
                return False

        # consume body of program
        while self.input:
            line = self._line()
            if is_stop_line(line) or self.is_start_line(line):
                break
            if body_prefix:
                line = line.lstrip()
                assert line.startswith(body_prefix)
                line = line.removeprefix(body_prefix)
            in_lines.append(line)

        # consume output and checksum line, if present.
        if self.last_dsl_name == dsl_name:
            checksum_re = self.last_checksum_re
        else:
            before, _, after = self.language.checksum_line.format(dsl_name=dsl_name, arguments='{arguments}').partition('{arguments}')
            assert _ == '{arguments}'
            checksum_re = libclinic.create_regex(before, after, word=False)
            self.last_dsl_name = dsl_name
            self.last_checksum_re = checksum_re
        assert checksum_re is not None

        # scan forward for checksum line
        out_lines = []
        arguments = None
        while self.input:
            line = self._line(lookahead=True)
            match = checksum_re.match(line.lstrip())
            arguments = match.group(1) if match else None
            if arguments:
                break
            out_lines.append(line)
            if self.is_start_line(line):
                break

        output: str | None
        output = "".join(out_lines)
        if arguments:
            d = {}
            for field in shlex.split(arguments):
                name, equals, value = field.partition('=')
                if not equals:
                    fail(f"Mangled Argument Clinic marker line: {line!r}")
                d[name.strip()] = value.strip()

            if self.verify:
                if 'input' in d:
                    checksum = d['output']
                else:
                    checksum = d['checksum']

                computed = libclinic.compute_checksum(output, len(checksum))
                if checksum != computed:
                    fail("Checksum mismatch! "
                         f"Expected {checksum!r}, computed {computed!r}. "
                         "Suggested fix: remove all generated code including "
                         "the end marker, or use the '-f' option.")
        else:
            # put back output
            output_lines = output.splitlines(keepends=True)
            self.line_number -= len(output_lines)
            self.input.extend(reversed(output_lines))
            output = None

        return Block("".join(in_lines), dsl_name, output=output)


@dc.dataclass(slots=True, frozen=True)
class Include:
    """
    An include like: #include "pycore_long.h"   // _Py_ID()
    """
    # Example: "pycore_long.h".
    filename: str

    # Example: "_Py_ID()".
    reason: str

    # None means unconditional include.
    # Example: "#if defined(Py_BUILD_CORE) && !defined(Py_BUILD_CORE_MODULE)".
    condition: str | None

    def sort_key(self) -> tuple[str, str]:
        # order: '#if' comes before 'NO_CONDITION'
        return (self.condition or 'NO_CONDITION', self.filename)


@dc.dataclass(slots=True)
class BlockPrinter:
    language: Language
    f: io.StringIO = dc.field(default_factory=io.StringIO)

    # '#include "header.h"   // reason': column of '//' comment
    INCLUDE_COMMENT_COLUMN: Final[int] = 35

    def print_block(
            self,
            block: Block,
            *,
            core_includes: bool = False,
            limited_capi: bool,
            header_includes: dict[str, Include],
    ) -> None:
        input = block.input
        output = block.output
        dsl_name = block.dsl_name
        write = self.f.write

        assert not ((dsl_name is None) ^ (output is None)), "you must specify dsl_name and output together, dsl_name " + repr(dsl_name)

        if not dsl_name:
            write(input)
            return

        write(self.language.start_line.format(dsl_name=dsl_name))
        write("\n")

        body_prefix = self.language.body_prefix.format(dsl_name=dsl_name)
        if not body_prefix:
            write(input)
        else:
            for line in input.split('\n'):
                write(body_prefix)
                write(line)
                write("\n")

        write(self.language.stop_line.format(dsl_name=dsl_name))
        write("\n")

        output = ''
        if core_includes and header_includes:
            # Emit optional "#include" directives for C headers
            output += '\n'

            current_condition: str | None = None
            includes = sorted(header_includes.values(), key=Include.sort_key)
            for include in includes:
                if include.condition != current_condition:
                    if current_condition:
                        output += '#endif\n'
                    current_condition = include.condition
                    if include.condition:
                        output += f'{include.condition}\n'

                if current_condition:
                    line = f'#  include "{include.filename}"'
                else:
                    line = f'#include "{include.filename}"'
                if include.reason:
                    comment = f'// {include.reason}\n'
                    line = line.ljust(self.INCLUDE_COMMENT_COLUMN - 1) + comment
                output += line

            if current_condition:
                output += '#endif\n'

        input = ''.join(block.input)
        output += ''.join(block.output)
        if output:
            if not output.endswith('\n'):
                output += '\n'
            write(output)

        arguments = "output={output} input={input}".format(
            output=libclinic.compute_checksum(output, 16),
            input=libclinic.compute_checksum(input, 16)
        )
        write(self.language.checksum_line.format(dsl_name=dsl_name, arguments=arguments))
        write("\n")

    def write(self, text: str) -> None:
        self.f.write(text)


class BufferSeries:
    """
    Behaves like a "defaultlist".
    When you ask for an index that doesn't exist yet,
    the object grows the list until that item exists.
    So o[n] will always work.

    Supports negative indices for actual items.
    e.g. o[-1] is an element immediately preceding o[0].
    """

    def __init__(self) -> None:
        self._start = 0
        self._array: list[list[str]] = []

    def __getitem__(self, i: int) -> list[str]:
        i -= self._start
        if i < 0:
            self._start += i
            prefix: list[list[str]] = [[] for x in range(-i)]
            self._array = prefix + self._array
            i = 0
        while i >= len(self._array):
            self._array.append([])
        return self._array[i]

    def clear(self) -> None:
        for ta in self._array:
            ta.clear()

    def dump(self) -> str:
        texts = ["".join(ta) for ta in self._array]
        self.clear()
        return "".join(texts)


@dc.dataclass(slots=True, repr=False)
class Destination:
    name: str
    type: str
    clinic: Clinic
    buffers: BufferSeries = dc.field(init=False, default_factory=BufferSeries)
    filename: str = dc.field(init=False)  # set in __post_init__

    args: dc.InitVar[tuple[str, ...]] = ()

    def __post_init__(self, args: tuple[str, ...]) -> None:
        valid_types = ('buffer', 'file', 'suppress')
        if self.type not in valid_types:
            fail(
                f"Invalid destination type {self.type!r} for {self.name}, "
                f"must be {', '.join(valid_types)}"
            )
        extra_arguments = 1 if self.type == "file" else 0
        if len(args) < extra_arguments:
            fail(f"Not enough arguments for destination "
                 f"{self.name!r} new {self.type!r}")
        if len(args) > extra_arguments:
            fail(f"Too many arguments for destination {self.name!r} new {self.type!r}")
        if self.type =='file':
            d = {}
            filename = self.clinic.filename
            d['path'] = filename
            dirname, basename = os.path.split(filename)
            if not dirname:
                dirname = '.'
            d['dirname'] = dirname
            d['basename'] = basename
            d['basename_root'], d['basename_extension'] = os.path.splitext(filename)
            self.filename = args[0].format_map(d)

    def __repr__(self) -> str:
        if self.type == 'file':
            type_repr = f"type='file' file={self.filename!r}"
        else:
            type_repr = f"type={self.type!r}"
        return f"<clinic.Destination {self.name!r} {type_repr}>"

    def clear(self) -> None:
        if self.type != 'buffer':
            fail(f"Can't clear destination {self.name!r}: it's not of type 'buffer'")
        self.buffers.clear()

    def dump(self) -> str:
        return self.buffers.dump()


# "extensions" maps the file extension ("c", "py") to Language classes.
LangDict = dict[str, Callable[[str], Language]]
extensions: LangDict = { name: CLanguage for name in "c cc cpp cxx h hh hpp hxx".split() }
extensions['py'] = PythonLanguage


ClassDict = dict[str, "Class"]
DestinationDict = dict[str, Destination]
ModuleDict = dict[str, "Module"]


class Parser(Protocol):
    def __init__(self, clinic: Clinic) -> None: ...
    def parse(self, block: Block) -> None: ...


class Clinic:

    presets_text = """
preset block
everything block
methoddef_ifndef buffer 1
docstring_prototype suppress
parser_prototype suppress
cpp_if suppress
cpp_endif suppress

preset original
everything block
methoddef_ifndef buffer 1
docstring_prototype suppress
parser_prototype suppress
cpp_if suppress
cpp_endif suppress

preset file
everything file
methoddef_ifndef file 1
docstring_prototype suppress
parser_prototype suppress
impl_definition block

preset buffer
everything buffer
methoddef_ifndef buffer 1
impl_definition block
docstring_prototype suppress
impl_prototype suppress
parser_prototype suppress

preset partial-buffer
everything buffer
methoddef_ifndef buffer 1
docstring_prototype block
impl_prototype suppress
methoddef_define block
parser_prototype block
impl_definition block

"""

    def __init__(
            self,
            language: CLanguage,
            printer: BlockPrinter | None = None,
            *,
            filename: str,
            limited_capi: bool,
            verify: bool = True,
    ) -> None:
        # maps strings to Parser objects.
        # (instantiated from the "parsers" global.)
        self.parsers: dict[str, Parser] = {}
        self.language: CLanguage = language
        if printer:
            fail("Custom printers are broken right now")
        self.printer = printer or BlockPrinter(language)
        self.verify = verify
        self.limited_capi = limited_capi
        self.filename = filename
        self.modules: ModuleDict = {}
        self.classes: ClassDict = {}
        self.functions: list[Function] = []
        # dict: include name => Include instance
        self.includes: dict[str, Include] = {}

        self.line_prefix = self.line_suffix = ''

        self.destinations: DestinationDict = {}
        self.add_destination("block", "buffer")
        self.add_destination("suppress", "suppress")
        self.add_destination("buffer", "buffer")
        if filename:
            self.add_destination("file", "file", "{dirname}/clinic/{basename}.h")

        d = self.get_destination_buffer
        self.destination_buffers = {
            'cpp_if': d('file'),
            'docstring_prototype': d('suppress'),
            'docstring_definition': d('file'),
            'methoddef_define': d('file'),
            'impl_prototype': d('file'),
            'parser_prototype': d('suppress'),
            'parser_definition': d('file'),
            'cpp_endif': d('file'),
            'methoddef_ifndef': d('file', 1),
            'impl_definition': d('block'),
        }

        DestBufferType = dict[str, list[str]]
        DestBufferList = list[DestBufferType]

        self.destination_buffers_stack: DestBufferList = []
        self.ifndef_symbols: set[str] = set()

        self.presets: dict[str, dict[Any, Any]] = {}
        preset = None
        for line in self.presets_text.strip().split('\n'):
            line = line.strip()
            if not line:
                continue
            name, value, *options = line.split()
            if name == 'preset':
                self.presets[value] = preset = {}
                continue

            if len(options):
                index = int(options[0])
            else:
                index = 0
            buffer = self.get_destination_buffer(value, index)

            if name == 'everything':
                for name in self.destination_buffers:
                    preset[name] = buffer
                continue

            assert name in self.destination_buffers
            preset[name] = buffer

    def add_include(self, name: str, reason: str,
                    *, condition: str | None = None) -> None:
        try:
            existing = self.includes[name]
        except KeyError:
            pass
        else:
            if existing.condition and not condition:
                # If the previous include has a condition and the new one is
                # unconditional, override the include.
                pass
            else:
                # Already included, do nothing. Only mention a single reason,
                # no need to list all of them.
                return

        self.includes[name] = Include(name, reason, condition)

    def add_destination(
            self,
            name: str,
            type: str,
            *args: str
    ) -> None:
        if name in self.destinations:
            fail(f"Destination already exists: {name!r}")
        self.destinations[name] = Destination(name, type, self, args)

    def get_destination(self, name: str) -> Destination:
        d = self.destinations.get(name)
        if not d:
            fail(f"Destination does not exist: {name!r}")
        return d

    def get_destination_buffer(
            self,
            name: str,
            item: int = 0
    ) -> list[str]:
        d = self.get_destination(name)
        return d.buffers[item]

    def parse(self, input: str) -> str:
        printer = self.printer
        self.block_parser = BlockParser(input, self.language, verify=self.verify)
        for block in self.block_parser:
            dsl_name = block.dsl_name
            if dsl_name:
                if dsl_name not in self.parsers:
                    assert dsl_name in parsers, f"No parser to handle {dsl_name!r} block."
                    self.parsers[dsl_name] = parsers[dsl_name](self)
                parser = self.parsers[dsl_name]
                parser.parse(block)
            printer.print_block(block,
                                limited_capi=self.limited_capi,
                                header_includes=self.includes)

        # these are destinations not buffers
        for name, destination in self.destinations.items():
            if destination.type == 'suppress':
                continue
            output = destination.dump()

            if output:
                block = Block("", dsl_name="clinic", output=output)

                if destination.type == 'buffer':
                    block.input = "dump " + name + "\n"
                    warn("Destination buffer " + repr(name) + " not empty at end of file, emptying.")
                    printer.write("\n")
                    printer.print_block(block,
                                        limited_capi=self.limited_capi,
                                        header_includes=self.includes)
                    continue

                if destination.type == 'file':
                    try:
                        dirname = os.path.dirname(destination.filename)
                        try:
                            os.makedirs(dirname)
                        except FileExistsError:
                            if not os.path.isdir(dirname):
                                fail(f"Can't write to destination "
                                     f"{destination.filename!r}; "
                                     f"can't make directory {dirname!r}!")
                        if self.verify:
                            with open(destination.filename) as f:
                                parser_2 = BlockParser(f.read(), language=self.language)
                                blocks = list(parser_2)
                                if (len(blocks) != 1) or (blocks[0].input != 'preserve\n'):
                                    fail(f"Modified destination file "
                                         f"{destination.filename!r}; not overwriting!")
                    except FileNotFoundError:
                        pass

                    block.input = 'preserve\n'
                    printer_2 = BlockPrinter(self.language)
                    printer_2.print_block(block,
                                          core_includes=True,
                                          limited_capi=self.limited_capi,
                                          header_includes=self.includes)
                    libclinic.write_file(destination.filename,
                                         printer_2.f.getvalue())
                    continue

        return printer.f.getvalue()

    def _module_and_class(
        self, fields: Sequence[str]
    ) -> tuple[Module | Clinic, Class | None]:
        """
        fields should be an iterable of field names.
        returns a tuple of (module, class).
        the module object could actually be self (a clinic object).
        this function is only ever used to find the parent of where
        a new class/module should go.
        """
        parent: Clinic | Module | Class = self
        module: Clinic | Module = self
        cls: Class | None = None

        for idx, field in enumerate(fields):
            if not isinstance(parent, Class):
                if field in parent.modules:
                    parent = module = parent.modules[field]
                    continue
            if field in parent.classes:
                parent = cls = parent.classes[field]
            else:
                fullname = ".".join(fields[idx:])
                fail(f"Parent class or module {fullname!r} does not exist.")

        return module, cls

    def __repr__(self) -> str:
        return "<clinic.Clinic object>"


def parse_file(
        filename: str,
        *,
        limited_capi: bool,
        output: str | None = None,
        verify: bool = True,
) -> None:
    if not output:
        output = filename

    extension = os.path.splitext(filename)[1][1:]
    if not extension:
        raise ClinicError(f"Can't extract file type for file {filename!r}")

    try:
        language = extensions[extension](filename)
    except KeyError:
        raise ClinicError(f"Can't identify file type for file {filename!r}")

    with open(filename, encoding="utf-8") as f:
        raw = f.read()

    # exit quickly if there are no clinic markers in the file
    find_start_re = BlockParser("", language).find_start_re
    if not find_start_re.search(raw):
        return

    if LIMITED_CAPI_REGEX.search(raw):
        limited_capi = True

    assert isinstance(language, CLanguage)
    clinic = Clinic(language,
                    verify=verify,
                    filename=filename,
                    limited_capi=limited_capi)
    cooked = clinic.parse(raw)

    libclinic.write_file(output, cooked)


class PythonParser:
    def __init__(self, clinic: Clinic) -> None:
        pass

    def parse(self, block: Block) -> None:
        with contextlib.redirect_stdout(io.StringIO()) as s:
            exec(block.input)
            block.output = s.getvalue()


@dc.dataclass(repr=False)
class Module:
    name: str
    module: Module | Clinic

    def __post_init__(self) -> None:
        self.parent = self.module
        self.modules: ModuleDict = {}
        self.classes: ClassDict = {}
        self.functions: list[Function] = []

    def __repr__(self) -> str:
        return "<clinic.Module " + repr(self.name) + " at " + str(id(self)) + ">"


@dc.dataclass(repr=False)
class Class:
    name: str
    module: Module | Clinic
    cls: Class | None
    typedef: str
    type_object: str

    def __post_init__(self) -> None:
        self.parent = self.cls or self.module
        self.classes: ClassDict = {}
        self.functions: list[Function] = []

    def __repr__(self) -> str:
        return "<clinic.Class " + repr(self.name) + " at " + str(id(self)) + ">"


unsupported_special_methods: set[str] = set("""

__abs__
__add__
__and__
__call__
__delitem__
__divmod__
__eq__
__float__
__floordiv__
__ge__
__getattr__
__getattribute__
__getitem__
__gt__
__hash__
__iadd__
__iand__
__ifloordiv__
__ilshift__
__imatmul__
__imod__
__imul__
__index__
__int__
__invert__
__ior__
__ipow__
__irshift__
__isub__
__iter__
__itruediv__
__ixor__
__le__
__len__
__lshift__
__lt__
__matmul__
__mod__
__mul__
__neg__
__next__
__or__
__pos__
__pow__
__radd__
__rand__
__rdivmod__
__repr__
__rfloordiv__
__rlshift__
__rmatmul__
__rmod__
__rmul__
__ror__
__rpow__
__rrshift__
__rshift__
__rsub__
__rtruediv__
__rxor__
__setattr__
__setitem__
__str__
__sub__
__truediv__
__xor__

""".strip().split())


class FunctionKind(enum.Enum):
    INVALID         = enum.auto()
    CALLABLE        = enum.auto()
    STATIC_METHOD   = enum.auto()
    CLASS_METHOD    = enum.auto()
    METHOD_INIT     = enum.auto()
    METHOD_NEW      = enum.auto()
    GETTER          = enum.auto()
    SETTER          = enum.auto()

    @functools.cached_property
    def new_or_init(self) -> bool:
        return self in {FunctionKind.METHOD_INIT, FunctionKind.METHOD_NEW}

    def __repr__(self) -> str:
        return f"<clinic.FunctionKind.{self.name}>"


INVALID: Final = FunctionKind.INVALID
CALLABLE: Final = FunctionKind.CALLABLE
STATIC_METHOD: Final = FunctionKind.STATIC_METHOD
CLASS_METHOD: Final = FunctionKind.CLASS_METHOD
METHOD_INIT: Final = FunctionKind.METHOD_INIT
METHOD_NEW: Final = FunctionKind.METHOD_NEW
GETTER: Final = FunctionKind.GETTER
SETTER: Final = FunctionKind.SETTER

ParamDict = dict[str, "Parameter"]
ReturnConverterType = Callable[..., "CReturnConverter"]


@dc.dataclass(repr=False)
class Function:
    """
    Mutable duck type for inspect.Function.

    docstring - a str containing
        * embedded line breaks
        * text outdented to the left margin
        * no trailing whitespace.
        It will always be true that
            (not docstring) or ((not docstring[0].isspace()) and (docstring.rstrip() == docstring))
    """
    parameters: ParamDict = dc.field(default_factory=dict)
    _: dc.KW_ONLY
    name: str
    module: Module | Clinic
    cls: Class | None
    c_basename: str
    full_name: str
    return_converter: CReturnConverter
    kind: FunctionKind
    coexist: bool
    return_annotation: object = inspect.Signature.empty
    docstring: str = ''
    # docstring_only means "don't generate a machine-readable
    # signature, just a normal docstring".  it's True for
    # functions with optional groups because we can't represent
    # those accurately with inspect.Signature in 3.4.
    docstring_only: bool = False
    critical_section: bool = False
    target_critical_section: list[str] = dc.field(default_factory=list)

    def __post_init__(self) -> None:
        self.parent = self.cls or self.module
        self.self_converter: self_converter | None = None
        self.__render_parameters__: list[Parameter] | None = None

    @functools.cached_property
    def displayname(self) -> str:
        """Pretty-printable name."""
        if self.kind.new_or_init:
            assert isinstance(self.cls, Class)
            return self.cls.name
        else:
            return self.name

    @functools.cached_property
    def fulldisplayname(self) -> str:
        parent: Class | Module | Clinic | None
        if self.kind.new_or_init:
            parent = getattr(self.cls, "parent", None)
        else:
            parent = self.parent
        name = self.displayname
        while isinstance(parent, (Module, Class)):
            name = f"{parent.name}.{name}"
            parent = parent.parent
        return name

    @property
    def render_parameters(self) -> list[Parameter]:
        if not self.__render_parameters__:
            l: list[Parameter] = []
            self.__render_parameters__ = l
            for p in self.parameters.values():
                p = p.copy()
                p.converter.pre_render()
                l.append(p)
        return self.__render_parameters__

    @property
    def methoddef_flags(self) -> str | None:
        if self.kind.new_or_init:
            return None
        flags = []
        match self.kind:
            case FunctionKind.CLASS_METHOD:
                flags.append('METH_CLASS')
            case FunctionKind.STATIC_METHOD:
                flags.append('METH_STATIC')
            case _ as kind:
                acceptable_kinds = {FunctionKind.CALLABLE, FunctionKind.GETTER, FunctionKind.SETTER}
                assert kind in acceptable_kinds, f"unknown kind: {kind!r}"
        if self.coexist:
            flags.append('METH_COEXIST')
        return '|'.join(flags)

    def __repr__(self) -> str:
        return f'<clinic.Function {self.name!r}>'

    def copy(self, **overrides: Any) -> Function:
        f = dc.replace(self, **overrides)
        f.parameters = {
            name: value.copy(function=f)
            for name, value in f.parameters.items()
        }
        return f


VersionTuple = tuple[int, int]


@dc.dataclass(repr=False, slots=True)
class Parameter:
    """
    Mutable duck type of inspect.Parameter.
    """
    name: str
    kind: inspect._ParameterKind
    _: dc.KW_ONLY
    default: object = inspect.Parameter.empty
    function: Function
    converter: CConverter
    annotation: object = inspect.Parameter.empty
    docstring: str = ''
    group: int = 0
    # (`None` signifies that there is no deprecation)
    deprecated_positional: VersionTuple | None = None
    deprecated_keyword: VersionTuple | None = None
    right_bracket_count: int = dc.field(init=False, default=0)

    def __repr__(self) -> str:
        return f'<clinic.Parameter {self.name!r}>'

    def is_keyword_only(self) -> bool:
        return self.kind == inspect.Parameter.KEYWORD_ONLY

    def is_positional_only(self) -> bool:
        return self.kind == inspect.Parameter.POSITIONAL_ONLY

    def is_vararg(self) -> bool:
        return self.kind == inspect.Parameter.VAR_POSITIONAL

    def is_optional(self) -> bool:
        return not self.is_vararg() and (self.default is not unspecified)

    def copy(
        self,
        /,
        *,
        converter: CConverter | None = None,
        function: Function | None = None,
        **overrides: Any
    ) -> Parameter:
        function = function or self.function
        if not converter:
            converter = copy.copy(self.converter)
            converter.function = function
        return dc.replace(self, **overrides, function=function, converter=converter)

    def get_displayname(self, i: int) -> str:
        if i == 0:
            return 'argument'
        if not self.is_positional_only():
            return f'argument {self.name!r}'
        else:
            return f'argument {i}'

    def render_docstring(self) -> str:
        lines = [f"  {self.name}"]
        lines.extend(f"    {line}" for line in self.docstring.split("\n"))
        return "\n".join(lines).rstrip()


CConverterClassT = TypeVar("CConverterClassT", bound=type["CConverter"])

def add_c_converter(
        f: CConverterClassT,
        name: str | None = None
) -> CConverterClassT:
    if not name:
        name = f.__name__
        if not name.endswith('_converter'):
            return f
        name = name.removesuffix('_converter')
    converters[name] = f
    return f

def add_default_legacy_c_converter(cls: CConverterClassT) -> CConverterClassT:
    # automatically add converter for default format unit
    # (but without stomping on the existing one if it's already
    # set, in case you subclass)
    if ((cls.format_unit not in ('O&', '')) and
        (cls.format_unit not in legacy_converters)):
        legacy_converters[cls.format_unit] = cls
    return cls

def add_legacy_c_converter(
        format_unit: str,
        **kwargs: Any
) -> Callable[[CConverterClassT], CConverterClassT]:
    """
    Adds a legacy converter.
    """
    def closure(f: CConverterClassT) -> CConverterClassT:
        added_f: Callable[..., CConverter]
        if not kwargs:
            added_f = f
        else:
            added_f = functools.partial(f, **kwargs)
        if format_unit:
            legacy_converters[format_unit] = added_f
        return f
    return closure

class CConverterAutoRegister(type):
    def __init__(
        cls, name: str, bases: tuple[type[object], ...], classdict: dict[str, Any]
    ) -> None:
        converter_cls = cast(type["CConverter"], cls)
        add_c_converter(converter_cls)
        add_default_legacy_c_converter(converter_cls)

class CConverter(metaclass=CConverterAutoRegister):
    """
    For the init function, self, name, function, and default
    must be keyword-or-positional parameters.  All other
    parameters must be keyword-only.
    """

    # The C name to use for this variable.
    name: str

    # The Python name to use for this variable.
    py_name: str

    # The C type to use for this variable.
    # 'type' should be a Python string specifying the type, e.g. "int".
    # If this is a pointer type, the type string should end with ' *'.
    type: str | None = None

    # The Python default value for this parameter, as a Python value.
    # Or the magic value "unspecified" if there is no default.
    # Or the magic value "unknown" if this value is a cannot be evaluated
    # at Argument-Clinic-preprocessing time (but is presumed to be valid
    # at runtime).
    default: object = unspecified

    # If not None, default must be isinstance() of this type.
    # (You can also specify a tuple of types.)
    default_type: bltns.type[object] | tuple[bltns.type[object], ...] | None = None

    # "default" converted into a C value, as a string.
    # Or None if there is no default.
    c_default: str | None = None

    # "default" converted into a Python value, as a string.
    # Or None if there is no default.
    py_default: str | None = None

    # The default value used to initialize the C variable when
    # there is no default, but not specifying a default may
    # result in an "uninitialized variable" warning.  This can
    # easily happen when using option groups--although
    # properly-written code won't actually use the variable,
    # the variable does get passed in to the _impl.  (Ah, if
    # only dataflow analysis could inline the static function!)
    #
    # This value is specified as a string.
    # Every non-abstract subclass should supply a valid value.
    c_ignored_default: str = 'NULL'

    # If true, wrap with Py_UNUSED.
    unused = False

    # The C converter *function* to be used, if any.
    # (If this is not None, format_unit must be 'O&'.)
    converter: str | None = None

    # Should Argument Clinic add a '&' before the name of
    # the variable when passing it into the _impl function?
    impl_by_reference = False

    # Should Argument Clinic add a '&' before the name of
    # the variable when passing it into PyArg_ParseTuple (AndKeywords)?
    parse_by_reference = True

    #############################################################
    #############################################################
    ## You shouldn't need to read anything below this point to ##
    ## write your own converter functions.                     ##
    #############################################################
    #############################################################

    # The "format unit" to specify for this variable when
    # parsing arguments using PyArg_ParseTuple (AndKeywords).
    # Custom converters should always use the default value of 'O&'.
    format_unit = 'O&'

    # What encoding do we want for this variable?  Only used
    # by format units starting with 'e'.
    encoding: str | None = None

    # Should this object be required to be a subclass of a specific type?
    # If not None, should be a string representing a pointer to a
    # PyTypeObject (e.g. "&PyUnicode_Type").
    # Only used by the 'O!' format unit (and the "object" converter).
    subclass_of: str | None = None

    # See also the 'length_name' property.
    # Only used by format units ending with '#'.
    length = False

    # Should we show this parameter in the generated
    # __text_signature__? This is *almost* always True.
    # (It's only False for __new__, __init__, and METH_STATIC functions.)
    show_in_signature = True

    # Overrides the name used in a text signature.
    # The name used for a "self" parameter must be one of
    # self, type, or module; however users can set their own.
    # This lets the self_converter overrule the user-settable
    # name, *just* for the text signature.
    # Only set by self_converter.
    signature_name: str | None = None

    broken_limited_capi: bool = False

    # keep in sync with self_converter.__init__!
    def __init__(self,
             # Positional args:
             name: str,
             py_name: str,
             function: Function,
             default: object = unspecified,
             *,  # Keyword only args:
             c_default: str | None = None,
             py_default: str | None = None,
             annotation: str | Literal[Sentinels.unspecified] = unspecified,
             unused: bool = False,
             **kwargs: Any
    ) -> None:
        self.name = libclinic.ensure_legal_c_identifier(name)
        self.py_name = py_name
        self.unused = unused
        self.includes: list[Include] = []

        if default is not unspecified:
            if (self.default_type
                and default is not unknown
                and not isinstance(default, self.default_type)
            ):
                if isinstance(self.default_type, type):
                    types_str = self.default_type.__name__
                else:
                    names = [cls.__name__ for cls in self.default_type]
                    types_str = ', '.join(names)
                cls_name = self.__class__.__name__
                fail(f"{cls_name}: default value {default!r} for field "
                     f"{name!r} is not of type {types_str!r}")
            self.default = default

        if c_default:
            self.c_default = c_default
        if py_default:
            self.py_default = py_default

        if annotation is not unspecified:
            fail("The 'annotation' parameter is not currently permitted.")

        # Make sure not to set self.function until after converter_init() has been called.
        # This prevents you from caching information
        # about the function in converter_init().
        # (That breaks if we get cloned.)
        self.converter_init(**kwargs)
        self.function = function

    # Add a custom __getattr__ method to improve the error message
    # if somebody tries to access self.function in converter_init().
    #
    # mypy will assume arbitrary access is okay for a class with a __getattr__ method,
    # and that's not what we want,
    # so put it inside an `if not TYPE_CHECKING` block
    if not TYPE_CHECKING:
        def __getattr__(self, attr):
            if attr == "function":
                fail(
                    f"{self.__class__.__name__!r} object has no attribute 'function'.\n"
                    f"Note: accessing self.function inside converter_init is disallowed!"
                )
            return super().__getattr__(attr)
    # this branch is just here for coverage reporting
    else:  # pragma: no cover
        pass

    def converter_init(self) -> None:
        pass

    def is_optional(self) -> bool:
        return (self.default is not unspecified)

    def _render_self(self, parameter: Parameter, data: CRenderData) -> None:
        self.parameter = parameter
        name = self.parser_name

        # impl_arguments
        s = ("&" if self.impl_by_reference else "") + name
        data.impl_arguments.append(s)
        if self.length:
            data.impl_arguments.append(self.length_name)

        # impl_parameters
        data.impl_parameters.append(self.simple_declaration(by_reference=self.impl_by_reference))
        if self.length:
            data.impl_parameters.append(f"Py_ssize_t {self.length_name}")

    def _render_non_self(
            self,
            parameter: Parameter,
            data: CRenderData
    ) -> None:
        self.parameter = parameter
        name = self.name

        # declarations
        d = self.declaration(in_parser=True)
        data.declarations.append(d)

        # initializers
        initializers = self.initialize()
        if initializers:
            data.initializers.append('/* initializers for ' + name + ' */\n' + initializers.rstrip())

        # modifications
        modifications = self.modify()
        if modifications:
            data.modifications.append('/* modifications for ' + name + ' */\n' + modifications.rstrip())

        # keywords
        if parameter.is_vararg():
            pass
        elif parameter.is_positional_only():
            data.keywords.append('')
        else:
            data.keywords.append(parameter.name)

        # format_units
        if self.is_optional() and '|' not in data.format_units:
            data.format_units.append('|')
        if parameter.is_keyword_only() and '$' not in data.format_units:
            data.format_units.append('$')
        data.format_units.append(self.format_unit)

        # parse_arguments
        self.parse_argument(data.parse_arguments)

        # post_parsing
        if post_parsing := self.post_parsing():
            data.post_parsing.append('/* Post parse cleanup for ' + name + ' */\n' + post_parsing.rstrip() + '\n')

        # cleanup
        cleanup = self.cleanup()
        if cleanup:
            data.cleanup.append('/* Cleanup for ' + name + ' */\n' + cleanup.rstrip() + "\n")

    def render(self, parameter: Parameter, data: CRenderData) -> None:
        """
        parameter is a clinic.Parameter instance.
        data is a CRenderData instance.
        """
        self._render_self(parameter, data)
        self._render_non_self(parameter, data)

    @functools.cached_property
    def length_name(self) -> str:
        """Computes the name of the associated "length" variable."""
        assert self.length is not None
        return self.parser_name + "_length"

    # Why is this one broken out separately?
    # For "positional-only" function parsing,
    # which generates a bunch of PyArg_ParseTuple calls.
    def parse_argument(self, args: list[str]) -> None:
        assert not (self.converter and self.encoding)
        if self.format_unit == 'O&':
            assert self.converter
            args.append(self.converter)

        if self.encoding:
            args.append(libclinic.c_repr(self.encoding))
        elif self.subclass_of:
            args.append(self.subclass_of)

        s = ("&" if self.parse_by_reference else "") + self.parser_name
        args.append(s)

        if self.length:
            args.append(f"&{self.length_name}")

    #
    # All the functions after here are intended as extension points.
    #

    def simple_declaration(
            self,
            by_reference: bool = False,
            *,
            in_parser: bool = False
    ) -> str:
        """
        Computes the basic declaration of the variable.
        Used in computing the prototype declaration and the
        variable declaration.
        """
        assert isinstance(self.type, str)
        prototype = [self.type]
        if by_reference or not self.type.endswith('*'):
            prototype.append(" ")
        if by_reference:
            prototype.append('*')
        if in_parser:
            name = self.parser_name
        else:
            name = self.name
            if self.unused:
                name = f"Py_UNUSED({name})"
        prototype.append(name)
        return "".join(prototype)

    def declaration(self, *, in_parser: bool = False) -> str:
        """
        The C statement to declare this variable.
        """
        declaration = [self.simple_declaration(in_parser=True)]
        default = self.c_default
        if not default and self.parameter.group:
            default = self.c_ignored_default
        if default:
            declaration.append(" = ")
            declaration.append(default)
        declaration.append(";")
        if self.length:
            declaration.append('\n')
            declaration.append(f"Py_ssize_t {self.length_name};")
        return "".join(declaration)

    def initialize(self) -> str:
        """
        The C statements required to set up this variable before parsing.
        Returns a string containing this code indented at column 0.
        If no initialization is necessary, returns an empty string.
        """
        return ""

    def modify(self) -> str:
        """
        The C statements required to modify this variable after parsing.
        Returns a string containing this code indented at column 0.
        If no modification is necessary, returns an empty string.
        """
        return ""

    def post_parsing(self) -> str:
        """
        The C statements required to do some operations after the end of parsing but before cleaning up.
        Return a string containing this code indented at column 0.
        If no operation is necessary, return an empty string.
        """
        return ""

    def cleanup(self) -> str:
        """
        The C statements required to clean up after this variable.
        Returns a string containing this code indented at column 0.
        If no cleanup is necessary, returns an empty string.
        """
        return ""

    def pre_render(self) -> None:
        """
        A second initialization function, like converter_init,
        called just before rendering.
        You are permitted to examine self.function here.
        """
        pass

    def bad_argument(self, displayname: str, expected: str, *, limited_capi: bool, expected_literal: bool = True) -> str:
        assert '"' not in expected
        if limited_capi:
            if expected_literal:
                return (f'PyErr_Format(PyExc_TypeError, '
                        f'"{{{{name}}}}() {displayname} must be {expected}, not %.50s", '
                        f'{{argname}} == Py_None ? "None" : Py_TYPE({{argname}})->tp_name);')
            else:
                return (f'PyErr_Format(PyExc_TypeError, '
                        f'"{{{{name}}}}() {displayname} must be %.50s, not %.50s", '
                        f'"{expected}", '
                        f'{{argname}} == Py_None ? "None" : Py_TYPE({{argname}})->tp_name);')
        else:
            if expected_literal:
                expected = f'"{expected}"'
            self.add_include('pycore_modsupport.h', '_PyArg_BadArgument()')
            return f'_PyArg_BadArgument("{{{{name}}}}", "{displayname}", {expected}, {{argname}});'

    def format_code(self, fmt: str, *,
                    argname: str,
                    bad_argument: str | None = None,
                    bad_argument2: str | None = None,
                    **kwargs: Any) -> str:
        if '{bad_argument}' in fmt:
            if not bad_argument:
                raise TypeError("required 'bad_argument' argument")
            fmt = fmt.replace('{bad_argument}', bad_argument)
        if '{bad_argument2}' in fmt:
            if not bad_argument2:
                raise TypeError("required 'bad_argument2' argument")
            fmt = fmt.replace('{bad_argument2}', bad_argument2)
        return fmt.format(argname=argname, paramname=self.parser_name, **kwargs)

    def parse_arg(self, argname: str, displayname: str, *, limited_capi: bool) -> str | None:
        if self.format_unit == 'O&':
            return self.format_code("""
                if (!{converter}({argname}, &{paramname})) {{{{
                    goto exit;
                }}}}
                """,
                argname=argname,
                converter=self.converter)
        if self.format_unit == 'O!':
            cast = '(%s)' % self.type if self.type != 'PyObject *' else ''
            if self.subclass_of in type_checks:
                typecheck, typename = type_checks[self.subclass_of]
                return self.format_code("""
                    if (!{typecheck}({argname})) {{{{
                        {bad_argument}
                        goto exit;
                    }}}}
                    {paramname} = {cast}{argname};
                    """,
                    argname=argname,
                    bad_argument=self.bad_argument(displayname, typename, limited_capi=limited_capi),
                    typecheck=typecheck, typename=typename, cast=cast)
            return self.format_code("""
                if (!PyObject_TypeCheck({argname}, {subclass_of})) {{{{
                    {bad_argument}
                    goto exit;
                }}}}
                {paramname} = {cast}{argname};
                """,
                argname=argname,
                bad_argument=self.bad_argument(displayname, '({subclass_of})->tp_name',
                                               expected_literal=False, limited_capi=limited_capi),
                subclass_of=self.subclass_of, cast=cast)
        if self.format_unit == 'O':
            cast = '(%s)' % self.type if self.type != 'PyObject *' else ''
            return self.format_code("""
                {paramname} = {cast}{argname};
                """,
                argname=argname, cast=cast)
        return None

    def set_template_dict(self, template_dict: TemplateDict) -> None:
        pass

    @property
    def parser_name(self) -> str:
        if self.name in libclinic.CLINIC_PREFIXED_ARGS: # bpo-39741
            return libclinic.CLINIC_PREFIX + self.name
        else:
            return self.name

    def add_include(self, name: str, reason: str,
                    *, condition: str | None = None) -> None:
        include = Include(name, reason, condition)
        self.includes.append(include)

type_checks = {
    '&PyLong_Type': ('PyLong_Check', 'int'),
    '&PyTuple_Type': ('PyTuple_Check', 'tuple'),
    '&PyList_Type': ('PyList_Check', 'list'),
    '&PySet_Type': ('PySet_Check', 'set'),
    '&PyFrozenSet_Type': ('PyFrozenSet_Check', 'frozenset'),
    '&PyDict_Type': ('PyDict_Check', 'dict'),
    '&PyUnicode_Type': ('PyUnicode_Check', 'str'),
    '&PyBytes_Type': ('PyBytes_Check', 'bytes'),
    '&PyByteArray_Type': ('PyByteArray_Check', 'bytearray'),
}


ConverterType = Callable[..., CConverter]
ConverterDict = dict[str, ConverterType]

# maps strings to callables.
# these callables must be of the form:
#   def foo(name, default, *, ...)
# The callable may have any number of keyword-only parameters.
# The callable must return a CConverter object.
# The callable should not call builtins.print.
converters: ConverterDict = {}

# maps strings to callables.
# these callables follow the same rules as those for "converters" above.
# note however that they will never be called with keyword-only parameters.
legacy_converters: ConverterDict = {}

# maps strings to callables.
# these callables must be of the form:
#   def foo(*, ...)
# The callable may have any number of keyword-only parameters.
# The callable must return a CReturnConverter object.
# The callable should not call builtins.print.
ReturnConverterDict = dict[str, ReturnConverterType]
return_converters: ReturnConverterDict = {}

TypeSet = set[bltns.type[object]]


class bool_converter(CConverter):
    type = 'int'
    default_type = bool
    format_unit = 'p'
    c_ignored_default = '0'

    def converter_init(self, *, accept: TypeSet = {object}) -> None:
        if accept == {int}:
            self.format_unit = 'i'
        elif accept != {object}:
            fail(f"bool_converter: illegal 'accept' argument {accept!r}")
        if self.default is not unspecified and self.default is not unknown:
            self.default = bool(self.default)
            self.c_default = str(int(self.default))

    def parse_arg(self, argname: str, displayname: str, *, limited_capi: bool) -> str | None:
        if self.format_unit == 'i':
            return self.format_code("""
                {paramname} = PyLong_AsInt({argname});
                if ({paramname} == -1 && PyErr_Occurred()) {{{{
                    goto exit;
                }}}}
                """,
                argname=argname)
        elif self.format_unit == 'p':
            return self.format_code("""
                {paramname} = PyObject_IsTrue({argname});
                if ({paramname} < 0) {{{{
                    goto exit;
                }}}}
                """,
                argname=argname)
        return super().parse_arg(argname, displayname, limited_capi=limited_capi)

class defining_class_converter(CConverter):
    """
    A special-case converter:
    this is the default converter used for the defining class.
    """
    type = 'PyTypeObject *'
    format_unit = ''
    show_in_signature = False

    def converter_init(self, *, type: str | None = None) -> None:
        self.specified_type = type

    def render(self, parameter: Parameter, data: CRenderData) -> None:
        self._render_self(parameter, data)

    def set_template_dict(self, template_dict: TemplateDict) -> None:
        template_dict['defining_class_name'] = self.name


class char_converter(CConverter):
    type = 'char'
    default_type = (bytes, bytearray)
    format_unit = 'c'
    c_ignored_default = "'\0'"

    def converter_init(self) -> None:
        if isinstance(self.default, self.default_type):
            if len(self.default) != 1:
                fail(f"char_converter: illegal default value {self.default!r}")

            self.c_default = repr(bytes(self.default))[1:]
            if self.c_default == '"\'"':
                self.c_default = r"'\''"

    def parse_arg(self, argname: str, displayname: str, *, limited_capi: bool) -> str | None:
        if self.format_unit == 'c':
            return self.format_code("""
                if (PyBytes_Check({argname}) && PyBytes_GET_SIZE({argname}) == 1) {{{{
                    {paramname} = PyBytes_AS_STRING({argname})[0];
                }}}}
                else if (PyByteArray_Check({argname}) && PyByteArray_GET_SIZE({argname}) == 1) {{{{
                    {paramname} = PyByteArray_AS_STRING({argname})[0];
                }}}}
                else {{{{
                    {bad_argument}
                    goto exit;
                }}}}
                """,
                argname=argname,
                bad_argument=self.bad_argument(displayname, 'a byte string of length 1', limited_capi=limited_capi),
            )
        return super().parse_arg(argname, displayname, limited_capi=limited_capi)


@add_legacy_c_converter('B', bitwise=True)
class unsigned_char_converter(CConverter):
    type = 'unsigned char'
    default_type = int
    format_unit = 'b'
    c_ignored_default = "'\0'"

    def converter_init(self, *, bitwise: bool = False) -> None:
        if bitwise:
            self.format_unit = 'B'

    def parse_arg(self, argname: str, displayname: str, *, limited_capi: bool) -> str | None:
        if self.format_unit == 'b':
            return self.format_code("""
                {{{{
                    long ival = PyLong_AsLong({argname});
                    if (ival == -1 && PyErr_Occurred()) {{{{
                        goto exit;
                    }}}}
                    else if (ival < 0) {{{{
                        PyErr_SetString(PyExc_OverflowError,
                                        "unsigned byte integer is less than minimum");
                        goto exit;
                    }}}}
                    else if (ival > UCHAR_MAX) {{{{
                        PyErr_SetString(PyExc_OverflowError,
                                        "unsigned byte integer is greater than maximum");
                        goto exit;
                    }}}}
                    else {{{{
                        {paramname} = (unsigned char) ival;
                    }}}}
                }}}}
                """,
                argname=argname)
        elif self.format_unit == 'B':
            return self.format_code("""
                {{{{
                    unsigned long ival = PyLong_AsUnsignedLongMask({argname});
                    if (ival == (unsigned long)-1 && PyErr_Occurred()) {{{{
                        goto exit;
                    }}}}
                    else {{{{
                        {paramname} = (unsigned char) ival;
                    }}}}
                }}}}
                """,
                argname=argname)
        return super().parse_arg(argname, displayname, limited_capi=limited_capi)

class byte_converter(unsigned_char_converter): pass

class short_converter(CConverter):
    type = 'short'
    default_type = int
    format_unit = 'h'
    c_ignored_default = "0"

    def parse_arg(self, argname: str, displayname: str, *, limited_capi: bool) -> str | None:
        if self.format_unit == 'h':
            return self.format_code("""
                {{{{
                    long ival = PyLong_AsLong({argname});
                    if (ival == -1 && PyErr_Occurred()) {{{{
                        goto exit;
                    }}}}
                    else if (ival < SHRT_MIN) {{{{
                        PyErr_SetString(PyExc_OverflowError,
                                        "signed short integer is less than minimum");
                        goto exit;
                    }}}}
                    else if (ival > SHRT_MAX) {{{{
                        PyErr_SetString(PyExc_OverflowError,
                                        "signed short integer is greater than maximum");
                        goto exit;
                    }}}}
                    else {{{{
                        {paramname} = (short) ival;
                    }}}}
                }}}}
                """,
                argname=argname)
        return super().parse_arg(argname, displayname, limited_capi=limited_capi)

class unsigned_short_converter(CConverter):
    type = 'unsigned short'
    default_type = int
    c_ignored_default = "0"

    def converter_init(self, *, bitwise: bool = False) -> None:
        if bitwise:
            self.format_unit = 'H'
        else:
            self.converter = '_PyLong_UnsignedShort_Converter'
            self.add_include('pycore_long.h',
                             '_PyLong_UnsignedShort_Converter()')

    def parse_arg(self, argname: str, displayname: str, *, limited_capi: bool) -> str | None:
        if self.format_unit == 'H':
            return self.format_code("""
                {paramname} = (unsigned short)PyLong_AsUnsignedLongMask({argname});
                if ({paramname} == (unsigned short)-1 && PyErr_Occurred()) {{{{
                    goto exit;
                }}}}
                """,
                argname=argname)
        if not limited_capi:
            return super().parse_arg(argname, displayname, limited_capi=limited_capi)
        # NOTE: Raises OverflowError for negative integer.
        return self.format_code("""
            {{{{
                unsigned long uval = PyLong_AsUnsignedLong({argname});
                if (uval == (unsigned long)-1 && PyErr_Occurred()) {{{{
                    goto exit;
                }}}}
                if (uval > USHRT_MAX) {{{{
                    PyErr_SetString(PyExc_OverflowError,
                                    "Python int too large for C unsigned short");
                    goto exit;
                }}}}
                {paramname} = (unsigned short) uval;
            }}}}
            """,
            argname=argname)

@add_legacy_c_converter('C', accept={str})
class int_converter(CConverter):
    type = 'int'
    default_type = int
    format_unit = 'i'
    c_ignored_default = "0"

    def converter_init(
        self, *, accept: TypeSet = {int}, type: str | None = None
    ) -> None:
        if accept == {str}:
            self.format_unit = 'C'
        elif accept != {int}:
            fail(f"int_converter: illegal 'accept' argument {accept!r}")
        if type is not None:
            self.type = type

    def parse_arg(self, argname: str, displayname: str, *, limited_capi: bool) -> str | None:
        if self.format_unit == 'i':
            return self.format_code("""
                {paramname} = PyLong_AsInt({argname});
                if ({paramname} == -1 && PyErr_Occurred()) {{{{
                    goto exit;
                }}}}
                """,
                argname=argname)
        elif self.format_unit == 'C':
            return self.format_code("""
                if (!PyUnicode_Check({argname})) {{{{
                    {bad_argument}
                    goto exit;
                }}}}
                if (PyUnicode_GET_LENGTH({argname}) != 1) {{{{
                    {bad_argument}
                    goto exit;
                }}}}
                {paramname} = PyUnicode_READ_CHAR({argname}, 0);
                """,
                argname=argname,
                bad_argument=self.bad_argument(displayname, 'a unicode character', limited_capi=limited_capi),
            )
        return super().parse_arg(argname, displayname, limited_capi=limited_capi)

class unsigned_int_converter(CConverter):
    type = 'unsigned int'
    default_type = int
    c_ignored_default = "0"

    def converter_init(self, *, bitwise: bool = False) -> None:
        if bitwise:
            self.format_unit = 'I'
        else:
            self.converter = '_PyLong_UnsignedInt_Converter'
            self.add_include('pycore_long.h',
                             '_PyLong_UnsignedInt_Converter()')

    def parse_arg(self, argname: str, displayname: str, *, limited_capi: bool) -> str | None:
        if self.format_unit == 'I':
            return self.format_code("""
                {paramname} = (unsigned int)PyLong_AsUnsignedLongMask({argname});
                if ({paramname} == (unsigned int)-1 && PyErr_Occurred()) {{{{
                    goto exit;
                }}}}
                """,
                argname=argname)
        if not limited_capi:
            return super().parse_arg(argname, displayname, limited_capi=limited_capi)
        # NOTE: Raises OverflowError for negative integer.
        return self.format_code("""
            {{{{
                unsigned long uval = PyLong_AsUnsignedLong({argname});
                if (uval == (unsigned long)-1 && PyErr_Occurred()) {{{{
                    goto exit;
                }}}}
                if (uval > UINT_MAX) {{{{
                    PyErr_SetString(PyExc_OverflowError,
                                    "Python int too large for C unsigned int");
                    goto exit;
                }}}}
                {paramname} = (unsigned int) uval;
            }}}}
            """,
            argname=argname)

class long_converter(CConverter):
    type = 'long'
    default_type = int
    format_unit = 'l'
    c_ignored_default = "0"

    def parse_arg(self, argname: str, displayname: str, *, limited_capi: bool) -> str | None:
        if self.format_unit == 'l':
            return self.format_code("""
                {paramname} = PyLong_AsLong({argname});
                if ({paramname} == -1 && PyErr_Occurred()) {{{{
                    goto exit;
                }}}}
                """,
                argname=argname)
        return super().parse_arg(argname, displayname, limited_capi=limited_capi)

class unsigned_long_converter(CConverter):
    type = 'unsigned long'
    default_type = int
    c_ignored_default = "0"

    def converter_init(self, *, bitwise: bool = False) -> None:
        if bitwise:
            self.format_unit = 'k'
        else:
            self.converter = '_PyLong_UnsignedLong_Converter'
            self.add_include('pycore_long.h',
                             '_PyLong_UnsignedLong_Converter()')

    def parse_arg(self, argname: str, displayname: str, *, limited_capi: bool) -> str | None:
        if self.format_unit == 'k':
            return self.format_code("""
                if (!PyLong_Check({argname})) {{{{
                    {bad_argument}
                    goto exit;
                }}}}
                {paramname} = PyLong_AsUnsignedLongMask({argname});
                """,
                argname=argname,
                bad_argument=self.bad_argument(displayname, 'int', limited_capi=limited_capi),
            )
        if not limited_capi:
            return super().parse_arg(argname, displayname, limited_capi=limited_capi)
        # NOTE: Raises OverflowError for negative integer.
        return self.format_code("""
            {paramname} = PyLong_AsUnsignedLong({argname});
            if ({paramname} == (unsigned long)-1 && PyErr_Occurred()) {{{{
                goto exit;
            }}}}
            """,
            argname=argname)

class long_long_converter(CConverter):
    type = 'long long'
    default_type = int
    format_unit = 'L'
    c_ignored_default = "0"

    def parse_arg(self, argname: str, displayname: str, *, limited_capi: bool) -> str | None:
        if self.format_unit == 'L':
            return self.format_code("""
                {paramname} = PyLong_AsLongLong({argname});
                if ({paramname} == -1 && PyErr_Occurred()) {{{{
                    goto exit;
                }}}}
                """,
                argname=argname)
        return super().parse_arg(argname, displayname, limited_capi=limited_capi)

class unsigned_long_long_converter(CConverter):
    type = 'unsigned long long'
    default_type = int
    c_ignored_default = "0"

    def converter_init(self, *, bitwise: bool = False) -> None:
        if bitwise:
            self.format_unit = 'K'
        else:
            self.converter = '_PyLong_UnsignedLongLong_Converter'
            self.add_include('pycore_long.h',
                             '_PyLong_UnsignedLongLong_Converter()')

    def parse_arg(self, argname: str, displayname: str, *, limited_capi: bool) -> str | None:
        if self.format_unit == 'K':
            return self.format_code("""
                if (!PyLong_Check({argname})) {{{{
                    {bad_argument}
                    goto exit;
                }}}}
                {paramname} = PyLong_AsUnsignedLongLongMask({argname});
                """,
                argname=argname,
                bad_argument=self.bad_argument(displayname, 'int', limited_capi=limited_capi),
            )
        if not limited_capi:
            return super().parse_arg(argname, displayname, limited_capi=limited_capi)
        # NOTE: Raises OverflowError for negative integer.
        return self.format_code("""
            {paramname} = PyLong_AsUnsignedLongLong({argname});
            if ({paramname} == (unsigned long long)-1 && PyErr_Occurred()) {{{{
                goto exit;
            }}}}
            """,
            argname=argname)

class Py_ssize_t_converter(CConverter):
    type = 'Py_ssize_t'
    c_ignored_default = "0"

    def converter_init(self, *, accept: TypeSet = {int}) -> None:
        if accept == {int}:
            self.format_unit = 'n'
            self.default_type = int
            self.add_include('pycore_abstract.h', '_PyNumber_Index()')
        elif accept == {int, NoneType}:
            self.converter = '_Py_convert_optional_to_ssize_t'
            self.add_include('pycore_abstract.h',
                             '_Py_convert_optional_to_ssize_t()')
        else:
            fail(f"Py_ssize_t_converter: illegal 'accept' argument {accept!r}")

    def parse_arg(self, argname: str, displayname: str, *, limited_capi: bool) -> str | None:
        if self.format_unit == 'n':
            if limited_capi:
                PyNumber_Index = 'PyNumber_Index'
            else:
                PyNumber_Index = '_PyNumber_Index'
            return self.format_code("""
                {{{{
                    Py_ssize_t ival = -1;
                    PyObject *iobj = {PyNumber_Index}({argname});
                    if (iobj != NULL) {{{{
                        ival = PyLong_AsSsize_t(iobj);
                        Py_DECREF(iobj);
                    }}}}
                    if (ival == -1 && PyErr_Occurred()) {{{{
                        goto exit;
                    }}}}
                    {paramname} = ival;
                }}}}
                """,
                argname=argname,
                PyNumber_Index=PyNumber_Index)
        if not limited_capi:
            return super().parse_arg(argname, displayname, limited_capi=limited_capi)
        return self.format_code("""
            if ({argname} != Py_None) {{{{
                if (PyIndex_Check({argname})) {{{{
                    {paramname} = PyNumber_AsSsize_t({argname}, PyExc_OverflowError);
                    if ({paramname} == -1 && PyErr_Occurred()) {{{{
                        goto exit;
                    }}}}
                }}}}
                else {{{{
                    {bad_argument}
                    goto exit;
                }}}}
            }}}}
            """,
            argname=argname,
            bad_argument=self.bad_argument(displayname, 'integer or None', limited_capi=limited_capi),
        )


class slice_index_converter(CConverter):
    type = 'Py_ssize_t'

    def converter_init(self, *, accept: TypeSet = {int, NoneType}) -> None:
        if accept == {int}:
            self.converter = '_PyEval_SliceIndexNotNone'
            self.nullable = False
        elif accept == {int, NoneType}:
            self.converter = '_PyEval_SliceIndex'
            self.nullable = True
        else:
            fail(f"slice_index_converter: illegal 'accept' argument {accept!r}")

    def parse_arg(self, argname: str, displayname: str, *, limited_capi: bool) -> str | None:
        if not limited_capi:
            return super().parse_arg(argname, displayname, limited_capi=limited_capi)
        if self.nullable:
            return self.format_code("""
                if (!Py_IsNone({argname})) {{{{
                    if (PyIndex_Check({argname})) {{{{
                        {paramname} = PyNumber_AsSsize_t({argname}, NULL);
                        if ({paramname} == -1 && PyErr_Occurred()) {{{{
                            return 0;
                        }}}}
                    }}}}
                    else {{{{
                        PyErr_SetString(PyExc_TypeError,
                                        "slice indices must be integers or "
                                        "None or have an __index__ method");
                        goto exit;
                    }}}}
                }}}}
                """,
                argname=argname)
        else:
            return self.format_code("""
                if (PyIndex_Check({argname})) {{{{
                    {paramname} = PyNumber_AsSsize_t({argname}, NULL);
                    if ({paramname} == -1 && PyErr_Occurred()) {{{{
                        goto exit;
                    }}}}
                }}}}
                else {{{{
                    PyErr_SetString(PyExc_TypeError,
                                    "slice indices must be integers or "
                                    "have an __index__ method");
                    goto exit;
                }}}}
                """,
                argname=argname)

class size_t_converter(CConverter):
    type = 'size_t'
    converter = '_PyLong_Size_t_Converter'
    c_ignored_default = "0"

    def converter_init(self, *, accept: TypeSet = {int, NoneType}) -> None:
        self.add_include('pycore_long.h',
                         '_PyLong_Size_t_Converter()')

    def parse_arg(self, argname: str, displayname: str, *, limited_capi: bool) -> str | None:
        if self.format_unit == 'n':
            return self.format_code("""
                {paramname} = PyNumber_AsSsize_t({argname}, PyExc_OverflowError);
                if ({paramname} == -1 && PyErr_Occurred()) {{{{
                    goto exit;
                }}}}
                """,
                argname=argname)
        if not limited_capi:
            return super().parse_arg(argname, displayname, limited_capi=limited_capi)
        # NOTE: Raises OverflowError for negative integer.
        return self.format_code("""
            {paramname} = PyLong_AsSize_t({argname});
            if ({paramname} == (size_t)-1 && PyErr_Occurred()) {{{{
                goto exit;
            }}}}
            """,
            argname=argname)


class fildes_converter(CConverter):
    type = 'int'
    converter = '_PyLong_FileDescriptor_Converter'

    def converter_init(self, *, accept: TypeSet = {int, NoneType}) -> None:
        self.add_include('pycore_fileutils.h',
                         '_PyLong_FileDescriptor_Converter()')

    def _parse_arg(self, argname: str, displayname: str) -> str | None:
        return self.format_code("""
            {paramname} = PyObject_AsFileDescriptor({argname});
            if ({paramname} == -1) {{{{
                goto exit;
            }}}}
            """,
            argname=argname)


class float_converter(CConverter):
    type = 'float'
    default_type = float
    format_unit = 'f'
    c_ignored_default = "0.0"

    def parse_arg(self, argname: str, displayname: str, *, limited_capi: bool) -> str | None:
        if self.format_unit == 'f':
            return self.format_code("""
                if (PyFloat_CheckExact({argname})) {{{{
                    {paramname} = (float) (PyFloat_AS_DOUBLE({argname}));
                }}}}
                else
                {{{{
                    {paramname} = (float) PyFloat_AsDouble({argname});
                    if ({paramname} == -1.0 && PyErr_Occurred()) {{{{
                        goto exit;
                    }}}}
                }}}}
                """,
                argname=argname)
        return super().parse_arg(argname, displayname, limited_capi=limited_capi)

class double_converter(CConverter):
    type = 'double'
    default_type = float
    format_unit = 'd'
    c_ignored_default = "0.0"

    def parse_arg(self, argname: str, displayname: str, *, limited_capi: bool) -> str | None:
        if self.format_unit == 'd':
            return self.format_code("""
                if (PyFloat_CheckExact({argname})) {{{{
                    {paramname} = PyFloat_AS_DOUBLE({argname});
                }}}}
                else
                {{{{
                    {paramname} = PyFloat_AsDouble({argname});
                    if ({paramname} == -1.0 && PyErr_Occurred()) {{{{
                        goto exit;
                    }}}}
                }}}}
                """,
                argname=argname)
        return super().parse_arg(argname, displayname, limited_capi=limited_capi)


class Py_complex_converter(CConverter):
    type = 'Py_complex'
    default_type = complex
    format_unit = 'D'
    c_ignored_default = "{0.0, 0.0}"

    def parse_arg(self, argname: str, displayname: str, *, limited_capi: bool) -> str | None:
        if self.format_unit == 'D':
            return self.format_code("""
                {paramname} = PyComplex_AsCComplex({argname});
                if (PyErr_Occurred()) {{{{
                    goto exit;
                }}}}
                """,
                argname=argname)
        return super().parse_arg(argname, displayname, limited_capi=limited_capi)


class object_converter(CConverter):
    type = 'PyObject *'
    format_unit = 'O'

    def converter_init(
            self, *,
            converter: str | None = None,
            type: str | None = None,
            subclass_of: str | None = None
    ) -> None:
        if converter:
            if subclass_of:
                fail("object: Cannot pass in both 'converter' and 'subclass_of'")
            self.format_unit = 'O&'
            self.converter = converter
        elif subclass_of:
            self.format_unit = 'O!'
            self.subclass_of = subclass_of

        if type is not None:
            self.type = type


#
# We define three conventions for buffer types in the 'accept' argument:
#
#  buffer  : any object supporting the buffer interface
#  rwbuffer: any object supporting the buffer interface, but must be writeable
#  robuffer: any object supporting the buffer interface, but must not be writeable
#

class buffer: pass
class rwbuffer: pass
class robuffer: pass

@dc.dataclass
class StrConverterKey:
    accept: frozenset[type[object]]
    encoding: bool
    zeroes: bool

    def __hash__(self) -> int:
        return hash((self.accept, self.encoding, self.zeroes))

    def __str__(self) -> str:
        accept = "{" + ", ".join([tp.__name__ for tp in self.accept]) + "}"
        encoding = 'encodingname' if self.encoding else None
        zeroes = self.zeroes
        return f"{accept=!r}, {encoding=!r}, {zeroes=!r}"

def str_converter_key(
    types: TypeSet, encoding: bool | str | None, zeroes: bool
) -> StrConverterKey:
    return StrConverterKey(frozenset(types), bool(encoding), bool(zeroes))

str_converter_argument_map: dict[StrConverterKey, str] = {}

class str_converter(CConverter):
    type = 'const char *'
    default_type = (str, Null, NoneType)
    format_unit = 's'

    def converter_init(
            self,
            *,
            accept: TypeSet = {str},
            encoding: str | None = None,
            zeroes: bool = False
    ) -> None:

        key = str_converter_key(accept, encoding, zeroes)
        format_unit = str_converter_argument_map.get(key)
        if not format_unit:
            allowed = "\n".join([str(k) for k in str_converter_argument_map.keys()])
            fail("unsupported combination of str converter arguments: "
                 f"{accept=!r}, {encoding=!r}, {zeroes=!r}; "
                 f"allowed combinations are:\n\n{allowed}")

        self.format_unit = format_unit
        self.length = bool(zeroes)
        if encoding:
            if self.default not in (Null, None, unspecified):
                fail("str_converter: Argument Clinic doesn't support default values for encoded strings")
            self.encoding = encoding
            self.type = 'char *'
            # sorry, clinic can't support preallocated buffers
            # for es# and et#
            self.c_default = "NULL"
        if NoneType in accept and self.c_default == "Py_None":
            self.c_default = "NULL"

    def post_parsing(self) -> str:
        if self.encoding:
            name = self.name
            return f"PyMem_FREE({name});\n"
        else:
            return ""

    def parse_arg(self, argname: str, displayname: str, *, limited_capi: bool) -> str | None:
        if self.format_unit == 's':
            return self.format_code("""
                if (!PyUnicode_Check({argname})) {{{{
                    {bad_argument}
                    goto exit;
                }}}}
                Py_ssize_t {length_name};
                {paramname} = PyUnicode_AsUTF8AndSize({argname}, &{length_name});
                if ({paramname} == NULL) {{{{
                    goto exit;
                }}}}
                if (strlen({paramname}) != (size_t){length_name}) {{{{
                    PyErr_SetString(PyExc_ValueError, "embedded null character");
                    goto exit;
                }}}}
                """,
                argname=argname,
                bad_argument=self.bad_argument(displayname, 'str', limited_capi=limited_capi),
                length_name=self.length_name)
        if self.format_unit == 'z':
            return self.format_code("""
                if ({argname} == Py_None) {{{{
                    {paramname} = NULL;
                }}}}
                else if (PyUnicode_Check({argname})) {{{{
                    Py_ssize_t {length_name};
                    {paramname} = PyUnicode_AsUTF8AndSize({argname}, &{length_name});
                    if ({paramname} == NULL) {{{{
                        goto exit;
                    }}}}
                    if (strlen({paramname}) != (size_t){length_name}) {{{{
                        PyErr_SetString(PyExc_ValueError, "embedded null character");
                        goto exit;
                    }}}}
                }}}}
                else {{{{
                    {bad_argument}
                    goto exit;
                }}}}
                """,
                argname=argname,
                bad_argument=self.bad_argument(displayname, 'str or None', limited_capi=limited_capi),
                length_name=self.length_name)
        return super().parse_arg(argname, displayname, limited_capi=limited_capi)

#
# This is the fourth or fifth rewrite of registering all the
# string converter format units.  Previous approaches hid
# bugs--generally mismatches between the semantics of the format
# unit and the arguments necessary to represent those semantics
# properly.  Hopefully with this approach we'll get it 100% right.
#
# The r() function (short for "register") both registers the
# mapping from arguments to format unit *and* registers the
# legacy C converter for that format unit.
#
def r(format_unit: str,
      *,
      accept: TypeSet,
      encoding: bool = False,
      zeroes: bool = False
) -> None:
    if not encoding and format_unit != 's':
        # add the legacy c converters here too.
        #
        # note: add_legacy_c_converter can't work for
        #   es, es#, et, or et#
        #   because of their extra encoding argument
        #
        # also don't add the converter for 's' because
        # the metaclass for CConverter adds it for us.
        kwargs: dict[str, Any] = {}
        if accept != {str}:
            kwargs['accept'] = accept
        if zeroes:
            kwargs['zeroes'] = True
        added_f = functools.partial(str_converter, **kwargs)
        legacy_converters[format_unit] = added_f

    d = str_converter_argument_map
    key = str_converter_key(accept, encoding, zeroes)
    if key in d:
        sys.exit("Duplicate keys specified for str_converter_argument_map!")
    d[key] = format_unit

r('es',  encoding=True,              accept={str})
r('es#', encoding=True, zeroes=True, accept={str})
r('et',  encoding=True,              accept={bytes, bytearray, str})
r('et#', encoding=True, zeroes=True, accept={bytes, bytearray, str})
r('s',                               accept={str})
r('s#',                 zeroes=True, accept={robuffer, str})
r('y',                               accept={robuffer})
r('y#',                 zeroes=True, accept={robuffer})
r('z',                               accept={str, NoneType})
r('z#',                 zeroes=True, accept={robuffer, str, NoneType})
del r


class PyBytesObject_converter(CConverter):
    type = 'PyBytesObject *'
    format_unit = 'S'
    # accept = {bytes}

    def parse_arg(self, argname: str, displayname: str, *, limited_capi: bool) -> str | None:
        if self.format_unit == 'S':
            return self.format_code("""
                if (!PyBytes_Check({argname})) {{{{
                    {bad_argument}
                    goto exit;
                }}}}
                {paramname} = ({type}){argname};
                """,
                argname=argname,
                bad_argument=self.bad_argument(displayname, 'bytes', limited_capi=limited_capi),
                type=self.type)
        return super().parse_arg(argname, displayname, limited_capi=limited_capi)

class PyByteArrayObject_converter(CConverter):
    type = 'PyByteArrayObject *'
    format_unit = 'Y'
    # accept = {bytearray}

    def parse_arg(self, argname: str, displayname: str, *, limited_capi: bool) -> str | None:
        if self.format_unit == 'Y':
            return self.format_code("""
                if (!PyByteArray_Check({argname})) {{{{
                    {bad_argument}
                    goto exit;
                }}}}
                {paramname} = ({type}){argname};
                """,
                argname=argname,
                bad_argument=self.bad_argument(displayname, 'bytearray', limited_capi=limited_capi),
                type=self.type)
        return super().parse_arg(argname, displayname, limited_capi=limited_capi)

class unicode_converter(CConverter):
    type = 'PyObject *'
    default_type = (str, Null, NoneType)
    format_unit = 'U'

    def parse_arg(self, argname: str, displayname: str, *, limited_capi: bool) -> str | None:
        if self.format_unit == 'U':
            return self.format_code("""
                if (!PyUnicode_Check({argname})) {{{{
                    {bad_argument}
                    goto exit;
                }}}}
                {paramname} = {argname};
                """,
                argname=argname,
                bad_argument=self.bad_argument(displayname, 'str', limited_capi=limited_capi),
            )
        return super().parse_arg(argname, displayname, limited_capi=limited_capi)

@add_legacy_c_converter('u')
@add_legacy_c_converter('u#', zeroes=True)
@add_legacy_c_converter('Z', accept={str, NoneType})
@add_legacy_c_converter('Z#', accept={str, NoneType}, zeroes=True)
class Py_UNICODE_converter(CConverter):
    type = 'const wchar_t *'
    default_type = (str, Null, NoneType)

    def converter_init(
            self, *,
            accept: TypeSet = {str},
            zeroes: bool = False
    ) -> None:
        format_unit = 'Z' if accept=={str, NoneType} else 'u'
        if zeroes:
            format_unit += '#'
            self.length = True
            self.format_unit = format_unit
        else:
            self.accept = accept
            if accept == {str}:
                self.converter = '_PyUnicode_WideCharString_Converter'
            elif accept == {str, NoneType}:
                self.converter = '_PyUnicode_WideCharString_Opt_Converter'
            else:
                fail(f"Py_UNICODE_converter: illegal 'accept' argument {accept!r}")
        self.c_default = "NULL"

    def cleanup(self) -> str:
        if self.length:
            return ""
        else:
            return f"""PyMem_Free((void *){self.parser_name});\n"""

    def parse_arg(self, argname: str, displayname: str, *, limited_capi: bool) -> str | None:
        if not self.length:
            if self.accept == {str}:
                return self.format_code("""
                    if (!PyUnicode_Check({argname})) {{{{
                        {bad_argument}
                        goto exit;
                    }}}}
                    {paramname} = PyUnicode_AsWideCharString({argname}, NULL);
                    if ({paramname} == NULL) {{{{
                        goto exit;
                    }}}}
                    """,
                    argname=argname,
                    bad_argument=self.bad_argument(displayname, 'str', limited_capi=limited_capi),
                )
            elif self.accept == {str, NoneType}:
                return self.format_code("""
                    if ({argname} == Py_None) {{{{
                        {paramname} = NULL;
                    }}}}
                    else if (PyUnicode_Check({argname})) {{{{
                        {paramname} = PyUnicode_AsWideCharString({argname}, NULL);
                        if ({paramname} == NULL) {{{{
                            goto exit;
                        }}}}
                    }}}}
                    else {{{{
                        {bad_argument}
                        goto exit;
                    }}}}
                    """,
                    argname=argname,
                    bad_argument=self.bad_argument(displayname, 'str or None', limited_capi=limited_capi),
                )
        return super().parse_arg(argname, displayname, limited_capi=limited_capi)

@add_legacy_c_converter('s*', accept={str, buffer})
@add_legacy_c_converter('z*', accept={str, buffer, NoneType})
@add_legacy_c_converter('w*', accept={rwbuffer})
class Py_buffer_converter(CConverter):
    type = 'Py_buffer'
    format_unit = 'y*'
    impl_by_reference = True
    c_ignored_default = "{NULL, NULL}"

    def converter_init(self, *, accept: TypeSet = {buffer}) -> None:
        if self.default not in (unspecified, None):
            fail("The only legal default value for Py_buffer is None.")

        self.c_default = self.c_ignored_default

        if accept == {str, buffer, NoneType}:
            format_unit = 'z*'
        elif accept == {str, buffer}:
            format_unit = 's*'
        elif accept == {buffer}:
            format_unit = 'y*'
        elif accept == {rwbuffer}:
            format_unit = 'w*'
        else:
            fail("Py_buffer_converter: illegal combination of arguments")

        self.format_unit = format_unit

    def cleanup(self) -> str:
        name = self.name
        return "".join(["if (", name, ".obj) {\n   PyBuffer_Release(&", name, ");\n}\n"])

    def parse_arg(self, argname: str, displayname: str, *, limited_capi: bool) -> str | None:
        # PyBUF_SIMPLE guarantees that the format units of the buffers are C-contiguous.
        if self.format_unit == 'y*':
            return self.format_code("""
                if (PyObject_GetBuffer({argname}, &{paramname}, PyBUF_SIMPLE) != 0) {{{{
                    goto exit;
                }}}}
                """,
                argname=argname,
                bad_argument=self.bad_argument(displayname, 'contiguous buffer', limited_capi=limited_capi),
            )
        elif self.format_unit == 's*':
            return self.format_code("""
                if (PyUnicode_Check({argname})) {{{{
                    Py_ssize_t len;
                    const char *ptr = PyUnicode_AsUTF8AndSize({argname}, &len);
                    if (ptr == NULL) {{{{
                        goto exit;
                    }}}}
                    if (PyBuffer_FillInfo(&{paramname}, {argname}, (void *)ptr, len, 1, PyBUF_SIMPLE) < 0) {{{{
                        goto exit;
                    }}}}
                }}}}
                else {{{{ /* any bytes-like object */
                    if (PyObject_GetBuffer({argname}, &{paramname}, PyBUF_SIMPLE) != 0) {{{{
                        goto exit;
                    }}}}
                }}}}
                """,
                argname=argname,
                bad_argument=self.bad_argument(displayname, 'contiguous buffer', limited_capi=limited_capi),
            )
        elif self.format_unit == 'w*':
            return self.format_code("""
                if (PyObject_GetBuffer({argname}, &{paramname}, PyBUF_WRITABLE) < 0) {{{{
                    {bad_argument}
                    goto exit;
                }}}}
                """,
                argname=argname,
                bad_argument=self.bad_argument(displayname, 'read-write bytes-like object', limited_capi=limited_capi),
                bad_argument2=self.bad_argument(displayname, 'contiguous buffer', limited_capi=limited_capi),
            )
        return super().parse_arg(argname, displayname, limited_capi=limited_capi)


def correct_name_for_self(
        f: Function
) -> tuple[str, str]:
    if f.kind in {CALLABLE, METHOD_INIT, GETTER, SETTER}:
        if f.cls:
            return "PyObject *", "self"
        return "PyObject *", "module"
    if f.kind is STATIC_METHOD:
        return "void *", "null"
    if f.kind in (CLASS_METHOD, METHOD_NEW):
        return "PyTypeObject *", "type"
    raise AssertionError(f"Unhandled type of function f: {f.kind!r}")


class self_converter(CConverter):
    """
    A special-case converter:
    this is the default converter used for "self".
    """
    type: str | None = None
    format_unit = ''

    def converter_init(self, *, type: str | None = None) -> None:
        self.specified_type = type

    def pre_render(self) -> None:
        f = self.function
        default_type, default_name = correct_name_for_self(f)
        self.signature_name = default_name
        self.type = self.specified_type or self.type or default_type

        kind = self.function.kind

        if kind is STATIC_METHOD or kind.new_or_init:
            self.show_in_signature = False

    # tp_new (METHOD_NEW) functions are of type newfunc:
    #     typedef PyObject *(*newfunc)(PyTypeObject *, PyObject *, PyObject *);
    #
    # tp_init (METHOD_INIT) functions are of type initproc:
    #     typedef int (*initproc)(PyObject *, PyObject *, PyObject *);
    #
    # All other functions generated by Argument Clinic are stored in
    # PyMethodDef structures, in the ml_meth slot, which is of type PyCFunction:
    #     typedef PyObject *(*PyCFunction)(PyObject *, PyObject *);
    # However!  We habitually cast these functions to PyCFunction,
    # since functions that accept keyword arguments don't fit this signature
    # but are stored there anyway.  So strict type equality isn't important
    # for these functions.
    #
    # So:
    #
    # * The name of the first parameter to the impl and the parsing function will always
    #   be self.name.
    #
    # * The type of the first parameter to the impl will always be of self.type.
    #
    # * If the function is neither tp_new (METHOD_NEW) nor tp_init (METHOD_INIT):
    #   * The type of the first parameter to the parsing function is also self.type.
    #     This means that if you step into the parsing function, your "self" parameter
    #     is of the correct type, which may make debugging more pleasant.
    #
    # * Else if the function is tp_new (METHOD_NEW):
    #   * The type of the first parameter to the parsing function is "PyTypeObject *",
    #     so the type signature of the function call is an exact match.
    #   * If self.type != "PyTypeObject *", we cast the first parameter to self.type
    #     in the impl call.
    #
    # * Else if the function is tp_init (METHOD_INIT):
    #   * The type of the first parameter to the parsing function is "PyObject *",
    #     so the type signature of the function call is an exact match.
    #   * If self.type != "PyObject *", we cast the first parameter to self.type
    #     in the impl call.

    @property
    def parser_type(self) -> str:
        assert self.type is not None
        if self.function.kind in {METHOD_INIT, METHOD_NEW, STATIC_METHOD, CLASS_METHOD}:
            tp, _ = correct_name_for_self(self.function)
            return tp
        return self.type

    def render(self, parameter: Parameter, data: CRenderData) -> None:
        """
        parameter is a clinic.Parameter instance.
        data is a CRenderData instance.
        """
        if self.function.kind is STATIC_METHOD:
            return

        self._render_self(parameter, data)

        if self.type != self.parser_type:
            # insert cast to impl_argument[0], aka self.
            # we know we're in the first slot in all the CRenderData lists,
            # because we render parameters in order, and self is always first.
            assert len(data.impl_arguments) == 1
            assert data.impl_arguments[0] == self.name
            assert self.type is not None
            data.impl_arguments[0] = '(' + self.type + ")" + data.impl_arguments[0]

    def set_template_dict(self, template_dict: TemplateDict) -> None:
        template_dict['self_name'] = self.name
        template_dict['self_type'] = self.parser_type
        kind = self.function.kind
        cls = self.function.cls

        if kind.new_or_init and cls and cls.typedef:
            if kind is METHOD_NEW:
                type_check = (
                    '({0} == base_tp || {0}->tp_init == base_tp->tp_init)'
                 ).format(self.name)
            else:
                type_check = ('(Py_IS_TYPE({0}, base_tp) ||\n        '
                              ' Py_TYPE({0})->tp_new == base_tp->tp_new)'
                             ).format(self.name)

            line = f'{type_check} &&\n        '
            template_dict['self_type_check'] = line

            type_object = cls.type_object
            type_ptr = f'PyTypeObject *base_tp = {type_object};'
            template_dict['base_type_ptr'] = type_ptr


def add_c_return_converter(
        f: ReturnConverterType,
        name: str | None = None
) -> ReturnConverterType:
    if not name:
        name = f.__name__
        if not name.endswith('_return_converter'):
            return f
        name = name.removesuffix('_return_converter')
    return_converters[name] = f
    return f


class CReturnConverterAutoRegister(type):
    def __init__(
            cls: ReturnConverterType,
            name: str,
            bases: tuple[type[object], ...],
            classdict: dict[str, Any]
    ) -> None:
        add_c_return_converter(cls)


class CReturnConverter(metaclass=CReturnConverterAutoRegister):

    # The C type to use for this variable.
    # 'type' should be a Python string specifying the type, e.g. "int".
    # If this is a pointer type, the type string should end with ' *'.
    type = 'PyObject *'

    # The Python default value for this parameter, as a Python value.
    # Or the magic value "unspecified" if there is no default.
    default: object = None

    def __init__(
            self,
            *,
            py_default: str | None = None,
            **kwargs: Any
    ) -> None:
        self.py_default = py_default
        try:
            self.return_converter_init(**kwargs)
        except TypeError as e:
            s = ', '.join(name + '=' + repr(value) for name, value in kwargs.items())
            sys.exit(self.__class__.__name__ + '(' + s + ')\n' + str(e))

    def return_converter_init(self) -> None: ...

    def declare(self, data: CRenderData) -> None:
        line: list[str] = []
        add = line.append
        add(self.type)
        if not self.type.endswith('*'):
            add(' ')
        add(data.converter_retval + ';')
        data.declarations.append(''.join(line))
        data.return_value = data.converter_retval

    def err_occurred_if(
            self,
            expr: str,
            data: CRenderData
    ) -> None:
        line = f'if (({expr}) && PyErr_Occurred()) {{\n    goto exit;\n}}\n'
        data.return_conversion.append(line)

    def err_occurred_if_null_pointer(
            self,
            variable: str,
            data: CRenderData
    ) -> None:
        line = f'if ({variable} == NULL) {{\n    goto exit;\n}}\n'
        data.return_conversion.append(line)

    def render(
            self,
            function: Function,
            data: CRenderData
    ) -> None: ...


add_c_return_converter(CReturnConverter, 'object')


class bool_return_converter(CReturnConverter):
    type = 'int'

    def render(
            self,
            function: Function,
            data: CRenderData
    ) -> None:
        self.declare(data)
        self.err_occurred_if(f"{data.converter_retval} == -1", data)
        data.return_conversion.append(
            f'return_value = PyBool_FromLong((long){data.converter_retval});\n'
        )


class long_return_converter(CReturnConverter):
    type = 'long'
    conversion_fn = 'PyLong_FromLong'
    cast = ''
    unsigned_cast = ''

    def render(
            self,
            function: Function,
            data: CRenderData
    ) -> None:
        self.declare(data)
        self.err_occurred_if(f"{data.converter_retval} == {self.unsigned_cast}-1", data)
        data.return_conversion.append(
            f'return_value = {self.conversion_fn}({self.cast}{data.converter_retval});\n'
        )


class int_return_converter(long_return_converter):
    type = 'int'
    cast = '(long)'


class init_return_converter(long_return_converter):
    """
    Special return converter for __init__ functions.
    """
    type = 'int'
    cast = '(long)'

    def render(
            self,
            function: Function,
            data: CRenderData
    ) -> None: ...


class unsigned_long_return_converter(long_return_converter):
    type = 'unsigned long'
    conversion_fn = 'PyLong_FromUnsignedLong'
    unsigned_cast = '(unsigned long)'


class unsigned_int_return_converter(unsigned_long_return_converter):
    type = 'unsigned int'
    cast = '(unsigned long)'
    unsigned_cast = '(unsigned int)'


class Py_ssize_t_return_converter(long_return_converter):
    type = 'Py_ssize_t'
    conversion_fn = 'PyLong_FromSsize_t'


class size_t_return_converter(long_return_converter):
    type = 'size_t'
    conversion_fn = 'PyLong_FromSize_t'
    unsigned_cast = '(size_t)'


class double_return_converter(CReturnConverter):
    type = 'double'
    cast = ''

    def render(
            self,
            function: Function,
            data: CRenderData
    ) -> None:
        self.declare(data)
        self.err_occurred_if(f"{data.converter_retval} == -1.0", data)
        data.return_conversion.append(
            f'return_value = PyFloat_FromDouble({self.cast}{data.converter_retval});\n'
        )


class float_return_converter(double_return_converter):
    type = 'float'
    cast = '(double)'


def eval_ast_expr(
        node: ast.expr,
        globals: dict[str, Any],
        *,
        filename: str = '-'
) -> Any:
    """
    Takes an ast.Expr node.  Compiles it into a function object,
    then calls the function object with 0 arguments.
    Returns the result of that function call.

    globals represents the globals dict the expression
    should see.  (There's no equivalent for "locals" here.)
    """

    if isinstance(node, ast.Expr):
        node = node.value

    expr = ast.Expression(node)
    co = compile(expr, filename, 'eval')
    fn = FunctionType(co, globals)
    return fn()


class IndentStack:
    def __init__(self) -> None:
        self.indents: list[int] = []
        self.margin: str | None = None

    def _ensure(self) -> None:
        if not self.indents:
            fail('IndentStack expected indents, but none are defined.')

    def measure(self, line: str) -> int:
        """
        Returns the length of the line's margin.
        """
        if '\t' in line:
            fail('Tab characters are illegal in the Argument Clinic DSL.')
        stripped = line.lstrip()
        if not len(stripped):
            # we can't tell anything from an empty line
            # so just pretend it's indented like our current indent
            self._ensure()
            return self.indents[-1]
        return len(line) - len(stripped)

    def infer(self, line: str) -> int:
        """
        Infer what is now the current margin based on this line.
        Returns:
            1 if we have indented (or this is the first margin)
            0 if the margin has not changed
           -N if we have dedented N times
        """
        indent = self.measure(line)
        margin = ' ' * indent
        if not self.indents:
            self.indents.append(indent)
            self.margin = margin
            return 1
        current = self.indents[-1]
        if indent == current:
            return 0
        if indent > current:
            self.indents.append(indent)
            self.margin = margin
            return 1
        # indent < current
        if indent not in self.indents:
            fail("Illegal outdent.")
        outdent_count = 0
        while indent != current:
            self.indents.pop()
            current = self.indents[-1]
            outdent_count -= 1
        self.margin = margin
        return outdent_count

    @property
    def depth(self) -> int:
        """
        Returns how many margins are currently defined.
        """
        return len(self.indents)

    def dedent(self, line: str) -> str:
        """
        Dedents a line by the currently defined margin.
        """
        assert self.margin is not None, "Cannot call .dedent() before calling .infer()"
        margin = self.margin
        indent = self.indents[-1]
        if not line.startswith(margin):
            fail('Cannot dedent; line does not start with the previous margin.')
        return line[indent:]


StateKeeper = Callable[[str], None]
ConverterArgs = dict[str, Any]

class ParamState(enum.IntEnum):
    """Parameter parsing state.

     [ [ a, b, ] c, ] d, e, f=3, [ g, h, [ i ] ]   <- line
    01   2          3       4    5           6     <- state transitions
    """
    # Before we've seen anything.
    # Legal transitions: to LEFT_SQUARE_BEFORE or REQUIRED
    START = 0

    # Left square backets before required params.
    LEFT_SQUARE_BEFORE = 1

    # In a group, before required params.
    GROUP_BEFORE = 2

    # Required params, positional-or-keyword or positional-only (we
    # don't know yet). Renumber left groups!
    REQUIRED = 3

    # Positional-or-keyword or positional-only params that now must have
    # default values.
    OPTIONAL = 4

    # In a group, after required params.
    GROUP_AFTER = 5

    # Right square brackets after required params.
    RIGHT_SQUARE_AFTER = 6


class FunctionNames(NamedTuple):
    full_name: str
    c_basename: str


class DSLParser:
    function: Function | None
    state: StateKeeper
    keyword_only: bool
    positional_only: bool
    deprecated_positional: VersionTuple | None
    deprecated_keyword: VersionTuple | None
    group: int
    parameter_state: ParamState
    indent: IndentStack
    kind: FunctionKind
    coexist: bool
    forced_text_signature: str | None
    parameter_continuation: str
    preserve_output: bool
    critical_section: bool
    target_critical_section: list[str]
    from_version_re = re.compile(r'([*/]) +\[from +(.+)\]')

    def __init__(self, clinic: Clinic) -> None:
        self.clinic = clinic

        self.directives = {}
        for name in dir(self):
            # functions that start with directive_ are added to directives
            _, s, key = name.partition("directive_")
            if s:
                self.directives[key] = getattr(self, name)

            # functions that start with at_ are too, with an @ in front
            _, s, key = name.partition("at_")
            if s:
                self.directives['@' + key] = getattr(self, name)

        self.reset()

    def reset(self) -> None:
        self.function = None
        self.state = self.state_dsl_start
        self.keyword_only = False
        self.positional_only = False
        self.deprecated_positional = None
        self.deprecated_keyword = None
        self.group = 0
        self.parameter_state: ParamState = ParamState.START
        self.indent = IndentStack()
        self.kind = CALLABLE
        self.coexist = False
        self.forced_text_signature = None
        self.parameter_continuation = ''
        self.preserve_output = False
        self.critical_section = False
        self.target_critical_section = []

    def directive_module(self, name: str) -> None:
        fields = name.split('.')[:-1]
        module, cls = self.clinic._module_and_class(fields)
        if cls:
            fail("Can't nest a module inside a class!")

        if name in module.modules:
            fail(f"Already defined module {name!r}!")

        m = Module(name, module)
        module.modules[name] = m
        self.block.signatures.append(m)

    def directive_class(
            self,
            name: str,
            typedef: str,
            type_object: str
    ) -> None:
        fields = name.split('.')
        name = fields.pop()
        module, cls = self.clinic._module_and_class(fields)

        parent = cls or module
        if name in parent.classes:
            fail(f"Already defined class {name!r}!")

        c = Class(name, module, cls, typedef, type_object)
        parent.classes[name] = c
        self.block.signatures.append(c)

    def directive_set(self, name: str, value: str) -> None:
        if name not in ("line_prefix", "line_suffix"):
            fail(f"unknown variable {name!r}")

        value = value.format_map({
            'block comment start': '/*',
            'block comment end': '*/',
            })

        self.clinic.__dict__[name] = value

    def directive_destination(
            self,
            name: str,
            command: str,
            *args: str
    ) -> None:
        match command:
            case "new":
                self.clinic.add_destination(name, *args)
            case "clear":
                self.clinic.get_destination(name).clear()
            case _:
                fail(f"unknown destination command {command!r}")


    def directive_output(
            self,
            command_or_name: str,
            destination: str = ''
    ) -> None:
        fd = self.clinic.destination_buffers

        if command_or_name == "preset":
            preset = self.clinic.presets.get(destination)
            if not preset:
                fail(f"Unknown preset {destination!r}!")
            fd.update(preset)
            return

        if command_or_name == "push":
            self.clinic.destination_buffers_stack.append(fd.copy())
            return

        if command_or_name == "pop":
            if not self.clinic.destination_buffers_stack:
                fail("Can't 'output pop', stack is empty!")
            previous_fd = self.clinic.destination_buffers_stack.pop()
            fd.update(previous_fd)
            return

        # secret command for debugging!
        if command_or_name == "print":
            self.block.output.append(pprint.pformat(fd))
            self.block.output.append('\n')
            return

        d = self.clinic.get_destination_buffer(destination)

        if command_or_name == "everything":
            for name in list(fd):
                fd[name] = d
            return

        if command_or_name not in fd:
            allowed = ["preset", "push", "pop", "print", "everything"]
            allowed.extend(fd)
            fail(f"Invalid command or destination name {command_or_name!r}. "
                 "Must be one of:\n -",
                 "\n - ".join([repr(word) for word in allowed]))
        fd[command_or_name] = d

    def directive_dump(self, name: str) -> None:
        self.block.output.append(self.clinic.get_destination(name).dump())

    def directive_printout(self, *args: str) -> None:
        self.block.output.append(' '.join(args))
        self.block.output.append('\n')

    def directive_preserve(self) -> None:
        if self.preserve_output:
            fail("Can't have 'preserve' twice in one block!")
        self.preserve_output = True

    def at_classmethod(self) -> None:
        if self.kind is not CALLABLE:
            fail("Can't set @classmethod, "
                 f"function is not a normal callable; got: {self.kind!r}")
        self.kind = CLASS_METHOD

    def at_critical_section(self, *args: str) -> None:
        if len(args) > 2:
            fail("Only 2 critical section variables are supported; "
                 f"{len(args)} were given")
        self.target_critical_section.extend(args)
        self.critical_section = True

    def at_getter(self) -> None:
        match self.kind:
            case FunctionKind.GETTER:
                fail("Cannot apply @getter twice to the same function!")
            case FunctionKind.SETTER:
                fail("Cannot apply both @getter and @setter to the same function!")
            case _:
                self.kind = FunctionKind.GETTER

    def at_setter(self) -> None:
        match self.kind:
            case FunctionKind.SETTER:
                fail("Cannot apply @setter twice to the same function!")
            case FunctionKind.GETTER:
                fail("Cannot apply both @getter and @setter to the same function!")
            case _:
                self.kind = FunctionKind.SETTER

    def at_staticmethod(self) -> None:
        if self.kind is not CALLABLE:
            fail("Can't set @staticmethod, "
                 f"function is not a normal callable; got: {self.kind!r}")
        self.kind = STATIC_METHOD

    def at_coexist(self) -> None:
        if self.coexist:
            fail("Called @coexist twice!")
        self.coexist = True

    def at_text_signature(self, text_signature: str) -> None:
        if self.forced_text_signature:
            fail("Called @text_signature twice!")
        self.forced_text_signature = text_signature

    def parse(self, block: Block) -> None:
        self.reset()
        self.block = block
        self.saved_output = self.block.output
        block.output = []
        block_start = self.clinic.block_parser.line_number
        lines = block.input.split('\n')
        for line_number, line in enumerate(lines, self.clinic.block_parser.block_start_line_number):
            if '\t' in line:
                fail(f'Tab characters are illegal in the Clinic DSL: {line!r}',
                     line_number=block_start)
            try:
                self.state(line)
            except ClinicError as exc:
                exc.lineno = line_number
                exc.filename = self.clinic.filename
                raise

        self.do_post_block_processing_cleanup(line_number)
        block.output.extend(self.clinic.language.render(self.clinic, block.signatures))

        if self.preserve_output:
            if block.output:
                fail("'preserve' only works for blocks that don't produce any output!",
                     line_number=line_number)
            block.output = self.saved_output

    def in_docstring(self) -> bool:
        """Return true if we are processing a docstring."""
        return self.state in {
            self.state_parameter_docstring,
            self.state_function_docstring,
        }

    def valid_line(self, line: str) -> bool:
        # ignore comment-only lines
        if line.lstrip().startswith('#'):
            return False

        # Ignore empty lines too
        # (but not in docstring sections!)
        if not self.in_docstring() and not line.strip():
            return False

        return True

    def next(
            self,
            state: StateKeeper,
            line: str | None = None
    ) -> None:
        self.state = state
        if line is not None:
            self.state(line)

    def state_dsl_start(self, line: str) -> None:
        if not self.valid_line(line):
            return

        # is it a directive?
        fields = shlex.split(line)
        directive_name = fields[0]
        directive = self.directives.get(directive_name, None)
        if directive:
            try:
                directive(*fields[1:])
            except TypeError as e:
                fail(str(e))
            return

        self.next(self.state_modulename_name, line)

    def parse_function_names(self, line: str) -> FunctionNames:
        left, as_, right = line.partition(' as ')
        full_name = left.strip()
        c_basename = right.strip()
        if as_ and not c_basename:
            fail("No C basename provided after 'as' keyword")
        if not c_basename:
            fields = full_name.split(".")
            if fields[-1] == '__new__':
                fields.pop()
            c_basename = "_".join(fields)
        if not libclinic.is_legal_py_identifier(full_name):
            fail(f"Illegal function name: {full_name!r}")
        if not libclinic.is_legal_c_identifier(c_basename):
            fail(f"Illegal C basename: {c_basename!r}")
        names = FunctionNames(full_name=full_name, c_basename=c_basename)
        self.normalize_function_kind(names.full_name)
        return names

    def normalize_function_kind(self, fullname: str) -> None:
        # Fetch the method name and possibly class.
        fields = fullname.split('.')
        name = fields.pop()
        _, cls = self.clinic._module_and_class(fields)

        # Check special method requirements.
        if name in unsupported_special_methods:
            fail(f"{name!r} is a special method and cannot be converted to Argument Clinic!")
        if name == '__init__' and (self.kind is not CALLABLE or not cls):
            fail(f"{name!r} must be a normal method; got '{self.kind}'!")
        if name == '__new__' and (self.kind is not CLASS_METHOD or not cls):
            fail("'__new__' must be a class method!")
        if self.kind in {GETTER, SETTER} and not cls:
            fail("@getter and @setter must be methods")

        # Normalise self.kind.
        if name == '__new__':
            self.kind = METHOD_NEW
        elif name == '__init__':
            self.kind = METHOD_INIT

    def resolve_return_converter(
        self, full_name: str, forced_converter: str
    ) -> CReturnConverter:
        if forced_converter:
            if self.kind in {GETTER, SETTER}:
                fail(f"@{self.kind.name.lower()} method cannot define a return type")
            if self.kind is METHOD_INIT:
                fail("__init__ methods cannot define a return type")
            ast_input = f"def x() -> {forced_converter}: pass"
            try:
                module_node = ast.parse(ast_input)
            except SyntaxError:
                fail(f"Badly formed annotation for {full_name!r}: {forced_converter!r}")
            function_node = module_node.body[0]
            assert isinstance(function_node, ast.FunctionDef)
            try:
                name, legacy, kwargs = self.parse_converter(function_node.returns)
                if legacy:
                    fail(f"Legacy converter {name!r} not allowed as a return converter")
                if name not in return_converters:
                    fail(f"No available return converter called {name!r}")
                return return_converters[name](**kwargs)
            except ValueError:
                fail(f"Badly formed annotation for {full_name!r}: {forced_converter!r}")

        if self.kind is METHOD_INIT:
            return init_return_converter()
        return CReturnConverter()

    def parse_cloned_function(self, names: FunctionNames, existing: str) -> None:
        full_name, c_basename = names
        fields = [x.strip() for x in existing.split('.')]
        function_name = fields.pop()
        module, cls = self.clinic._module_and_class(fields)
        parent = cls or module

        for existing_function in parent.functions:
            if existing_function.name == function_name:
                break
        else:
            print(f"{cls=}, {module=}, {existing=}", file=sys.stderr)
            print(f"{(cls or module).functions=}", file=sys.stderr)
            fail(f"Couldn't find existing function {existing!r}!")

        fields = [x.strip() for x in full_name.split('.')]
        function_name = fields.pop()
        module, cls = self.clinic._module_and_class(fields)

        overrides: dict[str, Any] = {
            "name": function_name,
            "full_name": full_name,
            "module": module,
            "cls": cls,
            "c_basename": c_basename,
            "docstring": "",
        }
        if not (existing_function.kind is self.kind and
                existing_function.coexist == self.coexist):
            # Allow __new__ or __init__ methods.
            if existing_function.kind.new_or_init:
                overrides["kind"] = self.kind
                # Future enhancement: allow custom return converters
                overrides["return_converter"] = CReturnConverter()
            else:
                fail("'kind' of function and cloned function don't match! "
                     "(@classmethod/@staticmethod/@coexist)")
        function = existing_function.copy(**overrides)
        self.function = function
        self.block.signatures.append(function)
        (cls or module).functions.append(function)
        self.next(self.state_function_docstring)

    def state_modulename_name(self, line: str) -> None:
        # looking for declaration, which establishes the leftmost column
        # line should be
        #     modulename.fnname [as c_basename] [-> return annotation]
        # square brackets denote optional syntax.
        #
        # alternatively:
        #     modulename.fnname [as c_basename] = modulename.existing_fn_name
        # clones the parameters and return converter from that
        # function.  you can't modify them.  you must enter a
        # new docstring.
        #
        # (but we might find a directive first!)
        #
        # this line is permitted to start with whitespace.
        # we'll call this number of spaces F (for "function").

        assert self.valid_line(line)
        self.indent.infer(line)

        # are we cloning?
        before, equals, existing = line.rpartition('=')
        if equals:
            existing = existing.strip()
            if libclinic.is_legal_py_identifier(existing):
                # we're cloning!
<<<<<<< HEAD
                fields = [x.strip() for x in existing.split('.')]
                function_name = fields.pop()
                module, cls = self.clinic._module_and_class(fields)

                for existing_function in (cls or module).functions:
                    if existing_function.name == function_name:
                        break
                else:
                    print(f"{cls=}, {module=}, {existing=}", file=sys.stderr)
                    print(f"{(cls or module).functions=}", file=sys.stderr)
                    fail(f"Couldn't find existing function {existing!r}!")

                fields = [x.strip() for x in full_name.split('.')]
                function_name = fields.pop()
                module, cls = self.clinic._module_and_class(fields)

                self.update_function_kind(full_name)
                overrides: dict[str, Any] = {
                    "name": function_name,
                    "full_name": full_name,
                    "module": module,
                    "cls": cls,
                    "c_basename": c_basename,
                    "docstring": "",
                }
                if not (existing_function.kind is self.kind and
                        existing_function.coexist == self.coexist):
                    # Allow __new__ or __init__ methods.
                    if existing_function.kind.new_or_init:
                        overrides["kind"] = self.kind
                        # Future enhancement: allow custom return converters
                        overrides["return_converter"] = CReturnConverter()
                    else:
                        fail("'kind' of function and cloned function don't match: "
                             f"{self.kind.name} != {existing_function.kind.name}")
                function = existing_function.copy(**overrides)
                self.function = function
                self.block.signatures.append(function)
                (cls or module).functions.append(function)
                self.next(self.state_function_docstring)
                return
=======
                names = self.parse_function_names(before)
                return self.parse_cloned_function(names, existing)
>>>>>>> 140d9ec4

        line, _, returns = line.partition('->')
        returns = returns.strip()
        full_name, c_basename = self.parse_function_names(line)
        return_converter = self.resolve_return_converter(full_name, returns)

        fields = [x.strip() for x in full_name.split('.')]
        function_name = fields.pop()
        module, cls = self.clinic._module_and_class(fields)

<<<<<<< HEAD
        if self.kind in {GETTER, SETTER}:
            if not cls:
                fail("@getter and @setter must be methods, not functions")

        self.update_function_kind(full_name)
        if self.kind is METHOD_INIT and not return_converter:
            return_converter = init_return_converter()

        if not return_converter:
            return_converter = CReturnConverter()

        self.function = Function(name=function_name, full_name=full_name, module=module, cls=cls, c_basename=c_basename,
                                 return_converter=return_converter, kind=self.kind, coexist=self.coexist,
                                 critical_section=self.critical_section,
                                 target_critical_section=self.target_critical_section)
        self.block.signatures.append(self.function)

        # insert a self converter automatically
        type, name = correct_name_for_self(self.function)
        kwargs = {}
        if cls and type == "PyObject *":
            kwargs['type'] = cls.typedef
        sc = self.function.self_converter = self_converter(name, name, self.function, **kwargs)
        p_self = Parameter(name, inspect.Parameter.POSITIONAL_ONLY,
                           function=self.function, converter=sc)
        self.function.parameters[name] = p_self

        (cls or module).functions.append(self.function)
=======
        func = Function(
            name=function_name,
            full_name=full_name,
            module=module,
            cls=cls,
            c_basename=c_basename,
            return_converter=return_converter,
            kind=self.kind,
            coexist=self.coexist,
            critical_section=self.critical_section,
            target_critical_section=self.target_critical_section
        )
        self.add_function(func)

>>>>>>> 140d9ec4
        self.next(self.state_parameters_start)

    def add_function(self, func: Function) -> None:
        # Insert a self converter automatically.
        tp, name = correct_name_for_self(func)
        if func.cls and tp == "PyObject *":
            func.self_converter = self_converter(name, name, func,
                                                 type=func.cls.typedef)
        else:
            func.self_converter = self_converter(name, name, func)
        func.parameters[name] = Parameter(
            name,
            inspect.Parameter.POSITIONAL_ONLY,
            function=func,
            converter=func.self_converter
        )

        self.block.signatures.append(func)
        self.function = func
        (func.cls or func.module).functions.append(func)

    # Now entering the parameters section.  The rules, formally stated:
    #
    #   * All lines must be indented with spaces only.
    #   * The first line must be a parameter declaration.
    #   * The first line must be indented.
    #       * This first line establishes the indent for parameters.
    #       * We'll call this number of spaces P (for "parameter").
    #   * Thenceforth:
    #       * Lines indented with P spaces specify a parameter.
    #       * Lines indented with > P spaces are docstrings for the previous
    #         parameter.
    #           * We'll call this number of spaces D (for "docstring").
    #           * All subsequent lines indented with >= D spaces are stored as
    #             part of the per-parameter docstring.
    #           * All lines will have the first D spaces of the indent stripped
    #             before they are stored.
    #           * It's illegal to have a line starting with a number of spaces X
    #             such that P < X < D.
    #       * A line with < P spaces is the first line of the function
    #         docstring, which ends processing for parameters and per-parameter
    #         docstrings.
    #           * The first line of the function docstring must be at the same
    #             indent as the function declaration.
    #       * It's illegal to have any line in the parameters section starting
    #         with X spaces such that F < X < P.  (As before, F is the indent
    #         of the function declaration.)
    #
    # Also, currently Argument Clinic places the following restrictions on groups:
    #   * Each group must contain at least one parameter.
    #   * Each group may contain at most one group, which must be the furthest
    #     thing in the group from the required parameters.  (The nested group
    #     must be the first in the group when it's before the required
    #     parameters, and the last thing in the group when after the required
    #     parameters.)
    #   * There may be at most one (top-level) group to the left or right of
    #     the required parameters.
    #   * You must specify a slash, and it must be after all parameters.
    #     (In other words: either all parameters are positional-only,
    #      or none are.)
    #
    #  Said another way:
    #   * Each group must contain at least one parameter.
    #   * All left square brackets before the required parameters must be
    #     consecutive.  (You can't have a left square bracket followed
    #     by a parameter, then another left square bracket.  You can't
    #     have a left square bracket, a parameter, a right square bracket,
    #     and then a left square bracket.)
    #   * All right square brackets after the required parameters must be
    #     consecutive.
    #
    # These rules are enforced with a single state variable:
    # "parameter_state".  (Previously the code was a miasma of ifs and
    # separate boolean state variables.)  The states are defined in the
    # ParamState class.

    def state_parameters_start(self, line: str) -> None:
        if not self.valid_line(line):
            return

        # if this line is not indented, we have no parameters
        if not self.indent.infer(line):
            return self.next(self.state_function_docstring, line)

        self.parameter_continuation = ''
        return self.next(self.state_parameter, line)


    def to_required(self) -> None:
        """
        Transition to the "required" parameter state.
        """
        if self.parameter_state is not ParamState.REQUIRED:
            self.parameter_state = ParamState.REQUIRED
            assert self.function is not None
            for p in self.function.parameters.values():
                p.group = -p.group

    def state_parameter(self, line: str) -> None:
        assert isinstance(self.function, Function)

        if not self.valid_line(line):
            return

        if self.parameter_continuation:
            line = self.parameter_continuation + ' ' + line.lstrip()
            self.parameter_continuation = ''

        assert self.indent.depth == 2
        indent = self.indent.infer(line)
        if indent == -1:
            # we outdented, must be to definition column
            return self.next(self.state_function_docstring, line)

        if indent == 1:
            # we indented, must be to new parameter docstring column
            return self.next(self.state_parameter_docstring_start, line)

        line = line.rstrip()
        if line.endswith('\\'):
            self.parameter_continuation = line[:-1]
            return

        line = line.lstrip()
        version: VersionTuple | None = None
        match = self.from_version_re.fullmatch(line)
        if match:
            line = match[1]
            version = self.parse_version(match[2])

        func = self.function
        match line:
            case '*':
                self.parse_star(func, version)
            case '[':
                self.parse_opening_square_bracket(func)
            case ']':
                self.parse_closing_square_bracket(func)
            case '/':
                self.parse_slash(func, version)
            case param:
                self.parse_parameter(param)

    def parse_parameter(self, line: str) -> None:
        assert self.function is not None

        match self.parameter_state:
            case ParamState.START | ParamState.REQUIRED:
                self.to_required()
            case ParamState.LEFT_SQUARE_BEFORE:
                self.parameter_state = ParamState.GROUP_BEFORE
            case ParamState.GROUP_BEFORE:
                if not self.group:
                    self.to_required()
            case ParamState.GROUP_AFTER | ParamState.OPTIONAL:
                pass
            case st:
                fail(f"Function {self.function.name} has an unsupported group configuration. (Unexpected state {st}.a)")

        # handle "as" for  parameters too
        c_name = None
        name, have_as_token, trailing = line.partition(' as ')
        if have_as_token:
            name = name.strip()
            if ' ' not in name:
                fields = trailing.strip().split(' ')
                if not fields:
                    fail("Invalid 'as' clause!")
                c_name = fields[0]
                if c_name.endswith(':'):
                    name += ':'
                    c_name = c_name[:-1]
                fields[0] = name
                line = ' '.join(fields)

        default: str | None
        base, equals, default = line.rpartition('=')
        if not equals:
            base = default
            default = None

        module = None
        try:
            ast_input = f"def x({base}): pass"
            module = ast.parse(ast_input)
        except SyntaxError:
            try:
                # the last = was probably inside a function call, like
                #   c: int(accept={str})
                # so assume there was no actual default value.
                default = None
                ast_input = f"def x({line}): pass"
                module = ast.parse(ast_input)
            except SyntaxError:
                pass
        if not module:
            fail(f"Function {self.function.name!r} has an invalid parameter declaration:\n\t",
                 repr(line))

        function = module.body[0]
        assert isinstance(function, ast.FunctionDef)
        function_args = function.args

        if len(function_args.args) > 1:
            fail(f"Function {self.function.name!r} has an "
                 f"invalid parameter declaration (comma?): {line!r}")
        if function_args.defaults or function_args.kw_defaults:
            fail(f"Function {self.function.name!r} has an "
                 f"invalid parameter declaration (default value?): {line!r}")
        if function_args.kwarg:
            fail(f"Function {self.function.name!r} has an "
                 f"invalid parameter declaration (**kwargs?): {line!r}")

        if function_args.vararg:
            if any(p.is_vararg() for p in self.function.parameters.values()):
                fail("Too many var args")
            is_vararg = True
            parameter = function_args.vararg
        else:
            is_vararg = False
            parameter = function_args.args[0]

        parameter_name = parameter.arg
        name, legacy, kwargs = self.parse_converter(parameter.annotation)

        value: object
        if not default:
            if self.parameter_state is ParamState.OPTIONAL:
                fail(f"Can't have a parameter without a default ({parameter_name!r}) "
                      "after a parameter with a default!")
            if is_vararg:
                value = NULL
                kwargs.setdefault('c_default', "NULL")
            else:
                value = unspecified
            if 'py_default' in kwargs:
                fail("You can't specify py_default without specifying a default value!")
        else:
            if is_vararg:
                fail("Vararg can't take a default value!")

            if self.parameter_state is ParamState.REQUIRED:
                self.parameter_state = ParamState.OPTIONAL
            default = default.strip()
            bad = False
            ast_input = f"x = {default}"
            try:
                module = ast.parse(ast_input)

                if 'c_default' not in kwargs:
                    # we can only represent very simple data values in C.
                    # detect whether default is okay, via a denylist
                    # of disallowed ast nodes.
                    class DetectBadNodes(ast.NodeVisitor):
                        bad = False
                        def bad_node(self, node: ast.AST) -> None:
                            self.bad = True

                        # inline function call
                        visit_Call = bad_node
                        # inline if statement ("x = 3 if y else z")
                        visit_IfExp = bad_node

                        # comprehensions and generator expressions
                        visit_ListComp = visit_SetComp = bad_node
                        visit_DictComp = visit_GeneratorExp = bad_node

                        # literals for advanced types
                        visit_Dict = visit_Set = bad_node
                        visit_List = visit_Tuple = bad_node

                        # "starred": "a = [1, 2, 3]; *a"
                        visit_Starred = bad_node

                    denylist = DetectBadNodes()
                    denylist.visit(module)
                    bad = denylist.bad
                else:
                    # if they specify a c_default, we can be more lenient about the default value.
                    # but at least make an attempt at ensuring it's a valid expression.
                    try:
                        value = eval(default)
                    except NameError:
                        pass # probably a named constant
                    except Exception as e:
                        fail("Malformed expression given as default value "
                             f"{default!r} caused {e!r}")
                    else:
                        if value is unspecified:
                            fail("'unspecified' is not a legal default value!")
                if bad:
                    fail(f"Unsupported expression as default value: {default!r}")

                assignment = module.body[0]
                assert isinstance(assignment, ast.Assign)
                expr = assignment.value
                # mild hack: explicitly support NULL as a default value
                c_default: str | None
                if isinstance(expr, ast.Name) and expr.id == 'NULL':
                    value = NULL
                    py_default = '<unrepresentable>'
                    c_default = "NULL"
                elif (isinstance(expr, ast.BinOp) or
                    (isinstance(expr, ast.UnaryOp) and
                     not (isinstance(expr.operand, ast.Constant) and
                          type(expr.operand.value) in {int, float, complex})
                    )):
                    c_default = kwargs.get("c_default")
                    if not (isinstance(c_default, str) and c_default):
                        fail(f"When you specify an expression ({default!r}) "
                             f"as your default value, "
                             f"you MUST specify a valid c_default.",
                             ast.dump(expr))
                    py_default = default
                    value = unknown
                elif isinstance(expr, ast.Attribute):
                    a = []
                    n: ast.expr | ast.Attribute = expr
                    while isinstance(n, ast.Attribute):
                        a.append(n.attr)
                        n = n.value
                    if not isinstance(n, ast.Name):
                        fail(f"Unsupported default value {default!r} "
                             "(looked like a Python constant)")
                    a.append(n.id)
                    py_default = ".".join(reversed(a))

                    c_default = kwargs.get("c_default")
                    if not (isinstance(c_default, str) and c_default):
                        fail(f"When you specify a named constant ({py_default!r}) "
                             "as your default value, "
                             "you MUST specify a valid c_default.")

                    try:
                        value = eval(py_default)
                    except NameError:
                        value = unknown
                else:
                    value = ast.literal_eval(expr)
                    py_default = repr(value)
                    if isinstance(value, (bool, NoneType)):
                        c_default = "Py_" + py_default
                    elif isinstance(value, str):
                        c_default = libclinic.c_repr(value)
                    else:
                        c_default = py_default

            except SyntaxError as e:
                fail(f"Syntax error: {e.text!r}")
            except (ValueError, AttributeError):
                value = unknown
                c_default = kwargs.get("c_default")
                py_default = default
                if not (isinstance(c_default, str) and c_default):
                    fail("When you specify a named constant "
                         f"({py_default!r}) as your default value, "
                         "you MUST specify a valid c_default.")

            kwargs.setdefault('c_default', c_default)
            kwargs.setdefault('py_default', py_default)

        dict = legacy_converters if legacy else converters
        legacy_str = "legacy " if legacy else ""
        if name not in dict:
            fail(f'{name!r} is not a valid {legacy_str}converter')
        # if you use a c_name for the parameter, we just give that name to the converter
        # but the parameter object gets the python name
        converter = dict[name](c_name or parameter_name, parameter_name, self.function, value, **kwargs)

        kind: inspect._ParameterKind
        if is_vararg:
            kind = inspect.Parameter.VAR_POSITIONAL
        elif self.keyword_only:
            kind = inspect.Parameter.KEYWORD_ONLY
        else:
            kind = inspect.Parameter.POSITIONAL_OR_KEYWORD

        if isinstance(converter, self_converter):
            if len(self.function.parameters) == 1:
                if self.parameter_state is not ParamState.REQUIRED:
                    fail("A 'self' parameter cannot be marked optional.")
                if value is not unspecified:
                    fail("A 'self' parameter cannot have a default value.")
                if self.group:
                    fail("A 'self' parameter cannot be in an optional group.")
                kind = inspect.Parameter.POSITIONAL_ONLY
                self.parameter_state = ParamState.START
                self.function.parameters.clear()
            else:
                fail("A 'self' parameter, if specified, must be the "
                     "very first thing in the parameter block.")

        if isinstance(converter, defining_class_converter):
            _lp = len(self.function.parameters)
            if _lp == 1:
                if self.parameter_state is not ParamState.REQUIRED:
                    fail("A 'defining_class' parameter cannot be marked optional.")
                if value is not unspecified:
                    fail("A 'defining_class' parameter cannot have a default value.")
                if self.group:
                    fail("A 'defining_class' parameter cannot be in an optional group.")
            else:
                fail("A 'defining_class' parameter, if specified, must either "
                     "be the first thing in the parameter block, or come just "
                     "after 'self'.")


        p = Parameter(parameter_name, kind, function=self.function,
                      converter=converter, default=value, group=self.group,
                      deprecated_positional=self.deprecated_positional)

        names = [k.name for k in self.function.parameters.values()]
        if parameter_name in names[1:]:
            fail(f"You can't have two parameters named {parameter_name!r}!")
        elif names and parameter_name == names[0] and c_name is None:
            fail(f"Parameter {parameter_name!r} requires a custom C name")

        key = f"{parameter_name}_as_{c_name}" if c_name else parameter_name
        self.function.parameters[key] = p

    @staticmethod
    def parse_converter(
            annotation: ast.expr | None
    ) -> tuple[str, bool, ConverterArgs]:
        match annotation:
            case ast.Constant(value=str() as value):
                return value, True, {}
            case ast.Name(name):
                return name, False, {}
            case ast.Call(func=ast.Name(name)):
                symbols = globals()
                kwargs: ConverterArgs = {}
                for node in annotation.keywords:
                    if not isinstance(node.arg, str):
                        fail("Cannot use a kwarg splat in a function-call annotation")
                    kwargs[node.arg] = eval_ast_expr(node.value, symbols)
                return name, False, kwargs
            case _:
                fail(
                    "Annotations must be either a name, a function call, or a string."
                )

    def parse_version(self, thenceforth: str) -> VersionTuple:
        """Parse Python version in `[from ...]` marker."""
        assert isinstance(self.function, Function)

        try:
            major, minor = thenceforth.split(".")
            return int(major), int(minor)
        except ValueError:
            fail(
                f"Function {self.function.name!r}: expected format '[from major.minor]' "
                f"where 'major' and 'minor' are integers; got {thenceforth!r}"
            )

    def parse_star(self, function: Function, version: VersionTuple | None) -> None:
        """Parse keyword-only parameter marker '*'.

        The 'version' parameter signifies the future version from which
        the marker will take effect (None means it is already in effect).
        """
        if version is None:
            if self.keyword_only:
                fail(f"Function {function.name!r} uses '*' more than once.")
            self.check_previous_star()
            self.check_remaining_star()
            self.keyword_only = True
        else:
            if self.keyword_only:
                fail(f"Function {function.name!r}: '* [from ...]' must precede '*'")
            if self.deprecated_positional:
                if self.deprecated_positional == version:
                    fail(f"Function {function.name!r} uses '* [from "
                         f"{version[0]}.{version[1]}]' more than once.")
                if self.deprecated_positional < version:
                    fail(f"Function {function.name!r}: '* [from "
                         f"{version[0]}.{version[1]}]' must precede '* [from "
                         f"{self.deprecated_positional[0]}.{self.deprecated_positional[1]}]'")
        self.deprecated_positional = version

    def parse_opening_square_bracket(self, function: Function) -> None:
        """Parse opening parameter group symbol '['."""
        match self.parameter_state:
            case ParamState.START | ParamState.LEFT_SQUARE_BEFORE:
                self.parameter_state = ParamState.LEFT_SQUARE_BEFORE
            case ParamState.REQUIRED | ParamState.GROUP_AFTER:
                self.parameter_state = ParamState.GROUP_AFTER
            case st:
                fail(f"Function {function.name!r} "
                     f"has an unsupported group configuration. "
                     f"(Unexpected state {st}.b)")
        self.group += 1
        function.docstring_only = True

    def parse_closing_square_bracket(self, function: Function) -> None:
        """Parse closing parameter group symbol ']'."""
        if not self.group:
            fail(f"Function {function.name!r} has a ']' without a matching '['.")
        if not any(p.group == self.group for p in function.parameters.values()):
            fail(f"Function {function.name!r} has an empty group. "
                 "All groups must contain at least one parameter.")
        self.group -= 1
        match self.parameter_state:
            case ParamState.LEFT_SQUARE_BEFORE | ParamState.GROUP_BEFORE:
                self.parameter_state = ParamState.GROUP_BEFORE
            case ParamState.GROUP_AFTER | ParamState.RIGHT_SQUARE_AFTER:
                self.parameter_state = ParamState.RIGHT_SQUARE_AFTER
            case st:
                fail(f"Function {function.name!r} "
                     f"has an unsupported group configuration. "
                     f"(Unexpected state {st}.c)")

    def parse_slash(self, function: Function, version: VersionTuple | None) -> None:
        """Parse positional-only parameter marker '/'.

        The 'version' parameter signifies the future version from which
        the marker will take effect (None means it is already in effect).
        """
        if version is None:
            if self.deprecated_keyword:
                fail(f"Function {function.name!r}: '/' must precede '/ [from ...]'")
            if self.deprecated_positional:
                fail(f"Function {function.name!r}: '/' must precede '* [from ...]'")
            if self.keyword_only:
                fail(f"Function {function.name!r}: '/' must precede '*'")
            if self.positional_only:
                fail(f"Function {function.name!r} uses '/' more than once.")
        else:
            if self.deprecated_keyword:
                if self.deprecated_keyword == version:
                    fail(f"Function {function.name!r} uses '/ [from "
                         f"{version[0]}.{version[1]}]' more than once.")
                if self.deprecated_keyword > version:
                    fail(f"Function {function.name!r}: '/ [from "
                         f"{version[0]}.{version[1]}]' must precede '/ [from "
                         f"{self.deprecated_keyword[0]}.{self.deprecated_keyword[1]}]'")
            if self.deprecated_positional:
                fail(f"Function {function.name!r}: '/ [from ...]' must precede '* [from ...]'")
            if self.keyword_only:
                fail(f"Function {function.name!r}: '/ [from ...]' must precede '*'")
        self.positional_only = True
        self.deprecated_keyword = version
        if version is not None:
            found = False
            for p in reversed(function.parameters.values()):
                found = p.kind is inspect.Parameter.POSITIONAL_OR_KEYWORD
                break
            if not found:
                fail(f"Function {function.name!r} specifies '/ [from ...]' "
                     f"without preceding parameters.")
        # REQUIRED and OPTIONAL are allowed here, that allows positional-only
        # without option groups to work (and have default values!)
        allowed = {
            ParamState.REQUIRED,
            ParamState.OPTIONAL,
            ParamState.RIGHT_SQUARE_AFTER,
            ParamState.GROUP_BEFORE,
        }
        if (self.parameter_state not in allowed) or self.group:
            fail(f"Function {function.name!r} has an unsupported group configuration. "
                 f"(Unexpected state {self.parameter_state}.d)")
        # fixup preceding parameters
        for p in function.parameters.values():
            if p.kind is inspect.Parameter.POSITIONAL_OR_KEYWORD:
                if version is None:
                    p.kind = inspect.Parameter.POSITIONAL_ONLY
                elif p.deprecated_keyword is None:
                    p.deprecated_keyword = version

    def state_parameter_docstring_start(self, line: str) -> None:
        assert self.indent.margin is not None, "self.margin.infer() has not yet been called to set the margin"
        self.parameter_docstring_indent = len(self.indent.margin)
        assert self.indent.depth == 3
        return self.next(self.state_parameter_docstring, line)

    def docstring_append(self, obj: Function | Parameter, line: str) -> None:
        """Add a rstripped line to the current docstring."""
        # gh-80282: We filter out non-ASCII characters from the docstring,
        # since historically, some compilers may balk on non-ASCII input.
        # If you're using Argument Clinic in an external project,
        # you may not need to support the same array of platforms as CPython,
        # so you may be able to remove this restriction.
        matches = re.finditer(r'[^\x00-\x7F]', line)
        if offending := ", ".join([repr(m[0]) for m in matches]):
            warn("Non-ascii characters are not allowed in docstrings:",
                 offending)

        docstring = obj.docstring
        if docstring:
            docstring += "\n"
        if stripped := line.rstrip():
            docstring += self.indent.dedent(stripped)
        obj.docstring = docstring

    # every line of the docstring must start with at least F spaces,
    # where F > P.
    # these F spaces will be stripped.
    def state_parameter_docstring(self, line: str) -> None:
        if not self.valid_line(line):
            return

        indent = self.indent.measure(line)
        if indent < self.parameter_docstring_indent:
            self.indent.infer(line)
            assert self.indent.depth < 3
            if self.indent.depth == 2:
                # back to a parameter
                return self.next(self.state_parameter, line)
            assert self.indent.depth == 1
            return self.next(self.state_function_docstring, line)

        assert self.function and self.function.parameters
        last_param = next(reversed(self.function.parameters.values()))
        self.docstring_append(last_param, line)

    # the final stanza of the DSL is the docstring.
    def state_function_docstring(self, line: str) -> None:
        assert self.function is not None

        if self.group:
            fail(f"Function {self.function.name!r} has a ']' without a matching '['.")

        if not self.valid_line(line):
            return

        self.docstring_append(self.function, line)

    def format_docstring_signature(
        self, f: Function, parameters: list[Parameter]
    ) -> str:
        lines = []
        lines.append(f.displayname)
        if self.forced_text_signature:
            lines.append(self.forced_text_signature)
        elif f.kind in {GETTER, SETTER}:
            # @getter and @setter do not need signatures like a method or a function.
            return ''
        else:
            lines.append('(')

            # populate "right_bracket_count" field for every parameter
            assert parameters, "We should always have a self parameter. " + repr(f)
            assert isinstance(parameters[0].converter, self_converter)
            # self is always positional-only.
            assert parameters[0].is_positional_only()
            assert parameters[0].right_bracket_count == 0
            positional_only = True
            for p in parameters[1:]:
                if not p.is_positional_only():
                    positional_only = False
                else:
                    assert positional_only
                if positional_only:
                    p.right_bracket_count = abs(p.group)
                else:
                    # don't put any right brackets around non-positional-only parameters, ever.
                    p.right_bracket_count = 0

            right_bracket_count = 0

            def fix_right_bracket_count(desired: int) -> str:
                nonlocal right_bracket_count
                s = ''
                while right_bracket_count < desired:
                    s += '['
                    right_bracket_count += 1
                while right_bracket_count > desired:
                    s += ']'
                    right_bracket_count -= 1
                return s

            need_slash = False
            added_slash = False
            need_a_trailing_slash = False

            # we only need a trailing slash:
            #   * if this is not a "docstring_only" signature
            #   * and if the last *shown* parameter is
            #     positional only
            if not f.docstring_only:
                for p in reversed(parameters):
                    if not p.converter.show_in_signature:
                        continue
                    if p.is_positional_only():
                        need_a_trailing_slash = True
                    break


            added_star = False

            first_parameter = True
            last_p = parameters[-1]
            line_length = len(''.join(lines))
            indent = " " * line_length
            def add_parameter(text: str) -> None:
                nonlocal line_length
                nonlocal first_parameter
                if first_parameter:
                    s = text
                    first_parameter = False
                else:
                    s = ' ' + text
                    if line_length + len(s) >= 72:
                        lines.extend(["\n", indent])
                        line_length = len(indent)
                        s = text
                line_length += len(s)
                lines.append(s)

            for p in parameters:
                if not p.converter.show_in_signature:
                    continue
                assert p.name

                is_self = isinstance(p.converter, self_converter)
                if is_self and f.docstring_only:
                    # this isn't a real machine-parsable signature,
                    # so let's not print the "self" parameter
                    continue

                if p.is_positional_only():
                    need_slash = not f.docstring_only
                elif need_slash and not (added_slash or p.is_positional_only()):
                    added_slash = True
                    add_parameter('/,')

                if p.is_keyword_only() and not added_star:
                    added_star = True
                    add_parameter('*,')

                p_lines = [fix_right_bracket_count(p.right_bracket_count)]

                if isinstance(p.converter, self_converter):
                    # annotate first parameter as being a "self".
                    #
                    # if inspect.Signature gets this function,
                    # and it's already bound, the self parameter
                    # will be stripped off.
                    #
                    # if it's not bound, it should be marked
                    # as positional-only.
                    #
                    # note: we don't print "self" for __init__,
                    # because this isn't actually the signature
                    # for __init__.  (it can't be, __init__ doesn't
                    # have a docstring.)  if this is an __init__
                    # (or __new__), then this signature is for
                    # calling the class to construct a new instance.
                    p_lines.append('$')

                if p.is_vararg():
                    p_lines.append("*")

                name = p.converter.signature_name or p.name
                p_lines.append(name)

                if not p.is_vararg() and p.converter.is_optional():
                    p_lines.append('=')
                    value = p.converter.py_default
                    if not value:
                        value = repr(p.converter.default)
                    p_lines.append(value)

                if (p != last_p) or need_a_trailing_slash:
                    p_lines.append(',')

                p_output = "".join(p_lines)
                add_parameter(p_output)

            lines.append(fix_right_bracket_count(0))
            if need_a_trailing_slash:
                add_parameter('/')
            lines.append(')')

        # PEP 8 says:
        #
        #     The Python standard library will not use function annotations
        #     as that would result in a premature commitment to a particular
        #     annotation style. Instead, the annotations are left for users
        #     to discover and experiment with useful annotation styles.
        #
        # therefore this is commented out:
        #
        # if f.return_converter.py_default:
        #     lines.append(' -> ')
        #     lines.append(f.return_converter.py_default)

        if not f.docstring_only:
            lines.append("\n" + libclinic.SIG_END_MARKER + "\n")

        signature_line = "".join(lines)

        # now fix up the places where the brackets look wrong
        return signature_line.replace(', ]', ',] ')

    @staticmethod
    def format_docstring_parameters(params: list[Parameter]) -> str:
        """Create substitution text for {parameters}"""
        return "".join(p.render_docstring() + "\n" for p in params if p.docstring)

    def format_docstring(self) -> str:
        assert self.function is not None
        f = self.function
        # For the following special cases, it does not make sense to render a docstring.
        if f.kind in {METHOD_INIT, METHOD_NEW, GETTER, SETTER} and not f.docstring:
            return f.docstring

        # Enforce the summary line!
        # The first line of a docstring should be a summary of the function.
        # It should fit on one line (80 columns? 79 maybe?) and be a paragraph
        # by itself.
        #
        # Argument Clinic enforces the following rule:
        #  * either the docstring is empty,
        #  * or it must have a summary line.
        #
        # Guido said Clinic should enforce this:
        # http://mail.python.org/pipermail/python-dev/2013-June/127110.html

        lines = f.docstring.split('\n')
        if len(lines) >= 2:
            if lines[1]:
                fail(f"Docstring for {f.full_name!r} does not have a summary line!\n"
                     "Every non-blank function docstring must start with "
                     "a single line summary followed by an empty line.")
        elif len(lines) == 1:
            # the docstring is only one line right now--the summary line.
            # add an empty line after the summary line so we have space
            # between it and the {parameters} we're about to add.
            lines.append('')

        parameters_marker_count = len(f.docstring.split('{parameters}')) - 1
        if parameters_marker_count > 1:
            fail('You may not specify {parameters} more than once in a docstring!')

        # insert signature at front and params after the summary line
        if not parameters_marker_count:
            lines.insert(2, '{parameters}')
        lines.insert(0, '{signature}')

        # finalize docstring
        params = f.render_parameters
        parameters = self.format_docstring_parameters(params)
        signature = self.format_docstring_signature(f, params)
        docstring = "\n".join(lines)
        return libclinic.linear_format(docstring,
                                       signature=signature,
                                       parameters=parameters).rstrip()

    def check_remaining_star(self, lineno: int | None = None) -> None:
        assert isinstance(self.function, Function)

        if self.keyword_only:
            symbol = '*'
        elif self.deprecated_positional:
            symbol = '* [from ...]'
        else:
            return

        for p in reversed(self.function.parameters.values()):
            if self.keyword_only:
                if p.kind == inspect.Parameter.KEYWORD_ONLY:
                    return
            elif self.deprecated_positional:
                if p.deprecated_positional == self.deprecated_positional:
                    return
            break

        fail(f"Function {self.function.name!r} specifies {symbol!r} "
             f"without following parameters.", line_number=lineno)

    def check_previous_star(self, lineno: int | None = None) -> None:
        assert isinstance(self.function, Function)

        for p in self.function.parameters.values():
            if p.kind == inspect.Parameter.VAR_POSITIONAL:
                fail(f"Function {self.function.name!r} uses '*' more than once.")


    def do_post_block_processing_cleanup(self, lineno: int) -> None:
        """
        Called when processing the block is done.
        """
        if not self.function:
            return

        self.check_remaining_star(lineno)
        try:
            self.function.docstring = self.format_docstring()
        except ClinicError as exc:
            exc.lineno = lineno
            exc.filename = self.clinic.filename
            raise




# maps strings to callables.
# the callable should return an object
# that implements the clinic parser
# interface (__init__ and parse).
#
# example parsers:
#   "clinic", handles the Clinic DSL
#   "python", handles running Python code
#
parsers: dict[str, Callable[[Clinic], Parser]] = {
    'clinic': DSLParser,
    'python': PythonParser,
}


def create_cli() -> argparse.ArgumentParser:
    cmdline = argparse.ArgumentParser(
        prog="clinic.py",
        description="""Preprocessor for CPython C files.

The purpose of the Argument Clinic is automating all the boilerplate involved
with writing argument parsing code for builtins and providing introspection
signatures ("docstrings") for CPython builtins.

For more information see https://devguide.python.org/development-tools/clinic/""")
    cmdline.add_argument("-f", "--force", action='store_true',
                         help="force output regeneration")
    cmdline.add_argument("-o", "--output", type=str,
                         help="redirect file output to OUTPUT")
    cmdline.add_argument("-v", "--verbose", action='store_true',
                         help="enable verbose mode")
    cmdline.add_argument("--converters", action='store_true',
                         help=("print a list of all supported converters "
                               "and return converters"))
    cmdline.add_argument("--make", action='store_true',
                         help="walk --srcdir to run over all relevant files")
    cmdline.add_argument("--srcdir", type=str, default=os.curdir,
                         help="the directory tree to walk in --make mode")
    cmdline.add_argument("--exclude", type=str, action="append",
                         help=("a file to exclude in --make mode; "
                               "can be given multiple times"))
    cmdline.add_argument("--limited", dest="limited_capi", action='store_true',
                         help="use the Limited C API")
    cmdline.add_argument("filename", metavar="FILE", type=str, nargs="*",
                         help="the list of files to process")
    return cmdline


def run_clinic(parser: argparse.ArgumentParser, ns: argparse.Namespace) -> None:
    if ns.converters:
        if ns.filename:
            parser.error(
                "can't specify --converters and a filename at the same time"
            )
        converters: list[tuple[str, str]] = []
        return_converters: list[tuple[str, str]] = []
        ignored = set("""
            add_c_converter
            add_c_return_converter
            add_default_legacy_c_converter
            add_legacy_c_converter
            """.strip().split())
        module = globals()
        for name in module:
            for suffix, ids in (
                ("_return_converter", return_converters),
                ("_converter", converters),
            ):
                if name in ignored:
                    continue
                if name.endswith(suffix):
                    ids.append((name, name.removesuffix(suffix)))
                    break
        print()

        print("Legacy converters:")
        legacy = sorted(legacy_converters)
        print('    ' + ' '.join(c for c in legacy if c[0].isupper()))
        print('    ' + ' '.join(c for c in legacy if c[0].islower()))
        print()

        for title, attribute, ids in (
            ("Converters", 'converter_init', converters),
            ("Return converters", 'return_converter_init', return_converters),
        ):
            print(title + ":")
            longest = -1
            for name, short_name in ids:
                longest = max(longest, len(short_name))
            for name, short_name in sorted(ids, key=lambda x: x[1].lower()):
                cls = module[name]
                callable = getattr(cls, attribute, None)
                if not callable:
                    continue
                signature = inspect.signature(callable)
                parameters = []
                for parameter_name, parameter in signature.parameters.items():
                    if parameter.kind == inspect.Parameter.KEYWORD_ONLY:
                        if parameter.default != inspect.Parameter.empty:
                            s = f'{parameter_name}={parameter.default!r}'
                        else:
                            s = parameter_name
                        parameters.append(s)
                print('    {}({})'.format(short_name, ', '.join(parameters)))
            print()
        print("All converters also accept (c_default=None, py_default=None, annotation=None).")
        print("All return converters also accept (py_default=None).")
        return

    if ns.make:
        if ns.output or ns.filename:
            parser.error("can't use -o or filenames with --make")
        if not ns.srcdir:
            parser.error("--srcdir must not be empty with --make")
        if ns.exclude:
            excludes = [os.path.join(ns.srcdir, f) for f in ns.exclude]
            excludes = [os.path.normpath(f) for f in excludes]
        else:
            excludes = []
        for root, dirs, files in os.walk(ns.srcdir):
            for rcs_dir in ('.svn', '.git', '.hg', 'build', 'externals'):
                if rcs_dir in dirs:
                    dirs.remove(rcs_dir)
            for filename in files:
                # handle .c, .cpp and .h files
                if not filename.endswith(('.c', '.cpp', '.h')):
                    continue
                path = os.path.join(root, filename)
                path = os.path.normpath(path)
                if path in excludes:
                    continue
                if ns.verbose:
                    print(path)
                parse_file(path,
                           verify=not ns.force, limited_capi=ns.limited_capi)
        return

    if not ns.filename:
        parser.error("no input files")

    if ns.output and len(ns.filename) > 1:
        parser.error("can't use -o with multiple filenames")

    for filename in ns.filename:
        if ns.verbose:
            print(filename)
        parse_file(filename, output=ns.output,
                   verify=not ns.force, limited_capi=ns.limited_capi)


def main(argv: list[str] | None = None) -> NoReturn:
    parser = create_cli()
    args = parser.parse_args(argv)
    try:
        run_clinic(parser, args)
    except ClinicError as exc:
        sys.stderr.write(exc.report())
        sys.exit(1)
    else:
        sys.exit(0)


if __name__ == "__main__":
    main()<|MERGE_RESOLUTION|>--- conflicted
+++ resolved
@@ -138,78 +138,6 @@
     warn_or_fail(*args, filename=filename, line_number=line_number, fail=True)
 
 
-<<<<<<< HEAD
-is_legal_c_identifier = re.compile('^[A-Za-z_][A-Za-z0-9_]*$').match
-
-def is_legal_py_identifier(s: str) -> bool:
-    return all(is_legal_c_identifier(field) for field in s.split('.'))
-
-# identifiers that are okay in Python but aren't a good idea in C.
-# so if they're used Argument Clinic will add "_value" to the end
-# of the name in C.
-c_keywords = set("""
-asm auto break case char const continue default do double
-else enum extern float for goto if inline int long
-register return short signed sizeof static struct switch
-typedef typeof union unsigned void volatile while
-""".strip().split())
-
-def ensure_legal_c_identifier(s: str) -> str:
-    # for now, just complain if what we're given isn't legal
-    if not is_legal_c_identifier(s):
-        fail(f"Expected a legal C identifier; got {s!r}")
-    # but if we picked a C keyword, pick something else
-    if s in c_keywords:
-        return s + "_value"
-    return s
-
-
-def linear_format(s: str, **kwargs: str) -> str:
-    """
-    Perform str.format-like substitution, except:
-      * The strings substituted must be on lines by
-        themselves.  (This line is the "source line".)
-      * If the substitution text is empty, the source line
-        is removed in the output.
-      * If the field is not recognized, the original line
-        is passed unmodified through to the output.
-      * If the substitution text is not empty:
-          * Each line of the substituted text is indented
-            by the indent of the source line.
-          * A newline will be added to the end.
-    """
-    lines = []
-    for line in s.split('\n'):
-        indent, curly, trailing = line.partition('{')
-        if not curly:
-            lines.extend([line, "\n"])
-            continue
-
-        name, curly, trailing = trailing.partition('}')
-        if not curly or name not in kwargs:
-            lines.extend([line, "\n"])
-            continue
-
-        if trailing:
-            fail(f"Text found after {{{name}}} block marker! "
-                 "It must be on a line by itself.")
-        if indent.strip():
-            fail(f"Non-whitespace characters found before {{{name}}} block marker! "
-                 "It must be on a line by itself.")
-
-        value = kwargs[name]
-        if not value:
-            continue
-
-        stripped = [line.rstrip() for line in value.split("\n")]
-        value = textwrap.indent("\n".join(stripped), indent)
-        lines.extend([value, "\n"])
-
-    return "".join(lines[:-1])
-
-
-=======
->>>>>>> 140d9ec4
 class CRenderData:
     def __init__(self) -> None:
 
@@ -831,13 +759,6 @@
                 if not p.is_optional():
                     min_kw_only = i - max_pos
             elif p.is_vararg():
-<<<<<<< HEAD
-                if vararg != self.NO_VARARG:
-                    assert isinstance(vararg, int)
-                    fail("Cannot specify multiple varargs; "
-                         f"'*{parameters[vararg].name}' was already provided as parameter {vararg+1}")
-=======
->>>>>>> 140d9ec4
                 pseudo_args += 1
                 vararg = i - 1
             else:
@@ -5248,8 +5169,8 @@
                 # Future enhancement: allow custom return converters
                 overrides["return_converter"] = CReturnConverter()
             else:
-                fail("'kind' of function and cloned function don't match! "
-                     "(@classmethod/@staticmethod/@coexist)")
+                fail("'kind' of function and cloned function don't match: "
+                     f"{self.kind.name} != {existing_function.kind.name}")
         function = existing_function.copy(**overrides)
         self.function = function
         self.block.signatures.append(function)
@@ -5282,52 +5203,8 @@
             existing = existing.strip()
             if libclinic.is_legal_py_identifier(existing):
                 # we're cloning!
-<<<<<<< HEAD
-                fields = [x.strip() for x in existing.split('.')]
-                function_name = fields.pop()
-                module, cls = self.clinic._module_and_class(fields)
-
-                for existing_function in (cls or module).functions:
-                    if existing_function.name == function_name:
-                        break
-                else:
-                    print(f"{cls=}, {module=}, {existing=}", file=sys.stderr)
-                    print(f"{(cls or module).functions=}", file=sys.stderr)
-                    fail(f"Couldn't find existing function {existing!r}!")
-
-                fields = [x.strip() for x in full_name.split('.')]
-                function_name = fields.pop()
-                module, cls = self.clinic._module_and_class(fields)
-
-                self.update_function_kind(full_name)
-                overrides: dict[str, Any] = {
-                    "name": function_name,
-                    "full_name": full_name,
-                    "module": module,
-                    "cls": cls,
-                    "c_basename": c_basename,
-                    "docstring": "",
-                }
-                if not (existing_function.kind is self.kind and
-                        existing_function.coexist == self.coexist):
-                    # Allow __new__ or __init__ methods.
-                    if existing_function.kind.new_or_init:
-                        overrides["kind"] = self.kind
-                        # Future enhancement: allow custom return converters
-                        overrides["return_converter"] = CReturnConverter()
-                    else:
-                        fail("'kind' of function and cloned function don't match: "
-                             f"{self.kind.name} != {existing_function.kind.name}")
-                function = existing_function.copy(**overrides)
-                self.function = function
-                self.block.signatures.append(function)
-                (cls or module).functions.append(function)
-                self.next(self.state_function_docstring)
-                return
-=======
                 names = self.parse_function_names(before)
                 return self.parse_cloned_function(names, existing)
->>>>>>> 140d9ec4
 
         line, _, returns = line.partition('->')
         returns = returns.strip()
@@ -5338,36 +5215,6 @@
         function_name = fields.pop()
         module, cls = self.clinic._module_and_class(fields)
 
-<<<<<<< HEAD
-        if self.kind in {GETTER, SETTER}:
-            if not cls:
-                fail("@getter and @setter must be methods, not functions")
-
-        self.update_function_kind(full_name)
-        if self.kind is METHOD_INIT and not return_converter:
-            return_converter = init_return_converter()
-
-        if not return_converter:
-            return_converter = CReturnConverter()
-
-        self.function = Function(name=function_name, full_name=full_name, module=module, cls=cls, c_basename=c_basename,
-                                 return_converter=return_converter, kind=self.kind, coexist=self.coexist,
-                                 critical_section=self.critical_section,
-                                 target_critical_section=self.target_critical_section)
-        self.block.signatures.append(self.function)
-
-        # insert a self converter automatically
-        type, name = correct_name_for_self(self.function)
-        kwargs = {}
-        if cls and type == "PyObject *":
-            kwargs['type'] = cls.typedef
-        sc = self.function.self_converter = self_converter(name, name, self.function, **kwargs)
-        p_self = Parameter(name, inspect.Parameter.POSITIONAL_ONLY,
-                           function=self.function, converter=sc)
-        self.function.parameters[name] = p_self
-
-        (cls or module).functions.append(self.function)
-=======
         func = Function(
             name=function_name,
             full_name=full_name,
@@ -5382,7 +5229,6 @@
         )
         self.add_function(func)
 
->>>>>>> 140d9ec4
         self.next(self.state_parameters_start)
 
     def add_function(self, func: Function) -> None:
@@ -5597,10 +5443,13 @@
                  f"invalid parameter declaration (**kwargs?): {line!r}")
 
         if function_args.vararg:
-            if any(p.is_vararg() for p in self.function.parameters.values()):
-                fail("Too many var args")
             is_vararg = True
             parameter = function_args.vararg
+            for p in self.function.parameters.values():
+                if p.is_vararg():
+                    fail("Cannot specify multiple vararg parameters: "
+                         f"{parameter.arg!r} is a vararg, but "
+                         f"{p.name!r} was already provided as a vararg")
         else:
             is_vararg = False
             parameter = function_args.args[0]
