--- conflicted
+++ resolved
@@ -2530,11 +2530,6 @@
     Mutable duck type of inspect.Parameter.
     """
 
-<<<<<<< HEAD
-    def __init__(self, name, kind, *, default=inspect.Parameter.empty,
-                 function, converter, annotation=inspect.Parameter.empty,
-                 docstring=None, group=0, deprecated_positional=False):
-=======
     def __init__(
             self,
             name: str,
@@ -2545,9 +2540,9 @@
             converter: "CConverter",
             annotation = inspect.Parameter.empty,
             docstring: str | None = None,
-            group: int = 0
+            group: int = 0,
+            deprecated_positional: bool = False
     ) -> None:
->>>>>>> c38c6668
         self.name = name
         self.kind = kind
         self.default = default
