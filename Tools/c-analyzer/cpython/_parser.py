import os.path

from c_parser.preprocessor import (
    get_preprocessor as _get_preprocessor,
)
from c_parser import (
    parse_file as _parse_file,
    parse_files as _parse_files,
)
from . import REPO_ROOT


GLOB_ALL = '**/*'


def _abs(relfile):
    return os.path.join(REPO_ROOT, relfile)


def format_conf_lines(lines):
    """Format conf entries for use in a TSV table."""
    return [_abs(entry) for entry in lines]


def format_tsv_lines(lines):
    """Format entries for use in a TSV table."""
    lines = ((_abs(first), *rest) for first, *rest in lines)
    lines = map('\t'.join, lines)
    return list(map(str.rstrip, lines))


'''
@begin=sh@
./python ../c-parser/cpython.py
    --exclude '+../c-parser/EXCLUDED'
    --macros '+../c-parser/MACROS'
    --incldirs '+../c-parser/INCL_DIRS'
    --same './Include/cpython/'
    Include/*.h
    Include/internal/*.h
    Modules/**/*.c
    Objects/**/*.c
    Parser/**/*.c
    Python/**/*.c
@end=sh@
'''

# XXX Handle these.
<<<<<<< HEAD
EXCLUDED = format_conf_lines([
    # macOS
    'Modules/_scproxy.c',              # SystemConfiguration/SystemConfiguration.h

    # Windows
    'Modules/_winapi.c',               # windows.h
    'Modules/expat/winconfig.h',
    'Modules/overlapped.c',            # winsock.h
    'Python/dynload_win.c',            # windows.h
    'Python/thread_nt.h',

    # other OS-dependent
    'Python/dynload_aix.c',            # sys/ldr.h
    'Python/dynload_dl.c',             # dl.h
    'Python/dynload_hpux.c',           # dl.h
    'Python/emscripten_signal.c',
    'Python/emscripten_syscalls.c',
    'Python/thread_pthread.h',
    'Python/thread_pthread_stubs.h',

    # only huge constants (safe but parsing is slow)
    'Modules/_ssl_data_*.h',
    'Modules/cjkcodecs/mappings_*.h',
    'Modules/unicodedata_db.h',
    'Modules/unicodename_db.h',
    'Objects/unicodetype_db.h',

    # generated
    'Python/deepfreeze/*.c',
    'Python/frozen_modules/*.h',
    'Python/generated_cases.c.h',
    'Python/executor_cases.c.h',
    'Python/optimizer_cases.c.h',
    # XXX: Throws errors if PY_VERSION_HEX is not mocked out
    'Modules/clinic/_testclinic_depr.c.h',

    # not actually source
    'Python/bytecodes.c',
    'Python/optimizer_bytecodes.c',

    # mimalloc
    'Objects/mimalloc/*.c',
    'Include/internal/mimalloc/*.h',
    'Include/internal/mimalloc/mimalloc/*.h',
])
=======
# Tab separated:
EXCLUDED = clean_lines('''
# @begin=conf@

# OSX
Modules/_scproxy.c                # SystemConfiguration/SystemConfiguration.h

# Windows
Modules/_winapi.c               # windows.h
Modules/expat/winconfig.h
Modules/overlapped.c            # winsock.h
Python/dynload_win.c            # windows.h
Python/thread_nt.h

# other OS-dependent
Python/dynload_aix.c            # sys/ldr.h
Python/dynload_dl.c             # dl.h
Python/dynload_hpux.c           # dl.h
Python/emscripten_signal.c
Python/emscripten_syscalls.c
Python/emscripten_trampoline_inner.c
Python/thread_pthread.h
Python/thread_pthread_stubs.h

# only huge constants (safe but parsing is slow)
Modules/_ssl_data_*.h
Modules/cjkcodecs/mappings_*.h
Modules/unicodedata_db.h
Modules/unicodename_db.h
Objects/unicodetype_db.h

# generated
Python/deepfreeze/*.c
Python/frozen_modules/*.h
Python/generated_cases.c.h
Python/executor_cases.c.h
Python/optimizer_cases.c.h
# XXX: Throws errors if PY_VERSION_HEX is not mocked out
Modules/clinic/_testclinic_depr.c.h

# not actually source
Python/bytecodes.c
Python/optimizer_bytecodes.c

# mimalloc
Objects/mimalloc/*.c
Include/internal/mimalloc/*.h
Include/internal/mimalloc/mimalloc/*.h

# @end=conf@
''')
>>>>>>> dd15a2e1

# XXX Fix the parser.
EXCLUDED += format_conf_lines([
    # The tool should be able to parse these...

    # The problem with xmlparse.c is that something
    # has gone wrong where # we handle "maybe inline actual"
    # in Tools/c-analyzer/c_parser/parser/_global.py.
    'Modules/expat/internal.h',
    'Modules/expat/xmlparse.c',
])

INCL_DIRS = format_tsv_lines([
    # (glob, dirname)

    ('*', '.'),
    ('*', './Include'),
    ('*', './Include/internal'),
    ('*', './Include/internal/mimalloc'),

    ('Modules/_decimal/**/*.c', 'Modules/_decimal/libmpdec'),
    ('Modules/_elementtree.c', 'Modules/expat'),
    ('Modules/_hacl/*.c', 'Modules/_hacl/include'),
    ('Modules/_hacl/*.c', 'Modules/_hacl/'),
    ('Modules/_hacl/*.h', 'Modules/_hacl/include'),
    ('Modules/_hacl/*.h', 'Modules/_hacl/'),
    ('Modules/md5module.c', 'Modules/_hacl/include'),
    ('Modules/sha1module.c', 'Modules/_hacl/include'),
    ('Modules/sha2module.c', 'Modules/_hacl/include'),
    ('Modules/sha3module.c', 'Modules/_hacl/include'),
    ('Modules/blake2module.c', 'Modules/_hacl/include'),
    ('Modules/hmacmodule.c', 'Modules/_hacl/include'),
    ('Objects/stringlib/*.h', 'Objects'),

    # possible system-installed headers, just in case
    ('Modules/_tkinter.c', '/usr/include/tcl8.6'),
    ('Modules/_uuidmodule.c', '/usr/include/uuid'),
    ('Modules/tkappinit.c', '/usr/include/tcl'),

])

INCLUDES = format_tsv_lines([
    # (glob, include)

    ('**/*.h', 'Python.h'),
    ('Include/**/*.h', 'object.h'),

    # for Py_HAVE_CONDVAR
    ('Include/internal/pycore_gil.h', 'pycore_condvar.h'),
    ('Python/thread_pthread.h', 'pycore_condvar.h'),

    # other

    ('Objects/stringlib/join.h', 'stringlib/stringdefs.h'),
    ('Objects/stringlib/ctype.h', 'stringlib/stringdefs.h'),
    ('Objects/stringlib/transmogrify.h', 'stringlib/stringdefs.h'),
    # ('Objects/stringlib/fastsearch.h', 'stringlib/stringdefs.h'),
    # ('Objects/stringlib/count.h', 'stringlib/stringdefs.h'),
    # ('Objects/stringlib/find.h', 'stringlib/stringdefs.h'),
    # ('Objects/stringlib/partition.h', 'stringlib/stringdefs.h'),
    # ('Objects/stringlib/split.h', 'stringlib/stringdefs.h'),
    ('Objects/stringlib/fastsearch.h', 'stringlib/ucs1lib.h'),
    ('Objects/stringlib/count.h', 'stringlib/ucs1lib.h'),
    ('Objects/stringlib/find.h', 'stringlib/ucs1lib.h'),
    ('Objects/stringlib/partition.h', 'stringlib/ucs1lib.h'),
    ('Objects/stringlib/split.h', 'stringlib/ucs1lib.h'),
    ('Objects/stringlib/find_max_char.h', 'Objects/stringlib/ucs1lib.h'),
    ('Objects/stringlib/count.h', 'Objects/stringlib/fastsearch.h'),
    ('Objects/stringlib/find.h', 'Objects/stringlib/fastsearch.h'),
    ('Objects/stringlib/partition.h', 'Objects/stringlib/fastsearch.h'),
    ('Objects/stringlib/replace.h', 'Objects/stringlib/fastsearch.h'),
    ('Objects/stringlib/repr.h', 'Objects/stringlib/fastsearch.h'),
    ('Objects/stringlib/split.h', 'Objects/stringlib/fastsearch.h'),
])

MACROS = format_tsv_lines([
    # (glob, name, value)

    ('Include/internal/*.h', 'Py_BUILD_CORE', '1'),
    ('Python/**/*.c', 'Py_BUILD_CORE', '1'),
    ('Python/**/*.h', 'Py_BUILD_CORE', '1'),
    ('Parser/**/*.c', 'Py_BUILD_CORE', '1'),
    ('Parser/**/*.h', 'Py_BUILD_CORE', '1'),
    ('Objects/**/*.c', 'Py_BUILD_CORE', '1'),
    ('Objects/**/*.h', 'Py_BUILD_CORE', '1'),

    ('Modules/_asynciomodule.c', 'Py_BUILD_CORE', '1'),
    ('Modules/_codecsmodule.c', 'Py_BUILD_CORE', '1'),
    ('Modules/_collectionsmodule.c', 'Py_BUILD_CORE', '1'),
    ('Modules/_ctypes/_ctypes.c', 'Py_BUILD_CORE', '1'),
    ('Modules/_ctypes/cfield.c', 'Py_BUILD_CORE', '1'),
    ('Modules/_cursesmodule.c', 'Py_BUILD_CORE', '1'),
    ('Modules/_datetimemodule.c', 'Py_BUILD_CORE', '1'),
    ('Modules/_functoolsmodule.c', 'Py_BUILD_CORE', '1'),
    ('Modules/_heapqmodule.c', 'Py_BUILD_CORE', '1'),
    ('Modules/_io/*.c', 'Py_BUILD_CORE', '1'),
    ('Modules/_io/*.h', 'Py_BUILD_CORE', '1'),
    ('Modules/_localemodule.c', 'Py_BUILD_CORE', '1'),
    ('Modules/_operator.c', 'Py_BUILD_CORE', '1'),
    ('Modules/_posixsubprocess.c', 'Py_BUILD_CORE', '1'),
    ('Modules/_sre/sre.c', 'Py_BUILD_CORE', '1'),
    ('Modules/_threadmodule.c', 'Py_BUILD_CORE', '1'),
    ('Modules/_tracemalloc.c', 'Py_BUILD_CORE', '1'),
    ('Modules/_weakref.c', 'Py_BUILD_CORE', '1'),
    ('Modules/_zoneinfo.c', 'Py_BUILD_CORE', '1'),
    ('Modules/atexitmodule.c', 'Py_BUILD_CORE', '1'),
    ('Modules/cmathmodule.c', 'Py_BUILD_CORE', '1'),
    ('Modules/faulthandler.c', 'Py_BUILD_CORE', '1'),
    ('Modules/gcmodule.c', 'Py_BUILD_CORE', '1'),
    ('Modules/getpath.c', 'Py_BUILD_CORE', '1'),
    ('Modules/getpath_noop.c', 'Py_BUILD_CORE', '1'),
    ('Modules/itertoolsmodule.c', 'Py_BUILD_CORE', '1'),
    ('Modules/main.c', 'Py_BUILD_CORE', '1'),
    ('Modules/mathmodule.c', 'Py_BUILD_CORE', '1'),
    ('Modules/posixmodule.c', 'Py_BUILD_CORE', '1'),
    ('Modules/sha256module.c', 'Py_BUILD_CORE', '1'),
    ('Modules/sha512module.c', 'Py_BUILD_CORE', '1'),
    ('Modules/signalmodule.c', 'Py_BUILD_CORE', '1'),
    ('Modules/symtablemodule.c', 'Py_BUILD_CORE', '1'),
    ('Modules/timemodule.c', 'Py_BUILD_CORE', '1'),
    ('Modules/unicodedata.c', 'Py_BUILD_CORE', '1'),

    ('Modules/_json.c', 'Py_BUILD_CORE_BUILTIN', '1'),
    ('Modules/_pickle.c', 'Py_BUILD_CORE_BUILTIN', '1'),
    ('Modules/_testinternalcapi.c', 'Py_BUILD_CORE_BUILTIN', '1'),

    ('Include/cpython/abstract.h', 'Py_CPYTHON_ABSTRACTOBJECT_H', '1'),
    ('Include/cpython/bytearrayobject.h', 'Py_CPYTHON_BYTEARRAYOBJECT_H', '1'),
    ('Include/cpython/bytesobject.h', 'Py_CPYTHON_BYTESOBJECT_H', '1'),
    ('Include/cpython/ceval.h', 'Py_CPYTHON_CEVAL_H', '1'),
    ('Include/cpython/code.h', 'Py_CPYTHON_CODE_H', '1'),
    ('Include/cpython/dictobject.h', 'Py_CPYTHON_DICTOBJECT_H', '1'),
    ('Include/cpython/fileobject.h', 'Py_CPYTHON_FILEOBJECT_H', '1'),
    ('Include/cpython/fileutils.h', 'Py_CPYTHON_FILEUTILS_H', '1'),
    ('Include/cpython/frameobject.h', 'Py_CPYTHON_FRAMEOBJECT_H', '1'),
    ('Include/cpython/import.h', 'Py_CPYTHON_IMPORT_H', '1'),
    ('Include/cpython/interpreteridobject.h', 'Py_CPYTHON_INTERPRETERIDOBJECT_H', '1'),
    ('Include/cpython/listobject.h', 'Py_CPYTHON_LISTOBJECT_H', '1'),
    ('Include/cpython/methodobject.h', 'Py_CPYTHON_METHODOBJECT_H', '1'),
    ('Include/cpython/object.h', 'Py_CPYTHON_OBJECT_H', '1'),
    ('Include/cpython/objimpl.h', 'Py_CPYTHON_OBJIMPL_H', '1'),
    ('Include/cpython/pyerrors.h', 'Py_CPYTHON_ERRORS_H', '1'),
    ('Include/cpython/pylifecycle.h', 'Py_CPYTHON_PYLIFECYCLE_H', '1'),
    ('Include/cpython/pymem.h', 'Py_CPYTHON_PYMEM_H', '1'),
    ('Include/cpython/pystate.h', 'Py_CPYTHON_PYSTATE_H', '1'),
    ('Include/cpython/sysmodule.h', 'Py_CPYTHON_SYSMODULE_H', '1'),
    ('Include/cpython/traceback.h', 'Py_CPYTHON_TRACEBACK_H', '1'),
    ('Include/cpython/tupleobject.h', 'Py_CPYTHON_TUPLEOBJECT_H', '1'),
    ('Include/cpython/unicodeobject.h', 'Py_CPYTHON_UNICODEOBJECT_H', '1'),

    # implied include of <unistd.h>
    ('Include/**/*.h', '_POSIX_THREADS', '1'),
    ('Include/**/*.h', 'HAVE_PTHREAD_H', '1'),

    # from pyconfig.h
    ('Include/cpython/pthread_stubs.h', 'HAVE_PTHREAD_STUBS', '1'),
    ('Python/thread_pthread_stubs.h', 'HAVE_PTHREAD_STUBS', '1'),

    # from Objects/bytesobject.c
    ('Objects/stringlib/partition.h', 'STRINGLIB_GET_EMPTY()', 'bytes_get_empty()'),
    ('Objects/stringlib/join.h', 'STRINGLIB_MUTABLE', '0'),
    ('Objects/stringlib/partition.h', 'STRINGLIB_MUTABLE', '0'),
    ('Objects/stringlib/split.h', 'STRINGLIB_MUTABLE', '0'),
    ('Objects/stringlib/transmogrify.h', 'STRINGLIB_MUTABLE', '0'),

    # from Makefile
    ('Modules/getpath.c', 'PYTHONPATH', '1'),
    ('Modules/getpath.c', 'PREFIX', '...'),
    ('Modules/getpath.c', 'EXEC_PREFIX', '...'),
    ('Modules/getpath.c', 'VERSION', '...'),
    ('Modules/getpath.c', 'VPATH', '...'),
    ('Modules/getpath.c', 'PLATLIBDIR', '...'),
    # ('Modules/_dbmmodule.c', 'USE_GDBM_COMPAT', '1'),
    ('Modules/_dbmmodule.c', 'USE_NDBM', '1'),
    # ('Modules/_dbmmodule.c', 'USE_BERKDB', '1'),

    # See: setup.py
    ('Modules/_decimal/**/*.c', 'CONFIG_64', '1'),
    ('Modules/_decimal/**/*.c', 'ASM', '1'),
    ('Modules/expat/xmlparse.c', 'HAVE_EXPAT_CONFIG_H', '1'),
    ('Modules/expat/xmlparse.c', 'XML_POOR_ENTROPY', '1'),
    ('Modules/_dbmmodule.c', 'HAVE_GDBM_DASH_NDBM_H', '1'),

    # others
    ('Modules/_sre/sre_lib.h', 'LOCAL(type)', 'static inline type'),
    ('Modules/_sre/sre_lib.h', 'SRE(F)', 'sre_ucs2_##F'),
    ('Objects/stringlib/codecs.h', 'STRINGLIB_IS_UNICODE', '1'),
    ('Include/internal/pycore_crossinterp_data_registry.h', 'Py_CORE_CROSSINTERP_DATA_REGISTRY_H', '1'),
])

# -pthread
# -Wno-unused-result
# -Wsign-compare
# -g
# -Og
# -Wall
# -std=c99
# -Wextra
# -Wno-unused-result -Wno-unused-parameter
# -Wno-missing-field-initializers
# -Werror=implicit-function-declaration

SAME = {
    _abs('Include/*.h'): [_abs('Include/cpython/')],
    _abs('Python/ceval.c'): ['Python/generated_cases.c.h'],
}

MAX_SIZES = {
    # GLOB: (MAXTEXT, MAXLINES),
    # default: (10_000, 200)
    # First match wins.
    _abs('Modules/_ctypes/ctypes.h'): (5_000, 500),
    _abs('Modules/_datetimemodule.c'): (20_000, 300),
    _abs('Modules/_hacl/*.c'): (200_000, 500),
    _abs('Modules/posixmodule.c'): (20_000, 500),
    _abs('Modules/termios.c'): (10_000, 800),
    _abs('Modules/_testcapimodule.c'): (20_000, 400),
    _abs('Modules/expat/expat.h'): (10_000, 400),
    _abs('Objects/stringlib/unicode_format.h'): (10_000, 400),
    _abs('Objects/typeobject.c'): (380_000, 13_000),
    _abs('Python/compile.c'): (20_000, 500),
    _abs('Python/optimizer.c'): (100_000, 5_000),
    _abs('Python/parking_lot.c'): (40_000, 1000),
    _abs('Python/pylifecycle.c'): (500_000, 5000),
    _abs('Python/pystate.c'): (500_000, 5000),
    _abs('Python/initconfig.c'): (50_000, 500),

    # Generated files:
    _abs('Include/internal/pycore_opcode.h'): (10_000, 1000),
    _abs('Include/internal/pycore_global_strings.h'): (5_000, 1000),
    _abs('Include/internal/pycore_runtime_init_generated.h'): (5_000, 1000),
    _abs('Python/deepfreeze/*.c'): (20_000, 500),
    _abs('Python/frozen_modules/*.h'): (20_000, 500),
    _abs('Python/opcode_targets.h'): (10_000, 500),
    _abs('Python/stdlib_module_names.h'): (5_000, 500),

    # These large files are currently ignored (see above).
    _abs('Modules/_ssl_data_31.h'): (80_000, 10_000),
    _abs('Modules/_ssl_data_300.h'): (80_000, 10_000),
    _abs('Modules/_ssl_data_111.h'): (80_000, 10_000),
    _abs('Modules/cjkcodecs/mappings_*.h'): (160_000, 2_000),
    _abs('Modules/unicodedata_db.h'): (180_000, 3_000),
    _abs('Modules/unicodename_db.h'): (1_200_000, 15_000),
    _abs('Objects/unicodetype_db.h'): (240_000, 3_000),

    # Catch-alls:
    _abs('Include/**/*.h'): (5_000, 500),
}


def get_preprocessor(*,
                     file_macros=None,
                     file_includes=None,
                     file_incldirs=None,
                     file_same=None,
                     **kwargs
                     ):
    macros = tuple(MACROS)
    if file_macros:
        macros += tuple(file_macros)
    includes = tuple(INCLUDES)
    if file_includes:
        includes += tuple(file_includes)
    incldirs = tuple(INCL_DIRS)
    if file_incldirs:
        incldirs += tuple(file_incldirs)
    samefiles = dict(SAME)
    if file_same:
        samefiles.update(file_same)
    return _get_preprocessor(
        file_macros=macros,
        file_includes=includes,
        file_incldirs=incldirs,
        file_same=samefiles,
        **kwargs
    )


def parse_file(filename, *,
               match_kind=None,
               ignore_exc=None,
               log_err=None,
               ):
    get_file_preprocessor = get_preprocessor(
        ignore_exc=ignore_exc,
        log_err=log_err,
    )
    yield from _parse_file(
        filename,
        match_kind=match_kind,
        get_file_preprocessor=get_file_preprocessor,
        file_maxsizes=MAX_SIZES,
    )


def parse_files(filenames=None, *,
                match_kind=None,
                ignore_exc=None,
                log_err=None,
                get_file_preprocessor=None,
                **file_kwargs
                ):
    if get_file_preprocessor is None:
        get_file_preprocessor = get_preprocessor(
            ignore_exc=ignore_exc,
            log_err=log_err,
        )
    yield from _parse_files(
        filenames,
        match_kind=match_kind,
        get_file_preprocessor=get_file_preprocessor,
        file_maxsizes=MAX_SIZES,
        **file_kwargs
    )<|MERGE_RESOLUTION|>--- conflicted
+++ resolved
@@ -46,7 +46,6 @@
 '''
 
 # XXX Handle these.
-<<<<<<< HEAD
 EXCLUDED = format_conf_lines([
     # macOS
     'Modules/_scproxy.c',              # SystemConfiguration/SystemConfiguration.h
@@ -64,6 +63,7 @@
     'Python/dynload_hpux.c',           # dl.h
     'Python/emscripten_signal.c',
     'Python/emscripten_syscalls.c',
+    'Python/emscripten_trampoline_inner.c',
     'Python/thread_pthread.h',
     'Python/thread_pthread_stubs.h',
 
@@ -92,59 +92,6 @@
     'Include/internal/mimalloc/*.h',
     'Include/internal/mimalloc/mimalloc/*.h',
 ])
-=======
-# Tab separated:
-EXCLUDED = clean_lines('''
-# @begin=conf@
-
-# OSX
-Modules/_scproxy.c                # SystemConfiguration/SystemConfiguration.h
-
-# Windows
-Modules/_winapi.c               # windows.h
-Modules/expat/winconfig.h
-Modules/overlapped.c            # winsock.h
-Python/dynload_win.c            # windows.h
-Python/thread_nt.h
-
-# other OS-dependent
-Python/dynload_aix.c            # sys/ldr.h
-Python/dynload_dl.c             # dl.h
-Python/dynload_hpux.c           # dl.h
-Python/emscripten_signal.c
-Python/emscripten_syscalls.c
-Python/emscripten_trampoline_inner.c
-Python/thread_pthread.h
-Python/thread_pthread_stubs.h
-
-# only huge constants (safe but parsing is slow)
-Modules/_ssl_data_*.h
-Modules/cjkcodecs/mappings_*.h
-Modules/unicodedata_db.h
-Modules/unicodename_db.h
-Objects/unicodetype_db.h
-
-# generated
-Python/deepfreeze/*.c
-Python/frozen_modules/*.h
-Python/generated_cases.c.h
-Python/executor_cases.c.h
-Python/optimizer_cases.c.h
-# XXX: Throws errors if PY_VERSION_HEX is not mocked out
-Modules/clinic/_testclinic_depr.c.h
-
-# not actually source
-Python/bytecodes.c
-Python/optimizer_bytecodes.c
-
-# mimalloc
-Objects/mimalloc/*.c
-Include/internal/mimalloc/*.h
-Include/internal/mimalloc/mimalloc/*.h
-
-# @end=conf@
-''')
->>>>>>> dd15a2e1
 
 # XXX Fix the parser.
 EXCLUDED += format_conf_lines([
