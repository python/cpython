# This script runs a set of small benchmarks to help identify scaling
# bottlenecks in the free-threaded interpreter. The benchmarks consist
# of patterns that ought to scale well, but haven't in the past. This is
# typically due to reference count contention or lock contention.
#
# This is not intended to be a general multithreading benchmark suite, nor
# are the benchmarks intended to be representative of real-world workloads.
#
# On Linux, to avoid confounding hardware effects, the script attempts to:
# * Use a single CPU socket (to avoid NUMA effects)
# * Use distinct physical cores (to avoid hyperthreading/SMT effects)
# * Use "performance" cores (Intel, ARM) on CPUs that have performance and
#   efficiency cores
#
# It also helps to disable dynamic frequency scaling (i.e., "Turbo Boost")
#
# Intel:
# > echo "1" | sudo tee /sys/devices/system/cpu/intel_pstate/no_turbo
#
# AMD:
# > echo "0" | sudo tee /sys/devices/system/cpu/cpufreq/boost
#

import math
import os
import queue
import sys
import threading
import time
<<<<<<< HEAD
import copy
=======
from dataclasses import dataclass
>>>>>>> b3b63e8d
from operator import methodcaller

# The iterations in individual benchmarks are scaled by this factor.
WORK_SCALE = 100

ALL_BENCHMARKS = {}

threads = []
in_queues = []
out_queues = []

def register_benchmark(func):
    ALL_BENCHMARKS[func.__name__] = func
    return func


@register_benchmark
def shallow_copy():
    x = [1, 2, 3]
    for i in range(200 * WORK_SCALE):
        copy.copy(x)

@register_benchmark
def deepcopy():
    x = {'list': [1, 2], 'tuple': (1, None)}
    for i in range(40 * WORK_SCALE):
        copy.deepcopy(x)

@register_benchmark
def object_cfunction():
    accu = 0
    tab = [1] * 100
    for i in range(1000 * WORK_SCALE):
        tab.pop(0)
        tab.append(i)
        accu += tab[50]
    return accu

@register_benchmark
def cmodule_function():
    N = 1000 * WORK_SCALE
    for i in range(N):
        math.cos(i / N)

@register_benchmark
def object_lookup_special():
    # round() uses `_PyObject_LookupSpecial()` internally.
    N = 1000 * WORK_SCALE
    for i in range(N):
        round(i / N)

class MyContextManager:
    def __enter__(self):
        pass
    def __exit__(self, exc_type, exc_value, traceback):
        pass

@register_benchmark
def context_manager():
    N = 1000 * WORK_SCALE
    for i in range(N):
        with MyContextManager():
            pass

@register_benchmark
def mult_constant():
    x = 1.0
    for i in range(3000 * WORK_SCALE):
        x *= 1.01

def simple_gen():
    for i in range(10):
        yield i

@register_benchmark
def generator():
    accu = 0
    for i in range(100 * WORK_SCALE):
        for v in simple_gen():
            accu += v
    return accu

class Counter:
    def __init__(self):
        self.i = 0

    def next_number(self):
        self.i += 1
        return self.i

@register_benchmark
def pymethod():
    c = Counter()
    for i in range(1000 * WORK_SCALE):
        c.next_number()
    return c.i

def next_number(i):
    return i + 1

@register_benchmark
def pyfunction():
    accu = 0
    for i in range(1000 * WORK_SCALE):
        accu = next_number(i)
    return accu

def double(x):
    return x + x

module = sys.modules[__name__]

@register_benchmark
def module_function():
    total = 0
    for i in range(1000 * WORK_SCALE):
        total += module.double(i)
    return total

class MyObject:
    pass

@register_benchmark
def load_string_const():
    accu = 0
    for i in range(1000 * WORK_SCALE):
        if i == 'a string':
            accu += 7
        else:
            accu += 1
    return accu

@register_benchmark
def load_tuple_const():
    accu = 0
    for i in range(1000 * WORK_SCALE):
        if i == (1, 2):
            accu += 7
        else:
            accu += 1
    return accu

@register_benchmark
def create_pyobject():
    for i in range(1000 * WORK_SCALE):
        o = MyObject()

@register_benchmark
def create_closure():
    for i in range(1000 * WORK_SCALE):
        def foo(x):
            return x
        foo(i)

@register_benchmark
def create_dict():
    for i in range(1000 * WORK_SCALE):
        d = {
            "key": "value",
        }

thread_local = threading.local()

@register_benchmark
def thread_local_read():
    tmp = thread_local
    tmp.x = 10
    for i in range(500 * WORK_SCALE):
        _ = tmp.x
        _ = tmp.x
        _ = tmp.x
        _ = tmp.x
        _ = tmp.x

class MyClass:
    __slots__ = ()

    def func(self):
        pass

@register_benchmark
def method_caller():
    mc = methodcaller("func")
    obj = MyClass()
    for i in range(1000 * WORK_SCALE):
        mc(obj)

@dataclass
class MyDataClass:
    x: int
    y: int
    z: int

@register_benchmark
def instantiate_dataclass():
    for _ in range(1000 * WORK_SCALE):
        obj = MyDataClass(x=1, y=2, z=3)

def bench_one_thread(func):
    t0 = time.perf_counter_ns()
    func()
    t1 = time.perf_counter_ns()
    return t1 - t0


def bench_parallel(func):
    t0 = time.perf_counter_ns()
    for inq in in_queues:
        inq.put(func)
    for outq in out_queues:
        outq.get()
    t1 = time.perf_counter_ns()
    return t1 - t0


def benchmark(func):
    delta_one_thread = bench_one_thread(func)
    delta_many_threads = bench_parallel(func)

    speedup = delta_one_thread * len(threads) / delta_many_threads
    if speedup >= 1:
        factor = speedup
        direction = "faster"
    else:
        factor = 1 / speedup
        direction = "slower"

    use_color = hasattr(sys.stdout, 'isatty') and sys.stdout.isatty()
    color = reset_color = ""
    if use_color:
        if speedup <= 1.1:
            color = "\x1b[31m"  # red
        elif speedup < len(threads)/2:
            color = "\x1b[33m"  # yellow
        reset_color = "\x1b[0m"

    print(f"{color}{func.__name__:<25} {round(factor, 1):>4}x {direction}{reset_color}")

def determine_num_threads_and_affinity():
    if sys.platform != "linux":
        return [None] * os.cpu_count()

    # Try to use `lscpu -p` on Linux
    import subprocess
    try:
        output = subprocess.check_output(["lscpu", "-p=cpu,node,core,MAXMHZ"],
                                         text=True, env={"LC_NUMERIC": "C"})
    except (FileNotFoundError, subprocess.CalledProcessError):
        return [None] * os.cpu_count()

    table = []
    for line in output.splitlines():
        if line.startswith("#"):
            continue
        cpu, node, core, maxhz = line.split(",")
        if maxhz == "":
            maxhz = "0"
        table.append((int(cpu), int(node), int(core), float(maxhz)))

    cpus = []
    cores = set()
    max_mhz_all = max(row[3] for row in table)
    for cpu, node, core, maxmhz in table:
        # Choose only CPUs on the same node, unique cores, and try to avoid
        # "efficiency" cores.
        if node == 0 and core not in cores and maxmhz == max_mhz_all:
            cpus.append(cpu)
            cores.add(core)
    return cpus


def thread_run(cpu, in_queue, out_queue):
    if cpu is not None and hasattr(os, "sched_setaffinity"):
        # Set the affinity for the current thread
        os.sched_setaffinity(0, (cpu,))

    while True:
        func = in_queue.get()
        if func is None:
            break
        func()
        out_queue.put(None)


def initialize_threads(opts):
    if opts.threads == -1:
        cpus = determine_num_threads_and_affinity()
    else:
        cpus = [None] * opts.threads  # don't set affinity

    print(f"Running benchmarks with {len(cpus)} threads")
    for cpu in cpus:
        inq = queue.Queue()
        outq = queue.Queue()
        in_queues.append(inq)
        out_queues.append(outq)
        t = threading.Thread(target=thread_run, args=(cpu, inq, outq), daemon=True)
        threads.append(t)
        t.start()


def main(opts):
    global WORK_SCALE
    if not hasattr(sys, "_is_gil_enabled") or sys._is_gil_enabled():
        sys.stderr.write("expected to be run with the  GIL disabled\n")

    benchmark_names = opts.benchmarks
    if benchmark_names:
        for name in benchmark_names:
            if name not in ALL_BENCHMARKS:
                sys.stderr.write(f"Unknown benchmark: {name}\n")
                sys.exit(1)
    else:
        benchmark_names = ALL_BENCHMARKS.keys()

    WORK_SCALE = opts.scale

    if not opts.baseline_only:
        initialize_threads(opts)

    do_bench = not opts.baseline_only and not opts.parallel_only
    for name in benchmark_names:
        func = ALL_BENCHMARKS[name]
        if do_bench:
            benchmark(func)
            continue

        if opts.parallel_only:
            delta_ns = bench_parallel(func)
        else:
            delta_ns = bench_one_thread(func)

        time_ms = delta_ns / 1_000_000
        print(f"{func.__name__:<18} {time_ms:.1f} ms")


if __name__ == "__main__":
    import argparse

    parser = argparse.ArgumentParser()
    parser.add_argument("-t", "--threads", type=int, default=-1,
                        help="number of threads to use")
    parser.add_argument("--scale", type=int, default=100,
                        help="work scale factor for the benchmark (default=100)")
    parser.add_argument("--baseline-only", default=False, action="store_true",
                        help="only run the baseline benchmarks (single thread)")
    parser.add_argument("--parallel-only", default=False, action="store_true",
                        help="only run the parallel benchmark (many threads)")
    parser.add_argument("benchmarks", nargs="*",
                        help="benchmarks to run")
    options = parser.parse_args()
    main(options)<|MERGE_RESOLUTION|>--- conflicted
+++ resolved
@@ -21,17 +21,14 @@
 # > echo "0" | sudo tee /sys/devices/system/cpu/cpufreq/boost
 #
 
+import copy
 import math
 import os
 import queue
 import sys
 import threading
 import time
-<<<<<<< HEAD
-import copy
-=======
 from dataclasses import dataclass
->>>>>>> b3b63e8d
 from operator import methodcaller
 
 # The iterations in individual benchmarks are scaled by this factor.
