--- conflicted
+++ resolved
@@ -27,11 +27,8 @@
 import sys
 import threading
 import time
-<<<<<<< HEAD
 import copy
-=======
 from operator import methodcaller
->>>>>>> 31d3836f
 
 # The iterations in individual benchmarks are scaled by this factor.
 WORK_SCALE = 100
