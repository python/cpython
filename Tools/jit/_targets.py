--- conflicted
+++ resolved
@@ -122,13 +122,6 @@
             # We *may* be able to re-enable this, process it, and JIT it for a
             # nicer debugging experience... but that needs a lot more research:
             "-fno-asynchronous-unwind-tables",
-<<<<<<< HEAD
-            "-fno-builtin",
-            # SET_FUNCTION_ATTRIBUTE on 32-bit Windows debug builds:
-            "-fno-jump-tables",
-            "-fno-plt",
-            # Don't make calls to weird stack-smashing canaries:
-=======
             # Don't call built-in functions that we can't find or patch:
             "-fno-builtin",
             # Emit relaxable 64-bit calls/jumps, so we don't have to worry about
@@ -136,7 +129,6 @@
             # We can probably remove this and emit trampolines in the future:
             "-fno-plt",
             # Don't call stack-smashing canaries that we can't find or patch:
->>>>>>> f0df35ee
             "-fno-stack-protector",
             "-o",
             f"{o}",
@@ -232,17 +224,7 @@
                 "Type": {"Value": "IMAGE_REL_I386_DIR32" as kind},
             }:
                 offset += base
-<<<<<<< HEAD
-                if s.startswith("__imp_"):
-                    s = s.removeprefix("__imp_")
-                    s = s.removeprefix(self.prefix)
-                    value, symbol = _stencils.HoleValue.GOT, s
-                else:
-                    s = s.removeprefix(self.prefix)
-                    value, symbol = _stencils.symbol_to_value(s)
-=======
                 value, symbol = self._unwrap_dllimport(s)
->>>>>>> f0df35ee
                 addend = int.from_bytes(raw[offset : offset + 4], "little")
             case {
                 "Offset": offset,
@@ -252,15 +234,10 @@
                 },
             }:
                 offset += base
-<<<<<<< HEAD
-                if s.startswith("__imp_"):
-                    s = s.removeprefix("__imp_")
-                    s = s.removeprefix(self.prefix)
-                    value, symbol = _stencils.HoleValue.GOT, s
-                else:
-                    s = s.removeprefix(self.prefix)
-                    value, symbol = _stencils.symbol_to_value(s)
-                addend = int.from_bytes(raw[offset : offset + 4], "little", signed=True) - 4
+                value, symbol = self._unwrap_dllimport(s)
+                addend = (
+                    int.from_bytes(raw[offset : offset + 4], "little", signed=True) - 4
+                )
             case {
                 "Offset": offset,
                 "Symbol": s,
@@ -272,20 +249,8 @@
                 },
             }:
                 offset += base
-                if s.startswith("__imp_"):
-                    s = s.removeprefix("__imp_")
-                    s = s.removeprefix(self.prefix)
-                    value, symbol = _stencils.HoleValue.GOT, s
-                else:
-                    s = s.removeprefix(self.prefix)
-                    value, symbol = _stencils.symbol_to_value(s)
+                value, symbol = self._unwrap_dllimport(s)
                 addend = 0
-=======
-                value, symbol = self._unwrap_dllimport(s)
-                addend = (
-                    int.from_bytes(raw[offset : offset + 4], "little", signed=True) - 4
-                )
->>>>>>> f0df35ee
             case _:
                 raise NotImplementedError(relocation)
         return _stencils.Hole(offset, kind, value, symbol, addend)
@@ -435,26 +400,11 @@
             case {
                 "Offset": offset,
                 "Symbol": {"Value": s},
-<<<<<<< HEAD
-                "Type": {
-                    "Value": "X86_64_RELOC_GOT" | "X86_64_RELOC_GOT_LOAD" as kind
-                },
-=======
                 "Type": {"Value": "X86_64_RELOC_GOT" | "X86_64_RELOC_GOT_LOAD" as kind},
->>>>>>> f0df35ee
             }:
                 offset += base
                 s = s.removeprefix(self.prefix)
                 value, symbol = _stencils.HoleValue.GOT, s
-<<<<<<< HEAD
-                addend = int.from_bytes(raw[offset : offset + 4], "little", signed=True) - 4
-            case {
-                "Offset": offset,
-                "Section": {"Value": s},
-                "Type": {
-                    "Value": "X86_64_RELOC_SIGNED" as kind
-                },
-=======
                 addend = (
                     int.from_bytes(raw[offset : offset + 4], "little", signed=True) - 4
                 )
@@ -462,7 +412,6 @@
                 "Offset": offset,
                 "Section": {"Value": s},
                 "Type": {"Value": "X86_64_RELOC_SIGNED" as kind},
->>>>>>> f0df35ee
             } | {
                 "Offset": offset,
                 "Symbol": {"Value": s},
@@ -473,13 +422,9 @@
                 offset += base
                 s = s.removeprefix(self.prefix)
                 value, symbol = _stencils.symbol_to_value(s)
-<<<<<<< HEAD
-                addend = int.from_bytes(raw[offset : offset + 4], "little", signed=True) - 4
-=======
                 addend = (
                     int.from_bytes(raw[offset : offset + 4], "little", signed=True) - 4
                 )
->>>>>>> f0df35ee
             case {
                 "Offset": offset,
                 "Section": {"Value": s},
@@ -503,12 +448,9 @@
     if re.fullmatch(r"aarch64-apple-darwin.*", host):
         args = ["-mcmodel=large"]
         return _MachO(host, alignment=8, args=args, prefix="_")
-<<<<<<< HEAD
     if re.fullmatch(r"aarch64-pc-windows-msvc", host):
         args = ["-fms-runtime-lib=dll"]
         return _COFF(host, alignment=8, args=args)
-=======
->>>>>>> f0df35ee
     if re.fullmatch(r"aarch64-.*-linux-gnu", host):
         args = ["-mcmodel=large"]
         return _ELF(host, alignment=8, args=args)
