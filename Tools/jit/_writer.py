"""Utilities for writing StencilGroups out to a C header file."""

import itertools
import typing
import math

import _stencils


def _dump_footer(
    groups: dict[str, _stencils.StencilGroup], symbols: dict[str, int]
) -> typing.Iterator[str]:
    symbol_mask_size = max(math.ceil(len(symbols) / 32), 1)
    yield f'static_assert(SYMBOL_MASK_WORDS >= {symbol_mask_size}, "SYMBOL_MASK_WORDS too small");'
    yield ""
    yield "typedef struct {"
    yield "    void (*emit)("
    yield "        unsigned char *code, unsigned char *data, _PyExecutorObject *executor,"
    yield "        const _PyUOpInstruction *instruction, jit_state *state);"
    yield "    size_t code_size;"
    yield "    size_t data_size;"
    yield "    symbol_mask trampoline_mask;"
    yield "} StencilGroup;"
    yield ""
    yield f"static const StencilGroup shim = {groups['shim'].as_c('shim')};"
    yield ""
    yield "static const StencilGroup stencil_groups[MAX_UOP_ID + 1] = {"
    for opname, group in sorted(groups.items()):
        if opname == "shim":
            continue
        yield f"    [{opname}] = {group.as_c(opname)},"
    yield "};"
    yield ""
    yield f"static const void * const symbols_map[{max(len(symbols), 1)}] = {{"
    if symbols:
        for symbol, ordinal in symbols.items():
            yield f"    [{ordinal}] = &{symbol},"
    else:
        yield "    0"
    yield "};"


def _dump_stencil(opname: str, group: _stencils.StencilGroup) -> typing.Iterator[str]:
    yield "void"
    yield f"emit_{opname}("
    yield "    unsigned char *code, unsigned char *data, _PyExecutorObject *executor,"
    yield "    const _PyUOpInstruction *instruction, jit_state *state)"
    yield "{"
    for part, stencil in [("code", group.code), ("data", group.data)]:
        for line in stencil.disassembly:
<<<<<<< HEAD
            yield f"    // {line}".rstrip()
        if stencil.body:
=======
            yield f"    // {line}"
        stripped = stencil.body.rstrip(b"\x00")
        if stripped:
>>>>>>> bbf19791
            yield f"    const unsigned char {part}_body[{len(stencil.body)}] = {{"
            for i in range(0, len(stripped), 8):
                row = " ".join(f"{byte:#04x}," for byte in stripped[i : i + 8])
                yield f"        {row}"
            yield "    };"
    # Data is written first (so relaxations in the code work properly):
    for part, stencil in [("data", group.data), ("code", group.code)]:
        if stencil.body.rstrip(b"\x00"):
            yield f"    memcpy({part}, {part}_body, sizeof({part}_body));"
        skip = False
        stencil.holes.sort(key=lambda hole: hole.offset)
        for hole, pair in itertools.zip_longest(stencil.holes, stencil.holes[1:]):
            if skip:
                skip = False
                continue
            if pair and (folded := hole.fold(pair, stencil.body)):
                skip = True
                hole = folded
            yield f"    {hole.as_c(part)}"
    yield "}"
    yield ""


def dump(
    groups: dict[str, _stencils.StencilGroup], symbols: dict[str, int]
) -> typing.Iterator[str]:
    """Yield a JIT compiler line-by-line as a C header file."""
    for opname, group in groups.items():
        yield from _dump_stencil(opname, group)
    yield from _dump_footer(groups, symbols)<|MERGE_RESOLUTION|>--- conflicted
+++ resolved
@@ -48,14 +48,9 @@
     yield "{"
     for part, stencil in [("code", group.code), ("data", group.data)]:
         for line in stencil.disassembly:
-<<<<<<< HEAD
             yield f"    // {line}".rstrip()
-        if stencil.body:
-=======
-            yield f"    // {line}"
         stripped = stencil.body.rstrip(b"\x00")
         if stripped:
->>>>>>> bbf19791
             yield f"    const unsigned char {part}_body[{len(stencil.body)}] = {{"
             for i in range(0, len(stripped), 8):
                 row = " ".join(f"{byte:#04x}," for byte in stripped[i : i + 8])
