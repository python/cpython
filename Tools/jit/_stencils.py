--- conflicted
+++ resolved
@@ -204,21 +204,6 @@
 
     def as_c(self, where: str) -> str:
         """Dump this hole as a call to a patch_* function."""
-<<<<<<< HEAD
-        location = f"{where} + {self.offset:#x}"
-        value = _HOLE_EXPRS[self.value]
-        if self.symbol:
-            if value:
-                value += " + "
-            if self.symbol.startswith("CONST"):
-                value += f"instruction->{self.symbol[10:].lower()}"
-            else:
-                value += f"(uintptr_t)&{self.symbol}"
-        if _signed(self.addend) or not value:
-            if value:
-                value += " + "
-            value += f"{_signed(self.addend):#x}"
-=======
         if self.custom_location:
             location = self.custom_location
         else:
@@ -230,12 +215,14 @@
             if self.symbol:
                 if value:
                     value += " + "
-                value += f"(uintptr_t)&{self.symbol}"
+                if self.symbol.startswith("CONST"):
+                    value += f"instruction->{self.symbol[10:].lower()}"
+                else:
+                    value += f"(uintptr_t)&{self.symbol}"
             if _signed(self.addend) or not value:
                 if value:
                     value += " + "
                 value += f"{_signed(self.addend):#x}"
->>>>>>> 46295677
         if self.need_state:
             return f"{self.func}({location}, {value}, state);"
         return f"{self.func}({location}, {value});"
