import re
from analyzer import StackItem, StackEffect, Instruction, Uop, PseudoInstruction
from dataclasses import dataclass
from cwriter import CWriter
from typing import Iterator

UNUSED = {"unused"}

# Set this to true for voluminous output showing state of stack and locals
PRINT_STACKS = False

def maybe_parenthesize(sym: str) -> str:
    """Add parentheses around a string if it contains an operator
       and is not already parenthesized.

    An exception is made for '*' which is common and harmless
    in the context where the symbolic size is used.
    """
    if sym.startswith("(") and sym.endswith(")"):
        return sym
    if re.match(r"^[\s\w*]+$", sym):
        return sym
    else:
        return f"({sym})"


def var_size(var: StackItem) -> str:
    if var.size:
        return var.size
    else:
        return "1"


@dataclass
class PointerOffset:
    """The offset of a pointer from the reference pointer
        The 'reference pointer' is the address of the physical stack pointer
        at the start of the code section, as if each code section started with
        `const PyStackRef *reference = stack_pointer`
    """
    numeric: int
    positive: tuple[str, ...]
    negative: tuple[str, ...]

    @staticmethod
    def zero() -> "PointerOffset":
        return PointerOffset(0, (), ())

    def pop(self, item: StackItem) -> "PointerOffset":
        return self - PointerOffset.from_item(item)

    def push(self, item: StackItem) -> "PointerOffset":
        return self + PointerOffset.from_item(item)

    @staticmethod
    def from_item(item: StackItem) -> "PointerOffset":
        if not item.size:
            return PointerOffset(1, (), ())
        txt = item.size.strip()
        n: tuple[str, ...] = ()
        p: tuple[str, ...] = ()
        try:
            i = int(txt)
        except ValueError:
            i = 0
            if txt[0] == "+":
                txt = txt[1:]
            if txt[0] == "-":
                n = (txt[1:],)
            else:
                p = (txt,)
        return PointerOffset(i, p, n)

    @staticmethod
    def create(numeric: int, positive: tuple[str, ...], negative: tuple[str, ...]) -> "PointerOffset":
        positive, negative = PointerOffset._simplify(positive, negative)
        return PointerOffset(numeric, positive, negative)

    def __sub__(self, other: "PointerOffset") -> "PointerOffset":
        return PointerOffset.create(
            self.numeric - other.numeric,
            self.positive + other.negative,
            self.negative + other.positive
        )

    def __add__(self, other: "PointerOffset") -> "PointerOffset":
        return PointerOffset.create(
            self.numeric + other.numeric,
            self.positive + other.positive,
            self.negative + other.negative
        )

    def __neg__(self) -> "PointerOffset":
        return PointerOffset(-self.numeric, self.negative, self.positive)

    @staticmethod
    def _simplify(positive: tuple[str, ...], negative: tuple[str, ...]) -> tuple[tuple[str, ...], tuple[str, ...]]:
        p_orig: list[str] = sorted(positive)
        n_orig: list[str] = sorted(negative)
        p_uniq: list[str] = []
        n_uniq: list[str] = []
        while p_orig and n_orig:
            p_item = p_orig.pop()
            n_item = n_orig.pop()
            if p_item > n_item:
                # if p_item > n_item, there can be no element in n matching p_item.
                p_uniq.append(p_item)
                n_orig.append(n_item)
            elif p_item < n_item:
                n_uniq.append(n_item)
                p_orig.append(p_item)
            # Otherwise they are the same and cancel each other out
        return tuple(p_orig + p_uniq), tuple(n_orig + n_uniq)

    def to_c(self) -> str:
        symbol_offset = ""
        for item in self.negative:
            symbol_offset += f" - {maybe_parenthesize(item)}"
        for item in self.positive:
            symbol_offset += f" + {maybe_parenthesize(item)}"
        if symbol_offset and self.numeric == 0:
            res = symbol_offset
        else:
            res = f"{self.numeric}{symbol_offset}"
        if res.startswith(" + "):
            res = res[3:]
        if res.startswith(" - "):
            res = "-" + res[3:]
        return res

    def as_int(self) -> int | None:
        if self.positive or self.negative:
            return None
        return self.numeric

    def __str__(self) -> str:
        return self.to_c()

    def __repr__(self) -> str:
        return f"PointerOffset({self.to_c()})"

@dataclass
class Local:
    item: StackItem
    memory_offset: PointerOffset | None
    in_local: bool

    def __repr__(self) -> str:
        return f"Local('{self.item.name}', mem={self.memory_offset}, local={self.in_local}, array={self.is_array()})"

    def compact_str(self) -> str:
        mtag = "M" if self.memory_offset else ""
        dtag = "L" if self.in_local else ""
        atag = "A" if self.is_array() else ""
        return f"'{self.item.name}'{mtag}{dtag}{atag}"

    @staticmethod
    def unused(defn: StackItem, offset: PointerOffset | None) -> "Local":
        return Local(defn, offset, False)

    @staticmethod
    def undefined(defn: StackItem) -> "Local":
        return Local(defn, None, False)

    @staticmethod
    def from_memory(defn: StackItem, offset: PointerOffset) -> "Local":
        return Local(defn, offset, True)

    @staticmethod
    def register(name: str) -> "Local":
        item = StackItem(name, "", False, True)
        return Local(item, None, True)

    def kill(self) -> None:
        self.in_local = False
        self.memory_offset = None

    def in_memory(self) -> bool:
        return self.memory_offset is not None or self.is_array()

    def is_dead(self) -> bool:
        return not self.in_local and self.memory_offset is None

    def copy(self) -> "Local":
        return Local(
            self.item,
            self.memory_offset,
            self.in_local
        )

    @property
    def size(self) -> str:
        return self.item.size

    @property
    def name(self) -> str:
        return self.item.name

    def is_array(self) -> bool:
        return self.item.is_array()

    def __eq__(self, other: object) -> bool:
        if not isinstance(other, Local):
            return NotImplemented
        return (
            self.item is other.item
            and self.memory_offset == other.memory_offset
            and self.in_local == other.in_local
        )


class StackError(Exception):
    pass

def array_or_scalar(var: StackItem | Local) -> str:
    return "array" if var.is_array() else "scalar"

class Stack:
    def __init__(self, check_stack_bounds: bool = False) -> None:
        self.base_offset = PointerOffset.zero()
        self.physical_sp = PointerOffset.zero()
        self.logical_sp = PointerOffset.zero()
        self.variables: list[Local] = []
        self.check_stack_bounds = check_stack_bounds

    def drop(self, var: StackItem, check_liveness: bool) -> None:
        self.logical_sp = self.logical_sp.pop(var)
        if self.variables:
            popped = self.variables.pop()
            if popped.is_dead() or not var.used:
                return
        if check_liveness:
            raise StackError(f"Dropping live value '{var.name}'")

    def pop(self, var: StackItem, out: CWriter) -> Local:
        if self.variables:
            top = self.variables[-1]
            if var.is_array() != top.is_array() or top.size != var.size:
                # Mismatch in variables
                self.clear(out)
        self.logical_sp = self.logical_sp.pop(var)
        indirect = "&" if var.is_array() else ""
        if self.variables:
            popped = self.variables.pop()
            assert var.is_array() == popped.is_array() and popped.size == var.size
            if not var.used:
                return popped
            if popped.name != var.name:
                rename = f"{var.name} = {popped.name};\n"
                popped.item = var
            else:
                rename = ""
            if not popped.in_local:
                if popped.memory_offset is None:
                    popped.memory_offset = self.logical_sp
                assert popped.memory_offset == self.logical_sp, (popped, self.as_comment())
                offset = popped.memory_offset - self.physical_sp
                if var.is_array():
                    defn = f"{var.name} = &stack_pointer[{offset.to_c()}];\n"
                else:
                    defn = f"{var.name} = stack_pointer[{offset.to_c()}];\n"
                    popped.in_local = True
            else:
                defn = rename
            out.emit(defn)
            return popped
        self.base_offset = self.logical_sp
        if var.name in UNUSED or not var.used:
            return Local.unused(var, self.base_offset)
        c_offset = (self.base_offset - self.physical_sp).to_c()
        assign = f"{var.name} = {indirect}stack_pointer[{c_offset}];\n"
        out.emit(assign)
        self._print(out)
        return Local.from_memory(var, self.base_offset)

    def clear(self, out: CWriter) -> None:
        "Flush to memory and clear variables stack"
        self.flush(out)
        self.variables = []
        self.base_offset = self.logical_sp

    def push(self, var: Local) -> None:
        assert(var not in self.variables), var
        self.variables.append(var)
        self.logical_sp = self.logical_sp.push(var.item)

    @staticmethod
    def _do_emit(
        out: CWriter,
        var: StackItem,
        stack_offset: PointerOffset,
    ) -> None:
        out.emit(f"stack_pointer[{stack_offset.to_c()}] = {var.name};\n")

    def _save_physical_sp(self, out: CWriter) -> None:
        if self.physical_sp != self.logical_sp:
            diff = self.logical_sp - self.physical_sp
            out.start_line()
            out.emit(f"stack_pointer += {diff.to_c()};\n")
<<<<<<< HEAD
            if self.check_stack_bounds:
                out.emit("CHECK_STACK_BOUNDS();\n")
            else:
                out.emit(f"assert(WITHIN_STACK_BOUNDS());\n")
=======
            out.emit(f"ASSERT_WITHIN_STACK_BOUNDS(__FILE__, __LINE__);\n")
>>>>>>> 62423c9c
            self.physical_sp = self.logical_sp
            self._print(out)

    def save_variables(self, out: CWriter) -> None:
        out.start_line()
        var_offset = self.base_offset
        for var in self.variables:
            if (
                var.in_local and
                not var.memory_offset and
                not var.is_array()
            ):
                self._print(out)
                var.memory_offset = var_offset
                stack_offset = var_offset - self.physical_sp
                Stack._do_emit(out, var.item, stack_offset)
                self._print(out)
            var_offset = var_offset.push(var.item)

    def flush(self, out: CWriter) -> None:
        self._print(out)
        self.save_variables(out)
        self._save_physical_sp(out)
        out.start_line()

    def is_flushed(self) -> bool:
        for var in self.variables:
            if not var.in_memory():
                return False
        return self.physical_sp == self.logical_sp

    def sp_offset(self) -> str:
        return (self.physical_sp - self.logical_sp).to_c()

    def as_comment(self) -> str:
        variables = ", ".join([v.compact_str() for v in self.variables])
        return (
            f"/* Variables=[{variables}]; base={self.base_offset.to_c()}; sp={self.physical_sp.to_c()}; logical_sp={self.logical_sp.to_c()} */"
        )

    def _print(self, out: CWriter) -> None:
        if PRINT_STACKS:
            out.emit(self.as_comment() + "\n")

    def copy(self) -> "Stack":
        other = Stack()
        other.base_offset = self.base_offset
        other.physical_sp = self.physical_sp
        other.logical_sp = self.logical_sp
        other.variables = [var.copy() for var in self.variables]
        other.check_stack_bounds = self.check_stack_bounds
        return other

    def __eq__(self, other: object) -> bool:
        if not isinstance(other, Stack):
            return NotImplemented
        return (
            self.physical_sp == other.physical_sp
            and self.logical_sp == other.logical_sp
            and self.base_offset == other.base_offset
            and self.variables == other.variables
        )

    def align(self, other: "Stack", out: CWriter) -> None:
        if self.logical_sp != other.logical_sp:
            raise StackError("Cannot align stacks: differing logical top")
        if self.physical_sp == other.physical_sp:
            return
        diff = other.physical_sp - self.physical_sp
        out.start_line()
        out.emit(f"stack_pointer += {diff.to_c()};\n")
        self.physical_sp = other.physical_sp

    def merge(self, other: "Stack", out: CWriter) -> None:
        if len(self.variables) != len(other.variables):
            raise StackError("Cannot merge stacks: differing variables")
        for self_var, other_var in zip(self.variables, other.variables):
            if self_var.name != other_var.name:
                raise StackError(f"Mismatched variables on stack: {self_var.name} and {other_var.name}")
            self_var.in_local = self_var.in_local and other_var.in_local
            if other_var.memory_offset is None:
                self_var.memory_offset = None
        self.align(other, out)
        for self_var, other_var in zip(self.variables, other.variables):
            if self_var.memory_offset is not None:
                if self_var.memory_offset != other_var.memory_offset:
                    raise StackError(f"Mismatched stack depths for {self_var.name}: {self_var.memory_offset} and {other_var.memory_offset}")
            elif other_var.memory_offset is None:
                self_var.memory_offset = None


def stacks(inst: Instruction | PseudoInstruction) -> Iterator[StackEffect]:
    if isinstance(inst, Instruction):
        for uop in inst.parts:
            if isinstance(uop, Uop):
                yield uop.stack
    else:
        assert isinstance(inst, PseudoInstruction)
        yield inst.stack


def apply_stack_effect(stack: Stack, effect: StackEffect) -> None:
    locals: dict[str, Local] = {}
    null = CWriter.null()
    for var in reversed(effect.inputs):
        local = stack.pop(var, null)
        if var.name != "unused":
            locals[local.name] = local
    for var in effect.outputs:
        if var.name in locals:
            local = locals[var.name]
        else:
            local = Local.unused(var, None)
        stack.push(local)


def get_stack_effect(inst: Instruction | PseudoInstruction) -> Stack:
    stack = Stack()
    for s in stacks(inst):
        apply_stack_effect(stack, s)
    return stack


@dataclass
class Storage:

    stack: Stack
    inputs: list[Local]
    outputs: list[Local]
    peeks: int
    check_liveness: bool
    spilled: int = 0

    @staticmethod
    def needs_defining(var: Local) -> bool:
        return (
            not var.item.peek and
            not var.in_local and
            not var.is_array() and
            var.name != "unused"
        )

    @staticmethod
    def is_live(var: Local) -> bool:
        return (
            var.name != "unused" and
            (
                var.in_local or
                var.memory_offset is not None
            )
        )

    def clear_inputs(self, reason:str) -> None:
        while len(self.inputs) > self.peeks:
            tos = self.inputs.pop()
            if self.is_live(tos) and self.check_liveness:
                raise StackError(
                    f"Input '{tos.name}' is still live {reason}"
                )
            self.stack.drop(tos.item, self.check_liveness)

    def clear_dead_inputs(self) -> None:
        live = ""
        while len(self.inputs) > self.peeks:
            tos = self.inputs[-1]
            if self.is_live(tos):
                live = tos.name
                break
            self.inputs.pop()
            self.stack.drop(tos.item, self.check_liveness)
        for var in self.inputs[self.peeks:]:
            if not self.is_live(var):
                raise StackError(
                    f"Input '{var.name}' is not live, but '{live}' is"
                )

    def _push_defined_outputs(self) -> None:
        defined_output = ""
        for output in self.outputs:
            if output.in_local and not output.memory_offset:
                defined_output = output.name
        if not defined_output:
            return
        self.clear_inputs(f"when output '{defined_output}' is defined")
        undefined = ""
        for out in self.outputs:
            if out.in_local:
                if undefined:
                    f"Locals not defined in stack order. "
                    f"Expected '{undefined}' to be defined before '{out.name}'"
            else:
                undefined = out.name
        while len(self.outputs) > self.peeks and not self.needs_defining(self.outputs[self.peeks]):
            out = self.outputs.pop(self.peeks)
            self.stack.push(out)

    def locals_cached(self) -> bool:
        for out in self.outputs:
            if out.in_local:
                return True
        return False

    def flush(self, out: CWriter) -> None:
        self.clear_dead_inputs()
        self._push_defined_outputs()
        self.stack.flush(out)

    def save(self, out: CWriter) -> None:
        assert self.spilled >= 0
        if self.spilled == 0:
            out.start_line()
            out.emit_spill()
        self.spilled += 1

    def save_inputs(self, out: CWriter) -> None:
        assert self.spilled >= 0
        if self.spilled == 0:
            self.clear_dead_inputs()
            self.stack.flush(out)
            out.start_line()
            out.emit_spill()
        self.spilled += 1

    def reload(self, out: CWriter) -> None:
        if self.spilled == 0:
            raise StackError("Cannot reload stack as it hasn't been saved")
        assert self.spilled > 0
        self.spilled -= 1
        if self.spilled == 0:
            out.start_line()
            out.emit_reload()

    @staticmethod
    def for_uop(stack: Stack, uop: Uop, out: CWriter, check_liveness: bool = True) -> "Storage":
        inputs: list[Local] = []
        peeks: list[Local] = []
        for input in reversed(uop.stack.inputs):
            local = stack.pop(input, out)
            if input.peek:
                peeks.append(local)
            inputs.append(local)
        inputs.reverse()
        peeks.reverse()
        offset = stack.logical_sp - stack.physical_sp
        for ouput in uop.stack.outputs:
            if ouput.is_array() and ouput.used and not ouput.peek:
                c_offset = offset.to_c()
                out.emit(f"{ouput.name} = &stack_pointer[{c_offset}];\n")
            offset = offset.push(ouput)
        for var in inputs:
            stack.push(var)
        outputs = peeks + [ Local.undefined(var) for var in uop.stack.outputs if not var.peek ]
        return Storage(stack, inputs, outputs, len(peeks), check_liveness)

    @staticmethod
    def copy_list(arg: list[Local]) -> list[Local]:
        return [ l.copy() for l in arg ]

    def copy(self) -> "Storage":
        new_stack = self.stack.copy()
        variables = { var.name: var for var in new_stack.variables }
        inputs = [ variables[var.name] for var in self.inputs]
        assert [v.name for v in inputs] == [v.name for v in self.inputs], (inputs, self.inputs)
        return Storage(
            new_stack, inputs, self.copy_list(self.outputs), self.peeks,
            self.check_liveness, self.spilled
        )

    @staticmethod
    def check_names(locals: list[Local]) -> None:
        names: set[str] = set()
        for var in locals:
            if var.name == "unused":
                continue
            if var.name in names:
                raise StackError(f"Duplicate name {var.name}")
            names.add(var.name)

    def sanity_check(self) -> None:
        self.check_names(self.inputs)
        self.check_names(self.outputs)
        self.check_names(self.stack.variables)

    def is_flushed(self) -> bool:
        for var in self.outputs:
            if var.in_local and not var.memory_offset:
                return False
        return self.stack.is_flushed()

    def merge(self, other: "Storage", out: CWriter) -> None:
        self.sanity_check()
        if len(self.inputs) != len(other.inputs):
            self.clear_dead_inputs()
            other.clear_dead_inputs()
        if len(self.inputs) != len(other.inputs) and self.check_liveness:
            diff = self.inputs[-1] if len(self.inputs) > len(other.inputs) else other.inputs[-1]
            self._print(out)
            other._print(out)
            raise StackError(f"Unmergeable inputs. Differing state of '{diff.name}'")
        for var, other_var in zip(self.inputs, other.inputs):
            if var.in_local != other_var.in_local:
                raise StackError(f"'{var.name}' is cleared on some paths, but not all")
        if len(self.outputs) != len(other.outputs):
            self._push_defined_outputs()
            other._push_defined_outputs()
        if len(self.outputs) != len(other.outputs):
            var = self.outputs[0] if len(self.outputs) > len(other.outputs) else other.outputs[0]
            raise StackError(f"'{var.name}' is set on some paths, but not all")
        for var, other_var in zip(self.outputs, other.outputs):
            if var.memory_offset is None:
                other_var.memory_offset = None
            elif other_var.memory_offset is None:
                var.memory_offset = None
        self.stack.merge(other.stack, out)
        self.sanity_check()

    def push_outputs(self) -> None:
        if self.spilled:
            raise StackError(f"Unbalanced stack spills")
        self.clear_inputs("at the end of the micro-op")
        if len(self.inputs) > self.peeks and self.check_liveness:
            raise StackError(f"Input variable '{self.inputs[-1].name}' is still live")
        self._push_defined_outputs()
        if self.outputs:
            for out in self.outputs[self.peeks:]:
                if self.needs_defining(out):
                    raise StackError(f"Output variable '{self.outputs[0].name}' is not defined")
                self.stack.push(out)
            self.outputs = []

    def as_comment(self) -> str:
        stack_comment = self.stack.as_comment()
        next_line = "\n                  "
        inputs = ", ".join([var.compact_str() for var in self.inputs])
        outputs = ", ".join([var.compact_str() for var in self.outputs])
        return f"{stack_comment[:-2]}{next_line}inputs: {inputs} outputs: {outputs}*/"

    def _print(self, out: CWriter) -> None:
        if PRINT_STACKS:
            out.emit(self.as_comment() + "\n")

    def close_inputs(self, out: CWriter) -> None:

        tmp_defined = False
        def close_named(close: str, name: str, overwrite: str) -> None:
            nonlocal tmp_defined
            if overwrite:
                if not tmp_defined:
                    out.emit("_PyStackRef ")
                    tmp_defined = True
                out.emit(f"tmp = {name};\n")
                out.emit(f"{name} = {overwrite};\n")
                self.stack.save_variables(out)
                out.emit(f"{close}(tmp);\n")
            else:
                out.emit(f"{close}({name});\n")

        def close_variable(var: Local, overwrite: str) -> None:
            nonlocal tmp_defined
            close = "PyStackRef_CLOSE"
            if "null" in var.name:
                close = "PyStackRef_XCLOSE"
            var.memory_offset = None
            self.save(out)
            out.start_line()
            if var.size:
                if var.size == "1":
                    close_named(close, f"{var.name}[0]", overwrite)
                else:
                    if overwrite and not tmp_defined:
                        out.emit("_PyStackRef tmp;\n")
                        tmp_defined = True
                    out.emit(f"for (int _i = {var.size}; --_i >= 0;) {{\n")
                    close_named(close, f"{var.name}[_i]", overwrite)
                    out.emit("}\n")
            else:
                close_named(close, var.name, overwrite)
            self.reload(out)

        self.clear_dead_inputs()
        if not self.inputs:
            return
        lowest = self.inputs[0]
        output: Local | None = None
        for var in self.outputs:
            if var.is_array():
                if len(self.inputs) > 1:
                    raise StackError("Cannot call DECREF_INPUTS with array output and more than one input")
                output = var
            elif var.in_local:
                if output is not None:
                    raise StackError("Cannot call DECREF_INPUTS with more than one live output")
                output = var
        if output is not None:
            if output.is_array():
                assert len(self.inputs) == 1
                self.stack.drop(self.inputs[0].item, False)
                self.stack.push(output)
                self.stack.flush(out)
                close_variable(self.inputs[0], "")
                self.stack.drop(output.item, self.check_liveness)
                self.inputs = []
                return
            if var_size(lowest.item) != var_size(output.item):
                raise StackError("Cannot call DECREF_INPUTS with live output not matching first input size")
            self.stack.flush(out)
            lowest.in_local = True
            close_variable(lowest, output.name)
            assert lowest.memory_offset is not None
        for input in reversed(self.inputs[1:]):
            close_variable(input, "PyStackRef_NULL")
        if output is None:
            close_variable(self.inputs[0], "PyStackRef_NULL")
        for input in reversed(self.inputs[1:]):
            input.kill()
            self.stack.drop(input.item, self.check_liveness)
        if output is None:
            self.inputs[0].kill()
        self.stack.drop(self.inputs[0].item, False)
        output_in_place = self.outputs and output is self.outputs[0] and lowest.memory_offset is not None
        if output_in_place:
            output.memory_offset = lowest.memory_offset  # type: ignore[union-attr]
        else:
            self.stack.flush(out)
        if output is not None:
            self.stack.push(output)
        self.inputs = []
        if output_in_place:
            self.stack.flush(out)
        if output is not None:
            output = self.stack.pop(output.item, out)<|MERGE_RESOLUTION|>--- conflicted
+++ resolved
@@ -297,14 +297,10 @@
             diff = self.logical_sp - self.physical_sp
             out.start_line()
             out.emit(f"stack_pointer += {diff.to_c()};\n")
-<<<<<<< HEAD
             if self.check_stack_bounds:
                 out.emit("CHECK_STACK_BOUNDS();\n")
             else:
-                out.emit(f"assert(WITHIN_STACK_BOUNDS());\n")
-=======
-            out.emit(f"ASSERT_WITHIN_STACK_BOUNDS(__FILE__, __LINE__);\n")
->>>>>>> 62423c9c
+                out.emit(f"ASSERT_WITHIN_STACK_BOUNDS(__FILE__, __LINE__);\n")
             self.physical_sp = self.logical_sp
             self._print(out)
 
