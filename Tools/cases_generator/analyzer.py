from dataclasses import dataclass, field
import itertools
import lexer
import parser
import re
from typing import Optional

@dataclass
class Properties:
    escaping_calls: dict[lexer.Token, tuple[lexer.Token, lexer.Token]]
    error_with_pop: bool
    error_without_pop: bool
    deopts: bool
    oparg: bool
    jumps: bool
    eval_breaker: bool
    needs_this: bool
    always_exits: bool
    stores_sp: bool
    uses_co_consts: bool
    uses_co_names: bool
    uses_locals: bool
    has_free: bool
    side_exit: bool
    pure: bool
    tier: int | None = None
    oparg_and_1: bool = False
    const_oparg: int = -1
    needs_prev: bool = False

    def dump(self, indent: str) -> None:
        print(indent, end="")
        text = ", ".join([f"{key}: {value}" for (key, value) in self.__dict__.items()])
        print(indent, text, sep="")

    @staticmethod
    def from_list(properties: list["Properties"]) -> "Properties":
        escaping_calls: dict[lexer.Token, tuple[lexer.Token, lexer.Token]] = {}
        for p in properties:
            escaping_calls.update(p.escaping_calls)
        return Properties(
            escaping_calls=escaping_calls,
            error_with_pop=any(p.error_with_pop for p in properties),
            error_without_pop=any(p.error_without_pop for p in properties),
            deopts=any(p.deopts for p in properties),
            oparg=any(p.oparg for p in properties),
            jumps=any(p.jumps for p in properties),
            eval_breaker=any(p.eval_breaker for p in properties),
            needs_this=any(p.needs_this for p in properties),
            always_exits=any(p.always_exits for p in properties),
            stores_sp=any(p.stores_sp for p in properties),
            uses_co_consts=any(p.uses_co_consts for p in properties),
            uses_co_names=any(p.uses_co_names for p in properties),
            uses_locals=any(p.uses_locals for p in properties),
            has_free=any(p.has_free for p in properties),
            side_exit=any(p.side_exit for p in properties),
            pure=all(p.pure for p in properties),
            needs_prev=any(p.needs_prev for p in properties),
        )

    @property
    def infallible(self) -> bool:
        return not self.error_with_pop and not self.error_without_pop

    @property
    def escapes(self) -> bool:
        return bool(self.escaping_calls)

SKIP_PROPERTIES = Properties(
    escaping_calls={},
    error_with_pop=False,
    error_without_pop=False,
    deopts=False,
    oparg=False,
    jumps=False,
    eval_breaker=False,
    needs_this=False,
    always_exits=False,
    stores_sp=False,
    uses_co_consts=False,
    uses_co_names=False,
    uses_locals=False,
    has_free=False,
    side_exit=False,
    pure=True,
)


@dataclass
class Skip:
    "Unused cache entry"
    size: int

    @property
    def name(self) -> str:
        return f"unused/{self.size}"

    @property
    def properties(self) -> Properties:
        return SKIP_PROPERTIES


class Flush:
    @property
    def properties(self) -> Properties:
        return SKIP_PROPERTIES

    @property
    def name(self) -> str:
        return "flush"

    @property
    def size(self) -> int:
        return 0


@dataclass
class StackItem:
    name: str
    type: str | None
    condition: str | None
    size: str
    peek: bool = False
    used: bool = False

    def __str__(self) -> str:
        cond = f" if ({self.condition})" if self.condition else ""
        size = f"[{self.size}]" if self.size else ""
        type = "" if self.type is None else f"{self.type} "
        return f"{type}{self.name}{size}{cond} {self.peek}"

    def is_array(self) -> bool:
        return self.size != ""

    def get_size(self) -> str:
        return self.size if self.size else "1"


@dataclass
class StackEffect:
    inputs: list[StackItem]
    outputs: list[StackItem]

    def __str__(self) -> str:
        return f"({', '.join([str(i) for i in self.inputs])} -- {', '.join([str(i) for i in self.outputs])})"


@dataclass
class CacheEntry:
    name: str
    size: int

    def __str__(self) -> str:
        return f"{self.name}/{self.size}"


@dataclass
class Uop:
    name: str
    context: parser.Context | None
    annotations: list[str]
    stack: StackEffect
    caches: list[CacheEntry]
    deferred_refs: dict[lexer.Token, str | None]
    output_stores: list[lexer.Token]
    body: list[lexer.Token]
    properties: Properties
    _size: int = -1
    implicitly_created: bool = False
    replicated = 0
    replicates: "Uop | None" = None

    def dump(self, indent: str) -> None:
        print(
            indent, self.name, ", ".join(self.annotations) if self.annotations else ""
        )
        print(indent, self.stack, ", ".join([str(c) for c in self.caches]))
        self.properties.dump("    " + indent)

    @property
    def size(self) -> int:
        if self._size < 0:
            self._size = sum(c.size for c in self.caches)
        return self._size

    def why_not_viable(self) -> str | None:
        if self.name == "_SAVE_RETURN_OFFSET":
            return None  # Adjusts next_instr, but only in tier 1 code
        if "INSTRUMENTED" in self.name:
            return "is instrumented"
        if "replaced" in self.annotations:
            return "is replaced"
        if self.name in ("INTERPRETER_EXIT", "JUMP_BACKWARD"):
            return "has tier 1 control flow"
        if self.properties.needs_this:
            return "uses the 'this_instr' variable"
        if len([c for c in self.caches if c.name != "unused"]) > 1:
            return "has unused cache entries"
        if self.properties.error_with_pop and self.properties.error_without_pop:
            return "has both popping and not-popping errors"
        return None

    def is_viable(self) -> bool:
        return self.why_not_viable() is None

    def is_super(self) -> bool:
        for tkn in self.body:
            if tkn.kind == "IDENTIFIER" and tkn.text == "oparg1":
                return True
        return False


Part = Uop | Skip | Flush


@dataclass
class Instruction:
    where: lexer.Token
    name: str
    parts: list[Part]
    _properties: Properties | None
    is_target: bool = False
    family: Optional["Family"] = None
    opcode: int = -1

    @property
    def properties(self) -> Properties:
        if self._properties is None:
            self._properties = self._compute_properties()
        return self._properties

    def _compute_properties(self) -> Properties:
        return Properties.from_list([part.properties for part in self.parts])

    def dump(self, indent: str) -> None:
        print(indent, self.name, "=", ", ".join([part.name for part in self.parts]))
        self.properties.dump("    " + indent)

    @property
    def size(self) -> int:
        return 1 + sum(part.size for part in self.parts)

    def is_super(self) -> bool:
        if len(self.parts) != 1:
            return False
        uop = self.parts[0]
        if isinstance(uop, Uop):
            return uop.is_super()
        else:
            return False


@dataclass
class PseudoInstruction:
    name: str
    stack: StackEffect
    targets: list[Instruction]
    as_sequence: bool
    flags: list[str]
    opcode: int = -1

    def dump(self, indent: str) -> None:
        print(indent, self.name, "->", " or ".join([t.name for t in self.targets]))

    @property
    def properties(self) -> Properties:
        return Properties.from_list([i.properties for i in self.targets])


@dataclass
class Family:
    name: str
    size: str
    members: list[Instruction]

    def dump(self, indent: str) -> None:
        print(indent, self.name, "= ", ", ".join([m.name for m in self.members]))


@dataclass
class Analysis:
    instructions: dict[str, Instruction]
    uops: dict[str, Uop]
    families: dict[str, Family]
    pseudos: dict[str, PseudoInstruction]
    opmap: dict[str, int]
    have_arg: int
    min_instrumented: int


def analysis_error(message: str, tkn: lexer.Token) -> SyntaxError:
    # To do -- support file and line output
    # Construct a SyntaxError instance from message and token
    return lexer.make_syntax_error(message, tkn.filename, tkn.line, tkn.column, "")


def override_error(
    name: str,
    context: parser.Context | None,
    prev_context: parser.Context | None,
    token: lexer.Token,
) -> SyntaxError:
    return analysis_error(
        f"Duplicate definition of '{name}' @ {context} "
        f"previous definition @ {prev_context}",
        token,
    )


def convert_stack_item(
    item: parser.StackEffect, replace_op_arg_1: str | None
) -> StackItem:
    cond = item.cond
    if replace_op_arg_1 and OPARG_AND_1.match(item.cond):
        cond = replace_op_arg_1
    return StackItem(item.name, item.type, cond, item.size)


def analyze_stack(
    op: parser.InstDef | parser.Pseudo, replace_op_arg_1: str | None = None
) -> StackEffect:
    inputs: list[StackItem] = [
        convert_stack_item(i, replace_op_arg_1)
        for i in op.inputs
        if isinstance(i, parser.StackEffect)
    ]
    outputs: list[StackItem] = [
        convert_stack_item(i, replace_op_arg_1) for i in op.outputs
    ]
    # Mark variables with matching names at the base of the stack as "peek"
    modified = False
    input_names: dict[str, lexer.Token] = { i.name : i.first_token for i in op.inputs if i.name != "unused" }
    for input, output in itertools.zip_longest(inputs, outputs):
        if output is None:
            pass
        elif input is None:
            if output.name in input_names:
                raise analysis_error(
                    f"Reuse of variable '{output.name}' at different stack location",
                    input_names[output.name])
        elif input.name == output.name:
            if not modified:
                input.peek = output.peek = True
        else:
            modified = True
            if output.name in input_names:
                raise analysis_error(
                    f"Reuse of variable '{output.name}' at different stack location",
                    input_names[output.name])
    if isinstance(op, parser.InstDef):
        output_names = [out.name for out in outputs]
        for input in inputs:
            if (
                variable_used(op, input.name)
                or variable_used(op, "DECREF_INPUTS")
                or (not input.peek and input.name in output_names)
            ):
                input.used = True
        for output in outputs:
            if variable_used(op, output.name):
                output.used = True
    return StackEffect(inputs, outputs)


def analyze_caches(inputs: list[parser.InputEffect]) -> list[CacheEntry]:
    caches: list[parser.CacheEffect] = [
        i for i in inputs if isinstance(i, parser.CacheEffect)
    ]
    for cache in caches:
        if cache.name == "unused":
            raise analysis_error(
                "Unused cache entry in op. Move to enclosing macro.", cache.tokens[0]
            )
    return [CacheEntry(i.name, int(i.size)) for i in caches]


def find_assignment_target(node: parser.InstDef, idx: int) -> list[lexer.Token]:
    """Find the tokens that make up the left-hand side of an assignment"""
    offset = 0
    for tkn in reversed(node.block.tokens[: idx]):
        if tkn.kind in {"SEMI", "LBRACE", "RBRACE"}:
            return node.block.tokens[idx - offset : idx]
        offset += 1
    return []


def find_stores_outputs(node: parser.InstDef) -> list[lexer.Token]:
    res: list[lexer.Token] = []
    outnames = { out.name for out in node.outputs }
    innames = { out.name for out in node.inputs }
    for idx, tkn in enumerate(node.block.tokens):
        if tkn.kind == "AND":
            name = node.block.tokens[idx+1]
            if name.text in outnames:
                res.append(name)
        if tkn.kind != "EQUALS":
            continue
        lhs = find_assignment_target(node, idx)
        assert lhs
        while lhs and lhs[0].kind == "COMMENT":
            lhs = lhs[1:]
        if len(lhs) != 1 or lhs[0].kind != "IDENTIFIER":
            continue
        name = lhs[0]
        if name.text in innames:
            raise analysis_error(f"Cannot assign to input variable '{name.text}'", name)
        if name.text in outnames:
            res.append(name)
    return res

def analyze_deferred_refs(node: parser.InstDef) -> dict[lexer.Token, str | None]:
    """Look for PyStackRef_FromPyObjectNew() calls"""

    def in_frame_push(idx: int) -> bool:
        for tkn in reversed(node.block.tokens[: idx - 1]):
            if tkn.kind in {"SEMI", "LBRACE", "RBRACE"}:
                return False
            if tkn.kind == "IDENTIFIER" and tkn.text == "_PyFrame_PushUnchecked":
                return True
        return False

    refs: dict[lexer.Token, str | None] = {}
    for idx, tkn in enumerate(node.block.tokens):
        if tkn.kind != "IDENTIFIER" or tkn.text != "PyStackRef_FromPyObjectNew":
            continue

        if idx == 0 or node.block.tokens[idx - 1].kind != "EQUALS":
            if in_frame_push(idx):
                # PyStackRef_FromPyObjectNew() is called in _PyFrame_PushUnchecked()
                refs[tkn] = None
                continue
            raise analysis_error("Expected '=' before PyStackRef_FromPyObjectNew", tkn)

        lhs = find_assignment_target(node, idx - 1)
        if len(lhs) == 0:
            raise analysis_error(
                "PyStackRef_FromPyObjectNew() must be assigned to an output", tkn
            )

        if lhs[0].kind == "TIMES" or any(
            t.kind == "ARROW" or t.kind == "LBRACKET" for t in lhs[1:]
        ):
            # Don't handle: *ptr = ..., ptr->field = ..., or ptr[field] = ...
            # Assume that they are visible to the GC.
            refs[tkn] = None
            continue

        if len(lhs) != 1 or lhs[0].kind != "IDENTIFIER":
            raise analysis_error(
                "PyStackRef_FromPyObjectNew() must be assigned to an output", tkn
            )

        name = lhs[0].text
        match = (
            any(var.name == name for var in node.inputs)
            or any(var.name == name for var in node.outputs)
        )
        if not match:
            raise analysis_error(
                f"PyStackRef_FromPyObjectNew() must be assigned to an input or output, not '{name}'",
                tkn,
            )

        refs[tkn] = name

    return refs


def variable_used(node: parser.InstDef, name: str) -> bool:
    """Determine whether a variable with a given name is used in a node."""
    return any(
        token.kind == "IDENTIFIER" and token.text == name for token in node.block.tokens
    )


def oparg_used(node: parser.InstDef) -> bool:
    """Determine whether `oparg` is used in a node."""
    return any(
        token.kind == "IDENTIFIER" and token.text == "oparg" for token in node.tokens
    )


def tier_variable(node: parser.InstDef) -> int | None:
    """Determine whether a tier variable is used in a node."""
    for token in node.tokens:
        if token.kind == "ANNOTATION":
            if token.text == "specializing":
                return 1
            if re.fullmatch(r"tier\d", token.text):
                return int(token.text[-1])
    return None


def has_error_with_pop(op: parser.InstDef) -> bool:
    return (
        variable_used(op, "ERROR_IF")
        or variable_used(op, "pop_1_error")
        or variable_used(op, "exception_unwind")
        or variable_used(op, "resume_with_error")
    )


def has_error_without_pop(op: parser.InstDef) -> bool:
    return (
        variable_used(op, "ERROR_NO_POP")
        or variable_used(op, "pop_1_error")
        or variable_used(op, "exception_unwind")
        or variable_used(op, "resume_with_error")
    )


NON_ESCAPING_FUNCTIONS = (
    "PyStackRef_FromPyObjectSteal",
    "PyStackRef_AsPyObjectBorrow",
    "PyStackRef_AsPyObjectSteal",
    "PyStackRef_CLOSE",
    "PyStackRef_DUP",
    "PyStackRef_CLEAR",
    "PyStackRef_IsNull",
    "PyStackRef_TYPE",
    "PyStackRef_False",
    "PyStackRef_True",
    "PyStackRef_None",
    "PyStackRef_Is",
    "PyStackRef_FromPyObjectNew",
    "PyStackRef_AsPyObjectNew",
    "PyStackRef_FromPyObjectImmortal",
    "Py_INCREF",
    "_PyManagedDictPointer_IsValues",
    "_PyObject_GetManagedDict",
    "_PyObject_ManagedDictPointer",
    "_PyObject_InlineValues",
    "_PyDictValues_AddToInsertionOrder",
    "Py_DECREF",
    "Py_XDECREF",
    "Py_REFCNT",
    "_Py_DECREF_SPECIALIZED",
    "PyUnicode_Append",
    "_PyLong_IsZero",
    "Py_SIZE",
    "Py_TYPE",
    "Py_IS_TYPE",
    "PyList_GET_ITEM",
    "PyList_SET_ITEM",
    "PyTuple_GET_ITEM",
    "PyList_GET_SIZE",
    "PyTuple_GET_SIZE",
    "Py_ARRAY_LENGTH",
    "Py_Unicode_GET_LENGTH",
    "PyUnicode_READ_CHAR",
    "_Py_SINGLETON",
    "PyUnicode_GET_LENGTH",
    "_PyLong_IsCompact",
    "_PyLong_IsNonNegativeCompact",
    "_PyLong_CompactValue",
    "_PyLong_DigitCount",
    "_Py_NewRef",
    "_Py_IsImmortal",
    "PyLong_FromLong",
    "_Py_STR",
    "_PyLong_Add",
    "_PyLong_Multiply",
    "_PyLong_Subtract",
    "Py_NewRef",
    "_PyList_ITEMS",
    "_PyTuple_ITEMS",
    "_PyList_AppendTakeRef",
    "_Py_atomic_load_uintptr_relaxed",
    "_PyFrame_GetCode",
    "_PyThreadState_HasStackSpace",
    "_PyUnicode_Equal",
    "_PyFrame_SetStackPointer",
    "_PyType_HasFeature",
    "PyUnicode_Concat",
    "PySlice_New",
    "_Py_LeaveRecursiveCallPy",
    "maybe_lltrace_resume_frame",
    "_PyUnicode_JoinArray",
    "_PyEval_FrameClearAndPop",
    "_PyFrame_StackPush",
    "PyCell_New",
    "PyFloat_AS_DOUBLE",
    "_PyFrame_PushUnchecked",
    "Py_FatalError",
    "_PyList_FromStackRefSteal",
    "_PyTuple_FromArraySteal",
    "_PyTuple_FromStackRefSteal",
<<<<<<< HEAD
    "PyFunction_GET_CODE",
    "PyFunction_GET_GLOBALS",
    "_PyErr_Occurred",
    "PyCFunction_GET_FUNCTION",
    "PyCFunction_GET_FLAGS",
    "PyCFunction_GET_SELF",
    "_Py_CHECK_EMSCRIPTEN_SIGNALS_PERIODICALLY",
    "PyCell_GetRef",
    "Py_UNREACHABLE",
    "_Py_LeaveRecursiveCallTstate",
    "_Py_EnterRecursiveCallTstateUnchecked",
    "_PyObject_GC_IS_TRACKED",
    "_PyObject_GC_MAY_BE_TRACKED",
    "_PyInterpreterState_GET",
    "PyType_HasFeature",
    "_Py_ID",
    "_Py_DECREF_NO_DEALLOC",
    "assert",
    "backoff_counter_triggers",
=======
    "_Py_set_eval_breaker_bit"
>>>>>>> 6f4d64b0
)

def find_stmt_start(node: parser.InstDef, idx: int) -> lexer.Token:
    assert idx < len(node.block.tokens)
    while True:
        tkn = node.block.tokens[idx-1]
        if tkn.kind in {"SEMI", "LBRACE", "RBRACE"}:
            break
        idx -= 1
        assert idx > 0
    while node.block.tokens[idx].kind == "COMMENT":
        idx += 1
    return node.block.tokens[idx]


def find_stmt_end(node: parser.InstDef, idx: int) -> lexer.Token:
    assert idx < len(node.block.tokens)
    while True:
        idx += 1
        tkn = node.block.tokens[idx]
        if tkn.kind == "SEMI":
            return node.block.tokens[idx+1]

def check_escaping_calls(instr: parser.InstDef, escapes: dict[lexer.Token, tuple[lexer.Token, lexer.Token]]) -> None:
    calls = {escapes[t][0] for t in escapes}
    in_if = 0
    tkn_iter = iter(instr.block.tokens)
    for tkn in tkn_iter:
        if tkn.kind == "IF":
            next(tkn_iter)
            in_if = 1
        if tkn.kind == "IDENTIFIER" and tkn.text in ("DEOPT_IF", "ERROR_IF"):
            next(tkn_iter)
            in_if = 1
        elif tkn.kind == "LPAREN" and in_if:
            in_if += 1
        elif tkn.kind == "RPAREN":
            if in_if:
                in_if -= 1
        elif tkn in calls and in_if:
            raise analysis_error(f"Escaping call '{tkn.text} in condition", tkn)

def find_escaping_api_calls(instr: parser.InstDef) -> dict[lexer.Token, tuple[lexer.Token, lexer.Token]]:
    result: dict[lexer.Token, tuple[lexer.Token, lexer.Token]] = {}
    tokens = instr.block.tokens
    for idx, tkn in enumerate(tokens):
        if tkn.kind != lexer.IDENTIFIER:
            continue
        try:
            next_tkn = tokens[idx+1]
        except IndexError:
            break
        if next_tkn.kind != lexer.LPAREN:
            continue
        if tkn.text.upper() == tkn.text:
            # simple macro
            continue
        #if not tkn.text.startswith(("Py", "_Py", "monitor")):
        #    continue
        if tkn.text.startswith(("sym_", "optimize_")):
            # Optimize functions
            continue
        if tkn.text.endswith("Check"):
            continue
        if tkn.text.startswith("Py_Is"):
            continue
        if tkn.text.endswith("CheckExact"):
            continue
        if tkn.text in NON_ESCAPING_FUNCTIONS:
            continue
        start = find_stmt_start(instr, idx)
        end = find_stmt_end(instr, idx)
        result[start] = tkn, end
    check_escaping_calls(instr, result)
    return result


EXITS = {
    "DISPATCH",
    "GO_TO_INSTRUCTION",
    "Py_UNREACHABLE",
    "DISPATCH_INLINED",
    "DISPATCH_GOTO",
}


def always_exits(op: parser.InstDef) -> bool:
    depth = 0
    tkn_iter = iter(op.tokens)
    for tkn in tkn_iter:
        if tkn.kind == "LBRACE":
            depth += 1
        elif tkn.kind == "RBRACE":
            depth -= 1
        elif depth > 1:
            continue
        elif tkn.kind == "GOTO" or tkn.kind == "RETURN":
            return True
        elif tkn.kind == "KEYWORD":
            if tkn.text in EXITS:
                return True
        elif tkn.kind == "IDENTIFIER":
            if tkn.text in EXITS:
                return True
            if tkn.text == "DEOPT_IF" or tkn.text == "ERROR_IF":
                next(tkn_iter)  # '('
                t = next(tkn_iter)
                if t.text == "true":
                    return True
    return False


def stack_effect_only_peeks(instr: parser.InstDef) -> bool:
    stack_inputs = [s for s in instr.inputs if not isinstance(s, parser.CacheEffect)]
    if len(stack_inputs) != len(instr.outputs):
        return False
    if len(stack_inputs) == 0:
        return False
    if any(s.cond for s in stack_inputs) or any(s.cond for s in instr.outputs):
        return False
    return all(
        (s.name == other.name and s.type == other.type and s.size == other.size)
        for s, other in zip(stack_inputs, instr.outputs)
    )


OPARG_AND_1 = re.compile("\\(*oparg *& *1")


def effect_depends_on_oparg_1(op: parser.InstDef) -> bool:
    for effect in op.inputs:
        if isinstance(effect, parser.CacheEffect):
            continue
        if not effect.cond:
            continue
        if OPARG_AND_1.match(effect.cond):
            return True
    for effect in op.outputs:
        if not effect.cond:
            continue
        if OPARG_AND_1.match(effect.cond):
            return True
    return False


def compute_properties(op: parser.InstDef) -> Properties:
    escaping_calls = find_escaping_api_calls(op)
    has_free = (
        variable_used(op, "PyCell_New")
        or variable_used(op, "PyCell_GetRef")
        or variable_used(op, "PyCell_SetTakeRef")
        or variable_used(op, "PyCell_SwapTakeRef")
    )
    deopts_if = variable_used(op, "DEOPT_IF")
    exits_if = variable_used(op, "EXIT_IF")
    if deopts_if and exits_if:
        tkn = op.tokens[0]
        raise lexer.make_syntax_error(
            "Op cannot contain both EXIT_IF and DEOPT_IF",
            tkn.filename,
            tkn.line,
            tkn.column,
            op.name,
        )
    error_with_pop = has_error_with_pop(op)
    error_without_pop = has_error_without_pop(op)
    return Properties(
        escaping_calls=escaping_calls,
        error_with_pop=error_with_pop,
        error_without_pop=error_without_pop,
        deopts=deopts_if,
        side_exit=exits_if,
        oparg=oparg_used(op),
        jumps=variable_used(op, "JUMPBY"),
        eval_breaker="CHECK_PERIODIC" in op.name,
        needs_this=variable_used(op, "this_instr"),
        always_exits=always_exits(op),
        stores_sp=variable_used(op, "SYNC_SP"),
        uses_co_consts=variable_used(op, "FRAME_CO_CONSTS"),
        uses_co_names=variable_used(op, "FRAME_CO_NAMES"),
        uses_locals=(variable_used(op, "GETLOCAL") or variable_used(op, "SETLOCAL"))
        and not has_free,
        has_free=has_free,
        pure="pure" in op.annotations,
        tier=tier_variable(op),
        needs_prev=variable_used(op, "prev_instr"),
    )


def make_uop(
    name: str,
    op: parser.InstDef,
    inputs: list[parser.InputEffect],
    uops: dict[str, Uop],
) -> Uop:
    result = Uop(
        name=name,
        context=op.context,
        annotations=op.annotations,
        stack=analyze_stack(op),
        caches=analyze_caches(inputs),
        deferred_refs=analyze_deferred_refs(op),
        output_stores=find_stores_outputs(op),
        body=op.block.tokens,
        properties=compute_properties(op),
    )
    if effect_depends_on_oparg_1(op) and "split" in op.annotations:
        result.properties.oparg_and_1 = True
        for bit in ("0", "1"):
            name_x = name + "_" + bit
            properties = compute_properties(op)
            if properties.oparg:
                # May not need oparg anymore
                properties.oparg = any(
                    token.text == "oparg" for token in op.block.tokens
                )
            rep = Uop(
                name=name_x,
                context=op.context,
                annotations=op.annotations,
                stack=analyze_stack(op, bit),
                caches=analyze_caches(inputs),
                deferred_refs=analyze_deferred_refs(op),
                output_stores=find_stores_outputs(op),
                body=op.block.tokens,
                properties=properties,
            )
            rep.replicates = result
            uops[name_x] = rep
    for anno in op.annotations:
        if anno.startswith("replicate"):
            result.replicated = int(anno[10:-1])
            break
    else:
        return result
    for oparg in range(result.replicated):
        name_x = name + "_" + str(oparg)
        properties = compute_properties(op)
        properties.oparg = False
        properties.const_oparg = oparg
        rep = Uop(
            name=name_x,
            context=op.context,
            annotations=op.annotations,
            stack=analyze_stack(op),
            caches=analyze_caches(inputs),
            deferred_refs=analyze_deferred_refs(op),
            output_stores=find_stores_outputs(op),
            body=op.block.tokens,
            properties=properties,
        )
        rep.replicates = result
        uops[name_x] = rep

    return result


def add_op(op: parser.InstDef, uops: dict[str, Uop]) -> None:
    assert op.kind == "op"
    if op.name in uops:
        if "override" not in op.annotations:
            raise override_error(
                op.name, op.context, uops[op.name].context, op.tokens[0]
            )
    uops[op.name] = make_uop(op.name, op, op.inputs, uops)


def add_instruction(
    where: lexer.Token,
    name: str,
    parts: list[Part],
    instructions: dict[str, Instruction],
) -> None:
    instructions[name] = Instruction(where, name, parts, None)


def desugar_inst(
    inst: parser.InstDef, instructions: dict[str, Instruction], uops: dict[str, Uop]
) -> None:
    assert inst.kind == "inst"
    name = inst.name
    op_inputs: list[parser.InputEffect] = []
    parts: list[Part] = []
    uop_index = -1
    # Move unused cache entries to the Instruction, removing them from the Uop.
    for input in inst.inputs:
        if isinstance(input, parser.CacheEffect) and input.name == "unused":
            parts.append(Skip(input.size))
        else:
            op_inputs.append(input)
            if uop_index < 0:
                uop_index = len(parts)
                # Place holder for the uop.
                parts.append(Skip(0))
    uop = make_uop("_" + inst.name, inst, op_inputs, uops)
    uop.implicitly_created = True
    uops[inst.name] = uop
    if uop_index < 0:
        parts.append(uop)
    else:
        parts[uop_index] = uop
    add_instruction(inst.first_token, name, parts, instructions)


def add_macro(
    macro: parser.Macro, instructions: dict[str, Instruction], uops: dict[str, Uop]
) -> None:
    parts: list[Part] = []
    for part in macro.uops:
        match part:
            case parser.OpName():
                if part.name == "flush":
                    parts.append(Flush())
                else:
                    if part.name not in uops:
                        raise analysis_error(
                            f"No Uop named {part.name}", macro.tokens[0]
                        )
                    parts.append(uops[part.name])
            case parser.CacheEffect():
                parts.append(Skip(part.size))
            case _:
                assert False
    assert parts
    add_instruction(macro.first_token, macro.name, parts, instructions)


def add_family(
    pfamily: parser.Family,
    instructions: dict[str, Instruction],
    families: dict[str, Family],
) -> None:
    family = Family(
        pfamily.name,
        pfamily.size,
        [instructions[member_name] for member_name in pfamily.members],
    )
    for member in family.members:
        member.family = family
    # The head of the family is an implicit jump target for DEOPTs
    instructions[family.name].is_target = True
    families[family.name] = family


def add_pseudo(
    pseudo: parser.Pseudo,
    instructions: dict[str, Instruction],
    pseudos: dict[str, PseudoInstruction],
) -> None:
    pseudos[pseudo.name] = PseudoInstruction(
        pseudo.name,
        analyze_stack(pseudo),
        [instructions[target] for target in pseudo.targets],
        pseudo.as_sequence,
        pseudo.flags,
    )


def assign_opcodes(
    instructions: dict[str, Instruction],
    families: dict[str, Family],
    pseudos: dict[str, PseudoInstruction],
) -> tuple[dict[str, int], int, int]:
    """Assigns opcodes, then returns the opmap,
    have_arg and min_instrumented values"""
    instmap: dict[str, int] = {}

    # 0 is reserved for cache entries. This helps debugging.
    instmap["CACHE"] = 0

    # 17 is reserved as it is the initial value for the specializing counter.
    # This helps catch cases where we attempt to execute a cache.
    instmap["RESERVED"] = 17

    # 149 is RESUME - it is hard coded as such in Tools/build/deepfreeze.py
    instmap["RESUME"] = 149

    # This is an historical oddity.
    instmap["BINARY_OP_INPLACE_ADD_UNICODE"] = 3

    instmap["INSTRUMENTED_LINE"] = 254
    instmap["ENTER_EXECUTOR"] = 255

    instrumented = [name for name in instructions if name.startswith("INSTRUMENTED")]

    specialized: set[str] = set()
    no_arg: list[str] = []
    has_arg: list[str] = []

    for family in families.values():
        specialized.update(inst.name for inst in family.members)

    for inst in instructions.values():
        name = inst.name
        if name in specialized:
            continue
        if name in instrumented:
            continue
        if inst.properties.oparg:
            has_arg.append(name)
        else:
            no_arg.append(name)

    # Specialized ops appear in their own section
    # Instrumented opcodes are at the end of the valid range
    min_internal = 150
    min_instrumented = 254 - (len(instrumented) - 1)
    assert min_internal + len(specialized) < min_instrumented

    next_opcode = 1

    def add_instruction(name: str) -> None:
        nonlocal next_opcode
        if name in instmap:
            return  # Pre-defined name
        while next_opcode in instmap.values():
            next_opcode += 1
        instmap[name] = next_opcode
        next_opcode += 1

    for name in sorted(no_arg):
        add_instruction(name)
    for name in sorted(has_arg):
        add_instruction(name)
    # For compatibility
    next_opcode = min_internal
    for name in sorted(specialized):
        add_instruction(name)
    next_opcode = min_instrumented
    for name in instrumented:
        add_instruction(name)

    for name in instructions:
        instructions[name].opcode = instmap[name]

    for op, name in enumerate(sorted(pseudos), 256):
        instmap[name] = op
        pseudos[name].opcode = op

    return instmap, len(no_arg), min_instrumented


def analyze_forest(forest: list[parser.AstNode]) -> Analysis:
    instructions: dict[str, Instruction] = {}
    uops: dict[str, Uop] = {}
    families: dict[str, Family] = {}
    pseudos: dict[str, PseudoInstruction] = {}
    for node in forest:
        match node:
            case parser.InstDef(name):
                if node.kind == "inst":
                    desugar_inst(node, instructions, uops)
                else:
                    assert node.kind == "op"
                    add_op(node, uops)
            case parser.Macro():
                pass
            case parser.Family():
                pass
            case parser.Pseudo():
                pass
            case _:
                assert False
    for node in forest:
        if isinstance(node, parser.Macro):
            add_macro(node, instructions, uops)
    for node in forest:
        match node:
            case parser.Family():
                add_family(node, instructions, families)
            case parser.Pseudo():
                add_pseudo(node, instructions, pseudos)
            case _:
                pass
    for uop in uops.values():
        tkn_iter = iter(uop.body)
        for tkn in tkn_iter:
            if tkn.kind == "IDENTIFIER" and tkn.text == "GO_TO_INSTRUCTION":
                if next(tkn_iter).kind != "LPAREN":
                    continue
                target = next(tkn_iter)
                if target.kind != "IDENTIFIER":
                    continue
                if target.text in instructions:
                    instructions[target.text].is_target = True
    # Special case BINARY_OP_INPLACE_ADD_UNICODE
    # BINARY_OP_INPLACE_ADD_UNICODE is not a normal family member,
    # as it is the wrong size, but we need it to maintain an
    # historical optimization.
    if "BINARY_OP_INPLACE_ADD_UNICODE" in instructions:
        inst = instructions["BINARY_OP_INPLACE_ADD_UNICODE"]
        inst.family = families["BINARY_OP"]
        families["BINARY_OP"].members.append(inst)
    opmap, first_arg, min_instrumented = assign_opcodes(instructions, families, pseudos)
    return Analysis(
        instructions, uops, families, pseudos, opmap, first_arg, min_instrumented
    )


def analyze_files(filenames: list[str]) -> Analysis:
    return analyze_forest(parser.parse_files(filenames))


def dump_analysis(analysis: Analysis) -> None:
    print("Uops:")
    for u in analysis.uops.values():
        u.dump("    ")
    print("Instructions:")
    for i in analysis.instructions.values():
        i.dump("    ")
    print("Families:")
    for f in analysis.families.values():
        f.dump("    ")
    print("Pseudos:")
    for p in analysis.pseudos.values():
        p.dump("    ")


if __name__ == "__main__":
    import sys

    if len(sys.argv) < 2:
        print("No input")
    else:
        filenames = sys.argv[1:]
        dump_analysis(analyze_files(filenames))<|MERGE_RESOLUTION|>--- conflicted
+++ resolved
@@ -585,7 +585,7 @@
     "_PyList_FromStackRefSteal",
     "_PyTuple_FromArraySteal",
     "_PyTuple_FromStackRefSteal",
-<<<<<<< HEAD
+    "_Py_set_eval_breaker_bit",
     "PyFunction_GET_CODE",
     "PyFunction_GET_GLOBALS",
     "_PyErr_Occurred",
@@ -605,9 +605,6 @@
     "_Py_DECREF_NO_DEALLOC",
     "assert",
     "backoff_counter_triggers",
-=======
-    "_Py_set_eval_breaker_bit"
->>>>>>> 6f4d64b0
 )
 
 def find_stmt_start(node: parser.InstDef, idx: int) -> lexer.Token:
