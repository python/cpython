from dataclasses import dataclass
import lexer
import parser
import re
from typing import Optional


@dataclass
class Properties:
    escapes: bool
    error_with_pop: bool
    error_without_pop: bool
    deopts: bool
    oparg: bool
    jumps: bool
    eval_breaker: bool
    ends_with_eval_breaker: bool
    needs_this: bool
    always_exits: bool
    stores_sp: bool
    uses_co_consts: bool
    uses_co_names: bool
    uses_locals: bool
    has_free: bool
    side_exit: bool
    pure: bool
    tier: int | None = None
    oparg_and_1: bool = False
    const_oparg: int = -1

    def dump(self, indent: str) -> None:
        print(indent, end="")
        text = ", ".join([f"{key}: {value}" for (key, value) in self.__dict__.items()])
        print(indent, text, sep="")

    @staticmethod
    def from_list(properties: list["Properties"]) -> "Properties":
        return Properties(
            escapes=any(p.escapes for p in properties),
            error_with_pop=any(p.error_with_pop for p in properties),
            error_without_pop=any(p.error_without_pop for p in properties),
            deopts=any(p.deopts for p in properties),
            oparg=any(p.oparg for p in properties),
            jumps=any(p.jumps for p in properties),
            eval_breaker=any(p.eval_breaker for p in properties),
            ends_with_eval_breaker=any(p.ends_with_eval_breaker for p in properties),
            needs_this=any(p.needs_this for p in properties),
            always_exits=any(p.always_exits for p in properties),
            stores_sp=any(p.stores_sp for p in properties),
            uses_co_consts=any(p.uses_co_consts for p in properties),
            uses_co_names=any(p.uses_co_names for p in properties),
            uses_locals=any(p.uses_locals for p in properties),
            has_free=any(p.has_free for p in properties),
            side_exit=any(p.side_exit for p in properties),
            pure=all(p.pure for p in properties),
        )

    @property
    def infallible(self) -> bool:
        return not self.error_with_pop and not self.error_without_pop



SKIP_PROPERTIES = Properties(
    escapes=False,
    error_with_pop=False,
    error_without_pop=False,
    deopts=False,
    oparg=False,
    jumps=False,
    eval_breaker=False,
    ends_with_eval_breaker=False,
    needs_this=False,
    always_exits=False,
    stores_sp=False,
    uses_co_consts=False,
    uses_co_names=False,
    uses_locals=False,
    has_free=False,
    side_exit=False,
    pure=True,
)


@dataclass
class Skip:
    "Unused cache entry"
    size: int

    @property
    def name(self) -> str:
        return f"unused/{self.size}"

    @property
    def properties(self) -> Properties:
        return SKIP_PROPERTIES


class Flush:

    @property
    def properties(self) -> Properties:
        return SKIP_PROPERTIES

    @property
    def name(self) -> str:
        return "flush"

    @property
    def size(self) -> int:
        return 0

@dataclass
class StackItem:
    name: str
    type: str | None
    condition: str | None
    size: str
    peek: bool = False
    used: bool = False

    def __str__(self) -> str:
        cond = f" if ({self.condition})" if self.condition else ""
        size = f"[{self.size}]" if self.size else ""
        type = "" if self.type is None else f"{self.type} "
        return f"{type}{self.name}{size}{cond} {self.peek}"

    def is_array(self) -> bool:
        return self.size != ""

    def get_size(self) -> str:
        return self.size if self.size else "1"

@dataclass
class StackEffect:
    inputs: list[StackItem]
    outputs: list[StackItem]

    def __str__(self) -> str:
        return f"({', '.join([str(i) for i in self.inputs])} -- {', '.join([str(i) for i in self.outputs])})"


@dataclass
class CacheEntry:
    name: str
    size: int

    def __str__(self) -> str:
        return f"{self.name}/{self.size}"

@dataclass
class Uop:
    name: str
    context: parser.Context | None
    annotations: list[str]
    stack: StackEffect
    caches: list[CacheEntry]
    body: list[lexer.Token]
    properties: Properties
    _size: int = -1
    implicitly_created: bool = False
    replicated = 0
    replicates : "Uop | None" = None

    def dump(self, indent: str) -> None:
        print(
            indent, self.name, ", ".join(self.annotations) if self.annotations else ""
        )
        print(indent, self.stack, ", ".join([str(c) for c in self.caches]))
        self.properties.dump("    " + indent)

    @property
    def size(self) -> int:
        if self._size < 0:
            self._size = sum(c.size for c in self.caches)
        return self._size

    def why_not_viable(self) -> str | None:
        if self.name == "_SAVE_RETURN_OFFSET":
            return None  # Adjusts next_instr, but only in tier 1 code
        if "INSTRUMENTED" in self.name:
            return "is instrumented"
        if "replaced" in self.annotations:
            return "is replaced"
        if self.name in ("INTERPRETER_EXIT", "JUMP_BACKWARD"):
            return "has tier 1 control flow"
        if self.properties.needs_this:
            return "uses the 'this_instr' variable"
        if len([c for c in self.caches if c.name != "unused"]) > 1:
            return "has unused cache entries"
        if self.properties.error_with_pop and self.properties.error_without_pop:
            return "has both popping and not-popping errors"
        if self.properties.eval_breaker:
            if self.properties.error_with_pop or self.properties.error_without_pop:
                return "has error handling and eval-breaker check"
            if self.properties.side_exit:
                return "exits and eval-breaker check"
            if self.properties.deopts:
                return "deopts and eval-breaker check"
        return None

    def is_viable(self) -> bool:
        return self.why_not_viable() is None

    def is_super(self) -> bool:
        for tkn in self.body:
            if tkn.kind == "IDENTIFIER" and tkn.text == "oparg1":
                return True
        return False


Part = Uop | Skip | Flush


@dataclass
class Instruction:
    name: str
    parts: list[Part]
    _properties: Properties | None
    is_target: bool = False
    family: Optional["Family"] = None
    opcode: int = -1

    @property
    def properties(self) -> Properties:
        if self._properties is None:
            self._properties = self._compute_properties()
        return self._properties

    def _compute_properties(self) -> Properties:
        return Properties.from_list([part.properties for part in self.parts])

    def dump(self, indent: str) -> None:
        print(indent, self.name, "=", ", ".join([part.name for part in self.parts]))
        self.properties.dump("    " + indent)

    @property
    def size(self) -> int:
        return 1 + sum(part.size for part in self.parts)

    def is_super(self) -> bool:
        if len(self.parts) != 1:
            return False
        uop = self.parts[0]
        if isinstance(uop, Uop):
            return uop.is_super()
        else:
            return False


@dataclass
class PseudoInstruction:
    name: str
    stack: StackEffect
    targets: list[Instruction]
    flags: list[str]
    opcode: int = -1

    def dump(self, indent: str) -> None:
        print(indent, self.name, "->", " or ".join([t.name for t in self.targets]))

    @property
    def properties(self) -> Properties:
        return Properties.from_list([i.properties for i in self.targets])


@dataclass
class Family:
    name: str
    size: str
    members: list[Instruction]

    def dump(self, indent: str) -> None:
        print(indent, self.name, "= ", ", ".join([m.name for m in self.members]))


@dataclass
class Analysis:
    instructions: dict[str, Instruction]
    uops: dict[str, Uop]
    families: dict[str, Family]
    pseudos: dict[str, PseudoInstruction]
    opmap: dict[str, int]
    have_arg: int
    min_instrumented: int


def analysis_error(message: str, tkn: lexer.Token) -> SyntaxError:
    # To do -- support file and line output
    # Construct a SyntaxError instance from message and token
    return lexer.make_syntax_error(message, tkn.filename, tkn.line, tkn.column, "")


def override_error(
    name: str,
    context: parser.Context | None,
    prev_context: parser.Context | None,
    token: lexer.Token,
) -> SyntaxError:
    return analysis_error(
        f"Duplicate definition of '{name}' @ {context} "
        f"previous definition @ {prev_context}",
        token,
    )


def convert_stack_item(item: parser.StackEffect, replace_op_arg_1: str | None) -> StackItem:
    cond = item.cond
    if replace_op_arg_1 and OPARG_AND_1.match(item.cond):
        cond = replace_op_arg_1
    return StackItem(
        item.name, item.type, cond, item.size
    )

def analyze_stack(op: parser.InstDef | parser.Pseudo, replace_op_arg_1: str | None = None) -> StackEffect:
    inputs: list[StackItem] = [
        convert_stack_item(i, replace_op_arg_1) for i in op.inputs if isinstance(i, parser.StackEffect)
    ]
    outputs: list[StackItem] = [convert_stack_item(i, replace_op_arg_1) for i in op.outputs]
<<<<<<< HEAD
=======
    # Mark variables with matching names at the base of the stack as "peek"
>>>>>>> 2c1b1e7a
    modified = False
    for input, output in zip(inputs, outputs):
        if input.name == output.name and not modified:
            input.peek = output.peek = True
        else:
            modified = True
    if isinstance(op, parser.InstDef):
        output_names = [out.name for out in outputs]
        for input in inputs:
            if (variable_used(op, input.name) or
                variable_used(op, "DECREF_INPUTS") or
                (not input.peek and input.name in output_names)):
                input.used = True
        for output in outputs:
            if variable_used(op, output.name):
                output.used = True
    return StackEffect(inputs, outputs)


def analyze_caches(inputs: list[parser.InputEffect]) -> list[CacheEntry]:
    caches: list[parser.CacheEffect] = [
        i for i in inputs if isinstance(i, parser.CacheEffect)
    ]
    for cache in caches:
        if cache.name == "unused":
            raise analysis_error(
                "Unused cache entry in op. Move to enclosing macro.", cache.tokens[0]
            )
    return [CacheEntry(i.name, int(i.size)) for i in caches]


def variable_used(node: parser.InstDef, name: str) -> bool:
    """Determine whether a variable with a given name is used in a node."""
    return any(
        token.kind == "IDENTIFIER" and token.text == name for token in node.block.tokens
    )

def oparg_used(node: parser.InstDef) -> bool:
    """Determine whether `oparg` is used in a node."""
    return any(
        token.kind == "IDENTIFIER" and token.text == "oparg" for token in node.tokens
    )

def tier_variable(node: parser.InstDef) -> int | None:
    """Determine whether a tier variable is used in a node."""
    for token in node.tokens:
        if token.kind == "ANNOTATION":
            if token.text == "specializing":
                return 1
            if re.fullmatch(r"tier\d", token.text):
                return int(token.text[-1])
    return None

def has_error_with_pop(op: parser.InstDef) -> bool:
    return (
        variable_used(op, "ERROR_IF")
        or variable_used(op, "pop_1_error")
        or variable_used(op, "exception_unwind")
        or variable_used(op, "resume_with_error")
    )

def has_error_without_pop(op: parser.InstDef) -> bool:
    return (
        variable_used(op, "ERROR_NO_POP")
        or variable_used(op, "pop_1_error")
        or variable_used(op, "exception_unwind")
        or variable_used(op, "resume_with_error")
    )


NON_ESCAPING_FUNCTIONS = (
    "PyStackRef_FromPyObjectSteal",
    "PyStackRef_AsPyObjectBorrow",
    "PyStackRef_AsPyObjectSteal",
    "PyStackRef_CLOSE",
    "PyStackRef_DUP",
    "PyStackRef_CLEAR",
    "PyStackRef_IsNull",
    "PyStackRef_TYPE",
    "PyStackRef_False",
    "PyStackRef_True",
    "PyStackRef_None",
    "PyStackRef_Is",
    "PyStackRef_FromPyObjectNew",
    "PyStackRef_AsPyObjectNew",
    "PyStackRef_FromPyObjectImmortal",
    "Py_INCREF",
    "_PyManagedDictPointer_IsValues",
    "_PyObject_GetManagedDict",
    "_PyObject_ManagedDictPointer",
    "_PyObject_InlineValues",
    "_PyDictValues_AddToInsertionOrder",
    "Py_DECREF",
    "Py_XDECREF",
    "_Py_DECREF_SPECIALIZED",
    "DECREF_INPUTS_AND_REUSE_FLOAT",
    "PyUnicode_Append",
    "_PyLong_IsZero",
    "Py_SIZE",
    "Py_TYPE",
    "PyList_GET_ITEM",
    "PyList_SET_ITEM",
    "PyTuple_GET_ITEM",
    "PyList_GET_SIZE",
    "PyTuple_GET_SIZE",
    "Py_ARRAY_LENGTH",
    "Py_Unicode_GET_LENGTH",
    "PyUnicode_READ_CHAR",
    "_Py_SINGLETON",
    "PyUnicode_GET_LENGTH",
    "_PyLong_IsCompact",
    "_PyLong_IsNonNegativeCompact",
    "_PyLong_CompactValue",
    "_PyLong_DigitCount",
    "_Py_NewRef",
    "_Py_IsImmortal",
    "PyLong_FromLong",
    "_Py_STR",
    "_PyLong_Add",
    "_PyLong_Multiply",
    "_PyLong_Subtract",
    "Py_NewRef",
    "_PyList_ITEMS",
    "_PyTuple_ITEMS",
    "_PyList_AppendTakeRef",
    "_Py_atomic_load_uintptr_relaxed",
    "_PyFrame_GetCode",
    "_PyThreadState_HasStackSpace",
    "_PyUnicode_Equal",
    "_PyFrame_SetStackPointer",
    "_PyType_HasFeature",
    "PyUnicode_Concat",
    "PySlice_New",
    "_Py_LeaveRecursiveCallPy",
    "CALL_STAT_INC",
    "STAT_INC",
    "maybe_lltrace_resume_frame",
    "_PyUnicode_JoinArray",
    "_PyEval_FrameClearAndPop",
    "_PyFrame_StackPush",
    "PyCell_New",
    "PyFloat_AS_DOUBLE",
    "_PyFrame_PushUnchecked",
    "Py_FatalError",
    "STACKREFS_TO_PYOBJECTS",
    "STACKREFS_TO_PYOBJECTS_CLEANUP",
    "CONVERSION_FAILED",
    "_PyList_FromArraySteal",
    "_PyTuple_FromArraySteal",
    "_PyTuple_FromStackRefSteal",
)

ESCAPING_FUNCTIONS = (
    "import_name",
    "import_from",
)


def makes_escaping_api_call(instr: parser.InstDef) -> bool:
    if "CALL_INTRINSIC" in instr.name:
        return True
    if instr.name == "_BINARY_OP":
        return True
    tkns = iter(instr.tokens)
    for tkn in tkns:
        if tkn.kind != lexer.IDENTIFIER:
            continue
        try:
            next_tkn = next(tkns)
        except StopIteration:
            return False
        if next_tkn.kind != lexer.LPAREN:
            continue
        if tkn.text in ESCAPING_FUNCTIONS:
            return True
        if tkn.text == "tp_vectorcall":
            return True
        if not tkn.text.startswith("Py") and not tkn.text.startswith("_Py"):
            continue
        if tkn.text.endswith("Check"):
            continue
        if tkn.text.startswith("Py_Is"):
            continue
        if tkn.text.endswith("CheckExact"):
            continue
        if tkn.text in NON_ESCAPING_FUNCTIONS:
            continue
        return True
    return False


EXITS = {
    "DISPATCH",
    "GO_TO_INSTRUCTION",
    "Py_UNREACHABLE",
    "DISPATCH_INLINED",
    "DISPATCH_GOTO",
}


def eval_breaker_at_end(op: parser.InstDef) -> bool:
    return op.tokens[-5].text == "CHECK_EVAL_BREAKER"


def always_exits(op: parser.InstDef) -> bool:
    depth = 0
    tkn_iter = iter(op.tokens)
    for tkn in tkn_iter:
        if tkn.kind == "LBRACE":
            depth += 1
        elif tkn.kind == "RBRACE":
            depth -= 1
        elif depth > 1:
            continue
        elif tkn.kind == "GOTO" or tkn.kind == "RETURN":
            return True
        elif tkn.kind == "KEYWORD":
            if tkn.text in EXITS:
                return True
        elif tkn.kind == "IDENTIFIER":
            if tkn.text in EXITS:
                return True
            if tkn.text == "DEOPT_IF" or tkn.text == "ERROR_IF":
                next(tkn_iter)  # '('
                t = next(tkn_iter)
                if t.text == "true":
                    return True
    return False


def stack_effect_only_peeks(instr: parser.InstDef) -> bool:
    stack_inputs = [s for s in instr.inputs if not isinstance(s, parser.CacheEffect)]
    if len(stack_inputs) != len(instr.outputs):
        return False
    if len(stack_inputs) == 0:
        return False
    if any(s.cond for s in stack_inputs) or any(s.cond for s in instr.outputs):
        return False
    return all(
        (s.name == other.name and s.type == other.type and s.size == other.size)
        for s, other in zip(stack_inputs, instr.outputs)
    )

OPARG_AND_1 = re.compile("\\(*oparg *& *1")

def effect_depends_on_oparg_1(op: parser.InstDef) -> bool:
    for effect in op.inputs:
        if isinstance(effect, parser.CacheEffect):
            continue
        if not effect.cond:
            continue
        if OPARG_AND_1.match(effect.cond):
            return True
    for effect in op.outputs:
        if not effect.cond:
            continue
        if OPARG_AND_1.match(effect.cond):
            return True
    return False

def compute_properties(op: parser.InstDef) -> Properties:
    has_free = (
        variable_used(op, "PyCell_New")
        or variable_used(op, "PyCell_GetRef")
        or variable_used(op, "PyCell_SetTakeRef")
        or variable_used(op, "PyCell_SwapTakeRef")
    )
    deopts_if = variable_used(op, "DEOPT_IF")
    exits_if = variable_used(op, "EXIT_IF")
    if deopts_if and exits_if:
        tkn = op.tokens[0]
        raise lexer.make_syntax_error(
            "Op cannot contain both EXIT_IF and DEOPT_IF",
            tkn.filename,
            tkn.line,
            tkn.column,
            op.name,
        )
    error_with_pop = has_error_with_pop(op)
    error_without_pop = has_error_without_pop(op)
    return Properties(
        escapes=makes_escaping_api_call(op),
        error_with_pop=error_with_pop,
        error_without_pop=error_without_pop,
        deopts=deopts_if,
        side_exit=exits_if,
        oparg=oparg_used(op),
        jumps=variable_used(op, "JUMPBY"),
        eval_breaker=variable_used(op, "CHECK_EVAL_BREAKER"),
        ends_with_eval_breaker=eval_breaker_at_end(op),
        needs_this=variable_used(op, "this_instr"),
        always_exits=always_exits(op),
        stores_sp=variable_used(op, "SYNC_SP"),
        uses_co_consts=variable_used(op, "FRAME_CO_CONSTS"),
        uses_co_names=variable_used(op, "FRAME_CO_NAMES"),
        uses_locals=(variable_used(op, "GETLOCAL") or variable_used(op, "SETLOCAL"))
        and not has_free,
        has_free=has_free,
        pure="pure" in op.annotations,
        tier=tier_variable(op),
    )


def make_uop(name: str, op: parser.InstDef, inputs: list[parser.InputEffect], uops: dict[str, Uop]) -> Uop:
    result = Uop(
        name=name,
        context=op.context,
        annotations=op.annotations,
        stack=analyze_stack(op),
        caches=analyze_caches(inputs),
        body=op.block.tokens,
        properties=compute_properties(op),
    )
    if effect_depends_on_oparg_1(op) and "split" in op.annotations:
        result.properties.oparg_and_1 = True
        for bit in ("0", "1"):
            name_x = name + "_" + bit
            properties = compute_properties(op)
            if properties.oparg:
                # May not need oparg anymore
                properties.oparg = any(token.text == "oparg" for token in op.block.tokens)
            rep = Uop(
                name=name_x,
                context=op.context,
                annotations=op.annotations,
                stack=analyze_stack(op, bit),
                caches=analyze_caches(inputs),
                body=op.block.tokens,
                properties=properties,
            )
            rep.replicates = result
            uops[name_x] = rep
    for anno in op.annotations:
        if anno.startswith("replicate"):
            result.replicated = int(anno[10:-1])
            break
    else:
        return result
    for oparg in range(result.replicated):
        name_x = name + "_" + str(oparg)
        properties = compute_properties(op)
        properties.oparg = False
        properties.const_oparg = oparg
        rep = Uop(
            name=name_x,
            context=op.context,
            annotations=op.annotations,
            stack=analyze_stack(op),
            caches=analyze_caches(inputs),
            body=op.block.tokens,
            properties=properties,
        )
        rep.replicates = result
        uops[name_x] = rep

    return result


def add_op(op: parser.InstDef, uops: dict[str, Uop]) -> None:
    assert op.kind == "op"
    if op.name in uops:
        if "override" not in op.annotations:
            raise override_error(
                op.name, op.context, uops[op.name].context, op.tokens[0]
            )
    uops[op.name] = make_uop(op.name, op, op.inputs, uops)


def add_instruction(
    name: str, parts: list[Part], instructions: dict[str, Instruction]
) -> None:
    instructions[name] = Instruction(name, parts, None)


def desugar_inst(
    inst: parser.InstDef, instructions: dict[str, Instruction], uops: dict[str, Uop]
) -> None:
    assert inst.kind == "inst"
    name = inst.name
    op_inputs: list[parser.InputEffect] = []
    parts: list[Part] = []
    uop_index = -1
    # Move unused cache entries to the Instruction, removing them from the Uop.
    for input in inst.inputs:
        if isinstance(input, parser.CacheEffect) and input.name == "unused":
            parts.append(Skip(input.size))
        else:
            op_inputs.append(input)
            if uop_index < 0:
                uop_index = len(parts)
                # Place holder for the uop.
                parts.append(Skip(0))
    uop = make_uop("_" + inst.name, inst, op_inputs, uops)
    uop.implicitly_created = True
    uops[inst.name] = uop
    if uop_index < 0:
        parts.append(uop)
    else:
        parts[uop_index] = uop
    add_instruction(name, parts, instructions)


def add_macro(
    macro: parser.Macro, instructions: dict[str, Instruction], uops: dict[str, Uop]
) -> None:
    parts: list[Part] = []
    for part in macro.uops:
        match part:
            case parser.OpName():
                if part.name == "flush":
                    parts.append(Flush())
                else:
                    if part.name not in uops:
                        raise analysis_error(f"No Uop named {part.name}", macro.tokens[0])
                    parts.append(uops[part.name])
            case parser.CacheEffect():
                parts.append(Skip(part.size))
            case _:
                assert False
    assert parts
    add_instruction(macro.name, parts, instructions)


def add_family(
    pfamily: parser.Family,
    instructions: dict[str, Instruction],
    families: dict[str, Family],
) -> None:
    family = Family(
        pfamily.name,
        pfamily.size,
        [instructions[member_name] for member_name in pfamily.members],
    )
    for member in family.members:
        member.family = family
    # The head of the family is an implicit jump target for DEOPTs
    instructions[family.name].is_target = True
    families[family.name] = family


def add_pseudo(
    pseudo: parser.Pseudo,
    instructions: dict[str, Instruction],
    pseudos: dict[str, PseudoInstruction],
) -> None:
    pseudos[pseudo.name] = PseudoInstruction(
        pseudo.name,
        analyze_stack(pseudo),
        [instructions[target] for target in pseudo.targets],
        pseudo.flags,
    )


def assign_opcodes(
    instructions: dict[str, Instruction],
    families: dict[str, Family],
    pseudos: dict[str, PseudoInstruction],
) -> tuple[dict[str, int], int, int]:
    """Assigns opcodes, then returns the opmap,
    have_arg and min_instrumented values"""
    instmap: dict[str, int] = {}

    # 0 is reserved for cache entries. This helps debugging.
    instmap["CACHE"] = 0

    # 17 is reserved as it is the initial value for the specializing counter.
    # This helps catch cases where we attempt to execute a cache.
    instmap["RESERVED"] = 17

    # 149 is RESUME - it is hard coded as such in Tools/build/deepfreeze.py
    instmap["RESUME"] = 149

    # This is an historical oddity.
    instmap["BINARY_OP_INPLACE_ADD_UNICODE"] = 3

    instmap["INSTRUMENTED_LINE"] = 254

    instrumented = [name for name in instructions if name.startswith("INSTRUMENTED")]

    # Special case: this instruction is implemented in ceval.c
    # rather than bytecodes.c, so we need to add it explicitly
    # here (at least until we add something to bytecodes.c to
    # declare external instructions).
    instrumented.append("INSTRUMENTED_LINE")

    specialized: set[str] = set()
    no_arg: list[str] = []
    has_arg: list[str] = []

    for family in families.values():
        specialized.update(inst.name for inst in family.members)

    for inst in instructions.values():
        name = inst.name
        if name in specialized:
            continue
        if name in instrumented:
            continue
        if inst.properties.oparg:
            has_arg.append(name)
        else:
            no_arg.append(name)

    # Specialized ops appear in their own section
    # Instrumented opcodes are at the end of the valid range
    min_internal = 150
    min_instrumented = 254 - (len(instrumented) - 1)
    assert min_internal + len(specialized) < min_instrumented

    next_opcode = 1

    def add_instruction(name: str) -> None:
        nonlocal next_opcode
        if name in instmap:
            return  # Pre-defined name
        while next_opcode in instmap.values():
            next_opcode += 1
        instmap[name] = next_opcode
        next_opcode += 1

    for name in sorted(no_arg):
        add_instruction(name)
    for name in sorted(has_arg):
        add_instruction(name)
    # For compatibility
    next_opcode = min_internal
    for name in sorted(specialized):
        add_instruction(name)
    next_opcode = min_instrumented
    for name in instrumented:
        add_instruction(name)

    for name in instructions:
        instructions[name].opcode = instmap[name]

    for op, name in enumerate(sorted(pseudos), 256):
        instmap[name] = op
        pseudos[name].opcode = op

    return instmap, len(no_arg), min_instrumented


def analyze_forest(forest: list[parser.AstNode]) -> Analysis:
    instructions: dict[str, Instruction] = {}
    uops: dict[str, Uop] = {}
    families: dict[str, Family] = {}
    pseudos: dict[str, PseudoInstruction] = {}
    for node in forest:
        match node:
            case parser.InstDef(name):
                if node.kind == "inst":
                    desugar_inst(node, instructions, uops)
                else:
                    assert node.kind == "op"
                    add_op(node, uops)
            case parser.Macro():
                pass
            case parser.Family():
                pass
            case parser.Pseudo():
                pass
            case _:
                assert False
    for node in forest:
        if isinstance(node, parser.Macro):
            add_macro(node, instructions, uops)
    for node in forest:
        match node:
            case parser.Family():
                add_family(node, instructions, families)
            case parser.Pseudo():
                add_pseudo(node, instructions, pseudos)
            case _:
                pass
    for uop in uops.values():
        tkn_iter = iter(uop.body)
        for tkn in tkn_iter:
            if tkn.kind == "IDENTIFIER" and tkn.text == "GO_TO_INSTRUCTION":
                if next(tkn_iter).kind != "LPAREN":
                    continue
                target = next(tkn_iter)
                if target.kind != "IDENTIFIER":
                    continue
                if target.text in instructions:
                    instructions[target.text].is_target = True
    # Special case BINARY_OP_INPLACE_ADD_UNICODE
    # BINARY_OP_INPLACE_ADD_UNICODE is not a normal family member,
    # as it is the wrong size, but we need it to maintain an
    # historical optimization.
    if "BINARY_OP_INPLACE_ADD_UNICODE" in instructions:
        inst = instructions["BINARY_OP_INPLACE_ADD_UNICODE"]
        inst.family = families["BINARY_OP"]
        families["BINARY_OP"].members.append(inst)
    opmap, first_arg, min_instrumented = assign_opcodes(instructions, families, pseudos)
    return Analysis(
        instructions, uops, families, pseudos, opmap, first_arg, min_instrumented
    )


def analyze_files(filenames: list[str]) -> Analysis:
    return analyze_forest(parser.parse_files(filenames))


def dump_analysis(analysis: Analysis) -> None:
    print("Uops:")
    for u in analysis.uops.values():
        u.dump("    ")
    print("Instructions:")
    for i in analysis.instructions.values():
        i.dump("    ")
    print("Families:")
    for f in analysis.families.values():
        f.dump("    ")
    print("Pseudos:")
    for p in analysis.pseudos.values():
        p.dump("    ")


if __name__ == "__main__":
    import sys

    if len(sys.argv) < 2:
        print("No input")
    else:
        filenames = sys.argv[1:]
        dump_analysis(analyze_files(filenames))<|MERGE_RESOLUTION|>--- conflicted
+++ resolved
@@ -317,10 +317,7 @@
         convert_stack_item(i, replace_op_arg_1) for i in op.inputs if isinstance(i, parser.StackEffect)
     ]
     outputs: list[StackItem] = [convert_stack_item(i, replace_op_arg_1) for i in op.outputs]
-<<<<<<< HEAD
-=======
     # Mark variables with matching names at the base of the stack as "peek"
->>>>>>> 2c1b1e7a
     modified = False
     for input, output in zip(inputs, outputs):
         if input.name == output.name and not modified:
