from dataclasses import dataclass, field
import itertools
import lexer
import parser
import re
from typing import Optional

@dataclass
class EscapingCall:
    start: lexer.Token
    call: lexer.Token
    end: lexer.Token
    kills: lexer.Token | None

@dataclass
class Properties:
    escaping_calls: dict[lexer.Token, EscapingCall]
    escapes: bool
    error_with_pop: bool
    error_without_pop: bool
    deopts: bool
    oparg: bool
    jumps: bool
    eval_breaker: bool
    needs_this: bool
    always_exits: bool
    stores_sp: bool
    uses_co_consts: bool
    uses_co_names: bool
    uses_locals: bool
    has_free: bool
    side_exit: bool
    pure: bool
    uses_opcode: bool
    tier: int | None = None
    oparg_and_1: bool = False
    const_oparg: int = -1
    needs_prev: bool = False
    no_save_ip: bool = False

    def dump(self, indent: str) -> None:
        simple_properties = self.__dict__.copy()
        del simple_properties["escaping_calls"]
        text = "escaping_calls:\n"
        for tkns in self.escaping_calls.values():
            text += f"{indent}    {tkns}\n"
        text += ", ".join([f"{key}: {value}" for (key, value) in simple_properties.items()])
        print(indent, text, sep="")

    @staticmethod
    def from_list(properties: list["Properties"]) -> "Properties":
        escaping_calls: dict[lexer.Token, EscapingCall] = {}
        for p in properties:
            escaping_calls.update(p.escaping_calls)
        return Properties(
            escaping_calls=escaping_calls,
            escapes = any(p.escapes for p in properties),
            error_with_pop=any(p.error_with_pop for p in properties),
            error_without_pop=any(p.error_without_pop for p in properties),
            deopts=any(p.deopts for p in properties),
            oparg=any(p.oparg for p in properties),
            jumps=any(p.jumps for p in properties),
            eval_breaker=any(p.eval_breaker for p in properties),
            needs_this=any(p.needs_this for p in properties),
            always_exits=any(p.always_exits for p in properties),
            stores_sp=any(p.stores_sp for p in properties),
            uses_co_consts=any(p.uses_co_consts for p in properties),
            uses_co_names=any(p.uses_co_names for p in properties),
            uses_locals=any(p.uses_locals for p in properties),
            uses_opcode=any(p.uses_opcode for p in properties),
            has_free=any(p.has_free for p in properties),
            side_exit=any(p.side_exit for p in properties),
            pure=all(p.pure for p in properties),
            needs_prev=any(p.needs_prev for p in properties),
            no_save_ip=all(p.no_save_ip for p in properties),
        )

    @property
    def infallible(self) -> bool:
        return not self.error_with_pop and not self.error_without_pop

SKIP_PROPERTIES = Properties(
    escaping_calls={},
    escapes=False,
    error_with_pop=False,
    error_without_pop=False,
    deopts=False,
    oparg=False,
    jumps=False,
    eval_breaker=False,
    needs_this=False,
    always_exits=False,
    stores_sp=False,
    uses_co_consts=False,
    uses_co_names=False,
    uses_locals=False,
    uses_opcode=False,
    has_free=False,
    side_exit=False,
    pure=True,
    no_save_ip=False,
)


@dataclass
class Skip:
    "Unused cache entry"
    size: int

    @property
    def name(self) -> str:
        return f"unused/{self.size}"

    @property
    def properties(self) -> Properties:
        return SKIP_PROPERTIES


class Flush:
    @property
    def properties(self) -> Properties:
        return SKIP_PROPERTIES

    @property
    def name(self) -> str:
        return "flush"

    @property
    def size(self) -> int:
        return 0




@dataclass
class StackItem:
    name: str
    type: str | None
    condition: str | None
    size: str
    peek: bool = False
    used: bool = False

    def __str__(self) -> str:
        cond = f" if ({self.condition})" if self.condition else ""
        size = f"[{self.size}]" if self.size else ""
        type = "" if self.type is None else f"{self.type} "
        return f"{type}{self.name}{size}{cond} {self.peek}"

    def is_array(self) -> bool:
        return self.size != ""

    def get_size(self) -> str:
        return self.size if self.size else "1"


@dataclass
class StackEffect:
    inputs: list[StackItem]
    outputs: list[StackItem]

    def __str__(self) -> str:
        return f"({', '.join([str(i) for i in self.inputs])} -- {', '.join([str(i) for i in self.outputs])})"


@dataclass
class CacheEntry:
    name: str
    size: int

    def __str__(self) -> str:
        return f"{self.name}/{self.size}"


@dataclass
class Uop:
    name: str
    context: parser.Context | None
    annotations: list[str]
    stack: StackEffect
    caches: list[CacheEntry]
    deferred_refs: dict[lexer.Token, str | None]
    output_stores: list[lexer.Token]
    body: list[lexer.Token]
    properties: Properties
    _size: int = -1
    implicitly_created: bool = False
    replicated = 0
    replicates: "Uop | None" = None
    # Size of the instruction(s), only set for uops containing the INSTRUCTION_SIZE macro
    instruction_size: int | None = None

    def dump(self, indent: str) -> None:
        print(
            indent, self.name, ", ".join(self.annotations) if self.annotations else ""
        )
        print(indent, self.stack, ", ".join([str(c) for c in self.caches]))
        self.properties.dump("    " + indent)

    @property
    def size(self) -> int:
        if self._size < 0:
            self._size = sum(c.size for c in self.caches)
        return self._size

    def why_not_viable(self) -> str | None:
        if self.name == "_SAVE_RETURN_OFFSET":
            return None  # Adjusts next_instr, but only in tier 1 code
        if "INSTRUMENTED" in self.name:
            return "is instrumented"
        if "replaced" in self.annotations:
            return "is replaced"
        if self.name in ("INTERPRETER_EXIT", "JUMP_BACKWARD"):
            return "has tier 1 control flow"
        if self.properties.needs_this:
            return "uses the 'this_instr' variable"
        if len([c for c in self.caches if c.name != "unused"]) > 2:
            return "has unused cache entries"
        if self.properties.error_with_pop and self.properties.error_without_pop:
            return "has both popping and not-popping errors"
        return None

    def is_viable(self) -> bool:
        return self.why_not_viable() is None

    def is_super(self) -> bool:
        for tkn in self.body:
            if tkn.kind == "IDENTIFIER" and tkn.text == "oparg1":
                return True
        return False


class Label:

    def __init__(self, name: str, spilled: bool, body: list[lexer.Token], properties: Properties):
        self.name = name
        self.spilled = spilled
        self.body = body
        self.properties = properties

    size:int = 0
    output_stores: list[lexer.Token] = []
    instruction_size = None

    def __str__(self) -> str:
        return f"label({self.name})"


Part = Uop | Skip | Flush
CodeSection = Uop | Label


@dataclass
class Instruction:
    where: lexer.Token
    name: str
    parts: list[Part]
    _properties: Properties | None
    is_target: bool = False
    family: Optional["Family"] = None
    opcode: int = -1

    @property
    def properties(self) -> Properties:
        if self._properties is None:
            self._properties = self._compute_properties()
        return self._properties

    def _compute_properties(self) -> Properties:
        return Properties.from_list([part.properties for part in self.parts])

    def dump(self, indent: str) -> None:
        print(indent, self.name, "=", ", ".join([part.name for part in self.parts]))
        self.properties.dump("    " + indent)

    @property
    def size(self) -> int:
        return 1 + sum(part.size for part in self.parts)

    def is_super(self) -> bool:
        if len(self.parts) != 1:
            return False
        uop = self.parts[0]
        if isinstance(uop, Uop):
            return uop.is_super()
        else:
            return False


@dataclass
class PseudoInstruction:
    name: str
    stack: StackEffect
    targets: list[Instruction]
    as_sequence: bool
    flags: list[str]
    opcode: int = -1

    def dump(self, indent: str) -> None:
        print(indent, self.name, "->", " or ".join([t.name for t in self.targets]))

    @property
    def properties(self) -> Properties:
        return Properties.from_list([i.properties for i in self.targets])


@dataclass
class Family:
    name: str
    size: str
    members: list[Instruction]

    def dump(self, indent: str) -> None:
        print(indent, self.name, "= ", ", ".join([m.name for m in self.members]))


@dataclass
class Analysis:
    instructions: dict[str, Instruction]
    uops: dict[str, Uop]
    families: dict[str, Family]
    pseudos: dict[str, PseudoInstruction]
    labels: dict[str, Label]
    opmap: dict[str, int]
    have_arg: int
    min_instrumented: int


def analysis_error(message: str, tkn: lexer.Token) -> SyntaxError:
    # To do -- support file and line output
    # Construct a SyntaxError instance from message and token
    return lexer.make_syntax_error(message, tkn.filename, tkn.line, tkn.column, "")


def override_error(
    name: str,
    context: parser.Context | None,
    prev_context: parser.Context | None,
    token: lexer.Token,
) -> SyntaxError:
    return analysis_error(
        f"Duplicate definition of '{name}' @ {context} "
        f"previous definition @ {prev_context}",
        token,
    )


def convert_stack_item(
    item: parser.StackEffect, replace_op_arg_1: str | None
) -> StackItem:
    cond = item.cond
    if replace_op_arg_1 and OPARG_AND_1.match(item.cond):
        cond = replace_op_arg_1
    return StackItem(item.name, item.type, cond, item.size)

def check_unused(stack: list[StackItem], input_names: dict[str, lexer.Token]) -> None:
    "Unused items cannot be on the stack above used, non-peek items"
    seen_unused = False
    for item in reversed(stack):
        if item.name == "unused":
            seen_unused = True
        elif item.peek:
            break
        elif seen_unused:
            raise analysis_error(f"Cannot have used input '{item.name}' below an unused value on the stack", input_names[item.name])


def analyze_stack(
    op: parser.InstDef | parser.Pseudo, replace_op_arg_1: str | None = None
) -> StackEffect:
    inputs: list[StackItem] = [
        convert_stack_item(i, replace_op_arg_1)
        for i in op.inputs
        if isinstance(i, parser.StackEffect)
    ]
    outputs: list[StackItem] = [
        convert_stack_item(i, replace_op_arg_1) for i in op.outputs
    ]
    # Mark variables with matching names at the base of the stack as "peek"
    modified = False
    input_names: dict[str, lexer.Token] = { i.name : i.first_token for i in op.inputs if i.name != "unused" }
    for input, output in itertools.zip_longest(inputs, outputs):
        if output is None:
            pass
        elif input is None:
            if output.name in input_names:
                raise analysis_error(
                    f"Reuse of variable '{output.name}' at different stack location",
                    input_names[output.name])
        elif input.name == output.name:
            if not modified:
                input.peek = output.peek = True
        else:
            modified = True
            if output.name in input_names:
                raise analysis_error(
                    f"Reuse of variable '{output.name}' at different stack location",
                    input_names[output.name])
    if isinstance(op, parser.InstDef):
        output_names = [out.name for out in outputs]
        for input in inputs:
            if (
                variable_used(op, input.name)
                or variable_used(op, "DECREF_INPUTS")
                or (not input.peek and input.name in output_names)
            ):
                input.used = True
        for output in outputs:
            if variable_used(op, output.name):
                output.used = True
    check_unused(inputs, input_names)
    return StackEffect(inputs, outputs)


def analyze_caches(inputs: list[parser.InputEffect]) -> list[CacheEntry]:
    caches: list[parser.CacheEffect] = [
        i for i in inputs if isinstance(i, parser.CacheEffect)
    ]
    for cache in caches:
        if cache.name == "unused":
            raise analysis_error(
                "Unused cache entry in op. Move to enclosing macro.", cache.tokens[0]
            )
    return [CacheEntry(i.name, int(i.size)) for i in caches]


def find_assignment_target(node: parser.InstDef, idx: int) -> list[lexer.Token]:
    """Find the tokens that make up the left-hand side of an assignment"""
    offset = 0
    for tkn in reversed(node.block.tokens[: idx]):
        if tkn.kind in {"SEMI", "LBRACE", "RBRACE", "CMACRO"}:
            return node.block.tokens[idx - offset : idx]
        offset += 1
    return []


def find_stores_outputs(node: parser.InstDef) -> list[lexer.Token]:
    res: list[lexer.Token] = []
    outnames = { out.name for out in node.outputs }
    innames = { out.name for out in node.inputs }
    for idx, tkn in enumerate(node.block.tokens):
        if tkn.kind == "AND":
            name = node.block.tokens[idx+1]
            if name.text in outnames:
                res.append(name)
        if tkn.kind != "EQUALS":
            continue
        lhs = find_assignment_target(node, idx)
        assert lhs
        while lhs and lhs[0].kind == "COMMENT":
            lhs = lhs[1:]
        if len(lhs) != 1 or lhs[0].kind != "IDENTIFIER":
            continue
        name = lhs[0]
        if name.text in innames:
            raise analysis_error(f"Cannot assign to input variable '{name.text}'", name)
        if name.text in outnames:
            res.append(name)
    return res

def analyze_deferred_refs(node: parser.InstDef) -> dict[lexer.Token, str | None]:
    """Look for PyStackRef_FromPyObjectNew() calls"""

    def in_frame_push(idx: int) -> bool:
        for tkn in reversed(node.block.tokens[: idx - 1]):
            if tkn.kind in {"SEMI", "LBRACE", "RBRACE"}:
                return False
            if tkn.kind == "IDENTIFIER" and tkn.text == "_PyFrame_PushUnchecked":
                return True
        return False

    refs: dict[lexer.Token, str | None] = {}
    for idx, tkn in enumerate(node.block.tokens):
        if tkn.kind != "IDENTIFIER" or tkn.text != "PyStackRef_FromPyObjectNew":
            continue

        if idx == 0 or node.block.tokens[idx - 1].kind != "EQUALS":
            if in_frame_push(idx):
                # PyStackRef_FromPyObjectNew() is called in _PyFrame_PushUnchecked()
                refs[tkn] = None
                continue
            raise analysis_error("Expected '=' before PyStackRef_FromPyObjectNew", tkn)

        lhs = find_assignment_target(node, idx - 1)
        if len(lhs) == 0:
            raise analysis_error(
                "PyStackRef_FromPyObjectNew() must be assigned to an output", tkn
            )

        if lhs[0].kind == "TIMES" or any(
            t.kind == "ARROW" or t.kind == "LBRACKET" for t in lhs[1:]
        ):
            # Don't handle: *ptr = ..., ptr->field = ..., or ptr[field] = ...
            # Assume that they are visible to the GC.
            refs[tkn] = None
            continue

        if len(lhs) != 1 or lhs[0].kind != "IDENTIFIER":
            raise analysis_error(
                "PyStackRef_FromPyObjectNew() must be assigned to an output", tkn
            )

        name = lhs[0].text
        match = (
            any(var.name == name for var in node.inputs)
            or any(var.name == name for var in node.outputs)
        )
        if not match:
            raise analysis_error(
                f"PyStackRef_FromPyObjectNew() must be assigned to an input or output, not '{name}'",
                tkn,
            )

        refs[tkn] = name

    return refs


def variable_used(node: parser.CodeDef, name: str) -> bool:
    """Determine whether a variable with a given name is used in a node."""
    return any(
        token.kind == "IDENTIFIER" and token.text == name for token in node.block.tokens
    )


def oparg_used(node: parser.CodeDef) -> bool:
    """Determine whether `oparg` is used in a node."""
    return any(
        token.kind == "IDENTIFIER" and token.text == "oparg" for token in node.tokens
    )


def tier_variable(node: parser.CodeDef) -> int | None:
    """Determine whether a tier variable is used in a node."""
    if isinstance(node, parser.LabelDef):
        return None
    for token in node.tokens:
        if token.kind == "ANNOTATION":
            if token.text == "specializing":
                return 1
            if re.fullmatch(r"tier\d", token.text):
                return int(token.text[-1])
    return None


def has_error_with_pop(op: parser.CodeDef) -> bool:
    return (
        variable_used(op, "ERROR_IF")
        or variable_used(op, "pop_1_error")
        or variable_used(op, "exception_unwind")
    )


def has_error_without_pop(op: parser.CodeDef) -> bool:
    return (
        variable_used(op, "ERROR_NO_POP")
        or variable_used(op, "pop_1_error")
        or variable_used(op, "exception_unwind")
    )


NON_ESCAPING_FUNCTIONS = (
    "PyCFunction_GET_FLAGS",
    "PyCFunction_GET_FUNCTION",
    "PyCFunction_GET_SELF",
    "PyCell_GetRef",
    "PyCell_New",
    "PyCell_SwapTakeRef",
    "PyExceptionInstance_Class",
    "PyException_GetCause",
    "PyException_GetContext",
    "PyException_GetTraceback",
    "PyFloat_AS_DOUBLE",
    "PyFloat_FromDouble",
    "PyFunction_GET_CODE",
    "PyFunction_GET_GLOBALS",
    "PyList_GET_ITEM",
    "PyList_GET_SIZE",
    "PyList_SET_ITEM",
    "PyLong_AsLong",
    "PyLong_FromLong",
    "PyLong_FromSsize_t",
    "PySlice_New",
    "PyStackRef_AsPyObjectBorrow",
    "PyStackRef_AsPyObjectNew",
    "PyStackRef_AsPyObjectSteal",
    "PyStackRef_CLEAR",
    "PyStackRef_CLOSE_SPECIALIZED",
    "PyStackRef_DUP",
    "PyStackRef_False",
    "PyStackRef_FromPyObjectImmortal",
    "PyStackRef_FromPyObjectNew",
    "PyStackRef_FromPyObjectSteal",
    "PyStackRef_IsExactly",
    "PyStackRef_IsNone",
    "PyStackRef_IsTrue",
    "PyStackRef_IsFalse",
    "PyStackRef_IsNull",
    "PyStackRef_None",
    "PyStackRef_TYPE",
    "PyStackRef_True",
    "PyTuple_GET_ITEM",
    "PyTuple_GET_SIZE",
    "PyType_HasFeature",
    "PyUnicode_Concat",
    "PyUnicode_GET_LENGTH",
    "PyUnicode_READ_CHAR",
    "Py_ARRAY_LENGTH",
    "Py_FatalError",
    "Py_INCREF",
    "Py_IS_TYPE",
    "Py_NewRef",
    "Py_REFCNT",
    "Py_SIZE",
    "Py_TYPE",
    "Py_UNREACHABLE",
    "Py_Unicode_GET_LENGTH",
    "_PyCode_CODE",
    "_PyDictValues_AddToInsertionOrder",
    "_PyErr_Occurred",
    "_PyFloat_FromDouble_ConsumeInputs",
    "_PyFrame_GetCode",
    "_PyFrame_IsIncomplete",
    "_PyFrame_PushUnchecked",
    "_PyFrame_SetStackPointer",
    "_PyFrame_StackPush",
    "_PyFunction_SetVersion",
    "_PyGen_GetGeneratorFromFrame",
    "_PyInterpreterState_GET",
    "_PyList_AppendTakeRef",
    "_PyList_FromStackRefStealOnSuccess",
    "_PyList_ITEMS",
    "_PyLong_Add",
    "_PyLong_CompactValue",
    "_PyLong_DigitCount",
    "_PyLong_IsCompact",
    "_PyLong_IsNegative",
    "_PyLong_IsNonNegativeCompact",
    "_PyLong_IsZero",
    "_PyLong_Multiply",
    "_PyLong_Subtract",
    "_PyManagedDictPointer_IsValues",
    "_PyObject_GC_IS_TRACKED",
    "_PyObject_GC_MAY_BE_TRACKED",
    "_PyObject_GC_TRACK",
    "_PyObject_GetManagedDict",
    "_PyObject_InlineValues",
    "_PyObject_ManagedDictPointer",
    "_PyThreadState_HasStackSpace",
    "_PyTuple_FromStackRefStealOnSuccess",
    "_PyTuple_ITEMS",
    "_PyType_HasFeature",
    "_PyType_NewManagedObject",
    "_PyUnicode_Equal",
    "_PyUnicode_JoinArray",
    "_Py_CHECK_EMSCRIPTEN_SIGNALS_PERIODICALLY",
    "_Py_DECREF_NO_DEALLOC",
    "_Py_EnterRecursiveCallTstateUnchecked",
    "_Py_ID",
    "_Py_IsImmortal",
    "_Py_LeaveRecursiveCallPy",
    "_Py_LeaveRecursiveCallTstate",
    "_Py_NewRef",
    "_Py_SINGLETON",
    "_Py_STR",
    "_Py_TryIncrefCompare",
    "_Py_TryIncrefCompareStackRef",
    "_Py_atomic_compare_exchange_uint8",
    "_Py_atomic_load_ptr_acquire",
    "_Py_atomic_load_uintptr_relaxed",
    "_Py_set_eval_breaker_bit",
    "advance_backoff_counter",
    "assert",
    "backoff_counter_triggers",
    "initial_temperature_backoff_counter",
<<<<<<< HEAD
=======
    "JUMP_TO_LABEL",
    "maybe_lltrace_resume_frame",
>>>>>>> 17584471
    "restart_backoff_counter",
)

def find_stmt_start(node: parser.CodeDef, idx: int) -> lexer.Token:
    assert idx < len(node.block.tokens)
    while True:
        tkn = node.block.tokens[idx-1]
        if tkn.kind in {"SEMI", "LBRACE", "RBRACE", "CMACRO"}:
            break
        idx -= 1
        assert idx > 0
    while node.block.tokens[idx].kind == "COMMENT":
        idx += 1
    return node.block.tokens[idx]


def find_stmt_end(node: parser.CodeDef, idx: int) -> lexer.Token:
    assert idx < len(node.block.tokens)
    while True:
        idx += 1
        tkn = node.block.tokens[idx]
        if tkn.kind == "SEMI":
            return node.block.tokens[idx+1]

def check_escaping_calls(instr: parser.CodeDef, escapes: dict[lexer.Token, EscapingCall]) -> None:
    calls = {e.call for e in escapes.values()}
    in_if = 0
    tkn_iter = iter(instr.block.tokens)
    for tkn in tkn_iter:
        if tkn.kind == "IF":
            next(tkn_iter)
            in_if = 1
        if tkn.kind == "IDENTIFIER" and tkn.text in ("DEOPT_IF", "ERROR_IF", "EXIT_IF"):
            next(tkn_iter)
            in_if = 1
        elif tkn.kind == "LPAREN" and in_if:
            in_if += 1
        elif tkn.kind == "RPAREN":
            if in_if:
                in_if -= 1
        elif tkn in calls and in_if:
            raise analysis_error(f"Escaping call '{tkn.text} in condition", tkn)

def find_escaping_api_calls(instr: parser.CodeDef) -> dict[lexer.Token, EscapingCall]:
    result: dict[lexer.Token, EscapingCall] = {}
    tokens = instr.block.tokens
    for idx, tkn in enumerate(tokens):
        try:
            next_tkn = tokens[idx+1]
        except IndexError:
            break
        if tkn.kind == "SWITCH":
            raise analysis_error(f"switch statements are not supported due to their complex flow control. Sorry.", tkn)
        if next_tkn.kind != lexer.LPAREN:
            continue
        if tkn.kind == lexer.IDENTIFIER:
            if tkn.text.upper() == tkn.text:
                # simple macro
                continue
            #if not tkn.text.startswith(("Py", "_Py", "monitor")):
            #    continue
            if tkn.text.startswith(("sym_", "optimize_")):
                # Optimize functions
                continue
            if tkn.text.endswith("Check"):
                continue
            if tkn.text.startswith("Py_Is"):
                continue
            if tkn.text.endswith("CheckExact"):
                continue
            if tkn.text in NON_ESCAPING_FUNCTIONS:
                continue
        elif tkn.kind == "RPAREN":
            prev = tokens[idx-1]
            if prev.text.endswith("_t") or prev.text == "*" or prev.text == "int":
                #cast
                continue
        elif tkn.kind != "RBRACKET":
            continue
        if tkn.text in ("PyStackRef_CLOSE", "PyStackRef_XCLOSE"):
            if len(tokens) <= idx+2:
                raise analysis_error("Unexpected end of file", next_tkn)
            kills = tokens[idx+2]
            if kills.kind != "IDENTIFIER":
                raise analysis_error(f"Expected identifier, got '{kills.text}'", kills)
        else:
            kills = None
        start = find_stmt_start(instr, idx)
        end = find_stmt_end(instr, idx)
        result[start] = EscapingCall(start, tkn, end, kills)
    check_escaping_calls(instr, result)
    return result


EXITS = {
    "DISPATCH",
    "Py_UNREACHABLE",
    "DISPATCH_INLINED",
    "DISPATCH_GOTO",
}


def always_exits(op: parser.CodeDef) -> bool:
    depth = 0
    tkn_iter = iter(op.tokens)
    for tkn in tkn_iter:
        if tkn.kind == "LBRACE":
            depth += 1
        elif tkn.kind == "RBRACE":
            depth -= 1
        elif depth > 1:
            continue
        elif tkn.kind == "GOTO" or tkn.kind == "RETURN":
            return True
        elif tkn.kind == "KEYWORD":
            if tkn.text in EXITS:
                return True
        elif tkn.kind == "IDENTIFIER":
            if tkn.text in EXITS:
                return True
            if tkn.text == "DEOPT_IF" or tkn.text == "ERROR_IF":
                next(tkn_iter)  # '('
                t = next(tkn_iter)
                if t.text in ("true", "1"):
                    return True
    return False


def stack_effect_only_peeks(instr: parser.InstDef) -> bool:
    stack_inputs = [s for s in instr.inputs if not isinstance(s, parser.CacheEffect)]
    if len(stack_inputs) != len(instr.outputs):
        return False
    if len(stack_inputs) == 0:
        return False
    if any(s.cond for s in stack_inputs) or any(s.cond for s in instr.outputs):
        return False
    return all(
        (s.name == other.name and s.type == other.type and s.size == other.size)
        for s, other in zip(stack_inputs, instr.outputs)
    )


OPARG_AND_1 = re.compile("\\(*oparg *& *1")


def effect_depends_on_oparg_1(op: parser.InstDef) -> bool:
    for effect in op.inputs:
        if isinstance(effect, parser.CacheEffect):
            continue
        if not effect.cond:
            continue
        if OPARG_AND_1.match(effect.cond):
            return True
    for effect in op.outputs:
        if not effect.cond:
            continue
        if OPARG_AND_1.match(effect.cond):
            return True
    return False


def compute_properties(op: parser.CodeDef) -> Properties:
    escaping_calls = find_escaping_api_calls(op)
    has_free = (
        variable_used(op, "PyCell_New")
        or variable_used(op, "PyCell_GetRef")
        or variable_used(op, "PyCell_SetTakeRef")
        or variable_used(op, "PyCell_SwapTakeRef")
    )
    deopts_if = variable_used(op, "DEOPT_IF")
    exits_if = variable_used(op, "EXIT_IF")
    if deopts_if and exits_if:
        tkn = op.tokens[0]
        raise lexer.make_syntax_error(
            "Op cannot contain both EXIT_IF and DEOPT_IF",
            tkn.filename,
            tkn.line,
            tkn.column,
            op.name,
        )
    error_with_pop = has_error_with_pop(op)
    error_without_pop = has_error_without_pop(op)
    escapes = bool(escaping_calls)
    pure = False if isinstance(op, parser.LabelDef) else "pure" in op.annotations
    no_save_ip = False if isinstance(op, parser.LabelDef) else "no_save_ip" in op.annotations
    return Properties(
        escaping_calls=escaping_calls,
        escapes=escapes,
        error_with_pop=error_with_pop,
        error_without_pop=error_without_pop,
        deopts=deopts_if,
        side_exit=exits_if,
        oparg=oparg_used(op),
        jumps=variable_used(op, "JUMPBY"),
        eval_breaker="CHECK_PERIODIC" in op.name,
        needs_this=variable_used(op, "this_instr"),
        always_exits=always_exits(op),
        stores_sp=variable_used(op, "SYNC_SP"),
        uses_co_consts=variable_used(op, "FRAME_CO_CONSTS"),
        uses_co_names=variable_used(op, "FRAME_CO_NAMES"),
        uses_locals=variable_used(op, "GETLOCAL") and not has_free,
        uses_opcode=variable_used(op, "opcode"),
        has_free=has_free,
        pure=pure,
        no_save_ip=no_save_ip,
        tier=tier_variable(op),
        needs_prev=variable_used(op, "prev_instr"),
    )


def make_uop(
    name: str,
    op: parser.InstDef,
    inputs: list[parser.InputEffect],
    uops: dict[str, Uop],
) -> Uop:
    result = Uop(
        name=name,
        context=op.context,
        annotations=op.annotations,
        stack=analyze_stack(op),
        caches=analyze_caches(inputs),
        deferred_refs=analyze_deferred_refs(op),
        output_stores=find_stores_outputs(op),
        body=op.block.tokens,
        properties=compute_properties(op),
    )
    if effect_depends_on_oparg_1(op) and "split" in op.annotations:
        result.properties.oparg_and_1 = True
        for bit in ("0", "1"):
            name_x = name + "_" + bit
            properties = compute_properties(op)
            if properties.oparg:
                # May not need oparg anymore
                properties.oparg = any(
                    token.text == "oparg" for token in op.block.tokens
                )
            rep = Uop(
                name=name_x,
                context=op.context,
                annotations=op.annotations,
                stack=analyze_stack(op, bit),
                caches=analyze_caches(inputs),
                deferred_refs=analyze_deferred_refs(op),
                output_stores=find_stores_outputs(op),
                body=op.block.tokens,
                properties=properties,
            )
            rep.replicates = result
            uops[name_x] = rep
    for anno in op.annotations:
        if anno.startswith("replicate"):
            result.replicated = int(anno[10:-1])
            break
    else:
        return result
    for oparg in range(result.replicated):
        name_x = name + "_" + str(oparg)
        properties = compute_properties(op)
        properties.oparg = False
        properties.const_oparg = oparg
        rep = Uop(
            name=name_x,
            context=op.context,
            annotations=op.annotations,
            stack=analyze_stack(op),
            caches=analyze_caches(inputs),
            deferred_refs=analyze_deferred_refs(op),
            output_stores=find_stores_outputs(op),
            body=op.block.tokens,
            properties=properties,
        )
        rep.replicates = result
        uops[name_x] = rep

    return result


def add_op(op: parser.InstDef, uops: dict[str, Uop]) -> None:
    assert op.kind == "op"
    if op.name in uops:
        if "override" not in op.annotations:
            raise override_error(
                op.name, op.context, uops[op.name].context, op.tokens[0]
            )
    uops[op.name] = make_uop(op.name, op, op.inputs, uops)


def add_instruction(
    where: lexer.Token,
    name: str,
    parts: list[Part],
    instructions: dict[str, Instruction],
) -> None:
    instructions[name] = Instruction(where, name, parts, None)


def desugar_inst(
    inst: parser.InstDef, instructions: dict[str, Instruction], uops: dict[str, Uop]
) -> None:
    assert inst.kind == "inst"
    name = inst.name
    op_inputs: list[parser.InputEffect] = []
    parts: list[Part] = []
    uop_index = -1
    # Move unused cache entries to the Instruction, removing them from the Uop.
    for input in inst.inputs:
        if isinstance(input, parser.CacheEffect) and input.name == "unused":
            parts.append(Skip(input.size))
        else:
            op_inputs.append(input)
            if uop_index < 0:
                uop_index = len(parts)
                # Place holder for the uop.
                parts.append(Skip(0))
    uop = make_uop("_" + inst.name, inst, op_inputs, uops)
    uop.implicitly_created = True
    uops[inst.name] = uop
    if uop_index < 0:
        parts.append(uop)
    else:
        parts[uop_index] = uop
    add_instruction(inst.first_token, name, parts, instructions)


def add_macro(
    macro: parser.Macro, instructions: dict[str, Instruction], uops: dict[str, Uop]
) -> None:
    parts: list[Part] = []
    for part in macro.uops:
        match part:
            case parser.OpName():
                if part.name == "flush":
                    parts.append(Flush())
                else:
                    if part.name not in uops:
                        raise analysis_error(
                            f"No Uop named {part.name}", macro.tokens[0]
                        )
                    parts.append(uops[part.name])
            case parser.CacheEffect():
                parts.append(Skip(part.size))
            case _:
                assert False
    assert parts
    add_instruction(macro.first_token, macro.name, parts, instructions)


def add_family(
    pfamily: parser.Family,
    instructions: dict[str, Instruction],
    families: dict[str, Family],
) -> None:
    family = Family(
        pfamily.name,
        pfamily.size,
        [instructions[member_name] for member_name in pfamily.members],
    )
    for member in family.members:
        member.family = family
    # The head of the family is an implicit jump target for DEOPTs
    instructions[family.name].is_target = True
    families[family.name] = family


def add_pseudo(
    pseudo: parser.Pseudo,
    instructions: dict[str, Instruction],
    pseudos: dict[str, PseudoInstruction],
) -> None:
    pseudos[pseudo.name] = PseudoInstruction(
        pseudo.name,
        analyze_stack(pseudo),
        [instructions[target] for target in pseudo.targets],
        pseudo.as_sequence,
        pseudo.flags,
    )


def add_label(
    label: parser.LabelDef,
    labels: dict[str, Label],
) -> None:
    properties = compute_properties(label)
    labels[label.name] = Label(label.name, label.spilled, label.block.tokens, properties)


def assign_opcodes(
    instructions: dict[str, Instruction],
    families: dict[str, Family],
    pseudos: dict[str, PseudoInstruction],
) -> tuple[dict[str, int], int, int]:
    """Assigns opcodes, then returns the opmap,
    have_arg and min_instrumented values"""
    instmap: dict[str, int] = {}

    # 0 is reserved for cache entries. This helps debugging.
    instmap["CACHE"] = 0

    # 17 is reserved as it is the initial value for the specializing counter.
    # This helps catch cases where we attempt to execute a cache.
    instmap["RESERVED"] = 17

    # 149 is RESUME - it is hard coded as such in Tools/build/deepfreeze.py
    instmap["RESUME"] = 149

    # This is an historical oddity.
    instmap["BINARY_OP_INPLACE_ADD_UNICODE"] = 3

    instmap["INSTRUMENTED_LINE"] = 254
    instmap["ENTER_EXECUTOR"] = 255

    instrumented = [name for name in instructions if name.startswith("INSTRUMENTED")]

    specialized: set[str] = set()
    no_arg: list[str] = []
    has_arg: list[str] = []

    for family in families.values():
        specialized.update(inst.name for inst in family.members)

    for inst in instructions.values():
        name = inst.name
        if name in specialized:
            continue
        if name in instrumented:
            continue
        if inst.properties.oparg:
            has_arg.append(name)
        else:
            no_arg.append(name)

    # Specialized ops appear in their own section
    # Instrumented opcodes are at the end of the valid range
    min_internal = 150
    min_instrumented = 254 - (len(instrumented) - 1)
    assert min_internal + len(specialized) < min_instrumented

    next_opcode = 1

    def add_instruction(name: str) -> None:
        nonlocal next_opcode
        if name in instmap:
            return  # Pre-defined name
        while next_opcode in instmap.values():
            next_opcode += 1
        instmap[name] = next_opcode
        next_opcode += 1

    for name in sorted(no_arg):
        add_instruction(name)
    for name in sorted(has_arg):
        add_instruction(name)
    # For compatibility
    next_opcode = min_internal
    for name in sorted(specialized):
        add_instruction(name)
    next_opcode = min_instrumented
    for name in instrumented:
        add_instruction(name)

    for name in instructions:
        instructions[name].opcode = instmap[name]

    for op, name in enumerate(sorted(pseudos), 256):
        instmap[name] = op
        pseudos[name].opcode = op

    return instmap, len(no_arg), min_instrumented


def get_instruction_size_for_uop(instructions: dict[str, Instruction], uop: Uop) -> int | None:
    """Return the size of the instruction that contains the given uop or
    `None` if the uop does not contains the `INSTRUCTION_SIZE` macro.

    If there is more than one instruction that contains the uop,
    ensure that they all have the same size.
    """
    for tkn in uop.body:
          if tkn.text == "INSTRUCTION_SIZE":
               break
    else:
        return None

    size = None
    for inst in instructions.values():
        if uop in inst.parts:
            if size is None:
                size = inst.size
            if size != inst.size:
                raise analysis_error(
                    "All instructions containing a uop with the `INSTRUCTION_SIZE` macro "
                    f"must have the same size: {size} != {inst.size}",
                    tkn
                )
    if size is None:
        raise analysis_error(f"No instruction containing the uop '{uop.name}' was found", tkn)
    return size


def analyze_forest(forest: list[parser.AstNode]) -> Analysis:
    instructions: dict[str, Instruction] = {}
    uops: dict[str, Uop] = {}
    families: dict[str, Family] = {}
    pseudos: dict[str, PseudoInstruction] = {}
    labels: dict[str, Label] = {}
    for node in forest:
        match node:
            case parser.InstDef(name):
                if node.kind == "inst":
                    desugar_inst(node, instructions, uops)
                else:
                    assert node.kind == "op"
                    add_op(node, uops)
            case parser.Macro():
                pass
            case parser.Family():
                pass
            case parser.Pseudo():
                pass
            case parser.LabelDef():
                pass
            case _:
                assert False
    for node in forest:
        if isinstance(node, parser.Macro):
            add_macro(node, instructions, uops)
    for node in forest:
        match node:
            case parser.Family():
                add_family(node, instructions, families)
            case parser.Pseudo():
                add_pseudo(node, instructions, pseudos)
            case parser.LabelDef():
                add_label(node, labels)
            case _:
                pass
    for uop in uops.values():
        uop.instruction_size = get_instruction_size_for_uop(instructions, uop)
    # Special case BINARY_OP_INPLACE_ADD_UNICODE
    # BINARY_OP_INPLACE_ADD_UNICODE is not a normal family member,
    # as it is the wrong size, but we need it to maintain an
    # historical optimization.
    if "BINARY_OP_INPLACE_ADD_UNICODE" in instructions:
        inst = instructions["BINARY_OP_INPLACE_ADD_UNICODE"]
        inst.family = families["BINARY_OP"]
        families["BINARY_OP"].members.append(inst)
    opmap, first_arg, min_instrumented = assign_opcodes(instructions, families, pseudos)
    return Analysis(
        instructions, uops, families, pseudos, labels, opmap, first_arg, min_instrumented
    )


def analyze_files(filenames: list[str]) -> Analysis:
    return analyze_forest(parser.parse_files(filenames))


def dump_analysis(analysis: Analysis) -> None:
    print("Uops:")
    for u in analysis.uops.values():
        u.dump("    ")
    print("Instructions:")
    for i in analysis.instructions.values():
        i.dump("    ")
    print("Families:")
    for f in analysis.families.values():
        f.dump("    ")
    print("Pseudos:")
    for p in analysis.pseudos.values():
        p.dump("    ")


if __name__ == "__main__":
    import sys

    if len(sys.argv) < 2:
        print("No input")
    else:
        filenames = sys.argv[1:]
        dump_analysis(analyze_files(filenames))<|MERGE_RESOLUTION|>--- conflicted
+++ resolved
@@ -673,11 +673,7 @@
     "assert",
     "backoff_counter_triggers",
     "initial_temperature_backoff_counter",
-<<<<<<< HEAD
-=======
     "JUMP_TO_LABEL",
-    "maybe_lltrace_resume_frame",
->>>>>>> 17584471
     "restart_backoff_counter",
 )
 
