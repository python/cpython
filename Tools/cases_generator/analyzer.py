--- conflicted
+++ resolved
@@ -159,12 +159,8 @@
     annotations: list[str]
     stack: StackEffect
     caches: list[CacheEntry]
-<<<<<<< HEAD
-    body: list[lx.Token]
-=======
     deferred_refs: dict[lexer.Token, str | None]
     body: list[lexer.Token]
->>>>>>> fe23f8ed
     properties: Properties
     _size: int = -1
     implicitly_created: bool = False
@@ -780,15 +776,10 @@
 
 
 def add_instruction(
-<<<<<<< HEAD
-    where: lx.Token, name: str, parts: list[Part],
-    instructions: dict[str, Instruction]
-=======
     where: lexer.Token,
     name: str,
     parts: list[Part],
     instructions: dict[str, Instruction],
->>>>>>> fe23f8ed
 ) -> None:
     instructions[name] = Instruction(where, name, parts, None)
 
