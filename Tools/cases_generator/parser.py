--- conflicted
+++ resolved
@@ -224,11 +224,7 @@
                             space, label = m.groups()
                             u_insts.append(label)
                 return InstDef(
-<<<<<<< HEAD
-                    hdr.register, hdr.kind, hdr.name, hdr.inputs, hdr.outputs, block, u_insts, hdr.localeffect
-=======
-                    hdr.override, hdr.register, hdr.kind, hdr.name, hdr.inputs, hdr.outputs, block
->>>>>>> 8de59c1b
+                    hdr.override, hdr.register, hdr.kind, hdr.name, hdr.inputs, hdr.outputs, block, u_insts, hdr.localeffect
                 )
             raise self.make_syntax_error("Expected block")
         return None
@@ -248,16 +244,12 @@
                     inp, outp = self.io_effect()
                     if self.expect(lx.RPAREN):
                         if (tkn := self.peek()) and tkn.kind == lx.LBRACE:
-<<<<<<< HEAD
-                            return InstHeader(register, kind, name, inp, outp)
+                            return InstHeader(override, register, kind, name, inp, outp)
                     elif self.expect(lx.COMMA):
                         leffect = self.local_effect()
                         if self.expect(lx.RPAREN):
                             if (tkn := self.peek()) and tkn.kind == lx.LBRACE:
-                                return InstHeader(register, kind, name, inp, outp, leffect)
-=======
-                            return InstHeader(override, register, kind, name, inp, outp)
->>>>>>> 8de59c1b
+                                return InstHeader(override, register, kind, name, inp, outp, leffect)
                 elif self.expect(lx.RPAREN) and kind == "inst":
                     # No legacy stack effect if kind is "op".
                     return InstHeader(override, register, "legacy", name, [], [])
