"""Generate targets for computed goto dispatch
Reads the instruction definitions from bytecodes.c.
Writes the table to opcode_targets.h by default.
"""

import argparse

from analyzer import (
    Analysis,
    analyze_files,
)
from generators_common import (
    DEFAULT_INPUT,
    ROOT,
)
from tier1_generator import UNKNOWN_OPCODE_HANDLER
from cwriter import CWriter


DEFAULT_OUTPUT = ROOT / "Python/opcode_targets.h"


def write_opcode_targets(analysis: Analysis, out: CWriter) -> None:
    """Write header file that defines the jump target table"""
    targets = ["&&_unknown_opcode,\n"] * 256
    for name, op in analysis.opmap.items():
        if op < 256:
            targets[op] = f"&&TARGET_{name},\n"
<<<<<<< HEAD
    out.emit("#if !Py_TAIL_CALL_INTERP\n")
    out.emit("static void *opcode_targets_table[256] = {\n")
=======
    out.emit("#if !_Py_TAIL_CALL_INTERP\n")
    out.emit("static void *opcode_targets[256] = {\n")
>>>>>>> 6504f20c
    for target in targets:
        out.emit(target)
    out.emit("};\n")
    out.emit("#else /* _Py_TAIL_CALL_INTERP */\n")

def function_proto(name: str) -> str:
    return f"Py_PRESERVE_NONE_CC static PyObject *_TAIL_CALL_{name}(TAIL_CALL_PARAMS)"


def write_tailcall_dispatch_table(analysis: Analysis, out: CWriter) -> None:
    out.emit("static py_tail_call_funcptr instruction_funcptr_table[256];\n")
    out.emit("\n")

    # Emit function prototypes for labels.
    for name in analysis.labels:
        out.emit(f"{function_proto(name)};\n")
    out.emit("\n")

    # Emit function prototypes for opcode handlers.
    for name in sorted(analysis.instructions.keys()):
        out.emit(f"{function_proto(name)};\n")
    out.emit("\n")

    # Emit unknown opcode handler.
    out.emit(function_proto("UNKNOWN_OPCODE"))
    out.emit(" {\n")
    out.emit("int opcode = next_instr->op.code;\n")
    out.emit(UNKNOWN_OPCODE_HANDLER)
    out.emit("}\n")
    out.emit("\n")

    # Emit the dispatch table.
    out.emit("static py_tail_call_funcptr instruction_funcptr_table[256] = {\n")
    for name in sorted(analysis.instructions.keys()):
        out.emit(f"[{name}] = _TAIL_CALL_{name},\n")
    named_values = analysis.opmap.values()
    for rest in range(256):
        if rest not in named_values:
            out.emit(f"[{rest}] = _TAIL_CALL_UNKNOWN_OPCODE,\n")
    out.emit("};\n")
    outfile.write("#endif /* _Py_TAIL_CALL_INTERP */\n")

arg_parser = argparse.ArgumentParser(
    description="Generate the file with dispatch targets.",
    formatter_class=argparse.ArgumentDefaultsHelpFormatter,
)

arg_parser.add_argument(
    "-o", "--output", type=str, help="Generated code", default=DEFAULT_OUTPUT
)

arg_parser.add_argument(
    "input", nargs=argparse.REMAINDER, help="Instruction definition file(s)"
)

if __name__ == "__main__":
    args = arg_parser.parse_args()
    if len(args.input) == 0:
        args.input.append(DEFAULT_INPUT)
    data = analyze_files(args.input)
    with open(args.output, "w") as outfile:
        out = CWriter(outfile, 0, False)
        write_opcode_targets(data, out)
        write_tailcall_dispatch_table(data, out)<|MERGE_RESOLUTION|>--- conflicted
+++ resolved
@@ -26,13 +26,8 @@
     for name, op in analysis.opmap.items():
         if op < 256:
             targets[op] = f"&&TARGET_{name},\n"
-<<<<<<< HEAD
-    out.emit("#if !Py_TAIL_CALL_INTERP\n")
+    out.emit("#if !_Py_TAIL_CALL_INTERP\n")
     out.emit("static void *opcode_targets_table[256] = {\n")
-=======
-    out.emit("#if !_Py_TAIL_CALL_INTERP\n")
-    out.emit("static void *opcode_targets[256] = {\n")
->>>>>>> 6504f20c
     for target in targets:
         out.emit(target)
     out.emit("};\n")
