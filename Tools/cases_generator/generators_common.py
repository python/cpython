--- conflicted
+++ resolved
@@ -118,7 +118,6 @@
             "RELOAD_STACK": self.reload_stack,
             "PyStackRef_CLOSE": self.stackref_close,
             "PyStackRef_AsPyObjectSteal": self.stackref_steal,
-            # "PyStackRef_FromPyObjectNew": self.py_stack_ref_from_py_object_new,
             "DISPATCH": self.dispatch
         }
         self.out = out
@@ -370,7 +369,6 @@
         uop: Uop,
         storage: Storage,
         inst: Instruction | None,
-<<<<<<< HEAD
     ) -> tuple[bool, Token, Storage]:
         """ Returns (reachable?, closing '}', stack)."""
         tkn = next(tkn_iter)
@@ -494,23 +492,6 @@
             raise analysis_error(ex.args[0], tkn) from None
         raise analysis_error("Expecting closing brace. Reached end of file", tkn)
 
-=======
-    ) -> None:
-        target = uop.deferred_refs[tkn]
-        if target is None:
-            # An assignment we don't handle, such as to a pointer or array.
-            self.out.emit(tkn)
-            return
-
-        self.out.emit(tkn)
-        emit_to(self.out, tkn_iter, "SEMI")
-        self.out.emit(";\n")
-
-        # Flush the assignment to the stack.  Note that we don't flush the
-        # stack pointer here, and instead are currently relying on initializing
-        # unused portions of the stack to NULL.
-        stack.flush_single_var(self.out, target, uop.stack.outputs)
->>>>>>> 950fab46
 
     def emit_tokens(
         self,
