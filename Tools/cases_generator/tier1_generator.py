--- conflicted
+++ resolved
@@ -141,7 +141,7 @@
     out.emit(f"next_instr += {inst.size};\n")
     out.emit(f"INSTRUCTION_STATS({name});\n")
     if inst.is_target:
-        out.emit(f"PREDICTED({name});\n")
+        out.emit(f"PREDICTED_{name};\n")
         if needs_this:
             out.emit(f"_Py_CODEUNIT* const this_instr = next_instr - {inst.size};\n")
             out.emit(unused_guard)
@@ -179,43 +179,7 @@
     for name, inst in sorted(analysis.instructions.items()):
         out.emit("\n")
         out.emit(f"TARGET({name}) {{\n")
-<<<<<<< HEAD
         write_single_inst(out, emitter, name, inst)
-=======
-        unused_guard = "(void)this_instr;\n" if inst.family is None else ""
-        if inst.properties.needs_prev:
-            out.emit(f"_Py_CODEUNIT* const prev_instr = frame->instr_ptr;\n")
-        if needs_this and not inst.is_target:
-            if inst.properties.no_save_ip:
-                out.emit(f"_Py_CODEUNIT* const this_instr = next_instr;\n")
-            else:
-                out.emit(f"_Py_CODEUNIT* const this_instr = frame->instr_ptr = next_instr;\n")
-            out.emit(unused_guard)
-        elif not inst.properties.no_save_ip:
-            out.emit(f"frame->instr_ptr = next_instr;\n")
-        out.emit(f"next_instr += {inst.size};\n")
-        out.emit(f"INSTRUCTION_STATS({name});\n")
-        if inst.is_target:
-            out.emit(f"PREDICTED_{name}:;\n")
-            if needs_this:
-                out.emit(f"_Py_CODEUNIT* const this_instr = next_instr - {inst.size};\n")
-                out.emit(unused_guard)
-        if inst.family is not None:
-            out.emit(
-                f"static_assert({inst.family.size} == {inst.size-1}"
-                ', "incorrect cache size");\n'
-            )
-        declare_variables(inst, out)
-        offset = 1  # The instruction itself
-        stack = Stack()
-        for part in inst.parts:
-            # Only emit braces if more than one uop
-            insert_braces = len([p for p in inst.parts if isinstance(p, Uop)]) > 1
-            offset, stack = write_uop(part, emitter, offset, stack, inst, insert_braces)
-        out.start_line()
-
-        stack.flush(out)
->>>>>>> 86c1a60d
         if not inst.parts[-1].properties.always_exits:
             out.emit("DISPATCH();\n")
         out.start_line()
