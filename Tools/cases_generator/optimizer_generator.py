"""Generate the cases for the tier 2 optimizer.
Reads the instruction definitions from bytecodes.c and optimizer_bytecodes.c
Writes the cases to optimizer_cases.c.h, which is #included in Python/optimizer_analysis.c.
"""

import argparse

from analyzer import (
    Analysis,
    Instruction,
    Uop,
    analyze_files,
    StackItem,
    analysis_error,
)
from generators_common import (
    DEFAULT_INPUT,
    ROOT,
    write_header,
    Emitter,
    TokenIterator,
)
from cwriter import CWriter
from typing import TextIO
from lexer import Token
from stack import Local, Stack, StackError, Storage

DEFAULT_OUTPUT = ROOT / "Python/optimizer_cases.c.h"
DEFAULT_ABSTRACT_INPUT = (ROOT / "Python/optimizer_bytecodes.c").absolute().as_posix()


def validate_uop(override: Uop, uop: Uop) -> None:
    """
    Check that the overridden uop (defined in 'optimizer_bytecodes.c')
    has the same stack effects as the original uop (defined in 'bytecodes.c').

    Ensure that:
        - The number of inputs and outputs is the same.
        - The names of the inputs and outputs are the same
          (except for 'unused' which is ignored).
        - The sizes of the inputs and outputs are the same.
    """
    for stack_effect in ('inputs', 'outputs'):
        orig_effects = getattr(uop.stack, stack_effect)
        new_effects = getattr(override.stack, stack_effect)

        if len(orig_effects) != len(new_effects):
            msg = (
                f"{uop.name}: Must have the same number of {stack_effect} "
                "in bytecodes.c and optimizer_bytecodes.c "
                f"({len(orig_effects)} != {len(new_effects)})"
            )
            raise analysis_error(msg, override.body.open)

        for orig, new in zip(orig_effects, new_effects, strict=True):
            if orig.name != new.name and orig.name != "unused" and new.name != "unused":
                msg = (
                    f"{uop.name}: {stack_effect.capitalize()} must have "
                    "equal names in bytecodes.c and optimizer_bytecodes.c "
                    f"({orig.name} != {new.name})"
                )
                raise analysis_error(msg, override.body.open)

            if orig.size != new.size:
                msg = (
                    f"{uop.name}: {stack_effect.capitalize()} must have "
                    "equal sizes in bytecodes.c and optimizer_bytecodes.c "
                    f"({orig.size!r} != {new.size!r})"
                )
                raise analysis_error(msg, override.body.open)


def type_name(var: StackItem) -> str:
    if var.is_array():
<<<<<<< HEAD
        return "JitOptRef *"
    if var.type:
        return var.type
    return "JitOptRef "
=======
        return "JitOptSymbol **"
    return "JitOptSymbol *"
>>>>>>> 8dd8b5c2


def declare_variables(uop: Uop, out: CWriter, skip_inputs: bool) -> None:
    variables = {"unused"}
    if not skip_inputs:
        for var in reversed(uop.stack.inputs):
            if var.used and var.name not in variables:
                variables.add(var.name)
                out.emit(f"{type_name(var)}{var.name};\n")
    for var in uop.stack.outputs:
        if var.peek:
            continue
        if var.name not in variables:
            variables.add(var.name)
            out.emit(f"{type_name(var)}{var.name};\n")


def decref_inputs(
    out: CWriter,
    tkn: Token,
    tkn_iter: TokenIterator,
    uop: Uop,
    stack: Stack,
    inst: Instruction | None,
) -> None:
    next(tkn_iter)
    next(tkn_iter)
    next(tkn_iter)
    out.emit_at("", tkn)


def emit_default(out: CWriter, uop: Uop, stack: Stack) -> None:
    null = CWriter.null()
    for var in reversed(uop.stack.inputs):
        stack.pop(var, null)
    offset = stack.base_offset - stack.physical_sp
    for var in uop.stack.outputs:
        if var.is_array() and not var.peek and not var.name == "unused":
            c_offset = offset.to_c()
            out.emit(f"{var.name} = &stack_pointer[{c_offset}];\n")
        offset = offset.push(var)
    for var in uop.stack.outputs:
        local = Local.undefined(var)
        stack.push(local)
        if var.name != "unused" and not var.peek:
            local.in_local = True
            if var.is_array():
                if var.size == "1":
                    out.emit(f"{var.name}[0] = sym_new_not_null(ctx);\n")
                else:
                    out.emit(f"for (int _i = {var.size}; --_i >= 0;) {{\n")
                    out.emit(f"{var.name}[_i] = sym_new_not_null(ctx);\n")
                    out.emit("}\n")
            elif var.name == "null":
                out.emit(f"{var.name} = sym_new_null(ctx);\n")
            else:
                out.emit(f"{var.name} = sym_new_not_null(ctx);\n")


class OptimizerEmitter(Emitter):

    def emit_save(self, storage: Storage) -> None:
        storage.flush(self.out)

    def emit_reload(self, storage: Storage) -> None:
        pass

    def goto_label(self, goto: Token, label: Token, storage: Storage) -> None:
        self.out.emit(goto)
        self.out.emit(label)

def write_uop(
    override: Uop | None,
    uop: Uop,
    out: CWriter,
    stack: Stack,
    debug: bool,
    skip_inputs: bool,
) -> None:
    locals: dict[str, Local] = {}
    prototype = override if override else uop
    try:
        out.start_line()
        if override:
            storage = Storage.for_uop(stack, prototype, out, check_liveness=False)
        if debug:
            args = []
            for input in prototype.stack.inputs:
                if not input.peek or override:
                    args.append(input.name)
            out.emit(f'DEBUG_PRINTF({", ".join(args)});\n')
        if override:
            for cache in uop.caches:
                if cache.name != "unused":
                    if cache.size == 4:
                        type = cast = "PyObject *"
                    else:
                        type = f"uint{cache.size*16}_t "
                        cast = f"uint{cache.size*16}_t"
                    out.emit(f"{type}{cache.name} = ({cast})this_instr->operand0;\n")
        if override:
            emitter = OptimizerEmitter(out, {})
            # No reference management of inputs needed.
            for var in storage.inputs:  # type: ignore[possibly-undefined]
                var.in_local = False
            _, storage = emitter.emit_tokens(override, storage, None, False)
            out.start_line()
            storage.flush(out)
        else:
            emit_default(out, uop, stack)
            out.start_line()
            stack.flush(out)
    except StackError as ex:
        raise analysis_error(ex.args[0], prototype.body.open) # from None


SKIPS = ("_EXTENDED_ARG",)


def generate_abstract_interpreter(
    filenames: list[str],
    abstract: Analysis,
    base: Analysis,
    outfile: TextIO,
    debug: bool,
) -> None:
    write_header(__file__, filenames, outfile)
    out = CWriter(outfile, 2, False)
    out.emit("\n")
    base_uop_names = set([uop.name for uop in base.uops.values()])
    for abstract_uop_name in abstract.uops:
        assert (
            abstract_uop_name in base_uop_names
        ), f"All abstract uops should override base uops, but {abstract_uop_name} is not."

    for uop in base.uops.values():
        override: Uop | None = None
        if uop.name in abstract.uops:
            override = abstract.uops[uop.name]
            validate_uop(override, uop)
        if uop.properties.tier == 1:
            continue
        if uop.replicates:
            continue
        if uop.is_super():
            continue
        if not uop.is_viable():
            out.emit(f"/* {uop.name} is not a viable micro-op for tier 2 */\n\n")
            continue
        out.emit(f"case {uop.name}: {{\n")
        if override:
            declare_variables(override, out, skip_inputs=False)
        else:
            declare_variables(uop, out, skip_inputs=True)
<<<<<<< HEAD
        stack = Stack(extract_bits=True)
=======
        stack = Stack()
>>>>>>> 8dd8b5c2
        write_uop(override, uop, out, stack, debug, skip_inputs=(override is None))
        out.start_line()
        out.emit("break;\n")
        out.emit("}")
        out.emit("\n\n")


def generate_tier2_abstract_from_files(
    filenames: list[str], outfilename: str, debug: bool = False
) -> None:
    assert len(filenames) == 2, "Need a base file and an abstract cases file."
    base = analyze_files([filenames[0]])
    abstract = analyze_files([filenames[1]])
    with open(outfilename, "w") as outfile:
        generate_abstract_interpreter(filenames, abstract, base, outfile, debug)


arg_parser = argparse.ArgumentParser(
    description="Generate the code for the tier 2 interpreter.",
    formatter_class=argparse.ArgumentDefaultsHelpFormatter,
)

arg_parser.add_argument(
    "-o", "--output", type=str, help="Generated code", default=DEFAULT_OUTPUT
)


arg_parser.add_argument("input", nargs="*", help="Abstract interpreter definition file")

arg_parser.add_argument(
    "base", nargs="*", help="The base instruction definition file(s)"
)

arg_parser.add_argument("-d", "--debug", help="Insert debug calls", action="store_true")

if __name__ == "__main__":
    args = arg_parser.parse_args()
    if not args.input:
        args.base.append(DEFAULT_INPUT)
        args.input.append(DEFAULT_ABSTRACT_INPUT)
    else:
        args.base.append(args.input[-1])
        args.input.pop()
    abstract = analyze_files(args.input)
    base = analyze_files(args.base)
    with open(args.output, "w") as outfile:
        generate_abstract_interpreter(args.input, abstract, base, outfile, args.debug)<|MERGE_RESOLUTION|>--- conflicted
+++ resolved
@@ -72,15 +72,8 @@
 
 def type_name(var: StackItem) -> str:
     if var.is_array():
-<<<<<<< HEAD
         return "JitOptRef *"
-    if var.type:
-        return var.type
     return "JitOptRef "
-=======
-        return "JitOptSymbol **"
-    return "JitOptSymbol *"
->>>>>>> 8dd8b5c2
 
 
 def declare_variables(uop: Uop, out: CWriter, skip_inputs: bool) -> None:
@@ -235,11 +228,7 @@
             declare_variables(override, out, skip_inputs=False)
         else:
             declare_variables(uop, out, skip_inputs=True)
-<<<<<<< HEAD
-        stack = Stack(extract_bits=True)
-=======
         stack = Stack()
->>>>>>> 8dd8b5c2
         write_uop(override, uop, out, stack, debug, skip_inputs=(override is None))
         out.start_line()
         out.emit("break;\n")
