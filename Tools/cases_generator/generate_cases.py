"""Generate the main interpreter switch.

Reads the instruction definitions from bytecodes.c.
Writes the cases to generated_cases.c.h, which is #included in ceval.c.
"""

import argparse
import contextlib
import dataclasses
import os
import posixpath
import re
import sys
import typing

import lexer as lx
import parser
from parser import StackEffect

HERE = os.path.dirname(__file__)
ROOT = os.path.join(HERE, "../..")
THIS = os.path.relpath(__file__, ROOT).replace(os.path.sep, posixpath.sep)

DEFAULT_INPUT = os.path.relpath(os.path.join(ROOT, "Python/bytecodes.c"))
DEFAULT_OUTPUT = os.path.relpath(os.path.join(ROOT, "Python/generated_cases.c.h"))
DEFAULT_METADATA_OUTPUT = os.path.relpath(
    os.path.join(ROOT, "Include/internal/pycore_opcode_metadata.h")
)
DEFAULT_PYMETADATA_OUTPUT = os.path.relpath(
    os.path.join(ROOT, "Lib/_opcode_metadata.py")
)
DEFAULT_EXECUTOR_OUTPUT = os.path.relpath(
    os.path.join(ROOT, "Python/executor_cases.c.h")
)
BEGIN_MARKER = "// BEGIN BYTECODES //"
END_MARKER = "// END BYTECODES //"
RE_PREDICTED = (
    r"^\s*(?:GO_TO_INSTRUCTION\(|DEOPT_IF\(.*?,\s*)(\w+)\);\s*(?://.*)?$"
)
UNUSED = "unused"
BITS_PER_CODE_UNIT = 16

# Constants used instead of size for macro expansions.
# Note: 1, 2, 4 must match actual cache entry sizes.
OPARG_SIZES = {
    "OPARG_FULL": 0,
    "OPARG_CACHE_1": 1,
    "OPARG_CACHE_2": 2,
    "OPARG_CACHE_4": 4,
    "OPARG_TOP": 5,
    "OPARG_BOTTOM": 6,
}

RESERVED_WORDS = {
    "co_consts" : "Use FRAME_CO_CONSTS.",
    "co_names": "Use FRAME_CO_NAMES.",
}

arg_parser = argparse.ArgumentParser(
    description="Generate the code for the interpreter switch.",
    formatter_class=argparse.ArgumentDefaultsHelpFormatter,
)
arg_parser.add_argument(
    "-o", "--output", type=str, help="Generated code", default=DEFAULT_OUTPUT
)
arg_parser.add_argument(
    "-m", "--metadata", type=str, help="Generated C metadata", default=DEFAULT_METADATA_OUTPUT
)
arg_parser.add_argument(
    "-p", "--pymetadata", type=str, help="Generated Python metadata", default=DEFAULT_PYMETADATA_OUTPUT
)
arg_parser.add_argument(
    "-l", "--emit-line-directives", help="Emit #line directives", action="store_true"
)
arg_parser.add_argument(
    "input", nargs=argparse.REMAINDER, help="Instruction definition file(s)"
)
arg_parser.add_argument(
    "-e",
    "--executor-cases",
    type=str,
    help="Write executor cases to this file",
    default=DEFAULT_EXECUTOR_OUTPUT,
)


def effect_size(effect: StackEffect) -> tuple[int, str]:
    """Return the 'size' impact of a stack effect.

    Returns a tuple (numeric, symbolic) where:

    - numeric is an int giving the statically analyzable size of the effect
    - symbolic is a string representing a variable effect (e.g. 'oparg*2')

    At most one of these will be non-zero / non-empty.
    """
    if effect.size:
        assert not effect.cond, "Array effects cannot have a condition"
        return 0, effect.size
    elif effect.cond:
        return 0, f"{maybe_parenthesize(effect.cond)} ? 1 : 0"
    else:
        return 1, ""


def maybe_parenthesize(sym: str) -> str:
    """Add parentheses around a string if it contains an operator.

    An exception is made for '*' which is common and harmless
    in the context where the symbolic size is used.
    """
    if re.match(r"^[\s\w*]+$", sym):
        return sym
    else:
        return f"({sym})"


def list_effect_size(effects: list[StackEffect]) -> tuple[int, str]:
    numeric = 0
    symbolic: list[str] = []
    for effect in effects:
        diff, sym = effect_size(effect)
        numeric += diff
        if sym:
            symbolic.append(maybe_parenthesize(sym))
    return numeric, " + ".join(symbolic)


def string_effect_size(arg: tuple[int, str]) -> str:
    numeric, symbolic = arg
    if numeric and symbolic:
        return f"{numeric} + {symbolic}"
    elif symbolic:
        return symbolic
    else:
        return str(numeric)


class Formatter:
    """Wraps an output stream with the ability to indent etc."""

    stream: typing.TextIO
    prefix: str
    emit_line_directives: bool = False
    lineno: int  # Next line number, 1-based
    filename: str  # Slightly improved stream.filename
    nominal_lineno: int
    nominal_filename: str

    def __init__(
            self, stream: typing.TextIO, indent: int,
                  emit_line_directives: bool = False, comment: str = "//",
    ) -> None:
        self.stream = stream
        self.prefix = " " * indent
        self.emit_line_directives = emit_line_directives
        self.comment = comment
        self.lineno = 1
        filename = os.path.relpath(self.stream.name, ROOT)
        # Make filename more user-friendly and less platform-specific
        filename = filename.replace("\\", "/")
        if filename.startswith("./"):
            filename = filename[2:]
        if filename.endswith(".new"):
            filename = filename[:-4]
        self.filename = filename
        self.nominal_lineno = 1
        self.nominal_filename = filename

    def write_raw(self, s: str) -> None:
        self.stream.write(s)
        newlines = s.count("\n")
        self.lineno += newlines
        self.nominal_lineno += newlines

    def emit(self, arg: str) -> None:
        if arg:
            self.write_raw(f"{self.prefix}{arg}\n")
        else:
            self.write_raw("\n")

    def set_lineno(self, lineno: int, filename: str) -> None:
        if self.emit_line_directives:
            if lineno != self.nominal_lineno or filename != self.nominal_filename:
                self.emit(f'#line {lineno} "{filename}"')
                self.nominal_lineno = lineno
                self.nominal_filename = filename

    def reset_lineno(self) -> None:
        if self.lineno != self.nominal_lineno or self.filename != self.nominal_filename:
            self.set_lineno(self.lineno + 1, self.filename)

    @contextlib.contextmanager
    def indent(self):
        self.prefix += "    "
        yield
        self.prefix = self.prefix[:-4]

    @contextlib.contextmanager
    def block(self, head: str, tail: str = ""):
        if head:
            self.emit(head + " {")
        else:
            self.emit("{")
        with self.indent():
            yield
        self.emit("}" + tail)

    def stack_adjust(
        self,
        input_effects: list[StackEffect],
        output_effects: list[StackEffect],
    ):
        shrink, isym = list_effect_size(input_effects)
        grow, osym = list_effect_size(output_effects)
        diff = grow - shrink
        if isym and isym != osym:
            self.emit(f"STACK_SHRINK({isym});")
        if diff < 0:
            self.emit(f"STACK_SHRINK({-diff});")
        if diff > 0:
            self.emit(f"STACK_GROW({diff});")
        if osym and osym != isym:
            self.emit(f"STACK_GROW({osym});")

    def declare(self, dst: StackEffect, src: StackEffect | None):
        if dst.name == UNUSED:
            return
        typ = f"{dst.type}" if dst.type else "PyObject *"
        if src:
            cast = self.cast(dst, src)
            init = f" = {cast}{src.name}"
        elif dst.cond:
            init = " = NULL"
        else:
            init = ""
        sepa = "" if typ.endswith("*") else " "
        self.emit(f"{typ}{sepa}{dst.name}{init};")

    def assign(self, dst: StackEffect, src: StackEffect):
        if src.name == UNUSED:
            return
        if src.size:
            # Don't write sized arrays -- it's up to the user code.
            return
        cast = self.cast(dst, src)
        if re.match(r"^REG\(oparg(\d+)\)$", dst.name):
            self.emit(f"Py_XSETREF({dst.name}, {cast}{src.name});")
        else:
            stmt = f"{dst.name} = {cast}{src.name};"
            if src.cond:
                stmt = f"if ({src.cond}) {{ {stmt} }}"
            self.emit(stmt)

    def cast(self, dst: StackEffect, src: StackEffect) -> str:
        return f"({dst.type or 'PyObject *'})" if src.type != dst.type else ""

@dataclasses.dataclass
class InstructionFlags:
    """Construct and manipulate instruction flags"""

    HAS_ARG_FLAG: bool
    HAS_CONST_FLAG: bool
    HAS_NAME_FLAG: bool
    HAS_JUMP_FLAG: bool

    def __post_init__(self):
        self.bitmask = {
            name : (1 << i) for i, name in enumerate(self.names())
        }

    @staticmethod
    def fromInstruction(instr: "AnyInstruction"):
        return InstructionFlags(
            HAS_ARG_FLAG=variable_used(instr, "oparg"),
            HAS_CONST_FLAG=variable_used(instr, "FRAME_CO_CONSTS"),
            HAS_NAME_FLAG=variable_used(instr, "FRAME_CO_NAMES"),
            HAS_JUMP_FLAG=variable_used(instr, "JUMPBY"),
        )

    @staticmethod
    def newEmpty():
        return InstructionFlags(False, False, False, False)

    def add(self, other: "InstructionFlags") -> None:
        for name, value in dataclasses.asdict(other).items():
            if value:
                setattr(self, name, value)

    def names(self, value=None):
        if value is None:
            return dataclasses.asdict(self).keys()
        return [n for n, v in dataclasses.asdict(self).items() if v == value]

    def bitmap(self) -> int:
        flags = 0
        for name in self.names():
            if getattr(self, name):
                flags |= self.bitmask[name]
        return flags

    @classmethod
    def emit_macros(cls, out: Formatter):
        flags = cls.newEmpty()
        for name, value in flags.bitmask.items():
            out.emit(f"#define {name} ({value})");

        for name, value in flags.bitmask.items():
            out.emit(
                f"#define OPCODE_{name[:-len('_FLAG')]}(OP) "
                f"(_PyOpcode_opcode_metadata[OP].flags & ({name}))")


@dataclasses.dataclass
class ActiveCacheEffect:
    """Wraps a CacheEffect that is actually used, in context."""
    effect: parser.CacheEffect
    offset: int


FORBIDDEN_NAMES_IN_UOPS = (
    "resume_with_error",
    "kwnames",
    "next_instr",
    "oparg1",  # Proxy for super-instructions like LOAD_FAST_LOAD_FAST
    "JUMPBY",
    "DISPATCH",
    "INSTRUMENTED_JUMP",
    "throwflag",
    "exception_unwind",
    "import_from",
    "import_name",
    "_PyObject_CallNoArgs",  # Proxy for BEFORE_WITH
)


# Interpreter tiers
TIER_ONE = 1  # Specializing adaptive interpreter (PEP 659)
TIER_TWO = 2  # Experimental tracing interpreter
Tiers: typing.TypeAlias = typing.Literal[1, 2]


@dataclasses.dataclass
class Instruction:
    """An instruction with additional data and code."""

    # Parts of the underlying instruction definition
    inst: parser.InstDef
    kind: typing.Literal["inst", "op"]
    name: str
    block: parser.Block
    block_text: list[str]  # Block.text, less curlies, less PREDICT() calls
    block_line: int  # First line of block in original code

    # Computed by constructor
    always_exits: bool
    cache_offset: int
    cache_effects: list[parser.CacheEffect]
    input_effects: list[StackEffect]
    output_effects: list[StackEffect]
    unmoved_names: frozenset[str]
    instr_fmt: str
    instr_flags: InstructionFlags
    active_caches: list[ActiveCacheEffect]

    # Set later
    family: parser.Family | None = None
    predicted: bool = False

    def __init__(self, inst: parser.InstDef):
        self.inst = inst
        self.kind = inst.kind
        self.name = inst.name
        self.block = inst.block
        self.block_text, self.check_eval_breaker, self.block_line = \
            extract_block_text(self.block)
        self.always_exits = always_exits(self.block_text)
        self.cache_effects = [
            effect for effect in inst.inputs if isinstance(effect, parser.CacheEffect)
        ]
        self.cache_offset = sum(c.size for c in self.cache_effects)
        self.input_effects = [
            effect for effect in inst.inputs if isinstance(effect, StackEffect)
        ]
        self.output_effects = inst.outputs  # For consistency/completeness
        unmoved_names: set[str] = set()
        for ieffect, oeffect in zip(self.input_effects, self.output_effects):
            if ieffect.name == oeffect.name:
                unmoved_names.add(ieffect.name)
            else:
                break
        self.unmoved_names = frozenset(unmoved_names)

        self.instr_flags = InstructionFlags.fromInstruction(inst)

        self.active_caches = []
        offset = 0
        for effect in self.cache_effects:
            if effect.name != UNUSED:
                self.active_caches.append(ActiveCacheEffect(effect, offset))
            offset += effect.size

        if self.instr_flags.HAS_ARG_FLAG:
            fmt = "IB"
        else:
            fmt = "IX"
        if offset:
            fmt += "C" + "0"*(offset-1)
        self.instr_fmt = fmt

    def is_viable_uop(self) -> bool:
        """Whether this instruction is viable as a uop."""
        if self.name == "EXIT_TRACE":
            return True  # This has 'return frame' but it's okay
        if self.always_exits:
            # print(f"Skipping {self.name} because it always exits")
            return False
        if self.instr_flags.HAS_ARG_FLAG:
            # If the instruction uses oparg, it cannot use any caches
            if self.active_caches:
                # print(f"Skipping {self.name} because it uses oparg and caches")
                return False
        else:
            # If it doesn't use oparg, it can have one cache entry
            if len(self.active_caches) > 1:
                # print(f"Skipping {self.name} because it has >1 cache entries")
                return False
        res = True
        for forbidden in FORBIDDEN_NAMES_IN_UOPS:
            # NOTE: To disallow unspecialized uops, use
            # if variable_used(self.inst, forbidden):
            if variable_used_unspecialized(self.inst, forbidden):
                # print(f"Skipping {self.name} because it uses {forbidden}")
                res = False
        return res

    def write(self, out: Formatter, tier: Tiers = TIER_ONE) -> None:
        """Write one instruction, sans prologue and epilogue."""
        # Write a static assertion that a family's cache size is correct
        if family := self.family:
            if self.name == family.members[0]:
                if cache_size := family.size:
                    out.emit(
                        f"static_assert({cache_size} == "
                        f'{self.cache_offset}, "incorrect cache size");'
                    )

        # Write input stack effect variable declarations and initializations
        ieffects = list(reversed(self.input_effects))
        for i, ieffect in enumerate(ieffects):
            isize = string_effect_size(
                list_effect_size([ieff for ieff in ieffects[: i + 1]])
            )
            if ieffect.size:
                src = StackEffect(f"(stack_pointer - {maybe_parenthesize(isize)})", "PyObject **")
            elif ieffect.cond:
                src = StackEffect(f"({ieffect.cond}) ? stack_pointer[-{maybe_parenthesize(isize)}] : NULL", "")
            else:
                src = StackEffect(f"stack_pointer[-{maybe_parenthesize(isize)}]", "")
            out.declare(ieffect, src)

        # Write output stack effect variable declarations
        isize = string_effect_size(list_effect_size(self.input_effects))
        input_names = {ieffect.name for ieffect in self.input_effects}
        for i, oeffect in enumerate(self.output_effects):
            if oeffect.name not in input_names:
                if oeffect.size:
                    osize = string_effect_size(
                        list_effect_size([oeff for oeff in self.output_effects[:i]])
                    )
                    offset = "stack_pointer"
                    if isize != osize:
                        if isize != "0":
                            offset += f" - ({isize})"
                        if osize != "0":
                            offset += f" + {osize}"
                    src = StackEffect(offset, "PyObject **")
                    out.declare(oeffect, src)
                else:
                    out.declare(oeffect, None)

        # out.emit(f"next_instr += OPSIZE({self.inst.name}) - 1;")

        self.write_body(out, 0, self.active_caches, tier=tier)

        # Skip the rest if the block always exits
        if self.always_exits:
            return

        # Write net stack growth/shrinkage
        out.stack_adjust(
            [ieff for ieff in self.input_effects],
            [oeff for oeff in self.output_effects],
        )

        # Write output stack effect assignments
        oeffects = list(reversed(self.output_effects))
        for i, oeffect in enumerate(oeffects):
            if oeffect.name in self.unmoved_names:
                continue
            osize = string_effect_size(
                list_effect_size([oeff for oeff in oeffects[: i + 1]])
            )
            if oeffect.size:
                dst = StackEffect(f"stack_pointer - {maybe_parenthesize(osize)}", "PyObject **")
            else:
                dst = StackEffect(f"stack_pointer[-{maybe_parenthesize(osize)}]", "")
            out.assign(dst, oeffect)

        # Write cache effect
        if tier == TIER_ONE and self.cache_offset:
            out.emit(f"next_instr += {self.cache_offset};")

    def write_body(
            self,
            out: Formatter,
            dedent: int,
            active_caches: list[ActiveCacheEffect],
            tier: Tiers = TIER_ONE,
        ) -> None:
        """Write the instruction body."""
        # Write cache effect variable declarations and initializations
        for active in active_caches:
            ceffect = active.effect
            bits = ceffect.size * BITS_PER_CODE_UNIT
            if bits == 64:
                # NOTE: We assume that 64-bit data in the cache
                # is always an object pointer.
                # If this becomes false, we need a way to specify
                # syntactically what type the cache data is.
                typ = "PyObject *"
                func = "read_obj"
            else:
                typ = f"uint{bits}_t "
                func = f"read_u{bits}"
            if tier == TIER_ONE:
                out.emit(
                    f"{typ}{ceffect.name} = {func}(&next_instr[{active.offset}].cache);"
                )
            else:
                out.emit(f"{typ}{ceffect.name} = ({typ.strip()})operand;")

        # Write the body, substituting a goto for ERROR_IF() and other stuff
        assert dedent <= 0
        extra = " " * -dedent
        names_to_skip = self.unmoved_names | frozenset({UNUSED, "null"})
        offset = 0
        context = self.block.context
        assert context is not None and context.owner is not None
        filename = context.owner.filename
        for line in self.block_text:
            out.set_lineno(self.block_line + offset, filename)
            offset += 1
            if m := re.match(r"(\s*)ERROR_IF\((.+), (\w+)\);\s*(?://.*)?$", line):
                space, cond, label = m.groups()
                space = extra + space
                # ERROR_IF() must pop the inputs from the stack.
                # The code block is responsible for DECREF()ing them.
                # NOTE: If the label doesn't exist, just add it to ceval.c.

                # Don't pop common input/output effects at the bottom!
                # These aren't DECREF'ed so they can stay.
                ieffs = list(self.input_effects)
                oeffs = list(self.output_effects)
                while ieffs and oeffs and ieffs[0] == oeffs[0]:
                    ieffs.pop(0)
                    oeffs.pop(0)
                ninputs, symbolic = list_effect_size(ieffs)
                if ninputs:
                    label = f"pop_{ninputs}_{label}"
                if symbolic:
                    out.write_raw(
                        f"{space}if ({cond}) {{ STACK_SHRINK({symbolic}); goto {label}; }}\n"
                    )
                else:
                    out.write_raw(f"{space}if ({cond}) goto {label};\n")
            elif m := re.match(r"(\s*)DECREF_INPUTS\(\);\s*(?://.*)?$", line):
                out.reset_lineno()
                space = extra + m.group(1)
                for ieff in self.input_effects:
                    if ieff.name in names_to_skip:
                        continue
                    if ieff.size:
                        out.write_raw(
                            f"{space}for (int _i = {ieff.size}; --_i >= 0;) {{\n"
                        )
                        out.write_raw(f"{space}    Py_DECREF({ieff.name}[_i]);\n")
                        out.write_raw(f"{space}}}\n")
                    else:
                        decref = "XDECREF" if ieff.cond else "DECREF"
                        out.write_raw(f"{space}Py_{decref}({ieff.name});\n")
            else:
                out.write_raw(extra + line)
        out.reset_lineno()


InstructionOrCacheEffect = Instruction | parser.CacheEffect
StackEffectMapping = list[tuple[StackEffect, StackEffect]]


@dataclasses.dataclass
class Component:
    instr: Instruction
    input_mapping: StackEffectMapping
    output_mapping: StackEffectMapping
    active_caches: list[ActiveCacheEffect]

    def write_body(self, out: Formatter) -> None:
        with out.block(""):
            input_names = {ieffect.name for _, ieffect in self.input_mapping}
            for var, ieffect in self.input_mapping:
                out.declare(ieffect, var)
            for _, oeffect in self.output_mapping:
                if oeffect.name not in input_names:
                    out.declare(oeffect, None)

            self.instr.write_body(out, -4, self.active_caches)

            for var, oeffect in self.output_mapping:
                out.assign(var, oeffect)


MacroParts = list[Component | parser.CacheEffect]


@dataclasses.dataclass
class MacroInstruction:
    """A macro instruction."""

    name: str
    stack: list[StackEffect]
    initial_sp: int
    final_sp: int
    instr_fmt: str
    instr_flags: InstructionFlags
    macro: parser.Macro
    parts: MacroParts
    cache_offset: int
    predicted: bool = False


@dataclasses.dataclass
class PseudoInstruction:
    """A pseudo instruction."""

    name: str
    targets: list[Instruction]
    instr_fmt: str
    instr_flags: InstructionFlags


@dataclasses.dataclass
class OverriddenInstructionPlaceHolder:
    name: str


AnyInstruction = Instruction | MacroInstruction | PseudoInstruction
INSTR_FMT_PREFIX = "INSTR_FMT_"


class Analyzer:
    """Parse input, analyze it, and write to output."""

    input_filenames: list[str]
    output_filename: str
    metadata_filename: str
    pymetadata_filename: str
    executor_filename: str
    errors: int = 0
    emit_line_directives: bool = False

    def __init__(
        self,
        input_filenames: list[str],
        output_filename: str,
        metadata_filename: str,
        pymetadata_filename: str,
        executor_filename: str,
    ):
        """Read the input file."""
        self.input_filenames = input_filenames
        self.output_filename = output_filename
        self.metadata_filename = metadata_filename
        self.pymetadata_filename = pymetadata_filename
        self.executor_filename = executor_filename

    def error(self, msg: str, node: parser.Node) -> None:
        lineno = 0
        filename = "<unknown file>"
        if context := node.context:
            filename = context.owner.filename
            # Use line number of first non-comment in the node
            for token in context.owner.tokens[context.begin : context.end]:
                lineno = token.line
                if token.kind != "COMMENT":
                    break
        print(f"{filename}:{lineno}: {msg}", file=sys.stderr)
        self.errors += 1

    everything: list[
        parser.InstDef | parser.Macro | parser.Pseudo | OverriddenInstructionPlaceHolder
    ]
    instrs: dict[str, Instruction]  # Includes ops
    macros: dict[str, parser.Macro]
    macro_instrs: dict[str, MacroInstruction]
    families: dict[str, parser.Family]
    pseudos: dict[str, parser.Pseudo]
    pseudo_instrs: dict[str, PseudoInstruction]

    def parse(self) -> None:
        """Parse the source text.

        We only want the parser to see the stuff between the
        begin and end markers.
        """

        self.everything = []
        self.instrs = {}
        self.macros = {}
        self.families = {}
        self.pseudos = {}

        instrs_idx: dict[str, int] = dict()

        for filename in self.input_filenames:
            self.parse_file(filename, instrs_idx)

        files = " + ".join(self.input_filenames)
        print(
            f"Read {len(self.instrs)} instructions/ops, "
            f"{len(self.macros)} macros, {len(self.pseudos)} pseudos, "
            f"and {len(self.families)} families from {files}",
            file=sys.stderr,
        )

    def parse_file(self, filename: str, instrs_idx: dict[str, int]) -> None:
        with open(filename) as file:
            src = file.read()

        filename = os.path.relpath(filename, ROOT)
        # Make filename more user-friendly and less platform-specific
        filename = filename.replace("\\", "/")
        if filename.startswith("./"):
            filename = filename[2:]
        psr = parser.Parser(src, filename=filename)

        # Skip until begin marker
        while tkn := psr.next(raw=True):
            if tkn.text == BEGIN_MARKER:
                break
        else:
            raise psr.make_syntax_error(
                f"Couldn't find {BEGIN_MARKER!r} in {psr.filename}"
            )
        start = psr.getpos()

        # Find end marker, then delete everything after it
        while tkn := psr.next(raw=True):
            if tkn.text == END_MARKER:
                break
        del psr.tokens[psr.getpos() - 1 :]

        # Parse from start
        psr.setpos(start)
        thing: parser.InstDef | parser.Macro | parser.Pseudo | parser.Family | None
        thing_first_token = psr.peek()
        while thing := psr.definition():
            if ws := [w for w in RESERVED_WORDS if variable_used(thing, w)]:
                self.error(f"'{ws[0]}' is a reserved word. {RESERVED_WORDS[ws[0]]}", thing)

            match thing:
                case parser.InstDef(name=name):
                    if name in self.instrs:
                        if not thing.override:
                            raise psr.make_syntax_error(
                                f"Duplicate definition of '{name}' @ {thing.context} "
                                f"previous definition @ {self.instrs[name].inst.context}",
                                thing_first_token,
                            )
                        self.everything[instrs_idx[name]] = OverriddenInstructionPlaceHolder(name=name)
                    if name not in self.instrs and thing.override:
                        raise psr.make_syntax_error(
                            f"Definition of '{name}' @ {thing.context} is supposed to be "
                            "an override but no previous definition exists.",
                            thing_first_token,
                        )
                    self.instrs[name] = Instruction(thing)
                    instrs_idx[name] = len(self.everything)
                    self.everything.append(thing)
                case parser.Macro(name):
                    self.macros[name] = thing
                    self.everything.append(thing)
                case parser.Family(name):
                    self.families[name] = thing
                case parser.Pseudo(name):
                    self.pseudos[name] = thing
                    self.everything.append(thing)
                case _:
                    typing.assert_never(thing)
        if not psr.eof():
            raise psr.make_syntax_error(f"Extra stuff at the end of {filename}")

    def analyze(self) -> None:
        """Analyze the inputs.

        Raises SystemExit if there is an error.
        """
        self.analyze_macros_and_pseudos()
        self.find_predictions()
        self.map_families()
        self.check_families()

    def find_predictions(self) -> None:
        """Find the instructions that need PREDICTED() labels."""
        for instr in self.instrs.values():
            targets: set[str] = set()
            for line in instr.block_text:
                if m := re.match(RE_PREDICTED, line):
                    targets.add(m.group(1))
            for target in targets:
                if target_instr := self.instrs.get(target):
                    target_instr.predicted = True
                elif target_macro := self.macro_instrs.get(target):
                    target_macro.predicted = True
                else:
                    self.error(
                        f"Unknown instruction {target!r} predicted in {instr.name!r}",
                        instr.inst,  # TODO: Use better location
                    )

    def map_families(self) -> None:
        """Link instruction names back to their family, if they have one."""
        for family in self.families.values():
            for member in family.members:
                if member_instr := self.instrs.get(member):
                    if member_instr.family not in (family, None):
                        self.error(
                            f"Instruction {member} is a member of multiple families "
                            f"({member_instr.family.name}, {family.name}).",
                            family,
                        )
                    else:
                        member_instr.family = family
                elif not self.macro_instrs.get(member):
                    self.error(
                        f"Unknown instruction {member!r} referenced in family {family.name!r}",
                        family,
                    )

    def check_families(self) -> None:
        """Check each family:

        - Must have at least 2 members
        - All members must be known instructions
        - All members must have the same cache, input and output effects
        """
        for family in self.families.values():
            if len(family.members) < 2:
                self.error(f"Family {family.name!r} has insufficient members", family)
            members = [
                member
                for member in family.members
                if member in self.instrs or member in self.macro_instrs
            ]
            if members != family.members:
                unknown = set(family.members) - set(members)
                self.error(
                    f"Family {family.name!r} has unknown members: {unknown}", family
                )
            if len(members) < 2:
                continue
            expected_effects = self.effect_counts(members[0])
            for member in members[1:]:
                member_effects = self.effect_counts(member)
                if member_effects != expected_effects:
                    self.error(
                        f"Family {family.name!r} has inconsistent "
                        f"(cache, input, output) effects:\n"
                        f"  {family.members[0]} = {expected_effects}; "
                        f"{member} = {member_effects}",
                        family,
                    )

    def effect_counts(self, name: str) -> tuple[int, int, int]:
        if instr := self.instrs.get(name):
            cache = instr.cache_offset
            input = len(instr.input_effects)
            output = len(instr.output_effects)
        elif mac := self.macro_instrs.get(name):
            cache = mac.cache_offset
            input, output = 0, 0
            for part in mac.parts:
                if isinstance(part, Component):
                    # A component may pop what the previous component pushed,
                    # so we offset the input/output counts by that.
                    delta_i = len(part.instr.input_effects)
                    delta_o = len(part.instr.output_effects)
                    offset = min(delta_i, output)
                    input += delta_i - offset
                    output += delta_o - offset
        else:
            assert False, f"Unknown instruction {name!r}"
        return cache, input, output

    def analyze_macros_and_pseudos(self) -> None:
        """Analyze each macro and pseudo instruction."""
        self.macro_instrs = {}
        self.pseudo_instrs = {}
        for name, macro in self.macros.items():
            self.macro_instrs[name] = self.analyze_macro(macro)
        for name, pseudo in self.pseudos.items():
            self.pseudo_instrs[name] = self.analyze_pseudo(pseudo)

    def analyze_macro(self, macro: parser.Macro) -> MacroInstruction:
        components = self.check_macro_components(macro)
        stack, initial_sp = self.stack_analysis(components)
        sp = initial_sp
        parts: MacroParts = []
        flags = InstructionFlags.newEmpty()
        offset = 0
        for component in components:
            match component:
                case parser.CacheEffect() as ceffect:
                    parts.append(ceffect)
                    offset += ceffect.size
                case Instruction() as instr:
                    part, sp, offset = self.analyze_instruction(instr, stack, sp, offset)
                    parts.append(part)
                    flags.add(instr.instr_flags)
                case _:
                    typing.assert_never(component)
        final_sp = sp
        format = "IB"
        if offset:
            format += "C" + "0"*(offset-1)
        return MacroInstruction(
            macro.name, stack, initial_sp, final_sp, format, flags, macro, parts, offset
        )

    def analyze_pseudo(self, pseudo: parser.Pseudo) -> PseudoInstruction:
        targets = [self.instrs[target] for target in pseudo.targets]
        assert targets
        # Make sure the targets have the same fmt
        fmts = list(set([t.instr_fmt for t in targets]))
        assert(len(fmts) == 1)
        assert(len(list(set([t.instr_flags.bitmap() for t in targets]))) == 1)
        return PseudoInstruction(pseudo.name, targets, fmts[0], targets[0].instr_flags)

    def analyze_instruction(
        self, instr: Instruction, stack: list[StackEffect], sp: int, offset: int
    ) -> tuple[Component, int, int]:
        input_mapping: StackEffectMapping = []
        for ieffect in reversed(instr.input_effects):
            sp -= 1
            input_mapping.append((stack[sp], ieffect))
        output_mapping: StackEffectMapping = []
        for oeffect in instr.output_effects:
            output_mapping.append((stack[sp], oeffect))
            sp += 1
        active_effects: list[ActiveCacheEffect] = []
        for ceffect in instr.cache_effects:
            if ceffect.name != UNUSED:
                active_effects.append(ActiveCacheEffect(ceffect, offset))
            offset += ceffect.size
        return Component(instr, input_mapping, output_mapping, active_effects), sp, offset

    def check_macro_components(
        self, macro: parser.Macro
    ) -> list[InstructionOrCacheEffect]:
        components: list[InstructionOrCacheEffect] = []
        for uop in macro.uops:
            match uop:
                case parser.OpName(name):
                    if name not in self.instrs:
                        self.error(f"Unknown instruction {name!r}", macro)
                    components.append(self.instrs[name])
                case parser.CacheEffect():
                    components.append(uop)
                case _:
                    typing.assert_never(uop)
        return components

    def stack_analysis(
        self, components: typing.Iterable[InstructionOrCacheEffect]
    ) -> tuple[list[StackEffect], int]:
        """Analyze a macro.

        Ignore cache effects.

        Return the list of variables (as StackEffects) and the initial stack pointer.
        """
        lowest = current = highest = 0
        conditions: dict[int, str] = {}  # Indexed by 'current'.
        last_instr: Instruction | None = None
        for thing in components:
            if isinstance(thing, Instruction):
                last_instr = thing
        for thing in components:
            match thing:
                case Instruction() as instr:
                    if any(
                        eff.size for eff in instr.input_effects + instr.output_effects
                    ):
                        # TODO: Eventually this will be needed, at least for macros.
                        self.error(
                            f"Instruction {instr.name!r} has variable-sized stack effect, "
                            "which are not supported in macro instructions",
                            instr.inst,  # TODO: Pass name+location of macro
                        )
                    if any(eff.cond for eff in instr.input_effects):
                        self.error(
                            f"Instruction {instr.name!r} has conditional input stack effect, "
                            "which are not supported in macro instructions",
                            instr.inst,  # TODO: Pass name+location of macro
                        )
                    if any(eff.cond for eff in instr.output_effects) and instr is not last_instr:
                        self.error(
                            f"Instruction {instr.name!r} has conditional output stack effect, "
                            "but is not the last instruction in a macro",
                            instr.inst,  # TODO: Pass name+location of macro
                        )
                    current -= len(instr.input_effects)
                    lowest = min(lowest, current)
                    for eff in instr.output_effects:
                        if eff.cond:
                            conditions[current] = eff.cond
                        current += 1
                    highest = max(highest, current)
                case parser.CacheEffect():
                    pass
                case _:
                    typing.assert_never(thing)
        # At this point, 'current' is the net stack effect,
        # and 'lowest' and 'highest' are the extremes.
        # Note that 'lowest' may be negative.
        stack = [
            StackEffect(f"_tmp_{i}", "", conditions.get(highest - i, ""))
            for i in reversed(range(1, highest - lowest + 1))
        ]
        return stack, -lowest

    def get_stack_effect_info(
        self, thing: parser.InstDef | parser.Macro | parser.Pseudo
    ) -> tuple[AnyInstruction | None, str | None, str | None]:
        def effect_str(effects: list[StackEffect]) -> str:
            n_effect, sym_effect = list_effect_size(effects)
            if sym_effect:
                return f"{sym_effect} + {n_effect}" if n_effect else sym_effect
            return str(n_effect)

        instr: AnyInstruction | None
        match thing:
            case parser.InstDef():
                if thing.kind != "op":
                    instr = self.instrs[thing.name]
                    popped = effect_str(instr.input_effects)
                    pushed = effect_str(instr.output_effects)
                else:
                    instr = None
                    popped = ""
                    pushed = ""
            case parser.Macro():
                instr = self.macro_instrs[thing.name]
                parts = [comp for comp in instr.parts if isinstance(comp, Component)]
                # Note: stack_analysis() already verifies that macro components
                # have no variable-sized stack effects.
                low = 0
                sp = 0
                high = 0
                pushed_symbolic: list[str] = []
                for comp in parts:
                    for effect in comp.instr.input_effects:
                        assert not effect.cond, effect
                        assert not effect.size, effect
                        sp -= 1
                        low = min(low, sp)
                    for effect in comp.instr.output_effects:
                        assert not effect.size, effect
                        if effect.cond:
                            pushed_symbolic.append(maybe_parenthesize(f"{maybe_parenthesize(effect.cond)} ? 1 : 0"))
                        sp += 1
                        high = max(sp, high)
                if high != max(0, sp):
                    # If you get this, intermediate stack growth occurs,
                    # and stack size calculations may go awry.
                    # E.g. [push, pop]. The fix would be for stack size
                    # calculations to use the micro ops.
                    self.error("Macro has virtual stack growth", thing)
                popped = str(-low)
                pushed_symbolic.append(str(sp - low - len(pushed_symbolic)))
                pushed = " + ".join(pushed_symbolic)
            case parser.Pseudo():
                instr = self.pseudo_instrs[thing.name]
                popped = pushed = None
                # Calculate stack effect, and check that it's the the same
                # for all targets.
                for target in self.pseudos[thing.name].targets:
                    target_instr = self.instrs.get(target)
                    # Currently target is always an instr. This could change
                    # in the future, e.g., if we have a pseudo targetting a
                    # macro instruction.
                    assert target_instr
                    target_popped = effect_str(target_instr.input_effects)
                    target_pushed = effect_str(target_instr.output_effects)
                    if popped is None and pushed is None:
                        popped, pushed = target_popped, target_pushed
                    else:
                        assert popped == target_popped
                        assert pushed == target_pushed
            case _:
                typing.assert_never(thing)
        return instr, popped, pushed

    def write_stack_effect_functions(self) -> None:
        popped_data: list[tuple[AnyInstruction, str]] = []
        pushed_data: list[tuple[AnyInstruction, str]] = []
        for thing in self.everything:
            if isinstance(thing, OverriddenInstructionPlaceHolder):
                continue
            instr, popped, pushed = self.get_stack_effect_info(thing)
            if instr is not None:
                assert popped is not None and pushed is not None
                popped_data.append((instr, popped))
                pushed_data.append((instr, pushed))

        def write_function(
            direction: str, data: list[tuple[AnyInstruction, str]]
        ) -> None:
            self.out.emit("")
            self.out.emit("#ifndef NEED_OPCODE_METADATA")
            self.out.emit(f"extern int _PyOpcode_num_{direction}(int opcode, int oparg, bool jump);")
            self.out.emit("#else")
            self.out.emit("int")
            self.out.emit(f"_PyOpcode_num_{direction}(int opcode, int oparg, bool jump) {{")
            self.out.emit("    switch(opcode) {")
            for instr, effect in data:
                self.out.emit(f"        case {instr.name}:")
                self.out.emit(f"            return {effect};")
            self.out.emit("        default:")
            self.out.emit("            return -1;")
            self.out.emit("    }")
            self.out.emit("}")
            self.out.emit("#endif")

        write_function("popped", popped_data)
        write_function("pushed", pushed_data)
        self.out.emit("")

    def from_source_files(self) -> str:
        paths = f"\n{self.out.comment}   ".join(
            os.path.relpath(filename, ROOT).replace(os.path.sep, posixpath.sep)
            for filename in self.input_filenames
        )
        return f"{self.out.comment} from:\n{self.out.comment}   {paths}\n"

    def write_provenance_header(self):
        self.out.write_raw(f"{self.out.comment} This file is generated by {THIS}\n")
        self.out.write_raw(self.from_source_files())
        self.out.write_raw(f"{self.out.comment} Do not edit!\n")

    def write_metadata(self) -> None:
        """Write instruction metadata to output file."""

        # Compute the set of all instruction formats.
        all_formats: set[str] = set()
        for thing in self.everything:
            match thing:
                case OverriddenInstructionPlaceHolder():
                    continue
                case parser.InstDef():
                    format = self.instrs[thing.name].instr_fmt
                case parser.Macro():
                    format = self.macro_instrs[thing.name].instr_fmt
                case parser.Pseudo():
                    format = None
                    for target in self.pseudos[thing.name].targets:
                        target_instr = self.instrs.get(target)
                        assert target_instr
                        if format is None:
                            format = target_instr.instr_fmt
                        else:
                            assert format == target_instr.instr_fmt
                case _:
                    typing.assert_never(thing)
            all_formats.add(format)
        # Turn it into a list of enum definitions.
        format_enums = [INSTR_FMT_PREFIX + format for format in sorted(all_formats)]

        with open(self.metadata_filename, "w") as f:
            # Create formatter
            self.out = Formatter(f, 0)

            self.write_provenance_header()

            self.out.emit("\n#include <stdbool.h>")

            self.write_pseudo_instrs()

            self.out.emit("")
            self.write_uop_items(lambda name, counter: f"#define {name} {counter}")

            self.write_stack_effect_functions()

            # Write type definitions
            self.out.emit(f"enum InstructionFormat {{ {', '.join(format_enums)} }};")

            self.out.emit("")
            self.out.emit(
                "#define IS_VALID_OPCODE(OP) \\\n"
                "    (((OP) >= 0) && ((OP) < OPCODE_METADATA_SIZE) && \\\n"
                "     (_PyOpcode_opcode_metadata[OP].valid_entry))")

            self.out.emit("")
            InstructionFlags.emit_macros(self.out)

            self.out.emit("")
            with self.out.block("struct opcode_metadata", ";"):
                self.out.emit("bool valid_entry;")
                self.out.emit("enum InstructionFormat instr_format;")
                self.out.emit("int flags;")
            self.out.emit("")

            with self.out.block("struct opcode_macro_expansion", ";"):
                self.out.emit("int nuops;")
                self.out.emit("struct { int16_t uop; int8_t size; int8_t offset; } uops[8];")
            self.out.emit("")

            for key, value in OPARG_SIZES.items():
                self.out.emit(f"#define {key} {value}")
            self.out.emit("")

            self.out.emit("#define OPCODE_METADATA_FMT(OP) "
                          "(_PyOpcode_opcode_metadata[OP].instr_format)")
            self.out.emit("#define SAME_OPCODE_METADATA(OP1, OP2) \\")
            self.out.emit("        (OPCODE_METADATA_FMT(OP1) == OPCODE_METADATA_FMT(OP2))")
            self.out.emit("")

            # Write metadata array declaration
            self.out.emit("#define OPCODE_METADATA_SIZE 512")
            self.out.emit("#define OPCODE_UOP_NAME_SIZE 512")
            self.out.emit("#define OPCODE_MACRO_EXPANSION_SIZE 256")
            self.out.emit("")
            self.out.emit("#ifndef NEED_OPCODE_METADATA")
            self.out.emit("extern const struct opcode_metadata "
                          "_PyOpcode_opcode_metadata[OPCODE_METADATA_SIZE];")
            self.out.emit("extern const struct opcode_macro_expansion "
                          "_PyOpcode_macro_expansion[OPCODE_MACRO_EXPANSION_SIZE];")
            self.out.emit("extern const char * const _PyOpcode_uop_name[OPCODE_UOP_NAME_SIZE];")
            self.out.emit("#else // if NEED_OPCODE_METADATA")

            self.out.emit("const struct opcode_metadata "
                          "_PyOpcode_opcode_metadata[OPCODE_METADATA_SIZE] = {")

            # Write metadata for each instruction
            for thing in self.everything:
                match thing:
                    case OverriddenInstructionPlaceHolder():
                        continue
                    case parser.InstDef():
                        if thing.kind != "op":
                            self.write_metadata_for_inst(self.instrs[thing.name])
                    case parser.Macro():
                        self.write_metadata_for_macro(self.macro_instrs[thing.name])
                    case parser.Pseudo():
                        self.write_metadata_for_pseudo(self.pseudo_instrs[thing.name])
                    case _:
                        typing.assert_never(thing)

            # Write end of array
            self.out.emit("};")

            with self.out.block(
                "const struct opcode_macro_expansion "
                "_PyOpcode_macro_expansion[OPCODE_MACRO_EXPANSION_SIZE] =",
                ";",
            ):
                # Write macro expansion for each non-pseudo instruction
                for thing in self.everything:
                    match thing:
                        case OverriddenInstructionPlaceHolder():
                            pass
                        case parser.InstDef(name=name):
                            instr = self.instrs[name]
                            # Since an 'op' is not a bytecode, it has no expansion; but 'inst' is
                            if instr.kind == "inst" and instr.is_viable_uop():
                                # Construct a dummy Component -- input/output mappings are not used
                                part = Component(instr, [], [], instr.active_caches)
                                self.write_macro_expansions(instr.name, [part])
                            elif instr.kind == "inst" and variable_used(instr.inst, "oparg1"):
                                assert variable_used(instr.inst, "oparg2"), "Half super-instr?"
                                self.write_super_expansions(instr.name)
                        case parser.Macro():
                            mac = self.macro_instrs[thing.name]
                            self.write_macro_expansions(mac.name, mac.parts)
                        case parser.Pseudo():
                            pass
                        case _:
                            typing.assert_never(thing)

<<<<<<< HEAD
            with self.out.block("const char * const _PyOpcode_uop_name[OPCODE_UOP_NAME_SIZE] =", ";"):
                self.write_uop_items(lambda name, counter: f"[{counter}] = \"{name}\",")
=======
            with self.out.block("const char * const _PyOpcode_uop_name[512] =", ";"):
                self.write_uop_items(lambda name, counter: f"[{name}] = \"{name}\",")
>>>>>>> 89867d24

            self.out.emit("#endif // NEED_OPCODE_METADATA")

        with open(self.pymetadata_filename, "w") as f:
            # Create formatter
            self.out = Formatter(f, 0, comment = "#")

            self.write_provenance_header()

            self.out.emit("")
            self.out.emit("_specializations = {")
            for name, family in self.families.items():
                assert len(family.members) > 1
                with self.out.indent():
                    self.out.emit(f"\"{family.members[0]}\": [")
                    with self.out.indent():
                        for m in family.members[1:]:
                            self.out.emit(f"\"{m}\",")
                    self.out.emit(f"],")
            self.out.emit("}")

            # Handle special case
            self.out.emit("")
            self.out.emit("# An irregular case:")
            self.out.emit(
                "_specializations[\"BINARY_OP\"].append("
                    "\"BINARY_OP_INPLACE_ADD_UNICODE\")")

            # Make list of specialized instructions
            self.out.emit("")
            self.out.emit(
                "_specialized_instructions = ["
                    "opcode for family in _specializations.values() for opcode in family"
                "]")

    def write_pseudo_instrs(self) -> None:
        """Write the IS_PSEUDO_INSTR macro"""
        self.out.emit("\n\n#define IS_PSEUDO_INSTR(OP)  ( \\")
        for op in self.pseudos:
            self.out.emit(f"    ((OP) == {op}) || \\")
        self.out.emit(f"    0)")

    def write_uop_items(self, make_text: typing.Callable[[str, int], str]) -> None:
        """Write '#define XXX NNN' for each uop"""
        counter = 300  # TODO: Avoid collision with pseudo instructions
        seen = set()

        def add(name: str) -> None:
            if name in seen:
                return
            nonlocal counter
            self.out.emit(make_text(name, counter))
            counter += 1
            seen.add(name)

        # These two are first by convention
        add("EXIT_TRACE")
        add("SAVE_IP")

        for instr in self.instrs.values():
            if instr.kind == "op" and instr.is_viable_uop():
                add(instr.name)

    def write_macro_expansions(self, name: str, parts: MacroParts) -> None:
        """Write the macro expansions for a macro-instruction."""
        # TODO: Refactor to share code with write_cody(), is_viaible_uop(), etc.
        offset = 0  # Cache effect offset
        expansions: list[tuple[str, int, int]] = []  # [(name, size, offset), ...]
        for part in parts:
            if isinstance(part, Component):
                # All component instructions must be viable uops
                if not part.instr.is_viable_uop():
                    print(f"NOTE: Part {part.instr.name} of {name} is not a viable uop")
                    return
                if part.instr.instr_flags.HAS_ARG_FLAG or not part.active_caches:
                    size, offset = OPARG_SIZES["OPARG_FULL"], 0
                else:
                    # If this assert triggers, is_viable_uops() lied
                    assert len(part.active_caches) == 1, (name, part.instr.name)
                    cache = part.active_caches[0]
                    size, offset = cache.effect.size, cache.offset
                expansions.append((part.instr.name, size, offset))
        assert len(expansions) > 0, f"Macro {name} has empty expansion?!"
        self.write_expansions(name, expansions)

    def write_super_expansions(self, name: str) -> None:
        """Write special macro expansions for super-instructions.

        If you get an assertion failure here, you probably have accidentally
        violated one of the assumptions here.

        - A super-instruction's name is of the form FIRST_SECOND where
          FIRST and SECOND are regular instructions whose name has the
          form FOO_BAR. Thus, there must be exactly 3 underscores.
          Example: LOAD_CONST_STORE_FAST.

        - A super-instruction's body uses `oparg1 and `oparg2`, and no
          other instruction's body uses those variable names.

        - A super-instruction has no active (used) cache entries.

        In the expansion, the first instruction's operand is all but the
        bottom 4 bits of the super-instruction's oparg, and the second
        instruction's operand is the bottom 4 bits. We use the special
        size codes OPARG_TOP and OPARG_BOTTOM for these.
        """
        pieces = name.split("_")
        assert len(pieces) == 4, f"{name} doesn't look like a super-instr"
        name1 = "_".join(pieces[:2])
        name2 = "_".join(pieces[2:])
        assert name1 in self.instrs, f"{name1} doesn't match any instr"
        assert name2 in self.instrs, f"{name2} doesn't match any instr"
        instr1 = self.instrs[name1]
        instr2 = self.instrs[name2]
        assert not instr1.active_caches, f"{name1} has active caches"
        assert not instr2.active_caches, f"{name2} has active caches"
        expansions = [
            (name1, OPARG_SIZES["OPARG_TOP"], 0),
            (name2, OPARG_SIZES["OPARG_BOTTOM"], 0),
        ]
        self.write_expansions(name, expansions)

    def write_expansions(self, name: str, expansions: list[tuple[str, int, int]]) -> None:
        pieces = [f"{{ {name}, {size}, {offset} }}" for name, size, offset in expansions]
        self.out.emit(
            f"[{name}] = "
            f"{{ .nuops = {len(pieces)}, .uops = {{ {', '.join(pieces)} }} }},"
        )

    def emit_metadata_entry(
        self, name: str, fmt: str, flags: InstructionFlags
    ) -> None:
        flag_names = flags.names(value=True)
        if not flag_names:
            flag_names.append("0")
        self.out.emit(
            f"    [{name}] = {{ true, {INSTR_FMT_PREFIX}{fmt},"
            f" {' | '.join(flag_names)} }},"
        )

    def write_metadata_for_inst(self, instr: Instruction) -> None:
        """Write metadata for a single instruction."""
        self.emit_metadata_entry(instr.name, instr.instr_fmt, instr.instr_flags)

    def write_metadata_for_macro(self, mac: MacroInstruction) -> None:
        """Write metadata for a macro-instruction."""
        self.emit_metadata_entry(mac.name, mac.instr_fmt, mac.instr_flags)

    def write_metadata_for_pseudo(self, ps: PseudoInstruction) -> None:
        """Write metadata for a macro-instruction."""
        self.emit_metadata_entry(ps.name, ps.instr_fmt, ps.instr_flags)

    def write_instructions(self) -> None:
        """Write instructions to output file."""
        with open(self.output_filename, "w") as f:
            # Create formatter
            self.out = Formatter(f, 8, self.emit_line_directives)

            self.write_provenance_header()

            # Write and count instructions of all kinds
            n_instrs = 0
            n_macros = 0
            n_pseudos = 0
            for thing in self.everything:
                match thing:
                    case OverriddenInstructionPlaceHolder():
                        self.write_overridden_instr_place_holder(thing)
                    case parser.InstDef():
                        if thing.kind != "op":
                            n_instrs += 1
                            self.write_instr(self.instrs[thing.name])
                    case parser.Macro():
                        n_macros += 1
                        self.write_macro(self.macro_instrs[thing.name])
                    case parser.Pseudo():
                        n_pseudos += 1
                    case _:
                        typing.assert_never(thing)

        print(
            f"Wrote {n_instrs} instructions, {n_macros} macros, "
            f"and {n_pseudos} pseudos to {self.output_filename}",
            file=sys.stderr,
        )

    def write_executor_instructions(self) -> None:
        """Generate cases for the Tier 2 interpreter."""
        with open(self.executor_filename, "w") as f:
            self.out = Formatter(f, 8, self.emit_line_directives)
            self.write_provenance_header()
            for thing in self.everything:
                match thing:
                    case OverriddenInstructionPlaceHolder():
                        # TODO: Is this helpful?
                        self.write_overridden_instr_place_holder(thing)
                    case parser.InstDef():
                        instr = self.instrs[thing.name]
                        if instr.is_viable_uop():
                            self.out.emit("")
                            with self.out.block(f"case {thing.name}:"):
                                instr.write(self.out, tier=TIER_TWO)
                                self.out.emit("break;")
                    case parser.Macro():
                        pass
                    case parser.Pseudo():
                        pass
                    case _:
                        typing.assert_never(thing)
        print(
            f"Wrote some stuff to {self.executor_filename}",
            file=sys.stderr,
        )

    def write_overridden_instr_place_holder(self,
            place_holder: OverriddenInstructionPlaceHolder) -> None:
        self.out.emit("")
        self.out.emit(
            f"{self.out.comment} TARGET({place_holder.name}) overridden by later definition")

    def write_instr(self, instr: Instruction) -> None:
        name = instr.name
        self.out.emit("")
        if instr.inst.override:
            self.out.emit("{self.out.comment} Override")
        with self.out.block(f"TARGET({name})"):
            if instr.predicted:
                self.out.emit(f"PREDICTED({name});")
            instr.write(self.out)
            if not instr.always_exits:
                if instr.check_eval_breaker:
                    self.out.emit("CHECK_EVAL_BREAKER();")
                self.out.emit(f"DISPATCH();")

    def write_macro(self, mac: MacroInstruction) -> None:
        """Write code for a macro instruction."""
        last_instr: Instruction | None = None
        with self.wrap_macro(mac):
            cache_adjust = 0
            for part in mac.parts:
                match part:
                    case parser.CacheEffect(size=size):
                        cache_adjust += size
                    case Component() as comp:
                        last_instr = comp.instr
                        comp.write_body(self.out)
                        cache_adjust += comp.instr.cache_offset

            if cache_adjust:
                self.out.emit(f"next_instr += {cache_adjust};")

            if (
                last_instr
                and (family := last_instr.family)
                and mac.name == family.members[0]
                and (cache_size := family.size)
            ):
                self.out.emit(
                    f"static_assert({cache_size} == "
                    f'{cache_adjust}, "incorrect cache size");'
                )

    @contextlib.contextmanager
    def wrap_macro(self, mac: MacroInstruction):
        """Boilerplate for macro instructions."""
        # TODO: Somewhere (where?) make it so that if one instruction
        # has an output that is input to another, and the variable names
        # and types match and don't conflict with other instructions,
        # that variable is declared with the right name and type in the
        # outer block, rather than trusting the compiler to optimize it.
        self.out.emit("")
        with self.out.block(f"TARGET({mac.name})"):
            if mac.predicted:
                self.out.emit(f"PREDICTED({mac.name});")

            # The input effects should have no conditionals.
            # Only the output effects do (for now).
            ieffects = [
                StackEffect(eff.name, eff.type) if eff.cond else eff
                for eff in mac.stack
            ]

            for i, var in reversed(list(enumerate(ieffects))):
                src = None
                if i < mac.initial_sp:
                    src = StackEffect(f"stack_pointer[-{mac.initial_sp - i}]", "")
                self.out.declare(var, src)

            yield

            self.out.stack_adjust(ieffects[:mac.initial_sp], mac.stack[:mac.final_sp])

            for i, var in enumerate(reversed(mac.stack[: mac.final_sp]), 1):
                dst = StackEffect(f"stack_pointer[-{i}]", "")
                self.out.assign(dst, var)

            self.out.emit(f"DISPATCH();")


def extract_block_text(block: parser.Block) -> tuple[list[str], bool, int]:
    # Get lines of text with proper dedent
    blocklines = block.text.splitlines(True)
    first_token: lx.Token = block.tokens[0]  # IndexError means the context is broken
    block_line = first_token.begin[0]

    # Remove blank lines from both ends
    while blocklines and not blocklines[0].strip():
        blocklines.pop(0)
        block_line += 1
    while blocklines and not blocklines[-1].strip():
        blocklines.pop()

    # Remove leading and trailing braces
    assert blocklines and blocklines[0].strip() == "{"
    assert blocklines and blocklines[-1].strip() == "}"
    blocklines.pop()
    blocklines.pop(0)
    block_line += 1

    # Remove trailing blank lines
    while blocklines and not blocklines[-1].strip():
        blocklines.pop()

    # Separate CHECK_EVAL_BREAKER() macro from end
    check_eval_breaker = \
        blocklines != [] and blocklines[-1].strip() == "CHECK_EVAL_BREAKER();"
    if check_eval_breaker:
        del blocklines[-1]

    return blocklines, check_eval_breaker, block_line


def always_exits(lines: list[str]) -> bool:
    """Determine whether a block always ends in a return/goto/etc."""
    if not lines:
        return False
    line = lines[-1].rstrip()
    # Indent must match exactly (TODO: Do something better)
    if line[:12] != " " * 12:
        return False
    line = line[12:]
    return line.startswith(
        (
            "goto ",
            "return ",
            "DISPATCH",
            "GO_TO_",
            "Py_UNREACHABLE()",
            "ERROR_IF(true, ",
        )
    )


def variable_used(node: parser.Node, name: str) -> bool:
    """Determine whether a variable with a given name is used in a node."""
    return any(
        token.kind == "IDENTIFIER" and token.text == name for token in node.tokens
    )


def variable_used_unspecialized(node: parser.Node, name: str) -> bool:
    """Like variable_used(), but skips #if ENABLE_SPECIALIZATION blocks."""
    tokens: list[lx.Token] = []
    skipping = False
    for i, token in enumerate(node.tokens):
        if token.kind == "MACRO":
            text = "".join(token.text.split())
            # TODO: Handle nested #if
            if text == "#if":
                if (
                    i + 1 < len(node.tokens)
                    and node.tokens[i + 1].text == "ENABLE_SPECIALIZATION"
                ):
                    skipping = True
            elif text in ("#else", "#endif"):
                skipping = False
        if not skipping:
            tokens.append(token)
    return any(token.kind == "IDENTIFIER" and token.text == name for token in tokens)


def main():
    """Parse command line, parse input, analyze, write output."""
    args = arg_parser.parse_args()  # Prints message and sys.exit(2) on error
    if len(args.input) == 0:
        args.input.append(DEFAULT_INPUT)

    # Raises OSError if input unreadable
    a = Analyzer(args.input, args.output, args.metadata, args.pymetadata, args.executor_cases)

    if args.emit_line_directives:
        a.emit_line_directives = True
    a.parse()  # Raises SyntaxError on failure
    a.analyze()  # Prints messages and sets a.errors on failure
    if a.errors:
        sys.exit(f"Found {a.errors} errors")
    a.write_instructions()  # Raises OSError if output can't be written
    a.write_metadata()
    a.write_executor_instructions()


if __name__ == "__main__":
    main()<|MERGE_RESOLUTION|>--- conflicted
+++ resolved
@@ -1297,13 +1297,8 @@
                         case _:
                             typing.assert_never(thing)
 
-<<<<<<< HEAD
             with self.out.block("const char * const _PyOpcode_uop_name[OPCODE_UOP_NAME_SIZE] =", ";"):
-                self.write_uop_items(lambda name, counter: f"[{counter}] = \"{name}\",")
-=======
-            with self.out.block("const char * const _PyOpcode_uop_name[512] =", ";"):
                 self.write_uop_items(lambda name, counter: f"[{name}] = \"{name}\",")
->>>>>>> 89867d24
 
             self.out.emit("#endif // NEED_OPCODE_METADATA")
 
