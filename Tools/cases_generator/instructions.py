import dataclasses
import re
import typing

from flags import InstructionFlags, variable_used, variable_used_unspecialized
from formatting import (
    Formatter,
    UNUSED,
    list_effect_size,
)
import lexer as lx
import parsing
from parsing import StackEffect
import stacking

BITS_PER_CODE_UNIT = 16


@dataclasses.dataclass
class ActiveCacheEffect:
    """Wraps a CacheEffect that is actually used, in context."""

    effect: parsing.CacheEffect
    offset: int


FORBIDDEN_NAMES_IN_UOPS = (
    "next_instr",
    "oparg1",  # Proxy for super-instructions like LOAD_FAST_LOAD_FAST
    "JUMPBY",
    "DISPATCH",
    "TIER_ONE_ONLY",
)


# Interpreter tiers
TIER_ONE: typing.Final = 1  # Specializing adaptive interpreter (PEP 659)
TIER_TWO: typing.Final = 2  # Experimental tracing interpreter
Tiers: typing.TypeAlias = typing.Literal[1, 2]


@dataclasses.dataclass
class Instruction:
    """An instruction with additional data and code."""

    # Parts of the underlying instruction definition
    inst: parsing.InstDef
    name: str
    annotations: list[str]
    block: parsing.Block
    block_text: list[str]  # Block.text, less curlies, less PREDICT() calls
    block_line: int  # First line of block in original code

    # Computed by constructor
    always_exits: str  # If the block always exits, its last line; else ""
    has_deopt: bool
    needs_this_instr: bool
    cache_offset: int
    cache_effects: list[parsing.CacheEffect]
    input_effects: list[StackEffect]
    output_effects: list[StackEffect]
    unmoved_names: frozenset[str]
    instr_fmt: str
    instr_flags: InstructionFlags
    active_caches: list[ActiveCacheEffect]

    # Set later
    family: parsing.Family | None = None
    predicted: bool = False

    def __init__(self, inst: parsing.InstDef):
        self.inst = inst
        self.name = inst.name
        self.annotations = inst.annotations
        self.block = inst.block
        self.block_text, self.check_eval_breaker, self.block_line = extract_block_text(
            self.block
        )
        self.always_exits = always_exits(self.block_text)
        self.has_deopt = variable_used(self.inst, "DEOPT_IF")
        self.cache_effects = [
            effect for effect in inst.inputs if isinstance(effect, parsing.CacheEffect)
        ]
        self.cache_offset = sum(c.size for c in self.cache_effects)
        self.needs_this_instr = variable_used(self.inst, "this_instr") or any(c.name != UNUSED for c in self.cache_effects)
        self.input_effects = [
            effect for effect in inst.inputs if isinstance(effect, StackEffect)
        ]
        self.output_effects = inst.outputs  # For consistency/completeness
        unmoved_names: set[str] = set()
        for ieffect, oeffect in zip(self.input_effects, self.output_effects):
            if ieffect == oeffect and ieffect.name == oeffect.name:
                unmoved_names.add(ieffect.name)
            else:
                break
        self.unmoved_names = frozenset(unmoved_names)

        self.instr_flags = InstructionFlags.fromInstruction(inst)

        self.active_caches = []
        offset = 0
        for effect in self.cache_effects:
            if effect.name != UNUSED:
                self.active_caches.append(ActiveCacheEffect(effect, offset))
            offset += effect.size

        if self.instr_flags.HAS_ARG_FLAG:
            fmt = "IB"
        else:
            fmt = "IX"
        if offset:
            fmt += "C" + "0" * (offset - 1)
        self.instr_fmt = fmt

    def is_viable_uop(self) -> bool:
        """Whether this instruction is viable as a uop."""
        dprint: typing.Callable[..., None] = lambda *args, **kwargs: None
        if "FRAME" in self.name:
            dprint = print

        if self.name == "_EXIT_TRACE":
            return True  # This has 'return frame' but it's okay
        if self.name == "_SAVE_RETURN_OFFSET":
            return True  # Adjusts next_instr, but only in tier 1 code
        if self.always_exits:
            dprint(f"Skipping {self.name} because it always exits: {self.always_exits}")
            return False
        if len(self.active_caches) > 1:
            # print(f"Skipping {self.name} because it has >1 cache entries")
            return False
        res = True
        for forbidden in FORBIDDEN_NAMES_IN_UOPS:
            # NOTE: To disallow unspecialized uops, use
            # if variable_used(self.inst, forbidden):
            if variable_used_unspecialized(self.inst, forbidden):
                dprint(f"Skipping {self.name} because it uses {forbidden}")
                res = False
        return res

    def operand_size(self) -> int:
        size = 0
        for effect in self.cache_effects:
            if effect.name != "unused":
                if size != 0:
                    return -1
                size = effect.size
        return size

    def write_body(
        self,
        out: Formatter,
        dedent: int,
        active_caches: list[ActiveCacheEffect],
        tier: Tiers,
        family: parsing.Family | None,
    ) -> None:
        """Write the instruction body."""
        # Write cache effect variable declarations and initializations
        for active in active_caches:
            ceffect = active.effect
            bits = ceffect.size * BITS_PER_CODE_UNIT
            if bits == 64:
                # NOTE: We assume that 64-bit data in the cache
                # is always an object pointer.
                # If this becomes false, we need a way to specify
                # syntactically what type the cache data is.
                typ = "PyObject *"
                func = "read_obj"
            else:
                typ = f"uint{bits}_t "
                func = f"read_u{bits}"
            if tier == TIER_ONE:
                out.emit(
                    f"{typ}{ceffect.name} = "
                    f"{func}(&this_instr[{active.offset + 1}].cache);"
                )
            else:
<<<<<<< HEAD
                if bits == 16 and not self.instr_flags.HAS_ARG_FLAG:
                    out.emit(f"{typ}{ceffect.name} = ({typ.strip()})oparg;")
                    length = 1
                elif bits == 64:
                    out.emit(f"{typ}{ceffect.name} = ({typ.strip()})read_u64x(&next_uop->operand);")
                    out.emit("next_uop += 2;")
                    length = 3
                else:
                    out.emit(f"{typ}{ceffect.name} = ({typ.strip()})next_uop->operand;")
                    out.emit("next_uop += 1;")
                    length = 2
                out.emit(f"assert(_PyUop_CodeSize(opcode) == {length});")
=======
                out.emit(f"{typ}{ceffect.name} = ({typ.strip()})operand;")
>>>>>>> 16055c16

        # Write the body, substituting a goto for ERROR_IF() and other stuff
        assert dedent <= 0
        extra = " " * -dedent
        names_to_skip = self.unmoved_names | frozenset({UNUSED, "null"})
        offset = 0
        context = self.block.context
        assert context is not None and context.owner is not None
        filename = context.owner.filename
        for line in self.block_text:
            out.set_lineno(self.block_line + offset, filename)
            offset += 1
            if m := re.match(r"(\s*)ERROR_IF\((.+), (\w+)\);\s*(?://.*)?$", line):
                space, cond, label = m.groups()
                space = extra + space
                # ERROR_IF() must pop the inputs from the stack.
                # The code block is responsible for DECREF()ing them.
                # NOTE: If the label doesn't exist, just add it to ceval.c.

                # Don't pop common input/output effects at the bottom!
                # These aren't DECREF'ed so they can stay.
                ieffs = list(self.input_effects)
                oeffs = list(self.output_effects)
                while (
                    ieffs
                    and oeffs
                    and ieffs[0] == oeffs[0]
                    and ieffs[0].name == oeffs[0].name
                ):
                    ieffs.pop(0)
                    oeffs.pop(0)
                ninputs, symbolic = list_effect_size(ieffs)
                if ninputs:
                    label = f"pop_{ninputs}_{label}"
                if tier == TIER_TWO:
                    label = label + "_tier_two"
                if symbolic:
                    out.write_raw(
                        f"{space}if ({cond}) {{ STACK_SHRINK({symbolic}); goto {label}; }}\n"
                    )
                else:
                    out.write_raw(f"{space}if ({cond}) goto {label};\n")
            elif m := re.match(r"(\s*)DEOPT_IF\((.+)\);\s*(?://.*)?$", line):
                space, cond = m.groups()
                space = extra + space
                target = family.name if family else self.name
                out.write_raw(f"{space}DEOPT_IF({cond}, {target});\n")
            elif "DEOPT" in line:
                filename = context.owner.filename
                lineno = context.owner.tokens[context.begin].line
                print(f"{filename}:{lineno}: ERROR: DEOPT_IF() must be all on one line")
                out.write_raw(extra + line)
            elif m := re.match(r"(\s*)DECREF_INPUTS\(\);\s*(?://.*)?$", line):
                out.reset_lineno()
                space = extra + m.group(1)
                for ieff in self.input_effects:
                    if ieff.name in names_to_skip:
                        continue
                    if ieff.size:
                        out.write_raw(
                            f"{space}for (int _i = {ieff.size}; --_i >= 0;) {{\n"
                        )
                        out.write_raw(f"{space}    Py_DECREF({ieff.name}[_i]);\n")
                        out.write_raw(f"{space}}}\n")
                    else:
                        decref = "XDECREF" if ieff.cond else "DECREF"
                        out.write_raw(f"{space}Py_{decref}({ieff.name});\n")
            else:
                out.write_raw(extra + line)
        out.reset_lineno()


InstructionOrCacheEffect = Instruction | parsing.CacheEffect


# Instruction used for abstract interpretation.
class AbstractInstruction(Instruction):
    def __init__(self, inst: parsing.InstDef):
        super().__init__(inst)

    def write(self, out: Formatter, tier: Tiers = TIER_ONE) -> None:
        """Write one abstract instruction, sans prologue and epilogue."""
        stacking.write_single_instr_for_abstract_interp(self, out)

    def write_body(
        self,
        out: Formatter,
        dedent: int,
        active_caches: list[ActiveCacheEffect],
        tier: Tiers,
        family: parsing.Family | None,
    ) -> None:
        pass


@dataclasses.dataclass
class Component:
    instr: Instruction
    active_caches: list[ActiveCacheEffect]


MacroParts = list[Component | parsing.CacheEffect]


@dataclasses.dataclass
class MacroInstruction:
    """A macro instruction."""

    name: str
    instr_fmt: str
    instr_flags: InstructionFlags
    macro: parsing.Macro
    parts: MacroParts
    cache_offset: int
    # Set later
    predicted: bool = False
    family: parsing.Family | None = None


@dataclasses.dataclass
class PseudoInstruction:
    """A pseudo instruction."""

    name: str
    targets: list[Instruction | MacroInstruction]
    instr_flags: InstructionFlags


AnyInstruction = Instruction | MacroInstruction | PseudoInstruction


def extract_block_text(block: parsing.Block) -> tuple[list[str], bool, int]:
    # Get lines of text with proper dedent
    blocklines = block.text.splitlines(True)
    first_token: lx.Token = block.tokens[0]  # IndexError means the context is broken
    block_line = first_token.begin[0]

    # Remove blank lines from both ends
    while blocklines and not blocklines[0].strip():
        blocklines.pop(0)
        block_line += 1
    while blocklines and not blocklines[-1].strip():
        blocklines.pop()

    # Remove leading and trailing braces
    assert blocklines and blocklines[0].strip() == "{"
    assert blocklines and blocklines[-1].strip() == "}"
    blocklines.pop()
    blocklines.pop(0)
    block_line += 1

    # Remove trailing blank lines
    while blocklines and not blocklines[-1].strip():
        blocklines.pop()

    # Separate CHECK_EVAL_BREAKER() macro from end
    check_eval_breaker = (
        blocklines != [] and blocklines[-1].strip() == "CHECK_EVAL_BREAKER();"
    )
    if check_eval_breaker:
        del blocklines[-1]

    return blocklines, check_eval_breaker, block_line


def always_exits(lines: list[str]) -> str:
    """Determine whether a block always ends in a return/goto/etc."""
    if not lines:
        return ""
    line = lines[-1].rstrip()
    # Indent must match exactly (TODO: Do something better)
    if line[:12] != " " * 12:
        return ""
    line = line[12:]
    if line.startswith(
        (
            "goto ",
            "return ",
            "DISPATCH",
            "GO_TO_",
            "Py_UNREACHABLE()",
            "ERROR_IF(true, ",
        )
    ):
        return line
    return ""<|MERGE_RESOLUTION|>--- conflicted
+++ resolved
@@ -175,22 +175,19 @@
                     f"{func}(&this_instr[{active.offset + 1}].cache);"
                 )
             else:
-<<<<<<< HEAD
                 if bits == 16 and not self.instr_flags.HAS_ARG_FLAG:
-                    out.emit(f"{typ}{ceffect.name} = ({typ.strip()})oparg;")
+                    out.emit(f"operand = oparg;")
                     length = 1
                 elif bits == 64:
-                    out.emit(f"{typ}{ceffect.name} = ({typ.strip()})read_u64x(&next_uop->operand);")
+                    out.emit(f"operand = read_u64x(&next_uop->operand);")
                     out.emit("next_uop += 2;")
                     length = 3
                 else:
-                    out.emit(f"{typ}{ceffect.name} = ({typ.strip()})next_uop->operand;")
+                    out.emit(f"operand = next_uop->operand;")
                     out.emit("next_uop += 1;")
                     length = 2
+                out.emit(f"{typ}{ceffect.name} = ({typ.strip()})operand;")
                 out.emit(f"assert(_PyUop_CodeSize(opcode) == {length});")
-=======
-                out.emit(f"{typ}{ceffect.name} = ({typ.strip()})operand;")
->>>>>>> 16055c16
 
         # Write the body, substituting a goto for ERROR_IF() and other stuff
         assert dedent <= 0
