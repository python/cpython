This directory contains a collection of executable Python scripts that are
useful while building, extending or managing Python.

<<<<<<< HEAD
checkpip.py               Checks the version of the projects bundled in ensurepip
                          are the latest available

=======
>>>>>>> c865ab37
combinerefs.py            A helper for analyzing PYTHONDUMPREFS output

divmod_threshold.py       Determine threshold for switching from longobject.c
                          divmod to _pylong.int_divmod()

idle3                     Main program to start IDLE

long_conv_tables.py       Compute tables for longobject.c long_from_non_binary_base()

pydoc3                    Python documentation browser

sortperf.py               List sort performance test, requires the pyperf module.

summarize_stats.py        Summarize specialization stats for all files in the
                          default stats folders

var_access_benchmark.py   Show relative speeds of local, nonlocal, global,
                          and built-in access<|MERGE_RESOLUTION|>--- conflicted
+++ resolved
@@ -1,12 +1,6 @@
 This directory contains a collection of executable Python scripts that are
 useful while building, extending or managing Python.
 
-<<<<<<< HEAD
-checkpip.py               Checks the version of the projects bundled in ensurepip
-                          are the latest available
-
-=======
->>>>>>> c865ab37
 combinerefs.py            A helper for analyzing PYTHONDUMPREFS output
 
 divmod_threshold.py       Determine threshold for switching from longobject.c
