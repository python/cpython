"""Freeze modules and regen related files (e.g. Python/frozen.c).

See the notes at the top of Python/frozen.c for more info.
"""

from collections import namedtuple
import hashlib
import os
import ntpath
import posixpath
import platform
import subprocess
import sys
import textwrap
import time

from update_file import updating_file_with_tmpfile, update_file_with_tmpfile


ROOT_DIR = os.path.dirname(os.path.dirname(os.path.dirname(__file__)))
ROOT_DIR = os.path.abspath(ROOT_DIR)
FROZEN_ONLY = os.path.join(ROOT_DIR, 'Tools', 'freeze', 'flag.py')

STDLIB_DIR = os.path.join(ROOT_DIR, 'Lib')
# If MODULES_DIR is changed then the .gitattributes and .gitignore files
# need to be updated.
MODULES_DIR = os.path.join(ROOT_DIR, 'Python', 'frozen_modules')

if sys.platform != "win32":
    TOOL = os.path.join(ROOT_DIR, 'Programs', '_freeze_module')
    if not os.path.isfile(TOOL):
        # When building out of the source tree, get the tool from directory
        # of the Python executable
        TOOL = os.path.dirname(sys.executable)
        TOOL = os.path.join(TOOL, 'Programs', '_freeze_module')
        TOOL = os.path.abspath(TOOL)
        if not os.path.isfile(TOOL):
            sys.exit("ERROR: missing _freeze_module")
else:
    def find_tool():
        archs = ['amd64', 'win32']
        if platform.machine() == "ARM64":
             archs.append('arm64')
        for arch in archs:
            for exe in ['_freeze_module.exe', '_freeze_module_d.exe']:
                tool = os.path.join(ROOT_DIR, 'PCbuild', arch, exe)
                if os.path.isfile(tool):
                    return tool
        sys.exit("ERROR: missing _freeze_module.exe; you need to run PCbuild/build.bat")
    TOOL = find_tool()
    del find_tool

MANIFEST = os.path.join(MODULES_DIR, 'MANIFEST')
FROZEN_FILE = os.path.join(ROOT_DIR, 'Python', 'frozen.c')
MAKEFILE = os.path.join(ROOT_DIR, 'Makefile.pre.in')
PCBUILD_PROJECT = os.path.join(ROOT_DIR, 'PCbuild', '_freeze_module.vcxproj')
PCBUILD_FILTERS = os.path.join(ROOT_DIR, 'PCbuild', '_freeze_module.vcxproj.filters')


OS_PATH = 'ntpath' if os.name == 'nt' else 'posixpath'

# These are modules that get frozen.
TESTS_SECTION = 'Test module'
FROZEN = [
    # See parse_frozen_spec() for the format.
    # In cases where the frozenid is duplicated, the first one is re-used.
    ('import system', [
        # These frozen modules are necessary for bootstrapping
        # the import system.
        'importlib._bootstrap : _frozen_importlib',
        'importlib._bootstrap_external : _frozen_importlib_external',
        # This module is important because some Python builds rely
        # on a builtin zip file instead of a filesystem.
        'zipimport',
        ]),
    ('stdlib - startup, without site (python -S)', [
        'abc',
        'codecs',
        # For now we do not freeze the encodings, due # to the noise all
        # those extra modules add to the text printed during the build.
        # (See https://github.com/python/cpython/pull/28398#pullrequestreview-756856469.)
        #'<encodings.*>',
        'io',
        ]),
    ('stdlib - startup, with site', [
        '_collections_abc',
        '_sitebuiltins',
        'genericpath',
        'ntpath',
        'posixpath',
        # We must explicitly mark os.path as a frozen module
        # even though it will never be imported.
        f'{OS_PATH} : os.path',
        'os',
        'site',
        'stat',
        ]),
    (TESTS_SECTION, [
        '__hello__',
        '__hello__ : __hello_alias__',
        '__hello__ : <__phello_alias__>',
        '__hello__ : __phello_alias__.spam',
        '<__phello__.**.*>',
        f'frozen_only : __hello_only__ = {FROZEN_ONLY}',
        ]),
]
BOOTSTRAP = {
    'importlib._bootstrap',
    'importlib._bootstrap_external',
    'zipimport',
}


#######################################
# platform-specific helpers

if os.path is posixpath:
    relpath_for_posix_display = os.path.relpath

    def relpath_for_windows_display(path, base):
        return ntpath.relpath(
            ntpath.join(*path.split(os.path.sep)),
            ntpath.join(*base.split(os.path.sep)),
        )

else:
    relpath_for_windows_display = ntpath.relpath

    def relpath_for_posix_display(path, base):
        return posixpath.relpath(
            posixpath.join(*path.split(os.path.sep)),
            posixpath.join(*base.split(os.path.sep)),
        )


#######################################
# specs

def parse_frozen_specs(sectionalspecs=FROZEN, destdir=None):
    seen = {}
    for section, specs in sectionalspecs:
        parsed = _parse_specs(specs, section, seen)
        for item in parsed:
            frozenid, pyfile, modname, ispkg, section = item
            try:
                source = seen[frozenid]
            except KeyError:
                source = FrozenSource.from_id(frozenid, pyfile, destdir)
                seen[frozenid] = source
            else:
                assert not pyfile or pyfile == source.pyfile, item
            yield FrozenModule(modname, ispkg, section, source)


def _parse_specs(specs, section, seen):
    for spec in specs:
        info, subs = _parse_spec(spec, seen, section)
        yield info
        for info in subs or ():
            yield info


def _parse_spec(spec, knownids=None, section=None):
    """Yield an info tuple for each module corresponding to the given spec.

    The info consists of: (frozenid, pyfile, modname, ispkg, section).

    Supported formats:

      frozenid
      frozenid : modname
      frozenid : modname = pyfile

    "frozenid" and "modname" must be valid module names (dot-separated
    identifiers).  If "modname" is not provided then "frozenid" is used.
    If "pyfile" is not provided then the filename of the module
    corresponding to "frozenid" is used.

    Angle brackets around a frozenid (e.g. '<encodings>") indicate
    it is a package.  This also means it must be an actual module
    (i.e. "pyfile" cannot have been provided).  Such values can have
    patterns to expand submodules:

      <encodings.*>    - also freeze all direct submodules
      <encodings.**.*> - also freeze the full submodule tree

    As with "frozenid", angle brackets around "modname" indicate
    it is a package.  However, in this case "pyfile" should not
    have been provided and patterns in "modname" are not supported.
    Also, if "modname" has brackets then "frozenid" should not,
    and "pyfile" should have been provided..
    """
    frozenid, _, remainder = spec.partition(':')
    modname, _, pyfile = remainder.partition('=')
    frozenid = frozenid.strip()
    modname = modname.strip()
    pyfile = pyfile.strip()

    submodules = None
    if modname.startswith('<') and modname.endswith('>'):
        assert check_modname(frozenid), spec
        modname = modname[1:-1]
        assert check_modname(modname), spec
        if frozenid in knownids:
            pass
        elif pyfile:
            assert not os.path.isdir(pyfile), spec
        else:
            pyfile = _resolve_module(frozenid, ispkg=False)
        ispkg = True
    elif pyfile:
        assert check_modname(frozenid), spec
        assert not knownids or frozenid not in knownids, spec
        assert check_modname(modname), spec
        assert not os.path.isdir(pyfile), spec
        ispkg = False
    elif knownids and frozenid in knownids:
        assert check_modname(frozenid), spec
        assert check_modname(modname), spec
        ispkg = False
    else:
        assert not modname or check_modname(modname), spec
        resolved = iter(resolve_modules(frozenid))
        frozenid, pyfile, ispkg = next(resolved)
        if not modname:
            modname = frozenid
        if ispkg:
            pkgid = frozenid
            pkgname = modname
            pkgfiles = {pyfile: pkgid}
            def iter_subs():
                for frozenid, pyfile, ispkg in resolved:
                    if pkgname:
                        modname = frozenid.replace(pkgid, pkgname, 1)
                    else:
                        modname = frozenid
                    if pyfile:
                        if pyfile in pkgfiles:
                            frozenid = pkgfiles[pyfile]
                            pyfile = None
                        elif ispkg:
                            pkgfiles[pyfile] = frozenid
                    yield frozenid, pyfile, modname, ispkg, section
            submodules = iter_subs()

    info = (frozenid, pyfile or None, modname, ispkg, section)
    return info, submodules


#######################################
# frozen source files

class FrozenSource(namedtuple('FrozenSource', 'id pyfile frozenfile')):

    @classmethod
    def from_id(cls, frozenid, pyfile=None, destdir=MODULES_DIR):
        if not pyfile:
            pyfile = os.path.join(STDLIB_DIR, *frozenid.split('.')) + '.py'
            #assert os.path.exists(pyfile), (frozenid, pyfile)
        frozenfile = resolve_frozen_file(frozenid, destdir)
        return cls(frozenid, pyfile, frozenfile)

    @property
    def frozenid(self):
        return self.id

    @property
    def modname(self):
        if self.pyfile.startswith(STDLIB_DIR):
            return self.id
        return None

    @property
    def symbol(self):
        # This matches what we do in Programs/_freeze_module.c:
        name = self.frozenid.replace('.', '_')
        return '_Py_M__' + name

    @property
    def ispkg(self):
        if not self.pyfile:
            return False
        elif self.frozenid.endswith('.__init__'):
            return False
        else:
            return os.path.basename(self.pyfile) == '__init__.py'


def resolve_frozen_file(frozenid, destdir=MODULES_DIR):
    """Return the filename corresponding to the given frozen ID.

    For stdlib modules the ID will always be the full name
    of the source module.
    """
    if not isinstance(frozenid, str):
        try:
            frozenid = frozenid.frozenid
        except AttributeError:
            raise ValueError(f'unsupported frozenid {frozenid!r}')
    # We use a consistent naming convention for all frozen modules.
    frozenfile = f'{frozenid}.h'
    if not destdir:
        return frozenfile
    return os.path.join(destdir, frozenfile)


#######################################
# frozen modules

class FrozenModule(namedtuple('FrozenModule', 'name ispkg section source')):

    def __getattr__(self, name):
        return getattr(self.source, name)

    @property
    def modname(self):
        return self.name

    @property
    def orig(self):
        return self.source.modname

    @property
    def isalias(self):
        orig = self.source.modname
        if not orig:
            return True
        return self.name != orig

    def summarize(self):
        source = self.source.modname
        if source:
            source = f'<{source}>'
        else:
            source = relpath_for_posix_display(self.pyfile, ROOT_DIR)
        return {
            'module': self.name,
            'ispkg': self.ispkg,
            'source': source,
            'frozen': os.path.basename(self.frozenfile),
            'checksum': _get_checksum(self.frozenfile),
        }


def _iter_sources(modules):
    seen = set()
    for mod in modules:
        if mod.source not in seen:
            yield mod.source
            seen.add(mod.source)


#######################################
# generic helpers

def _get_checksum(filename):
    with open(filename, "rb") as infile:
        contents = infile.read()
    m = hashlib.sha256()
    m.update(contents)
    return m.hexdigest()


def resolve_modules(modname, pyfile=None):
    if modname.startswith('<') and modname.endswith('>'):
        if pyfile:
            assert os.path.isdir(pyfile) or os.path.basename(pyfile) == '__init__.py', pyfile
        ispkg = True
        modname = modname[1:-1]
        rawname = modname
        # For now, we only expect match patterns at the end of the name.
        _modname, sep, match = modname.rpartition('.')
        if sep:
            if _modname.endswith('.**'):
                modname = _modname[:-3]
                match = f'**.{match}'
            elif match and not match.isidentifier():
                modname = _modname
            # Otherwise it's a plain name so we leave it alone.
        else:
            match = None
    else:
        ispkg = False
        rawname = modname
        match = None

    if not check_modname(modname):
        raise ValueError(f'not a valid module name ({rawname})')

    if not pyfile:
        pyfile = _resolve_module(modname, ispkg=ispkg)
    elif os.path.isdir(pyfile):
        pyfile = _resolve_module(modname, pyfile, ispkg)
    yield modname, pyfile, ispkg

    if match:
        pkgdir = os.path.dirname(pyfile)
        yield from iter_submodules(modname, pkgdir, match)


def check_modname(modname):
    return all(n.isidentifier() for n in modname.split('.'))


def iter_submodules(pkgname, pkgdir=None, match='*'):
    if not pkgdir:
        pkgdir = os.path.join(STDLIB_DIR, *pkgname.split('.'))
    if not match:
        match = '**.*'
    match_modname = _resolve_modname_matcher(match, pkgdir)

    def _iter_submodules(pkgname, pkgdir):
        for entry in sorted(os.scandir(pkgdir), key=lambda e: e.name):
            matched, recursive = match_modname(entry.name)
            if not matched:
                continue
            modname = f'{pkgname}.{entry.name}'
            if modname.endswith('.py'):
                yield modname[:-3], entry.path, False
            elif entry.is_dir():
                pyfile = os.path.join(entry.path, '__init__.py')
                # We ignore namespace packages.
                if os.path.exists(pyfile):
                    yield modname, pyfile, True
                    if recursive:
                        yield from _iter_submodules(modname, entry.path)

    return _iter_submodules(pkgname, pkgdir)


def _resolve_modname_matcher(match, rootdir=None):
    if isinstance(match, str):
        if match.startswith('**.'):
            recursive = True
            pat = match[3:]
            assert match
        else:
            recursive = False
            pat = match

        if pat == '*':
            def match_modname(modname):
                return True, recursive
        else:
            raise NotImplementedError(match)
    elif callable(match):
        match_modname = match(rootdir)
    else:
        raise ValueError(f'unsupported matcher {match!r}')
    return match_modname


def _resolve_module(modname, pathentry=STDLIB_DIR, ispkg=False):
    assert pathentry, pathentry
    pathentry = os.path.normpath(pathentry)
    assert os.path.isabs(pathentry)
    if ispkg:
        return os.path.join(pathentry, *modname.split('.'), '__init__.py')
    return os.path.join(pathentry, *modname.split('.')) + '.py'


#######################################
# regenerating dependent files

def find_marker(lines, marker, file):
    for pos, line in enumerate(lines):
        if marker in line:
            return pos
    raise Exception(f"Can't find {marker!r} in file {file}")


def replace_block(lines, start_marker, end_marker, replacements, file):
    start_pos = find_marker(lines, start_marker, file)
    end_pos = find_marker(lines, end_marker, file)
    if end_pos <= start_pos:
        raise Exception(f"End marker {end_marker!r} "
                        f"occurs before start marker {start_marker!r} "
                        f"in file {file}")
    replacements = [line.rstrip() + '\n' for line in replacements]
    return lines[:start_pos + 1] + replacements + lines[end_pos:]


def regen_manifest(modules):
    header = 'module ispkg source frozen checksum'.split()
    widths = [5] * len(header)
    rows = []
    for mod in modules:
        info = mod.summarize()
        row = []
        for i, col in enumerate(header):
            value = info[col]
            if col == 'checksum':
                value = value[:12]
            elif col == 'ispkg':
                value = 'YES' if value else 'no'
            widths[i] = max(widths[i], len(value))
            row.append(value or '-')
        rows.append(row)

    modlines = [
        '# The list of frozen modules with key information.',
        '# Note that the "check_generated_files" CI job will identify',
        '# when source files were changed but regen-frozen wasn\'t run.',
        '# This file is auto-generated by Tools/scripts/freeze_modules.py.',
        ' '.join(c.center(w) for c, w in zip(header, widths)).rstrip(),
        ' '.join('-' * w for w in widths),
    ]
    for row in rows:
        for i, w in enumerate(widths):
            if header[i] == 'ispkg':
                row[i] = row[i].center(w)
            else:
                row[i] = row[i].ljust(w)
        modlines.append(' '.join(row).rstrip())

    print(f'# Updating {os.path.relpath(MANIFEST)}')
    with open(MANIFEST, 'w', encoding="utf-8") as outfile:
        lines = (l + '\n' for l in modlines)
        outfile.writelines(lines)


def regen_frozen(modules):
    headerlines = []
    parentdir = os.path.dirname(FROZEN_FILE)
    for src in _iter_sources(modules):
        # Adding a comment to separate sections here doesn't add much,
        # so we don't.
        header = relpath_for_posix_display(src.frozenfile, parentdir)
        headerlines.append(f'#include "{header}"')

<<<<<<< HEAD
    externlines = []
    deflines = []
=======
    bootstraplines = []
    stdliblines = []
    testlines = []
>>>>>>> e2063d6a
    aliaslines = []
    indent = '    '
    lastsection = None
    for mod in modules:
        if mod.frozenid in BOOTSTRAP:
            lines = bootstraplines
        elif mod.section == TESTS_SECTION:
            lines = testlines
        else:
            lines = stdliblines
            if mod.section != lastsection:
                if lastsection is not None:
                    lines.append('')
                lines.append(f'/* {mod.section} */')
            lastsection = mod.section

        # Also add a extern declaration for the corresponding
        # deepfreeze-generated function.
        orig_name = mod.source.id
        get_code_name = "_Py_get_%s_toplevel" % orig_name.replace(".", "_")
        externlines.append("extern PyObject *%s(void);" % get_code_name)

        symbol = mod.symbol
        pkg = '-' if mod.ispkg else ''
<<<<<<< HEAD
        line = ('{"%s", %s, %s(int)sizeof(%s), %s},'
                ) % (mod.name, symbol, pkg, symbol, get_code_name)
        deflines.append(line)
=======
        line = ('{"%s", %s, %s(int)sizeof(%s)},'
                ) % (mod.name, symbol, pkg, symbol)
        # TODO: Consider not folding lines
        if len(line) < 80:
            lines.append(line)
        else:
            line1, _, line2 = line.rpartition(' ')
            lines.append(line1)
            lines.append(indent + line2)
>>>>>>> e2063d6a

        if mod.isalias:
            if not mod.orig:
                entry = '{"%s", NULL},' % (mod.name,)
            elif mod.source.ispkg:
                entry = '{"%s", "<%s"},' % (mod.name, mod.orig)
            else:
                entry = '{"%s", "%s"},' % (mod.name, mod.orig)
            aliaslines.append(indent + entry)

    for lines in (bootstraplines, stdliblines, testlines):
        # TODO: Is this necessary any more?
        if not lines[0]:
            del lines[0]
        for i, line in enumerate(lines):
            if line:
                lines[i] = indent + line

    print(f'# Updating {os.path.relpath(FROZEN_FILE)}')
    with updating_file_with_tmpfile(FROZEN_FILE) as (infile, outfile):
        lines = infile.readlines()
        # TODO: Use more obvious markers, e.g.
        # $START GENERATED FOOBAR$ / $END GENERATED FOOBAR$
        lines = replace_block(
            lines,
            "/* Includes for frozen modules: */",
            "/* End includes */",
            headerlines,
            FROZEN_FILE,
        )
        lines = replace_block(
            lines,
<<<<<<< HEAD
            "/* Start extern declarations */",
            "/* End extern declarations */",
            externlines,
=======
            "static const struct _frozen bootstrap_modules[] =",
            "/* bootstrap sentinel */",
            bootstraplines,
>>>>>>> e2063d6a
            FROZEN_FILE,
        )
        lines = replace_block(
            lines,
<<<<<<< HEAD
            "static const struct _frozen _PyImport_FrozenModules[] =",
            "/* modules sentinel */",
            deflines,
=======
            "static const struct _frozen stdlib_modules[] =",
            "/* stdlib sentinel */",
            stdliblines,
            FROZEN_FILE,
        )
        lines = replace_block(
            lines,
            "static const struct _frozen test_modules[] =",
            "/* test sentinel */",
            testlines,
>>>>>>> e2063d6a
            FROZEN_FILE,
        )
        lines = replace_block(
            lines,
            "const struct _module_alias aliases[] =",
            "/* aliases sentinel */",
            aliaslines,
            FROZEN_FILE,
        )
        outfile.writelines(lines)


def regen_makefile(modules):
    pyfiles = []
    frozenfiles = []
    deepfreezefiles = []
    rules = ['']
    deepfreezerules = ['']

    # TODO: Merge the two loops
    for src in _iter_sources(modules):
        header = relpath_for_posix_display(src.frozenfile, ROOT_DIR)
        relfile = header.replace('\\', '/')
        _pyfile = relpath_for_posix_display(src.pyfile, ROOT_DIR)

        # TODO: This is a bit hackish
        xfile = relfile.replace("/frozen_modules/", "/deepfreeze/")
        cfile = xfile[:-2] + ".c"
        ofile = xfile[:-2] + ".o"
        deepfreezefiles.append(f"\t\t{ofile} \\")

        # Also add a deepfreeze rule.
        deepfreezerules.append(f'{cfile}: {_pyfile} Tools/scripts/deepfreeze.py $(BOOTSTRAP)')
        deepfreezerules.append(f'\t@echo "Deepfreezing {cfile} from {_pyfile}"')
        deepfreezerules.append(f"\t@$(BOOTSTRAP) \\")
        deepfreezerules.append(f"\t\t$(srcdir)/Tools/scripts/deepfreeze.py \\")
        deepfreezerules.append(f"\t\t$(srcdir)/{_pyfile} \\")
        deepfreezerules.append(f"\t\t-m {src.frozenid} \\")
        deepfreezerules.append(f"\t\t-o $(srcdir)/{cfile}")
        deepfreezerules.append('')

    for src in _iter_sources(modules):
        header = relpath_for_posix_display(src.frozenfile, ROOT_DIR)
        frozenfiles.append(f'\t\t{header} \\')

        pyfile = relpath_for_posix_display(src.pyfile, ROOT_DIR)
        pyfiles.append(f'\t\t{pyfile} \\')

        freeze = (f'Programs/_freeze_module {src.frozenid} '
                  f'$(srcdir)/{pyfile} $(srcdir)/{header}')
        rules.extend([
            f'{header}: Programs/_freeze_module {pyfile}',
            f'\t{freeze}',
            '',
        ])
    pyfiles[-1] = pyfiles[-1].rstrip(" \\")
    frozenfiles[-1] = frozenfiles[-1].rstrip(" \\")
    deepfreezefiles[-1] = deepfreezefiles[-1].rstrip(" \\")

    print(f'# Updating {os.path.relpath(MAKEFILE)}')
    with updating_file_with_tmpfile(MAKEFILE) as (infile, outfile):
        lines = infile.readlines()
        lines = replace_block(
            lines,
            "FROZEN_FILES_IN =",
            "# End FROZEN_FILES_IN",
            pyfiles,
            MAKEFILE,
        )
        lines = replace_block(
            lines,
            "FROZEN_FILES_OUT =",
            "# End FROZEN_FILES_OUT",
            frozenfiles,
            MAKEFILE,
        )
        lines = replace_block(
            lines,
            "DEEPFREEZE_OBJS =",
            "# End DEEPFREEZE_OBJS",
            deepfreezefiles,
            MAKEFILE,
        )
        lines = replace_block(
            lines,
            "# BEGIN: freezing modules",
            "# END: freezing modules",
            rules,
            MAKEFILE,
        )
        lines = replace_block(
            lines,
            "# BEGIN: deepfreeze modules",
            "# END: deepfreeze modules",
            deepfreezerules,
            MAKEFILE,
        )
        outfile.writelines(lines)


def regen_pcbuild(modules):
    projlines = []
    filterlines = []
    for src in _iter_sources(modules):
        pyfile = relpath_for_windows_display(src.pyfile, ROOT_DIR)
        header = relpath_for_windows_display(src.frozenfile, ROOT_DIR)
        intfile = ntpath.splitext(ntpath.basename(header))[0] + '.g.h'
        projlines.append(f'    <None Include="..\\{pyfile}">')
        projlines.append(f'      <ModName>{src.frozenid}</ModName>')
        projlines.append(f'      <IntFile>$(IntDir){intfile}</IntFile>')
        projlines.append(f'      <OutFile>$(PySourcePath){header}</OutFile>')
        projlines.append(f'    </None>')

        filterlines.append(f'    <None Include="..\\{pyfile}">')
        filterlines.append('      <Filter>Python Files</Filter>')
        filterlines.append('    </None>')

    print(f'# Updating {os.path.relpath(PCBUILD_PROJECT)}')
    with updating_file_with_tmpfile(PCBUILD_PROJECT) as (infile, outfile):
        lines = infile.readlines()
        lines = replace_block(
            lines,
            '<!-- BEGIN frozen modules -->',
            '<!-- END frozen modules -->',
            projlines,
            PCBUILD_PROJECT,
        )
        outfile.writelines(lines)
    print(f'# Updating {os.path.relpath(PCBUILD_FILTERS)}')
    with updating_file_with_tmpfile(PCBUILD_FILTERS) as (infile, outfile):
        lines = infile.readlines()
        lines = replace_block(
            lines,
            '<!-- BEGIN frozen modules -->',
            '<!-- END frozen modules -->',
            filterlines,
            PCBUILD_FILTERS,
        )
        outfile.writelines(lines)


#######################################
# freezing modules

def freeze_module(modname, pyfile=None, destdir=MODULES_DIR):
    """Generate the frozen module .h file for the given module."""
    tmpsuffix = f'.{int(time.time())}'
    for modname, pyfile, ispkg in resolve_modules(modname, pyfile):
        frozenfile = resolve_frozen_file(modname, destdir)
        _freeze_module(modname, pyfile, frozenfile, tmpsuffix)


def _freeze_module(frozenid, pyfile, frozenfile, tmpsuffix):
    tmpfile = f'{frozenfile}.{int(time.time())}'

    argv = [TOOL, frozenid, pyfile, tmpfile]
    print('#', '  '.join(os.path.relpath(a) for a in argv), flush=True)
    try:
        subprocess.run(argv, check=True)
    except (FileNotFoundError, subprocess.CalledProcessError):
        if not os.path.exists(TOOL):
            sys.exit(f'ERROR: missing {TOOL}; you need to run "make regen-frozen"')
        raise  # re-raise

    update_file_with_tmpfile(frozenfile, tmpfile, create=True)


#######################################
# the script

def main():
    # Expand the raw specs, preserving order.
    modules = list(parse_frozen_specs(destdir=MODULES_DIR))

    # Regen build-related files.
    regen_makefile(modules)
    regen_pcbuild(modules)

    # Freeze the target modules.
    tmpsuffix = f'.{int(time.time())}'
    for src in _iter_sources(modules):
        _freeze_module(src.frozenid, src.pyfile, src.frozenfile, tmpsuffix)

    # Regen files dependent of frozen file details.
    regen_frozen(modules)
    regen_manifest(modules)


if __name__ == '__main__':
    argv = sys.argv[1:]
    if argv:
        sys.exit('ERROR: got unexpected args {argv}')
    main()<|MERGE_RESOLUTION|>--- conflicted
+++ resolved
@@ -528,14 +528,10 @@
         header = relpath_for_posix_display(src.frozenfile, parentdir)
         headerlines.append(f'#include "{header}"')
 
-<<<<<<< HEAD
     externlines = []
-    deflines = []
-=======
     bootstraplines = []
     stdliblines = []
     testlines = []
->>>>>>> e2063d6a
     aliaslines = []
     indent = '    '
     lastsection = None
@@ -560,21 +556,9 @@
 
         symbol = mod.symbol
         pkg = '-' if mod.ispkg else ''
-<<<<<<< HEAD
         line = ('{"%s", %s, %s(int)sizeof(%s), %s},'
                 ) % (mod.name, symbol, pkg, symbol, get_code_name)
-        deflines.append(line)
-=======
-        line = ('{"%s", %s, %s(int)sizeof(%s)},'
-                ) % (mod.name, symbol, pkg, symbol)
-        # TODO: Consider not folding lines
-        if len(line) < 80:
-            lines.append(line)
-        else:
-            line1, _, line2 = line.rpartition(' ')
-            lines.append(line1)
-            lines.append(indent + line2)
->>>>>>> e2063d6a
+        lines.append(line)
 
         if mod.isalias:
             if not mod.orig:
@@ -607,24 +591,20 @@
         )
         lines = replace_block(
             lines,
-<<<<<<< HEAD
             "/* Start extern declarations */",
             "/* End extern declarations */",
             externlines,
-=======
+            FROZEN_FILE,
+        )
+        lines = replace_block(
+            lines,
             "static const struct _frozen bootstrap_modules[] =",
             "/* bootstrap sentinel */",
             bootstraplines,
->>>>>>> e2063d6a
             FROZEN_FILE,
         )
         lines = replace_block(
             lines,
-<<<<<<< HEAD
-            "static const struct _frozen _PyImport_FrozenModules[] =",
-            "/* modules sentinel */",
-            deflines,
-=======
             "static const struct _frozen stdlib_modules[] =",
             "/* stdlib sentinel */",
             stdliblines,
@@ -635,7 +615,6 @@
             "static const struct _frozen test_modules[] =",
             "/* test sentinel */",
             testlines,
->>>>>>> e2063d6a
             FROZEN_FILE,
         )
         lines = replace_block(
