--- conflicted
+++ resolved
@@ -985,7 +985,7 @@
             return
         return self._fdata.print_traceback()
 
-class _PyInterpreterFramePtr:
+class PyFramePtr:
 
     def __init__(self, gdbval):
         self._gdbval = gdbval
@@ -1013,14 +1013,9 @@
 
 
         obj_ptr_ptr = gdb.lookup_type("PyObject").pointer().pointer()
-<<<<<<< HEAD
-        base = self._gdbval.cast(obj_ptr_ptr)
-        localsplus = base - self._nlocalsplus()
-=======
 
         localsplus = self._gdbval["localsplus"].cast(obj_ptr_ptr)
 
->>>>>>> 69276324
         for i in safe_range(self.co_nlocals):
             pyop_value = PyObjectPtr.from_pyobject_ptr(localsplus[i])
             if pyop_value.is_null():
@@ -1798,23 +1793,6 @@
 
     def get_pyop(self):
         try:
-<<<<<<< HEAD
-            fdata = self._gdbframe.read_var('fdata')
-            fdata = _PyInterpreterFramePtr(fdata)
-            if not fdata.is_optimized_out():
-                return fdata
-            # gdb is unable to get the "fdata" argument of PyEval_EvalFrameEx()
-            # because it was "optimized out". Try to get "fdata" from the frame
-            # of the caller, _PyEval_Vector().
-            orig_fdata = fdata
-            caller = self._gdbframe.older()
-            if caller:
-                fdata = caller.read_var('fdata')
-                fdata = _PyInterpreterFramePtr(fdata)
-                if not fdata.is_optimized_out():
-                    return fdata
-            return orig_fdata
-=======
             frame = self._gdbframe.read_var('frame')
             frame = PyFramePtr(frame)
             if not frame.is_optimized_out():
@@ -1826,7 +1804,6 @@
             if frame and not frame.is_optimized_out():
                 return frame
             return None
->>>>>>> 69276324
         except ValueError:
             return None
 
