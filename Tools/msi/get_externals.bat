--- conflicted
+++ resolved
@@ -1,4 +1,3 @@
-<<<<<<< HEAD
 @echo off
 setlocal
 rem Simple script to fetch source for external libraries
@@ -104,33 +103,4 @@
 echo.
 exit /b -1
 
-:end
-=======
-@echo off
-setlocal
-rem Simple script to fetch source for external tools
-
-where /Q svn
-if ERRORLEVEL 1 (
-    echo.svn.exe must be on your PATH to get external tools.
-    echo.Try TortoiseSVN (http://tortoisesvn.net/^) and be sure to check the
-    echo.command line tools option.
-    popd
-    exit /b 1
-)
-
-if not exist "%~dp0..\..\externals" mkdir "%~dp0..\..\externals"
-pushd "%~dp0..\..\externals"
-
-if "%SVNROOT%"=="" set SVNROOT=http://svn.python.org/projects/external/
-
-if not exist "windows-installer\.svn" (
-    echo.Checking out installer dependencies to %CD%\windows-installer
-    svn co %SVNROOT%windows-installer
-) else (
-    echo.Updating installer dependencies in %CD%\windows-installer
-    svn up windows-installer
-)
-
-popd
->>>>>>> 3f8f16d1
+:end