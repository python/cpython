import argparse
import py_compile
import re
import sys
import shutil
import stat
import os
import tempfile

from itertools import chain
from pathlib import Path
from zipfile import ZipFile, ZIP_DEFLATED


TKTCL_RE = re.compile(r'^(_?tk|tcl).+\.(pyd|dll)', re.IGNORECASE)
DEBUG_RE = re.compile(r'_d\.(pyd|dll|exe|pdb|lib)$', re.IGNORECASE)
PYTHON_DLL_RE = re.compile(r'python\d\d?\.dll$', re.IGNORECASE)

DEBUG_FILES = {
    '_ctypes_test',
    '_testbuffer',
    '_testcapi',
    '_testconsole',
    '_testimportmultiple',
    '_testmultiphase',
    'xxlimited',
    'python3_dstub',
}

EXCLUDE_FROM_LIBRARY = {
    '__pycache__',
    'idlelib',
    'pydoc_data',
    'site-packages',
    'tkinter',
    'turtledemo',
}

EXCLUDE_FROM_EMBEDDABLE_LIBRARY = {
    'ensurepip',
    'venv',
}

EXCLUDE_FILE_FROM_LIBRARY = {
    'bdist_wininst.py',
}

EXCLUDE_FILE_FROM_LIBS = {
    'liblzma',
    'ssleay',
    'libeay',
    'python3stub',
}

EXCLUDED_FILES = {
    'pyshellext',
}

def is_not_debug(p):
    if DEBUG_RE.search(p.name):
        return False

    if TKTCL_RE.search(p.name):
        return False

    return p.stem.lower() not in DEBUG_FILES and p.stem.lower() not in EXCLUDED_FILES

def is_not_debug_or_python(p):
    return is_not_debug(p) and not PYTHON_DLL_RE.search(p.name)

def include_in_lib(p):
    name = p.name.lower()
    if p.is_dir():
        if name in EXCLUDE_FROM_LIBRARY:
            return False
        if name == 'test' and p.parts[-2].lower() == 'lib':
            return False
        if name in {'test', 'tests'} and p.parts[-3].lower() == 'lib':
            return False
        return True

    if name in EXCLUDE_FILE_FROM_LIBRARY:
        return False

    suffix = p.suffix.lower()
    return suffix not in {'.pyc', '.pyo', '.exe'}

def include_in_embeddable_lib(p):
    if p.is_dir() and p.name.lower() in EXCLUDE_FROM_EMBEDDABLE_LIBRARY:
        return False

    return include_in_lib(p)

def include_in_libs(p):
    if not is_not_debug(p):
        return False

    return p.stem.lower() not in EXCLUDE_FILE_FROM_LIBS

def include_in_tools(p):
    if p.is_dir() and p.name.lower() in {'scripts', 'i18n', 'pynche', 'demo', 'parser'}:
        return True

    return p.suffix.lower() in {'.py', '.pyw', '.txt'}

BASE_NAME = 'python{0.major}{0.minor}'.format(sys.version_info)

FULL_LAYOUT = [
    ('/', '$build', 'python.exe', is_not_debug),
    ('/', '$build', 'pythonw.exe', is_not_debug),
    ('/', '$build', 'python{}.dll'.format(sys.version_info.major), is_not_debug),
    ('/', '$build', '{}.dll'.format(BASE_NAME), is_not_debug),
    ('DLLs/', '$build', '*.pyd', is_not_debug),
    ('DLLs/', '$build', '*.dll', is_not_debug_or_python),
    ('include/', 'include', '*.h', None),
    ('include/', 'PC', 'pyconfig.h', None),
    ('Lib/', 'Lib', '**/*', include_in_lib),
    ('libs/', '$build', '*.lib', include_in_libs),
    ('Tools/', 'Tools', '**/*', include_in_tools),
]

EMBED_LAYOUT = [
    ('/', '$build', 'python*.exe', is_not_debug),
    ('/', '$build', '*.pyd', is_not_debug),
    ('/', '$build', '*.dll', is_not_debug),
    ('{}.zip'.format(BASE_NAME), 'Lib', '**/*', include_in_embeddable_lib),
]

if os.getenv('DOC_FILENAME'):
    FULL_LAYOUT.append(('Doc/', 'Doc/build/htmlhelp', os.getenv('DOC_FILENAME'), None))
if os.getenv('VCREDIST_PATH'):
    FULL_LAYOUT.append(('/', os.getenv('VCREDIST_PATH'), 'vcruntime*.dll', None))
    EMBED_LAYOUT.append(('/', os.getenv('VCREDIST_PATH'), 'vcruntime*.dll', None))

def copy_to_layout(target, rel_sources, include_py=False):
    count = 0

    if target.suffix.lower() == '.zip':
        if target.exists():
            target.unlink()

        with ZipFile(str(target), 'w', ZIP_DEFLATED) as f:
            with tempfile.TemporaryDirectory() as tmpdir:
                for s, rel in rel_sources:
                    if rel.suffix.lower() == '.py':
                        pyc = Path(tmpdir) / rel.with_suffix('.pyc').name
                        try:
                            py_compile.compile(str(s), str(pyc), str(rel), doraise=True, optimize=2)
                        except py_compile.PyCompileError:
                            f.write(str(s), str(rel))
                        else:
                            if include_py:
                                f.write(str(s), str(rel))
                            f.write(str(pyc), str(rel.with_suffix('.pyc')))
                    else:
                        f.write(str(s), str(rel))
                    count += 1

    else:
        for s, rel in rel_sources:
            dest = target / rel
            try:
                dest.parent.mkdir(parents=True)
            except FileExistsError:
                pass
            if dest.is_file():
                dest.chmod(stat.S_IWRITE)
            shutil.copy(str(s), str(dest))
            if dest.is_file():
                dest.chmod(stat.S_IWRITE)
            count += 1

    return count

def rglob(root, pattern, condition):
    dirs = [root]
    recurse = pattern[:3] in {'**/', '**\\'}
    while dirs:
        d = dirs.pop(0)
        for f in d.glob(pattern[3:] if recurse else pattern):
            if recurse and f.is_dir() and (not condition or condition(f)):
                dirs.append(f)
            elif f.is_file() and (not condition or condition(f)):
                yield f, f.relative_to(root)

def main():
    parser = argparse.ArgumentParser()
    parser.add_argument('-s', '--source', metavar='dir', help='The directory containing the repository root', type=Path)
    parser.add_argument('-o', '--out', metavar='file', help='The name of the output archive', type=Path, default=None)
    parser.add_argument('-t', '--temp', metavar='dir', help='A directory to temporarily extract files into', type=Path, default=None)
    parser.add_argument('-e', '--embed', help='Create an embedding layout', action='store_true', default=False)
<<<<<<< HEAD
    parser.add_argument('-a', '--arch', help='Specify the architecture to use (win32/amd64)', type=str, default="win32")
    parser.add_argument('--include-py', help='Always include .py source files', action='store_true')
=======
    parser.add_argument('-b', '--build', help='Specify the build directory', type=Path, default=None)
>>>>>>> d5ed47de
    ns = parser.parse_args()

    source = ns.source or (Path(__file__).resolve().parent.parent.parent)
    out = ns.out
    build = ns.build or Path(sys.exec_prefix)
    assert isinstance(source, Path)
    assert not out or isinstance(out, Path)
    assert isinstance(build, Path)

    if ns.temp:
        temp = ns.temp
        delete_temp = False
    else:
        temp = Path(tempfile.mkdtemp())
        delete_temp = True

    if out:
        try:
            out.parent.mkdir(parents=True)
        except FileExistsError:
            pass
    try:
        temp.mkdir(parents=True)
    except FileExistsError:
        pass

    layout = EMBED_LAYOUT if ns.embed else FULL_LAYOUT

    try:
        for t, s, p, c in layout:
            if s == '$build':
                fs = build
            else:
                fs = source / s
            files = rglob(fs, p, c)
            extra_files = []
            if s == 'Lib' and p == '**/*':
                extra_files.append((
                    source / 'tools' / 'msi' / 'distutils.command.bdist_wininst.py',
                    Path('distutils') / 'command' / 'bdist_wininst.py'
                ))
            copied = copy_to_layout(temp / t.rstrip('/'), chain(files, extra_files), include_py=ns.include_py)
            print('Copied {} files'.format(copied))

        if ns.embed:
            with open(str(temp / (BASE_NAME + '._pth')), 'w') as f:
                print(BASE_NAME + '.zip', file=f)
                print('.', file=f)
                print('', file=f)
                print('# Uncomment to run site.main() automatically', file=f)
                print('#import site', file=f)

        if out:
            total = copy_to_layout(out, rglob(temp, '**/*', None), include_py=ns.include_py)
            print('Wrote {} files to {}'.format(total, out))
    finally:
        if delete_temp:
            shutil.rmtree(temp, True)


if __name__ == "__main__":
    sys.exit(int(main() or 0))<|MERGE_RESOLUTION|>--- conflicted
+++ resolved
@@ -189,12 +189,8 @@
     parser.add_argument('-o', '--out', metavar='file', help='The name of the output archive', type=Path, default=None)
     parser.add_argument('-t', '--temp', metavar='dir', help='A directory to temporarily extract files into', type=Path, default=None)
     parser.add_argument('-e', '--embed', help='Create an embedding layout', action='store_true', default=False)
-<<<<<<< HEAD
-    parser.add_argument('-a', '--arch', help='Specify the architecture to use (win32/amd64)', type=str, default="win32")
+    parser.add_argument('-b', '--build', help='Specify the build directory', type=Path, default=None)
     parser.add_argument('--include-py', help='Always include .py source files', action='store_true')
-=======
-    parser.add_argument('-b', '--build', help='Specify the build directory', type=Path, default=None)
->>>>>>> d5ed47de
     ns = parser.parse_args()
 
     source = ns.source or (Path(__file__).resolve().parent.parent.parent)
