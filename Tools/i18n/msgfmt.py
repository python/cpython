--- conflicted
+++ resolved
@@ -192,11 +192,6 @@
             msgctxt = b''
         elif l.startswith('msgid') and not l.startswith('msgid_plural'):
             if section == STR:
-<<<<<<< HEAD
-                add(msgctxt, msgid, msgstr, fuzzy, messages)
-                msgctxt = None
-=======
->>>>>>> ab64130b
                 if not msgid:
                     # Filter out POT-Creation-Date
                     # See issue #131852
@@ -208,7 +203,7 @@
                     charset = p.parsestr(msgstr.decode(encoding)).get_content_charset()
                     if charset:
                         encoding = charset
-                add(msgctxt, msgid, msgstr, fuzzy)
+                add(msgctxt, msgid, msgstr, fuzzy, messages)
                 msgctxt = None
             section = ID
             l = l[5:]
