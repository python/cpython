from typing import Any, Dict, Optional, IO, Text, Tuple

from pegen.grammar import (
    Cut,
    GrammarVisitor,
    NameLeaf,
    StringLeaf,
    Rhs,
    NamedItem,
    Lookahead,
    PositiveLookahead,
    NegativeLookahead,
    Opt,
    Repeat0,
    Repeat1,
    Gather,
    Group,
    Rule,
    Alt,
)
from pegen import grammar
from pegen.parser_generator import ParserGenerator

MODULE_PREFIX = """\
#!/usr/bin/env python3.8
# @generated by pegen from {filename}

import ast
import sys
import tokenize

from typing import Any, Optional

from pegen.parser import memoize, memoize_left_rec, logger, Parser

"""
MODULE_SUFFIX = """

if __name__ == '__main__':
    from pegen.parser import simple_parser_main
    simple_parser_main(GeneratedParser)
"""


class PythonCallMakerVisitor(GrammarVisitor):
    def __init__(self, parser_generator: ParserGenerator):
        self.gen = parser_generator
        self.cache: Dict[Any, Any] = {}

    def visit_NameLeaf(self, node: NameLeaf) -> Tuple[Optional[str], str]:
        name = node.value
        if name in ("NAME", "NUMBER", "STRING", "OP"):
            name = name.lower()
            return name, f"self.{name}()"
        if name in ("NEWLINE", "DEDENT", "INDENT", "ENDMARKER", "ASYNC", "AWAIT"):
            return name.lower(), f"self.expect({name!r})"
        return name, f"self.{name}()"

    def visit_StringLeaf(self, node: StringLeaf) -> Tuple[str, str]:
        return "literal", f"self.expect({node.value})"

    def visit_Rhs(self, node: Rhs) -> Tuple[Optional[str], str]:
        if node in self.cache:
            return self.cache[node]
        if len(node.alts) == 1 and len(node.alts[0].items) == 1:
            self.cache[node] = self.visit(node.alts[0].items[0])
        else:
            name = self.gen.name_node(node)
            self.cache[node] = name, f"self.{name}()"
        return self.cache[node]

    def visit_NamedItem(self, node: NamedItem) -> Tuple[Optional[str], str]:
        name, call = self.visit(node.item)
        if node.name:
            name = node.name
        return name, call

    def lookahead_call_helper(self, node: Lookahead) -> Tuple[str, str]:
        name, call = self.visit(node.node)
        head, tail = call.split("(", 1)
        assert tail[-1] == ")"
        tail = tail[:-1]
        return head, tail

    def visit_PositiveLookahead(self, node: PositiveLookahead) -> Tuple[None, str]:
        head, tail = self.lookahead_call_helper(node)
        return None, f"self.positive_lookahead({head}, {tail})"

    def visit_NegativeLookahead(self, node: NegativeLookahead) -> Tuple[None, str]:
        head, tail = self.lookahead_call_helper(node)
        return None, f"self.negative_lookahead({head}, {tail})"

    def visit_Opt(self, node: Opt) -> Tuple[str, str]:
        name, call = self.visit(node.node)
        return "opt", f"{call},"  # Note trailing comma!

    def visit_Repeat0(self, node: Repeat0) -> Tuple[str, str]:
        if node in self.cache:
            return self.cache[node]
        name = self.gen.name_loop(node.node, False)
        self.cache[node] = name, f"self.{name}(),"  # Also a trailing comma!
        return self.cache[node]

    def visit_Repeat1(self, node: Repeat1) -> Tuple[str, str]:
        if node in self.cache:
            return self.cache[node]
        name = self.gen.name_loop(node.node, True)
        self.cache[node] = name, f"self.{name}()"  # But no trailing comma here!
        return self.cache[node]

    def visit_Gather(self, node: Gather) -> Tuple[str, str]:
        if node in self.cache:
            return self.cache[node]
        name = self.gen.name_gather(node)
        self.cache[node] = name, f"self.{name}()"  # No trailing comma here either!
        return self.cache[node]

    def visit_Group(self, node: Group) -> Tuple[Optional[str], str]:
        return self.visit(node.rhs)

    def visit_Cut(self, node: Cut) -> Tuple[str, str]:
        return "cut", "True"


class PythonParserGenerator(ParserGenerator, GrammarVisitor):
    def __init__(self, grammar: grammar.Grammar, file: Optional[IO[Text]]):
        super().__init__(grammar, file)
        self.callmakervisitor = PythonCallMakerVisitor(self)

    def generate(self, filename: str) -> None:
        header = self.grammar.metas.get("header", MODULE_PREFIX)
        if header is not None:
            self.print(header.rstrip("\n").format(filename=filename))
        subheader = self.grammar.metas.get("subheader", "")
        if subheader:
            self.print(subheader.format(filename=filename))
        self.print("class GeneratedParser(Parser):")
        while self.todo:
            for rulename, rule in list(self.todo.items()):
                del self.todo[rulename]
                self.print()
                with self.indent():
                    self.visit(rule)
        trailer = self.grammar.metas.get("trailer", MODULE_SUFFIX)
        if trailer is not None:
            self.print(trailer.rstrip("\n"))

    def visit_Rule(self, node: Rule) -> None:
        is_loop = node.is_loop()
        is_gather = node.is_gather()
        rhs = node.flatten()
        if node.left_recursive:
            if node.leader:
                self.print("@memoize_left_rec")
            else:
                # Non-leader rules in a cycle are not memoized,
                # but they must still be logged.
                self.print("@logger")
        else:
            self.print("@memoize")
        node_type = node.type or "Any"
        self.print(f"def {node.name}(self) -> Optional[{node_type}]:")
        with self.indent():
            self.print(f"# {node.name}: {rhs}")
            if node.nullable:
                self.print(f"# nullable={node.nullable}")
            self.print("mark = self.mark()")
            if is_loop:
                self.print("children = []")
            self.visit(rhs, is_loop=is_loop, is_gather=is_gather)
            if is_loop:
                self.print("return children")
            else:
                self.print("return None")

    def visit_NamedItem(self, node: NamedItem) -> None:
        name, call = self.callmakervisitor.visit(node.item)
        if node.name:
            name = node.name
        if not name:
            self.print(f"if {call}:")
        else:
            if name != "cut":
<<<<<<< HEAD
                name = dedupe(name, names)
            self.print(f"{name} = {call}")
            self.print(f"if {name}:")
=======
                name = self.dedupe(name)
            self.print(f"({name} := {call})")
>>>>>>> 4db245ee

    def visit_Rhs(self, node: Rhs, is_loop: bool = False, is_gather: bool = False) -> None:
        if is_loop:
            assert len(node.alts) == 1
        for alt in node.alts:
            self.visit(alt, is_loop=is_loop, is_gather=is_gather)

    def visit_Alt(self, node: Alt, is_loop: bool, is_gather: bool) -> None:
<<<<<<< HEAD
        names: List[str] = []
        self.print("cut = False")  # TODO: Only if needed.
        if is_loop:
            self.print("while True:")
            self.level += 1
        for item in node.items:
            self.visit(item, names=names)
            self.level += 1
        action = node.action
        if not action:
            if is_gather:
                assert len(names) == 2
                action = f"[{names[0]}] + {names[1]}"
            else:
                action = f"[{', '.join(names)}]"
        if is_loop:
            self.print(f"children.append({action})")
            self.print("mark = self.mark()")
            self.print("continue")
        else:
            self.print(f"return {action}")
        self.level -= len(node.items)
        if is_loop:
            self.print("break")
            self.level -= 1
        self.print("self.reset(mark)")
        # Skip remaining alternatives if a cut was reached.
        self.print("if cut: return None")  # TODO: Only if needed.
=======
        with self.local_variable_context():
            self.print("cut = False")  # TODO: Only if needed.
            if is_loop:
                self.print("while (")
            else:
                self.print("if (")
            with self.indent():
                first = True
                for item in node.items:
                    if first:
                        first = False
                    else:
                        self.print("and")
                    self.visit(item)
            self.print("):")
            with self.indent():
                action = node.action
                if not action:
                    if is_gather:
                        assert len(self.local_variable_names) == 2
                        action = (
                            f"[{self.local_variable_names[0]}] + {self.local_variable_names[1]}"
                        )
                    else:
                        action = f"[{', '.join(self.local_variable_names)}]"
                if is_loop:
                    self.print(f"children.append({action})")
                    self.print(f"mark = self.mark()")
                else:
                    self.print(f"return {action}")
            self.print("self.reset(mark)")
            # Skip remaining alternatives if a cut was reached.
            self.print("if cut: return None")  # TODO: Only if needed.
>>>>>>> 4db245ee
<|MERGE_RESOLUTION|>--- conflicted
+++ resolved
@@ -181,14 +181,9 @@
             self.print(f"if {call}:")
         else:
             if name != "cut":
-<<<<<<< HEAD
-                name = dedupe(name, names)
+                name = self.dedupe(name)
             self.print(f"{name} = {call}")
             self.print(f"if {name}:")
-=======
-                name = self.dedupe(name)
-            self.print(f"({name} := {call})")
->>>>>>> 4db245ee
 
     def visit_Rhs(self, node: Rhs, is_loop: bool = False, is_gather: bool = False) -> None:
         if is_loop:
@@ -197,67 +192,33 @@
             self.visit(alt, is_loop=is_loop, is_gather=is_gather)
 
     def visit_Alt(self, node: Alt, is_loop: bool, is_gather: bool) -> None:
-<<<<<<< HEAD
-        names: List[str] = []
-        self.print("cut = False")  # TODO: Only if needed.
-        if is_loop:
-            self.print("while True:")
-            self.level += 1
-        for item in node.items:
-            self.visit(item, names=names)
-            self.level += 1
-        action = node.action
-        if not action:
-            if is_gather:
-                assert len(names) == 2
-                action = f"[{names[0]}] + {names[1]}"
-            else:
-                action = f"[{', '.join(names)}]"
-        if is_loop:
-            self.print(f"children.append({action})")
-            self.print("mark = self.mark()")
-            self.print("continue")
-        else:
-            self.print(f"return {action}")
-        self.level -= len(node.items)
-        if is_loop:
-            self.print("break")
-            self.level -= 1
-        self.print("self.reset(mark)")
-        # Skip remaining alternatives if a cut was reached.
-        self.print("if cut: return None")  # TODO: Only if needed.
-=======
         with self.local_variable_context():
             self.print("cut = False")  # TODO: Only if needed.
             if is_loop:
-                self.print("while (")
+                self.print("while True:")
+                self.level += 1
+            for item in node.items:
+                self.visit(item)
+                self.level += 1
+            action = node.action
+            if not action:
+                if is_gather:
+                    assert len(self.local_variable_names) == 2
+                    action = (
+                        f"[{self.local_variable_names[0]}] + {self.local_variable_names[1]}"
+                    )
+                else:
+                    action = f"[{', '.join(self.local_variable_names)}]"
+            if is_loop:
+                self.print(f"children.append({action})")
+                self.print(f"mark = self.mark()")
+                self.print("continue")
             else:
-                self.print("if (")
-            with self.indent():
-                first = True
-                for item in node.items:
-                    if first:
-                        first = False
-                    else:
-                        self.print("and")
-                    self.visit(item)
-            self.print("):")
-            with self.indent():
-                action = node.action
-                if not action:
-                    if is_gather:
-                        assert len(self.local_variable_names) == 2
-                        action = (
-                            f"[{self.local_variable_names[0]}] + {self.local_variable_names[1]}"
-                        )
-                    else:
-                        action = f"[{', '.join(self.local_variable_names)}]"
-                if is_loop:
-                    self.print(f"children.append({action})")
-                    self.print(f"mark = self.mark()")
-                else:
-                    self.print(f"return {action}")
+                self.print(f"return {action}")
+            self.level -= len(node.items)
+            if is_loop:
+                self.print("break")
+                self.level -= 1
             self.print("self.reset(mark)")
             # Skip remaining alternatives if a cut was reached.
-            self.print("if cut: return None")  # TODO: Only if needed.
->>>>>>> 4db245ee
+            self.print("if cut: return None")  # TODO: Only if needed.