--- conflicted
+++ resolved
@@ -124,11 +124,7 @@
             function="_PyPegen_expect_soft_keyword",
             arguments=["p", value],
             return_type="expr_ty",
-<<<<<<< HEAD
-            nodetype=NodeTypes.NAME_TOKEN,
-=======
             nodetype=NodeTypes.SOFT_KEYWORD,
->>>>>>> 404b23b8
             comment=f"soft_keyword='{value}'",
         )
 
