--- conflicted
+++ resolved
@@ -101,15 +101,12 @@
     <ClCompile Include="..\Modules\_testcapi\unicode.c" />
     <ClCompile Include="..\Modules\_testcapi\pytime.c" />
     <ClCompile Include="..\Modules\_testcapi\datetime.c" />
-<<<<<<< HEAD
-    <ClCompile Include="..\Modules\_testcapi\structmember.c" />
-=======
     <ClCompile Include="..\Modules\_testcapi\docstring.c" />
     <ClCompile Include="..\Modules\_testcapi\mem.c" />
     <ClCompile Include="..\Modules\_testcapi\watchers.c" />
     <ClCompile Include="..\Modules\_testcapi\float.c" />
     <ClCompile Include="..\Modules\_testcapi\long.c" />
->>>>>>> c450c8c9
+    <ClCompile Include="..\Modules\_testcapi\structmember.c" />
   </ItemGroup>
   <ItemGroup>
     <ResourceCompile Include="..\PC\python_nt.rc" />
