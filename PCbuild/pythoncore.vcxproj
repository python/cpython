--- conflicted
+++ resolved
@@ -457,14 +457,7 @@
     <ClCompile Include="..\Modules\_weakref.c" />
     <ClCompile Include="..\Modules\arraymodule.c" />
     <ClCompile Include="..\Modules\atexitmodule.c" />
-<<<<<<< HEAD
-    <ClCompile Include="..\Modules\binascii.c">
-      <PreprocessorDefinitions>USE_ZLIB_CRC32;%(PreprocessorDefinitions)</PreprocessorDefinitions>
-    </ClCompile>
-=======
-    <ClCompile Include="..\Modules\audioop.c" />
     <ClCompile Include="..\Modules\binascii.c"/>
->>>>>>> 9cd7a065
     <ClCompile Include="..\Modules\cmathmodule.c" />
     <ClCompile Include="..\Modules\_datetimemodule.c" />
     <ClCompile Include="..\Modules\errnomodule.c" />
