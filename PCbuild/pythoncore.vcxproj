﻿<?xml version="1.0" encoding="utf-8"?>
<Project DefaultTargets="Build" ToolsVersion="4.0" xmlns="http://schemas.microsoft.com/developer/msbuild/2003">
  <ItemGroup Label="ProjectConfigurations">
    <ProjectConfiguration Include="Debug|ARM">
      <Configuration>Debug</Configuration>
      <Platform>ARM</Platform>
    </ProjectConfiguration>
    <ProjectConfiguration Include="Debug|ARM64">
      <Configuration>Debug</Configuration>
      <Platform>ARM64</Platform>
    </ProjectConfiguration>
    <ProjectConfiguration Include="Debug|Win32">
      <Configuration>Debug</Configuration>
      <Platform>Win32</Platform>
    </ProjectConfiguration>
    <ProjectConfiguration Include="Debug|x64">
      <Configuration>Debug</Configuration>
      <Platform>x64</Platform>
    </ProjectConfiguration>
    <ProjectConfiguration Include="PGInstrument|ARM">
      <Configuration>PGInstrument</Configuration>
      <Platform>ARM</Platform>
    </ProjectConfiguration>
    <ProjectConfiguration Include="PGInstrument|ARM64">
      <Configuration>PGInstrument</Configuration>
      <Platform>ARM64</Platform>
    </ProjectConfiguration>
    <ProjectConfiguration Include="PGInstrument|Win32">
      <Configuration>PGInstrument</Configuration>
      <Platform>Win32</Platform>
    </ProjectConfiguration>
    <ProjectConfiguration Include="PGInstrument|x64">
      <Configuration>PGInstrument</Configuration>
      <Platform>x64</Platform>
    </ProjectConfiguration>
    <ProjectConfiguration Include="PGUpdate|ARM">
      <Configuration>PGUpdate</Configuration>
      <Platform>ARM</Platform>
    </ProjectConfiguration>
    <ProjectConfiguration Include="PGUpdate|ARM64">
      <Configuration>PGUpdate</Configuration>
      <Platform>ARM64</Platform>
    </ProjectConfiguration>
    <ProjectConfiguration Include="PGUpdate|Win32">
      <Configuration>PGUpdate</Configuration>
      <Platform>Win32</Platform>
    </ProjectConfiguration>
    <ProjectConfiguration Include="PGUpdate|x64">
      <Configuration>PGUpdate</Configuration>
      <Platform>x64</Platform>
    </ProjectConfiguration>
    <ProjectConfiguration Include="Release|ARM">
      <Configuration>Release</Configuration>
      <Platform>ARM</Platform>
    </ProjectConfiguration>
    <ProjectConfiguration Include="Release|ARM64">
      <Configuration>Release</Configuration>
      <Platform>ARM64</Platform>
    </ProjectConfiguration>
    <ProjectConfiguration Include="Release|Win32">
      <Configuration>Release</Configuration>
      <Platform>Win32</Platform>
    </ProjectConfiguration>
    <ProjectConfiguration Include="Release|x64">
      <Configuration>Release</Configuration>
      <Platform>x64</Platform>
    </ProjectConfiguration>
  </ItemGroup>
  <PropertyGroup Label="Globals">
    <ProjectGuid>{CF7AC3D1-E2DF-41D2-BEA6-1E2556CDEA26}</ProjectGuid>
    <RootNamespace>pythoncore</RootNamespace>
  </PropertyGroup>
  <Import Project="python.props" />
  <Import Project="$(VCTargetsPath)\Microsoft.Cpp.Default.props" />
  <PropertyGroup Label="Configuration">
    <ConfigurationType>DynamicLibrary</ConfigurationType>
    <UseOfMfc>false</UseOfMfc>
  </PropertyGroup>
  <Import Project="$(VCTargetsPath)\Microsoft.Cpp.props" />
  <ImportGroup Label="ExtensionSettings">
  </ImportGroup>
  <PropertyGroup>
    <KillPython>true</KillPython>
    <RequireProfileData>true</RequireProfileData>
    <IncludeExternals Condition="$(IncludeExternals) == '' and Exists('$(zlibNgDir)\zlib-ng.h.in')">true</IncludeExternals>
    <IncludeExternals Condition="$(IncludeExternals) == ''">false</IncludeExternals>
  </PropertyGroup>
  <ImportGroup Label="PropertySheets">
    <Import Project="$(UserRootDir)\Microsoft.Cpp.$(Platform).user.props" Condition="exists('$(UserRootDir)\Microsoft.Cpp.$(Platform).user.props')" Label="LocalAppDataPlatform" />
    <Import Project="pyproject.props" />
  </ImportGroup>
  <PropertyGroup Label="UserMacros" />
  <PropertyGroup>
    <_ProjectFileVersion>10.0.30319.1</_ProjectFileVersion>
    <TargetName>$(PyDllName)</TargetName>
  </PropertyGroup>
  <PropertyGroup>
    <CustomBuildBeforeTargets>Link</CustomBuildBeforeTargets>
  </PropertyGroup>
  <ItemDefinitionGroup>
    <ClCompile>
      <AdditionalOptions>/Zm200  %(AdditionalOptions)</AdditionalOptions>
      <AdditionalIncludeDirectories>$(PySourcePath)Modules\_hacl;$(PySourcePath)Modules\_hacl\include;$(PySourcePath)Python;%(AdditionalIncludeDirectories)</AdditionalIncludeDirectories>
      <AdditionalIncludeDirectories Condition="$(IncludeExternals)">$(zlibNgDir);$(GeneratedZlibNgDir);%(AdditionalIncludeDirectories)</AdditionalIncludeDirectories>
      <AdditionalIncludeDirectories Condition="'$(UseJIT)' == 'true'">$(GeneratedJitStencilsDir);%(AdditionalIncludeDirectories)</AdditionalIncludeDirectories>
      <PreprocessorDefinitions>_USRDLL;Py_BUILD_CORE;Py_BUILD_CORE_BUILTIN;Py_ENABLE_SHARED;MS_DLL_ID="$(SysWinVer)";ZLIB_COMPAT;%(PreprocessorDefinitions)</PreprocessorDefinitions>
      <PreprocessorDefinitions Condition="$(IncludeExternals)">_Py_HAVE_ZLIB;%(PreprocessorDefinitions)</PreprocessorDefinitions>
      <PreprocessorDefinitions Condition="'$(UseJIT)' == 'true'">_Py_JIT;%(PreprocessorDefinitions)</PreprocessorDefinitions>
      <PreprocessorDefinitions Condition="'$(UseTIER2)' != '' and '$(UseTIER2)' != '0'">_Py_TIER2=$(UseTIER2);%(PreprocessorDefinitions)</PreprocessorDefinitions>
      <PreprocessorDefinitions Condition="'$(UseTailCallInterp)' == 'true'">_Py_TAIL_CALL_INTERP=1;%(PreprocessorDefinitions)</PreprocessorDefinitions>
      <PreprocessorDefinitions Condition="'$(WITH_COMPUTED_GOTOS)' != ''">HAVE_COMPUTED_GOTOS;%(PreprocessorDefinitions)</PreprocessorDefinitions>
      <PreprocessorDefinitions Condition="'$(DisableRemoteDebug)' != 'true'">Py_REMOTE_DEBUG;%(PreprocessorDefinitions)</PreprocessorDefinitions>
      <PreprocessorDefinitions Condition="'$(StackRefDebug)' == 'true'">Py_STACKREF_DEBUG;%(PreprocessorDefinitions)</PreprocessorDefinitions>
    </ClCompile>
    <Link>
      <AdditionalDependencies>version.lib;ws2_32.lib;pathcch.lib;bcrypt.lib;%(AdditionalDependencies)</AdditionalDependencies>
      <AdditionalDependencies Condition="$(IncludeExternals)">zlib-ng$(PyDebugExt).lib;%(AdditionalDependencies)</AdditionalDependencies>
    </Link>
  </ItemDefinitionGroup>
  <ItemGroup>
    <ClCompile Include="..\Modules\getpath.c">
      <AdditionalIncludeDirectories>$(GeneratedFrozenModulesDir);%(AdditionalIncludeDirectories)</AdditionalIncludeDirectories>
      <PreprocessorDefinitions>
        PREFIX=NULL;
        EXEC_PREFIX=NULL;
        VERSION=NULL;
        VPATH="$(PyVPath)";
        PYDEBUGEXT="$(PyDebugExt)";
        PLATLIBDIR="DLLs";
        %(PreprocessorDefinitions)
      </PreprocessorDefinitions>
    </ClCompile>
  </ItemGroup>
  <ItemGroup>
    <ClInclude Include="..\Include\Python.h" />
    <ClInclude Include="..\Include\abstract.h" />
    <ClInclude Include="..\Include\audit.h" />
    <ClInclude Include="..\Include\boolobject.h" />
    <ClInclude Include="..\Include\bytearrayobject.h" />
    <ClInclude Include="..\Include\bytesobject.h" />
    <ClInclude Include="..\Include\ceval.h" />
    <ClInclude Include="..\Include\codecs.h" />
    <ClInclude Include="..\Include\compile.h" />
    <ClInclude Include="..\Include\complexobject.h" />
    <ClInclude Include="..\Include\critical_section.h" />
    <ClInclude Include="..\Include\cpython\abstract.h" />
    <ClInclude Include="..\Include\cpython\audit.h" />
    <ClInclude Include="..\Include\cpython\bytearrayobject.h" />
    <ClInclude Include="..\Include\cpython\bytesobject.h" />
    <ClInclude Include="..\Include\cpython\cellobject.h" />
    <ClInclude Include="..\Include\cpython\ceval.h" />
    <ClInclude Include="..\Include\cpython\classobject.h" />
    <ClInclude Include="..\Include\cpython\code.h" />
    <ClInclude Include="..\Include\cpython\compile.h" />
    <ClInclude Include="..\Include\cpython\complexobject.h" />
    <ClInclude Include="..\Include\cpython\context.h" />
    <ClInclude Include="..\Include\cpython\critical_section.h" />
    <ClInclude Include="..\Include\cpython\descrobject.h" />
    <ClInclude Include="..\Include\cpython\dictobject.h" />
    <ClInclude Include="..\Include\cpython\fileobject.h" />
    <ClInclude Include="..\Include\cpython\fileutils.h" />
    <ClInclude Include="..\Include\cpython\floatobject.h" />
    <ClInclude Include="..\Include\cpython\frameobject.h" />
    <ClInclude Include="..\Include\cpython\funcobject.h" />
    <ClInclude Include="..\Include\cpython\genobject.h" />
    <ClInclude Include="..\Include\cpython\import.h" />
    <ClInclude Include="..\Include\cpython\initconfig.h" />
    <ClInclude Include="..\Include\cpython\listobject.h" />
    <ClInclude Include="..\Include\cpython\pylock.h" />
    <ClInclude Include="..\Include\cpython\longintrepr.h" />
    <ClInclude Include="..\Include\cpython\longobject.h" />
    <ClInclude Include="..\Include\cpython\marshal.h" />
    <ClInclude Include="..\Include\cpython\memoryobject.h" />
    <ClInclude Include="..\Include\cpython\methodobject.h" />
    <ClInclude Include="..\Include\cpython\modsupport.h" />
    <ClInclude Include="..\Include\cpython\monitoring.h" />
    <ClInclude Include="..\Include\cpython\object.h" />
    <ClInclude Include="..\Include\cpython\objimpl.h" />
    <ClInclude Include="..\Include\cpython\odictobject.h" />
    <ClInclude Include="..\Include\cpython\picklebufobject.h" />
    <ClInclude Include="..\Include\cpython\pyatomic.h" />
    <ClInclude Include="..\Include\cpython\pyatomic_msc.h" />
    <ClInclude Include="..\Include\cpython\pyctype.h" />
    <ClInclude Include="..\Include\cpython\pydebug.h" />
    <ClInclude Include="..\Include\cpython\pyerrors.h" />
    <ClInclude Include="..\Include\cpython\pyfpe.h" />
    <ClInclude Include="..\Include\cpython\pyframe.h" />
    <ClInclude Include="..\Include\cpython\pyhash.h" />
    <ClInclude Include="..\Include\cpython\pylifecycle.h" />
    <ClInclude Include="..\Include\cpython\pymem.h" />
    <ClInclude Include="..\Include\cpython\pystate.h" />
    <ClInclude Include="..\Include\cpython\pystats.h" />
    <ClInclude Include="..\Include\cpython\pythonrun.h" />
    <ClInclude Include="..\Include\cpython\pythread.h" />
    <ClInclude Include="..\Include\cpython\setobject.h" />
    <ClInclude Include="..\Include\cpython\sliceobject.h" />
    <ClInclude Include="..\Include\cpython\structseq.h" />
    <ClInclude Include="..\Include\cpython\traceback.h" />
    <ClInclude Include="..\Include\cpython\tracemalloc.h" />
    <ClInclude Include="..\Include\cpython\tupleobject.h" />
    <ClInclude Include="..\Include\cpython\unicodeobject.h" />
    <ClInclude Include="..\Include\cpython\warnings.h" />
    <ClInclude Include="..\Include\cpython\weakrefobject.h" />
    <ClInclude Include="..\Include\datetime.h" />
    <ClInclude Include="..\Include\descrobject.h" />
    <ClInclude Include="..\Include\dictobject.h" />
    <ClInclude Include="..\Include\dynamic_annotations.h" />
    <ClInclude Include="..\Include\enumobject.h" />
    <ClInclude Include="..\Include\errcode.h" />
    <ClInclude Include="..\Include\fileobject.h" />
    <ClInclude Include="..\Include\fileutils.h" />
    <ClInclude Include="..\Include\floatobject.h" />
    <ClInclude Include="..\Include\frameobject.h" />
    <ClInclude Include="..\Include\import.h" />
    <ClInclude Include="..\Include\internal\pycore_abstract.h" />
    <ClInclude Include="..\Include\internal\pycore_asdl.h" />
    <ClInclude Include="..\Include\internal\pycore_ast.h" />
    <ClInclude Include="..\Include\internal\pycore_ast_state.h" />
    <ClInclude Include="..\Include\internal\pycore_atexit.h" />
    <ClInclude Include="..\Include\internal\pycore_audit.h" />
    <ClInclude Include="..\Include\internal\pycore_backoff.h" />
    <ClInclude Include="..\Include\internal\pycore_bitutils.h" />
    <ClInclude Include="..\Include\internal\pycore_brc.h" />
    <ClInclude Include="..\Include\internal\pycore_bytes_methods.h" />
    <ClInclude Include="..\Include\internal\pycore_bytesobject.h" />
    <ClInclude Include="..\Include\internal\pycore_call.h" />
    <ClInclude Include="..\Include\internal\pycore_capsule.h" />
    <ClInclude Include="..\Include\internal\pycore_cell.h" />
    <ClInclude Include="..\Include\internal\pycore_ceval.h" />
    <ClInclude Include="..\Include\internal\pycore_ceval_state.h" />
    <ClInclude Include="..\Include\internal\pycore_code.h" />
    <ClInclude Include="..\Include\internal\pycore_codecs.h" />
    <ClInclude Include="..\Include\internal\pycore_compile.h" />
    <ClInclude Include="..\Include\internal\pycore_complexobject.h" />
    <ClInclude Include="..\Include\internal\pycore_condvar.h" />
    <ClInclude Include="..\Include\internal\pycore_context.h" />
    <ClInclude Include="..\Include\internal\pycore_critical_section.h" />
    <ClInclude Include="..\Include\internal\pycore_crossinterp.h" />
    <ClInclude Include="..\Include\internal\pycore_crossinterp_data_registry.h" />
    <ClInclude Include="..\Include\internal\pycore_debug_offsets.h" />
    <ClInclude Include="..\Include\internal\pycore_descrobject.h" />
    <ClInclude Include="..\Include\internal\pycore_dict.h" />
    <ClInclude Include="..\Include\internal\pycore_dict_state.h" />
    <ClInclude Include="..\Include\internal\pycore_dtoa.h" />
    <ClInclude Include="..\Include\internal\pycore_exceptions.h" />
    <ClInclude Include="..\Include\internal\pycore_faulthandler.h" />
    <ClInclude Include="..\Include\internal\pycore_fileutils.h" />
    <ClInclude Include="..\Include\internal\pycore_fileutils_windows.h" />
    <ClInclude Include="..\Include\internal\pycore_floatobject.h" />
    <ClInclude Include="..\Include\internal\pycore_format.h" />
    <ClInclude Include="..\Include\internal\pycore_frame.h" />
    <ClInclude Include="..\Include\internal\pycore_freelist.h" />
    <ClInclude Include="..\Include\internal\pycore_freelist_state.h" />
    <ClInclude Include="..\Include\internal\pycore_function.h" />
    <ClInclude Include="..\Include\internal\pycore_gc.h" />
    <ClInclude Include="..\Include\internal\pycore_genobject.h" />
    <ClInclude Include="..\Include\internal\pycore_getopt.h" />
    <ClInclude Include="..\Include\internal\pycore_gil.h" />
    <ClInclude Include="..\Include\internal\pycore_global_objects.h" />
    <ClInclude Include="..\Include\internal\pycore_global_objects_fini_generated.h" />
    <ClInclude Include="..\Include\internal\pycore_hamt.h" />
    <ClInclude Include="..\Include\internal\pycore_hashtable.h" />
    <ClInclude Include="..\Include\internal\pycore_identifier.h" />
    <ClInclude Include="..\Include\internal\pycore_import.h" />
    <ClInclude Include="..\Include\internal\pycore_importdl.h" />
    <ClInclude Include="..\Include\internal\pycore_index_pool.h" />
    <ClInclude Include="..\Include\internal\pycore_initconfig.h" />
    <ClInclude Include="..\Include\internal\pycore_instruction_sequence.h" />
    <ClInclude Include="..\Include\internal\pycore_interp.h" />
    <ClInclude Include="..\Include\internal\pycore_interp_structs.h" />
    <ClInclude Include="..\Include\internal\pycore_interpframe.h" />
    <ClInclude Include="..\Include\internal\pycore_interpframe_structs.h" />
    <ClInclude Include="..\Include\internal\pycore_interpolation.h" />
    <ClInclude Include="..\Include\internal\pycore_intrinsics.h" />
    <ClInclude Include="..\Include\internal\pycore_jit.h" />
    <ClInclude Include="..\Include\internal\pycore_list.h" />
    <ClInclude Include="..\Include\internal\pycore_llist.h" />
    <ClInclude Include="..\Include\internal\pycore_lock.h" />
    <ClInclude Include="..\Include\internal\pycore_long.h" />
<<<<<<< HEAD
    <ClInclude Include="..\Include\internal\pycore_lazyimportobject.h" />
=======
    <ClInclude Include="..\Include\internal\pycore_mmap.h" />
>>>>>>> 97e19014
    <ClInclude Include="..\Include\internal\pycore_modsupport.h" />
    <ClInclude Include="..\Include\internal\pycore_moduleobject.h" />
    <ClInclude Include="..\Include\internal\pycore_namespace.h" />
    <ClInclude Include="..\Include\internal\pycore_object.h" />
    <ClInclude Include="..\Include\internal\pycore_object_alloc.h" />
    <ClInclude Include="..\Include\internal\pycore_object_deferred.h" />
    <ClInclude Include="..\Include\internal\pycore_object_state.h" />
    <ClInclude Include="..\Include\internal\pycore_obmalloc.h" />
    <ClInclude Include="..\Include\internal\pycore_obmalloc_init.h" />
    <ClInclude Include="..\Include\internal\pycore_optimizer.h" />
    <ClInclude Include="..\Include\internal\pycore_parking_lot.h" />
    <ClInclude Include="..\Include\internal\pycore_pathconfig.h" />
    <ClInclude Include="..\Include\internal\pycore_pyarena.h" />
    <ClInclude Include="..\Include\internal\pycore_pyatomic_ft_wrappers.h" />
    <ClInclude Include="..\Include\internal\pycore_pyerrors.h" />
    <ClInclude Include="..\Include\internal\pycore_pyhash.h" />
    <ClInclude Include="..\Include\internal\pycore_pylifecycle.h" />
    <ClInclude Include="..\Include\internal\pycore_pymem.h" />
    <ClInclude Include="..\Include\internal\pycore_pymem_init.h" />
    <ClInclude Include="..\Include\internal\pycore_pystate.h" />
    <ClInclude Include="..\Include\internal\pycore_pystats.h" />
    <ClInclude Include="..\Include\internal\pycore_pythonrun.h" />
    <ClInclude Include="..\Include\internal\pycore_pythread.h" />
    <ClInclude Include="..\Include\internal\pycore_qsbr.h" />
    <ClInclude Include="..\Include\internal\pycore_range.h" />
    <ClInclude Include="..\Include\internal\pycore_runtime.h" />
    <ClInclude Include="..\Include\internal\pycore_runtime_init.h" />
    <ClInclude Include="..\Include\internal\pycore_runtime_init_generated.h" />
    <ClInclude Include="..\Include\internal\pycore_runtime_structs.h" />
    <ClInclude Include="..\Include\internal\pycore_semaphore.h" />
    <ClInclude Include="..\Include\internal\pycore_setobject.h" />
    <ClInclude Include="..\Include\internal\pycore_signal.h" />
    <ClInclude Include="..\Include\internal\pycore_sliceobject.h" />
    <ClInclude Include="..\Include\internal\pycore_stackref.h" />
    <ClInclude Include="..\Include\internal\pycore_stats.h" />
    <ClInclude Include="..\Include\internal\pycore_strhex.h" />
    <ClInclude Include="..\Include\internal\pycore_structs.h" />
    <ClInclude Include="..\Include\internal\pycore_structseq.h" />
    <ClInclude Include="..\Include\internal\pycore_sysmodule.h" />
    <ClInclude Include="..\Include\internal\pycore_symtable.h" />
    <ClInclude Include="..\Include\internal\pycore_template.h" />
    <ClInclude Include="..\Include\internal\pycore_time.h" />
    <ClInclude Include="..\Include\internal\pycore_token.h" />
    <ClInclude Include="..\Include\internal\pycore_traceback.h" />
    <ClInclude Include="..\Include\internal\pycore_tracemalloc.h" />
    <ClInclude Include="..\Include\internal\pycore_tstate.h" />
    <ClInclude Include="..\Include\internal\pycore_tuple.h" />
    <ClInclude Include="..\Include\internal\pycore_typedefs.h" />
    <ClInclude Include="..\Include\internal\pycore_typeobject.h" />
    <ClInclude Include="..\Include\internal\pycore_typevarobject.h" />
    <ClInclude Include="..\Include\internal\pycore_ucnhash.h" />
    <ClInclude Include="..\Include\internal\pycore_unionobject.h" />
    <ClInclude Include="..\Include\internal\pycore_unicodectype.h" />
    <ClInclude Include="..\Include\internal\pycore_unicodeobject.h" />
    <ClInclude Include="..\Include\internal\pycore_unicodeobject_generated.h" />
    <ClInclude Include="..\Include\internal\pycore_uniqueid.h" />
    <ClInclude Include="..\Include\internal\pycore_warnings.h" />
    <ClInclude Include="..\Include\internal\pycore_weakref.h" />
    <ClInclude Include="..\Include\intrcheck.h" />
    <ClInclude Include="..\Include\iterobject.h" />
    <ClInclude Include="..\Include\listobject.h" />
    <ClInclude Include="..\Include\longobject.h" />
    <ClInclude Include="..\Include\marshal.h" />
    <ClInclude Include="..\Include\memoryobject.h" />
    <ClInclude Include="..\Include\methodobject.h" />
    <ClInclude Include="..\Include\internal\mimalloc\mimalloc\atomic.h" />
    <ClInclude Include="..\Include\internal\mimalloc\mimalloc\internal.h" />
    <ClInclude Include="..\Include\internal\mimalloc\mimalloc\prim.h" />
    <ClInclude Include="..\Include\internal\mimalloc\mimalloc\track.h" />
    <ClInclude Include="..\Include\internal\mimalloc\mimalloc\types.h" />
    <ClInclude Include="..\Include\internal\mimalloc\mimalloc.h" />
    <ClInclude Include="..\Include\modsupport.h" />
    <ClInclude Include="..\Include\moduleobject.h" />
    <ClInclude Include="..\Include\object.h" />
    <ClInclude Include="..\Include\objimpl.h" />
    <ClInclude Include="..\Include\opcode.h" />
    <ClInclude Include="..\Include\osdefs.h" />
    <ClInclude Include="..\Include\osmodule.h" />
    <ClInclude Include="..\Include\patchlevel.h" />
    <ClInclude Include="..\Include\py_curses.h" />
    <ClInclude Include="..\Include\pyatomic.h" />
    <ClInclude Include="..\Include\pybuffer.h" />
    <ClInclude Include="..\Include\pycapsule.h" />
    <ClInclude Include="..\Include\pyerrors.h" />
    <ClInclude Include="..\Include\pyexpat.h" />
    <ClInclude Include="..\Include\pyframe.h" />
    <ClInclude Include="..\Include\pyhash.h" />
    <ClInclude Include="..\Include\pylifecycle.h" />
    <ClInclude Include="..\Include\pymacro.h" />
    <ClInclude Include="..\Include\pymath.h" />
    <ClInclude Include="..\Include\pymem.h" />
    <ClInclude Include="..\Include\pyport.h" />
    <ClInclude Include="..\Include\pystate.h" />
    <ClInclude Include="..\Include\pystats.h" />
    <ClInclude Include="..\Include\pystrcmp.h" />
    <ClInclude Include="..\Include\pystrtod.h" />
    <ClInclude Include="..\Include\pythonrun.h" />
    <ClInclude Include="..\Include\pythread.h" />
    <ClInclude Include="..\Include\pytypedefs.h" />
    <ClInclude Include="..\Include\rangeobject.h" />
    <ClInclude Include="..\Include\refcount.h" />
    <ClInclude Include="..\Include\setobject.h" />
    <ClInclude Include="..\Include\sliceobject.h" />
    <ClInclude Include="..\Include\structmember.h" />
    <ClInclude Include="..\Include\structseq.h" />
    <ClInclude Include="..\Include\sysmodule.h" />
    <ClInclude Include="..\Include\traceback.h" />
    <ClInclude Include="..\Include\tupleobject.h" />
    <ClInclude Include="..\Include\unicodeobject.h" />
    <ClInclude Include="..\Include\weakrefobject.h" />
    <ClInclude Include="..\Modules\_math.h" />
    <ClInclude Include="..\Modules\rotatingtree.h" />
    <ClInclude Include="..\Modules\_io\_iomodule.h" />
    <ClInclude Include="..\Modules\cjkcodecs\alg_jisx0201.h" />
    <ClInclude Include="..\Modules\cjkcodecs\cjkcodecs.h" />
    <ClInclude Include="..\Modules\cjkcodecs\emu_jisx0213_2000.h" />
    <ClInclude Include="..\Modules\cjkcodecs\mappings_cn.h" />
    <ClInclude Include="..\Modules\cjkcodecs\mappings_hk.h" />
    <ClInclude Include="..\Modules\cjkcodecs\mappings_jisx0213_pair.h" />
    <ClInclude Include="..\Modules\cjkcodecs\mappings_jp.h" />
    <ClInclude Include="..\Modules\cjkcodecs\mappings_kr.h" />
    <ClInclude Include="..\Modules\cjkcodecs\mappings_tw.h" />
    <ClInclude Include="..\Modules\cjkcodecs\multibytecodec.h" />
    <ClInclude Include="..\Objects\stringlib\count.h" />
    <ClInclude Include="..\Objects\stringlib\fastsearch.h" />
    <ClInclude Include="..\Objects\stringlib\find.h" />
    <ClInclude Include="..\Objects\stringlib\partition.h" />
    <ClInclude Include="..\Objects\stringlib\replace.h" />
    <ClInclude Include="..\Objects\stringlib\split.h" />
    <ClInclude Include="..\Objects\unicodetype_db.h" />
    <ClInclude Include="..\Parser\lexer\state.h" />
    <ClInclude Include="..\Parser\lexer\lexer.h" />
    <ClInclude Include="..\Parser\lexer\buffer.h" />
    <ClInclude Include="..\Parser\tokenizer\helpers.h" />
    <ClInclude Include="..\Parser\tokenizer\tokenizer.h" />
    <ClInclude Include="..\Parser\string_parser.h" />
    <ClInclude Include="..\Parser\pegen.h" />
    <ClInclude Include="..\PC\errmap.h" />
    <ClInclude Include="..\PC\pyconfig.h" />
    <ClInclude Include="..\Python\condvar.h" />
    <ClInclude Include="..\Python\stdlib_module_names.h" />
    <ClInclude Include="..\Python\thread_nt.h" />
  </ItemGroup>
  <ItemGroup>
    <ClCompile Include="..\Modules\_abc.c" />
    <ClCompile Include="..\Modules\_bisectmodule.c" />
    <ClCompile Include="..\Modules\blake2module.c">
      <PreprocessorDefinitions Condition="'$(Platform)' == 'x64'">
        _Py_HACL_CAN_COMPILE_VEC128;%(PreprocessorDefinitions)
      </PreprocessorDefinitions>
      <PreprocessorDefinitions Condition="'$(Platform)' == 'x64'">
        _Py_HACL_CAN_COMPILE_VEC256;%(PreprocessorDefinitions)
      </PreprocessorDefinitions>
    </ClCompile>
    <ClCompile Include="..\Modules\_codecsmodule.c" />
    <ClCompile Include="..\Modules\_collectionsmodule.c" />
    <ClCompile Include="..\Modules\_csv.c" />
    <ClCompile Include="..\Modules\_functoolsmodule.c" />
    <ClCompile Include="..\Modules\_hacl\Hacl_Hash_MD5.c" />
    <ClCompile Include="..\Modules\_hacl\Hacl_Hash_SHA1.c" />
    <ClCompile Include="..\Modules\_hacl\Hacl_Hash_SHA2.c" />
    <ClCompile Include="..\Modules\_hacl\Hacl_Hash_SHA3.c" />
    <ClCompile Include="..\Modules\_hacl\Hacl_HMAC.c" />
    <ClCompile Include="..\Modules\_hacl\Hacl_Streaming_HMAC.c" />
    <ClCompile Include="..\Modules\_hacl\Lib_Memzero0.c" />
    <ClCompile Include="..\Modules\_hacl\Hacl_Hash_Blake2b.c" />
    <ClCompile Include="..\Modules\_hacl\Hacl_Hash_Blake2s.c" />
    <ClCompile Include="..\Modules\_hacl\Hacl_Hash_Blake2b_Simd256.c" Condition="'$(Platform)' == 'x64'">
      <PreprocessorDefinitions>HACL_CAN_COMPILE_VEC256;%(PreprocessorDefinitions)</PreprocessorDefinitions>
      <AdditionalOptions>/arch:AVX2 %(AdditionalOptions)</AdditionalOptions>
    </ClCompile>
    <ClCompile Include="..\Modules\_hacl\Hacl_Hash_Blake2s_Simd128.c" Condition="'$(Platform)' == 'x64'">
      <PreprocessorDefinitions>HACL_CAN_COMPILE_VEC128;%(PreprocessorDefinitions)</PreprocessorDefinitions>
      <AdditionalOptions>/arch:AVX %(AdditionalOptions)</AdditionalOptions>
    </ClCompile>
    <ClCompile Include="..\Modules\_heapqmodule.c" />
    <ClCompile Include="..\Modules\_json.c" />
    <ClCompile Include="..\Modules\_localemodule.c" />
    <ClCompile Include="..\Modules\_lsprof.c" />
    <ClCompile Include="..\Modules\_pickle.c" />
    <ClCompile Include="..\Modules\_randommodule.c" />
    <ClCompile Include="..\Modules\_sre\sre.c" />
    <ClInclude Include="..\Modules\_sre\sre.h" />
    <ClInclude Include="..\Modules\_sre\sre_constants.h" />
    <ClInclude Include="..\Modules\_sre\sre_lib.h" />
    <ClCompile Include="..\Modules\_stat.c" />
    <ClCompile Include="..\Modules\_struct.c" />
    <ClCompile Include="..\Modules\_suggestions.c" />
    <ClCompile Include="..\Modules\_weakref.c" />
    <ClCompile Include="..\Modules\arraymodule.c" />
    <ClCompile Include="..\Modules\atexitmodule.c" />
    <ClCompile Include="..\Modules\binascii.c">
      <PreprocessorDefinitions>USE_ZLIB_CRC32;%(PreprocessorDefinitions)</PreprocessorDefinitions>
    </ClCompile>
    <ClCompile Include="..\Modules\cmathmodule.c" />
    <ClCompile Include="..\Modules\_datetimemodule.c" />
    <ClCompile Include="..\Modules\errnomodule.c" />
    <ClCompile Include="..\Modules\faulthandler.c" />
    <ClCompile Include="..\Modules\gcmodule.c" />
    <ClCompile Include="..\Modules\getbuildinfo.c" />
    <ClCompile Include="..\Modules\hmacmodule.c" />
    <ClCompile Include="..\Modules\itertoolsmodule.c" />
    <ClCompile Include="..\Modules\main.c" />
    <ClCompile Include="..\Modules\mathintegermodule.c" />
    <ClCompile Include="..\Modules\mathmodule.c" />
    <ClCompile Include="..\Modules\md5module.c" />
    <ClCompile Include="..\Modules\mmapmodule.c" />
    <ClCompile Include="..\Modules\_opcode.c" />
    <ClCompile Include="..\Modules\_operator.c" />
    <ClCompile Include="..\Modules\posixmodule.c" />
    <ClCompile Include="..\Modules\rotatingtree.c" />
    <ClCompile Include="..\Modules\sha1module.c" />
    <ClCompile Include="..\Modules\sha2module.c" />
    <ClCompile Include="..\Modules\sha3module.c" />
    <ClCompile Include="..\Modules\signalmodule.c" />
    <ClCompile Include="..\Modules\_statisticsmodule.c" />
    <ClCompile Include="..\Modules\symtablemodule.c" />
    <ClCompile Include="..\Modules\_sysconfig.c" />
    <ClCompile Include="..\Modules\_threadmodule.c" />
    <ClCompile Include="..\Modules\_tracemalloc.c" />
    <ClCompile Include="..\Modules\_typesmodule.c" />
    <ClCompile Include="..\Modules\_typingmodule.c" />
    <ClCompile Include="..\Modules\timemodule.c" />
    <ClCompile Include="..\Modules\xxsubtype.c" />
    <ClCompile Include="..\Modules\_interpretersmodule.c" />
    <ClCompile Include="..\Modules\_interpchannelsmodule.c" />
    <ClCompile Include="..\Modules\_interpqueuesmodule.c" />
    <ClCompile Include="..\Modules\_io\fileio.c" />
    <ClCompile Include="..\Modules\_io\bytesio.c" />
    <ClCompile Include="..\Modules\_io\stringio.c" />
    <ClCompile Include="..\Modules\_io\bufferedio.c" />
    <ClCompile Include="..\Modules\_io\iobase.c" />
    <ClCompile Include="..\Modules\_io\textio.c" />
    <ClCompile Include="..\Modules\_io\winconsoleio.c" />
    <ClCompile Include="..\Modules\_io\_iomodule.c" />
    <ClCompile Include="..\Modules\cjkcodecs\_codecs_cn.c" />
    <ClCompile Include="..\Modules\cjkcodecs\_codecs_hk.c" />
    <ClCompile Include="..\Modules\cjkcodecs\_codecs_iso2022.c" />
    <ClCompile Include="..\Modules\cjkcodecs\_codecs_jp.c" />
    <ClCompile Include="..\Modules\cjkcodecs\_codecs_kr.c" />
    <ClCompile Include="..\Modules\cjkcodecs\_codecs_tw.c" />
    <ClCompile Include="..\Modules\cjkcodecs\multibytecodec.c" />
    <ClCompile Include="..\Modules\_winapi.c" />
    <ClCompile Include="..\Objects\abstract.c" />
    <ClCompile Include="..\Objects\boolobject.c" />
    <ClCompile Include="..\Objects\bytearrayobject.c" />
    <ClCompile Include="..\Objects\bytes_methods.c" />
    <ClCompile Include="..\Objects\bytesobject.c" />
    <ClCompile Include="..\Objects\call.c" />
    <ClCompile Include="..\Objects\capsule.c" />
    <ClCompile Include="..\Objects\cellobject.c" />
    <ClCompile Include="..\Objects\classobject.c" />
    <ClCompile Include="..\Objects\codeobject.c" />
    <ClCompile Include="..\Objects\complexobject.c" />
    <ClCompile Include="..\Objects\descrobject.c" />
    <ClCompile Include="..\Objects\dictobject.c" />
    <ClCompile Include="..\Objects\enumobject.c" />
    <ClCompile Include="..\Objects\exceptions.c" />
    <ClCompile Include="..\Objects\fileobject.c" />
    <ClCompile Include="..\Objects\floatobject.c" />
    <ClCompile Include="..\Objects\frameobject.c" />
    <ClCompile Include="..\Objects\funcobject.c" />
    <ClCompile Include="..\Objects\genericaliasobject.c" />
    <ClCompile Include="..\Objects\genobject.c" />
    <ClCompile Include="..\Objects\interpolationobject.c" />
    <ClCompile Include="..\Objects\iterobject.c" />
    <ClCompile Include="..\Objects\listobject.c" />
    <ClCompile Include="..\Objects\longobject.c" />
    <ClCompile Include="..\Objects\memoryobject.c" />
    <ClCompile Include="..\Objects\methodobject.c" />
    <ClCompile Include="..\Objects\lazyimportobject.c" />
    <ClCompile Include="..\Objects\moduleobject.c" />
    <ClCompile Include="..\Objects\namespaceobject.c" />
    <ClCompile Include="..\Objects\object.c" />
    <ClCompile Include="..\Objects\obmalloc.c" />
    <ClCompile Include="..\Objects\odictobject.c" />
    <ClCompile Include="..\Objects\picklebufobject.c" />
    <ClCompile Include="..\Objects\rangeobject.c" />
    <ClCompile Include="..\Objects\setobject.c" />
    <ClCompile Include="..\Objects\sliceobject.c" />
    <ClCompile Include="..\Objects\structseq.c" />
    <ClCompile Include="..\Objects\templateobject.c" />
    <ClCompile Include="..\Objects\tupleobject.c" />
    <ClCompile Include="..\Objects\typeobject.c" />
    <ClCompile Include="..\Objects\typevarobject.c" />
    <ClCompile Include="..\Objects\unicode_format.c" />
    <ClCompile Include="..\Objects\unicodectype.c" />
    <ClCompile Include="..\Objects\unicode_formatter.c" />
    <ClCompile Include="..\Objects\unicode_writer.c" />
    <ClCompile Include="..\Objects\unicodeobject.c" />
    <ClCompile Include="..\Objects\unionobject.c" />
    <ClCompile Include="..\Objects\weakrefobject.c" />
    <ClCompile Include="..\Parser\myreadline.c" />
    <ClCompile Include="..\Parser\lexer\state.c" />
    <ClCompile Include="..\Parser\lexer\lexer.c" />
    <ClCompile Include="..\Parser\lexer\buffer.c" />
    <ClCompile Include="..\Parser\tokenizer\string_tokenizer.c" />
    <ClCompile Include="..\Parser\tokenizer\file_tokenizer.c" />
    <ClCompile Include="..\Parser\tokenizer\utf8_tokenizer.c" />
    <ClCompile Include="..\Parser\tokenizer\readline_tokenizer.c" />
    <ClCompile Include="..\Parser\tokenizer\helpers.c" />
    <ClCompile Include="..\Parser\token.c" />
    <ClCompile Include="..\Parser\pegen.c" />
    <ClCompile Include="..\Parser\pegen_errors.c" />
    <ClCompile Include="..\Parser\action_helpers.c" />
    <ClCompile Include="..\Parser\parser.c" />
    <ClCompile Include="..\Parser\string_parser.c" />
    <ClCompile Include="..\Parser\peg_api.c" />
    <ClCompile Include="..\PC\invalid_parameter_handler.c" />
    <ClCompile Include="..\PC\winreg.c" />
    <ClCompile Include="..\PC\config.c" />
    <ClCompile Include="..\PC\msvcrtmodule.c" />
    <ClCompile Include="..\Python\pyhash.c" />
    <ClCompile Include="..\Python\_contextvars.c" />
    <ClCompile Include="..\Python\_warnings.c" />
    <ClCompile Include="..\Python\asdl.c" />
    <ClCompile Include="..\Python\assemble.c" />
    <ClCompile Include="..\Python\ast.c" />
    <ClCompile Include="..\Python\ast_preprocess.c" />
    <ClCompile Include="..\Python\ast_unparse.c" />
    <ClCompile Include="..\Python\bltinmodule.c" />
    <ClCompile Include="..\Python\bootstrap_hash.c" />
    <ClCompile Include="..\Python\brc.c" />
    <ClCompile Include="..\Python\ceval.c" />
    <ClCompile Include="..\Python\codecs.c" />
    <ClCompile Include="..\Python\codegen.c" />
    <ClCompile Include="..\Python\compile.c" />
    <ClCompile Include="..\Python\context.c" />
    <ClCompile Include="..\Python\critical_section.c" />
    <ClCompile Include="..\Python\crossinterp.c" />
    <ClCompile Include="..\Python\dynamic_annotations.c" />
    <ClCompile Include="..\Python\dynload_win.c" />
    <ClCompile Include="..\Python\errors.c" />
    <ClCompile Include="..\Python\fileutils.c" />
    <ClCompile Include="..\Python\flowgraph.c" />
    <ClCompile Include="..\Python\frame.c" />
    <ClCompile Include="..\Python\frozen.c">
      <AdditionalIncludeDirectories>$(GeneratedFrozenModulesDir)Python;%(AdditionalIncludeDirectories)</AdditionalIncludeDirectories>
    </ClCompile>
    <ClCompile Include="..\Python\future.c" />
    <ClCompile Include="..\Python\gc.c" />
    <ClCompile Include="..\Python\gc_free_threading.c" />
    <ClCompile Include="..\Python\gc_gil.c" />
    <ClCompile Include="..\Python\getargs.c" />
    <ClCompile Include="..\Python\getcompiler.c" />
    <ClCompile Include="..\Python\getcopyright.c" />
    <ClCompile Include="..\Python\getopt.c" />
    <ClCompile Include="..\Python\getplatform.c" />
    <ClCompile Include="..\Python\getversion.c" />
    <ClCompile Include="..\Python\ceval_gil.c" />
    <ClCompile Include="..\Python\hamt.c" />
    <ClCompile Include="..\Python\hashtable.c" />
    <ClCompile Include="..\Python\import.c" />
    <ClCompile Include="..\Python\importdl.c" />
    <ClCompile Include="..\Python\index_pool.c" />
    <ClCompile Include="..\Python\initconfig.c" />
    <ClCompile Include="..\Python\interpconfig.c" />
    <ClCompile Include="..\Python\intrinsics.c" />
    <ClCompile Include="..\Python\instruction_sequence.c" />
    <ClCompile Include="..\Python\instrumentation.c" />
    <ClCompile Include="..\Python\jit.c" />
    <ClCompile Include="..\Python\legacy_tracing.c" />
    <ClCompile Include="..\Python\lock.c" />
    <ClCompile Include="..\Python\marshal.c" />
    <ClCompile Include="..\Python\modsupport.c" />
    <ClCompile Include="..\Python\mysnprintf.c" />
    <ClCompile Include="..\Python\mystrtoul.c" />
    <ClCompile Include="..\Python\object_stack.c" />
    <ClCompile Include="..\Python\optimizer.c" />
    <ClCompile Include="..\Python\optimizer_analysis.c" />
    <ClCompile Include="..\Python\optimizer_symbols.c" />
    <ClCompile Include="..\Python\parking_lot.c" />
    <ClCompile Include="..\Python\pathconfig.c" />
    <ClCompile Include="..\Python\perf_trampoline.c" />
    <ClCompile Include="..\Python\perf_jit_trampoline.c" />
    <ClCompile Include="..\Python\preconfig.c" />
    <ClCompile Include="..\Python\pyarena.c" />
    <ClCompile Include="..\Python\pyctype.c" />
    <ClCompile Include="..\Python\pyfpe.c" />
    <ClCompile Include="..\Python\pylifecycle.c" />
    <ClCompile Include="..\Python\pymath.c" />
    <ClCompile Include="..\Python\pytime.c" />
    <ClCompile Include="..\Python\pystate.c" />
    <ClCompile Include="..\Python\pystats.c" />
    <ClCompile Include="..\Python\pystrcmp.c" />
    <ClCompile Include="..\Python\pystrhex.c" />
    <ClCompile Include="..\Python\pystrtod.c" />
    <ClCompile Include="..\Python\remote_debugging.c" />
    <ClCompile Include="..\Python\qsbr.c" />
    <ClCompile Include="..\Python\dtoa.c" />
    <ClCompile Include="..\Python\Python-ast.c" />
    <ClCompile Include="..\Python\Python-tokenize.c" />
    <ClCompile Include="..\Python\pythonrun.c" />
    <ClCompile Include="..\Python\specialize.c" />
    <ClCompile Include="..\Python\suggestions.c" />
    <ClCompile Include="..\Python\structmember.c" />
    <ClCompile Include="..\Python\symtable.c" />
    <ClCompile Include="..\Python\sysmodule.c">
      <PreprocessorDefinitions>VPATH="$(PyVPath)";%(PreprocessorDefinitions)</PreprocessorDefinitions>
    </ClCompile>
    <ClCompile Include="..\Python\thread.c" />
    <ClCompile Include="..\Python\traceback.c" />
    <ClCompile Include="..\Python\tracemalloc.c" />
    <ClCompile Include="..\Python\uniqueid.c" />
  </ItemGroup>
  <ItemGroup Condition="$(IncludeExternals)">
    <ClCompile Include="..\Modules\zlibmodule.c" />
  </ItemGroup>
  <ItemGroup>
    <ClCompile Include="..\PC\dl_nt.c" />
  </ItemGroup>
  <ItemGroup>
    <ResourceCompile Include="..\PC\python_nt.rc" />
  </ItemGroup>
  <ItemGroup>
    <ProjectReference Include="zlib-ng.vcxproj" Condition="$(IncludeExternals)">
      <Project>{fb91c8b2-6fbc-3a01-b644-1637111f902d}</Project>
      <ReferenceOutputAssembly>false</ReferenceOutputAssembly>
    </ProjectReference>
  </ItemGroup>
  <Import Project="$(VCTargetsPath)\Microsoft.Cpp.targets" />
  <ImportGroup Label="ExtensionTargets">
    <Import Project="regen.targets" />
  </ImportGroup>
  <Target Name="_TriggerRegen" BeforeTargets="PrepareForBuild" DependsOnTargets="Regen" />

  <Target Name="_GetBuildInfo" BeforeTargets="PrepareForBuild">
    <PropertyGroup>
      <GIT Condition="$(GIT) == ''">git</GIT>
      <_GIT>$(GIT)</_GIT>
      <_GIT Condition="$(GIT.Contains(` `))">"$(GIT)"</_GIT>
    </PropertyGroup>
    <Message Text="Getting build info from $(_GIT)" Importance="high" />
    <MakeDir Directories="$(IntDir)" Condition="!Exists($(IntDir))" />
    <Exec Command="$(_GIT) name-rev --name-only HEAD &gt; &quot;$(IntDir)gitbranch.txt&quot;" ContinueOnError="true" />
    <Exec Command="$(_GIT) rev-parse --short HEAD &gt; &quot;$(IntDir)gitversion.txt&quot;" ContinueOnError="true" />
    <Exec Command="$(_GIT) describe --all --always --dirty &gt; &quot;$(IntDir)gittag.txt&quot;" ContinueOnError="true" />
    <PropertyGroup>
      <GitBranch Condition="Exists('$(IntDir)gitbranch.txt')">$([System.IO.File]::ReadAllText('$(IntDir)gitbranch.txt').Trim())</GitBranch>
      <GitVersion Condition="Exists('$(IntDir)gitversion.txt')">$([System.IO.File]::ReadAllText('$(IntDir)gitversion.txt').Trim())</GitVersion>
      <GitTag Condition="Exists('$(IntDir)gittag.txt')">$([System.IO.File]::ReadAllText('$(IntDir)gittag.txt').Trim())</GitTag>
    </PropertyGroup>
    <Message Text="Building $(GitTag):$(GitVersion) $(GitBranch)" Importance="high" />
    <ItemGroup>
      <ClCompile Condition="%(Filename) == 'getbuildinfo'">
        <PreprocessorDefinitions>GITVERSION="$(GitVersion)";GITTAG="$(GitTag)";GITBRANCH="$(GitBranch)";%(PreprocessorDefinitions)</PreprocessorDefinitions>
      </ClCompile>
    </ItemGroup>
  </Target>
  <Target Name="_WarnAboutToolset" BeforeTargets="PrepareForBuild" Condition="$(PlatformToolset) != 'v141' and $(PlatformToolset) != 'v142' and $(PlatformToolset) != 'v143'">
    <Warning Text="Toolset $(PlatformToolset) is not used for official builds. Your build may have errors or incompatibilities." />
  </Target>
  <Target Name="_WarnAboutZlib" BeforeTargets="PrepareForBuild" Condition="!$(IncludeExternals)">
    <Warning Text="Not including zlib or zlib-ng is not a supported configuration." />
  </Target>

  <Target Name="_CopyVCRuntime" AfterTargets="Build" Inputs="@(VCRuntimeDLL)" Outputs="$(OutDir)%(Filename)%(Extension)" DependsOnTargets="FindVCRuntime">
    <!-- bpo-38597: When we switch to another VCRuntime DLL, include vcruntime140.dll as well -->
    <Warning Text="A copy of vcruntime140.dll is also required" Condition="!$(VCToolsRedistVersion.StartsWith(`14.`))" />
    <Copy SourceFiles="%(VCRuntimeDLL.FullPath)" DestinationFolder="$(OutDir)" />
  </Target>
  <Target Name="_CleanVCRuntime" AfterTargets="Clean">
    <Delete Files="@(VCRuntimeDLL->'$(OutDir)%(Filename)%(Extension)')" />
  </Target>

  <Target Name="_DeletePyBuildDirTxt" BeforeTargets="PrepareForBuild">
    <Delete Files="$(OutDir)pybuilddir.txt" />
  </Target>
</Project><|MERGE_RESOLUTION|>--- conflicted
+++ resolved
@@ -273,15 +273,12 @@
     <ClInclude Include="..\Include\internal\pycore_interpolation.h" />
     <ClInclude Include="..\Include\internal\pycore_intrinsics.h" />
     <ClInclude Include="..\Include\internal\pycore_jit.h" />
+    <ClInclude Include="..\Include\internal\pycore_lazyimportobject.h" />
     <ClInclude Include="..\Include\internal\pycore_list.h" />
     <ClInclude Include="..\Include\internal\pycore_llist.h" />
     <ClInclude Include="..\Include\internal\pycore_lock.h" />
     <ClInclude Include="..\Include\internal\pycore_long.h" />
-<<<<<<< HEAD
-    <ClInclude Include="..\Include\internal\pycore_lazyimportobject.h" />
-=======
     <ClInclude Include="..\Include\internal\pycore_mmap.h" />
->>>>>>> 97e19014
     <ClInclude Include="..\Include\internal\pycore_modsupport.h" />
     <ClInclude Include="..\Include\internal\pycore_moduleobject.h" />
     <ClInclude Include="..\Include\internal\pycore_namespace.h" />
