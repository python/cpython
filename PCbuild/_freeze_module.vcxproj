--- conflicted
+++ resolved
@@ -272,14 +272,6 @@
     </None>
     <None Include="..\Lib\genericpath.py">
       <ModName>genericpath</ModName>
-<<<<<<< HEAD
-      <IntFile>$(IntDir)genericpat.g.h</IntFile>
-      <OutFile>$(PySourcePath)Python\frozen_modules\genericpath.h</OutFile>
-    </None>
-    <None Include="..\Lib\posixpath.py">
-      <ModName>posixpath</ModName>
-      <IntFile>$(IntDir)posixpat.g.h</IntFile>
-=======
       <IntFile>$(IntDir)genericpath.g.h</IntFile>
       <OutFile>$(PySourcePath)Python\frozen_modules\genericpath.h</OutFile>
     </None>
@@ -291,7 +283,6 @@
     <None Include="..\Lib\posixpath.py">
       <ModName>posixpath</ModName>
       <IntFile>$(IntDir)posixpath.g.h</IntFile>
->>>>>>> 034f6079
       <OutFile>$(PySourcePath)Python\frozen_modules\posixpath.h</OutFile>
     </None>
     <None Include="..\Lib\os.py">
@@ -309,8 +300,6 @@
       <IntFile>$(IntDir)stat.g.h</IntFile>
       <OutFile>$(PySourcePath)Python\frozen_modules\stat.h</OutFile>
     </None>
-<<<<<<< HEAD
-=======
     <None Include="..\Lib\__hello__.py">
       <ModName>__hello__</ModName>
       <IntFile>$(IntDir)__hello__.g.h</IntFile>
@@ -336,7 +325,6 @@
       <IntFile>$(IntDir)__phello__.spam.g.h</IntFile>
       <OutFile>$(PySourcePath)Python\frozen_modules\__phello__.spam.h</OutFile>
     </None>
->>>>>>> 034f6079
     <None Include="..\Tools\freeze\flag.py">
       <ModName>frozen_only</ModName>
       <IntFile>$(IntDir)frozen_only.g.h</IntFile>
