﻿<?xml version="1.0" encoding="utf-8"?>
<Project ToolsVersion="4.0" xmlns="http://schemas.microsoft.com/developer/msbuild/2003">
  <ItemGroup>
    <Filter Include="Include">
      <UniqueIdentifier>{086b0afb-270c-4603-a02a-63d46f0b2b92}</UniqueIdentifier>
    </Filter>
    <Filter Include="Include\internal\mimalloc">
      <UniqueIdentifier>{1dc8d8bd-d493-478e-9b7a-7eb108bb8bd5}</UniqueIdentifier>
    </Filter>
    <Filter Include="Modules">
      <UniqueIdentifier>{8e81609f-13ca-4eae-9fdb-f8af20c710c7}</UniqueIdentifier>
    </Filter>
    <Filter Include="Modules\_io">
      <UniqueIdentifier>{8787c5bb-bab6-4586-a42e-4a27c7b3ffb6}</UniqueIdentifier>
    </Filter>
    <Filter Include="Modules\zlib">
      <UniqueIdentifier>{5d6d2d6c-9e61-4a1d-b0b2-5cc2f446d69e}</UniqueIdentifier>
    </Filter>
    <Filter Include="Modules\cjkcodecs">
      <UniqueIdentifier>{9f12c4b1-322e-431e-abf1-e02550f50032}</UniqueIdentifier>
    </Filter>
    <Filter Include="Objects">
      <UniqueIdentifier>{ab29a558-143d-4fe7-a039-b431fb429856}</UniqueIdentifier>
    </Filter>
    <Filter Include="Objects\mimalloc">
      <UniqueIdentifier>{ad449c55-23cb-44f8-ada4-04b23c9ec388}</UniqueIdentifier>
    </Filter>
    <Filter Include="Parser">
      <UniqueIdentifier>{97349fee-0abf-48b0-a8f5-771bf39b8aee}</UniqueIdentifier>
    </Filter>
    <Filter Include="PC">
      <UniqueIdentifier>{ea21fc98-de89-4746-a979-c5616964329a}</UniqueIdentifier>
    </Filter>
    <Filter Include="Python">
      <UniqueIdentifier>{f2696406-14bc-48bd-90c5-e93ab82a21ac}</UniqueIdentifier>
    </Filter>
    <Filter Include="Resource Files">
      <UniqueIdentifier>{c3e03a5c-56c7-45fd-8543-e5d2326b907d}</UniqueIdentifier>
    </Filter>
    <Filter Include="Include\internal">
      <UniqueIdentifier>{86ffb5eb-c423-43aa-b736-a8850d3277df}</UniqueIdentifier>
    </Filter>
    <Filter Include="Include\cpython">
      <UniqueIdentifier>{875bf4f2-ac42-46bd-b703-8371a824ec32}</UniqueIdentifier>
    </Filter>
  </ItemGroup>
  <ItemGroup>
    <ClInclude Include="..\Include\abstract.h">
      <Filter>Include</Filter>
    </ClInclude>
    <ClInclude Include="..\Include\audit.h">
      <Filter>Include</Filter>
    </ClInclude>
    <ClInclude Include="..\Include\boolobject.h">
      <Filter>Include</Filter>
    </ClInclude>
    <ClInclude Include="..\Include\bytearrayobject.h">
      <Filter>Include</Filter>
    </ClInclude>
    <ClInclude Include="..\Include\bytesobject.h">
      <Filter>Include</Filter>
    </ClInclude>
    <ClInclude Include="..\Include\ceval.h">
      <Filter>Include</Filter>
    </ClInclude>
    <ClInclude Include="..\Include\code.h">
      <Filter>Include</Filter>
    </ClInclude>
    <ClInclude Include="..\Include\codecs.h">
      <Filter>Include</Filter>
    </ClInclude>
    <ClInclude Include="..\Include\compile.h">
      <Filter>Include</Filter>
    </ClInclude>
    <ClInclude Include="..\Include\complexobject.h">
      <Filter>Include</Filter>
    </ClInclude>
    <ClInclude Include="..\Include\critical_section.h">
      <Filter>Include</Filter>
    </ClInclude>
    <ClInclude Include="..\Include\datetime.h">
      <Filter>Include</Filter>
    </ClInclude>
    <ClInclude Include="..\Include\descrobject.h">
      <Filter>Include</Filter>
    </ClInclude>
    <ClInclude Include="..\Include\dictobject.h">
      <Filter>Include</Filter>
    </ClInclude>
    <ClInclude Include="..\Include\dynamic_annotations.h">
      <Filter>Include</Filter>
    </ClInclude>
    <ClInclude Include="..\Include\enumobject.h">
      <Filter>Include</Filter>
    </ClInclude>
    <ClInclude Include="..\Include\errcode.h">
      <Filter>Include</Filter>
    </ClInclude>
    <ClInclude Include="..\Include\fileobject.h">
      <Filter>Include</Filter>
    </ClInclude>
    <ClInclude Include="..\Include\fileutils.h">
      <Filter>Include</Filter>
    </ClInclude>
    <ClInclude Include="..\Include\floatobject.h">
      <Filter>Include</Filter>
    </ClInclude>
    <ClInclude Include="..\Include\frameobject.h">
      <Filter>Include</Filter>
    </ClInclude>
    <ClInclude Include="..\Include\import.h">
      <Filter>Include</Filter>
    </ClInclude>
    <ClInclude Include="..\Include\intrcheck.h">
      <Filter>Include</Filter>
    </ClInclude>
    <ClInclude Include="..\Include\iterobject.h">
      <Filter>Include</Filter>
    </ClInclude>
    <ClInclude Include="..\Include\listobject.h">
      <Filter>Include</Filter>
    </ClInclude>
    <ClInclude Include="..\Include\longobject.h">
      <Filter>Include</Filter>
    </ClInclude>
    <ClInclude Include="..\Include\marshal.h">
      <Filter>Include</Filter>
    </ClInclude>
    <ClInclude Include="..\Include\memoryobject.h">
      <Filter>Include</Filter>
    </ClInclude>
    <ClInclude Include="..\Include\methodobject.h">
      <Filter>Include</Filter>
    </ClInclude>
    <ClInclude Include="..\Include\modsupport.h">
      <Filter>Include</Filter>
    </ClInclude>
    <ClInclude Include="..\Include\moduleobject.h">
      <Filter>Include</Filter>
    </ClInclude>
    <ClInclude Include="..\Include\object.h">
      <Filter>Include</Filter>
    </ClInclude>
    <ClInclude Include="..\Include\objimpl.h">
      <Filter>Include</Filter>
    </ClInclude>
    <ClInclude Include="..\Include\osdefs.h">
      <Filter>Include</Filter>
    </ClInclude>
    <ClInclude Include="..\Include\osmodule.h">
      <Filter>Include</Filter>
    </ClInclude>
    <ClInclude Include="..\Include\patchlevel.h">
      <Filter>Include</Filter>
    </ClInclude>
    <ClInclude Include="..\Include\py_curses.h">
      <Filter>Include</Filter>
    </ClInclude>
    <ClInclude Include="..\Include\pyatomic.h">
      <Filter>Include</Filter>
    </ClInclude>
    <ClInclude Include="..\Include\pybuffer.h">
      <Filter>Include</Filter>
    </ClInclude>
    <ClInclude Include="..\Include\pycapsule.h">
      <Filter>Include</Filter>
    </ClInclude>
    <ClInclude Include="..\Include\pyerrors.h">
      <Filter>Include</Filter>
    </ClInclude>
    <ClInclude Include="..\Include\pyexpat.h">
      <Filter>Include</Filter>
    </ClInclude>
    <ClInclude Include="..\Include\pylifecycle.h">
      <Filter>Include</Filter>
    </ClInclude>
    <ClInclude Include="..\Include\pymath.h">
      <Filter>Include</Filter>
    </ClInclude>
    <ClInclude Include="..\Include\pymacro.h">
      <Filter>Include</Filter>
    </ClInclude>
    <ClInclude Include="..\Include\pymem.h">
      <Filter>Include</Filter>
    </ClInclude>
    <ClInclude Include="..\Include\pyport.h">
      <Filter>Include</Filter>
    </ClInclude>
    <ClInclude Include="..\Include\pystate.h">
      <Filter>Include</Filter>
    </ClInclude>
    <ClInclude Include="..\Include\pystats.h">
      <Filter>Include</Filter>
    </ClInclude>
    <ClInclude Include="..\Include\pystrcmp.h">
      <Filter>Include</Filter>
    </ClInclude>
    <ClInclude Include="..\Include\pystrtod.h">
      <Filter>Include</Filter>
    </ClInclude>
    <ClInclude Include="..\Include\Python.h">
      <Filter>Include</Filter>
    </ClInclude>
    <ClInclude Include="..\Include\pythonrun.h">
      <Filter>Include</Filter>
    </ClInclude>
    <ClInclude Include="..\Include\pythread.h">
      <Filter>Include</Filter>
    </ClInclude>
    <ClInclude Include="..\Include\pytypedefs.h">
      <Filter>Include</Filter>
    </ClInclude>
    <ClInclude Include="..\Include\rangeobject.h">
      <Filter>Include</Filter>
    </ClInclude>
    <ClInclude Include="..\Include\refcount.h">
      <Filter>Include</Filter>
    </ClInclude>
    <ClInclude Include="..\Include\runtime_structs.h">
      <Filter>Include</Filter>
    </ClInclude>
    <ClInclude Include="..\Include\setobject.h">
      <Filter>Include</Filter>
    </ClInclude>
    <ClInclude Include="..\Include\sliceobject.h">
      <Filter>Include</Filter>
    </ClInclude>
    <ClInclude Include="..\Include\stats.h">
      <Filter>Include</Filter>
    </ClInclude>
    <ClInclude Include="..\Include\structmember.h">
      <Filter>Include</Filter>
    </ClInclude>
    <ClInclude Include="..\Include\structs.h">
      <Filter>Include</Filter>
    </ClInclude>
    <ClInclude Include="..\Include\structseq.h">
      <Filter>Include</Filter>
    </ClInclude>
    <ClInclude Include="..\Include\sysmodule.h">
      <Filter>Include</Filter>
    </ClInclude>
    <ClInclude Include="..\Include\traceback.h">
      <Filter>Include</Filter>
    </ClInclude>
    <ClInclude Include="..\Include\tupleobject.h">
      <Filter>Include</Filter>
    </ClInclude>
    <ClInclude Include="..\Include\unicodeobject.h">
      <Filter>Include</Filter>
    </ClInclude>
    <ClInclude Include="..\Include\weakrefobject.h">
      <Filter>Include</Filter>
    </ClInclude>
    <ClInclude Include="..\Modules\_math.h">
      <Filter>Modules</Filter>
    </ClInclude>
    <ClInclude Include="..\Modules\rotatingtree.h">
      <Filter>Modules</Filter>
    </ClInclude>
    <ClInclude Include="..\Modules\_io\_iomodule.h">
      <Filter>Modules\_io</Filter>
    </ClInclude>
    <ClInclude Include="..\Modules\cjkcodecs\alg_jisx0201.h">
      <Filter>Modules\cjkcodecs</Filter>
    </ClInclude>
    <ClInclude Include="..\Modules\cjkcodecs\cjkcodecs.h">
      <Filter>Modules\cjkcodecs</Filter>
    </ClInclude>
    <ClInclude Include="..\Modules\cjkcodecs\emu_jisx0213_2000.h">
      <Filter>Modules\cjkcodecs</Filter>
    </ClInclude>
    <ClInclude Include="..\Modules\cjkcodecs\mappings_cn.h">
      <Filter>Modules\cjkcodecs</Filter>
    </ClInclude>
    <ClInclude Include="..\Modules\cjkcodecs\mappings_hk.h">
      <Filter>Modules\cjkcodecs</Filter>
    </ClInclude>
    <ClInclude Include="..\Modules\cjkcodecs\mappings_jisx0213_pair.h">
      <Filter>Modules\cjkcodecs</Filter>
    </ClInclude>
    <ClInclude Include="..\Modules\cjkcodecs\mappings_jp.h">
      <Filter>Modules\cjkcodecs</Filter>
    </ClInclude>
    <ClInclude Include="..\Modules\cjkcodecs\mappings_kr.h">
      <Filter>Modules\cjkcodecs</Filter>
    </ClInclude>
    <ClInclude Include="..\Modules\cjkcodecs\mappings_tw.h">
      <Filter>Modules\cjkcodecs</Filter>
    </ClInclude>
    <ClInclude Include="..\Modules\cjkcodecs\multibytecodec.h">
      <Filter>Modules\cjkcodecs</Filter>
    </ClInclude>
    <ClInclude Include="..\Objects\stringlib\count.h">
      <Filter>Objects</Filter>
    </ClInclude>
    <ClInclude Include="..\Objects\stringlib\fastsearch.h">
      <Filter>Objects</Filter>
    </ClInclude>
    <ClInclude Include="..\Objects\stringlib\find.h">
      <Filter>Objects</Filter>
    </ClInclude>
    <ClInclude Include="..\Objects\stringlib\partition.h">
      <Filter>Objects</Filter>
    </ClInclude>
    <ClInclude Include="..\Objects\stringlib\replace.h">
      <Filter>Objects</Filter>
    </ClInclude>
    <ClInclude Include="..\Objects\stringlib\split.h">
      <Filter>Objects</Filter>
    </ClInclude>
    <ClInclude Include="..\Objects\unicodetype_db.h">
      <Filter>Objects</Filter>
    </ClInclude>
    <ClInclude Include="..\Parser\lexer\lexer.h">
      <Filter>Parser</Filter>
    </ClInclude>
    <ClInclude Include="..\Parser\lexer\state.h">
      <Filter>Parser</Filter>
    </ClInclude>
    <ClInclude Include="..\Parser\lexer\buffer.h">
      <Filter>Parser</Filter>
    </ClInclude>
    <ClInclude Include="..\Parser\tokenizer\tokenizer.h">
      <Filter>Parser</Filter>
    </ClInclude>
    <ClInclude Include="..\Parser\tokenizer\helpers.h">
      <Filter>Parser</Filter>
    </ClInclude>
    <ClInclude Include="..\PC\errmap.h">
      <Filter>PC</Filter>
    </ClInclude>
    <ClInclude Include="..\PC\pyconfig.h">
      <Filter>PC</Filter>
    </ClInclude>
    <ClInclude Include="..\Python\stdlib_module_names.h">
      <Filter>Python</Filter>
    </ClInclude>
    <ClInclude Include="..\Python\thread_nt.h">
      <Filter>Python</Filter>
    </ClInclude>
    <ClInclude Include="..\Python\condvar.h">
      <Filter>Python</Filter>
    </ClInclude>
    <ClInclude Include="..\Include\pyhash.h">
      <Filter>Include</Filter>
    </ClInclude>
    <ClInclude Include="..\Parser\pegen.h">
      <Filter>Parser</Filter>
    </ClInclude>
    <ClInclude Include="..\Parser\string_parser.h">
      <Filter>Parser</Filter>
    </ClInclude>
    <ClInclude Include="..\Include\pyframe.h">
      <Filter>Include</Filter>
    </ClInclude>
    <ClInclude Include="..\Include\cpython\abstract.h">
      <Filter>Include\cpython</Filter>
    </ClInclude>
    <ClInclude Include="..\Include\cpython\audit.h">
      <Filter>Include\cpython</Filter>
    </ClInclude>
    <ClInclude Include="..\Include\cpython\bytearrayobject.h">
      <Filter>Include\cpython</Filter>
    </ClInclude>
    <ClInclude Include="..\Include\cpython\bytesobject.h">
      <Filter>Include\cpython</Filter>
    </ClInclude>
    <ClInclude Include="..\Include\cpython\cellobject.h">
      <Filter>Include\cpython</Filter>
    </ClInclude>
    <ClInclude Include="..\Include\cpython\ceval.h">
      <Filter>Include\cpython</Filter>
    </ClInclude>
    <ClInclude Include="..\Include\cpython\classobject.h">
      <Filter>Include\cpython</Filter>
    </ClInclude>
    <ClInclude Include="..\Include\cpython\code.h">
      <Filter>Include\cpython</Filter>
    </ClInclude>
    <ClInclude Include="..\Include\cpython\compile.h">
      <Filter>Include</Filter>
    </ClInclude>
    <ClInclude Include="..\Include\cpython\complexobject.h">
      <Filter>Include</Filter>
    </ClInclude>
    <ClInclude Include="..\Include\cpython\context.h">
      <Filter>Include\cpython</Filter>
    </ClInclude>
    <ClInclude Include="..\Include\cpython\critical_section.h">
      <Filter>Include\cpython</Filter>
    </ClInclude>
    <ClInclude Include="..\Include\cpython\descrobject.h">
      <Filter>Include\cpython</Filter>
    </ClInclude>
    <ClInclude Include="..\Include\cpython\dictobject.h">
      <Filter>Include\cpython</Filter>
    </ClInclude>
    <ClInclude Include="..\Include\cpython\fileobject.h">
      <Filter>Include\cpython</Filter>
    </ClInclude>
    <ClInclude Include="..\Include\cpython\fileutils.h">
      <Filter>Include\cpython</Filter>
    </ClInclude>
    <ClInclude Include="..\Include\cpython\floatobject.h">
      <Filter>Include\cpython</Filter>
    </ClInclude>
    <ClInclude Include="..\Include\cpython\import.h">
      <Filter>Include\cpython</Filter>
    </ClInclude>
    <ClInclude Include="..\Include\cpython\listobject.h">
      <Filter>Include\cpython</Filter>
    </ClInclude>
    <ClInclude Include="..\Include\cpython\pylock.h">
      <Filter>Include</Filter>
    </ClInclude>
    <ClInclude Include="..\Include\cpython\longintrepr.h">
      <Filter>Include</Filter>
    </ClInclude>
    <ClInclude Include="..\Include\cpython\longobject.h">
      <Filter>Include</Filter>
    </ClInclude>
    <ClInclude Include="..\Include\cpython\memoryobject.h">
      <Filter>Include</Filter>
    </ClInclude>
    <ClInclude Include="..\Include\cpython\odictobject.h">
      <Filter>Include</Filter>
    </ClInclude>
    <ClInclude Include="..\Include\cpython\unicodeobject.h">
      <Filter>Include\cpython</Filter>
    </ClInclude>
    <ClInclude Include="..\Include\cpython\warnings.h">
      <Filter>Include\cpython</Filter>
    </ClInclude>
    <ClInclude Include="..\Include\cpython\weakrefobject.h">
      <Filter>Include\cpython</Filter>
    </ClInclude>
    <ClInclude Include="..\Include\cpython\methodobject.h">
      <Filter>Include\cpython</Filter>
    </ClInclude>
    <ClInclude Include="..\Include\cpython\modsupport.h">
      <Filter>Include\cpython</Filter>
    </ClInclude>
    <ClInclude Include="..\Include\cpython\objimpl.h">
      <Filter>Include\cpython</Filter>
    </ClInclude>
    <ClInclude Include="..\Include\cpython\object.h">
      <Filter>Include\cpython</Filter>
    </ClInclude>
    <ClInclude Include="..\Include\cpython\picklebufobject.h">
      <Filter>Include</Filter>
    </ClInclude>
    <ClInclude Include="..\Include\cpython\pyatomic.h">
      <Filter>Include</Filter>
    </ClInclude>
    <ClInclude Include="..\Include\cpython\pyatomic_gcc.h">
      <Filter>Include</Filter>
    </ClInclude>
    <ClInclude Include="..\Include\cpython\pyatomic_msc.h">
      <Filter>Include</Filter>
    </ClInclude>
    <ClInclude Include="..\Include\cpython\pyatomic_std.h">
      <Filter>Include</Filter>
    </ClInclude>
    <ClInclude Include="..\Include\cpython\pyctype.h">
      <Filter>Include</Filter>
    </ClInclude>
    <ClInclude Include="..\Include\cpython\pydebug.h">
      <Filter>Include</Filter>
    </ClInclude>
    <ClInclude Include="..\Include\cpython\pyerrors.h">
      <Filter>Include\cpython</Filter>
    </ClInclude>
    <ClInclude Include="..\Include\cpython\pyfpe.h">
      <Filter>Include</Filter>
    </ClInclude>
    <ClInclude Include="..\Include\cpython\pymem.h">
      <Filter>Include\cpython</Filter>
    </ClInclude>
    <ClInclude Include="..\Include\cpython\pyframe.h">
      <Filter>Include\cpython</Filter>
    </ClInclude>
    <ClInclude Include="..\Include\cpython\pyhash.h">
      <Filter>Include\cpython</Filter>
    </ClInclude>
    <ClInclude Include="..\Include\cpython\pylifecycle.h">
      <Filter>Include\cpython</Filter>
    </ClInclude>
    <ClInclude Include="..\Include\cpython\structseq.h">
      <Filter>Include\cpython</Filter>
    </ClInclude>
    <ClInclude Include="..\Include\cpython\tupleobject.h">
      <Filter>Include\cpython</Filter>
    </ClInclude>
    <ClInclude Include="..\Include\cpython\sliceobject.h">
      <Filter>Include\cpython</Filter>
    </ClInclude>
    <ClInclude Include="..\Include\cpython\traceback.h">
      <Filter>Include\cpython</Filter>
    </ClInclude>
    <ClInclude Include="..\Include\cpython\tracemalloc.h">
      <Filter>Include</Filter>
    </ClInclude>
    <ClInclude Include="..\Include\cpython\frameobject.h">
      <Filter>Include\cpython</Filter>
    </ClInclude>
    <ClInclude Include="..\Include\cpython\funcobject.h">
      <Filter>Include\cpython</Filter>
    </ClInclude>
    <ClInclude Include="..\Include\cpython\genobject.h">
      <Filter>Include</Filter>
    </ClInclude>
    <ClInclude Include="..\Include\cpython\pythonrun.h">
      <Filter>Include\cpython</Filter>
    </ClInclude>
    <ClInclude Include="..\Include\cpython\pythread.h">
      <Filter>Include\cpython</Filter>
    </ClInclude>
    <ClInclude Include="..\Include\cpython\setobject.h">
      <Filter>Include\cpython</Filter>
    </ClInclude>
    <ClInclude Include="..\Include\cpython\pystate.h">
      <Filter>Include\cpython</Filter>
    </ClInclude>
    <ClInclude Include="..\Include\cpython\pystats.h">
      <Filter>Include\cpython</Filter>
    </ClInclude>
    <ClInclude Include="..\Include\cpython\initconfig.h">
      <Filter>Include\cpython</Filter>
    </ClInclude>
    <ClInclude Include="..\Include\internal\pycore_unicodectype.h">
      <Filter>Include\internal</Filter>
    </ClInclude>
    <ClInclude Include="..\Include\internal\pycore_unicodeobject.h">
      <Filter>Include\internal</Filter>
    </ClInclude>
    <ClInclude Include="..\Include\internal\pycore_unicodeobject_generated.h">
      <Filter>Include\internal</Filter>
    </ClInclude>
    <ClInclude Include="..\Include\internal\pycore_warnings.h">
      <Filter>Include\internal</Filter>
    </ClInclude>
    <ClInclude Include="..\Include\internal\pycore_weakref.h">
      <Filter>Include\internal</Filter>
    </ClInclude>
    <ClInclude Include="..\Include\internal\pycore_abstract.h">
      <Filter>Include\internal</Filter>
    </ClInclude>
    <ClInclude Include="..\Include\internal\pycore_asdl.h">
      <Filter>Include\internal</Filter>
    </ClInclude>
    <ClInclude Include="..\Include\internal\pycore_ast.h">
      <Filter>Include\internal</Filter>
    </ClInclude>
    <ClInclude Include="..\Include\internal\pycore_ast_state.h">
      <Filter>Include\internal</Filter>
    </ClInclude>
    <ClInclude Include="..\Include\internal\pycore_atexit.h">
      <Filter>Include\internal</Filter>
    </ClInclude>
    <ClInclude Include="..\Include\internal\pycore_audit.h">
      <Filter>Include\internal</Filter>
    </ClInclude>
    <ClInclude Include="..\Include\internal\pycore_bitutils.h">
      <Filter>Include\internal</Filter>
    </ClInclude>
    <ClInclude Include="..\Include\internal\pycore_brc.h">
      <Filter>Include\internal</Filter>
    </ClInclude>
    <ClInclude Include="..\Include\internal\pycore_bytes_methods.h">
      <Filter>Include\internal</Filter>
    </ClInclude>
    <ClInclude Include="..\Include\internal\pycore_bytesobject.h">
      <Filter>Include\internal</Filter>
    </ClInclude>
    <ClInclude Include="..\Include\internal\pycore_call.h">
      <Filter>Include\internal</Filter>
    </ClInclude>
    <ClInclude Include="..\Include\internal\pycore_capsule.h">
      <Filter>Include\internal</Filter>
    </ClInclude>
    <ClInclude Include="..\Include\internal\pycore_cell.h">
      <Filter>Include\internal</Filter>
    </ClInclude>
    <ClInclude Include="..\Include\internal\pycore_ceval.h">
      <Filter>Include\internal</Filter>
    </ClInclude>
    <ClInclude Include="..\Include\internal\pycore_ceval_state.h">
      <Filter>Include\internal</Filter>
    </ClInclude>
    <ClInclude Include="..\Include\internal\pycore_code.h">
      <Filter>Include\internal</Filter>
    </ClInclude>
    <ClInclude Include="..\Include\internal\pycore_codecs.h">
      <Filter>Include\internal</Filter>
    </ClInclude>
    <ClInclude Include="..\Include\internal\pycore_compile.h">
      <Filter>Include\internal</Filter>
    </ClInclude>
    <ClInclude Include="..\Include\internal\pycore_complexobject.h">
      <Filter>Include\internal</Filter>
    </ClInclude>
    <ClInclude Include="..\Include\internal\pycore_condvar.h">
      <Filter>Include\internal</Filter>
    </ClInclude>
    <ClInclude Include="..\Include\internal\pycore_context.h">
      <Filter>Include\internal</Filter>
    </ClInclude>
    <ClInclude Include="..\Include\internal\pycore_critical_section.h">
      <Filter>Include\internal</Filter>
    </ClInclude>
    <ClInclude Include="..\Include\internal\pycore_crossinterp.h">
      <Filter>Include\internal</Filter>
    </ClInclude>
    <ClInclude Include="..\Include\internal\pycore_crossinterp_data_registry.h">
      <Filter>Include\internal</Filter>
    </ClInclude>
    <ClInclude Include="..\Include\internal\pycore_debug_offsets.h">
      <Filter>Include\internal</Filter>
    </ClInclude>
    <ClInclude Include="..\Include\internal\pycore_descrobject.h">
      <Filter>Include\internal</Filter>
    </ClInclude>
    <ClInclude Include="..\Include\internal\pycore_dict.h">
      <Filter>Include\internal</Filter>
    </ClInclude>
    <ClInclude Include="..\Include\internal\pycore_dict_state.h">
      <Filter>Include\internal</Filter>
    </ClInclude>
    <ClInclude Include="..\Include\internal\pycore_dtoa.h">
      <Filter>Include\internal</Filter>
    </ClInclude>
    <ClInclude Include="..\Include\internal\pycore_exceptions.h">
      <Filter>Include\internal</Filter>
    </ClInclude>
    <ClInclude Include="..\Include\internal\pycore_faulthandler.h">
      <Filter>Include\internal</Filter>
    </ClInclude>
    <ClInclude Include="..\Include\internal\pycore_fileutils.h">
      <Filter>Include\internal</Filter>
    </ClInclude>
    <ClInclude Include="..\Include\internal\pycore_fileutils_windows.h">
      <Filter>Include\internal</Filter>
    </ClInclude>
    <ClInclude Include="..\Include\internal\pycore_floatobject.h">
      <Filter>Include\internal</Filter>
    </ClInclude>
    <ClInclude Include="..\Include\internal\pycore_format.h">
      <Filter>Include\internal</Filter>
    </ClInclude>
    <ClInclude Include="..\Include\internal\pycore_frame.h">
      <Filter>Include\internal</Filter>
    </ClInclude>
    <ClInclude Include="..\Include\internal\pycore_freelist.h">
      <Filter>Include\internal</Filter>
    </ClInclude>
    <ClInclude Include="..\Include\internal\pycore_freelist_state.h">
      <Filter>Include\internal</Filter>
    </ClInclude>
    <ClInclude Include="..\Include\internal\pycore_function.h">
      <Filter>Include\internal</Filter>
    </ClInclude>
    <ClInclude Include="..\Include\internal\pycore_gc.h">
      <Filter>Include\internal</Filter>
    </ClInclude>
    <ClInclude Include="..\Include\internal\pycore_genobject.h">
      <Filter>Include\internal</Filter>
    </ClInclude>
    <ClInclude Include="..\Include\internal\pycore_getopt.h">
      <Filter>Include\internal</Filter>
    </ClInclude>
    <ClInclude Include="..\Include\internal\pycore_gil.h">
      <Filter>Include\internal</Filter>
    </ClInclude>
    <ClInclude Include="..\Include\internal\pycore_global_objects.h">
      <Filter>Include\internal</Filter>
    </ClInclude>
    <ClInclude Include="..\Include\internal\pycore_global_objects_fini_generated.h">
      <Filter>Include\internal</Filter>
    </ClInclude>
    <ClInclude Include="..\Include\internal\pycore_hamt.h">
      <Filter>Include\internal</Filter>
    </ClInclude>
    <ClInclude Include="..\Include\internal\pycore_hashtable.h">
      <Filter>Include\internal</Filter>
    </ClInclude>
    <ClInclude Include="..\Include\internal\pycore_identifier.h">
      <Filter>Include\internal</Filter>
    </ClInclude>
    <ClInclude Include="..\Include\internal\pycore_import.h">
      <Filter>Include\internal</Filter>
    </ClInclude>
    <ClInclude Include="..\Include\internal\pycore_importdl.h">
      <Filter>Include\internal</Filter>
    </ClInclude>
    <ClInclude Include="..\Include\internal\pycore_index_pool.h">
      <Filter>Include\internal</Filter>
    </ClInclude>
    <ClInclude Include="..\Include\internal\pycore_initconfig.h">
      <Filter>Include\internal</Filter>
    </ClInclude>
    <ClInclude Include="..\Include\internal\pycore_instruction_sequence.h">
      <Filter>Include\internal</Filter>
    </ClInclude>
    <ClInclude Include="..\Include\internal\pycore_interp.h">
      <Filter>Include\internal</Filter>
    </ClInclude>
    <ClInclude Include="..\Include\internal\pycore_interp_structs.h">
      <Filter>Include\internal</Filter>
    </ClInclude>
    <ClInclude Include="..\Include\internal\pycore_interpframe.h">
      <Filter>Include\internal</Filter>
    </ClInclude>
    <ClInclude Include="..\Include\internal\pycore_interpframe_structs.h">
      <Filter>Include\internal</Filter>
    </ClInclude>
    <ClInclude Include="..\Include\internal\pycore_interpolation.h">
      <Filter>Include\internal</Filter>
    </ClInclude>
    <ClInclude Include="..\Include\internal\pycore_intrinsics.h">
      <Filter>Include\cpython</Filter>
    </ClInclude>
    <ClInclude Include="..\Include\internal\pycore_jit.h">
      <Filter>Include\internal</Filter>
    </ClInclude>
    <ClInclude Include="..\Include\internal\pycore_list.h">
      <Filter>Include\internal</Filter>
    </ClInclude>
    <ClInclude Include="..\Include\internal\pycore_llist.h">
      <Filter>Include\internal</Filter>
    </ClInclude>
    <ClInclude Include="..\Include\internal\pycore_lock.h">
      <Filter>Include\internal</Filter>
    </ClInclude>
    <ClInclude Include="..\Include\internal\pycore_long.h">
      <Filter>Include\internal</Filter>
    </ClInclude>
<<<<<<< HEAD
    <ClInclude Include="..\Include\internal\pycore_lazyimportobject.h">
=======
    <ClInclude Include="..\Include\internal\pycore_mmap.h">
>>>>>>> 97e19014
      <Filter>Include\internal</Filter>
    </ClInclude>
    <ClInclude Include="..\Include\internal\pycore_modsupport.h">
      <Filter>Include\internal</Filter>
    </ClInclude>
    <ClInclude Include="..\Include\internal\pycore_moduleobject.h">
      <Filter>Include\internal</Filter>
    </ClInclude>
    <ClInclude Include="..\Include\internal\pycore_namespace.h">
      <Filter>Include</Filter>
    </ClInclude>
    <ClInclude Include="..\Include\internal\pycore_object.h">
      <Filter>Include\internal</Filter>
    </ClInclude>
    <ClInclude Include="..\Include\internal\pycore_object_alloc.h">
      <Filter>Include\internal</Filter>
    </ClInclude>
    <ClInclude Include="..\Include\internal\pycore_object_deferred.h">
      <Filter>Include\internal</Filter>
    </ClInclude>
    <ClInclude Include="..\Include\internal\pycore_object_state.h">
      <Filter>Include\internal</Filter>
    </ClInclude>
    <ClInclude Include="..\Include\internal\pycore_obmalloc.h">
      <Filter>Include\internal</Filter>
    </ClInclude>
    <ClInclude Include="..\Include\internal\pycore_obmalloc_init.h">
      <Filter>Include\internal</Filter>
    </ClInclude>
    <ClInclude Include="..\Include\internal\pycore_optimizer.h">
      <Filter>Include\internal</Filter>
    </ClInclude>
    <ClInclude Include="..\Include\internal\pycore_parking_lot.h">
      <Filter>Include\internal</Filter>
    </ClInclude>
    <ClInclude Include="..\Include\internal\pycore_pathconfig.h">
      <Filter>Include\internal</Filter>
    </ClInclude>
    <ClInclude Include="..\Include\internal\pycore_pyarena.h">
      <Filter>Include\internal</Filter>
    </ClInclude>
    <ClInclude Include="..\Include\internal\pycore_pyatomic_ft_wrappers.h">
      <Filter>Include\internal</Filter>
    </ClInclude>
    <ClInclude Include="..\Include\internal\pycore_pyerrors.h">
      <Filter>Include\internal</Filter>
    </ClInclude>
    <ClInclude Include="..\Include\internal\pycore_pyhash.h">
      <Filter>Include\internal</Filter>
    </ClInclude>
    <ClInclude Include="..\Include\internal\pycore_pylifecycle.h">
      <Filter>Include\internal</Filter>
    </ClInclude>
    <ClInclude Include="..\Include\internal\pycore_pymem.h">
      <Filter>Include\internal</Filter>
    </ClInclude>
    <ClInclude Include="..\Include\internal\pycore_pymem_init.h">
      <Filter>Include\internal</Filter>
    </ClInclude>
    <ClInclude Include="..\Include\internal\pycore_pystate.h">
      <Filter>Include\internal</Filter>
    </ClInclude>
    <ClInclude Include="..\Include\internal\pycore_pystats.h">
      <Filter>Include\internal</Filter>
    </ClInclude>
    <ClInclude Include="..\Include\internal\pycore_pythonrun.h">
      <Filter>Include\internal</Filter>
    </ClInclude>
    <ClInclude Include="..\Include\internal\pycore_pythread.h">
      <Filter>Include\internal</Filter>
    </ClInclude>
    <ClInclude Include="..\Include\internal\pycore_qsbr.h">
      <Filter>Include\internal</Filter>
    </ClInclude>
    <ClInclude Include="..\Include\internal\pycore_range.h">
      <Filter>Include\internal</Filter>
    </ClInclude>
    <ClInclude Include="..\Include\internal\pycore_runtime.h">
      <Filter>Include\internal</Filter>
    </ClInclude>
    <ClInclude Include="..\Include\internal\pycore_runtime_init.h">
      <Filter>Include\internal</Filter>
    </ClInclude>
    <ClInclude Include="..\Include\internal\pycore_runtime_init_generated.h">
      <Filter>Include\internal</Filter>
    </ClInclude>
    <ClInclude Include="..\Include\internal\pycore_runtime_structs.h">
      <Filter>Include\internal</Filter>
    </ClInclude>
    <ClInclude Include="..\Include\internal\pycore_semaphore.h">
      <Filter>Include\internal</Filter>
    </ClInclude>
    <ClInclude Include="..\Include\internal\pycore_setobject.h">
      <Filter>Include\internal</Filter>
    </ClInclude>
    <ClInclude Include="..\Include\internal\pycore_signal.h">
      <Filter>Include\internal</Filter>
    </ClInclude>
    <ClInclude Include="..\Include\internal\pycore_sliceobject.h">
      <Filter>Include\internal</Filter>
    </ClInclude>
    <ClInclude Include="..\Include\internal\pycore_strhex.h">
      <Filter>Include\internal</Filter>
    </ClInclude>
    <ClInclude Include="..\Include\internal\pycore_structs.h">
      <Filter>Include\internal</Filter>
    </ClInclude>
    <ClInclude Include="..\Include\internal\pycore_sysmodule.h">
      <Filter>Include\internal</Filter>
    </ClInclude>
    <ClInclude Include="..\Include\internal\pycore_symtable.h">
      <Filter>Include\internal</Filter>
    </ClInclude>
    <ClInclude Include="..\Include\internal\pycore_stackref.h">
      <Filter>Include\internal</Filter>
    </ClInclude>
    <ClInclude Include="..\Include\internal\pycore_template.h">
      <Filter>Include\internal</Filter>
    </ClInclude>
    <ClInclude Include="..\Include\internal\pycore_time.h">
      <Filter>Include\internal</Filter>
    </ClInclude>
    <ClInclude Include="..\Include\internal\pycore_token.h">
      <Filter>Include\internal</Filter>
    </ClInclude>
    <ClInclude Include="..\Include\internal\pycore_traceback.h">
      <Filter>Include\internal</Filter>
    </ClInclude>
    <ClInclude Include="..\Include\internal\pycore_tracemalloc.h">
      <Filter>Include\internal</Filter>
    </ClInclude>
    <ClInclude Include="..\Include\internal\pycore_tstate.h">
      <Filter>Include\internal</Filter>
    </ClInclude>
    <ClInclude Include="..\Include\internal\pycore_tuple.h">
      <Filter>Include\internal</Filter>
    </ClInclude>
    <ClInclude Include="..\Include\internal\pycore_typedefs.h">
      <Filter>Include\internal</Filter>
    </ClInclude>
    <ClInclude Include="..\Include\internal\pycore_typeobject.h">
      <Filter>Include\internal</Filter>
    </ClInclude>
    <ClInclude Include="..\Include\internal\pycore_typevarobject.h">
      <Filter>Include\internal</Filter>
    </ClInclude>
    <ClInclude Include="..\Include\internal\pycore_ucnhash.h">
      <Filter>Include\internal</Filter>
    </ClInclude>
    <ClInclude Include="..\Include\internal\pycore_unionobject.h">
      <Filter>Include\internal</Filter>
    </ClInclude>
    <ClInclude Include="..\Include\internal\pycore_uniqueid.h">
      <Filter>Include\internal</Filter>
    </ClInclude>
    <ClInclude Include="..\Include\internal\pycore_uop.h">
      <Filter>Include\internal</Filter>
    </ClInclude>
    <ClInclude Include="..\Include\internal\pycore_uop_ids.h">
      <Filter>Include\internal</Filter>
    </ClInclude>
    <ClInclude Include="..\Include\internal\pycore_uop_metadata.h">
      <Filter>Include\internal</Filter>
    </ClInclude>
    <ClInclude Include="..\Include\internal\mimalloc\mimalloc.h">
      <Filter>Include\internal\mimalloc</Filter>
    </ClInclude>
    <ClInclude Include="..\Include\internal\mimalloc\mimalloc\atomic.h">
      <Filter>Include\internal\mimalloc</Filter>
    </ClInclude>
    <ClInclude Include="..\Include\internal\mimalloc\mimalloc\internal.h">
      <Filter>Include\internal\mimalloc</Filter>
    </ClInclude>
    <ClInclude Include="..\Include\internal\mimalloc\mimalloc\prim.h">
      <Filter>Include\internal\mimalloc</Filter>
    </ClInclude>
    <ClInclude Include="..\Include\internal\mimalloc\mimalloc\track.h">
      <Filter>Include\internal\mimalloc</Filter>
    </ClInclude>
    <ClInclude Include="..\Include\internal\mimalloc\mimalloc\types.h">
      <Filter>Include\internal\mimalloc</Filter>
    </ClInclude>
    <ClInclude Include="$(zlibDir)\crc32.h">
      <Filter>Modules\zlib</Filter>
    </ClInclude>
    <ClInclude Include="$(zlibDir)\deflate.h">
      <Filter>Modules\zlib</Filter>
    </ClInclude>
    <ClInclude Include="$(zlibDir)\inffast.h">
      <Filter>Modules\zlib</Filter>
    </ClInclude>
    <ClInclude Include="$(zlibDir)\inffixed.h">
      <Filter>Modules\zlib</Filter>
    </ClInclude>
    <ClInclude Include="$(zlibDir)\inflate.h">
      <Filter>Modules\zlib</Filter>
    </ClInclude>
    <ClInclude Include="$(zlibDir)\inftrees.h">
      <Filter>Modules\zlib</Filter>
    </ClInclude>
    <ClInclude Include="$(zlibDir)\trees.h">
      <Filter>Modules\zlib</Filter>
    </ClInclude>
    <ClInclude Include="$(zlibDir)\zconf.h">
      <Filter>Modules\zlib</Filter>
    </ClInclude>
    <ClInclude Include="$(zlibDir)\zconf.h.in">
      <Filter>Modules\zlib</Filter>
    </ClInclude>
    <ClInclude Include="$(zlibDir)\zlib.h">
      <Filter>Modules\zlib</Filter>
    </ClInclude>
    <ClInclude Include="$(zlibDir)\zutil.h">
      <Filter>Modules\zlib</Filter>
    </ClInclude>
    <ClInclude Include="..\Include\internal\pycore_structseq.h">
      <Filter>Include\internal</Filter>
    </ClInclude>
  </ItemGroup>
  <ItemGroup>
    <ClCompile Include="..\Modules\_abc.c">
      <Filter>Modules</Filter>
    </ClCompile>
    <ClCompile Include="..\Modules\_bisectmodule.c">
      <Filter>Modules</Filter>
    </ClCompile>
    <ClCompile Include="..\Modules\_codecsmodule.c">
      <Filter>Modules</Filter>
    </ClCompile>
    <ClCompile Include="..\Modules\_collectionsmodule.c">
      <Filter>Modules</Filter>
    </ClCompile>
    <ClCompile Include="..\Modules\_csv.c">
      <Filter>Modules</Filter>
    </ClCompile>
    <ClCompile Include="..\Modules\_functoolsmodule.c">
      <Filter>Modules</Filter>
    </ClCompile>
    <ClCompile Include="..\Modules\_hacl\Hacl_Hash_SHA1.c">
      <Filter>Modules</Filter>
    </ClCompile>
    <ClCompile Include="..\Modules\_hacl\Hacl_Hash_SHA2.c">
      <Filter>Modules</Filter>
    </ClCompile>
    <ClCompile Include="..\Modules\_hacl\Hacl_Hash_SHA3.c">
      <Filter>Modules</Filter>
    </ClCompile>
    <ClCompile Include="..\Modules\_hacl\Hacl_HMAC.c">
      <Filter>Modules</Filter>
    </ClCompile>
    <ClCompile Include="..\Modules\_hacl\Hacl_Streaming_HMAC.c">
      <Filter>Modules</Filter>
    </ClCompile>
    <ClCompile Include="..\Modules\_heapqmodule.c">
      <Filter>Modules</Filter>
    </ClCompile>
    <ClCompile Include="..\Modules\_json.c">
      <Filter>Modules</Filter>
    </ClCompile>
    <ClCompile Include="..\Modules\_localemodule.c">
      <Filter>Modules</Filter>
    </ClCompile>
    <ClCompile Include="..\Modules\_lsprof.c">
      <Filter>Modules</Filter>
    </ClCompile>
    <ClCompile Include="..\Modules\_pickle.c">
      <Filter>Modules</Filter>
    </ClCompile>
    <ClCompile Include="..\Modules\_randommodule.c">
      <Filter>Modules</Filter>
    </ClCompile>
    <ClCompile Include="..\Modules\_sre\sre.c">
      <Filter>Modules</Filter>
    </ClCompile>
    <ClInclude Include="..\Modules\_sre\sre.h">
      <Filter>Modules</Filter>
    </ClInclude>
    <ClInclude Include="..\Modules\_sre\sre_constants.h">
      <Filter>Modules</Filter>
    </ClInclude>
    <ClInclude Include="..\Modules\_sre\sre_lib.h">
      <Filter>Modules</Filter>
    </ClInclude>
    <ClCompile Include="..\Modules\_statisticsmodule.c">
      <Filter>Modules</Filter>
    </ClCompile>
    <ClCompile Include="..\Modules\_typesmodule.c">
      <Filter>Modules</Filter>
    </ClCompile>
    <ClCompile Include="..\Modules\_typingmodule.c">
      <Filter>Modules</Filter>
    </ClCompile>
    <ClCompile Include="..\Modules\_struct.c">
      <Filter>Modules</Filter>
    </ClCompile>
    <ClCompile Include="..\Modules\_suggestions.c">
      <Filter>Modules</Filter>
    </ClCompile>
    <ClCompile Include="..\Modules\_weakref.c">
      <Filter>Modules</Filter>
    </ClCompile>
    <ClCompile Include="..\Modules\arraymodule.c">
      <Filter>Modules</Filter>
    </ClCompile>
    <ClCompile Include="..\Modules\atexitmodule.c">
      <Filter>Modules</Filter>
    </ClCompile>
    <ClCompile Include="..\Modules\binascii.c">
      <Filter>Modules</Filter>
    </ClCompile>
    <ClCompile Include="..\Modules\blake2module.c">
      <Filter>Modules</Filter>
    </ClCompile>
    <ClCompile Include="..\Modules\cmathmodule.c">
      <Filter>Modules</Filter>
    </ClCompile>
    <ClCompile Include="..\Modules\_datetimemodule.c">
      <Filter>Modules</Filter>
    </ClCompile>
    <ClCompile Include="..\Modules\errnomodule.c">
      <Filter>Modules</Filter>
    </ClCompile>
    <ClCompile Include="..\Modules\faulthandler.c">
      <Filter>Modules</Filter>
    </ClCompile>
    <ClCompile Include="..\Modules\gcmodule.c">
      <Filter>Modules</Filter>
    </ClCompile>
    <ClCompile Include="..\Modules\hmacmodule.c">
      <Filter>Modules</Filter>
    </ClCompile>
    <ClCompile Include="..\Modules\itertoolsmodule.c">
      <Filter>Modules</Filter>
    </ClCompile>
    <ClCompile Include="..\Modules\main.c">
      <Filter>Modules</Filter>
    </ClCompile>
    <ClCompile Include="..\Modules\mathintegermodule.c">
      <Filter>Modules</Filter>
    </ClCompile>
    <ClCompile Include="..\Modules\mathmodule.c">
      <Filter>Modules</Filter>
    </ClCompile>
    <ClCompile Include="..\Modules\_hacl\Hacl_Hash_MD5.c">
      <Filter>Modules</Filter>
    </ClCompile>
    <ClCompile Include="..\Modules\md5module.c">
      <Filter>Modules</Filter>
    </ClCompile>
    <ClCompile Include="..\Modules\mmapmodule.c">
      <Filter>Modules</Filter>
    </ClCompile>
    <ClCompile Include="..\Modules\_operator.c">
      <Filter>Modules</Filter>
    </ClCompile>
    <ClCompile Include="..\Modules\posixmodule.c">
      <Filter>Modules</Filter>
    </ClCompile>
    <ClCompile Include="..\Modules\rotatingtree.c">
      <Filter>Modules</Filter>
    </ClCompile>
    <ClCompile Include="..\Modules\sha1module.c">
      <Filter>Modules</Filter>
    </ClCompile>
    <ClCompile Include="..\Modules\sha2module.c">
      <Filter>Modules</Filter>
    </ClCompile>
    <ClCompile Include="..\Modules\sha3module.c">
      <Filter>Modules</Filter>
    </ClCompile>
    <ClCompile Include="..\Modules\signalmodule.c">
      <Filter>Modules</Filter>
    </ClCompile>
    <ClCompile Include="..\Modules\symtablemodule.c">
      <Filter>Modules</Filter>
    </ClCompile>
    <ClCompile Include="..\Modules\_sysconfig.c">
      <Filter>Modules</Filter>
    </ClCompile>
    <ClCompile Include="..\Modules\_threadmodule.c">
      <Filter>Modules</Filter>
    </ClCompile>
    <ClCompile Include="..\Modules\timemodule.c">
      <Filter>Modules</Filter>
    </ClCompile>
    <ClCompile Include="..\Modules\xxsubtype.c">
      <Filter>Modules</Filter>
    </ClCompile>
    <ClCompile Include="..\Modules\zlibmodule.c">
      <Filter>Modules</Filter>
    </ClCompile>
    <ClCompile Include="..\Modules\_io\fileio.c">
      <Filter>Modules\_io</Filter>
    </ClCompile>
    <ClCompile Include="..\Modules\_io\bytesio.c">
      <Filter>Modules\_io</Filter>
    </ClCompile>
    <ClCompile Include="..\Modules\_io\stringio.c">
      <Filter>Modules\_io</Filter>
    </ClCompile>
    <ClCompile Include="..\Modules\_io\bufferedio.c">
      <Filter>Modules\_io</Filter>
    </ClCompile>
    <ClCompile Include="..\Modules\_io\iobase.c">
      <Filter>Modules\_io</Filter>
    </ClCompile>
    <ClCompile Include="..\Modules\_io\textio.c">
      <Filter>Modules\_io</Filter>
    </ClCompile>
    <ClCompile Include="..\Modules\_io\winconsoleio.c">
      <Filter>Modules\_io</Filter>
    </ClCompile>
    <ClCompile Include="..\Modules\_io\_iomodule.c">
      <Filter>Modules\_io</Filter>
    </ClCompile>
    <ClCompile Include="..\Modules\cjkcodecs\_codecs_cn.c">
      <Filter>Modules\cjkcodecs</Filter>
    </ClCompile>
    <ClCompile Include="..\Modules\cjkcodecs\_codecs_hk.c">
      <Filter>Modules\cjkcodecs</Filter>
    </ClCompile>
    <ClCompile Include="..\Modules\cjkcodecs\_codecs_iso2022.c">
      <Filter>Modules\cjkcodecs</Filter>
    </ClCompile>
    <ClCompile Include="..\Modules\cjkcodecs\_codecs_jp.c">
      <Filter>Modules\cjkcodecs</Filter>
    </ClCompile>
    <ClCompile Include="..\Modules\cjkcodecs\_codecs_kr.c">
      <Filter>Modules\cjkcodecs</Filter>
    </ClCompile>
    <ClCompile Include="..\Modules\cjkcodecs\_codecs_tw.c">
      <Filter>Modules\cjkcodecs</Filter>
    </ClCompile>
    <ClCompile Include="..\Modules\cjkcodecs\multibytecodec.c">
      <Filter>Modules\cjkcodecs</Filter>
    </ClCompile>
    <ClCompile Include="..\Objects\abstract.c">
      <Filter>Objects</Filter>
    </ClCompile>
    <ClCompile Include="..\Objects\accu.c">
      <Filter>Objects</Filter>
    </ClCompile>
    <ClCompile Include="..\Objects\boolobject.c">
      <Filter>Objects</Filter>
    </ClCompile>
    <ClCompile Include="..\Objects\bytes_methods.c">
      <Filter>Objects</Filter>
    </ClCompile>
    <ClCompile Include="..\Objects\bytearrayobject.c">
      <Filter>Objects</Filter>
    </ClCompile>
    <ClCompile Include="..\Objects\bytesobject.c">
      <Filter>Objects</Filter>
    </ClCompile>
    <ClCompile Include="..\Objects\call.c">
      <Filter>Objects</Filter>
    </ClCompile>
    <ClCompile Include="..\Objects\capsule.c">
      <Filter>Objects</Filter>
    </ClCompile>
    <ClCompile Include="..\Objects\cellobject.c">
      <Filter>Objects</Filter>
    </ClCompile>
    <ClCompile Include="..\Objects\classobject.c">
      <Filter>Objects</Filter>
    </ClCompile>
    <ClCompile Include="..\Objects\codeobject.c">
      <Filter>Objects</Filter>
    </ClCompile>
    <ClCompile Include="..\Objects\complexobject.c">
      <Filter>Objects</Filter>
    </ClCompile>
    <ClCompile Include="..\Objects\descrobject.c">
      <Filter>Objects</Filter>
    </ClCompile>
    <ClCompile Include="..\Objects\dictobject.c">
      <Filter>Objects</Filter>
    </ClCompile>
    <ClCompile Include="..\Objects\enumobject.c">
      <Filter>Objects</Filter>
    </ClCompile>
    <ClCompile Include="..\Objects\exceptions.c">
      <Filter>Objects</Filter>
    </ClCompile>
    <ClCompile Include="..\Objects\fileobject.c">
      <Filter>Objects</Filter>
    </ClCompile>
    <ClCompile Include="..\Objects\floatobject.c">
      <Filter>Objects</Filter>
    </ClCompile>
    <ClCompile Include="..\Objects\frameobject.c">
      <Filter>Objects</Filter>
    </ClCompile>
    <ClCompile Include="..\Objects\funcobject.c">
      <Filter>Objects</Filter>
    </ClCompile>
    <ClCompile Include="..\Objects\genobject.c">
      <Filter>Objects</Filter>
    </ClCompile>
    <ClCompile Include="..\Objects\iterobject.c">
      <Filter>Objects</Filter>
    </ClCompile>
    <ClCompile Include="..\Objects\listobject.c">
      <Filter>Objects</Filter>
    </ClCompile>
    <ClCompile Include="..\Objects\longobject.c">
      <Filter>Objects</Filter>
    </ClCompile>
    <ClCompile Include="..\Objects\memoryobject.c">
      <Filter>Objects</Filter>
    </ClCompile>
    <ClCompile Include="..\Objects\methodobject.c">
      <Filter>Objects</Filter>
    </ClCompile>
    <ClCompile Include="..\Objects\lazyimportobject.c">
      <Filter>Objects</Filter>
    </ClCompile>
    <ClCompile Include="..\Objects\moduleobject.c">
      <Filter>Objects</Filter>
    </ClCompile>
    <ClCompile Include="..\Objects\object.c">
      <Filter>Objects</Filter>
    </ClCompile>
    <ClCompile Include="..\Objects\obmalloc.c">
      <Filter>Objects</Filter>
    </ClCompile>
    <ClCompile Include="..\Objects\picklebufobject.c">
      <Filter>Objects</Filter>
    </ClCompile>
    <ClCompile Include="..\Objects\rangeobject.c">
      <Filter>Objects</Filter>
    </ClCompile>
    <ClCompile Include="..\Objects\setobject.c">
      <Filter>Objects</Filter>
    </ClCompile>
    <ClCompile Include="..\Objects\sliceobject.c">
      <Filter>Objects</Filter>
    </ClCompile>
    <ClCompile Include="..\Objects\structseq.c">
      <Filter>Objects</Filter>
    </ClCompile>
    <ClCompile Include="..\Objects\tupleobject.c">
      <Filter>Objects</Filter>
    </ClCompile>
    <ClCompile Include="..\Objects\typeobject.c">
      <Filter>Objects</Filter>
    </ClCompile>
    <ClCompile Include="..\Objects\unicode_format.c">
      <Filter>Objects</Filter>
    </ClCompile>
    <ClCompile Include="..\Objects\unicodectype.c">
      <Filter>Objects</Filter>
    </ClCompile>
    <ClCompile Include="..\Objects\unicode_formatter.c">
      <Filter>Objects</Filter>
    </ClCompile>
    <ClCompile Include="..\Objects\unicode_writer.c">
      <Filter>Objects</Filter>
    </ClCompile>
    <ClCompile Include="..\Objects\unicodeobject.c">
      <Filter>Objects</Filter>
    </ClCompile>
    <ClCompile Include="..\Objects\weakrefobject.c">
      <Filter>Objects</Filter>
    </ClCompile>
    <ClCompile Include="..\Parser\myreadline.c">
      <Filter>Parser</Filter>
    </ClCompile>
    <ClCompile Include="..\Parser\lexer\lexer.c">
      <Filter>Parser</Filter>
    </ClCompile>
    <ClCompile Include="..\Parser\lexer\state.c">
      <Filter>Parser</Filter>
    </ClCompile>
    <ClCompile Include="..\Parser\lexer\buffer.c">
      <Filter>Parser</Filter>
    </ClCompile>
    <ClCompile Include="..\Parser\tokenizer\string_tokenizer.c">
      <Filter>Parser</Filter>
    </ClCompile>
    <ClCompile Include="..\Parser\tokenizer\file_tokenizer.c">
      <Filter>Parser</Filter>
    </ClCompile>
    <ClCompile Include="..\Parser\tokenizer\utf8_tokenizer.c">
      <Filter>Parser</Filter>
    </ClCompile>
    <ClCompile Include="..\Parser\tokenizer\readline_tokenizer.c">
      <Filter>Parser</Filter>
    </ClCompile>
    <ClCompile Include="..\Parser\tokenizer\helpers.c">
      <Filter>Parser</Filter>
    </ClCompile>
    <ClCompile Include="..\Parser\token.c">
      <Filter>Parser</Filter>
    </ClCompile>
    <ClCompile Include="..\PC\winreg.c">
      <Filter>PC</Filter>
    </ClCompile>
    <ClCompile Include="..\PC\config.c">
      <Filter>PC</Filter>
    </ClCompile>
    <ClCompile Include="..\PC\dl_nt.c">
      <Filter>PC</Filter>
    </ClCompile>
    <ClCompile Include="..\PC\msvcrtmodule.c">
      <Filter>PC</Filter>
    </ClCompile>
    <ClCompile Include="..\Python\_contextvars.c">
      <Filter>Python</Filter>
    </ClCompile>
    <ClCompile Include="..\Python\_warnings.c">
      <Filter>Python</Filter>
    </ClCompile>
    <ClCompile Include="..\Python\asdl.c">
      <Filter>Python</Filter>
    </ClCompile>
    <ClCompile Include="..\Python\assemble.c">
      <Filter>Python</Filter>
    </ClCompile>
    <ClCompile Include="..\Python\ast.c">
      <Filter>Python</Filter>
    </ClCompile>
    <ClCompile Include="..\Python\ast_preprocess.c">
      <Filter>Python</Filter>
    </ClCompile>
    <ClCompile Include="..\Python\ast_unparse.c">
      <Filter>Python</Filter>
    </ClCompile>
    <ClCompile Include="..\Python\bltinmodule.c">
      <Filter>Python</Filter>
    </ClCompile>
    <ClCompile Include="..\Python\brc.c">
      <Filter>Python</Filter>
    </ClCompile>
    <ClCompile Include="..\Python\ceval.c">
      <Filter>Python</Filter>
    </ClCompile>
    <ClCompile Include="..\Python\codecs.c">
      <Filter>Python</Filter>
    </ClCompile>
    <ClCompile Include="..\Python\codegen.c">
      <Filter>Python</Filter>
    </ClCompile>
    <ClCompile Include="..\Python\compile.c">
      <Filter>Python</Filter>
    </ClCompile>
    <ClCompile Include="..\Python\critical_section.c">
      <Filter>Python</Filter>
    </ClCompile>
    <ClCompile Include="..\Python\crossinterp.c">
      <Filter>Source Files</Filter>
    </ClCompile>
    <ClCompile Include="..\Python\dynamic_annotations.c">
      <Filter>Python</Filter>
    </ClCompile>
    <ClCompile Include="..\Python\dynload_win.c">
      <Filter>Python</Filter>
    </ClCompile>
    <ClCompile Include="..\Python\errors.c">
      <Filter>Python</Filter>
    </ClCompile>
    <ClCompile Include="..\Python\fileutils.c">
      <Filter>Python</Filter>
    </ClCompile>
    <ClCompile Include="..\Python\flowgraph.c">
      <Filter>Python</Filter>
    </ClCompile>
    <ClCompile Include="..\Python\frozen.c">
      <Filter>Python</Filter>
    </ClCompile>
    <ClCompile Include="..\Python\future.c">
      <Filter>Python</Filter>
    </ClCompile>
    <ClCompile Include="..\Python\gc.c">
      <Filter>Python</Filter>
    </ClCompile>
    <ClCompile Include="..\Python\gc_free_threading.c">
      <Filter>Python</Filter>
    </ClCompile>
    <ClCompile Include="..\Python\gc_gil.c">
      <Filter>Python</Filter>
    </ClCompile>
    <ClCompile Include="..\Python\getargs.c">
      <Filter>Python</Filter>
    </ClCompile>
    <ClCompile Include="..\Python\getcompiler.c">
      <Filter>Python</Filter>
    </ClCompile>
    <ClCompile Include="..\Python\getcopyright.c">
      <Filter>Python</Filter>
    </ClCompile>
    <ClCompile Include="..\Python\getopt.c">
      <Filter>Python</Filter>
    </ClCompile>
    <ClCompile Include="..\Python\getplatform.c">
      <Filter>Python</Filter>
    </ClCompile>
    <ClCompile Include="..\Python\getversion.c">
      <Filter>Python</Filter>
    </ClCompile>
    <ClCompile Include="..\Python\ceval_gil.c">
      <Filter>Python</Filter>
    </ClCompile>
    <ClCompile Include="..\Python\hashtable.c">
      <Filter>Modules</Filter>
    </ClCompile>
    <ClCompile Include="..\Python\import.c">
      <Filter>Python</Filter>
    </ClCompile>
    <ClCompile Include="..\Python\importdl.c">
      <Filter>Python</Filter>
    </ClCompile>
    <ClCompile Include="..\Python\index_pool.c">
      <Filter>Python</Filter>
    </ClCompile>
    <ClCompile Include="..\Python\initconfig.c">
      <Filter>Python</Filter>
    </ClCompile>
    <ClCompile Include="..\Python\interpconfig.c">
      <Filter>Python</Filter>
    </ClCompile>
    <ClCompile Include="..\Python\intrinsics.c">
      <Filter>Source Files</Filter>
    </ClCompile>
    <ClCompile Include="..\Python\instruction_sequence.c">
      <Filter>Source Files</Filter>
    </ClCompile>
    <ClCompile Include="..\Python\instrumentation.c">
      <Filter>Source Files</Filter>
    </ClCompile>
    <ClCompile Include="..\Python\jit.c">
      <Filter>Python</Filter>
    </ClCompile>
    <ClCompile Include="..\Python\legacy_tracing.c">
      <Filter>Source Files</Filter>
    </ClCompile>
    <ClCompile Include="..\Python\lock.c">
      <Filter>Source Files</Filter>
    </ClCompile>
    <ClCompile Include="..\Python\marshal.c">
      <Filter>Python</Filter>
    </ClCompile>
    <ClCompile Include="..\Python\modsupport.c">
      <Filter>Python</Filter>
    </ClCompile>
    <ClCompile Include="..\Python\mysnprintf.c">
      <Filter>Python</Filter>
    </ClCompile>
    <ClCompile Include="..\Python\mystrtoul.c">
      <Filter>Python</Filter>
    </ClCompile>
    <ClCompile Include="..\Python\object_stack.c">
      <Filter>Python</Filter>
    </ClCompile>
    <ClCompile Include="..\Python\optimizer.c">
      <Filter>Python</Filter>
    </ClCompile>
    <ClCompile Include="..\Python\optimizer_analysis.c">
      <Filter>Python</Filter>
    </ClCompile>
    <ClCompile Include="..\Python\optimizer_symbols.c">
      <Filter>Python</Filter>
    </ClCompile>
    <ClCompile Include="..\Python\parking_lot.c">
      <Filter>Python</Filter>
    </ClCompile>
    <ClCompile Include="..\Python\pathconfig.c">
      <Filter>Python</Filter>
    </ClCompile>
    <ClCompile Include="..\Python\perf_trampoline.c">
      <Filter>Python</Filter>
    </ClCompile>
    <ClCompile Include="..\Python\perf_jit_trampoline.c">
      <Filter>Python</Filter>
    </ClCompile>
    <ClCompile Include="..\Python\preconfig.c">
      <Filter>Python</Filter>
    </ClCompile>
    <ClCompile Include="..\Python\pyarena.c">
      <Filter>Python</Filter>
    </ClCompile>
    <ClCompile Include="..\Python\pyctype.c">
      <Filter>Python</Filter>
    </ClCompile>
    <ClCompile Include="..\Python\pyfpe.c">
      <Filter>Python</Filter>
    </ClCompile>
    <ClCompile Include="..\Python\pylifecycle.c">
      <Filter>Python</Filter>
    </ClCompile>
    <ClCompile Include="..\Python\pymath.c">
      <Filter>Python</Filter>
    </ClCompile>
    <ClCompile Include="..\Python\pytime.c">
      <Filter>Python</Filter>
    </ClCompile>
    <ClCompile Include="..\Python\pystate.c">
      <Filter>Python</Filter>
    </ClCompile>
    <ClCompile Include="..\Python\pystrcmp.c">
      <Filter>Python</Filter>
    </ClCompile>
    <ClCompile Include="..\Python\pystrhex.c">
      <Filter>Python</Filter>
    </ClCompile>
    <ClCompile Include="..\Python\pystrtod.c">
      <Filter>Python</Filter>
    </ClCompile>
    <ClCompile Include="..\Python\remote_debugging.c">
      <Filter>Python</Filter>
    </ClCompile>
    <ClCompile Include="..\Python\qsbr.c">
      <Filter>Python</Filter>
    </ClCompile>
    <ClCompile Include="..\Python\dtoa.c">
      <Filter>Python</Filter>
    </ClCompile>
    <ClCompile Include="..\Python\Python-ast.c">
      <Filter>Python</Filter>
    </ClCompile>
    <ClCompile Include="..\Python\pythonrun.c">
      <Filter>Python</Filter>
    </ClCompile>
    <ClCompile Include="..\Python\specialize.c">
      <Filter>Python</Filter>
    </ClCompile>
    <ClCompile Include="..\Python\structmember.c">
      <Filter>Python</Filter>
    </ClCompile>
    <ClCompile Include="..\Python\symtable.c">
      <Filter>Python</Filter>
    </ClCompile>
    <ClCompile Include="..\Python\sysmodule.c">
      <Filter>Python</Filter>
    </ClCompile>
    <ClCompile Include="..\Python\thread.c">
      <Filter>Python</Filter>
    </ClCompile>
    <ClCompile Include="..\Python\traceback.c">
      <Filter>Python</Filter>
    </ClCompile>
    <ClCompile Include="..\Python\tracemalloc.c">
      <Filter>Python</Filter>
    </ClCompile>
    <ClCompile Include="..\Python\uniqueid.c">
      <Filter>Python</Filter>
    </ClCompile>
    <ClCompile Include="..\Python\bootstrap_hash.c">
      <Filter>Python</Filter>
    </ClCompile>
    <ClCompile Include="..\Modules\_winapi.c">
      <Filter>PC</Filter>
    </ClCompile>
    <ClCompile Include="..\Modules\_stat.c">
      <Filter>Modules</Filter>
    </ClCompile>
    <ClCompile Include="..\Python\pyhash.c">
      <Filter>Python</Filter>
    </ClCompile>
    <ClCompile Include="..\Objects\namespaceobject.c">
      <Filter>Objects</Filter>
    </ClCompile>
    <ClCompile Include="..\Modules\_opcode.c">
      <Filter>Modules</Filter>
    </ClCompile>
    <ClCompile Include="..\Modules\_tracemalloc.c">
      <Filter>Modules</Filter>
    </ClCompile>
    <ClCompile Include="..\PC\invalid_parameter_handler.c">
      <Filter>PC</Filter>
    </ClCompile>
    <ClCompile Include="..\Objects\odictobject.c">
      <Filter>Objects</Filter>
    </ClCompile>
    <ClCompile Include="$(zlibDir)\adler32.c">
      <Filter>Modules\zlib</Filter>
    </ClCompile>
    <ClCompile Include="$(zlibDir)\compress.c">
      <Filter>Modules\zlib</Filter>
    </ClCompile>
    <ClCompile Include="$(zlibDir)\crc32.c">
      <Filter>Modules\zlib</Filter>
    </ClCompile>
    <ClCompile Include="$(zlibDir)\deflate.c">
      <Filter>Modules\zlib</Filter>
    </ClCompile>
    <ClCompile Include="$(zlibDir)\infback.c">
      <Filter>Modules\zlib</Filter>
    </ClCompile>
    <ClCompile Include="$(zlibDir)\inffast.c">
      <Filter>Modules\zlib</Filter>
    </ClCompile>
    <ClCompile Include="$(zlibDir)\inflate.c">
      <Filter>Modules\zlib</Filter>
    </ClCompile>
    <ClCompile Include="$(zlibDir)\inftrees.c">
      <Filter>Modules\zlib</Filter>
    </ClCompile>
    <ClCompile Include="$(zlibDir)\trees.c">
      <Filter>Modules\zlib</Filter>
    </ClCompile>
    <ClCompile Include="$(zlibDir)\uncompr.c">
      <Filter>Modules\zlib</Filter>
    </ClCompile>
    <ClCompile Include="$(zlibDir)\zutil.c">
      <Filter>Modules\zlib</Filter>
    </ClCompile>
    <ClCompile Include="..\Python\hamt.c">
      <Filter>Python</Filter>
    </ClCompile>
    <ClCompile Include="..\Parser\parser.c">
      <Filter>Parser</Filter>
    </ClCompile>
    <ClCompile Include="..\Parser\pegen.c">
      <Filter>Parser</Filter>
    </ClCompile>
    <ClCompile Include="..\Parser\pegen_errors.c">
      <Filter>Parser</Filter>
    </ClCompile>
    <ClCompile Include="..\Parser\action_helpers.c">
      <Filter>Parser</Filter>
    </ClCompile>
    <ClCompile Include="..\Parser\peg_api.c">
      <Filter>Parser</Filter>
    </ClCompile>
    <ClCompile Include="..\Modules\_interpretersmodule.c">
      <Filter>Modules</Filter>
    </ClCompile>
    <ClCompile Include="..\Modules\_interpchannelsmodule.c">
      <Filter>Modules</Filter>
    </ClCompile>
    <ClCompile Include="..\Modules\_interpqueuesmodule.c">
      <Filter>Modules</Filter>
    </ClCompile>
    <ClCompile Include="..\Parser\string_parser.c">
      <Filter>Parser</Filter>
    </ClCompile>
    <ClCompile Include="..\Python\context.c">
      <Filter>Python</Filter>
    </ClCompile>
    <ClCompile Include="..\Objects\genericaliasobject.c">
      <Filter>Objects</Filter>
    </ClCompile>
    <ClCompile Include="..\Objects\typevarobject.c">
      <Filter>Objects</Filter>
    </ClCompile>
    <ClCompile Include="..\Objects\unionobject.c">
      <Filter>Objects</Filter>
    </ClCompile>
    <ClCompile Include="..\Python\frame.c">
      <Filter>Python</Filter>
    </ClCompile>
    <ClCompile Include="..\Modules\getpath.c">
      <Filter>Modules</Filter>
    </ClCompile>
    <ClCompile Include="..\Python\suggestions.c">
      <Filter>Python</Filter>
    </ClCompile>
    <ClCompile Include="..\Python\Python-tokenize.c">
      <Filter>Python</Filter>
    </ClCompile>
    <ClCompile Include="..\Modules\getbuildinfo.c">
      <Filter>Modules</Filter>
    </ClCompile>
  </ItemGroup>
  <ItemGroup>
    <ResourceCompile Include="..\PC\python_nt.rc">
      <Filter>Resource Files</Filter>
    </ResourceCompile>
  </ItemGroup>
</Project><|MERGE_RESOLUTION|>--- conflicted
+++ resolved
@@ -735,11 +735,10 @@
     <ClInclude Include="..\Include\internal\pycore_long.h">
       <Filter>Include\internal</Filter>
     </ClInclude>
-<<<<<<< HEAD
     <ClInclude Include="..\Include\internal\pycore_lazyimportobject.h">
-=======
+      <Filter>Include\internal</Filter>
+    </ClInclude>
     <ClInclude Include="..\Include\internal\pycore_mmap.h">
->>>>>>> 97e19014
       <Filter>Include\internal</Filter>
     </ClInclude>
     <ClInclude Include="..\Include\internal\pycore_modsupport.h">
