﻿<?xml version="1.0" encoding="utf-8"?>
<Project ToolsVersion="4.0" xmlns="http://schemas.microsoft.com/developer/msbuild/2003">
  <ItemGroup>
    <Filter Include="Source Files">
      <UniqueIdentifier>{6d101329-41df-49a0-8639-f35408ad7c6d}</UniqueIdentifier>
    </Filter>
    <Filter Include="Header Files">
      <UniqueIdentifier>{93995380-89BD-4b04-88EB-625FBE52EBFB}</UniqueIdentifier>
    </Filter>
    <Filter Include="Resource Files">
      <UniqueIdentifier>{711941d1-269c-49cb-a733-759b2b91fc61}</UniqueIdentifier>
    </Filter>
  </ItemGroup>
  <ItemGroup>
    <ClCompile Include="..\Modules\_remote_debugging\module.c">
      <Filter>Source Files</Filter>
    </ClCompile>
    <ClCompile Include="..\Modules\_remote_debugging\object_reading.c">
      <Filter>Source Files</Filter>
    </ClCompile>
    <ClCompile Include="..\Modules\_remote_debugging\code_objects.c">
      <Filter>Source Files</Filter>
    </ClCompile>
    <ClCompile Include="..\Modules\_remote_debugging\frames.c">
      <Filter>Source Files</Filter>
    </ClCompile>
    <ClCompile Include="..\Modules\_remote_debugging\frame_cache.c">
      <Filter>Source Files</Filter>
    </ClCompile>
    <ClCompile Include="..\Modules\_remote_debugging\threads.c">
      <Filter>Source Files</Filter>
    </ClCompile>
    <ClCompile Include="..\Modules\_remote_debugging\asyncio.c">
      <Filter>Source Files</Filter>
    </ClCompile>
<<<<<<< HEAD
    <ClCompile Include="..\Modules\_remote_debugging\binary_io_writer.c">
      <Filter>Source Files</Filter>
    </ClCompile>
    <ClCompile Include="..\Modules\_remote_debugging\binary_io_reader.c">
=======
    <ClCompile Include="..\Modules\_remote_debugging\subprocess.c">
>>>>>>> 1a9cdaf6
      <Filter>Source Files</Filter>
    </ClCompile>
  </ItemGroup>
  <ItemGroup>
    <ClInclude Include="..\Modules\_remote_debugging\_remote_debugging.h">
      <Filter>Header Files</Filter>
    </ClInclude>
    <ClInclude Include="..\Modules\_remote_debugging\binary_io.h">
      <Filter>Header Files</Filter>
    </ClInclude>
  </ItemGroup>
  <ItemGroup>
    <ResourceCompile Include="..\PC\python_nt.rc">
      <Filter>Resource Files</Filter>
    </ResourceCompile>
  </ItemGroup>
</Project>
<|MERGE_RESOLUTION|>--- conflicted
+++ resolved
@@ -33,14 +33,13 @@
     <ClCompile Include="..\Modules\_remote_debugging\asyncio.c">
       <Filter>Source Files</Filter>
     </ClCompile>
-<<<<<<< HEAD
     <ClCompile Include="..\Modules\_remote_debugging\binary_io_writer.c">
       <Filter>Source Files</Filter>
     </ClCompile>
     <ClCompile Include="..\Modules\_remote_debugging\binary_io_reader.c">
-=======
+      <Filter>Source Files</Filter>
+    </ClCompile>
     <ClCompile Include="..\Modules\_remote_debugging\subprocess.c">
->>>>>>> 1a9cdaf6
       <Filter>Source Files</Filter>
     </ClCompile>
   </ItemGroup>
