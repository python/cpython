@echo off
setlocal
rem Simple script to fetch source for external libraries

if NOT DEFINED PCBUILD (set PCBUILD=%~dp0)
if NOT DEFINED EXTERNALS_DIR (set EXTERNALS_DIR=%PCBUILD%\..\externals)

set DO_FETCH=true
set DO_CLEAN=false
set IncludeLibffiSrc=false
set IncludeTkinterSrc=false
set IncludeSSLSrc=false

:CheckOpts
if "%~1"=="--no-tkinter" (set IncludeTkinter=false) & shift & goto CheckOpts
if "%~1"=="--no-openssl" (set IncludeSSL=false) & shift & goto CheckOpts
if "%~1"=="--no-libffi" (set IncludeLibffi=false) & shift & goto CheckOpts
if "%~1"=="--tkinter-src" (set IncludeTkinterSrc=true) & shift & goto CheckOpts
if "%~1"=="--openssl-src" (set IncludeSSLSrc=true) & shift & goto CheckOpts
if "%~1"=="--libffi-src" (set IncludeLibffiSrc=true) & shift & goto CheckOpts
if "%~1"=="--python" (set PYTHON=%2) & shift & shift & goto CheckOpts
if "%~1"=="--organization" (set ORG=%2) & shift & shift & goto CheckOpts
if "%~1"=="-c" (set DO_CLEAN=true) & shift & goto CheckOpts
if "%~1"=="--clean" (set DO_CLEAN=true) & shift & goto CheckOpts
if "%~1"=="--clean-only" (set DO_FETCH=false) & goto clean

rem Include old options for compatibility
if "%~1"=="--no-tkinter" shift & goto CheckOpts
if "%~1"=="--no-openssl" shift & goto CheckOpts

if "x%~1" NEQ "x" goto usage

if "%DO_CLEAN%"=="false" goto fetch
:clean
echo.Cleaning up external libraries.
if exist "%EXTERNALS_DIR%" (
    rem Sometimes this fails the first time; try it twice
    rmdir /s /q "%EXTERNALS_DIR%" || rmdir /s /q "%EXTERNALS_DIR%"
)

if "%DO_FETCH%"=="false" goto end
:fetch

if "%ORG%"=="" (set ORG=python)
call "%PCBUILD%\find_python.bat" "%PYTHON%"

if NOT DEFINED PYTHON (
    where /Q git || echo Python 3.6 could not be found or installed, and git.exe is not on your PATH && exit /B 1
)

echo.Fetching external libraries...

set libraries=
set libraries=%libraries%                                       bzip2-1.0.8
if NOT "%IncludeLibffiSrc%"=="false" set libraries=%libraries%  libffi-3.3.0
<<<<<<< HEAD
if NOT "%IncludeSSLSrc%"=="false" set libraries=%libraries%     openssl-1.1.1u
=======
if NOT "%IncludeSSLSrc%"=="false" set libraries=%libraries%     openssl-1.1.1t
>>>>>>> d7f8a5fe
set libraries=%libraries%                                       sqlite-3.37.2.0
if NOT "%IncludeTkinterSrc%"=="false" set libraries=%libraries% tcl-core-8.6.12.0
if NOT "%IncludeTkinterSrc%"=="false" set libraries=%libraries% tk-8.6.12.0
if NOT "%IncludeTkinterSrc%"=="false" set libraries=%libraries% tix-8.4.3.6
set libraries=%libraries%                                       xz-5.2.5
set libraries=%libraries%                                       zlib-1.2.12

for %%e in (%libraries%) do (
    if exist "%EXTERNALS_DIR%\%%e" (
        echo.%%e already exists, skipping.
    ) else if NOT DEFINED PYTHON (
        echo.Fetching %%e with git...
        git clone --depth 1 https://github.com/%ORG%/cpython-source-deps --branch %%e "%EXTERNALS_DIR%\%%e"
    ) else (
        echo.Fetching %%e...
        %PYTHON% -E "%PCBUILD%\get_external.py" -O %ORG% -e "%EXTERNALS_DIR%" %%e
    )
)

echo.Fetching external binaries...

set binaries=
if NOT "%IncludeLibffi%"=="false"  set binaries=%binaries% libffi-3.3.0
<<<<<<< HEAD
if NOT "%IncludeSSL%"=="false"     set binaries=%binaries% openssl-bin-1.1.1u
=======
if NOT "%IncludeSSL%"=="false"     set binaries=%binaries% openssl-bin-1.1.1t
>>>>>>> d7f8a5fe
if NOT "%IncludeTkinter%"=="false" set binaries=%binaries% tcltk-8.6.12.0
if NOT "%IncludeSSLSrc%"=="false"  set binaries=%binaries% nasm-2.11.06

for %%b in (%binaries%) do (
    if exist "%EXTERNALS_DIR%\%%b" (
        echo.%%b already exists, skipping.
    ) else if NOT DEFINED PYTHON (
        echo.Fetching %%b with git...
        git clone --depth 1 https://github.com/%ORG%/cpython-bin-deps --branch %%b "%EXTERNALS_DIR%\%%b"
    ) else (
        echo.Fetching %%b...
        %PYTHON% -E "%PCBUILD%\get_external.py" -b -O %ORG% -e "%EXTERNALS_DIR%" %%b
    )
)

echo Finished.
goto end

:usage
echo.Valid options: -c, --clean, --clean-only, --organization, --python,
echo.--no-tkinter, --no-openssl
echo.
echo.Pull all sources and binaries necessary for compiling optional extension
echo.modules that rely on external libraries.
echo.
echo.The --organization option determines which github organization to download
echo.from, the --python option determines which Python 3.6+ interpreter to use
echo.with PCbuild\get_external.py.
echo.
echo.Use the -c or --clean option to remove the entire externals directory.
echo.
echo.Use the --clean-only option to do the same cleaning, without pulling in
echo.anything new.
echo.
exit /b -1

:end<|MERGE_RESOLUTION|>--- conflicted
+++ resolved
@@ -53,11 +53,7 @@
 set libraries=
 set libraries=%libraries%                                       bzip2-1.0.8
 if NOT "%IncludeLibffiSrc%"=="false" set libraries=%libraries%  libffi-3.3.0
-<<<<<<< HEAD
 if NOT "%IncludeSSLSrc%"=="false" set libraries=%libraries%     openssl-1.1.1u
-=======
-if NOT "%IncludeSSLSrc%"=="false" set libraries=%libraries%     openssl-1.1.1t
->>>>>>> d7f8a5fe
 set libraries=%libraries%                                       sqlite-3.37.2.0
 if NOT "%IncludeTkinterSrc%"=="false" set libraries=%libraries% tcl-core-8.6.12.0
 if NOT "%IncludeTkinterSrc%"=="false" set libraries=%libraries% tk-8.6.12.0
@@ -81,11 +77,7 @@
 
 set binaries=
 if NOT "%IncludeLibffi%"=="false"  set binaries=%binaries% libffi-3.3.0
-<<<<<<< HEAD
 if NOT "%IncludeSSL%"=="false"     set binaries=%binaries% openssl-bin-1.1.1u
-=======
-if NOT "%IncludeSSL%"=="false"     set binaries=%binaries% openssl-bin-1.1.1t
->>>>>>> d7f8a5fe
 if NOT "%IncludeTkinter%"=="false" set binaries=%binaries% tcltk-8.6.12.0
 if NOT "%IncludeSSLSrc%"=="false"  set binaries=%binaries% nasm-2.11.06
 
