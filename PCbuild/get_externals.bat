@echo off
setlocal
rem Simple script to fetch source for external libraries

if "%PCBUILD%"=="" (set PCBUILD=%~dp0)
if "%EXTERNALS_DIR%"=="" (set EXTERNALS_DIR=%PCBUILD%\..\externals)

set DO_FETCH=true
set DO_CLEAN=false
set IncludeTkinterSrc=false
set IncludeSSLSrc=false

:CheckOpts
if "%~1"=="--no-tkinter" (set IncludeTkinter=false) & shift & goto CheckOpts
if "%~1"=="--no-openssl" (set IncludeSSL=false) & shift & goto CheckOpts
if "%~1"=="--tkinter-src" (set IncludeTkinterSrc=true) & shift & goto CheckOpts
if "%~1"=="--openssl-src" (set IncludeSSLSrc=true) & shift & goto CheckOpts
if "%~1"=="--python" (set PYTHON=%2) & shift & shift & goto CheckOpts
if "%~1"=="--organization" (set ORG=%2) & shift & shift & goto CheckOpts
if "%~1"=="-c" (set DO_CLEAN=true) & shift & goto CheckOpts
if "%~1"=="--clean" (set DO_CLEAN=true) & shift & goto CheckOpts
if "%~1"=="--clean-only" (set DO_FETCH=false) & goto clean

rem Include old options for compatibility
if "%~1"=="--no-tkinter" shift & goto CheckOpts
if "%~1"=="--no-openssl" shift & goto CheckOpts

if "x%~1" NEQ "x" goto usage

if "%DO_CLEAN%"=="false" goto fetch
:clean
echo.Cleaning up external libraries.
if exist "%EXTERNALS_DIR%" (
    rem Sometimes this fails the first time; try it twice
    rmdir /s /q "%EXTERNALS_DIR%" || rmdir /s /q "%EXTERNALS_DIR%"
)

if "%DO_FETCH%"=="false" goto end
:fetch

if "%ORG%"=="" (set ORG=python)
call "%PCBUILD%find_python.bat" "%PYTHON%"

if "%PYTHON%"=="" (
    where /Q git || echo Python 3.6 could not be found or installed, and git.exe is not on your PATH && exit /B 1
)

echo.Fetching external libraries...

set libraries=
set libraries=%libraries%                                       bzip2-1.0.6
<<<<<<< HEAD
set libraries=%libraries%                                       libffi-3.2.1.1
if NOT "%IncludeSSLSrc%"=="false" set libraries=%libraries%     openssl-1.0.2k
=======
if NOT "%IncludeSSLSrc%"=="false" set libraries=%libraries%     openssl-1.1.0f
>>>>>>> d780b2d5
set libraries=%libraries%                                       sqlite-3.14.2.0
if NOT "%IncludeTkinterSrc%"=="false" set libraries=%libraries% tcl-core-8.6.6.0
if NOT "%IncludeTkinterSrc%"=="false" set libraries=%libraries% tk-8.6.6.0
if NOT "%IncludeTkinterSrc%"=="false" set libraries=%libraries% tix-8.4.3.6
set libraries=%libraries%                                       xz-5.2.2
set libraries=%libraries%                                       zlib-1.2.11

for %%e in (%libraries%) do (
    if exist "%EXTERNALS_DIR%\%%e" (
        echo.%%e already exists, skipping.
    ) else if "%PYTHON%"=="" (
        echo.Fetching %%e with git...
        git clone --depth 1 https://github.com/%ORG%/cpython-source-deps --branch %%e "%EXTERNALS_DIR%\%%e"
    ) else (
        echo.Fetching %%e...
        %PYTHON% "%PCBUILD%get_external.py" -O %ORG% %%e
    )
)

echo.Fetching external binaries...

set binaries=
if NOT "%IncludeSSL%"=="false"     set binaries=%binaries% openssl-bin-1.1.0f
if NOT "%IncludeTkinter%"=="false" set binaries=%binaries% tcltk-8.6.6.0
if NOT "%IncludeSSLSrc%"=="false"  set binaries=%binaries% nasm-2.11.06

for %%b in (%binaries%) do (
    if exist "%EXTERNALS_DIR%\%%b" (
        echo.%%b already exists, skipping.
    ) else if "%PYTHON%"=="" (
        echo.Fetching %%b with git...
        git clone --depth 1 https://github.com/%ORG%/cpython-bin-deps --branch %%b "%EXTERNALS_DIR%\%%b"
    ) else (
        echo.Fetching %%b...
        %PYTHON% "%PCBUILD%get_external.py" -b -O %ORG% %%b
    )
)

echo Finished.
goto end

:usage
echo.Valid options: -c, --clean, --clean-only, --organization, --python,
echo.--no-tkinter, --no-openssl
echo.
echo.Pull all sources and binaries necessary for compiling optional extension
echo.modules that rely on external libraries.
echo.
echo.The --organization option determines which github organization to download
echo.from, the --python option determines which Python 3.6+ interpreter to use
echo.with PCbuild\get_external.py.
echo.
echo.Use the -c or --clean option to remove the entire externals directory.
echo.
echo.Use the --clean-only option to do the same cleaning, without pulling in
echo.anything new.
echo.
exit /b -1

:end<|MERGE_RESOLUTION|>--- conflicted
+++ resolved
@@ -49,12 +49,8 @@
 
 set libraries=
 set libraries=%libraries%                                       bzip2-1.0.6
-<<<<<<< HEAD
 set libraries=%libraries%                                       libffi-3.2.1.1
-if NOT "%IncludeSSLSrc%"=="false" set libraries=%libraries%     openssl-1.0.2k
-=======
 if NOT "%IncludeSSLSrc%"=="false" set libraries=%libraries%     openssl-1.1.0f
->>>>>>> d780b2d5
 set libraries=%libraries%                                       sqlite-3.14.2.0
 if NOT "%IncludeTkinterSrc%"=="false" set libraries=%libraries% tcl-core-8.6.6.0
 if NOT "%IncludeTkinterSrc%"=="false" set libraries=%libraries% tk-8.6.6.0
