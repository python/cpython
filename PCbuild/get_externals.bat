--- conflicted
+++ resolved
@@ -52,13 +52,8 @@
 
 set libraries=
 set libraries=%libraries%                                       bzip2-1.0.6
-<<<<<<< HEAD
 if NOT "%IncludeLibffiSrc%"=="false" set libraries=%libraries%  libffi-3.4.2
-if NOT "%IncludeSSLSrc%"=="false" set libraries=%libraries%     openssl-1.1.1k
-=======
-if NOT "%IncludeLibffiSrc%"=="false" set libraries=%libraries%  libffi-3.3.0
 if NOT "%IncludeSSLSrc%"=="false" set libraries=%libraries%     openssl-1.1.1l
->>>>>>> bc1c49fa
 set libraries=%libraries%                                       sqlite-3.35.5.0
 if NOT "%IncludeTkinterSrc%"=="false" set libraries=%libraries% tcl-core-8.6.11.0
 if NOT "%IncludeTkinterSrc%"=="false" set libraries=%libraries% tk-8.6.11.0
@@ -81,13 +76,8 @@
 echo.Fetching external binaries...
 
 set binaries=
-<<<<<<< HEAD
 if NOT "%IncludeLibffi%"=="false"  set binaries=%binaries% libffi-3.4.2
-if NOT "%IncludeSSL%"=="false"     set binaries=%binaries% openssl-bin-1.1.1k-1
-=======
-if NOT "%IncludeLibffi%"=="false"  set binaries=%binaries% libffi-3.3.0
 if NOT "%IncludeSSL%"=="false"     set binaries=%binaries% openssl-bin-1.1.1l
->>>>>>> bc1c49fa
 if NOT "%IncludeTkinter%"=="false" set binaries=%binaries% tcltk-8.6.11.0
 if NOT "%IncludeSSLSrc%"=="false"  set binaries=%binaries% nasm-2.11.06
 
