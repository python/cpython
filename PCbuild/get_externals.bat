--- conflicted
+++ resolved
@@ -54,17 +54,10 @@
 set libraries=%libraries%                                       bzip2-1.0.8
 if NOT "%IncludeLibffiSrc%"=="false" set libraries=%libraries%  libffi-3.4.4
 if NOT "%IncludeSSLSrc%"=="false" set libraries=%libraries%     openssl-3.0.13
-<<<<<<< HEAD
-set libraries=%libraries%                                       mpdecimal-2.5.1
-set libraries=%libraries%                                       sqlite-3.45.1.0
+set libraries=%libraries%                                       mpdecimal-4.0.0
+set libraries=%libraries%                                       sqlite-3.45.3.0
 if NOT "%IncludeTkinterSrc%"=="false" set libraries=%libraries% tcl-core-8.6.14.0
 if NOT "%IncludeTkinterSrc%"=="false" set libraries=%libraries% tk-8.6.14.0
-=======
-set libraries=%libraries%                                       mpdecimal-4.0.0
-set libraries=%libraries%                                       sqlite-3.45.3.0
-if NOT "%IncludeTkinterSrc%"=="false" set libraries=%libraries% tcl-core-8.6.13.1
-if NOT "%IncludeTkinterSrc%"=="false" set libraries=%libraries% tk-8.6.13.1
->>>>>>> 9732ed5c
 set libraries=%libraries%                                       xz-5.2.5
 set libraries=%libraries%                                       zlib-1.3.1
 
