name: Tests

on:
  workflow_dispatch:
  push:
    branches:
    - 'main'
    - '3.*'
  pull_request:
    branches:
    - 'main'
    - '3.*'

permissions:
  contents: read

concurrency:
  group: ${{ github.workflow }}-${{ github.head_ref || github.run_id }}-reusable
  cancel-in-progress: true

env:
  FORCE_COLOR: 1

jobs:
  build-context:
    name: Change detection
    # To use boolean outputs from this job, parse them as JSON.
    # Here's some examples:
    #
    #   if: fromJSON(needs.build-context.outputs.run-docs)
    #
    #   ${{
    #        fromJSON(needs.build-context.outputs.run-tests)
    #        && 'truthy-branch'
    #        || 'falsy-branch'
    #   }}
    #
    uses: ./.github/workflows/reusable-context.yml

  check-docs:
    name: Docs
    needs: build-context
    if: fromJSON(needs.build-context.outputs.run-docs)
    uses: ./.github/workflows/reusable-docs.yml

  check-abi:
    name: 'Check if the ABI has changed'
    runs-on: ubuntu-22.04  # 24.04 causes spurious errors
    needs: build-context
    if: needs.build-context.outputs.run-tests == 'true'
    steps:
      - uses: actions/checkout@v4
        with:
          persist-credentials: false
      - uses: actions/setup-python@v5
      - name: Install dependencies
        run: |
            sudo ./.github/workflows/posix-deps-apt.sh
            sudo apt-get install -yq abigail-tools
      - name: Build CPython
        env:
          CFLAGS: -g3 -O0
        run: |
          # Build Python with the libpython dynamic library
          ./configure --enable-shared
          make -j4
      - name: Check for changes in the ABI
        id: check
        run: |
          if ! make check-abidump; then
            echo "Generated ABI file is not up to date."
            echo "Please add the release manager of this branch as a reviewer of this PR."
            echo ""
            echo "The up to date ABI file should be attached to this build as an artifact."
            echo ""
            echo "To learn more about this check: https://devguide.python.org/getting-started/setup-building/index.html#regenerate-the-abi-dump"
            echo ""
            exit 1
          fi
      - name: Generate updated ABI files
        if: ${{ failure() && steps.check.conclusion == 'failure' }}
        run: |
          make regen-abidump
      - uses: actions/upload-artifact@v4
        name: Publish updated ABI files
        if: ${{ failure() && steps.check.conclusion == 'failure' }}
        with:
          name: abi-data
          path: ./Doc/data/*.abi

  check-autoconf-regen:
    name: 'Check if Autoconf files are up to date'
    # Don't use ubuntu-latest but a specific version to make the job
    # reproducible: to get the same tools versions (autoconf, aclocal, ...)
    runs-on: ubuntu-24.04
    container:
      image: ghcr.io/python/autoconf:2024.10.16.11360930377
    timeout-minutes: 60
    needs: build-context
    if: needs.build-context.outputs.run-tests == 'true'
    steps:
      - name: Install Git
        run: |
          apt update && apt install git -yq
          git config --global --add safe.directory "$GITHUB_WORKSPACE"
      - uses: actions/checkout@v4
        with:
          fetch-depth: 1
          persist-credentials: false
      - name: Check Autoconf and aclocal versions
        run: |
          grep "Generated by GNU Autoconf 2.71" configure
          grep "aclocal 1.16.5" aclocal.m4
          grep -q "runstatedir" configure
          grep -q "PKG_PROG_PKG_CONFIG" aclocal.m4
      - name: Regenerate autoconf files
        # Same command used by Tools/build/regen-configure.sh ($AUTORECONF)
        run: autoreconf -ivf -Werror
      - name: Check for changes
        run: |
          git add -u
          changes=$(git status --porcelain)
          # Check for changes in regenerated files
          if test -n "$changes"; then
            echo "Generated files not up to date."
            echo "Perhaps you forgot to run make regen-configure ;)"
            echo "configure files must be regenerated with a specific version of autoconf."
            echo "$changes"
            echo ""
            git diff --staged || true
            exit 1
          fi

  check-generated-files:
    name: 'Check if generated files are up to date'
    # Don't use ubuntu-latest but a specific version to make the job
    # reproducible: to get the same tools versions (autoconf, aclocal, ...)
    runs-on: ubuntu-24.04
    timeout-minutes: 60
    needs: build-context
    if: needs.build-context.outputs.run-tests == 'true'
    steps:
      - uses: actions/checkout@v4
        with:
          persist-credentials: false
      - uses: actions/setup-python@v5
        with:
          python-version: '3.x'
      - name: Runner image version
        run: echo "IMAGE_OS_VERSION=${ImageOS}-${ImageVersion}" >> "$GITHUB_ENV"
      - name: Restore config.cache
        uses: actions/cache@v4
        with:
          path: config.cache
          # Include env.pythonLocation in key to avoid changes in environment when setup-python updates Python
          key: ${{ github.job }}-${{ env.IMAGE_OS_VERSION }}-${{ needs.build-context.outputs.config-hash }}-${{ env.pythonLocation }}
      - name: Install dependencies
        run: sudo ./.github/workflows/posix-deps-apt.sh
      - name: Add ccache to PATH
        run: echo "PATH=/usr/lib/ccache:$PATH" >> "$GITHUB_ENV"
      - name: Configure ccache action
        uses: hendrikmuhs/ccache-action@v1.2
        with:
          save: false
      - name: Configure CPython
        run: |
          # Build Python with the libpython dynamic library
          ./configure --config-cache --with-pydebug --enable-shared
      - name: Build CPython
        run: |
          make -j4 regen-all
          make regen-stdlib-module-names regen-sbom
      - name: Check for changes
        run: |
          git add -u
          changes=$(git status --porcelain)
          # Check for changes in regenerated files
          if test -n "$changes"; then
            echo "Generated files not up to date."
            echo "Perhaps you forgot to run make regen-all or build.bat --regen. ;)"
            echo "configure files must be regenerated with a specific version of autoconf."
            echo "$changes"
            echo ""
            git diff --staged || true
            exit 1
          fi
      - name: Check exported libpython symbols
        run: make smelly
      - name: Check limited ABI symbols
        run: make check-limited-abi
      - name: Check for unsupported C global variables
        if: github.event_name == 'pull_request'  # $GITHUB_EVENT_NAME
        run: make check-c-globals

  build-windows:
    name: >-
      Windows
      ${{ fromJSON(matrix.free-threading) && '(free-threading)' || '' }}
    needs: build-context
    if: fromJSON(needs.build-context.outputs.run-windows-tests)
    strategy:
      fail-fast: false
      matrix:
        os:
          - windows-latest
        arch:
          - x64
        free-threading:
          - false
          - true
        include:
          - os: windows-latest # FIXME(diegorusso): change to os: windows-aarch64
            arch: arm64
            free-threading: false
          - os: windows-latest # FIXME(diegorusso): change to os: windows-aarch64
            arch: arm64
            free-threading: true
          - os: windows-latest
            arch: Win32
            free-threading: false
    uses: ./.github/workflows/reusable-windows.yml
    with:
      os: ${{ matrix.os }}
      arch: ${{ matrix.arch }}
      free-threading: ${{ matrix.free-threading }}

  build-windows-msi:
    name: >-  # ${{ '' } is a hack to nest jobs under the same sidebar category
      Windows MSI${{ '' }}
    needs: build-context
    if: fromJSON(needs.build-context.outputs.run-windows-msi)
    strategy:
      matrix:
        arch:
        - x86
        - x64
        - arm64
    uses: ./.github/workflows/reusable-windows-msi.yml
    with:
      arch: ${{ matrix.arch }}

  build-macos:
    name: >-
      macOS
      ${{ fromJSON(matrix.free-threading) && '(free-threading)' || '' }}
    needs: build-context
    if: needs.build-context.outputs.run-tests == 'true'
    strategy:
      fail-fast: false
      matrix:
        # Cirrus and macos-14 are M1, macos-13 is default GHA Intel.
        # macOS 13 only runs tests against the GIL-enabled CPython.
        # Cirrus used for upstream, macos-14 for forks.
        os:
        - ghcr.io/cirruslabs/macos-runner:sonoma
        - macos-14
        - macos-13
        is-fork:  # only used for the exclusion trick
        - ${{ github.repository_owner != 'python' }}
        free-threading:
        - false
        - true
        exclude:
        - os: ghcr.io/cirruslabs/macos-runner:sonoma
          is-fork: true
        - os: macos-14
          is-fork: false
        - os: macos-13
          free-threading: true
    uses: ./.github/workflows/reusable-macos.yml
    with:
      config_hash: ${{ needs.build-context.outputs.config-hash }}
      free-threading: ${{ matrix.free-threading }}
      os: ${{ matrix.os }}

  build-ubuntu:
    name: >-
      Ubuntu
      ${{ fromJSON(matrix.free-threading) && '(free-threading)' || '' }}
    needs: build-context
    if: needs.build-context.outputs.run-tests == 'true'
    strategy:
      matrix:
        free-threading:
        - false
        - true
    uses: ./.github/workflows/reusable-ubuntu.yml
    with:
      config_hash: ${{ needs.build-context.outputs.config-hash }}
      free-threading: ${{ matrix.free-threading }}

  build-ubuntu-ssltests:
    name: 'Ubuntu SSL tests with OpenSSL'
    runs-on: ${{ matrix.os }}
    timeout-minutes: 60
    needs: build-context
    if: needs.build-context.outputs.run-tests == 'true'
    strategy:
      fail-fast: false
      matrix:
        os: [ubuntu-24.04]
        openssl_ver: [3.0.15, 3.1.7, 3.2.3, 3.3.2]
    env:
      OPENSSL_VER: ${{ matrix.openssl_ver }}
      MULTISSL_DIR: ${{ github.workspace }}/multissl
      OPENSSL_DIR: ${{ github.workspace }}/multissl/openssl/${{ matrix.openssl_ver }}
      LD_LIBRARY_PATH: ${{ github.workspace }}/multissl/openssl/${{ matrix.openssl_ver }}/lib
    steps:
    - uses: actions/checkout@v4
      with:
        persist-credentials: false
    - name: Runner image version
      run: echo "IMAGE_OS_VERSION=${ImageOS}-${ImageVersion}" >> "$GITHUB_ENV"
    - name: Restore config.cache
      uses: actions/cache@v4
      with:
        path: config.cache
        key: ${{ github.job }}-${{ env.IMAGE_OS_VERSION }}-${{ needs.build-context.outputs.config-hash }}
    - name: Register gcc problem matcher
      run: echo "::add-matcher::.github/problem-matchers/gcc.json"
    - name: Install dependencies
      run: sudo ./.github/workflows/posix-deps-apt.sh
    - name: Configure OpenSSL env vars
      run: |
        echo "MULTISSL_DIR=${GITHUB_WORKSPACE}/multissl" >> "$GITHUB_ENV"
        echo "OPENSSL_DIR=${GITHUB_WORKSPACE}/multissl/openssl/${OPENSSL_VER}" >> "$GITHUB_ENV"
        echo "LD_LIBRARY_PATH=${GITHUB_WORKSPACE}/multissl/openssl/${OPENSSL_VER}/lib" >> "$GITHUB_ENV"
    - name: 'Restore OpenSSL build'
      id: cache-openssl
      uses: actions/cache@v4
      with:
        path: ./multissl/openssl/${{ env.OPENSSL_VER }}
        key: ${{ matrix.os }}-multissl-openssl-${{ env.OPENSSL_VER }}
    - name: Install OpenSSL
      if: steps.cache-openssl.outputs.cache-hit != 'true'
      run: python3 Tools/ssl/multissltests.py --steps=library --base-directory "$MULTISSL_DIR" --openssl "$OPENSSL_VER" --system Linux
    - name: Add ccache to PATH
      run: |
        echo "PATH=/usr/lib/ccache:$PATH" >> "$GITHUB_ENV"
    - name: Configure ccache action
      uses: hendrikmuhs/ccache-action@v1.2
      with:
        save: false
    - name: Configure CPython
      run: ./configure --config-cache --with-pydebug --with-openssl=$OPENSSL_DIR
    - name: Build CPython
      run: make -j4
    - name: Display build info
      run: make pythoninfo
    - name: SSL tests
      run: ./python Lib/test/ssltests.py

  build-wasi:
    name: 'WASI'
    needs: build-context
    if: needs.build-context.outputs.run-tests == 'true'
    uses: ./.github/workflows/reusable-wasi.yml
    with:
      config_hash: ${{ needs.build-context.outputs.config-hash }}

  test-hypothesis:
    name: "Hypothesis tests on Ubuntu"
    runs-on: ubuntu-24.04
    timeout-minutes: 60
    needs: build-context
    if: needs.build-context.outputs.run-tests == 'true'
    env:
      OPENSSL_VER: 3.0.15
      PYTHONSTRICTEXTENSIONBUILD: 1
    steps:
    - uses: actions/checkout@v4
      with:
        persist-credentials: false
    - name: Register gcc problem matcher
      run: echo "::add-matcher::.github/problem-matchers/gcc.json"
    - name: Install dependencies
      run: sudo ./.github/workflows/posix-deps-apt.sh
    - name: Configure OpenSSL env vars
      run: |
        echo "MULTISSL_DIR=${GITHUB_WORKSPACE}/multissl" >> "$GITHUB_ENV"
        echo "OPENSSL_DIR=${GITHUB_WORKSPACE}/multissl/openssl/${OPENSSL_VER}" >> "$GITHUB_ENV"
        echo "LD_LIBRARY_PATH=${GITHUB_WORKSPACE}/multissl/openssl/${OPENSSL_VER}/lib" >> "$GITHUB_ENV"
    - name: 'Restore OpenSSL build'
      id: cache-openssl
      uses: actions/cache@v4
      with:
        path: ./multissl/openssl/${{ env.OPENSSL_VER }}
        key: ${{ runner.os }}-multissl-openssl-${{ env.OPENSSL_VER }}
    - name: Install OpenSSL
      if: steps.cache-openssl.outputs.cache-hit != 'true'
      run: python3 Tools/ssl/multissltests.py --steps=library --base-directory $MULTISSL_DIR --openssl $OPENSSL_VER --system Linux
    - name: Add ccache to PATH
      run: |
        echo "PATH=/usr/lib/ccache:$PATH" >> "$GITHUB_ENV"
    - name: Configure ccache action
      uses: hendrikmuhs/ccache-action@v1.2
      with:
        save: false
    - name: Setup directory envs for out-of-tree builds
      run: |
        echo "CPYTHON_RO_SRCDIR=$(realpath -m "${GITHUB_WORKSPACE}"/../cpython-ro-srcdir)" >> "$GITHUB_ENV"
        echo "CPYTHON_BUILDDIR=$(realpath -m "${GITHUB_WORKSPACE}"/../cpython-builddir)" >> "$GITHUB_ENV"
    - name: Create directories for read-only out-of-tree builds
      run: mkdir -p "$CPYTHON_RO_SRCDIR" "$CPYTHON_BUILDDIR"
    - name: Bind mount sources read-only
      run: sudo mount --bind -o ro "$GITHUB_WORKSPACE" "$CPYTHON_RO_SRCDIR"
    - name: Runner image version
      run: echo "IMAGE_OS_VERSION=${ImageOS}-${ImageVersion}" >> "$GITHUB_ENV"
    - name: Restore config.cache
      uses: actions/cache@v4
      with:
        path: ${{ env.CPYTHON_BUILDDIR }}/config.cache
        key: ${{ github.job }}-${{ env.IMAGE_OS_VERSION }}-${{ needs.build-context.outputs.config-hash }}
    - name: Configure CPython out-of-tree
      working-directory: ${{ env.CPYTHON_BUILDDIR }}
      run: |
        ../cpython-ro-srcdir/configure \
          --config-cache \
          --with-pydebug \
          --with-openssl="$OPENSSL_DIR"
    - name: Build CPython out-of-tree
      working-directory: ${{ env.CPYTHON_BUILDDIR }}
      run: make -j4
    - name: Display build info
      working-directory: ${{ env.CPYTHON_BUILDDIR }}
      run: make pythoninfo
    - name: Remount sources writable for tests
      # some tests write to srcdir, lack of pyc files slows down testing
      run: sudo mount "$CPYTHON_RO_SRCDIR" -oremount,rw
    - name: Setup directory envs for out-of-tree builds
      run: |
        echo "CPYTHON_BUILDDIR=$(realpath -m "${GITHUB_WORKSPACE}"/../cpython-builddir)" >> "$GITHUB_ENV"
    - name: "Create hypothesis venv"
      working-directory: ${{ env.CPYTHON_BUILDDIR }}
      run: |
        VENV_LOC=$(realpath -m .)/hypovenv
        VENV_PYTHON=$VENV_LOC/bin/python
        echo "HYPOVENV=${VENV_LOC}" >> "$GITHUB_ENV"
        echo "VENV_PYTHON=${VENV_PYTHON}" >> "$GITHUB_ENV"
        ./python -m venv "$VENV_LOC" && "$VENV_PYTHON" -m pip install -r "${GITHUB_WORKSPACE}/Tools/requirements-hypothesis.txt"
    - name: 'Restore Hypothesis database'
      id: cache-hypothesis-database
      uses: actions/cache@v4
      with:
        path: ./hypothesis
        key: hypothesis-database-${{ github.head_ref || github.run_id }}
        restore-keys: |
          hypothesis-database-
    - name: "Run tests"
      working-directory: ${{ env.CPYTHON_BUILDDIR }}
      run: |
        # Most of the excluded tests are slow test suites with no property tests
        #
        # (GH-104097) test_sysconfig is skipped because it has tests that are
        # failing when executed from inside a virtual environment.
        "${VENV_PYTHON}" -m test \
          -W \
          -o \
          -j4 \
          -x test_asyncio \
          -x test_multiprocessing_fork \
          -x test_multiprocessing_forkserver \
          -x test_multiprocessing_spawn \
          -x test_concurrent_futures \
          -x test_socket \
          -x test_subprocess \
          -x test_signal \
          -x test_sysconfig
    - uses: actions/upload-artifact@v4
      if: always()
      with:
        name: hypothesis-example-db
        path: .hypothesis/examples/

  build-asan:
    name: 'Address sanitizer'
    runs-on: ${{ matrix.os }}
    timeout-minutes: 60
    needs: build-context
    if: needs.build-context.outputs.run-tests == 'true'
    strategy:
      matrix:
        os: [ubuntu-24.04]
    env:
      OPENSSL_VER: 3.0.15
      PYTHONSTRICTEXTENSIONBUILD: 1
      ASAN_OPTIONS: detect_leaks=0:allocator_may_return_null=1:handle_segv=0
    steps:
    - uses: actions/checkout@v4
      with:
        persist-credentials: false
    - name: Runner image version
      run: echo "IMAGE_OS_VERSION=${ImageOS}-${ImageVersion}" >> "$GITHUB_ENV"
    - name: Restore config.cache
      uses: actions/cache@v4
      with:
        path: config.cache
        key: ${{ github.job }}-${{ env.IMAGE_OS_VERSION }}-${{ needs.build-context.outputs.config-hash }}
    - name: Register gcc problem matcher
      run: echo "::add-matcher::.github/problem-matchers/gcc.json"
    - name: Install dependencies
      run: sudo ./.github/workflows/posix-deps-apt.sh
    - name: Set up GCC-10 for ASAN
      uses: egor-tensin/setup-gcc@v1
      with:
        version: 10
    - name: Configure OpenSSL env vars
      run: |
        echo "MULTISSL_DIR=${GITHUB_WORKSPACE}/multissl" >> "$GITHUB_ENV"
        echo "OPENSSL_DIR=${GITHUB_WORKSPACE}/multissl/openssl/${OPENSSL_VER}" >> "$GITHUB_ENV"
        echo "LD_LIBRARY_PATH=${GITHUB_WORKSPACE}/multissl/openssl/${OPENSSL_VER}/lib" >> "$GITHUB_ENV"
    - name: 'Restore OpenSSL build'
      id: cache-openssl
      uses: actions/cache@v4
      with:
        path: ./multissl/openssl/${{ env.OPENSSL_VER }}
        key: ${{ matrix.os }}-multissl-openssl-${{ env.OPENSSL_VER }}
    - name: Install OpenSSL
      if: steps.cache-openssl.outputs.cache-hit != 'true'
      run: python3 Tools/ssl/multissltests.py --steps=library --base-directory "$MULTISSL_DIR" --openssl "$OPENSSL_VER" --system Linux
    - name: Add ccache to PATH
      run: |
        echo "PATH=/usr/lib/ccache:$PATH" >> "$GITHUB_ENV"
    - name: Configure ccache action
      uses: hendrikmuhs/ccache-action@v1.2
      with:
        save: ${{ github.event_name == 'push' }}
        max-size: "200M"
    - name: Configure CPython
      run: ./configure --config-cache --with-address-sanitizer --without-pymalloc
    - name: Build CPython
      run: make -j4
    - name: Display build info
      run: make pythoninfo
    - name: Tests
      run: xvfb-run make test

  build-tsan:
    name: >-
      Thread sanitizer
      ${{ fromJSON(matrix.free-threading) && '(free-threading)' || '' }}
    needs: build-context
    if: needs.build-context.outputs.run-tests == 'true'
    strategy:
      matrix:
        free-threading:
        - false
        - true
    uses: ./.github/workflows/reusable-tsan.yml
    with:
      config_hash: ${{ needs.build-context.outputs.config-hash }}
      free-threading: ${{ matrix.free-threading }}

  # CIFuzz job based on https://google.github.io/oss-fuzz/getting-started/continuous-integration/
  cifuzz:
    name: CIFuzz
    runs-on: ubuntu-latest
    timeout-minutes: 60
    needs: build-context
    if: needs.build-context.outputs.run-ci-fuzz == 'true'
    permissions:
      security-events: write
    strategy:
      fail-fast: false
      matrix:
        sanitizer: [address, undefined, memory]
    steps:
      - name: Build fuzzers (${{ matrix.sanitizer }})
        id: build
        uses: google/oss-fuzz/infra/cifuzz/actions/build_fuzzers@master
        with:
          oss-fuzz-project-name: cpython3
          sanitizer: ${{ matrix.sanitizer }}
      - name: Run fuzzers (${{ matrix.sanitizer }})
        uses: google/oss-fuzz/infra/cifuzz/actions/run_fuzzers@master
        with:
          fuzz-seconds: 600
          oss-fuzz-project-name: cpython3
          output-sarif: true
          sanitizer: ${{ matrix.sanitizer }}
      - name: Upload crash
        if: failure() && steps.build.outcome == 'success'
        uses: actions/upload-artifact@v4
        with:
          name: ${{ matrix.sanitizer }}-artifacts
          path: ./out/artifacts
      - name: Upload SARIF
        if: always() && steps.build.outcome == 'success'
        uses: github/codeql-action/upload-sarif@v3
        with:
          sarif_file: cifuzz-sarif/results.sarif
          checkout_path: cifuzz-sarif

  all-required-green:  # This job does nothing and is only used for the branch protection
    name: All required checks pass
    runs-on: ubuntu-latest
    timeout-minutes: 5
    needs:
    - build-context  # Transitive dependency, needed to access `run-tests` value
    - check-docs
    - check-autoconf-regen
    - check-generated-files
    - build-windows
    - build-windows-msi
    - build-macos
    - build-ubuntu
    - build-ubuntu-ssltests
    - build-wasi
    - test-hypothesis
    - build-asan
    - build-tsan
    - cifuzz
    if: always()

    steps:
    - name: Check whether the needed jobs succeeded or failed
      uses: re-actors/alls-green@05ac9388f0aebcb5727afa17fcccfecd6f8ec5fe
      with:
        allowed-failures: >-
          build-windows-msi,
          build-ubuntu-ssltests,
          test-hypothesis,
          cifuzz,
        allowed-skips: >-
          ${{
            !fromJSON(needs.build-context.outputs.run-docs)
            && '
            check-docs,
            '
            || ''
          }}
          ${{
            needs.build-context.outputs.run-tests != 'true'
            && '
<<<<<<< HEAD
            check-autoconf-regen,
            check-generated-files,
            build-macos,
            build-ubuntu,
            build-ubuntu-ssltests,
            build-wasi,
            test-hypothesis,
            build-asan,
            build-tsan,
            '
            || ''
          }}
          ${{
            !fromJSON(needs.build-context.outputs.run-windows-tests)
            && '
            build-windows,
=======
            check_autoconf_regen,
            check_generated_files,
            build_macos,
            build_ubuntu,
            build_ubuntu_ssltests,
            build_wasi,
            build_asan,
            build_tsan,
            test_hypothesis,
>>>>>>> ebb02da7
            '
            || ''
          }}
          ${{
            !fromJSON(needs.build-context.outputs.run-windows-tests)
            && '
            build_windows,
            '
            || ''
          }}
          ${{
            !fromJSON(needs.build-context.outputs.run-ci-fuzz)
            && '
            cifuzz,
            '
            || ''
          }}
        jobs: ${{ toJSON(needs) }}<|MERGE_RESOLUTION|>--- conflicted
+++ resolved
@@ -632,7 +632,6 @@
           ${{
             needs.build-context.outputs.run-tests != 'true'
             && '
-<<<<<<< HEAD
             check-autoconf-regen,
             check-generated-files,
             build-macos,
@@ -649,24 +648,6 @@
             !fromJSON(needs.build-context.outputs.run-windows-tests)
             && '
             build-windows,
-=======
-            check_autoconf_regen,
-            check_generated_files,
-            build_macos,
-            build_ubuntu,
-            build_ubuntu_ssltests,
-            build_wasi,
-            build_asan,
-            build_tsan,
-            test_hypothesis,
->>>>>>> ebb02da7
-            '
-            || ''
-          }}
-          ${{
-            !fromJSON(needs.build-context.outputs.run-windows-tests)
-            && '
-            build_windows,
             '
             || ''
           }}
