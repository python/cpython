name: Tests

# bpo-40548: "paths-ignore" is not used to skip documentation-only PRs, because
# it prevents to mark a job as mandatory. A PR cannot be merged if a job is
# mandatory but not scheduled because of "paths-ignore".
on:
  push:
    branches:
    - master
    - 3.9
    - 3.8
    - 3.7
  pull_request:
    branches:
    - master
    - 3.9
    - 3.8
    - 3.7

jobs:
  check_source:
    name: 'Check for source changes'
    runs-on: ubuntu-latest
    outputs:
      run_tests: ${{ steps.check.outputs.run_tests }}
      run_ssl_tests: ${{ steps.check.outputs.run_ssl_tests }}
    steps:
      - uses: actions/checkout@v3
      - name: Check for source changes
        id: check
        run: |
          if [ -z "$GITHUB_BASE_REF" ]; then
            echo '::set-output name=run_tests::true'
            echo '::set-output name=run_ssl_tests::true'
          else
            git fetch origin $GITHUB_BASE_REF --depth=1
            # git diff "origin/$GITHUB_BASE_REF..." (3 dots) may be more
            # reliable than git diff "origin/$GITHUB_BASE_REF.." (2 dots),
            # but it requires to download more commits (this job uses
            # "git fetch --depth=1").
            #
            # git diff "origin/$GITHUB_BASE_REF..." (3 dots) works with Git
            # 2.26, but Git 2.28 is stricter and fails with "no merge base".
            #
            # git diff "origin/$GITHUB_BASE_REF.." (2 dots) should be enough on
            # GitHub, since GitHub starts by merging origin/$GITHUB_BASE_REF
            # into the PR branch anyway.
            #
            # https://github.com/python/core-workflow/issues/373
            git diff --name-only origin/$GITHUB_BASE_REF.. | grep -qvE '(\.rst$|^Doc|^Misc)' && echo '::set-output name=run_tests::true' || true
            git diff --name-only origin/$GITHUB_BASE_REF.. | grep -qE '(ssl|hashlib|hmac|^.github)' && echo '::set-output name=run_ssl_tests::true' || true
          fi

  check_abi:
    name: 'Check if the ABI has changed'
    runs-on: ubuntu-20.04
    needs: check_source
    if: needs.check_source.outputs.run_tests == 'true'
    steps:
      - uses: actions/checkout@v2
      - uses: actions/setup-python@v2
      - name: Install Dependencies
        run: |
            sudo ./.github/workflows/posix-deps-apt.sh
            sudo apt-get install -yq abigail-tools
      - name: Build CPython
        env:
          CFLAGS: -g3 -O0
        run: |
          # Build Python with the libpython dynamic library
          ./configure --enable-shared
          make -j4
      - name: Check for changes in the ABI
        run: make check-abidump

  check_generated_files:
    name: 'Check if generated files are up to date'
    runs-on: ubuntu-latest
    needs: check_source
    if: needs.check_source.outputs.run_tests == 'true'
    steps:
      - uses: actions/checkout@v3
      - uses: actions/setup-python@v3
      - name: Install Dependencies
        run: sudo ./.github/workflows/posix-deps-apt.sh
      - name: Add ccache to PATH
        run: echo "PATH=/usr/lib/ccache:$PATH" >> $GITHUB_ENV
      - name: Configure ccache action
        uses: hendrikmuhs/ccache-action@v1
      - name: Check Autoconf version 2.69 and aclocal 1.16.3
        run: |
          grep "Generated by GNU Autoconf 2.69" configure
          grep "aclocal 1.16.3" aclocal.m4
          grep -q "runstatedir" configure
          grep -q "PKG_PROG_PKG_CONFIG" aclocal.m4
      - name: Regenerate autoconf files
        run: docker run --rm -v $(pwd):/src quay.io/tiran/cpython_autoconf:269
      - name: Build CPython
        run: |
          ./configure --with-pydebug
          make -j4 regen-all
      - name: Check for changes
        run: |
          changes=$(git status --porcelain)
          # Check for changes in regenerated files
          if test -n "$changes"; then
            echo "Generated files not up to date."
            echo "Perhaps you forgot to run make regen-all or build.bat --regen. ;)"
            echo "configure files must be regenerated with a specific, unpatched version of autoconf."
            echo "$changes"
            exit 1
          fi
      - name: Check exported libpython symbols
        run: make smelly

  build_win32:
    name: 'Windows (x86)'
    runs-on: windows-latest
    needs: check_source
    if: needs.check_source.outputs.run_tests == 'true'
    steps:
    - uses: actions/checkout@v3
    - name: Build CPython
      run: .\PCbuild\build.bat -e -p Win32
    - name: Display build info
      run: .\python.bat -m test.pythoninfo
    - name: Tests
      run: .\PCbuild\rt.bat -p Win32 -q -uall -u-cpu -rwW --slowest --timeout=1200 -j0

  build_win_amd64:
    name: 'Windows (x64)'
    runs-on: windows-latest
    needs: check_source
    if: needs.check_source.outputs.run_tests == 'true'
    steps:
    - uses: actions/checkout@v3
    - name: Build CPython
      run: .\PCbuild\build.bat -e -p x64
    - name: Display build info
      run: .\python.bat -m test.pythoninfo
    - name: Tests
      run: .\PCbuild\rt.bat -p x64 -q -uall -u-cpu -rwW --slowest --timeout=1200 -j0

  build_macos:
    name: 'macOS'
    runs-on: macos-latest
    needs: check_source
    if: needs.check_source.outputs.run_tests == 'true'
    env:
      PYTHONSTRICTEXTENSIONBUILD: 1
    steps:
    - uses: actions/checkout@v3
    - name: Configure CPython
      run: ./configure --with-pydebug --with-openssl=/usr/local/opt/openssl --prefix=/opt/python-dev --with-tcltk-includes=-I$(brew --prefix tcl-tk)/include --with-tcltk-libs="-L$(brew --prefix tcl-tk)/lib -ltcl8.6 -ltk8.6"
    - name: Build CPython
      run: make -j4
    - name: Display build info
      run: make pythoninfo
    - name: Tests
      run: make buildbottest TESTOPTS="-j4 -uall,-cpu"

  build_ubuntu:
    name: 'Ubuntu'
    runs-on: ubuntu-20.04
    needs: check_source
    if: needs.check_source.outputs.run_tests == 'true'
    env:
<<<<<<< HEAD
      OPENSSL_VER: 1.1.1u
=======
      OPENSSL_VER: 1.1.1t
>>>>>>> d7f8a5fe
      PYTHONSTRICTEXTENSIONBUILD: 1
    steps:
    - uses: actions/checkout@v3
    - name: Install Dependencies
      run: sudo ./.github/workflows/posix-deps-apt.sh
    - name: Configure OpenSSL env vars
      run: |
        echo "MULTISSL_DIR=${GITHUB_WORKSPACE}/multissl" >> $GITHUB_ENV
        echo "OPENSSL_DIR=${GITHUB_WORKSPACE}/multissl/openssl/${OPENSSL_VER}" >> $GITHUB_ENV
        echo "LD_LIBRARY_PATH=${GITHUB_WORKSPACE}/multissl/openssl/${OPENSSL_VER}/lib" >> $GITHUB_ENV
    - name: 'Restore OpenSSL build'
      id: cache-openssl
      uses: actions/cache@v3.0.2
      with:
        path: ./multissl/openssl/${{ env.OPENSSL_VER }}
        key: ${{ runner.os }}-multissl-openssl-${{ env.OPENSSL_VER }}
    - name: Install OpenSSL
      if: steps.cache-openssl.outputs.cache-hit != 'true'
      run: python3 Tools/ssl/multissltests.py --steps=library --base-directory $MULTISSL_DIR --openssl $OPENSSL_VER --system Linux
    - name: Add ccache to PATH
      run: |
        echo "PATH=/usr/lib/ccache:$PATH" >> $GITHUB_ENV
    - name: Configure ccache action
      uses: hendrikmuhs/ccache-action@v1
    - name: Configure CPython
      run: ./configure --with-pydebug --with-openssl=$OPENSSL_DIR
    - name: Build CPython
      run: make -j4
    - name: Display build info
      run: make pythoninfo
    - name: Tests
      run: xvfb-run make buildbottest TESTOPTS="-j4 -uall,-cpu"

  build_ubuntu_ssltests:
    name: 'Ubuntu SSL tests with OpenSSL'
    runs-on: ubuntu-20.04
    needs: check_source
    if: needs.check_source.outputs.run_tests == 'true' && needs.check_source.outputs.run_ssl_tests == 'true'
    strategy:
      fail-fast: false
      matrix:
<<<<<<< HEAD
        openssl_ver: [1.0.2u, 1.1.0l, 1.1.1u, 3.0.9]
=======
        openssl_ver: [1.0.2u, 1.1.0l, 1.1.1t, 3.0.8, 3.1.0-beta1]
>>>>>>> d7f8a5fe
    env:
      OPENSSL_VER: ${{ matrix.openssl_ver }}
      MULTISSL_DIR: ${{ github.workspace }}/multissl
      OPENSSL_DIR: ${{ github.workspace }}/multissl/openssl/${{ matrix.openssl_ver }}
      LD_LIBRARY_PATH: ${{ github.workspace }}/multissl/openssl/${{ matrix.openssl_ver }}/lib
    steps:
    - uses: actions/checkout@v3
    - name: Install Dependencies
      run: sudo ./.github/workflows/posix-deps-apt.sh
    - name: Configure OpenSSL env vars
      run: |
        echo "MULTISSL_DIR=${GITHUB_WORKSPACE}/multissl" >> $GITHUB_ENV
        echo "OPENSSL_DIR=${GITHUB_WORKSPACE}/multissl/openssl/${OPENSSL_VER}" >> $GITHUB_ENV
        echo "LD_LIBRARY_PATH=${GITHUB_WORKSPACE}/multissl/openssl/${OPENSSL_VER}/lib" >> $GITHUB_ENV
    - name: 'Restore OpenSSL build'
      id: cache-openssl
      uses: actions/cache@v3
      with:
        path: ./multissl/openssl/${{ env.OPENSSL_VER }}
        key: ${{ runner.os }}-multissl-openssl-${{ env.OPENSSL_VER }}
    - name: Install OpenSSL
      if: steps.cache-openssl.outputs.cache-hit != 'true'
      run: python3 Tools/ssl/multissltests.py --steps=library --base-directory $MULTISSL_DIR --openssl $OPENSSL_VER --system Linux
    - name: Add ccache to PATH
      run: |
        echo "PATH=/usr/lib/ccache:$PATH" >> $GITHUB_ENV
    - name: Configure ccache action
      uses: hendrikmuhs/ccache-action@v1.2
    - name: Configure CPython
      run: ./configure --with-pydebug --with-openssl=$OPENSSL_DIR
    - name: Build CPython
      run: make -j4
    - name: Display build info
      run: make pythoninfo
    - name: SSL tests
      run: ./python Lib/test/ssltests.py<|MERGE_RESOLUTION|>--- conflicted
+++ resolved
@@ -165,11 +165,7 @@
     needs: check_source
     if: needs.check_source.outputs.run_tests == 'true'
     env:
-<<<<<<< HEAD
       OPENSSL_VER: 1.1.1u
-=======
-      OPENSSL_VER: 1.1.1t
->>>>>>> d7f8a5fe
       PYTHONSTRICTEXTENSIONBUILD: 1
     steps:
     - uses: actions/checkout@v3
@@ -211,11 +207,7 @@
     strategy:
       fail-fast: false
       matrix:
-<<<<<<< HEAD
-        openssl_ver: [1.0.2u, 1.1.0l, 1.1.1u, 3.0.9]
-=======
-        openssl_ver: [1.0.2u, 1.1.0l, 1.1.1t, 3.0.8, 3.1.0-beta1]
->>>>>>> d7f8a5fe
+        openssl_ver: [1.0.2u, 1.1.0l, 1.1.1u, 3.0.9, 3.1.1]
     env:
       OPENSSL_VER: ${{ matrix.openssl_ver }}
       MULTISSL_DIR: ${{ github.workspace }}/multissl
