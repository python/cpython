--- conflicted
+++ resolved
@@ -134,35 +134,34 @@
           make all --jobs 4
           ./python -m test --multiprocess 0 --timeout 4500 --verbose2 --verbose3
 
-<<<<<<< HEAD
-jit-with-disabled-gil:
-  name: Free-Threaded (Debug)
-  needs: interpreter
-  runs-on: ubuntu-24.04
-  timeout-minutes: 90
-  strategy:
-    fail-fast: false
-    matrix:
-      llvm:
-        - 19
-  steps:
-    - uses: actions/checkout@v4
-      with:
-        persist-credentials: false
-    - uses: actions/setup-python@v5
-      with:
-        python-version: '3.11'
-    - name: Build with JIT enabled and GIL disabled
-      run: |
-        sudo bash -c "$(wget -O - https://apt.llvm.org/llvm.sh)" ./llvm.sh ${{ matrix.llvm }}
-        export PATH="$(llvm-config-${{ matrix.llvm }} --bindir):$PATH"
-        ./configure --enable-experimental-jit --with-pydebug --disable-gil
-        make all --jobs 4
-    - name: Run tests
-      run: |
-        ./python -m test --multiprocess 0 --timeout 4500 --verbose2 --verbose3
-      continue-on-error: true
-=======
+  jit-with-disabled-gil:
+    name: Free-Threaded (Debug)
+    needs: interpreter
+    runs-on: ubuntu-24.04
+    timeout-minutes: 90
+    strategy:
+      fail-fast: false
+      matrix:
+        llvm:
+          - 19
+    steps:
+      - uses: actions/checkout@v4
+        with:
+          persist-credentials: false
+      - uses: actions/setup-python@v5
+        with:
+          python-version: '3.11'
+      - name: Build with JIT enabled and GIL disabled
+        run: |
+          sudo bash -c "$(wget -O - https://apt.llvm.org/llvm.sh)" ./llvm.sh ${{ matrix.llvm }}
+          export PATH="$(llvm-config-${{ matrix.llvm }} --bindir):$PATH"
+          ./configure --enable-experimental-jit --with-pydebug --disable-gil
+          make all --jobs 4
+      - name: Run tests
+        run: |
+          ./python -m test --multiprocess 0 --timeout 4500 --verbose2 --verbose3
+        continue-on-error: true
+
   no-opt-jit:
     name: JIT without optimizations (Debug)
     needs: interpreter
@@ -188,33 +187,4 @@
           make all --jobs 4
       - name: Run tests without optimizations
         run: |
-          PYTHON_UOPS_OPTIMIZE=0 ./python -m test --multiprocess 0 --timeout 4500 --verbose2 --verbose3
-
-  # XXX: GH-133171
-  # jit-with-disabled-gil:
-  #   name: Free-Threaded (Debug)
-  #   needs: interpreter
-  #   runs-on: ubuntu-24.04
-  #   timeout-minutes: 90
-  #   strategy:
-  #     fail-fast: false
-  #     matrix:
-  #       llvm:
-  #         - 19
-  #   steps:
-  #     - uses: actions/checkout@v4
-  #       with:
-  #         persist-credentials: false
-  #     - uses: actions/setup-python@v5
-  #       with:
-  #         python-version: '3.11'
-  #     - name: Build with JIT enabled and GIL disabled
-  #       run: |
-  #         sudo bash -c "$(wget -O - https://apt.llvm.org/llvm.sh)" ./llvm.sh ${{ matrix.llvm }}
-  #         export PATH="$(llvm-config-${{ matrix.llvm }} --bindir):$PATH"
-  #         ./configure --enable-experimental-jit --with-pydebug --disable-gil
-  #         make all --jobs 4
-  #     - name: Run tests
-  #       run: |
-  #         ./python -m test --multiprocess 0 --timeout 4500 --verbose2 --verbose3
->>>>>>> 70ad1b30
+          PYTHON_UOPS_OPTIMIZE=0 ./python -m test --multiprocess 0 --timeout 4500 --verbose2 --verbose3