name: JIT
on:
  pull_request:
    paths:
      - '**jit**'
      - 'Python/bytecodes.c'
      - 'Python/optimizer*.c'
      - 'Python/executor_cases.c.h'
      - 'Python/optimizer_cases.c.h'
      - '!Python/perf_jit_trampoline.c'
      - '!**/*.md'
      - '!**/*.ini'
  push:
    paths:
      - '**jit**'
      - 'Python/bytecodes.c'
      - 'Python/optimizer*.c'
      - 'Python/executor_cases.c.h'
      - 'Python/optimizer_cases.c.h'
      - '!Python/perf_jit_trampoline.c'
      - '!**/*.md'
      - '!**/*.ini'
  workflow_dispatch:

permissions:
  contents: read

concurrency:
  group: ${{ github.workflow }}-${{ github.head_ref || github.run_id }}
  cancel-in-progress: true

env:
  FORCE_COLOR: 1

jobs:
  interpreter:
    name: Interpreter (Debug)
    runs-on: ubuntu-24.04
    timeout-minutes: 90
    steps:
      - uses: actions/checkout@v4
        with:
          persist-credentials: false
      - name: Build tier two interpreter
        run: |
          ./configure --enable-experimental-jit=interpreter --with-pydebug
          make all --jobs 4
      - name: Test tier two interpreter
        run: |
          ./python -m test --multiprocess 0 --timeout 4500 --verbose2 --verbose3
  jit:
    name: ${{ matrix.target }} (${{ matrix.debug && 'Debug' || 'Release' }})
    needs: interpreter
    runs-on: ${{ matrix.runner }}
    timeout-minutes: 90
    strategy:
      fail-fast: false
      matrix:
        target:
          - i686-pc-windows-msvc/msvc
          - x86_64-pc-windows-msvc/msvc
          - aarch64-pc-windows-msvc/msvc
          - x86_64-apple-darwin/clang
          - aarch64-apple-darwin/clang
          - x86_64-unknown-linux-gnu/gcc
          - aarch64-unknown-linux-gnu/gcc
        debug:
          - true
          - false
        llvm:
          - 20
        include:
          - target: i686-pc-windows-msvc/msvc
            architecture: Win32
            runner: windows-2022
          - target: x86_64-pc-windows-msvc/msvc
            architecture: x64
            runner: windows-2022
          - target: aarch64-pc-windows-msvc/msvc
            architecture: ARM64
            runner: windows-11-arm
          - target: x86_64-apple-darwin/clang
            architecture: x86_64
            runner: macos-15-intel
          - target: aarch64-apple-darwin/clang
            architecture: aarch64
            runner: macos-14
          - target: x86_64-unknown-linux-gnu/gcc
            architecture: x86_64
            runner: ubuntu-24.04
          - target: aarch64-unknown-linux-gnu/gcc
            architecture: aarch64
            runner: ubuntu-24.04-arm
    steps:
      - uses: actions/checkout@v4
        with:
          persist-credentials: false
      - uses: actions/setup-python@v5
        with:
          python-version: '3.11'

      - name: Windows
        if: runner.os == 'Windows'
        run: |
          choco install llvm --allow-downgrade --no-progress --version ${{ matrix.llvm }}.1.8
          ./PCbuild/build.bat --experimental-jit ${{ matrix.debug && '-d' || '' }} -p ${{ matrix.architecture }}
          ./PCbuild/rt.bat ${{ matrix.debug && '-d' || '' }} -p ${{ matrix.architecture }} -q --multiprocess 0 --timeout 4500 --verbose2 --verbose3

      - name: macOS
        if: runner.os == 'macOS'
        run: |
          brew update
          brew install llvm@${{ matrix.llvm }}
          export SDKROOT="$(xcrun --show-sdk-path)"
          # Set MACOSX_DEPLOYMENT_TARGET and -Werror=unguarded-availability to
          # make sure we don't break downstream distributors (like uv):
          export CFLAGS_JIT='-Werror=unguarded-availability'
          export MACOSX_DEPLOYMENT_TARGET=10.15
          ./configure --enable-experimental-jit --enable-universalsdk --with-universal-archs=universal2 ${{ matrix.debug && '--with-pydebug' || '' }}
          make all --jobs 4
          ./python.exe -m test --multiprocess 0 --timeout 4500 --verbose2 --verbose3

      - name: Linux
        if: runner.os == 'Linux'
        run: |
          sudo bash -c "$(wget -O - https://apt.llvm.org/llvm.sh)" ./llvm.sh ${{ matrix.llvm }}
          export PATH="$(llvm-config-${{ matrix.llvm }} --bindir):$PATH"
          ./configure --enable-experimental-jit ${{ matrix.debug && '--with-pydebug' || '' }}
          make all --jobs 4
          ./python -m test --multiprocess 0 --timeout 4500 --verbose2 --verbose3

  jit-with-disabled-gil:
    name: Free-Threaded (Debug)
    needs: interpreter
    runs-on: ubuntu-24.04
    timeout-minutes: 90
    strategy:
      fail-fast: false
      matrix:
        llvm:
          - 19
    steps:
      - uses: actions/checkout@v4
        with:
          persist-credentials: false
      - uses: actions/setup-python@v5
        with:
          python-version: '3.11'
      - name: Build with JIT enabled and GIL disabled
        run: |
          sudo bash -c "$(wget -O - https://apt.llvm.org/llvm.sh)" ./llvm.sh ${{ matrix.llvm }}
          export PATH="$(llvm-config-${{ matrix.llvm }} --bindir):$PATH"
          ./configure --enable-experimental-jit --with-pydebug --disable-gil
          make all --jobs 4
      - name: Run tests
        run: |
          ./python -m test --multiprocess 0 --timeout 4500 --verbose2 --verbose3
        continue-on-error: true

  no-opt-jit:
    name: JIT without optimizations (Debug)
    needs: interpreter
    runs-on: ubuntu-24.04
    timeout-minutes: 90
    strategy:
      fail-fast: false
      matrix:
        llvm:
          - 20
    steps:
      - uses: actions/checkout@v4
        with:
          persist-credentials: false
      - uses: actions/setup-python@v5
        with:
          python-version: '3.11'
      - name: Build with JIT
        run: |
          sudo bash -c "$(wget -O - https://apt.llvm.org/llvm.sh)" ./llvm.sh ${{ matrix.llvm }}
          export PATH="$(llvm-config-${{ matrix.llvm }} --bindir):$PATH"
          ./configure --enable-experimental-jit --with-pydebug
          make all --jobs 4
      - name: Run tests without optimizations
        run: |
<<<<<<< HEAD
          PYTHON_UOPS_OPTIMIZE=0 ./python -m test --multiprocess 0 --timeout 4500 --verbose2 --verbose3

  # XXX: GH-133171
  # jit-with-disabled-gil:
  #   name: Free-Threaded (Debug)
  #   needs: interpreter
  #   runs-on: ubuntu-24.04
  #   timeout-minutes: 90
  #   strategy:
  #     fail-fast: false
  #     matrix:
  #       llvm:
  #         - 20
  #   steps:
  #     - uses: actions/checkout@v4
  #       with:
  #         persist-credentials: false
  #     - uses: actions/setup-python@v5
  #       with:
  #         python-version: '3.11'
  #     - name: Build with JIT enabled and GIL disabled
  #       run: |
  #         sudo bash -c "$(wget -O - https://apt.llvm.org/llvm.sh)" ./llvm.sh ${{ matrix.llvm }}
  #         export PATH="$(llvm-config-${{ matrix.llvm }} --bindir):$PATH"
  #         ./configure --enable-experimental-jit --with-pydebug --disable-gil
  #         make all --jobs 4
  #     - name: Run tests
  #       run: |
  #         ./python -m test --multiprocess 0 --timeout 4500 --verbose2 --verbose3
=======
          PYTHON_UOPS_OPTIMIZE=0 ./python -m test --multiprocess 0 --timeout 4500 --verbose2 --verbose3
>>>>>>> 3195da0b
<|MERGE_RESOLUTION|>--- conflicted
+++ resolved
@@ -138,7 +138,7 @@
       fail-fast: false
       matrix:
         llvm:
-          - 19
+          - 20
     steps:
       - uses: actions/checkout@v4
         with:
@@ -182,36 +182,4 @@
           make all --jobs 4
       - name: Run tests without optimizations
         run: |
-<<<<<<< HEAD
-          PYTHON_UOPS_OPTIMIZE=0 ./python -m test --multiprocess 0 --timeout 4500 --verbose2 --verbose3
-
-  # XXX: GH-133171
-  # jit-with-disabled-gil:
-  #   name: Free-Threaded (Debug)
-  #   needs: interpreter
-  #   runs-on: ubuntu-24.04
-  #   timeout-minutes: 90
-  #   strategy:
-  #     fail-fast: false
-  #     matrix:
-  #       llvm:
-  #         - 20
-  #   steps:
-  #     - uses: actions/checkout@v4
-  #       with:
-  #         persist-credentials: false
-  #     - uses: actions/setup-python@v5
-  #       with:
-  #         python-version: '3.11'
-  #     - name: Build with JIT enabled and GIL disabled
-  #       run: |
-  #         sudo bash -c "$(wget -O - https://apt.llvm.org/llvm.sh)" ./llvm.sh ${{ matrix.llvm }}
-  #         export PATH="$(llvm-config-${{ matrix.llvm }} --bindir):$PATH"
-  #         ./configure --enable-experimental-jit --with-pydebug --disable-gil
-  #         make all --jobs 4
-  #     - name: Run tests
-  #       run: |
-  #         ./python -m test --multiprocess 0 --timeout 4500 --verbose2 --verbose3
-=======
-          PYTHON_UOPS_OPTIMIZE=0 ./python -m test --multiprocess 0 --timeout 4500 --verbose2 --verbose3
->>>>>>> 3195da0b
+          PYTHON_UOPS_OPTIMIZE=0 ./python -m test --multiprocess 0 --timeout 4500 --verbose2 --verbose3