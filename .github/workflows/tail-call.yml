--- conflicted
+++ resolved
@@ -118,13 +118,8 @@
           make all --jobs 4
           ./python.exe -m test --multiprocess 0 --timeout 4500 --verbose2 --verbose3
 
-<<<<<<< HEAD
       - name: Native Linux (debug)
-        if: runner.os == 'Linux'
-=======
-      - name: Native Linux (release)
         if: runner.os == 'Linux' && matrix.target != 'free-threading'
->>>>>>> c357d690
         run: |
           sudo bash -c "$(wget -O - https://apt.llvm.org/llvm.sh)" ./llvm.sh ${{ matrix.llvm }}
           export PATH="$(llvm-config-${{ matrix.llvm }} --bindir):$PATH"
