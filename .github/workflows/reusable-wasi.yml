name: Reusable WASI

on:
  workflow_call:
    inputs:
      config_hash:
        required: true
        type: string

env:
  FORCE_COLOR: 1

jobs:
  build-wasi-reusable:
    name: 'build and test'
    runs-on: ubuntu-24.04-arm
    timeout-minutes: 60
    env:
      WASMTIME_VERSION: 38.0.3
      WASI_SDK_VERSION: 25
      WASI_SDK_PATH: /opt/wasi-sdk
      CROSS_BUILD_PYTHON: cross-build/build
      CROSS_BUILD_WASI: cross-build/wasm32-wasip1
    steps:
    - uses: actions/checkout@v4
      with:
        persist-credentials: false
    # No problem resolver registered as one doesn't currently exist for Clang.
    - name: "Install wasmtime"
      uses: bytecodealliance/actions/wasmtime/setup@v1
      with:
        version: ${{ env.WASMTIME_VERSION }}
    - name: "Restore WASI SDK"
      id: cache-wasi-sdk
      uses: actions/cache@v4
      with:
        path: ${{ env.WASI_SDK_PATH }}
        key: ${{ runner.os }}-wasi-sdk-${{ env.WASI_SDK_VERSION }}
    - name: "Install WASI SDK"  # Hard-coded to x64.
      if: steps.cache-wasi-sdk.outputs.cache-hit != 'true'
      run: |
        mkdir "${WASI_SDK_PATH}" && \
        curl -s -S --location "https://github.com/WebAssembly/wasi-sdk/releases/download/wasi-sdk-${WASI_SDK_VERSION}/wasi-sdk-${WASI_SDK_VERSION}.0-arm64-linux.tar.gz" | \
        tar --strip-components 1 --directory "${WASI_SDK_PATH}" --extract --gunzip
    - name: "Add ccache to PATH"
      run: echo "PATH=/usr/lib/ccache:$PATH" >> "$GITHUB_ENV"
    - name: "Install Python"
      uses: actions/setup-python@v5
      with:
        python-version: '3.x'
    - name: "Runner image version"
      run: echo "IMAGE_OS_VERSION=${ImageOS}-${ImageVersion}" >> "$GITHUB_ENV"
<<<<<<< HEAD
=======
    - name: "Restore Python build config.cache"
      uses: actions/cache@v4
      with:
        path: ${{ env.CROSS_BUILD_PYTHON }}/config.cache
        # Include env.pythonLocation in key to avoid changes in environment when setup-python updates Python.
        # Include the hash of `Tools/wasm/wasi/__main__.py` as it may change the environment variables.
        # (Make sure to keep the key in sync with the other config.cache step below.)
        key: ${{ github.job }}-${{ env.IMAGE_OS_VERSION }}-${{ env.WASI_SDK_VERSION }}-${{ env.WASMTIME_VERSION }}-${{ inputs.config_hash }}-${{ hashFiles('Tools/wasm/wasi/__main__.py') }}-${{ env.pythonLocation }}
>>>>>>> c903d768
    - name: "Configure build Python"
      run: python3 Tools/wasm/wasi configure-build-python -- --config-cache --with-pydebug
    - name: "Make build Python"
<<<<<<< HEAD
      run: python3 Tools/wasm/wasi.py make-build-python
=======
      run: python3 Tools/wasm/wasi make-build-python
    - name: "Restore host config.cache"
      uses: actions/cache@v4
      with:
        path: ${{ env.CROSS_BUILD_WASI }}/config.cache
        # Should be kept in sync with the other config.cache step above.
        key: ${{ github.job }}-${{ env.IMAGE_OS_VERSION }}-${{ env.WASI_SDK_VERSION }}-${{ env.WASMTIME_VERSION }}-${{ inputs.config_hash }}-${{ hashFiles('Tools/wasm/wasi/__main__.py') }}-${{ env.pythonLocation }}
>>>>>>> c903d768
    - name: "Configure host"
      # `--with-pydebug` inferred from configure-build-python
      run: python3 Tools/wasm/wasi configure-host -- --config-cache
    - name: "Make host"
      run: python3 Tools/wasm/wasi make-host
    - name: "Display build info"
      run: make --directory "${CROSS_BUILD_WASI}" pythoninfo
    - name: "Test"
      run: make --directory "${CROSS_BUILD_WASI}" test<|MERGE_RESOLUTION|>--- conflicted
+++ resolved
@@ -50,31 +50,10 @@
         python-version: '3.x'
     - name: "Runner image version"
       run: echo "IMAGE_OS_VERSION=${ImageOS}-${ImageVersion}" >> "$GITHUB_ENV"
-<<<<<<< HEAD
-=======
-    - name: "Restore Python build config.cache"
-      uses: actions/cache@v4
-      with:
-        path: ${{ env.CROSS_BUILD_PYTHON }}/config.cache
-        # Include env.pythonLocation in key to avoid changes in environment when setup-python updates Python.
-        # Include the hash of `Tools/wasm/wasi/__main__.py` as it may change the environment variables.
-        # (Make sure to keep the key in sync with the other config.cache step below.)
-        key: ${{ github.job }}-${{ env.IMAGE_OS_VERSION }}-${{ env.WASI_SDK_VERSION }}-${{ env.WASMTIME_VERSION }}-${{ inputs.config_hash }}-${{ hashFiles('Tools/wasm/wasi/__main__.py') }}-${{ env.pythonLocation }}
->>>>>>> c903d768
     - name: "Configure build Python"
       run: python3 Tools/wasm/wasi configure-build-python -- --config-cache --with-pydebug
     - name: "Make build Python"
-<<<<<<< HEAD
       run: python3 Tools/wasm/wasi.py make-build-python
-=======
-      run: python3 Tools/wasm/wasi make-build-python
-    - name: "Restore host config.cache"
-      uses: actions/cache@v4
-      with:
-        path: ${{ env.CROSS_BUILD_WASI }}/config.cache
-        # Should be kept in sync with the other config.cache step above.
-        key: ${{ github.job }}-${{ env.IMAGE_OS_VERSION }}-${{ env.WASI_SDK_VERSION }}-${{ env.WASMTIME_VERSION }}-${{ inputs.config_hash }}-${{ hashFiles('Tools/wasm/wasi/__main__.py') }}-${{ env.pythonLocation }}
->>>>>>> c903d768
     - name: "Configure host"
       # `--with-pydebug` inferred from configure-build-python
       run: python3 Tools/wasm/wasi configure-host -- --config-cache
