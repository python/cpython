--- conflicted
+++ resolved
@@ -6,11 +6,7 @@
     - /\d\.\d/
     - buildbot-custom
 cache:
-<<<<<<< HEAD
-  - externals -> PCbuild\*
-=======
   - externals -> PCbuild
->>>>>>> c89b2217
 before_build:
   - ps: |+
       if ($env:APPVEYOR_RE_BUILD) {
