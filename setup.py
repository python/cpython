--- conflicted
+++ resolved
@@ -756,11 +756,6 @@
     def add_multiarch_paths(self):
         # Debian/Ubuntu multiarch support.
         # https://wiki.ubuntu.com/MultiarchSpec
-<<<<<<< HEAD
-        cc = sysconfig.get_config_var('CC')
-=======
-        tmpfile = os.path.join(self.build_temp, 'multiarch')
->>>>>>> 9b577cd0
         if not os.path.exists(self.build_temp):
             os.makedirs(self.build_temp)
 
