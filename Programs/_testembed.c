--- conflicted
+++ resolved
@@ -1035,13 +1035,9 @@
     { "init_run_main", test_init_run_main },
     { "init_main", test_init_main },
     { "run_main", test_run_main },
-<<<<<<< HEAD
     { "open_code_hook", test_open_code_hook },
     { "audit", test_audit },
     { "audit_subinterpreter", test_audit_subinterpreter },
-    { "run_main_config", test_run_main_config },
-=======
->>>>>>> 9ef5dcaa
     { NULL, NULL }
 };
 
