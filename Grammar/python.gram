--- conflicted
+++ resolved
@@ -127,12 +127,8 @@
     | &'nonlocal' nonlocal_stmt
 
 compound_stmt[stmt_ty]:
-<<<<<<< HEAD
     | invalid_compound_stmt
-    | &('def' | '@' | ASYNC) function_def
-=======
     | &('def' | '@' | 'async') function_def
->>>>>>> 1f885df2
     | &'if' if_stmt
     | &('class' | '@') class_def
     | &('with' | 'async') with_stmt
