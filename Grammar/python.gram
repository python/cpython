# PEG grammar for Python

@trailer '''
void *
_PyPegen_parse(Parser *p)
{
    // Initialize keywords
    p->keywords = reserved_keywords;
    p->n_keyword_lists = n_keyword_lists;
    p->soft_keywords = soft_keywords;

    // Run parser
    void *result = NULL;
    if (p->start_rule == Py_file_input) {
        result = file_rule(p);
    } else if (p->start_rule == Py_single_input) {
        result = interactive_rule(p);
    } else if (p->start_rule == Py_eval_input) {
        result = eval_rule(p);
    } else if (p->start_rule == Py_func_type_input) {
        result = func_type_rule(p);
    }

    return result;
}
'''

# ========================= START OF THE GRAMMAR =========================

# General grammatical elements and rules:
#
# * Strings with double quotes (") denote SOFT KEYWORDS
# * Strings with single quotes (') denote KEYWORDS
# * Upper case names (NAME) denote tokens in the Grammar/Tokens file
# * Rule names starting with "invalid_" are used for specialized syntax errors
#     - These rules are NOT used in the first pass of the parser.
#     - Only if the first pass fails to parse, a second pass including the invalid
#       rules will be executed.
#     - If the parser fails in the second phase with a generic syntax error, the
#       location of the generic failure of the first pass will be used (this avoids
#       reporting incorrect locations due to the invalid rules).
#     - The order of the alternatives involving invalid rules matter
#       (like any rule in PEG).
#
# Grammar Syntax (see PEP 617 for more information):
#
# rule_name: expression
#   Optionally, a type can be included right after the rule name, which
#   specifies the return type of the C or Python function corresponding to the
#   rule:
# rule_name[return_type]: expression
#   If the return type is omitted, then a void * is returned in C and an Any in
#   Python.
# e1 e2
#   Match e1, then match e2.
# e1 | e2
#   Match e1 or e2.
#   The first alternative can also appear on the line after the rule name for
#   formatting purposes. In that case, a | must be used before the first
#   alternative, like so:
#       rule_name[return_type]:
#            | first_alt
#            | second_alt
# ( e )
#   Match e (allows also to use other operators in the group like '(e)*')
# [ e ] or e?
#   Optionally match e.
# e*
#   Match zero or more occurrences of e.
# e+
#   Match one or more occurrences of e.
# s.e+
#   Match one or more occurrences of e, separated by s. The generated parse tree
#   does not include the separator. This is otherwise identical to (e (s e)*).
# &e
#   Succeed if e can be parsed, without consuming any input.
# !e
#   Fail if e can be parsed, without consuming any input.
# ~
#   Commit to the current alternative, even if it fails to parse.
# &&e
#   Eager parse e. The parser will not backtrack and will immediately 
#   fail with SyntaxError if e cannot be parsed.
#

# STARTING RULES
# ==============

file[mod_ty]: a=[statements] ENDMARKER { _PyPegen_make_module(p, a) }
interactive[mod_ty]: a=statement_newline { _PyAST_Interactive(a, p->arena) }
eval[mod_ty]: a=expressions NEWLINE* ENDMARKER { _PyAST_Expression(a, p->arena) }
func_type[mod_ty]: '(' a=[type_expressions] ')' '->' b=expression NEWLINE* ENDMARKER { _PyAST_FunctionType(a, b, p->arena) }

# GENERAL STATEMENTS
# ==================

statements[asdl_stmt_seq*]: a=statement+ { (asdl_stmt_seq*)_PyPegen_seq_flatten(p, a) }

statement[asdl_stmt_seq*]: a=compound_stmt { (asdl_stmt_seq*)_PyPegen_singleton_seq(p, a) } | a[asdl_stmt_seq*]=simple_stmts { a }

statement_newline[asdl_stmt_seq*]:
    | a=compound_stmt NEWLINE { (asdl_stmt_seq*)_PyPegen_singleton_seq(p, a) }
    | simple_stmts
    | NEWLINE { (asdl_stmt_seq*)_PyPegen_singleton_seq(p, CHECK(stmt_ty, _PyAST_Pass(EXTRA))) }
    | ENDMARKER { _PyPegen_interactive_exit(p) }

simple_stmts[asdl_stmt_seq*]:
    | a=simple_stmt !';' NEWLINE { (asdl_stmt_seq*)_PyPegen_singleton_seq(p, a) } # Not needed, there for speedup
    | a[asdl_stmt_seq*]=';'.simple_stmt+ [';'] NEWLINE { a }

# NOTE: assignment MUST precede expression, else parsing a simple assignment
# will throw a SyntaxError.
simple_stmt[stmt_ty] (memo):
    | assignment
    | &"type" type_alias
    | e=star_expressions { _PyAST_Expr(e, EXTRA) }
    | &'return' return_stmt
    | &('import' | 'from') import_stmt
    | &'raise' raise_stmt
    | 'pass' { _PyAST_Pass(EXTRA) }
    | &'del' del_stmt
    | &'yield' yield_stmt
    | &'assert' assert_stmt
    | 'break' { _PyAST_Break(EXTRA) }
    | 'continue' { _PyAST_Continue(EXTRA) }
    | &'global' global_stmt
    | &'nonlocal' nonlocal_stmt

compound_stmt[stmt_ty]:
    | invalid_compound_stmt
    | &('def' | '@' | 'async') function_def
    | &'if' if_stmt
    | &('class' | '@') class_def
    | &('with' | 'async') with_stmt
    | &('for' | 'async') for_stmt
    | &'try' try_stmt
    | &'while' while_stmt
    | match_stmt

# SIMPLE STATEMENTS
# =================

# NOTE: annotated_rhs may start with 'yield'; yield_expr must start with 'yield'
assignment[stmt_ty]:
    | a=NAME ':' b=expression c=['=' d=annotated_rhs { d }] {
        CHECK_VERSION(
            stmt_ty,
            6,
            "Variable annotation syntax is",
            _PyAST_AnnAssign(CHECK(expr_ty, _PyPegen_set_expr_context(p, a, Store)), b, c, 1, EXTRA)
        ) }
    | a=('(' b=single_target ')' { b }
         | single_subscript_attribute_target) ':' b=expression c=['=' d=annotated_rhs { d }] {
        CHECK_VERSION(stmt_ty, 6, "Variable annotations syntax is", _PyAST_AnnAssign(a, b, c, 0, EXTRA)) }
    | a[asdl_expr_seq*]=(z=star_targets '=' { z })+ b=(yield_expr | star_expressions) !'=' tc=[TYPE_COMMENT] {
         _PyAST_Assign(a, b, NEW_TYPE_COMMENT(p, tc), EXTRA) }
    | a=single_target b=augassign ~ c=(yield_expr | star_expressions) {
         _PyAST_AugAssign(a, b->kind, c, EXTRA) }
    | invalid_assignment

annotated_rhs[expr_ty]: yield_expr | star_expressions

augassign[AugOperator*]:
    | '+=' { _PyPegen_augoperator(p, Add) }
    | '-=' { _PyPegen_augoperator(p, Sub) }
    | '*=' { _PyPegen_augoperator(p, Mult) }
    | '@=' { CHECK_VERSION(AugOperator*, 5, "The '@' operator is", _PyPegen_augoperator(p, MatMult)) }
    | '/=' { _PyPegen_augoperator(p, Div) }
    | '%=' { _PyPegen_augoperator(p, Mod) }
    | '&=' { _PyPegen_augoperator(p, BitAnd) }
    | '|=' { _PyPegen_augoperator(p, BitOr) }
    | '^=' { _PyPegen_augoperator(p, BitXor) }
    | '<<=' { _PyPegen_augoperator(p, LShift) }
    | '>>=' { _PyPegen_augoperator(p, RShift) }
    | '**=' { _PyPegen_augoperator(p, Pow) }
    | '//=' { _PyPegen_augoperator(p, FloorDiv) }

return_stmt[stmt_ty]:
    | 'return' a=[star_expressions] { _PyAST_Return(a, EXTRA) }

raise_stmt[stmt_ty]:
    | 'raise' a=expression b=['from' z=expression { z }] { _PyAST_Raise(a, b, EXTRA) }
    | 'raise' { _PyAST_Raise(NULL, NULL, EXTRA) }

global_stmt[stmt_ty]: 'global' a[asdl_expr_seq*]=','.NAME+ {
    _PyAST_Global(CHECK(asdl_identifier_seq*, _PyPegen_map_names_to_ids(p, a)), EXTRA) }

nonlocal_stmt[stmt_ty]: 'nonlocal' a[asdl_expr_seq*]=','.NAME+ {
    _PyAST_Nonlocal(CHECK(asdl_identifier_seq*, _PyPegen_map_names_to_ids(p, a)), EXTRA) }

del_stmt[stmt_ty]:
    | 'del' a=del_targets &(';' | NEWLINE) { _PyAST_Delete(a, EXTRA) }
    | invalid_del_stmt

yield_stmt[stmt_ty]: y=yield_expr { _PyAST_Expr(y, EXTRA) }

assert_stmt[stmt_ty]: 'assert' a=expression b=[',' z=expression { z }] { _PyAST_Assert(a, b, EXTRA) }

import_stmt[stmt_ty]:
    | invalid_import
    | import_name
    | import_from

# Import statements
# -----------------

import_name[stmt_ty]: 'import' a=dotted_as_names { _PyAST_Import(a, EXTRA) }
# note below: the ('.' | '...') is necessary because '...' is tokenized as ELLIPSIS
import_from[stmt_ty]:
    | 'from' a=('.' | '...')* b=dotted_name 'import' c=import_from_targets {
        _PyAST_ImportFrom(b->v.Name.id, c, _PyPegen_seq_count_dots(a), EXTRA) }
    | 'from' a=('.' | '...')+ 'import' b=import_from_targets {
        _PyAST_ImportFrom(NULL, b, _PyPegen_seq_count_dots(a), EXTRA) }
import_from_targets[asdl_alias_seq*]:
    | '(' a=import_from_as_names [','] ')' { a }
    | import_from_as_names !','
    | '*' { (asdl_alias_seq*)_PyPegen_singleton_seq(p, CHECK(alias_ty, _PyPegen_alias_for_star(p, EXTRA))) }
    | invalid_import_from_targets
import_from_as_names[asdl_alias_seq*]:
    | a[asdl_alias_seq*]=','.import_from_as_name+ { a }
import_from_as_name[alias_ty]:
    | a=NAME b=['as' z=NAME { z }] { _PyAST_alias(a->v.Name.id,
                                               (b) ? ((expr_ty) b)->v.Name.id : NULL,
                                               EXTRA) }
dotted_as_names[asdl_alias_seq*]:
    | a[asdl_alias_seq*]=','.dotted_as_name+ { a }
dotted_as_name[alias_ty]:
    | a=dotted_name b=['as' z=NAME { z }] { _PyAST_alias(a->v.Name.id,
                                                      (b) ? ((expr_ty) b)->v.Name.id : NULL,
                                                      EXTRA) }
dotted_name[expr_ty]:
    | a=dotted_name '.' b=NAME { _PyPegen_join_names_with_dot(p, a, b) }
    | NAME

# COMPOUND STATEMENTS
# ===================

# Common elements
# ---------------

block[asdl_stmt_seq*] (memo):
    | NEWLINE INDENT a=statements DEDENT { a }
    | simple_stmts
    | invalid_block

decorators[asdl_expr_seq*]: a[asdl_expr_seq*]=('@' f=named_expression NEWLINE { f })+ { a }

# Class definitions
# -----------------

class_def[stmt_ty]:
    | a=decorators b=class_def_raw { _PyPegen_class_def_decorators(p, a, b) }
    | class_def_raw

class_def_raw[stmt_ty]:
    | invalid_class_def_raw
    | 'class' a=NAME t=[type_params] b=['(' z=[arguments] ')' { z }] ':' c=block {
        _PyAST_ClassDef(a->v.Name.id,
                     (b) ? ((expr_ty) b)->v.Call.args : NULL,
                     (b) ? ((expr_ty) b)->v.Call.keywords : NULL,
                     c, NULL, t, EXTRA) }

# Function definitions
# --------------------

function_def[stmt_ty]:
    | d=decorators f=function_def_raw { _PyPegen_function_def_decorators(p, d, f) }
    | function_def_raw

function_def_raw[stmt_ty]:
    | invalid_def_raw
    | 'def' n=NAME t=[type_params] '(' params=[params] ')' a=['->' z=expression { z }] ':' tc=[func_type_comment] b=block {
        _PyAST_FunctionDef(n->v.Name.id,
                        (params) ? params : CHECK(arguments_ty, _PyPegen_empty_arguments(p)),
                        b, NULL, a, NEW_TYPE_COMMENT(p, tc), t, EXTRA) }
    | 'async' 'def' n=NAME t=[type_params] '(' params=[params] ')' a=['->' z=expression { z }] ':' tc=[func_type_comment] b=block {
        CHECK_VERSION(
            stmt_ty,
            5,
            "Async functions are",
            _PyAST_AsyncFunctionDef(n->v.Name.id,
                            (params) ? params : CHECK(arguments_ty, _PyPegen_empty_arguments(p)),
                            b, NULL, a, NEW_TYPE_COMMENT(p, tc), t, EXTRA)
        ) }

# Function parameters
# -------------------

params[arguments_ty]:
    | invalid_parameters
    | parameters

parameters[arguments_ty]:
    | a=slash_no_default b[asdl_arg_seq*]=param_no_default* c=param_with_default* d=[star_etc] {
        CHECK_VERSION(arguments_ty, 8, "Positional-only parameters are", _PyPegen_make_arguments(p, a, NULL, b, c, d)) }
    | a=slash_with_default b=param_with_default* c=[star_etc] {
        CHECK_VERSION(arguments_ty, 8, "Positional-only parameters are", _PyPegen_make_arguments(p, NULL, a, NULL, b, c)) }
    | a[asdl_arg_seq*]=param_no_default+ b=param_with_default* c=[star_etc] {
        _PyPegen_make_arguments(p, NULL, NULL, a, b, c) }
    | a=param_with_default+ b=[star_etc] { _PyPegen_make_arguments(p, NULL, NULL, NULL, a, b)}
    | a=star_etc { _PyPegen_make_arguments(p, NULL, NULL, NULL, NULL, a) }

# Some duplication here because we can't write (',' | &')'),
# which is because we don't support empty alternatives (yet).

slash_no_default[asdl_arg_seq*]:
    | a[asdl_arg_seq*]=param_no_default+ '/' ',' { a }
    | a[asdl_arg_seq*]=param_no_default+ '/' &')' { a }
slash_with_default[SlashWithDefault*]:
    | a=param_no_default* b=param_with_default+ '/' ',' { _PyPegen_slash_with_default(p, (asdl_arg_seq *)a, b) }
    | a=param_no_default* b=param_with_default+ '/' &')' { _PyPegen_slash_with_default(p, (asdl_arg_seq *)a, b) }

star_etc[StarEtc*]:
    | invalid_star_etc
    | '*' a=param_no_default b=param_maybe_default* c=[kwds] {
        _PyPegen_star_etc(p, a, b, c) }
    | '*' a=param_no_default_star_annotation b=param_maybe_default* c=[kwds] {
        _PyPegen_star_etc(p, a, b, c) }
    | '*' ',' b=param_maybe_default+ c=[kwds] {
        _PyPegen_star_etc(p, NULL, b, c) }
    | a=kwds { _PyPegen_star_etc(p, NULL, NULL, a) }

kwds[arg_ty]:
    | invalid_kwds
    | '**' a=param_no_default { a }

# One parameter.  This *includes* a following comma and type comment.
#
# There are three styles:
# - No default
# - With default
# - Maybe with default
#
# There are two alternative forms of each, to deal with type comments:
# - Ends in a comma followed by an optional type comment
# - No comma, optional type comment, must be followed by close paren
# The latter form is for a final parameter without trailing comma.
#

param_no_default[arg_ty]:
    | a=param ',' tc=TYPE_COMMENT? { _PyPegen_add_type_comment_to_arg(p, a, tc) }
    | a=param tc=TYPE_COMMENT? &')' { _PyPegen_add_type_comment_to_arg(p, a, tc) }
param_no_default_star_annotation[arg_ty]:
    | a=param_star_annotation ',' tc=TYPE_COMMENT? { _PyPegen_add_type_comment_to_arg(p, a, tc) }
    | a=param_star_annotation tc=TYPE_COMMENT? &')' { _PyPegen_add_type_comment_to_arg(p, a, tc) }
param_with_default[NameDefaultPair*]:
    | a=param c=default ',' tc=TYPE_COMMENT? { _PyPegen_name_default_pair(p, a, c, tc) }
    | a=param c=default tc=TYPE_COMMENT? &')' { _PyPegen_name_default_pair(p, a, c, tc) }
param_maybe_default[NameDefaultPair*]:
    | a=param c=default? ',' tc=TYPE_COMMENT? { _PyPegen_name_default_pair(p, a, c, tc) }
    | a=param c=default? tc=TYPE_COMMENT? &')' { _PyPegen_name_default_pair(p, a, c, tc) }
param[arg_ty]: a=NAME b=annotation? { _PyAST_arg(a->v.Name.id, b, NULL, EXTRA) }
param_star_annotation[arg_ty]: a=NAME b=star_annotation { _PyAST_arg(a->v.Name.id, b, NULL, EXTRA) }
annotation[expr_ty]: ':' a=expression { a }
star_annotation[expr_ty]: ':' a=star_expression { a }
default[expr_ty]: '=' a=expression { a } | invalid_default

# If statement
# ------------

if_stmt[stmt_ty]:
    | invalid_if_stmt
    | 'if' a=named_expression ':' b=block c=elif_stmt {
        _PyAST_If(a, b, CHECK(asdl_stmt_seq*, _PyPegen_singleton_seq(p, c)), EXTRA) }
    | 'if' a=named_expression ':' b=block c=[else_block] { _PyAST_If(a, b, c, EXTRA) }
elif_stmt[stmt_ty]:
    | invalid_elif_stmt
    | 'elif' a=named_expression ':' b=block c=elif_stmt {
        _PyAST_If(a, b, CHECK(asdl_stmt_seq*, _PyPegen_singleton_seq(p, c)), EXTRA) }
    | 'elif' a=named_expression ':' b=block c=[else_block] { _PyAST_If(a, b, c, EXTRA) }
else_block[asdl_stmt_seq*]:
    | invalid_else_stmt
    | 'else' &&':' b=block { b }

# While statement
# ---------------

while_stmt[stmt_ty]:
    | invalid_while_stmt
    | 'while' a=named_expression ':' b=block c=[else_block] { _PyAST_While(a, b, c, EXTRA) }

# For statement
# -------------

for_stmt[stmt_ty]:
    | invalid_for_stmt
    | 'for' t=star_targets 'in' ~ ex=star_expressions ':' tc=[TYPE_COMMENT] b=block el=[else_block] {
        _PyAST_For(t, ex, b, el, NEW_TYPE_COMMENT(p, tc), EXTRA) }
    | 'async' 'for' t=star_targets 'in' ~ ex=star_expressions ':' tc=[TYPE_COMMENT] b=block el=[else_block] {
        CHECK_VERSION(stmt_ty, 5, "Async for loops are", _PyAST_AsyncFor(t, ex, b, el, NEW_TYPE_COMMENT(p, tc), EXTRA)) }
    | invalid_for_target

# With statement
# --------------

with_stmt[stmt_ty]:
    | invalid_with_stmt_indent
    | 'with' '(' a[asdl_withitem_seq*]=','.with_item+ ','? ')' ':' tc=[TYPE_COMMENT] b=block {
       _PyAST_With(a, b, NEW_TYPE_COMMENT(p, tc), EXTRA) }
    | 'with' a[asdl_withitem_seq*]=','.with_item+ ':' tc=[TYPE_COMMENT] b=block {
        _PyAST_With(a, b, NEW_TYPE_COMMENT(p, tc), EXTRA) }
    | 'async' 'with' '(' a[asdl_withitem_seq*]=','.with_item+ ','? ')' ':' b=block {
       CHECK_VERSION(stmt_ty, 5, "Async with statements are", _PyAST_AsyncWith(a, b, NULL, EXTRA)) }
    | 'async' 'with' a[asdl_withitem_seq*]=','.with_item+ ':' tc=[TYPE_COMMENT] b=block {
       CHECK_VERSION(stmt_ty, 5, "Async with statements are", _PyAST_AsyncWith(a, b, NEW_TYPE_COMMENT(p, tc), EXTRA)) }
    | invalid_with_stmt

with_item[withitem_ty]:
    | e=expression 'as' t=star_target &(',' | ')' | ':') { _PyAST_withitem(e, t, p->arena) }
    | invalid_with_item
    | e=expression { _PyAST_withitem(e, NULL, p->arena) }

# Try statement
# -------------

try_stmt[stmt_ty]:
    | invalid_try_stmt
    | 'try' &&':' b=block f=finally_block { _PyAST_Try(b, NULL, NULL, f, EXTRA) }
    | 'try' &&':' b=block ex[asdl_excepthandler_seq*]=except_block+ el=[else_block] f=[finally_block] { _PyAST_Try(b, ex, el, f, EXTRA) }
    | 'try' &&':' b=block ex[asdl_excepthandler_seq*]=except_star_block+ el=[else_block] f=[finally_block] {
        CHECK_VERSION(stmt_ty, 11, "Exception groups are",
                      _PyAST_TryStar(b, ex, el, f, EXTRA)) }


# Except statement
# ----------------

except_block[excepthandler_ty]:
    | invalid_except_stmt_indent
    | 'except' e=expression t=['as' z=NAME { z }] ':' b=block {
        _PyAST_ExceptHandler(e, (t) ? ((expr_ty) t)->v.Name.id : NULL, b, EXTRA) }
    | 'except' ':' b=block { _PyAST_ExceptHandler(NULL, NULL, b, EXTRA) }
    | invalid_except_stmt
except_star_block[excepthandler_ty]:
    | invalid_except_star_stmt_indent
    | 'except' '*' e=expression t=['as' z=NAME { z }] ':' b=block {
        _PyAST_ExceptHandler(e, (t) ? ((expr_ty) t)->v.Name.id : NULL, b, EXTRA) }
    | invalid_except_stmt
finally_block[asdl_stmt_seq*]:
    | invalid_finally_stmt
    | 'finally' &&':' a=block { a }

# Match statement
# ---------------

match_stmt[stmt_ty]:
    | "match" subject=subject_expr ':' NEWLINE INDENT cases[asdl_match_case_seq*]=case_block+ DEDENT {
        CHECK_VERSION(stmt_ty, 10, "Pattern matching is", _PyAST_Match(subject, cases, EXTRA)) }
    | invalid_match_stmt

subject_expr[expr_ty]:
    | value=star_named_expression ',' values=star_named_expressions? {
        _PyAST_Tuple(CHECK(asdl_expr_seq*, _PyPegen_seq_insert_in_front(p, value, values)), Load, EXTRA) }
    | named_expression

case_block[match_case_ty]:
    | invalid_case_block
    | "case" pattern=patterns guard=guard? ':' body=block {
        _PyAST_match_case(pattern, guard, body, p->arena) }

guard[expr_ty]: 'if' guard=named_expression { guard }

patterns[pattern_ty]:
    | patterns[asdl_pattern_seq*]=open_sequence_pattern {
        _PyAST_MatchSequence(patterns, EXTRA) }
    | pattern

pattern[pattern_ty]:
    | as_pattern
    | or_pattern

as_pattern[pattern_ty]:
    | pattern=or_pattern 'as' target=pattern_capture_target {
        _PyAST_MatchAs(pattern, target->v.Name.id, EXTRA) }
    | invalid_as_pattern

or_pattern[pattern_ty]:
    | patterns[asdl_pattern_seq*]='|'.closed_pattern+ {
        asdl_seq_LEN(patterns) == 1 ? asdl_seq_GET(patterns, 0) : _PyAST_MatchOr(patterns, EXTRA) }

closed_pattern[pattern_ty] (memo):
    | literal_pattern
    | capture_pattern
    | wildcard_pattern
    | value_pattern
    | group_pattern
    | sequence_pattern
    | mapping_pattern
    | class_pattern

# Literal patterns are used for equality and identity constraints
literal_pattern[pattern_ty]:
    | value=signed_number !('+' | '-') { _PyAST_MatchValue(value, EXTRA) }
    | value=complex_number { _PyAST_MatchValue(value, EXTRA) }
    | value=strings { _PyAST_MatchValue(value, EXTRA) }
    | 'None' { _PyAST_MatchSingleton(Py_None, EXTRA) }
    | 'True' { _PyAST_MatchSingleton(Py_True, EXTRA) }
    | 'False' { _PyAST_MatchSingleton(Py_False, EXTRA) }

# Literal expressions are used to restrict permitted mapping pattern keys
literal_expr[expr_ty]:
    | signed_number !('+' | '-')
    | complex_number
    | strings
    | 'None' { _PyAST_Constant(Py_None, NULL, EXTRA) }
    | 'True' { _PyAST_Constant(Py_True, NULL, EXTRA) }
    | 'False' { _PyAST_Constant(Py_False, NULL, EXTRA) }

complex_number[expr_ty]:
    | real=signed_real_number '+' imag=imaginary_number {
        _PyAST_BinOp(real, Add, imag, EXTRA) }
    | real=signed_real_number '-' imag=imaginary_number  {
        _PyAST_BinOp(real, Sub, imag, EXTRA) }

signed_number[expr_ty]:
    | NUMBER
    | '-' number=NUMBER { _PyAST_UnaryOp(USub, number, EXTRA) }

signed_real_number[expr_ty]:
    | real_number
    | '-' real=real_number { _PyAST_UnaryOp(USub, real, EXTRA) }

real_number[expr_ty]:
    | real=NUMBER { _PyPegen_ensure_real(p, real) }

imaginary_number[expr_ty]:
    | imag=NUMBER { _PyPegen_ensure_imaginary(p, imag) }

capture_pattern[pattern_ty]:
    | target=pattern_capture_target { _PyAST_MatchAs(NULL, target->v.Name.id, EXTRA) }

pattern_capture_target[expr_ty]:
    | !"_" name=NAME !('.' | '(' | '=') {
        _PyPegen_set_expr_context(p, name, Store) }

wildcard_pattern[pattern_ty]:
    | "_" { _PyAST_MatchAs(NULL, NULL, EXTRA) }

value_pattern[pattern_ty]:
    | attr=attr !('.' | '(' | '=') { _PyAST_MatchValue(attr, EXTRA) }

attr[expr_ty]:
    | value=name_or_attr '.' attr=NAME {
        _PyAST_Attribute(value, attr->v.Name.id, Load, EXTRA) }

name_or_attr[expr_ty]:
    | attr
    | NAME

group_pattern[pattern_ty]:
    | '(' pattern=pattern ')' { pattern }

sequence_pattern[pattern_ty]:
    | '[' patterns=maybe_sequence_pattern? ']' { _PyAST_MatchSequence(patterns, EXTRA) }
    | '(' patterns=open_sequence_pattern? ')' { _PyAST_MatchSequence(patterns, EXTRA) }

open_sequence_pattern[asdl_seq*]:
    | pattern=maybe_star_pattern ',' patterns=maybe_sequence_pattern? {
        _PyPegen_seq_insert_in_front(p, pattern, patterns) }

maybe_sequence_pattern[asdl_seq*]:
    | patterns=','.maybe_star_pattern+ ','? { patterns }

maybe_star_pattern[pattern_ty]:
    | star_pattern
    | pattern

star_pattern[pattern_ty] (memo):
    | '*' target=pattern_capture_target {
        _PyAST_MatchStar(target->v.Name.id, EXTRA) }
    | '*' wildcard_pattern {
        _PyAST_MatchStar(NULL, EXTRA) }

mapping_pattern[pattern_ty]:
    | '{' '}' {
        _PyAST_MatchMapping(NULL, NULL, NULL, EXTRA) }
    | '{' rest=double_star_pattern ','? '}' {
        _PyAST_MatchMapping(NULL, NULL, rest->v.Name.id, EXTRA) }
    | '{' items=items_pattern ',' rest=double_star_pattern ','? '}' {
        _PyAST_MatchMapping(
            CHECK(asdl_expr_seq*, _PyPegen_get_pattern_keys(p, items)),
            CHECK(asdl_pattern_seq*, _PyPegen_get_patterns(p, items)),
            rest->v.Name.id,
            EXTRA) }
    | '{' items=items_pattern ','? '}' {
        _PyAST_MatchMapping(
            CHECK(asdl_expr_seq*, _PyPegen_get_pattern_keys(p, items)),
            CHECK(asdl_pattern_seq*, _PyPegen_get_patterns(p, items)),
            NULL,
            EXTRA) }

items_pattern[asdl_seq*]:
    | ','.key_value_pattern+

key_value_pattern[KeyPatternPair*]:
    | key=(literal_expr | attr) ':' pattern=pattern {
        _PyPegen_key_pattern_pair(p, key, pattern) }

double_star_pattern[expr_ty]:
    | '**' target=pattern_capture_target { target }

class_pattern[pattern_ty]:
    | cls=name_or_attr '(' ')' {
        _PyAST_MatchClass(cls, NULL, NULL, NULL, EXTRA) }
    | cls=name_or_attr '(' patterns=positional_patterns ','? ')' {
        _PyAST_MatchClass(cls, patterns, NULL, NULL, EXTRA) }
    | cls=name_or_attr '(' keywords=keyword_patterns ','? ')' {
        _PyAST_MatchClass(
            cls, NULL,
            CHECK(asdl_identifier_seq*, _PyPegen_map_names_to_ids(p,
                CHECK(asdl_expr_seq*, _PyPegen_get_pattern_keys(p, keywords)))),
            CHECK(asdl_pattern_seq*, _PyPegen_get_patterns(p, keywords)),
            EXTRA) }
    | cls=name_or_attr '(' patterns=positional_patterns ',' keywords=keyword_patterns ','? ')' {
        _PyAST_MatchClass(
            cls,
            patterns,
            CHECK(asdl_identifier_seq*, _PyPegen_map_names_to_ids(p,
                CHECK(asdl_expr_seq*, _PyPegen_get_pattern_keys(p, keywords)))),
            CHECK(asdl_pattern_seq*, _PyPegen_get_patterns(p, keywords)),
            EXTRA) }
    | invalid_class_pattern

positional_patterns[asdl_pattern_seq*]:
    | args[asdl_pattern_seq*]=','.pattern+ { args }

keyword_patterns[asdl_seq*]:
    | ','.keyword_pattern+

keyword_pattern[KeyPatternPair*]:
    | arg=NAME '=' value=pattern { _PyPegen_key_pattern_pair(p, arg, value) }

# Type statement
# ---------------

type_alias[stmt_ty]:
    | "type" n=NAME t=[type_params] '=' b=expression {
        CHECK_VERSION(stmt_ty, 12, "Type statement is",
        _PyAST_TypeAlias(CHECK(expr_ty, _PyPegen_set_expr_context(p, n, Store)), t, b, EXTRA)) }

# Type parameter declaration
# --------------------------

type_params[asdl_type_param_seq*]: 
    | invalid_type_params
    | '[' t=type_param_seq ']' {
        CHECK_VERSION(asdl_type_param_seq *, 12, "Type parameter lists are", t) }

type_param_seq[asdl_type_param_seq*]: a[asdl_type_param_seq*]=','.type_param+ [','] { a }

type_param[type_param_ty] (memo):
<<<<<<< HEAD
    | a=NAME b=[type_param_bound] { _PyAST_TypeVar(a->v.Name.id, b, EXTRA) }
    | invalid_type_param
    | '*' a=NAME { _PyAST_TypeVarTuple(a->v.Name.id, EXTRA) }
    | '**' a=NAME { _PyAST_ParamSpec(a->v.Name.id, EXTRA) }
=======
    | a=NAME b=[type_param_bound] c=[type_param_default] { _PyAST_TypeVar(a->v.Name.id, b, c, EXTRA) }
    | '*' a=NAME colon=':' e=expression {
            RAISE_SYNTAX_ERROR_STARTING_FROM(colon, e->kind == Tuple_kind
                ? "cannot use constraints with TypeVarTuple"
                : "cannot use bound with TypeVarTuple")
        }
    | '*' a=NAME b=[type_param_starred_default] { _PyAST_TypeVarTuple(a->v.Name.id, b, EXTRA) }
    | '**' a=NAME colon=':' e=expression {
            RAISE_SYNTAX_ERROR_STARTING_FROM(colon, e->kind == Tuple_kind
                ? "cannot use constraints with ParamSpec"
                : "cannot use bound with ParamSpec")
        }
    | '**' a=NAME b=[type_param_default] { _PyAST_ParamSpec(a->v.Name.id, b, EXTRA) }
>>>>>>> 1f481fd3

type_param_bound[expr_ty]: ':' e=expression { e }
type_param_default[expr_ty]: '=' e=expression {
    CHECK_VERSION(expr_ty, 13, "Type parameter defaults are", e) }
type_param_starred_default[expr_ty]: '=' e=star_expression {
    CHECK_VERSION(expr_ty, 13, "Type parameter defaults are", e) }

# EXPRESSIONS
# -----------

expressions[expr_ty]:
    | a=expression b=(',' c=expression { c })+ [','] {
        _PyAST_Tuple(CHECK(asdl_expr_seq*, _PyPegen_seq_insert_in_front(p, a, b)), Load, EXTRA) }
    | a=expression ',' { _PyAST_Tuple(CHECK(asdl_expr_seq*, _PyPegen_singleton_seq(p, a)), Load, EXTRA) }
    | expression

expression[expr_ty] (memo):
    | invalid_expression
    | invalid_legacy_expression
    | a=disjunction 'if' b=disjunction 'else' c=expression { _PyAST_IfExp(b, a, c, EXTRA) }
    | disjunction
    | lambdef

yield_expr[expr_ty]:
    | 'yield' 'from' a=expression { _PyAST_YieldFrom(a, EXTRA) }
    | 'yield' a=[star_expressions] { _PyAST_Yield(a, EXTRA) }

star_expressions[expr_ty]:
    | a=star_expression b=(',' c=star_expression { c })+ [','] {
        _PyAST_Tuple(CHECK(asdl_expr_seq*, _PyPegen_seq_insert_in_front(p, a, b)), Load, EXTRA) }
    | a=star_expression ',' { _PyAST_Tuple(CHECK(asdl_expr_seq*, _PyPegen_singleton_seq(p, a)), Load, EXTRA) }
    | star_expression

star_expression[expr_ty] (memo):
    | '*' a=bitwise_or { _PyAST_Starred(a, Load, EXTRA) }
    | expression

star_named_expressions[asdl_expr_seq*]: a[asdl_expr_seq*]=','.star_named_expression+ [','] { a }

star_named_expression[expr_ty]:
    | '*' a=bitwise_or { _PyAST_Starred(a, Load, EXTRA) }
    | named_expression

assignment_expression[expr_ty]:
    | a=NAME ':=' ~ b=expression {
        CHECK_VERSION(expr_ty, 8, "Assignment expressions are",
        _PyAST_NamedExpr(CHECK(expr_ty, _PyPegen_set_expr_context(p, a, Store)), b, EXTRA)) }

named_expression[expr_ty]:
    | assignment_expression
    | invalid_named_expression
    | expression !':='

disjunction[expr_ty] (memo):
    | a=conjunction b=('or' c=conjunction { c })+ { _PyAST_BoolOp(
        Or,
        CHECK(asdl_expr_seq*, _PyPegen_seq_insert_in_front(p, a, b)),
        EXTRA) }
    | conjunction

conjunction[expr_ty] (memo):
    | a=inversion b=('and' c=inversion { c })+ { _PyAST_BoolOp(
        And,
        CHECK(asdl_expr_seq*, _PyPegen_seq_insert_in_front(p, a, b)),
        EXTRA) }
    | inversion

inversion[expr_ty] (memo):
    | 'not' a=inversion { _PyAST_UnaryOp(Not, a, EXTRA) }
    | comparison

# Comparison operators
# --------------------

comparison[expr_ty]:
    | a=bitwise_or b=compare_op_bitwise_or_pair+ {
        _PyAST_Compare(
            a,
            CHECK(asdl_int_seq*, _PyPegen_get_cmpops(p, b)),
            CHECK(asdl_expr_seq*, _PyPegen_get_exprs(p, b)),
            EXTRA) }
    | bitwise_or

compare_op_bitwise_or_pair[CmpopExprPair*]:
    | eq_bitwise_or
    | noteq_bitwise_or
    | lte_bitwise_or
    | lt_bitwise_or
    | gte_bitwise_or
    | gt_bitwise_or
    | notin_bitwise_or
    | in_bitwise_or
    | isnot_bitwise_or
    | is_bitwise_or

eq_bitwise_or[CmpopExprPair*]: '==' a=bitwise_or { _PyPegen_cmpop_expr_pair(p, Eq, a) }
noteq_bitwise_or[CmpopExprPair*]:
    | (tok='!=' { _PyPegen_check_barry_as_flufl(p, tok) ? NULL : tok}) a=bitwise_or {_PyPegen_cmpop_expr_pair(p, NotEq, a) }
lte_bitwise_or[CmpopExprPair*]: '<=' a=bitwise_or { _PyPegen_cmpop_expr_pair(p, LtE, a) }
lt_bitwise_or[CmpopExprPair*]: '<' a=bitwise_or { _PyPegen_cmpop_expr_pair(p, Lt, a) }
gte_bitwise_or[CmpopExprPair*]: '>=' a=bitwise_or { _PyPegen_cmpop_expr_pair(p, GtE, a) }
gt_bitwise_or[CmpopExprPair*]: '>' a=bitwise_or { _PyPegen_cmpop_expr_pair(p, Gt, a) }
notin_bitwise_or[CmpopExprPair*]: 'not' 'in' a=bitwise_or { _PyPegen_cmpop_expr_pair(p, NotIn, a) }
in_bitwise_or[CmpopExprPair*]: 'in' a=bitwise_or { _PyPegen_cmpop_expr_pair(p, In, a) }
isnot_bitwise_or[CmpopExprPair*]: 'is' 'not' a=bitwise_or { _PyPegen_cmpop_expr_pair(p, IsNot, a) }
is_bitwise_or[CmpopExprPair*]: 'is' a=bitwise_or { _PyPegen_cmpop_expr_pair(p, Is, a) }

# Bitwise operators
# -----------------

bitwise_or[expr_ty]:
    | a=bitwise_or '|' b=bitwise_xor { _PyAST_BinOp(a, BitOr, b, EXTRA) }
    | bitwise_xor

bitwise_xor[expr_ty]:
    | a=bitwise_xor '^' b=bitwise_and { _PyAST_BinOp(a, BitXor, b, EXTRA) }
    | bitwise_and

bitwise_and[expr_ty]:
    | a=bitwise_and '&' b=shift_expr { _PyAST_BinOp(a, BitAnd, b, EXTRA) }
    | shift_expr

shift_expr[expr_ty]:
    | a=shift_expr '<<' b=sum { _PyAST_BinOp(a, LShift, b, EXTRA) }
    | a=shift_expr '>>' b=sum { _PyAST_BinOp(a, RShift, b, EXTRA) }
    | invalid_arithmetic
    | sum

# Arithmetic operators
# --------------------

sum[expr_ty]:
    | a=sum '+' b=term { _PyAST_BinOp(a, Add, b, EXTRA) }
    | a=sum '-' b=term { _PyAST_BinOp(a, Sub, b, EXTRA) }
    | term

term[expr_ty]:
    | a=term '*' b=factor { _PyAST_BinOp(a, Mult, b, EXTRA) }
    | a=term '/' b=factor { _PyAST_BinOp(a, Div, b, EXTRA) }
    | a=term '//' b=factor { _PyAST_BinOp(a, FloorDiv, b, EXTRA) }
    | a=term '%' b=factor { _PyAST_BinOp(a, Mod, b, EXTRA) }
    | a=term '@' b=factor { CHECK_VERSION(expr_ty, 5, "The '@' operator is", _PyAST_BinOp(a, MatMult, b, EXTRA)) }
    | invalid_factor
    | factor

factor[expr_ty] (memo):
    | '+' a=factor { _PyAST_UnaryOp(UAdd, a, EXTRA) }
    | '-' a=factor { _PyAST_UnaryOp(USub, a, EXTRA) }
    | '~' a=factor { _PyAST_UnaryOp(Invert, a, EXTRA) }
    | power

power[expr_ty]:
    | a=await_primary '**' b=factor { _PyAST_BinOp(a, Pow, b, EXTRA) }
    | await_primary

# Primary elements
# ----------------

# Primary elements are things like "obj.something.something", "obj[something]", "obj(something)", "obj" ...

await_primary[expr_ty] (memo):
    | 'await' a=primary { CHECK_VERSION(expr_ty, 5, "Await expressions are", _PyAST_Await(a, EXTRA)) }
    | primary

primary[expr_ty]:
    | a=primary '.' b=NAME { _PyAST_Attribute(a, b->v.Name.id, Load, EXTRA) }
    | a=primary b=genexp { _PyAST_Call(a, CHECK(asdl_expr_seq*, (asdl_expr_seq*)_PyPegen_singleton_seq(p, b)), NULL, EXTRA) }
    | a=primary '(' b=[arguments] ')' {
        _PyAST_Call(a,
                 (b) ? ((expr_ty) b)->v.Call.args : NULL,
                 (b) ? ((expr_ty) b)->v.Call.keywords : NULL,
                 EXTRA) }
    | a=primary '[' b=slices ']' { _PyAST_Subscript(a, b, Load, EXTRA) }
    | atom

slices[expr_ty]:
    | a=slice !',' { a }
    | a[asdl_expr_seq*]=','.(slice | starred_expression)+ [','] { _PyAST_Tuple(a, Load, EXTRA) }

slice[expr_ty]:
    | a=[expression] ':' b=[expression] c=[':' d=[expression] { d }] { _PyAST_Slice(a, b, c, EXTRA) }
    | a=named_expression { a }

atom[expr_ty]:
    | NAME
    | 'True' { _PyAST_Constant(Py_True, NULL, EXTRA) }
    | 'False' { _PyAST_Constant(Py_False, NULL, EXTRA) }
    | 'None' { _PyAST_Constant(Py_None, NULL, EXTRA) }
    | &(STRING|FSTRING_START) strings
    | NUMBER
    | &'(' (tuple | group | genexp)
    | &'[' (list | listcomp)
    | &'{' (dict | set | dictcomp | setcomp)
    | '...' { _PyAST_Constant(Py_Ellipsis, NULL, EXTRA) }

group[expr_ty]:
    | '(' a=(yield_expr | named_expression) ')' { a }
    | invalid_group

# Lambda functions
# ----------------

lambdef[expr_ty]:
    | 'lambda' a=[lambda_params] ':' b=expression {
        _PyAST_Lambda((a) ? a : CHECK(arguments_ty, _PyPegen_empty_arguments(p)), b, EXTRA) }

lambda_params[arguments_ty]:
    | invalid_lambda_parameters
    | lambda_parameters

# lambda_parameters etc. duplicates parameters but without annotations
# or type comments, and if there's no comma after a parameter, we expect
# a colon, not a close parenthesis.  (For more, see parameters above.)
#
lambda_parameters[arguments_ty]:
    | a=lambda_slash_no_default b[asdl_arg_seq*]=lambda_param_no_default* c=lambda_param_with_default* d=[lambda_star_etc] {
        CHECK_VERSION(arguments_ty, 8, "Positional-only parameters are", _PyPegen_make_arguments(p, a, NULL, b, c, d)) }
    | a=lambda_slash_with_default b=lambda_param_with_default* c=[lambda_star_etc] {
        CHECK_VERSION(arguments_ty, 8, "Positional-only parameters are", _PyPegen_make_arguments(p, NULL, a, NULL, b, c)) }
    | a[asdl_arg_seq*]=lambda_param_no_default+ b=lambda_param_with_default* c=[lambda_star_etc] {
        _PyPegen_make_arguments(p, NULL, NULL, a, b, c) }
    | a=lambda_param_with_default+ b=[lambda_star_etc] { _PyPegen_make_arguments(p, NULL, NULL, NULL, a, b)}
    | a=lambda_star_etc { _PyPegen_make_arguments(p, NULL, NULL, NULL, NULL, a) }

lambda_slash_no_default[asdl_arg_seq*]:
    | a[asdl_arg_seq*]=lambda_param_no_default+ '/' ',' { a }
    | a[asdl_arg_seq*]=lambda_param_no_default+ '/' &':' { a }

lambda_slash_with_default[SlashWithDefault*]:
    | a=lambda_param_no_default* b=lambda_param_with_default+ '/' ',' { _PyPegen_slash_with_default(p, (asdl_arg_seq *)a, b) }
    | a=lambda_param_no_default* b=lambda_param_with_default+ '/' &':' { _PyPegen_slash_with_default(p, (asdl_arg_seq *)a, b) }

lambda_star_etc[StarEtc*]:
    | invalid_lambda_star_etc
    | '*' a=lambda_param_no_default b=lambda_param_maybe_default* c=[lambda_kwds] {
        _PyPegen_star_etc(p, a, b, c) }
    | '*' ',' b=lambda_param_maybe_default+ c=[lambda_kwds] {
        _PyPegen_star_etc(p, NULL, b, c) }
    | a=lambda_kwds { _PyPegen_star_etc(p, NULL, NULL, a) }

lambda_kwds[arg_ty]:
    | invalid_lambda_kwds
    | '**' a=lambda_param_no_default { a }

lambda_param_no_default[arg_ty]:
    | a=lambda_param ',' { a }
    | a=lambda_param &':' { a }
lambda_param_with_default[NameDefaultPair*]:
    | a=lambda_param c=default ',' { _PyPegen_name_default_pair(p, a, c, NULL) }
    | a=lambda_param c=default &':' { _PyPegen_name_default_pair(p, a, c, NULL) }
lambda_param_maybe_default[NameDefaultPair*]:
    | a=lambda_param c=default? ',' { _PyPegen_name_default_pair(p, a, c, NULL) }
    | a=lambda_param c=default? &':' { _PyPegen_name_default_pair(p, a, c, NULL) }
lambda_param[arg_ty]: a=NAME { _PyAST_arg(a->v.Name.id, NULL, NULL, EXTRA) }

# LITERALS
# ========

fstring_middle[expr_ty]:
    | fstring_replacement_field
    | t=FSTRING_MIDDLE { _PyPegen_constant_from_token(p, t) }
fstring_replacement_field[expr_ty]:
    | '{' a=annotated_rhs debug_expr='='? conversion=[fstring_conversion] format=[fstring_full_format_spec] rbrace='}' {
        _PyPegen_formatted_value(p, a, debug_expr, conversion, format, rbrace, EXTRA) }
    | invalid_replacement_field
fstring_conversion[ResultTokenWithMetadata*]:
    | conv_token="!" conv=NAME { _PyPegen_check_fstring_conversion(p, conv_token, conv) }
fstring_full_format_spec[ResultTokenWithMetadata*]:
    | colon=':' spec=fstring_format_spec* { _PyPegen_setup_full_format_spec(p, colon, (asdl_expr_seq *) spec, EXTRA) }
fstring_format_spec[expr_ty]:
    | t=FSTRING_MIDDLE { _PyPegen_decoded_constant_from_token(p, t) }
    | fstring_replacement_field
fstring[expr_ty]:
    | a=FSTRING_START b=fstring_middle* c=FSTRING_END { _PyPegen_joined_str(p, a, (asdl_expr_seq*)b, c) }

string[expr_ty]: s[Token*]=STRING { _PyPegen_constant_from_string(p, s) }
strings[expr_ty] (memo): a[asdl_expr_seq*]=(fstring|string)+ { _PyPegen_concatenate_strings(p, a, EXTRA) }

list[expr_ty]:
    | '[' a=[star_named_expressions] ']' { _PyAST_List(a, Load, EXTRA) }

tuple[expr_ty]:
    | '(' a=[y=star_named_expression ',' z=[star_named_expressions] { _PyPegen_seq_insert_in_front(p, y, z) } ] ')' {
        _PyAST_Tuple(a, Load, EXTRA) }

set[expr_ty]: '{' a=star_named_expressions '}' { _PyAST_Set(a, EXTRA) }

# Dicts
# -----

dict[expr_ty]:
    | '{' a=[double_starred_kvpairs] '}' {
        _PyAST_Dict(
            CHECK(asdl_expr_seq*, _PyPegen_get_keys(p, a)),
            CHECK(asdl_expr_seq*, _PyPegen_get_values(p, a)),
            EXTRA) }
    | '{' invalid_double_starred_kvpairs '}'

double_starred_kvpairs[asdl_seq*]: a=','.double_starred_kvpair+ [','] { a }

double_starred_kvpair[KeyValuePair*]:
    | '**' a=bitwise_or { _PyPegen_key_value_pair(p, NULL, a) }
    | kvpair

kvpair[KeyValuePair*]: a=expression ':' b=expression { _PyPegen_key_value_pair(p, a, b) }

# Comprehensions & Generators
# ---------------------------

for_if_clauses[asdl_comprehension_seq*]:
    | a[asdl_comprehension_seq*]=for_if_clause+ { a }

for_if_clause[comprehension_ty]:
    | 'async' 'for' a=star_targets 'in' ~ b=disjunction c[asdl_expr_seq*]=('if' z=disjunction { z })* {
        CHECK_VERSION(comprehension_ty, 6, "Async comprehensions are", _PyAST_comprehension(a, b, c, 1, p->arena)) }
    | 'for' a=star_targets 'in' ~ b=disjunction c[asdl_expr_seq*]=('if' z=disjunction { z })* {
        _PyAST_comprehension(a, b, c, 0, p->arena) }
    | invalid_for_if_clause
    | invalid_for_target

listcomp[expr_ty]:
    | '[' a=named_expression b=for_if_clauses ']' { _PyAST_ListComp(a, b, EXTRA) }
    | invalid_comprehension

setcomp[expr_ty]:
    | '{' a=named_expression b=for_if_clauses '}' { _PyAST_SetComp(a, b, EXTRA) }
    | invalid_comprehension

genexp[expr_ty]:
    | '(' a=( assignment_expression | expression !':=') b=for_if_clauses ')' { _PyAST_GeneratorExp(a, b, EXTRA) }
    | invalid_comprehension

dictcomp[expr_ty]:
    | '{' a=kvpair b=for_if_clauses '}' { _PyAST_DictComp(a->key, a->value, b, EXTRA) }
    | invalid_dict_comprehension

# FUNCTION CALL ARGUMENTS
# =======================

arguments[expr_ty] (memo):
    | a=args [','] &')' { a }
    | invalid_arguments

args[expr_ty]:
    | a[asdl_expr_seq*]=','.(starred_expression | ( assignment_expression | expression !':=') !'=')+ b=[',' k=kwargs {k}] {
        _PyPegen_collect_call_seqs(p, a, b, EXTRA) }
    | a=kwargs { _PyAST_Call(_PyPegen_dummy_name(p),
                          CHECK_NULL_ALLOWED(asdl_expr_seq*, _PyPegen_seq_extract_starred_exprs(p, a)),
                          CHECK_NULL_ALLOWED(asdl_keyword_seq*, _PyPegen_seq_delete_starred_exprs(p, a)),
                          EXTRA) }

kwargs[asdl_seq*]:
    | a=','.kwarg_or_starred+ ',' b=','.kwarg_or_double_starred+ { _PyPegen_join_sequences(p, a, b) }
    | ','.kwarg_or_starred+
    | ','.kwarg_or_double_starred+

starred_expression[expr_ty]:
    | invalid_starred_expression_unpacking
    | '*' a=expression { _PyAST_Starred(a, Load, EXTRA) }
    | invalid_starred_expression

kwarg_or_starred[KeywordOrStarred*]:
    | invalid_kwarg
    | a=NAME '=' b=expression {
        _PyPegen_keyword_or_starred(p, CHECK(keyword_ty, _PyAST_keyword(a->v.Name.id, b, EXTRA)), 1) }
    | a=starred_expression { _PyPegen_keyword_or_starred(p, a, 0) }

kwarg_or_double_starred[KeywordOrStarred*]:
    | invalid_kwarg
    | a=NAME '=' b=expression {
        _PyPegen_keyword_or_starred(p, CHECK(keyword_ty, _PyAST_keyword(a->v.Name.id, b, EXTRA)), 1) }
    | '**' a=expression { _PyPegen_keyword_or_starred(p, CHECK(keyword_ty, _PyAST_keyword(NULL, a, EXTRA)), 1) }

# ASSIGNMENT TARGETS
# ==================

# Generic targets
# ---------------

# NOTE: star_targets may contain *bitwise_or, targets may not.
star_targets[expr_ty]:
    | a=star_target !',' { a }
    | a=star_target b=(',' c=star_target { c })* [','] {
        _PyAST_Tuple(CHECK(asdl_expr_seq*, _PyPegen_seq_insert_in_front(p, a, b)), Store, EXTRA) }

star_targets_list_seq[asdl_expr_seq*]: a[asdl_expr_seq*]=','.star_target+ [','] { a }

star_targets_tuple_seq[asdl_expr_seq*]:
    | a=star_target b=(',' c=star_target { c })+ [','] { (asdl_expr_seq*) _PyPegen_seq_insert_in_front(p, a, b) }
    | a=star_target ',' { (asdl_expr_seq*) _PyPegen_singleton_seq(p, a) }

star_target[expr_ty] (memo):
    | '*' a=(!'*' star_target) {
        _PyAST_Starred(CHECK(expr_ty, _PyPegen_set_expr_context(p, a, Store)), Store, EXTRA) }
    | target_with_star_atom

target_with_star_atom[expr_ty] (memo):
    | a=t_primary '.' b=NAME !t_lookahead { _PyAST_Attribute(a, b->v.Name.id, Store, EXTRA) }
    | a=t_primary '[' b=slices ']' !t_lookahead { _PyAST_Subscript(a, b, Store, EXTRA) }
    | star_atom

star_atom[expr_ty]:
    | a=NAME { _PyPegen_set_expr_context(p, a, Store) }
    | '(' a=target_with_star_atom ')' { _PyPegen_set_expr_context(p, a, Store) }
    | '(' a=[star_targets_tuple_seq] ')' { _PyAST_Tuple(a, Store, EXTRA) }
    | '[' a=[star_targets_list_seq] ']' { _PyAST_List(a, Store, EXTRA) }

single_target[expr_ty]:
    | single_subscript_attribute_target
    | a=NAME { _PyPegen_set_expr_context(p, a, Store) }
    | '(' a=single_target ')' { a }

single_subscript_attribute_target[expr_ty]:
    | a=t_primary '.' b=NAME !t_lookahead { _PyAST_Attribute(a, b->v.Name.id, Store, EXTRA) }
    | a=t_primary '[' b=slices ']' !t_lookahead { _PyAST_Subscript(a, b, Store, EXTRA) }

t_primary[expr_ty]:
    | a=t_primary '.' b=NAME &t_lookahead { _PyAST_Attribute(a, b->v.Name.id, Load, EXTRA) }
    | a=t_primary '[' b=slices ']' &t_lookahead { _PyAST_Subscript(a, b, Load, EXTRA) }
    | a=t_primary b=genexp &t_lookahead {
        _PyAST_Call(a, CHECK(asdl_expr_seq*, (asdl_expr_seq*)_PyPegen_singleton_seq(p, b)), NULL, EXTRA) }
    | a=t_primary '(' b=[arguments] ')' &t_lookahead {
        _PyAST_Call(a,
                 (b) ? ((expr_ty) b)->v.Call.args : NULL,
                 (b) ? ((expr_ty) b)->v.Call.keywords : NULL,
                 EXTRA) }
    | a=atom &t_lookahead { a }

t_lookahead: '(' | '[' | '.'

# Targets for del statements
# --------------------------

del_targets[asdl_expr_seq*]: a[asdl_expr_seq*]=','.del_target+ [','] { a }

del_target[expr_ty] (memo):
    | a=t_primary '.' b=NAME !t_lookahead { _PyAST_Attribute(a, b->v.Name.id, Del, EXTRA) }
    | a=t_primary '[' b=slices ']' !t_lookahead { _PyAST_Subscript(a, b, Del, EXTRA) }
    | del_t_atom

del_t_atom[expr_ty]:
    | a=NAME { _PyPegen_set_expr_context(p, a, Del) }
    | '(' a=del_target ')' { _PyPegen_set_expr_context(p, a, Del) }
    | '(' a=[del_targets] ')' { _PyAST_Tuple(a, Del, EXTRA) }
    | '[' a=[del_targets] ']' { _PyAST_List(a, Del, EXTRA) }

# TYPING ELEMENTS
# ---------------

# type_expressions allow */** but ignore them
type_expressions[asdl_expr_seq*]:
    | a=','.expression+ ',' '*' b=expression ',' '**' c=expression {
        (asdl_expr_seq*)_PyPegen_seq_append_to_end(
            p,
            CHECK(asdl_seq*, _PyPegen_seq_append_to_end(p, a, b)),
            c) }
    | a=','.expression+ ',' '*' b=expression { (asdl_expr_seq*)_PyPegen_seq_append_to_end(p, a, b) }
    | a=','.expression+ ',' '**' b=expression { (asdl_expr_seq*)_PyPegen_seq_append_to_end(p, a, b) }
    | '*' a=expression ',' '**' b=expression {
        (asdl_expr_seq*)_PyPegen_seq_append_to_end(
            p,
            CHECK(asdl_seq*, _PyPegen_singleton_seq(p, a)),
            b) }
    | '*' a=expression { (asdl_expr_seq*)_PyPegen_singleton_seq(p, a) }
    | '**' a=expression { (asdl_expr_seq*)_PyPegen_singleton_seq(p, a) }
    | a[asdl_expr_seq*]=','.expression+ {a}

func_type_comment[Token*]:
    | NEWLINE t=TYPE_COMMENT &(NEWLINE INDENT) { t }  # Must be followed by indented block
    | invalid_double_type_comments
    | TYPE_COMMENT

# ========================= END OF THE GRAMMAR ===========================



# ========================= START OF INVALID RULES =======================

# From here on, there are rules for invalid syntax with specialised error messages
invalid_arguments:
    | ((','.(starred_expression | ( assignment_expression | expression !':=') !'=')+ ',' kwargs) | kwargs) a=',' ','.(starred_expression !'=')+ {
        RAISE_SYNTAX_ERROR_STARTING_FROM(a, "iterable argument unpacking follows keyword argument unpacking") }
    | a=expression b=for_if_clauses ',' [args | expression for_if_clauses] {
        RAISE_SYNTAX_ERROR_KNOWN_RANGE(a, _PyPegen_get_last_comprehension_item(PyPegen_last_item(b, comprehension_ty)), "Generator expression must be parenthesized") }
    | a=NAME b='=' expression for_if_clauses {
        RAISE_SYNTAX_ERROR_KNOWN_RANGE(a, b, "invalid syntax. Maybe you meant '==' or ':=' instead of '='?")}
    | (args ',')? a=NAME b='=' &(',' | ')') {
        RAISE_SYNTAX_ERROR_KNOWN_RANGE(a, b, "expected argument value expression")}
    | a=args b=for_if_clauses { _PyPegen_nonparen_genexp_in_call(p, a, b) }
    | args ',' a=expression b=for_if_clauses {
        RAISE_SYNTAX_ERROR_KNOWN_RANGE(a, _PyPegen_get_last_comprehension_item(PyPegen_last_item(b, comprehension_ty)), "Generator expression must be parenthesized") }
    | a=args ',' args { _PyPegen_arguments_parsing_error(p, a) }
invalid_kwarg:
    | a[Token*]=('True'|'False'|'None') b='=' {
        RAISE_SYNTAX_ERROR_KNOWN_RANGE(a, b, "cannot assign to %s", PyBytes_AS_STRING(a->bytes)) }
    | a=NAME b='=' expression for_if_clauses {
        RAISE_SYNTAX_ERROR_KNOWN_RANGE(a, b, "invalid syntax. Maybe you meant '==' or ':=' instead of '='?")}
    | !(NAME '=') a=expression b='=' {
        RAISE_SYNTAX_ERROR_KNOWN_RANGE(
            a, b, "expression cannot contain assignment, perhaps you meant \"==\"?") }
    | a='**' expression '=' b=expression {
        RAISE_SYNTAX_ERROR_KNOWN_RANGE(a, b, "cannot assign to keyword argument unpacking") }

# IMPORTANT: Note that the "_without_invalid" suffix causes the rule to not call invalid rules under it
expression_without_invalid[expr_ty]:
    | a=disjunction 'if' b=disjunction 'else' c=expression { _PyAST_IfExp(b, a, c, EXTRA) }
    | disjunction
    | lambdef
invalid_legacy_expression:
    | a=NAME !'(' b=star_expressions {
        _PyPegen_check_legacy_stmt(p, a) ? RAISE_SYNTAX_ERROR_KNOWN_RANGE(a, b,
            "Missing parentheses in call to '%U'. Did you mean %U(...)?", a->v.Name.id, a->v.Name.id) : NULL}

invalid_type_param:
    | '*' a=NAME colon=':' e=expression {
            RAISE_SYNTAX_ERROR_STARTING_FROM(colon, e->kind == Tuple_kind
                ? "cannot use constraints with TypeVarTuple"
                : "cannot use bound with TypeVarTuple")
        }
    | '**' a=NAME colon=':' e=expression {
            RAISE_SYNTAX_ERROR_STARTING_FROM(colon, e->kind == Tuple_kind
                ? "cannot use constraints with ParamSpec"
                : "cannot use bound with ParamSpec")
        }

invalid_expression:
    # !(NAME STRING) is not matched so we don't show this error with some invalid string prefixes like: kf"dsfsdf"
    # Soft keywords need to also be ignored because they can be parsed as NAME NAME
   | !(NAME STRING | SOFT_KEYWORD) a=disjunction b=expression_without_invalid {
        _PyPegen_check_legacy_stmt(p, a) ? NULL : p->tokens[p->mark-1]->level == 0 ? NULL :
        RAISE_SYNTAX_ERROR_KNOWN_RANGE(a, b, "invalid syntax. Perhaps you forgot a comma?") }
   | a=disjunction 'if' b=disjunction !('else'|':') { RAISE_SYNTAX_ERROR_KNOWN_RANGE(a, b, "expected 'else' after 'if' expression") }
   | a='lambda' [lambda_params] b=':' &FSTRING_MIDDLE  {
        RAISE_SYNTAX_ERROR_KNOWN_RANGE(a, b, "f-string: lambda expressions are not allowed without parentheses") }

invalid_named_expression(memo):
    | a=expression ':=' expression {
        RAISE_SYNTAX_ERROR_KNOWN_LOCATION(
            a, "cannot use assignment expressions with %s", _PyPegen_get_expr_name(a)) }
    | a=NAME '=' b=bitwise_or !('='|':=') {
        RAISE_SYNTAX_ERROR_KNOWN_RANGE(a, b, "invalid syntax. Maybe you meant '==' or ':=' instead of '='?") }
    | !(list|tuple|genexp|'True'|'None'|'False') a=bitwise_or b='=' bitwise_or !('='|':=') {
        RAISE_SYNTAX_ERROR_KNOWN_LOCATION(a, "cannot assign to %s here. Maybe you meant '==' instead of '='?",
                                          _PyPegen_get_expr_name(a)) }

invalid_assignment:
    | a=invalid_ann_assign_target ':' expression {
        RAISE_SYNTAX_ERROR_KNOWN_LOCATION(
            a,
            "only single target (not %s) can be annotated",
            _PyPegen_get_expr_name(a)
        )}
    | a=star_named_expression ',' star_named_expressions* ':' expression {
        RAISE_SYNTAX_ERROR_KNOWN_LOCATION(a, "only single target (not tuple) can be annotated") }
    | a=expression ':' expression {
        RAISE_SYNTAX_ERROR_KNOWN_LOCATION(a, "illegal target for annotation") }
    | (star_targets '=')* a=star_expressions '=' {
        RAISE_SYNTAX_ERROR_INVALID_TARGET(STAR_TARGETS, a) }
    | (star_targets '=')* a=yield_expr '=' { RAISE_SYNTAX_ERROR_KNOWN_LOCATION(a, "assignment to yield expression not possible") }
    | a=star_expressions augassign annotated_rhs {
        RAISE_SYNTAX_ERROR_KNOWN_LOCATION(
            a,
            "'%s' is an illegal expression for augmented assignment",
            _PyPegen_get_expr_name(a)
        )}
invalid_ann_assign_target[expr_ty]:
    | list
    | tuple
    | '(' a=invalid_ann_assign_target ')' { a }
invalid_del_stmt:
    | 'del' a=star_expressions {
        RAISE_SYNTAX_ERROR_INVALID_TARGET(DEL_TARGETS, a) }
invalid_block:
    | NEWLINE !INDENT { RAISE_INDENTATION_ERROR("expected an indented block") }
invalid_comprehension:
    | ('[' | '(' | '{') a=starred_expression for_if_clauses {
        RAISE_SYNTAX_ERROR_KNOWN_LOCATION(a, "iterable unpacking cannot be used in comprehension") }
    | ('[' | '{') a=star_named_expression ',' b=star_named_expressions for_if_clauses {
        RAISE_SYNTAX_ERROR_KNOWN_RANGE(a, PyPegen_last_item(b, expr_ty),
        "did you forget parentheses around the comprehension target?") }
    | ('[' | '{') a=star_named_expression b=',' for_if_clauses {
        RAISE_SYNTAX_ERROR_KNOWN_RANGE(a, b, "did you forget parentheses around the comprehension target?") }
invalid_dict_comprehension:
    | '{' a='**' bitwise_or for_if_clauses '}' {
        RAISE_SYNTAX_ERROR_KNOWN_LOCATION(a, "dict unpacking cannot be used in dict comprehension") }
invalid_parameters:
    | a="/" ',' {
        RAISE_SYNTAX_ERROR_KNOWN_LOCATION(a, "at least one argument must precede /") }
    | (slash_no_default | slash_with_default) param_maybe_default* a='/' {
        RAISE_SYNTAX_ERROR_KNOWN_LOCATION(a, "/ may appear only once") }
    | slash_no_default? param_no_default* invalid_parameters_helper a=param_no_default {
        RAISE_SYNTAX_ERROR_KNOWN_LOCATION(a, "parameter without a default follows parameter with a default") }
    | param_no_default* a='(' param_no_default+ ','? b=')' {
        RAISE_SYNTAX_ERROR_KNOWN_RANGE(a, b, "Function parameters cannot be parenthesized") }
    | (slash_no_default | slash_with_default)? param_maybe_default* '*' (',' | param_no_default) param_maybe_default* a='/' {
        RAISE_SYNTAX_ERROR_KNOWN_LOCATION(a, "/ must be ahead of *") }
    | param_maybe_default+ '/' a='*' {
        RAISE_SYNTAX_ERROR_KNOWN_LOCATION(a, "expected comma between / and *") }
invalid_default:
    | a='=' &(')'|',') { RAISE_SYNTAX_ERROR_KNOWN_LOCATION(a, "expected default value expression") }
invalid_star_etc:
    | a='*' (')' | ',' (')' | '**')) { RAISE_SYNTAX_ERROR_KNOWN_LOCATION(a, "named arguments must follow bare *") }
    | '*' ',' TYPE_COMMENT { RAISE_SYNTAX_ERROR("bare * has associated type comment") }
    | '*' param a='=' { RAISE_SYNTAX_ERROR_KNOWN_LOCATION(a, "var-positional argument cannot have default value") }
    | '*' (param_no_default | ',') param_maybe_default* a='*' (param_no_default | ',') {
        RAISE_SYNTAX_ERROR_KNOWN_LOCATION(a, "* argument may appear only once") }
invalid_kwds:
    | '**' param a='=' { RAISE_SYNTAX_ERROR_KNOWN_LOCATION(a, "var-keyword argument cannot have default value") }
    | '**' param ',' a=param { RAISE_SYNTAX_ERROR_KNOWN_LOCATION(a, "arguments cannot follow var-keyword argument") }
    | '**' param ',' a[Token*]=('*'|'**'|'/') { RAISE_SYNTAX_ERROR_KNOWN_LOCATION(a, "arguments cannot follow var-keyword argument") }
invalid_parameters_helper: # This is only there to avoid type errors
    | a=slash_with_default { _PyPegen_singleton_seq(p, a) }
    | param_with_default+
invalid_lambda_parameters:
    | a="/" ',' {
        RAISE_SYNTAX_ERROR_KNOWN_LOCATION(a, "at least one argument must precede /") }
    | (lambda_slash_no_default | lambda_slash_with_default) lambda_param_maybe_default* a='/' {
        RAISE_SYNTAX_ERROR_KNOWN_LOCATION(a, "/ may appear only once") }
    | lambda_slash_no_default? lambda_param_no_default* invalid_lambda_parameters_helper a=lambda_param_no_default {
        RAISE_SYNTAX_ERROR_KNOWN_LOCATION(a, "parameter without a default follows parameter with a default") }
    | lambda_param_no_default* a='(' ','.lambda_param+ ','? b=')' {
        RAISE_SYNTAX_ERROR_KNOWN_RANGE(a, b, "Lambda expression parameters cannot be parenthesized") }
    | (lambda_slash_no_default | lambda_slash_with_default)? lambda_param_maybe_default* '*' (',' | lambda_param_no_default) lambda_param_maybe_default* a='/' {
        RAISE_SYNTAX_ERROR_KNOWN_LOCATION(a, "/ must be ahead of *") }
    | lambda_param_maybe_default+ '/' a='*' {
        RAISE_SYNTAX_ERROR_KNOWN_LOCATION(a, "expected comma between / and *") }
invalid_lambda_parameters_helper:
    | a=lambda_slash_with_default { _PyPegen_singleton_seq(p, a) }
    | lambda_param_with_default+
invalid_lambda_star_etc:
    | '*' (':' | ',' (':' | '**')) { RAISE_SYNTAX_ERROR("named arguments must follow bare *") }
    | '*' lambda_param a='=' { RAISE_SYNTAX_ERROR_KNOWN_LOCATION(a, "var-positional argument cannot have default value") }
    | '*' (lambda_param_no_default | ',') lambda_param_maybe_default* a='*' (lambda_param_no_default | ',') {
        RAISE_SYNTAX_ERROR_KNOWN_LOCATION(a, "* argument may appear only once") }
invalid_lambda_kwds:
    | '**' lambda_param a='=' { RAISE_SYNTAX_ERROR_KNOWN_LOCATION(a, "var-keyword argument cannot have default value") }
    | '**' lambda_param ',' a=lambda_param { RAISE_SYNTAX_ERROR_KNOWN_LOCATION(a, "arguments cannot follow var-keyword argument") }
    | '**' lambda_param ',' a[Token*]=('*'|'**'|'/') { RAISE_SYNTAX_ERROR_KNOWN_LOCATION(a, "arguments cannot follow var-keyword argument") }
invalid_double_type_comments:
    | TYPE_COMMENT NEWLINE TYPE_COMMENT NEWLINE INDENT {
        RAISE_SYNTAX_ERROR("Cannot have two type comments on def") }
invalid_with_item:
    | expression 'as' a=expression &(',' | ')' | ':') {
        RAISE_SYNTAX_ERROR_INVALID_TARGET(STAR_TARGETS, a) }

invalid_for_if_clause:
    | 'async'? 'for' (bitwise_or (',' bitwise_or)* [',']) !'in' {
        RAISE_SYNTAX_ERROR("'in' expected after for-loop variables") }

invalid_for_target:
    | 'async'? 'for' a=star_expressions {
        RAISE_SYNTAX_ERROR_INVALID_TARGET(FOR_TARGETS, a) }

invalid_group:
    | '(' a=starred_expression ')' {
        RAISE_SYNTAX_ERROR_KNOWN_LOCATION(a, "cannot use starred expression here") }
    | '(' a='**' expression ')' {
        RAISE_SYNTAX_ERROR_KNOWN_LOCATION(a, "cannot use double starred expression here") }
invalid_import:
    | a='import' ','.dotted_name+ 'from' dotted_name {
        RAISE_SYNTAX_ERROR_STARTING_FROM(a, "Did you mean to use 'from ... import ...' instead?") }
    | 'import' token=NEWLINE { 
        RAISE_SYNTAX_ERROR_STARTING_FROM(token, "Expected one or more names after 'import'") }

invalid_import_from_targets:
    | import_from_as_names ',' NEWLINE {
        RAISE_SYNTAX_ERROR("trailing comma not allowed without surrounding parentheses") }
    | token=NEWLINE { 
        RAISE_SYNTAX_ERROR_STARTING_FROM(token, "Expected one or more names after 'import'") }

invalid_compound_stmt:
    | a='elif' named_expression ':' { RAISE_SYNTAX_ERROR_STARTING_FROM(a, "'elif' must match an if-statement here") }
    | a='else' ':' { RAISE_SYNTAX_ERROR_STARTING_FROM(a, "'else' must match a valid statement here") }

invalid_with_stmt:
    | ['async'] 'with' ','.(expression ['as' star_target])+ NEWLINE { RAISE_SYNTAX_ERROR("expected ':'") }
    | ['async'] 'with' '(' ','.(expressions ['as' star_target])+ ','? ')' NEWLINE { RAISE_SYNTAX_ERROR("expected ':'") }
invalid_with_stmt_indent:
    | ['async'] a='with' ','.(expression ['as' star_target])+ ':' NEWLINE !INDENT {
        RAISE_INDENTATION_ERROR("expected an indented block after 'with' statement on line %d", a->lineno) }
    | ['async'] a='with' '(' ','.(expressions ['as' star_target])+ ','? ')' ':' NEWLINE !INDENT {
        RAISE_INDENTATION_ERROR("expected an indented block after 'with' statement on line %d", a->lineno) }

invalid_try_stmt:
    | a='try' ':' NEWLINE !INDENT {
        RAISE_INDENTATION_ERROR("expected an indented block after 'try' statement on line %d", a->lineno) }
    | 'try' ':' block !('except' | 'finally') { RAISE_SYNTAX_ERROR("expected 'except' or 'finally' block") }
    | 'try' ':' block* except_block+ a='except' b='*' expression ['as' NAME] ':' {
        RAISE_SYNTAX_ERROR_KNOWN_RANGE(a, b, "cannot have both 'except' and 'except*' on the same 'try'") }
    | 'try' ':' block* except_star_block+ a='except' [expression ['as' NAME]] ':' {
        RAISE_SYNTAX_ERROR_KNOWN_LOCATION(a, "cannot have both 'except' and 'except*' on the same 'try'") }
invalid_except_stmt:
    | 'except' '*'? a=expression ',' expressions ['as' NAME ] ':' {
        RAISE_SYNTAX_ERROR_STARTING_FROM(a, "multiple exception types must be parenthesized") }
    | a='except' '*'? expression ['as' NAME ] NEWLINE { RAISE_SYNTAX_ERROR("expected ':'") }
    | a='except' NEWLINE { RAISE_SYNTAX_ERROR("expected ':'") }
    | a='except' '*' (NEWLINE | ':') { RAISE_SYNTAX_ERROR("expected one or more exception types") }
invalid_finally_stmt:
    | a='finally' ':' NEWLINE !INDENT {
        RAISE_INDENTATION_ERROR("expected an indented block after 'finally' statement on line %d", a->lineno) }
invalid_except_stmt_indent:
    | a='except' expression ['as' NAME ] ':' NEWLINE !INDENT {
        RAISE_INDENTATION_ERROR("expected an indented block after 'except' statement on line %d", a->lineno) }
    | a='except' ':' NEWLINE !INDENT { RAISE_INDENTATION_ERROR("expected an indented block after 'except' statement on line %d", a->lineno) }
invalid_except_star_stmt_indent:
    | a='except' '*' expression ['as' NAME ] ':' NEWLINE !INDENT {
        RAISE_INDENTATION_ERROR("expected an indented block after 'except*' statement on line %d", a->lineno) }
invalid_match_stmt:
    | "match" subject_expr NEWLINE { CHECK_VERSION(void*, 10, "Pattern matching is", RAISE_SYNTAX_ERROR("expected ':'") ) }
    | a="match" subject=subject_expr ':' NEWLINE !INDENT {
        RAISE_INDENTATION_ERROR("expected an indented block after 'match' statement on line %d", a->lineno) }
invalid_case_block:
    | "case" patterns guard? NEWLINE { RAISE_SYNTAX_ERROR("expected ':'") }
    | a="case" patterns guard? ':' NEWLINE !INDENT {
        RAISE_INDENTATION_ERROR("expected an indented block after 'case' statement on line %d", a->lineno) }
invalid_as_pattern:
    | or_pattern 'as' a="_" { RAISE_SYNTAX_ERROR_KNOWN_LOCATION(a, "cannot use '_' as a target") }
    | or_pattern 'as' !NAME a=expression { RAISE_SYNTAX_ERROR_KNOWN_LOCATION(a, "invalid pattern target") }
invalid_class_pattern:
    | name_or_attr '(' a=invalid_class_argument_pattern  { RAISE_SYNTAX_ERROR_KNOWN_RANGE(
        PyPegen_first_item(a, pattern_ty),
        PyPegen_last_item(a, pattern_ty),
        "positional patterns follow keyword patterns") }
invalid_class_argument_pattern[asdl_pattern_seq*]:
    | [positional_patterns ','] keyword_patterns ',' a=positional_patterns { a }
invalid_if_stmt:
    | 'if' named_expression NEWLINE { RAISE_SYNTAX_ERROR("expected ':'") }
    | a='if' a=named_expression ':' NEWLINE !INDENT {
        RAISE_INDENTATION_ERROR("expected an indented block after 'if' statement on line %d", a->lineno) }
invalid_elif_stmt:
    | 'elif' named_expression NEWLINE { RAISE_SYNTAX_ERROR("expected ':'") }
    | a='elif' named_expression ':' NEWLINE !INDENT {
        RAISE_INDENTATION_ERROR("expected an indented block after 'elif' statement on line %d", a->lineno) }
invalid_else_stmt:
    | a='else' ':' NEWLINE !INDENT {
        RAISE_INDENTATION_ERROR("expected an indented block after 'else' statement on line %d", a->lineno) }
invalid_while_stmt:
    | 'while' named_expression NEWLINE { RAISE_SYNTAX_ERROR("expected ':'") }
    | a='while' named_expression ':' NEWLINE !INDENT {
        RAISE_INDENTATION_ERROR("expected an indented block after 'while' statement on line %d", a->lineno) }
invalid_for_stmt:
    | ['async'] 'for' star_targets 'in' star_expressions NEWLINE { RAISE_SYNTAX_ERROR("expected ':'") }
    | ['async'] a='for' star_targets 'in' star_expressions ':' NEWLINE !INDENT {
        RAISE_INDENTATION_ERROR("expected an indented block after 'for' statement on line %d", a->lineno) }
invalid_def_raw:
    | ['async'] a='def' NAME [type_params] '(' [params] ')' ['->' expression] ':' NEWLINE !INDENT {
        RAISE_INDENTATION_ERROR("expected an indented block after function definition on line %d", a->lineno) }
    | ['async'] 'def' NAME [type_params] &&'(' [params] ')' ['->' expression] &&':' [func_type_comment] block
invalid_class_def_raw:
    | 'class' NAME [type_params] ['(' [arguments] ')'] NEWLINE { RAISE_SYNTAX_ERROR("expected ':'") }
    | a='class' NAME [type_params] ['(' [arguments] ')'] ':' NEWLINE !INDENT {
        RAISE_INDENTATION_ERROR("expected an indented block after class definition on line %d", a->lineno) }

invalid_double_starred_kvpairs:
    | ','.double_starred_kvpair+ ',' invalid_kvpair
    | expression ':' a='*' bitwise_or { RAISE_SYNTAX_ERROR_STARTING_FROM(a, "cannot use a starred expression in a dictionary value") }
    | expression a=':' &('}'|',') { RAISE_SYNTAX_ERROR_KNOWN_LOCATION(a, "expression expected after dictionary key and ':'") }
invalid_kvpair:
    | a=expression !(':') {
        RAISE_ERROR_KNOWN_LOCATION(p, PyExc_SyntaxError, a->lineno, a->end_col_offset - 1, a->end_lineno, -1, "':' expected after dictionary key") }
    | expression ':' a='*' bitwise_or { RAISE_SYNTAX_ERROR_STARTING_FROM(a, "cannot use a starred expression in a dictionary value") }
    | expression a=':' &('}'|',') {RAISE_SYNTAX_ERROR_KNOWN_LOCATION(a, "expression expected after dictionary key and ':'") }
invalid_starred_expression_unpacking:
    | a='*' expression '=' b=expression { RAISE_SYNTAX_ERROR_KNOWN_RANGE(a, b, "cannot assign to iterable argument unpacking") }
invalid_starred_expression:
    | '*' { RAISE_SYNTAX_ERROR("Invalid star expression") }

invalid_replacement_field:
    | '{' a='=' { RAISE_SYNTAX_ERROR_KNOWN_LOCATION(a, "f-string: valid expression required before '='") }
    | '{' a='!' { RAISE_SYNTAX_ERROR_KNOWN_LOCATION(a, "f-string: valid expression required before '!'") }
    | '{' a=':' { RAISE_SYNTAX_ERROR_KNOWN_LOCATION(a, "f-string: valid expression required before ':'") }
    | '{' a='}' { RAISE_SYNTAX_ERROR_KNOWN_LOCATION(a, "f-string: valid expression required before '}'") }
    | '{' !annotated_rhs { RAISE_SYNTAX_ERROR_ON_NEXT_TOKEN("f-string: expecting a valid expression after '{'")}
    | '{' annotated_rhs !('=' | '!' | ':' | '}') {
        PyErr_Occurred() ? NULL : RAISE_SYNTAX_ERROR_ON_NEXT_TOKEN("f-string: expecting '=', or '!', or ':', or '}'") }
    | '{' annotated_rhs '=' !('!' | ':' | '}') {
        PyErr_Occurred() ? NULL : RAISE_SYNTAX_ERROR_ON_NEXT_TOKEN("f-string: expecting '!', or ':', or '}'") }
    | '{' annotated_rhs '='? invalid_conversion_character
    | '{' annotated_rhs '='? ['!' NAME] !(':' | '}') {
        PyErr_Occurred() ? NULL : RAISE_SYNTAX_ERROR_ON_NEXT_TOKEN("f-string: expecting ':' or '}'") }
    | '{' annotated_rhs '='? ['!' NAME] ':' fstring_format_spec* !'}' {
        PyErr_Occurred() ? NULL : RAISE_SYNTAX_ERROR_ON_NEXT_TOKEN("f-string: expecting '}', or format specs") }
    | '{' annotated_rhs '='? ['!' NAME] !'}' {
        PyErr_Occurred() ? NULL : RAISE_SYNTAX_ERROR_ON_NEXT_TOKEN("f-string: expecting '}'") }

invalid_conversion_character:
    | '!' &(':' | '}') { RAISE_SYNTAX_ERROR_ON_NEXT_TOKEN("f-string: missing conversion character") }
    | '!' !NAME { RAISE_SYNTAX_ERROR_ON_NEXT_TOKEN("f-string: invalid conversion character") }

invalid_arithmetic:
    | sum ('+'|'-'|'*'|'/'|'%'|'//'|'@') a='not' b=inversion { RAISE_SYNTAX_ERROR_KNOWN_RANGE(a, b, "'not' after an operator must be parenthesized") }
invalid_factor:
    | ('+' | '-' | '~') a='not' b=factor { RAISE_SYNTAX_ERROR_KNOWN_RANGE(a, b, "'not' after an operator must be parenthesized") }

invalid_type_params:
    | '[' token=']' {
        RAISE_SYNTAX_ERROR_STARTING_FROM(
            token, 
            "Type parameter list cannot be empty")}<|MERGE_RESOLUTION|>--- conflicted
+++ resolved
@@ -649,26 +649,10 @@
 type_param_seq[asdl_type_param_seq*]: a[asdl_type_param_seq*]=','.type_param+ [','] { a }
 
 type_param[type_param_ty] (memo):
-<<<<<<< HEAD
-    | a=NAME b=[type_param_bound] { _PyAST_TypeVar(a->v.Name.id, b, EXTRA) }
+    | a=NAME b=[type_param_bound] c=[type_param_default] { _PyAST_TypeVar(a->v.Name.id, b, c, EXTRA) }
     | invalid_type_param
-    | '*' a=NAME { _PyAST_TypeVarTuple(a->v.Name.id, EXTRA) }
-    | '**' a=NAME { _PyAST_ParamSpec(a->v.Name.id, EXTRA) }
-=======
-    | a=NAME b=[type_param_bound] c=[type_param_default] { _PyAST_TypeVar(a->v.Name.id, b, c, EXTRA) }
-    | '*' a=NAME colon=':' e=expression {
-            RAISE_SYNTAX_ERROR_STARTING_FROM(colon, e->kind == Tuple_kind
-                ? "cannot use constraints with TypeVarTuple"
-                : "cannot use bound with TypeVarTuple")
-        }
     | '*' a=NAME b=[type_param_starred_default] { _PyAST_TypeVarTuple(a->v.Name.id, b, EXTRA) }
-    | '**' a=NAME colon=':' e=expression {
-            RAISE_SYNTAX_ERROR_STARTING_FROM(colon, e->kind == Tuple_kind
-                ? "cannot use constraints with ParamSpec"
-                : "cannot use bound with ParamSpec")
-        }
     | '**' a=NAME b=[type_param_default] { _PyAST_ParamSpec(a->v.Name.id, b, EXTRA) }
->>>>>>> 1f481fd3
 
 type_param_bound[expr_ty]: ':' e=expression { e }
 type_param_default[expr_ty]: '=' e=expression {
