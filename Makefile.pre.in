# Top-level Makefile for Python
#
# As distributed, this file is called Makefile.pre.in; it is processed
# into the real Makefile by running the script ./configure, which
# replaces things like @spam@ with values appropriate for your system.
# This means that if you edit Makefile, your changes get lost the next
# time you run the configure script.  Ideally, you can do:
#
#	./configure
#	make
#	make test
#	make install
#
# If you have a previous version of Python installed that you don't
# want to overwrite, you can use "make altinstall" instead of "make
# install".  Refer to the "Installing" section in the README file for
# additional details.
#
# See also the section "Build instructions" in the README file.

# === Variables set by makesetup ===

MODBUILT_NAMES=    _MODBUILT_NAMES_
MODSHARED_NAMES=   _MODSHARED_NAMES_
MODDISABLED_NAMES= _MODDISABLED_NAMES_
MODOBJS=           _MODOBJS_
MODLIBS=           _MODLIBS_

# === Variables set by configure
VERSION=	@VERSION@
srcdir=		@srcdir@
VPATH=		@srcdir@
abs_srcdir=	@abs_srcdir@
abs_builddir=	@abs_builddir@


CC=		@CC@
CXX=		@CXX@
LINKCC=		@LINKCC@
AR=		@AR@
READELF=	@READELF@
SOABI=		@SOABI@
LDVERSION=	@LDVERSION@
LIBPYTHON=	@LIBPYTHON@
GITVERSION=	@GITVERSION@
GITTAG=		@GITTAG@
GITBRANCH=	@GITBRANCH@
PGO_PROF_GEN_FLAG=@PGO_PROF_GEN_FLAG@
PGO_PROF_USE_FLAG=@PGO_PROF_USE_FLAG@
LLVM_PROF_MERGER=@LLVM_PROF_MERGER@
LLVM_PROF_FILE=@LLVM_PROF_FILE@
LLVM_PROF_ERR=@LLVM_PROF_ERR@
DTRACE=         @DTRACE@
DFLAGS=         @DFLAGS@
DTRACE_HEADERS= @DTRACE_HEADERS@
DTRACE_OBJS=    @DTRACE_OBJS@
DSYMUTIL=       @DSYMUTIL@
DSYMUTIL_PATH=  @DSYMUTIL_PATH@

GNULD=		@GNULD@

# Shell used by make (some versions default to the login shell, which is bad)
SHELL=		/bin/sh -e

# Use this to make a link between python$(VERSION) and python in $(BINDIR)
LN=		@LN@

# Portable install script (configure doesn't always guess right)
INSTALL=	@INSTALL@
INSTALL_PROGRAM=@INSTALL_PROGRAM@
INSTALL_SCRIPT= @INSTALL_SCRIPT@
INSTALL_DATA=	@INSTALL_DATA@
# Shared libraries must be installed with executable mode on some systems;
# rather than figuring out exactly which, we always give them executable mode.
INSTALL_SHARED= ${INSTALL} -m 755

MKDIR_P=	@MKDIR_P@

MAKESETUP=      $(srcdir)/Modules/makesetup

# Compiler options
OPT=		@OPT@
BASECFLAGS=	@BASECFLAGS@
BASECPPFLAGS=	@BASECPPFLAGS@
CONFIGURE_CFLAGS=	@CFLAGS@
# CFLAGS_NODIST is used for building the interpreter and stdlib C extensions.
# Use it when a compiler flag should _not_ be part of the distutils CFLAGS
# once Python is installed (Issue #21121).
CONFIGURE_CFLAGS_NODIST=@CFLAGS_NODIST@
# LDFLAGS_NODIST is used in the same manner as CFLAGS_NODIST.
# Use it when a linker flag should _not_ be part of the distutils LDFLAGS
# once Python is installed (bpo-35257)
CONFIGURE_LDFLAGS_NODIST=@LDFLAGS_NODIST@
# LDFLAGS_NOLTO is an extra flag to disable lto. It is used to speed up building
# of _bootstrap_python and _freeze_module tools, which don't need LTO.
CONFIGURE_LDFLAGS_NOLTO=@LDFLAGS_NOLTO@
CONFIGURE_CPPFLAGS=	@CPPFLAGS@
CONFIGURE_LDFLAGS=	@LDFLAGS@
# Avoid assigning CFLAGS, LDFLAGS, etc. so users can use them on the
# command line to append to these values without stomping the pre-set
# values.
PY_CFLAGS=	$(BASECFLAGS) $(OPT) $(CONFIGURE_CFLAGS) $(CFLAGS) $(EXTRA_CFLAGS)
PY_CFLAGS_NODIST=$(CONFIGURE_CFLAGS_NODIST) $(CFLAGS_NODIST) -I$(srcdir)/Include/internal -I$(srcdir)/Include/internal/mimalloc
# Both CPPFLAGS and LDFLAGS need to contain the shell's value for setup.py to
# be able to build extension modules using the directories specified in the
# environment variables
PY_CPPFLAGS=	$(BASECPPFLAGS) -I. -I$(srcdir)/Include $(CONFIGURE_CPPFLAGS) $(CPPFLAGS)
PY_LDFLAGS=	$(CONFIGURE_LDFLAGS) $(LDFLAGS)
PY_LDFLAGS_NODIST=$(CONFIGURE_LDFLAGS_NODIST) $(LDFLAGS_NODIST)
PY_LDFLAGS_NOLTO=$(PY_LDFLAGS) $(CONFIGURE_LDFLAGS_NOLTO) $(LDFLAGS_NODIST)
NO_AS_NEEDED=	@NO_AS_NEEDED@
CCSHARED=	@CCSHARED@
# LINKFORSHARED are the flags passed to the $(CC) command that links
# the python executable -- this is only needed for a few systems
LINKFORSHARED=	@LINKFORSHARED@
ARFLAGS=	@ARFLAGS@
# Extra C flags added for building the interpreter object files.
CFLAGSFORSHARED=@CFLAGSFORSHARED@
# C flags used for building the interpreter object files
PY_STDMODULE_CFLAGS= $(PY_CFLAGS) $(PY_CFLAGS_NODIST) $(PY_CPPFLAGS) $(CFLAGSFORSHARED)
PY_BUILTIN_MODULE_CFLAGS= $(PY_STDMODULE_CFLAGS) -DPy_BUILD_CORE_BUILTIN
PY_CORE_CFLAGS=	$(PY_STDMODULE_CFLAGS) -DPy_BUILD_CORE
# Linker flags used for building the interpreter object files
PY_CORE_LDFLAGS=$(PY_LDFLAGS) $(PY_LDFLAGS_NODIST)
# Strict or non-strict aliasing flags used to compile dtoa.c, see above
CFLAGS_ALIASING=@CFLAGS_ALIASING@


# Machine-dependent subdirectories
MACHDEP=	@MACHDEP@

# Multiarch directory (may be empty)
MULTIARCH=	@MULTIARCH@
MULTIARCH_CPPFLAGS = @MULTIARCH_CPPFLAGS@

# Install prefix for architecture-independent files
prefix=		@prefix@

# Install prefix for architecture-dependent files
exec_prefix=	@exec_prefix@

# Install prefix for data files
datarootdir=    @datarootdir@

# Expanded directories
BINDIR=		@bindir@
LIBDIR=		@libdir@
MANDIR=		@mandir@
INCLUDEDIR=	@includedir@
CONFINCLUDEDIR=	$(exec_prefix)/include
PLATLIBDIR=	@PLATLIBDIR@
SCRIPTDIR=	$(prefix)/$(PLATLIBDIR)
ABIFLAGS=	@ABIFLAGS@
# executable name for shebangs
EXENAME=	$(BINDIR)/python$(LDVERSION)$(EXE)
# Variable used by ensurepip
WHEEL_PKG_DIR=	@WHEEL_PKG_DIR@

# Detailed destination directories
BINLIBDEST=	@BINLIBDEST@
LIBDEST=	$(SCRIPTDIR)/python$(VERSION)
INCLUDEPY=	$(INCLUDEDIR)/python$(LDVERSION)
CONFINCLUDEPY=	$(CONFINCLUDEDIR)/python$(LDVERSION)

# Symbols used for using shared libraries
SHLIB_SUFFIX=	@SHLIB_SUFFIX@
EXT_SUFFIX=	@EXT_SUFFIX@
LDSHARED=	@LDSHARED@ $(PY_LDFLAGS)
BLDSHARED=	@BLDSHARED@ $(PY_CORE_LDFLAGS)
LDCXXSHARED=	@LDCXXSHARED@
DESTSHARED=	$(BINLIBDEST)/lib-dynload

# List of exported symbols for AIX
EXPORTSYMS=	@EXPORTSYMS@
EXPORTSFROM=	@EXPORTSFROM@

# Executable suffix (.exe on Windows and Mac OS X)
EXE=		@EXEEXT@
BUILDEXE=	@BUILDEXEEXT@

# Short name and location for Mac OS X Python framework
UNIVERSALSDK=@UNIVERSALSDK@
PYTHONFRAMEWORK=	@PYTHONFRAMEWORK@
PYTHONFRAMEWORKDIR=	@PYTHONFRAMEWORKDIR@
PYTHONFRAMEWORKPREFIX=	@PYTHONFRAMEWORKPREFIX@
PYTHONFRAMEWORKINSTALLDIR= @PYTHONFRAMEWORKINSTALLDIR@
# Deployment target selected during configure, to be checked
# by distutils. The export statement is needed to ensure that the
# deployment target is active during build.
MACOSX_DEPLOYMENT_TARGET=@CONFIGURE_MACOSX_DEPLOYMENT_TARGET@
@EXPORT_MACOSX_DEPLOYMENT_TARGET@export MACOSX_DEPLOYMENT_TARGET

# Option to install to strip binaries
STRIPFLAG=-s

# Flags to lipo to produce a 32-bit-only universal executable
LIPO_32BIT_FLAGS=@LIPO_32BIT_FLAGS@

# Flags to lipo to produce an intel-64-only universal executable
LIPO_INTEL64_FLAGS=@LIPO_INTEL64_FLAGS@

# Environment to run shared python without installed libraries
RUNSHARED=       @RUNSHARED@

# ensurepip options
ENSUREPIP=      @ENSUREPIP@

# Internal static libraries
LIBMPDEC_A= Modules/_decimal/libmpdec/libmpdec.a
LIBEXPAT_A= Modules/expat/libexpat.a
LIBHACL_SHA2_A= Modules/_hacl/libHacl_Hash_SHA2.a

# Module state, compiler flags and linker flags
# Empty CFLAGS and LDFLAGS are omitted.
# states:
#   * yes: module is available
#   * missing: build dependency is missing
#   * disabled: module is disabled
#   * n/a: module is not available on the current platform
# MODULE_EGG_STATE=yes  # yes, missing, disabled, n/a
# MODULE_EGG_CFLAGS=
# MODULE_EGG_LDFLAGS=
@MODULE_BLOCK@

# Default zoneinfo.TZPATH. Added here to expose it in sysconfig.get_config_var
TZPATH=@TZPATH@

# Modes for directories, executables and data files created by the
# install process.  Default to user-only-writable for all file types.
DIRMODE=	755
EXEMODE=	755
FILEMODE=	644

# configure script arguments
CONFIG_ARGS=	@CONFIG_ARGS@


# Subdirectories with code
SRCDIRS= 	@SRCDIRS@

# Other subdirectories
SUBDIRSTOO=	Include Lib Misc

# assets for Emscripten browser builds
WASM_ASSETS_DIR=.$(prefix)
WASM_STDLIB=$(WASM_ASSETS_DIR)/lib/python$(VERSION)/os.py

# Files and directories to be distributed
CONFIGFILES=	configure configure.ac acconfig.h pyconfig.h.in Makefile.pre.in
DISTFILES=	README.rst ChangeLog $(CONFIGFILES)
DISTDIRS=	$(SUBDIRS) $(SUBDIRSTOO) Ext-dummy
DIST=		$(DISTFILES) $(DISTDIRS)


LIBRARY=	@LIBRARY@
LDLIBRARY=      @LDLIBRARY@
BLDLIBRARY=     @BLDLIBRARY@
PY3LIBRARY=     @PY3LIBRARY@
DLLLIBRARY=	@DLLLIBRARY@
LDLIBRARYDIR=   @LDLIBRARYDIR@
INSTSONAME=	@INSTSONAME@
LIBRARY_DEPS=	@LIBRARY_DEPS@
LINK_PYTHON_DEPS=@LINK_PYTHON_DEPS@
PY_ENABLE_SHARED=	@PY_ENABLE_SHARED@
STATIC_LIBPYTHON=	@STATIC_LIBPYTHON@


LIBS=		@LIBS@
LIBM=		@LIBM@
LIBC=		@LIBC@
SYSLIBS=	$(LIBM) $(LIBC)
SHLIBS=		@SHLIBS@

DLINCLDIR=	@DLINCLDIR@
DYNLOADFILE=	@DYNLOADFILE@
MACHDEP_OBJS=	@MACHDEP_OBJS@
LIBOBJDIR=	Python/
LIBOBJS=	@LIBOBJS@

PYTHON=		python$(EXE)
BUILDPYTHON=	python$(BUILDEXE)

HOSTRUNNER= @HOSTRUNNER@

PYTHON_FOR_REGEN?=@PYTHON_FOR_REGEN@
UPDATE_FILE=$(PYTHON_FOR_REGEN) $(srcdir)/Tools/build/update_file.py
PYTHON_FOR_BUILD=@PYTHON_FOR_BUILD@
# Single-platform builds depend on $(BUILDPYTHON). Cross builds use an
# external "build Python" and have an empty PYTHON_FOR_BUILD_DEPS.
PYTHON_FOR_BUILD_DEPS=@PYTHON_FOR_BUILD_DEPS@

# Single-platform builds use Programs/_freeze_module.c for bootstrapping and
# ./_bootstrap_python Programs/_freeze_module.py for remaining modules
# Cross builds use an external "build Python" for all modules.
PYTHON_FOR_FREEZE=@PYTHON_FOR_FREEZE@
FREEZE_MODULE_BOOTSTRAP=@FREEZE_MODULE_BOOTSTRAP@
FREEZE_MODULE_BOOTSTRAP_DEPS=@FREEZE_MODULE_BOOTSTRAP_DEPS@
FREEZE_MODULE=@FREEZE_MODULE@
FREEZE_MODULE_DEPS=@FREEZE_MODULE_DEPS@

_PYTHON_HOST_PLATFORM=@_PYTHON_HOST_PLATFORM@
BUILD_GNU_TYPE=	@build@
HOST_GNU_TYPE=	@host@

# The task to run while instrumented when building the profile-opt target.
# To speed up profile generation, we don't run the full unit test suite
# by default. The default is "-m test --pgo". To run more tests, use
# PROFILE_TASK="-m test --pgo-extended"
PROFILE_TASK=	@PROFILE_TASK@

# report files for gcov / lcov coverage report
COVERAGE_INFO=	$(abs_builddir)/coverage.info
COVERAGE_REPORT=$(abs_builddir)/lcov-report
COVERAGE_LCOV_OPTIONS=--rc lcov_branch_coverage=1
COVERAGE_REPORT_OPTIONS=--rc lcov_branch_coverage=1 --branch-coverage --title "CPython $(VERSION) LCOV report [commit $(shell $(GITVERSION))]"


# === Definitions added by makesetup ===


##########################################################################
# Modules
MODULE_OBJS=	\
		Modules/config.o \
		Modules/main.o \
		Modules/gcmodule.o

IO_H=		Modules/_io/_iomodule.h

IO_OBJS=	\
		Modules/_io/_iomodule.o \
		Modules/_io/iobase.o \
		Modules/_io/fileio.o \
		Modules/_io/bufferedio.o \
		Modules/_io/textio.o \
		Modules/_io/bytesio.o \
		Modules/_io/stringio.o


##########################################################################
# mimalloc

MIMALLOC_HEADERS= \
	$(srcdir)/Include/internal/pycore_mimalloc.h \
	$(srcdir)/Include/internal/mimalloc/mimalloc.h \
	$(srcdir)/Include/internal/mimalloc/mimalloc/atomic.h \
	$(srcdir)/Include/internal/mimalloc/mimalloc/internal.h \
	$(srcdir)/Include/internal/mimalloc/mimalloc/prim.h \
	$(srcdir)/Include/internal/mimalloc/mimalloc/track.h \
	$(srcdir)/Include/internal/mimalloc/mimalloc/types.h


##########################################################################
# Parser

PEGEN_OBJS=		\
		Parser/pegen.o \
		Parser/pegen_errors.o \
		Parser/action_helpers.o \
		Parser/parser.o \
		Parser/string_parser.o \
		Parser/peg_api.o

TOKENIZER_OBJS=		\
		Parser/lexer/buffer.o \
		Parser/lexer/lexer.o \
		Parser/lexer/state.o \
		Parser/tokenizer/file_tokenizer.o \
		Parser/tokenizer/readline_tokenizer.o \
		Parser/tokenizer/string_tokenizer.o \
		Parser/tokenizer/utf8_tokenizer.o \
		Parser/tokenizer/helpers.o

PEGEN_HEADERS= \
		$(srcdir)/Include/internal/pycore_parser.h \
		$(srcdir)/Parser/pegen.h \
		$(srcdir)/Parser/string_parser.h

TOKENIZER_HEADERS= \
		Parser/lexer/buffer.h \
		Parser/lexer/lexer.h \
		Parser/lexer/state.h \
		Parser/tokenizer/tokenizer.h \
		Parser/tokenizer/helpers.h

POBJS=		\
		Parser/token.o \

PARSER_OBJS=	$(POBJS) $(PEGEN_OBJS) $(TOKENIZER_OBJS) Parser/myreadline.o

PARSER_HEADERS= \
		$(PEGEN_HEADERS) \
		$(TOKENIZER_HEADERS)

##########################################################################
# Python

PYTHON_OBJS=	\
		Python/_warnings.o \
		Python/Python-ast.o \
		Python/Python-tokenize.o \
		Python/asdl.o \
		Python/assemble.o \
		Python/ast.o \
		Python/ast_opt.o \
		Python/ast_unparse.o \
		Python/bltinmodule.o \
		Python/ceval.o \
		Python/codecs.o \
		Python/compile.o \
		Python/context.o \
		Python/critical_section.o \
		Python/crossinterp.o \
		Python/dynamic_annotations.o \
		Python/errors.o \
		Python/flowgraph.o \
		Python/frame.o \
		Python/frozenmain.o \
		Python/future.o \
		Python/getargs.o \
		Python/getcompiler.o \
		Python/getcopyright.o \
		Python/getplatform.o \
		Python/getversion.o \
		Python/ceval_gil.o \
		Python/hamt.o \
		Python/hashtable.o \
		Python/import.o \
		Python/importdl.o \
		Python/initconfig.o \
		Python/instrumentation.o \
		Python/intrinsics.o \
		Python/jit.o \
		Python/legacy_tracing.o \
		Python/lock.o \
		Python/marshal.o \
		Python/modsupport.o \
		Python/mysnprintf.o \
		Python/mystrtoul.o \
		Python/optimizer.o \
		Python/optimizer_analysis.o \
		Python/parking_lot.o \
		Python/pathconfig.o \
		Python/preconfig.o \
		Python/pyarena.o \
		Python/pyctype.o \
		Python/pyfpe.o \
		Python/pyhash.o \
		Python/pylifecycle.o \
		Python/pymath.o \
		Python/pystate.o \
		Python/pythonrun.o \
		Python/pytime.o \
		Python/bootstrap_hash.o \
		Python/specialize.o \
		Python/structmember.o \
		Python/symtable.o \
		Python/sysmodule.o \
		Python/thread.o \
		Python/traceback.o \
		Python/tracemalloc.o \
		Python/getopt.o \
		Python/pystrcmp.o \
		Python/pystrtod.o \
		Python/pystrhex.o \
		Python/dtoa.o \
		Python/formatter_unicode.o \
		Python/fileutils.o \
		Python/suggestions.o \
		Python/perf_trampoline.o \
		Python/$(DYNLOADFILE) \
		$(LIBOBJS) \
		$(MACHDEP_OBJS) \
		$(DTRACE_OBJS) \
		@PLATFORM_OBJS@


##########################################################################
# Objects
OBJECT_OBJS=	\
		Objects/abstract.o \
		Objects/boolobject.o \
		Objects/bytes_methods.o \
		Objects/bytearrayobject.o \
		Objects/bytesobject.o \
		Objects/call.o \
		Objects/capsule.o \
		Objects/cellobject.o \
		Objects/classobject.o \
		Objects/codeobject.o \
		Objects/complexobject.o \
		Objects/descrobject.o \
		Objects/enumobject.o \
		Objects/exceptions.o \
		Objects/genericaliasobject.o \
		Objects/genobject.o \
		Objects/fileobject.o \
		Objects/floatobject.o \
		Objects/frameobject.o \
		Objects/funcobject.o \
		Objects/interpreteridobject.o \
		Objects/iterobject.o \
		Objects/listobject.o \
		Objects/longobject.o \
		Objects/dictobject.o \
		Objects/odictobject.o \
		Objects/memoryobject.o \
		Objects/methodobject.o \
		Objects/moduleobject.o \
		Objects/namespaceobject.o \
		Objects/object.o \
		Objects/obmalloc.o \
		Objects/picklebufobject.o \
		Objects/rangeobject.o \
		Objects/setobject.o \
		Objects/sliceobject.o \
		Objects/structseq.o \
		Objects/tupleobject.o \
		Objects/typeobject.o \
		Objects/typevarobject.o \
		Objects/unicodeobject.o \
		Objects/unicodectype.o \
		Objects/unionobject.o \
		Objects/weakrefobject.o \
		@PERF_TRAMPOLINE_OBJ@

##########################################################################
# objects that get linked into the Python library
LIBRARY_OBJS_OMIT_FROZEN=	\
		Modules/getbuildinfo.o \
		$(PARSER_OBJS) \
		$(OBJECT_OBJS) \
		$(PYTHON_OBJS) \
		$(MODULE_OBJS) \
		$(MODOBJS)

LIBRARY_OBJS=	\
		$(LIBRARY_OBJS_OMIT_FROZEN) \
		Modules/getpath.o \
		Python/frozen.o

LINK_PYTHON_OBJS=@LINK_PYTHON_OBJS@

##########################################################################
# DTrace

# On some systems, object files that reference DTrace probes need to be modified
# in-place by dtrace(1).
DTRACE_DEPS = \
	Python/ceval.o Python/import.o Python/sysmodule.o Modules/gcmodule.o

##########################################################################
# decimal's libmpdec

LIBMPDEC_OBJS= \
		Modules/_decimal/libmpdec/basearith.o \
		Modules/_decimal/libmpdec/constants.o \
		Modules/_decimal/libmpdec/context.o \
		Modules/_decimal/libmpdec/convolute.o \
		Modules/_decimal/libmpdec/crt.o \
		Modules/_decimal/libmpdec/difradix2.o \
		Modules/_decimal/libmpdec/fnt.o \
		Modules/_decimal/libmpdec/fourstep.o \
		Modules/_decimal/libmpdec/io.o \
		Modules/_decimal/libmpdec/mpalloc.o \
		Modules/_decimal/libmpdec/mpdecimal.o \
		Modules/_decimal/libmpdec/numbertheory.o \
		Modules/_decimal/libmpdec/sixstep.o \
		Modules/_decimal/libmpdec/transpose.o
		# _decimal does not use signaling API
		# Modules/_decimal/libmpdec/mpsignal.o

LIBMPDEC_HEADERS= \
		$(srcdir)/Modules/_decimal/libmpdec/basearith.h \
		$(srcdir)/Modules/_decimal/libmpdec/bits.h \
		$(srcdir)/Modules/_decimal/libmpdec/constants.h \
		$(srcdir)/Modules/_decimal/libmpdec/convolute.h \
		$(srcdir)/Modules/_decimal/libmpdec/crt.h \
		$(srcdir)/Modules/_decimal/libmpdec/difradix2.h \
		$(srcdir)/Modules/_decimal/libmpdec/fnt.h \
		$(srcdir)/Modules/_decimal/libmpdec/fourstep.h \
		$(srcdir)/Modules/_decimal/libmpdec/io.h \
		$(srcdir)/Modules/_decimal/libmpdec/mpalloc.h \
		$(srcdir)/Modules/_decimal/libmpdec/mpdecimal.h \
		$(srcdir)/Modules/_decimal/libmpdec/numbertheory.h \
		$(srcdir)/Modules/_decimal/libmpdec/sixstep.h \
		$(srcdir)/Modules/_decimal/libmpdec/transpose.h \
		$(srcdir)/Modules/_decimal/libmpdec/typearith.h \
		$(srcdir)/Modules/_decimal/libmpdec/umodarith.h

##########################################################################
# pyexpat's expat library

LIBEXPAT_OBJS= \
		Modules/expat/xmlparse.o \
		Modules/expat/xmlrole.o \
		Modules/expat/xmltok.o

LIBEXPAT_HEADERS= \
		Modules/expat/ascii.h \
		Modules/expat/asciitab.h \
		Modules/expat/expat.h \
		Modules/expat/expat_config.h \
		Modules/expat/expat_external.h \
		Modules/expat/iasciitab.h \
		Modules/expat/internal.h \
		Modules/expat/latin1tab.h \
		Modules/expat/nametab.h \
		Modules/expat/pyexpatns.h \
		Modules/expat/siphash.h \
		Modules/expat/utf8tab.h \
		Modules/expat/xmlrole.h \
		Modules/expat/xmltok.h \
		Modules/expat/xmltok_impl.h

##########################################################################
# hashlib's HACL* library

LIBHACL_SHA2_OBJS= \
                Modules/_hacl/Hacl_Hash_SHA2.o

LIBHACL_HEADERS= \
                Modules/_hacl/include/krml/FStar_UInt128_Verified.h \
                Modules/_hacl/include/krml/FStar_UInt_8_16_32_64.h \
                Modules/_hacl/include/krml/fstar_uint128_struct_endianness.h \
                Modules/_hacl/include/krml/internal/target.h \
                Modules/_hacl/include/krml/lowstar_endianness.h \
                Modules/_hacl/include/krml/types.h \
		Modules/_hacl/Hacl_Streaming_Types.h \
                Modules/_hacl/python_hacl_namespaces.h

LIBHACL_SHA2_HEADERS= \
                Modules/_hacl/Hacl_Hash_SHA2.h \
                Modules/_hacl/internal/Hacl_Hash_SHA2.h \
		$(LIBHACL_HEADERS)

#########################################################################
# Rules

# Default target
all:		@DEF_MAKE_ALL_RULE@

# First target in Makefile is implicit default. So .PHONY needs to come after
# all.
.PHONY: all

.PHONY: build_all
build_all:	check-clean-src $(BUILDPYTHON) platform sharedmods \
		gdbhooks Programs/_testembed scripts checksharedmods rundsymutil

.PHONY: build_wasm
build_wasm: check-clean-src $(BUILDPYTHON) platform sharedmods \
		python-config checksharedmods

# Check that the source is clean when building out of source.
.PHONY: check-clean-src
check-clean-src:
	@if test -n "$(VPATH)" -a \( \
	    -f "$(srcdir)/$(BUILDPYTHON)" \
	    -o -f "$(srcdir)/Programs/python.o" \
	    -o -f "$(srcdir)\Python/frozen_modules/importlib._bootstrap.h" \
	\); then \
		echo "Error: The source directory ($(srcdir)) is not clean" ; \
		echo "Building Python out of the source tree (in $(abs_builddir)) requires a clean source tree ($(abs_srcdir))" ; \
		echo "Try to run: make -C \"$(srcdir)\" clean" ; \
		exit 1; \
	fi

# Profile generation build must start from a clean tree.
profile-clean-stamp:
	$(MAKE) clean
	touch $@

# Compile with profile generation enabled.
profile-gen-stamp: profile-clean-stamp
	@if [ $(LLVM_PROF_ERR) = yes ]; then \
		echo "Error: Cannot perform PGO build because llvm-profdata was not found in PATH" ;\
		echo "Please add it to PATH and run ./configure again" ;\
		exit 1;\
	fi
	@echo "Building with support for profile generation:"
	$(MAKE) @DEF_MAKE_RULE@ CFLAGS_NODIST="$(CFLAGS_NODIST) $(PGO_PROF_GEN_FLAG)" LDFLAGS_NODIST="$(LDFLAGS_NODIST) $(PGO_PROF_GEN_FLAG)" LIBS="$(LIBS)"
	touch $@

# Run task with profile generation build to create profile information.
profile-run-stamp:
	@echo "Running code to generate profile data (this can take a while):"
	# First, we need to create a clean build with profile generation
	# enabled.
	$(MAKE) profile-gen-stamp
	# Next, run the profile task to generate the profile information.
	@ # FIXME: can't run for a cross build
	$(LLVM_PROF_FILE) $(RUNSHARED) ./$(BUILDPYTHON) $(PROFILE_TASK)
	$(LLVM_PROF_MERGER)
	# Remove profile generation binary since we are done with it.
	$(MAKE) clean-retain-profile
	# This is an expensive target to build and it does not have proper
	# makefile dependency information.  So, we create a "stamp" file
	# to record its completion and avoid re-running it.
	touch $@

# Compile Python binary with profile guided optimization.
# To force re-running of the profile task, remove the profile-run-stamp file.
.PHONY: profile-opt
profile-opt: profile-run-stamp
	@echo "Rebuilding with profile guided optimizations:"
	-rm -f profile-clean-stamp
	$(MAKE) @DEF_MAKE_RULE@ CFLAGS_NODIST="$(CFLAGS_NODIST) $(PGO_PROF_USE_FLAG)" LDFLAGS_NODIST="$(LDFLAGS_NODIST)"

# List of binaries that BOLT runs on.
BOLT_BINARIES := @BOLT_BINARIES@

BOLT_INSTRUMENT_FLAGS := @BOLT_INSTRUMENT_FLAGS@
BOLT_APPLY_FLAGS := @BOLT_APPLY_FLAGS@

.PHONY: clean-bolt
clean-bolt:
	# Profile data.
	rm -f *.fdata
	# Pristine binaries before BOLT optimization.
	rm -f *.prebolt
	# BOLT instrumented binaries.
	rm -f *.bolt_inst

profile-bolt-stamp: $(BUILDPYTHON)
	# Ensure a pristine, pre-BOLT copy of the binary and no profile data from last run.
	for bin in $(BOLT_BINARIES); do \
	  prebolt="$${bin}.prebolt"; \
	  if [ -e "$${prebolt}" ]; then \
	    echo "Restoring pre-BOLT binary $${prebolt}"; \
	    mv "$${bin}.prebolt" "$${bin}"; \
	  fi; \
	  cp "$${bin}" "$${prebolt}"; \
	  rm -f $${bin}.bolt.*.fdata $${bin}.fdata; \
	done
	# Instrument each binary.
	for bin in $(BOLT_BINARIES); do \
	  @LLVM_BOLT@ "$${bin}" -instrument -instrumentation-file-append-pid -instrumentation-file=$(abspath $${bin}.bolt) -o $${bin}.bolt_inst $(BOLT_INSTRUMENT_FLAGS); \
	  mv "$${bin}.bolt_inst" "$${bin}"; \
	done
	# Run instrumented binaries to collect data.
	$(RUNSHARED) ./$(BUILDPYTHON) $(PROFILE_TASK)
	# Merge all the data files together.
	for bin in $(BOLT_BINARIES); do \
	  @MERGE_FDATA@ $${bin}.*.fdata > "$${bin}.fdata"; \
	  rm -f $${bin}.*.fdata; \
	done
	# Run bolt against the merged data to produce an optimized binary.
	for bin in $(BOLT_BINARIES); do \
	  @LLVM_BOLT@ "$${bin}.prebolt" -o "$${bin}.bolt" -data="$${bin}.fdata" $(BOLT_APPLY_FLAGS); \
	  mv "$${bin}.bolt" "$${bin}"; \
	done
	touch $@

.PHONY: bolt-opt
bolt-opt:
	$(MAKE) @PREBOLT_RULE@
	$(MAKE) profile-bolt-stamp

# Compile and run with gcov
.PHONY: coverage
coverage:
	@echo "Building with support for coverage checking:"
	$(MAKE) clean
	$(MAKE) @DEF_MAKE_RULE@ CFLAGS="$(CFLAGS) -O0 -pg --coverage" LDFLAGS="$(LDFLAGS) --coverage"

.PHONY: coverage-lcov
coverage-lcov:
	@echo "Creating Coverage HTML report with LCOV:"
	@rm -f $(COVERAGE_INFO)
	@rm -rf $(COVERAGE_REPORT)
	@lcov $(COVERAGE_LCOV_OPTIONS) --capture \
	    --directory $(abs_builddir) \
	    --base-directory $(realpath $(abs_builddir)) \
	    --path $(realpath $(abs_srcdir)) \
	    --output-file $(COVERAGE_INFO)
	@ # remove 3rd party modules, system headers and internal files with
	@ # debug, test or dummy functions.
	@lcov $(COVERAGE_LCOV_OPTIONS) --remove $(COVERAGE_INFO) \
	    '*/Modules/_blake2/impl/*' \
	    '*/Modules/_ctypes/libffi*/*' \
	    '*/Modules/_decimal/libmpdec/*' \
	    '*/Modules/expat/*' \
	    '*/Modules/xx*.c' \
	    '*/Python/pyfpe.c' \
	    '*/Python/pystrcmp.c' \
	    '/usr/include/*' \
	    '/usr/local/include/*' \
	    '/usr/lib/gcc/*' \
	    --output-file $(COVERAGE_INFO)
	@genhtml $(COVERAGE_INFO) \
	    --output-directory $(COVERAGE_REPORT) \
	    $(COVERAGE_REPORT_OPTIONS)
	@echo
	@echo "lcov report at $(COVERAGE_REPORT)/index.html"
	@echo

# Force regeneration of parser and frozen modules
.PHONY: coverage-report
coverage-report: regen-token regen-frozen
	@ # build with coverage info
	$(MAKE) coverage
	@ # run tests, ignore failures
	$(TESTRUNNER) --fast-ci --timeout=$(TESTTIMEOUT) $(TESTOPTS) || true
	@ # build lcov report
	$(MAKE) coverage-lcov

# Run "Argument Clinic" over all source files
.PHONY: clinic
clinic: check-clean-src $(srcdir)/Modules/_blake2/blake2s_impl.c
	$(PYTHON_FOR_REGEN) $(srcdir)/Tools/clinic/clinic.py --make --exclude Lib/test/clinic.test.c --srcdir $(srcdir)

.PHONY: clinic-tests
clinic-tests: check-clean-src $(srcdir)/Lib/test/clinic.test.c
	$(PYTHON_FOR_REGEN) $(srcdir)/Tools/clinic/clinic.py -f $(srcdir)/Lib/test/clinic.test.c

# Build the interpreter
$(BUILDPYTHON):	Programs/python.o $(LINK_PYTHON_DEPS)
	$(LINKCC) $(PY_CORE_LDFLAGS) $(LINKFORSHARED) -o $@ Programs/python.o $(LINK_PYTHON_OBJS) $(LIBS) $(MODLIBS) $(SYSLIBS)

platform: $(PYTHON_FOR_BUILD_DEPS) pybuilddir.txt
	$(RUNSHARED) $(PYTHON_FOR_BUILD) -c 'import sys ; from sysconfig import get_platform ; print("%s-%d.%d" % (get_platform(), *sys.version_info[:2]))' >platform

# Create build directory and generate the sysconfig build-time data there.
# pybuilddir.txt contains the name of the build dir and is used for
# sys.path fixup -- see Modules/getpath.c.
# Since this step runs before shared modules are built, try to avoid bootstrap
# problems by creating a dummy pybuilddir.txt just to allow interpreter
# initialization to succeed.  It will be overwritten by generate-posix-vars
# or removed in case of failure.
pybuilddir.txt: $(PYTHON_FOR_BUILD_DEPS)
	@echo "none" > ./pybuilddir.txt
	$(RUNSHARED) $(PYTHON_FOR_BUILD) -S -m sysconfig --generate-posix-vars ;\
	if test $$? -ne 0 ; then \
		echo "generate-posix-vars failed" ; \
		rm -f ./pybuilddir.txt ; \
		exit 1 ; \
	fi

# blake2s is auto-generated from blake2b
$(srcdir)/Modules/_blake2/blake2s_impl.c: $(srcdir)/Modules/_blake2/blake2b_impl.c $(srcdir)/Modules/_blake2/blake2b2s.py
	$(PYTHON_FOR_REGEN) $(srcdir)/Modules/_blake2/blake2b2s.py
	$(PYTHON_FOR_REGEN) $(srcdir)/Tools/clinic/clinic.py -f $@

# Build static library
$(LIBRARY): $(LIBRARY_OBJS)
	-rm -f $@
	$(AR) $(ARFLAGS) $@ $(LIBRARY_OBJS)

libpython$(LDVERSION).so: $(LIBRARY_OBJS) $(DTRACE_OBJS)
	if test $(INSTSONAME) != $(LDLIBRARY); then \
		$(BLDSHARED) -Wl,-h$(INSTSONAME) -o $(INSTSONAME) $(LIBRARY_OBJS) $(MODLIBS) $(SHLIBS) $(LIBC) $(LIBM); \
		$(LN) -f $(INSTSONAME) $@; \
	else \
		$(BLDSHARED) -o $@ $(LIBRARY_OBJS) $(MODLIBS) $(SHLIBS) $(LIBC) $(LIBM); \
	fi

libpython3.so:	libpython$(LDVERSION).so
	$(BLDSHARED) $(NO_AS_NEEDED) -o $@ -Wl,-h$@ $^

libpython$(LDVERSION).dylib: $(LIBRARY_OBJS)
	 $(CC) -dynamiclib -Wl,-single_module $(PY_CORE_LDFLAGS) -undefined dynamic_lookup -Wl,-install_name,$(prefix)/lib/libpython$(LDVERSION).dylib -Wl,-compatibility_version,$(VERSION) -Wl,-current_version,$(VERSION) -o $@ $(LIBRARY_OBJS) $(DTRACE_OBJS) $(SHLIBS) $(LIBC) $(LIBM); \


libpython$(VERSION).sl: $(LIBRARY_OBJS)
	$(LDSHARED) -o $@ $(LIBRARY_OBJS) $(MODLIBS) $(SHLIBS) $(LIBC) $(LIBM)

# List of exported symbols for AIX
Modules/python.exp: $(LIBRARY)
	$(srcdir)/Modules/makexp_aix $@ "$(EXPORTSFROM)" $?

# Copy up the gdb python hooks into a position where they can be automatically
# loaded by gdb during Lib/test/test_gdb.py
#
# Distributors are likely to want to install this somewhere else e.g. relative
# to the stripped DWARF data for the shared library.
.PHONY: gdbhooks
gdbhooks: $(BUILDPYTHON)-gdb.py

SRC_GDB_HOOKS=$(srcdir)/Tools/gdb/libpython.py
$(BUILDPYTHON)-gdb.py: $(SRC_GDB_HOOKS)
	$(INSTALL_DATA) $(SRC_GDB_HOOKS) $(BUILDPYTHON)-gdb.py

# This rule is here for OPENSTEP/Rhapsody/MacOSX. It builds a temporary
# minimal framework (not including the Lib directory and such) in the current
# directory.
RESSRCDIR=Mac/Resources/framework
$(PYTHONFRAMEWORKDIR)/Versions/$(VERSION)/$(PYTHONFRAMEWORK): \
		$(LIBRARY) \
		$(RESSRCDIR)/Info.plist
	$(INSTALL) -d -m $(DIRMODE) $(PYTHONFRAMEWORKDIR)/Versions/$(VERSION)
	$(CC) -o $(LDLIBRARY) $(PY_CORE_LDFLAGS) -dynamiclib \
		-all_load $(LIBRARY) -Wl,-single_module \
		-install_name $(DESTDIR)$(PYTHONFRAMEWORKINSTALLDIR)/Versions/$(VERSION)/$(PYTHONFRAMEWORK) \
		-compatibility_version $(VERSION) \
		-current_version $(VERSION) \
		-framework CoreFoundation $(LIBS);
	$(INSTALL) -d -m $(DIRMODE)  \
		$(PYTHONFRAMEWORKDIR)/Versions/$(VERSION)/Resources/English.lproj
	$(INSTALL_DATA) $(RESSRCDIR)/Info.plist \
		$(PYTHONFRAMEWORKDIR)/Versions/$(VERSION)/Resources/Info.plist
	$(LN) -fsn $(VERSION) $(PYTHONFRAMEWORKDIR)/Versions/Current
	$(LN) -fsn Versions/Current/$(PYTHONFRAMEWORK) $(PYTHONFRAMEWORKDIR)/$(PYTHONFRAMEWORK)
	$(LN) -fsn Versions/Current/Resources $(PYTHONFRAMEWORKDIR)/Resources

# This rule builds the Cygwin Python DLL and import library if configured
# for a shared core library; otherwise, this rule is a noop.
$(DLLLIBRARY) libpython$(LDVERSION).dll.a: $(LIBRARY_OBJS)
	if test -n "$(DLLLIBRARY)"; then \
		$(LDSHARED) -Wl,--out-implib=$@ -o $(DLLLIBRARY) $^ \
			$(LIBS) $(MODLIBS) $(SYSLIBS); \
	else true; \
	fi

# wasm32-emscripten browser build
# wasm assets directory is relative to current build dir, e.g. "./usr/local".
# --preload-file turns a relative asset path into an absolute path.

.PHONY: wasm_stdlib
wasm_stdlib: $(WASM_STDLIB)
$(WASM_STDLIB): $(srcdir)/Lib/*.py $(srcdir)/Lib/*/*.py \
	    $(srcdir)/Tools/wasm/wasm_assets.py \
	    Makefile pybuilddir.txt Modules/Setup.local
	$(PYTHON_FOR_BUILD) $(srcdir)/Tools/wasm/wasm_assets.py \
	    --buildroot . --prefix $(prefix)

python.html: $(srcdir)/Tools/wasm/python.html python.worker.js
	@cp $(srcdir)/Tools/wasm/python.html $@

python.worker.js: $(srcdir)/Tools/wasm/python.worker.js
	@cp $(srcdir)/Tools/wasm/python.worker.js $@

##########################################################################
# Build static libmpdec.a
LIBMPDEC_CFLAGS=@LIBMPDEC_CFLAGS@ $(PY_STDMODULE_CFLAGS) $(CCSHARED)

# "%.o: %c" is not portable
Modules/_decimal/libmpdec/basearith.o: $(srcdir)/Modules/_decimal/libmpdec/basearith.c $(LIBMPDEC_HEADERS) $(PYTHON_HEADERS)
	$(CC) -c $(LIBMPDEC_CFLAGS) -o $@ $(srcdir)/Modules/_decimal/libmpdec/basearith.c

Modules/_decimal/libmpdec/constants.o: $(srcdir)/Modules/_decimal/libmpdec/constants.c $(LIBMPDEC_HEADERS) $(PYTHON_HEADERS)
	$(CC) -c $(LIBMPDEC_CFLAGS) -o $@ $(srcdir)/Modules/_decimal/libmpdec/constants.c

Modules/_decimal/libmpdec/context.o: $(srcdir)/Modules/_decimal/libmpdec/context.c $(LIBMPDEC_HEADERS) $(PYTHON_HEADERS)
	$(CC) -c $(LIBMPDEC_CFLAGS) -o $@ $(srcdir)/Modules/_decimal/libmpdec/context.c

Modules/_decimal/libmpdec/convolute.o: $(srcdir)/Modules/_decimal/libmpdec/convolute.c $(LIBMPDEC_HEADERS) $(PYTHON_HEADERS)
	$(CC) -c $(LIBMPDEC_CFLAGS) -o $@ $(srcdir)/Modules/_decimal/libmpdec/convolute.c

Modules/_decimal/libmpdec/crt.o: $(srcdir)/Modules/_decimal/libmpdec/crt.c $(LIBMPDEC_HEADERS) $(PYTHON_HEADERS)
	$(CC) -c $(LIBMPDEC_CFLAGS) -o $@ $(srcdir)/Modules/_decimal/libmpdec/crt.c

Modules/_decimal/libmpdec/difradix2.o: $(srcdir)/Modules/_decimal/libmpdec/difradix2.c $(LIBMPDEC_HEADERS) $(PYTHON_HEADERS)
	$(CC) -c $(LIBMPDEC_CFLAGS) -o $@ $(srcdir)/Modules/_decimal/libmpdec/difradix2.c

Modules/_decimal/libmpdec/fnt.o: $(srcdir)/Modules/_decimal/libmpdec/fnt.c $(LIBMPDEC_HEADERS) $(PYTHON_HEADERS)
	$(CC) -c $(LIBMPDEC_CFLAGS) -o $@ $(srcdir)/Modules/_decimal/libmpdec/fnt.c

Modules/_decimal/libmpdec/fourstep.o: $(srcdir)/Modules/_decimal/libmpdec/fourstep.c $(LIBMPDEC_HEADERS) $(PYTHON_HEADERS)
	$(CC) -c $(LIBMPDEC_CFLAGS) -o $@ $(srcdir)/Modules/_decimal/libmpdec/fourstep.c

Modules/_decimal/libmpdec/io.o: $(srcdir)/Modules/_decimal/libmpdec/io.c $(LIBMPDEC_HEADERS) $(PYTHON_HEADERS)
	$(CC) -c $(LIBMPDEC_CFLAGS) -o $@ $(srcdir)/Modules/_decimal/libmpdec/io.c

Modules/_decimal/libmpdec/mpalloc.o: $(srcdir)/Modules/_decimal/libmpdec/mpalloc.c $(LIBMPDEC_HEADERS) $(PYTHON_HEADERS)
	$(CC) -c $(LIBMPDEC_CFLAGS) -o $@ $(srcdir)/Modules/_decimal/libmpdec/mpalloc.c

Modules/_decimal/libmpdec/mpdecimal.o: $(srcdir)/Modules/_decimal/libmpdec/mpdecimal.c $(LIBMPDEC_HEADERS) $(PYTHON_HEADERS)
	$(CC) -c $(LIBMPDEC_CFLAGS) -o $@ $(srcdir)/Modules/_decimal/libmpdec/mpdecimal.c

Modules/_decimal/libmpdec/mpsignal.o: $(srcdir)/Modules/_decimal/libmpdec/mpsignal.c $(LIBMPDEC_HEADERS) $(PYTHON_HEADERS)
	$(CC) -c $(LIBMPDEC_CFLAGS) -o $@ $(srcdir)/Modules/_decimal/libmpdec/mpsignal.c

Modules/_decimal/libmpdec/numbertheory.o: $(srcdir)/Modules/_decimal/libmpdec/numbertheory.c $(LIBMPDEC_HEADERS) $(PYTHON_HEADERS)
	$(CC) -c $(LIBMPDEC_CFLAGS) -o $@ $(srcdir)/Modules/_decimal/libmpdec/numbertheory.c

Modules/_decimal/libmpdec/sixstep.o: $(srcdir)/Modules/_decimal/libmpdec/sixstep.c $(LIBMPDEC_HEADERS) $(PYTHON_HEADERS)
	$(CC) -c $(LIBMPDEC_CFLAGS) -o $@ $(srcdir)/Modules/_decimal/libmpdec/sixstep.c

Modules/_decimal/libmpdec/transpose.o: $(srcdir)/Modules/_decimal/libmpdec/transpose.c $(LIBMPDEC_HEADERS) $(PYTHON_HEADERS)
	$(CC) -c $(LIBMPDEC_CFLAGS) -o $@ $(srcdir)/Modules/_decimal/libmpdec/transpose.c

$(LIBMPDEC_A): $(LIBMPDEC_OBJS)
	-rm -f $@
	$(AR) $(ARFLAGS) $@ $(LIBMPDEC_OBJS)

##########################################################################
# Build static libexpat.a
LIBEXPAT_CFLAGS=@LIBEXPAT_CFLAGS@ $(PY_STDMODULE_CFLAGS) $(CCSHARED)

Modules/expat/xmlparse.o: $(srcdir)/Modules/expat/xmlparse.c $(LIBEXPAT_HEADERS) $(PYTHON_HEADERS)
	$(CC) -c $(LIBEXPAT_CFLAGS) -o $@ $(srcdir)/Modules/expat/xmlparse.c

Modules/expat/xmlrole.o: $(srcdir)/Modules/expat/xmlrole.c $(LIBEXPAT_HEADERS) $(PYTHON_HEADERS)
	$(CC) -c $(LIBEXPAT_CFLAGS) -o $@ $(srcdir)/Modules/expat/xmlrole.c

Modules/expat/xmltok.o: $(srcdir)/Modules/expat/xmltok.c $(LIBEXPAT_HEADERS) $(PYTHON_HEADERS)
	$(CC) -c $(LIBEXPAT_CFLAGS) -o $@ $(srcdir)/Modules/expat/xmltok.c

$(LIBEXPAT_A): $(LIBEXPAT_OBJS)
	-rm -f $@
	$(AR) $(ARFLAGS) $@ $(LIBEXPAT_OBJS)

##########################################################################
# Build HACL* static libraries for hashlib: libHacl_Hash_SHA2.a
LIBHACL_CFLAGS=-I$(srcdir)/Modules/_hacl/include -D_BSD_SOURCE -D_DEFAULT_SOURCE $(PY_STDMODULE_CFLAGS) $(CCSHARED)

Modules/_hacl/Hacl_Hash_SHA2.o: $(srcdir)/Modules/_hacl/Hacl_Hash_SHA2.c $(LIBHACL_SHA2_HEADERS)
	$(CC) -c $(LIBHACL_CFLAGS) -o $@ $(srcdir)/Modules/_hacl/Hacl_Hash_SHA2.c

$(LIBHACL_SHA2_A): $(LIBHACL_SHA2_OBJS)
	-rm -f $@
	$(AR) $(ARFLAGS) $@ $(LIBHACL_SHA2_OBJS)

# create relative links from build/lib.platform/egg.so to Modules/egg.so
# pybuilddir.txt is created too late. We cannot use it in Makefile
# targets. ln --relative is not portable.
.PHONY: sharedmods
sharedmods: $(SHAREDMODS) pybuilddir.txt
	@target=`cat pybuilddir.txt`; \
	$(MKDIR_P) $$target; \
	for mod in X $(SHAREDMODS); do \
		if test $$mod != X; then \
			$(LN) -sf ../../$$mod $$target/`basename $$mod`; \
		fi; \
	done

# dependency on BUILDPYTHON ensures that the target is run last
.PHONY: checksharedmods
checksharedmods: sharedmods $(PYTHON_FOR_BUILD_DEPS) $(BUILDPYTHON)
	@$(RUNSHARED) $(PYTHON_FOR_BUILD) $(srcdir)/Tools/build/check_extension_modules.py

.PHONY: rundsymutil
rundsymutil: sharedmods $(PYTHON_FOR_BUILD_DEPS) $(BUILDPYTHON)
	@if [ ! -z $(DSYMUTIL) ] ; then \
		echo $(DSYMUTIL_PATH) $(BUILDPYTHON); \
		$(DSYMUTIL_PATH) $(BUILDPYTHON); \
		if test -f $(LDLIBRARY); then \
			echo $(DSYMUTIL_PATH) $(LDLIBRARY); \
			$(DSYMUTIL_PATH) $(LDLIBRARY); \
		fi; \
		for mod in X $(SHAREDMODS); do \
			if test $$mod != X; then \
				echo $(DSYMUTIL_PATH) $$mod; \
				$(DSYMUTIL_PATH) $$mod; \
			fi; \
		done \
	fi

Modules/Setup.local:
	@# Create empty Setup.local when file was deleted by user
	echo "# Edit this file for local setup changes" > $@

Modules/Setup.bootstrap: $(srcdir)/Modules/Setup.bootstrap.in config.status
	./config.status $@

Modules/Setup.stdlib: $(srcdir)/Modules/Setup.stdlib.in config.status
	./config.status $@

Makefile Modules/config.c: Makefile.pre \
				$(srcdir)/Modules/config.c.in \
				$(MAKESETUP) \
				$(srcdir)/Modules/Setup \
				Modules/Setup.local \
				Modules/Setup.bootstrap \
				Modules/Setup.stdlib
	$(MAKESETUP) -c $(srcdir)/Modules/config.c.in \
				-s Modules \
				Modules/Setup.local \
				Modules/Setup.stdlib \
				Modules/Setup.bootstrap \
				$(srcdir)/Modules/Setup
	@mv config.c Modules
	@echo "The Makefile was updated, you may need to re-run make."

.PHONY: regen-test-frozenmain
regen-test-frozenmain: $(BUILDPYTHON)
	# Regenerate Programs/test_frozenmain.h
	# from Programs/test_frozenmain.py
	# using Programs/freeze_test_frozenmain.py
	$(RUNSHARED) ./$(BUILDPYTHON) $(srcdir)/Programs/freeze_test_frozenmain.py Programs/test_frozenmain.h

.PHONY: regen-test-levenshtein
regen-test-levenshtein:
	# Regenerate Lib/test/levenshtein_examples.json
	$(PYTHON_FOR_REGEN) $(srcdir)/Tools/build/generate_levenshtein_examples.py $(srcdir)/Lib/test/levenshtein_examples.json

.PHONY: regen-re
regen-re: $(BUILDPYTHON)
	# Regenerate Lib/re/_casefix.py
	# using Tools/build/generate_re_casefix.py
	$(RUNSHARED) ./$(BUILDPYTHON) $(srcdir)/Tools/build/generate_re_casefix.py $(srcdir)/Lib/re/_casefix.py

Programs/_testembed: Programs/_testembed.o $(LINK_PYTHON_DEPS)
	$(LINKCC) $(PY_CORE_LDFLAGS) $(LINKFORSHARED) -o $@ Programs/_testembed.o $(LINK_PYTHON_OBJS) $(LIBS) $(MODLIBS) $(SYSLIBS)

############################################################################
# "Bootstrap Python" used to run deepfreeze.py

BOOTSTRAP_HEADERS = \
	Python/frozen_modules/importlib._bootstrap.h \
	Python/frozen_modules/importlib._bootstrap_external.h \
	Python/frozen_modules/zipimport.h

Programs/_bootstrap_python.o: Programs/_bootstrap_python.c $(BOOTSTRAP_HEADERS) $(PYTHON_HEADERS)

_bootstrap_python: $(LIBRARY_OBJS_OMIT_FROZEN) Programs/_bootstrap_python.o Modules/getpath.o Modules/Setup.local
	$(LINKCC) $(PY_LDFLAGS_NOLTO) -o $@ $(LIBRARY_OBJS_OMIT_FROZEN) \
		Programs/_bootstrap_python.o Modules/getpath.o $(LIBS) $(MODLIBS) $(SYSLIBS)


############################################################################
# frozen modules (including importlib)
#
# Freezing is a multi step process. It works differently for standard builds
# and cross builds. Standard builds use Programs/_freeze_module and
# _bootstrap_python for freezing and deepfreezing, so users can build Python
# without an existing Python installation. Cross builds cannot execute
# compiled binaries and therefore rely on an external build Python
# interpreter. The build interpreter must have same version and same bytecode
# as the host (target) binary.
#
# Standard build process:
# 1) compile minimal core objects for Py_Compile*() and PyMarshal_Write*().
# 2) build Programs/_freeze_module binary.
# 3) create frozen module headers for importlib and getpath.
# 4) build _bootstrap_python binary.
# 5) create remaining frozen module headers with
#    ``./_bootstrap_python Programs/_freeze_module.py``. The pure Python
#    script is used to test the cross compile code path.
# 6) deepfreeze modules with _bootstrap_python
#
# Cross compile process:
# 1) create all frozen module headers with external build Python and
#    Programs/_freeze_module.py script.
# 2) deepfreeze modules with external build Python.
#

# FROZEN_FILES_* are auto-generated by Tools/build/freeze_modules.py.
FROZEN_FILES_IN = \
		Lib/importlib/_bootstrap.py \
		Lib/importlib/_bootstrap_external.py \
		Lib/zipimport.py \
		Lib/abc.py \
		Lib/codecs.py \
		Lib/io.py \
		Lib/_collections_abc.py \
		Lib/_sitebuiltins.py \
		Lib/genericpath.py \
		Lib/ntpath.py \
		Lib/posixpath.py \
		Lib/os.py \
		Lib/site.py \
		Lib/stat.py \
		Lib/importlib/util.py \
		Lib/importlib/machinery.py \
		Lib/runpy.py \
		Lib/__hello__.py \
		Lib/__phello__/__init__.py \
		Lib/__phello__/ham/__init__.py \
		Lib/__phello__/ham/eggs.py \
		Lib/__phello__/spam.py \
		Tools/freeze/flag.py
# End FROZEN_FILES_IN
FROZEN_FILES_OUT = \
		Python/frozen_modules/importlib._bootstrap.h \
		Python/frozen_modules/importlib._bootstrap_external.h \
		Python/frozen_modules/zipimport.h \
		Python/frozen_modules/abc.h \
		Python/frozen_modules/codecs.h \
		Python/frozen_modules/io.h \
		Python/frozen_modules/_collections_abc.h \
		Python/frozen_modules/_sitebuiltins.h \
		Python/frozen_modules/genericpath.h \
		Python/frozen_modules/ntpath.h \
		Python/frozen_modules/posixpath.h \
		Python/frozen_modules/os.h \
		Python/frozen_modules/site.h \
		Python/frozen_modules/stat.h \
		Python/frozen_modules/importlib.util.h \
		Python/frozen_modules/importlib.machinery.h \
		Python/frozen_modules/runpy.h \
		Python/frozen_modules/__hello__.h \
		Python/frozen_modules/__phello__.h \
		Python/frozen_modules/__phello__.ham.h \
		Python/frozen_modules/__phello__.ham.eggs.h \
		Python/frozen_modules/__phello__.spam.h \
		Python/frozen_modules/frozen_only.h
# End FROZEN_FILES_OUT

Programs/_freeze_module.o: Programs/_freeze_module.c Makefile

Modules/getpath_noop.o: $(srcdir)/Modules/getpath_noop.c Makefile

Programs/_freeze_module: Programs/_freeze_module.o Modules/getpath_noop.o $(LIBRARY_OBJS_OMIT_FROZEN)
	$(LINKCC) $(PY_CORE_LDFLAGS) -o $@ Programs/_freeze_module.o Modules/getpath_noop.o $(LIBRARY_OBJS_OMIT_FROZEN) $(LIBS) $(MODLIBS) $(SYSLIBS)

# We manually freeze getpath.py rather than through freeze_modules
Python/frozen_modules/getpath.h: Modules/getpath.py $(FREEZE_MODULE_BOOTSTRAP_DEPS)
	$(FREEZE_MODULE_BOOTSTRAP) getpath $(srcdir)/Modules/getpath.py Python/frozen_modules/getpath.h

# BEGIN: freezing modules

Python/frozen_modules/importlib._bootstrap.h: Lib/importlib/_bootstrap.py $(FREEZE_MODULE_BOOTSTRAP_DEPS)
	$(FREEZE_MODULE_BOOTSTRAP) importlib._bootstrap $(srcdir)/Lib/importlib/_bootstrap.py Python/frozen_modules/importlib._bootstrap.h

Python/frozen_modules/importlib._bootstrap_external.h: Lib/importlib/_bootstrap_external.py $(FREEZE_MODULE_BOOTSTRAP_DEPS)
	$(FREEZE_MODULE_BOOTSTRAP) importlib._bootstrap_external $(srcdir)/Lib/importlib/_bootstrap_external.py Python/frozen_modules/importlib._bootstrap_external.h

Python/frozen_modules/zipimport.h: Lib/zipimport.py $(FREEZE_MODULE_BOOTSTRAP_DEPS)
	$(FREEZE_MODULE_BOOTSTRAP) zipimport $(srcdir)/Lib/zipimport.py Python/frozen_modules/zipimport.h

Python/frozen_modules/abc.h: Lib/abc.py $(FREEZE_MODULE_DEPS)
	$(FREEZE_MODULE) abc $(srcdir)/Lib/abc.py Python/frozen_modules/abc.h

Python/frozen_modules/codecs.h: Lib/codecs.py $(FREEZE_MODULE_DEPS)
	$(FREEZE_MODULE) codecs $(srcdir)/Lib/codecs.py Python/frozen_modules/codecs.h

Python/frozen_modules/io.h: Lib/io.py $(FREEZE_MODULE_DEPS)
	$(FREEZE_MODULE) io $(srcdir)/Lib/io.py Python/frozen_modules/io.h

Python/frozen_modules/_collections_abc.h: Lib/_collections_abc.py $(FREEZE_MODULE_DEPS)
	$(FREEZE_MODULE) _collections_abc $(srcdir)/Lib/_collections_abc.py Python/frozen_modules/_collections_abc.h

Python/frozen_modules/_sitebuiltins.h: Lib/_sitebuiltins.py $(FREEZE_MODULE_DEPS)
	$(FREEZE_MODULE) _sitebuiltins $(srcdir)/Lib/_sitebuiltins.py Python/frozen_modules/_sitebuiltins.h

Python/frozen_modules/genericpath.h: Lib/genericpath.py $(FREEZE_MODULE_DEPS)
	$(FREEZE_MODULE) genericpath $(srcdir)/Lib/genericpath.py Python/frozen_modules/genericpath.h

Python/frozen_modules/ntpath.h: Lib/ntpath.py $(FREEZE_MODULE_DEPS)
	$(FREEZE_MODULE) ntpath $(srcdir)/Lib/ntpath.py Python/frozen_modules/ntpath.h

Python/frozen_modules/posixpath.h: Lib/posixpath.py $(FREEZE_MODULE_DEPS)
	$(FREEZE_MODULE) posixpath $(srcdir)/Lib/posixpath.py Python/frozen_modules/posixpath.h

Python/frozen_modules/os.h: Lib/os.py $(FREEZE_MODULE_DEPS)
	$(FREEZE_MODULE) os $(srcdir)/Lib/os.py Python/frozen_modules/os.h

Python/frozen_modules/site.h: Lib/site.py $(FREEZE_MODULE_DEPS)
	$(FREEZE_MODULE) site $(srcdir)/Lib/site.py Python/frozen_modules/site.h

Python/frozen_modules/stat.h: Lib/stat.py $(FREEZE_MODULE_DEPS)
	$(FREEZE_MODULE) stat $(srcdir)/Lib/stat.py Python/frozen_modules/stat.h

Python/frozen_modules/importlib.util.h: Lib/importlib/util.py $(FREEZE_MODULE_DEPS)
	$(FREEZE_MODULE) importlib.util $(srcdir)/Lib/importlib/util.py Python/frozen_modules/importlib.util.h

Python/frozen_modules/importlib.machinery.h: Lib/importlib/machinery.py $(FREEZE_MODULE_DEPS)
	$(FREEZE_MODULE) importlib.machinery $(srcdir)/Lib/importlib/machinery.py Python/frozen_modules/importlib.machinery.h

Python/frozen_modules/runpy.h: Lib/runpy.py $(FREEZE_MODULE_DEPS)
	$(FREEZE_MODULE) runpy $(srcdir)/Lib/runpy.py Python/frozen_modules/runpy.h

Python/frozen_modules/__hello__.h: Lib/__hello__.py $(FREEZE_MODULE_DEPS)
	$(FREEZE_MODULE) __hello__ $(srcdir)/Lib/__hello__.py Python/frozen_modules/__hello__.h

Python/frozen_modules/__phello__.h: Lib/__phello__/__init__.py $(FREEZE_MODULE_DEPS)
	$(FREEZE_MODULE) __phello__ $(srcdir)/Lib/__phello__/__init__.py Python/frozen_modules/__phello__.h

Python/frozen_modules/__phello__.ham.h: Lib/__phello__/ham/__init__.py $(FREEZE_MODULE_DEPS)
	$(FREEZE_MODULE) __phello__.ham $(srcdir)/Lib/__phello__/ham/__init__.py Python/frozen_modules/__phello__.ham.h

Python/frozen_modules/__phello__.ham.eggs.h: Lib/__phello__/ham/eggs.py $(FREEZE_MODULE_DEPS)
	$(FREEZE_MODULE) __phello__.ham.eggs $(srcdir)/Lib/__phello__/ham/eggs.py Python/frozen_modules/__phello__.ham.eggs.h

Python/frozen_modules/__phello__.spam.h: Lib/__phello__/spam.py $(FREEZE_MODULE_DEPS)
	$(FREEZE_MODULE) __phello__.spam $(srcdir)/Lib/__phello__/spam.py Python/frozen_modules/__phello__.spam.h

Python/frozen_modules/frozen_only.h: Tools/freeze/flag.py $(FREEZE_MODULE_DEPS)
	$(FREEZE_MODULE) frozen_only $(srcdir)/Tools/freeze/flag.py Python/frozen_modules/frozen_only.h

# END: freezing modules

Tools/build/freeze_modules.py: $(FREEZE_MODULE)

.PHONY: regen-frozen
regen-frozen: Tools/build/freeze_modules.py $(FROZEN_FILES_IN)
	$(PYTHON_FOR_REGEN) $(srcdir)/Tools/build/freeze_modules.py --frozen-modules
	@echo "The Makefile was updated, you may need to re-run make."

############################################################################
# Deepfreeze targets

DEEPFREEZE_C = Python/deepfreeze/deepfreeze.c
DEEPFREEZE_DEPS=$(srcdir)/Tools/build/deepfreeze.py Include/internal/pycore_global_strings.h $(FREEZE_MODULE_DEPS) $(FROZEN_FILES_OUT)

# BEGIN: deepfreeze modules
$(DEEPFREEZE_C): $(DEEPFREEZE_DEPS)
	$(PYTHON_FOR_FREEZE) $(srcdir)/Tools/build/deepfreeze.py \
	Python/frozen_modules/importlib._bootstrap.h:importlib._bootstrap \
	Python/frozen_modules/importlib._bootstrap_external.h:importlib._bootstrap_external \
	Python/frozen_modules/zipimport.h:zipimport \
	Python/frozen_modules/abc.h:abc \
	Python/frozen_modules/codecs.h:codecs \
	Python/frozen_modules/io.h:io \
	Python/frozen_modules/_collections_abc.h:_collections_abc \
	Python/frozen_modules/_sitebuiltins.h:_sitebuiltins \
	Python/frozen_modules/genericpath.h:genericpath \
	Python/frozen_modules/ntpath.h:ntpath \
	Python/frozen_modules/posixpath.h:posixpath \
	Python/frozen_modules/os.h:os \
	Python/frozen_modules/site.h:site \
	Python/frozen_modules/stat.h:stat \
	Python/frozen_modules/importlib.util.h:importlib.util \
	Python/frozen_modules/importlib.machinery.h:importlib.machinery \
	Python/frozen_modules/runpy.h:runpy \
	Python/frozen_modules/__hello__.h:__hello__ \
	Python/frozen_modules/__phello__.h:__phello__ \
	Python/frozen_modules/__phello__.ham.h:__phello__.ham \
	Python/frozen_modules/__phello__.ham.eggs.h:__phello__.ham.eggs \
	Python/frozen_modules/__phello__.spam.h:__phello__.spam \
	Python/frozen_modules/frozen_only.h:frozen_only \
	-o Python/deepfreeze/deepfreeze.c
# END: deepfreeze modules

# We keep this renamed target around for folks with muscle memory.
.PHONY: regen-importlib
regen-importlib: regen-frozen

############################################################################
# Global objects

# Dependencies which can add and/or remove _Py_ID() identifiers:
# - "make clinic"
.PHONY: regen-global-objects
regen-global-objects: $(srcdir)/Tools/build/generate_global_objects.py clinic
	$(PYTHON_FOR_REGEN) $(srcdir)/Tools/build/generate_global_objects.py

############################################################################
# ABI

.PHONY: regen-abidump
regen-abidump: all
	@$(MKDIR_P) $(srcdir)/Doc/data/
	abidw "libpython$(LDVERSION).so" --no-architecture --out-file $(srcdir)/Doc/data/python$(LDVERSION).abi.new
	@$(UPDATE_FILE) --create $(srcdir)/Doc/data/python$(LDVERSION).abi $(srcdir)/Doc/data/python$(LDVERSION).abi.new

.PHONY: check-abidump
check-abidump: all
	abidiff $(srcdir)/Doc/data/python$(LDVERSION).abi "libpython$(LDVERSION).so" --drop-private-types --no-architecture --no-added-syms

.PHONY: regen-limited-abi
regen-limited-abi: all
	$(RUNSHARED) ./$(BUILDPYTHON) $(srcdir)/Tools/build/stable_abi.py --generate-all $(srcdir)/Misc/stable_abi.toml

############################################################################
# Regenerate Unicode Data

.PHONY: regen-unicodedata
regen-unicodedata:
	$(PYTHON_FOR_REGEN) $(srcdir)/Tools/unicode/makeunicodedata.py


############################################################################
# Regenerate all generated files

# "clinic" is regenerated implicitly via "regen-global-objects".
.PHONY: regen-all
regen-all: regen-cases regen-typeslots \
	regen-token regen-ast regen-keyword regen-sre regen-frozen \
	regen-pegen-metaparser regen-pegen regen-test-frozenmain \
<<<<<<< HEAD
	regen-test-levenshtein regen-global-objects regen-jit
=======
	regen-test-levenshtein regen-global-objects regen-sbom
>>>>>>> bf0beae6
	@echo
	@echo "Note: make regen-stdlib-module-names, make regen-limited-abi, "
	@echo "make regen-configure and make regen-unicodedata should be run manually"

############################################################################
# Special rules for object files

Modules/getbuildinfo.o: $(PARSER_OBJS) \
		$(OBJECT_OBJS) \
		$(PYTHON_OBJS) \
		$(MODULE_OBJS) \
		$(MODOBJS) \
		$(DTRACE_OBJS) \
		$(srcdir)/Modules/getbuildinfo.c
	$(CC) -c $(PY_CORE_CFLAGS) \
	      -DGITVERSION="\"`LC_ALL=C $(GITVERSION)`\"" \
	      -DGITTAG="\"`LC_ALL=C $(GITTAG)`\"" \
	      -DGITBRANCH="\"`LC_ALL=C $(GITBRANCH)`\"" \
	      -o $@ $(srcdir)/Modules/getbuildinfo.c

Modules/getpath.o: $(srcdir)/Modules/getpath.c Python/frozen_modules/getpath.h Makefile $(PYTHON_HEADERS)
	$(CC) -c $(PY_CORE_CFLAGS) -DPYTHONPATH='"$(PYTHONPATH)"' \
		-DPREFIX='"$(prefix)"' \
		-DEXEC_PREFIX='"$(exec_prefix)"' \
		-DVERSION='"$(VERSION)"' \
		-DVPATH='"$(VPATH)"' \
		-DPLATLIBDIR='"$(PLATLIBDIR)"' \
		-DPYTHONFRAMEWORK='"$(PYTHONFRAMEWORK)"' \
		-o $@ $(srcdir)/Modules/getpath.c

Programs/python.o: $(srcdir)/Programs/python.c
	$(CC) -c $(PY_CORE_CFLAGS) -o $@ $(srcdir)/Programs/python.c

Programs/_testembed.o: $(srcdir)/Programs/_testembed.c Programs/test_frozenmain.h
	$(CC) -c $(PY_CORE_CFLAGS) -o $@ $(srcdir)/Programs/_testembed.c

Modules/_sre/sre.o: $(srcdir)/Modules/_sre/sre.c $(srcdir)/Modules/_sre/sre.h $(srcdir)/Modules/_sre/sre_constants.h $(srcdir)/Modules/_sre/sre_lib.h

Modules/posixmodule.o: $(srcdir)/Modules/posixmodule.c $(srcdir)/Modules/posixmodule.h

Modules/grpmodule.o: $(srcdir)/Modules/grpmodule.c $(srcdir)/Modules/posixmodule.h

Modules/pwdmodule.o: $(srcdir)/Modules/pwdmodule.c $(srcdir)/Modules/posixmodule.h

Modules/signalmodule.o: $(srcdir)/Modules/signalmodule.c $(srcdir)/Modules/posixmodule.h

Python/dynload_shlib.o: $(srcdir)/Python/dynload_shlib.c Makefile
	$(CC) -c $(PY_CORE_CFLAGS) \
		-DSOABI='"$(SOABI)"' \
		-o $@ $(srcdir)/Python/dynload_shlib.c

Python/dynload_hpux.o: $(srcdir)/Python/dynload_hpux.c Makefile
	$(CC) -c $(PY_CORE_CFLAGS) \
		-DSHLIB_EXT='"$(EXT_SUFFIX)"' \
		-o $@ $(srcdir)/Python/dynload_hpux.c

Python/sysmodule.o: $(srcdir)/Python/sysmodule.c Makefile $(srcdir)/Include/pydtrace.h
	$(CC) -c $(PY_CORE_CFLAGS) \
		-DABIFLAGS='"$(ABIFLAGS)"' \
		$(MULTIARCH_CPPFLAGS) \
		-o $@ $(srcdir)/Python/sysmodule.c

$(IO_OBJS): $(IO_H)

.PHONY: regen-pegen-metaparser
regen-pegen-metaparser:
	@$(MKDIR_P) $(srcdir)/Tools/peg_generator/pegen
	PYTHONPATH=$(srcdir)/Tools/peg_generator $(PYTHON_FOR_REGEN) -m pegen -q python \
	$(srcdir)/Tools/peg_generator/pegen/metagrammar.gram \
	-o $(srcdir)/Tools/peg_generator/pegen/grammar_parser.py.new
	$(UPDATE_FILE) $(srcdir)/Tools/peg_generator/pegen/grammar_parser.py \
	$(srcdir)/Tools/peg_generator/pegen/grammar_parser.py.new

.PHONY: regen-pegen
regen-pegen:
	@$(MKDIR_P) $(srcdir)/Parser
	@$(MKDIR_P) $(srcdir)/Parser/tokenizer
	@$(MKDIR_P) $(srcdir)/Parser/lexer
	PYTHONPATH=$(srcdir)/Tools/peg_generator $(PYTHON_FOR_REGEN) -m pegen -q c \
		$(srcdir)/Grammar/python.gram \
		$(srcdir)/Grammar/Tokens \
		-o $(srcdir)/Parser/parser.c.new
	$(UPDATE_FILE) $(srcdir)/Parser/parser.c $(srcdir)/Parser/parser.c.new

.PHONY: regen-ast
regen-ast:
	# Regenerate 3 files using using Parser/asdl_c.py:
	# - Include/internal/pycore_ast.h
	# - Include/internal/pycore_ast_state.h
	# - Python/Python-ast.c
	$(MKDIR_P) $(srcdir)/Include
	$(MKDIR_P) $(srcdir)/Python
	$(PYTHON_FOR_REGEN) $(srcdir)/Parser/asdl_c.py \
		$(srcdir)/Parser/Python.asdl \
		-H $(srcdir)/Include/internal/pycore_ast.h.new \
		-I $(srcdir)/Include/internal/pycore_ast_state.h.new \
		-C $(srcdir)/Python/Python-ast.c.new

	$(UPDATE_FILE) $(srcdir)/Include/internal/pycore_ast.h $(srcdir)/Include/internal/pycore_ast.h.new
	$(UPDATE_FILE) $(srcdir)/Include/internal/pycore_ast_state.h $(srcdir)/Include/internal/pycore_ast_state.h.new
	$(UPDATE_FILE) $(srcdir)/Python/Python-ast.c $(srcdir)/Python/Python-ast.c.new

.PHONY: regen-token
regen-token:
	# Regenerate Doc/library/token-list.inc from Grammar/Tokens
	# using Tools/build/generate_token.py
	$(PYTHON_FOR_REGEN) $(srcdir)/Tools/build/generate_token.py rst \
		$(srcdir)/Grammar/Tokens \
		$(srcdir)/Doc/library/token-list.inc
	# Regenerate Include/internal/pycore_token.h from Grammar/Tokens
	# using Tools/build/generate_token.py
	$(PYTHON_FOR_REGEN) $(srcdir)/Tools/build/generate_token.py h \
		$(srcdir)/Grammar/Tokens \
		$(srcdir)/Include/internal/pycore_token.h
	# Regenerate Parser/token.c from Grammar/Tokens
	# using Tools/build/generate_token.py
	$(PYTHON_FOR_REGEN) $(srcdir)/Tools/build/generate_token.py c \
		$(srcdir)/Grammar/Tokens \
		$(srcdir)/Parser/token.c
	# Regenerate Lib/token.py from Grammar/Tokens
	# using Tools/build/generate_token.py
	$(PYTHON_FOR_REGEN) $(srcdir)/Tools/build/generate_token.py py \
		$(srcdir)/Grammar/Tokens \
		$(srcdir)/Lib/token.py

.PHONY: regen-keyword
regen-keyword:
	# Regenerate Lib/keyword.py from Grammar/python.gram and Grammar/Tokens
	# using Tools/peg_generator/pegen
	PYTHONPATH=$(srcdir)/Tools/peg_generator $(PYTHON_FOR_REGEN) -m pegen.keywordgen \
		$(srcdir)/Grammar/python.gram \
		$(srcdir)/Grammar/Tokens \
		$(srcdir)/Lib/keyword.py.new
	$(UPDATE_FILE) $(srcdir)/Lib/keyword.py $(srcdir)/Lib/keyword.py.new

.PHONY: regen-stdlib-module-names
regen-stdlib-module-names: all Programs/_testembed
	# Regenerate Python/stdlib_module_names.h
	# using Tools/build/generate_stdlib_module_names.py
	$(RUNSHARED) ./$(BUILDPYTHON) \
		$(srcdir)/Tools/build/generate_stdlib_module_names.py \
		> $(srcdir)/Python/stdlib_module_names.h.new
	$(UPDATE_FILE) $(srcdir)/Python/stdlib_module_names.h $(srcdir)/Python/stdlib_module_names.h.new

.PHONY: regen-sre
regen-sre:
	# Regenerate Modules/_sre/sre_constants.h and Modules/_sre/sre_targets.h
	# from Lib/re/_constants.py using Tools/build/generate_sre_constants.py
	$(PYTHON_FOR_REGEN) $(srcdir)/Tools/build/generate_sre_constants.py \
		$(srcdir)/Lib/re/_constants.py \
		$(srcdir)/Modules/_sre/sre_constants.h \
		$(srcdir)/Modules/_sre/sre_targets.h

Python/compile.o Python/symtable.o Python/ast_unparse.o Python/ast.o Python/future.o: $(srcdir)/Include/internal/pycore_ast.h

Python/getplatform.o: $(srcdir)/Python/getplatform.c
		$(CC) -c $(PY_CORE_CFLAGS) -DPLATFORM='"$(MACHDEP)"' -o $@ $(srcdir)/Python/getplatform.c

Python/importdl.o: $(srcdir)/Python/importdl.c
		$(CC) -c $(PY_CORE_CFLAGS) -I$(DLINCLDIR) -o $@ $(srcdir)/Python/importdl.c

Objects/unicodectype.o:	$(srcdir)/Objects/unicodectype.c \
				$(srcdir)/Objects/unicodetype_db.h

BYTESTR_DEPS = \
		$(srcdir)/Objects/stringlib/count.h \
		$(srcdir)/Objects/stringlib/ctype.h \
		$(srcdir)/Objects/stringlib/fastsearch.h \
		$(srcdir)/Objects/stringlib/find.h \
		$(srcdir)/Objects/stringlib/join.h \
		$(srcdir)/Objects/stringlib/partition.h \
		$(srcdir)/Objects/stringlib/split.h \
		$(srcdir)/Objects/stringlib/stringdefs.h \
		$(srcdir)/Objects/stringlib/transmogrify.h

UNICODE_DEPS = \
		$(srcdir)/Objects/stringlib/asciilib.h \
		$(srcdir)/Objects/stringlib/codecs.h \
		$(srcdir)/Objects/stringlib/count.h \
		$(srcdir)/Objects/stringlib/fastsearch.h \
		$(srcdir)/Objects/stringlib/find.h \
		$(srcdir)/Objects/stringlib/find_max_char.h \
		$(srcdir)/Objects/stringlib/localeutil.h \
		$(srcdir)/Objects/stringlib/partition.h \
		$(srcdir)/Objects/stringlib/replace.h \
		$(srcdir)/Objects/stringlib/split.h \
		$(srcdir)/Objects/stringlib/ucs1lib.h \
		$(srcdir)/Objects/stringlib/ucs2lib.h \
		$(srcdir)/Objects/stringlib/ucs4lib.h \
		$(srcdir)/Objects/stringlib/undef.h \
		$(srcdir)/Objects/stringlib/unicode_format.h

Objects/bytes_methods.o: $(srcdir)/Objects/bytes_methods.c $(BYTESTR_DEPS)
Objects/bytesobject.o: $(srcdir)/Objects/bytesobject.c $(BYTESTR_DEPS)
Objects/bytearrayobject.o: $(srcdir)/Objects/bytearrayobject.c $(BYTESTR_DEPS)

Objects/unicodeobject.o: $(srcdir)/Objects/unicodeobject.c $(UNICODE_DEPS)

Objects/dictobject.o: $(srcdir)/Objects/stringlib/eq.h
Objects/setobject.o: $(srcdir)/Objects/stringlib/eq.h

Objects/obmalloc.o: $(srcdir)/Objects/mimalloc/alloc.c \
	$(srcdir)/Objects/mimalloc/alloc-aligned.c \
		$(srcdir)/Objects/mimalloc/alloc-posix.c \
		$(srcdir)/Objects/mimalloc/arena.c \
		$(srcdir)/Objects/mimalloc/bitmap.c \
		$(srcdir)/Objects/mimalloc/heap.c \
		$(srcdir)/Objects/mimalloc/init.c \
		$(srcdir)/Objects/mimalloc/options.c \
		$(srcdir)/Objects/mimalloc/os.c \
		$(srcdir)/Objects/mimalloc/page.c \
		$(srcdir)/Objects/mimalloc/random.c \
		$(srcdir)/Objects/mimalloc/segment.c \
		$(srcdir)/Objects/mimalloc/segment-map.c \
		$(srcdir)/Objects/mimalloc/stats.c \
		$(srcdir)/Objects/mimalloc/prim/prim.c

Objects/mimalloc/page.o: $(srcdir)/Objects/mimalloc/page-queue.c

.PHONY: regen-cases
regen-cases:
	# Regenerate various files from Python/bytecodes.c
	# Pass CASESFLAG=-l to insert #line directives in the output
	PYTHONPATH=$(srcdir)/Tools/cases_generator \
	$(PYTHON_FOR_REGEN) \
	    $(srcdir)/Tools/cases_generator/generate_cases.py \
		$(CASESFLAG) \
		-n $(srcdir)/Include/opcode_ids.h.new \
		-t $(srcdir)/Python/opcode_targets.h.new \
		-m $(srcdir)/Include/internal/pycore_opcode_metadata.h.new \
		-e $(srcdir)/Python/executor_cases.c.h.new \
		-p $(srcdir)/Lib/_opcode_metadata.py.new \
		-a $(srcdir)/Python/abstract_interp_cases.c.h.new \
		$(srcdir)/Python/bytecodes.c
	$(PYTHON_FOR_REGEN) \
	    $(srcdir)/Tools/cases_generator/tier1_generator.py -o $(srcdir)/Python/generated_cases.c.h.new $(srcdir)/Python/bytecodes.c
	$(UPDATE_FILE) $(srcdir)/Python/generated_cases.c.h $(srcdir)/Python/generated_cases.c.h.new
	$(UPDATE_FILE) $(srcdir)/Include/opcode_ids.h $(srcdir)/Include/opcode_ids.h.new
	$(UPDATE_FILE) $(srcdir)/Python/opcode_targets.h $(srcdir)/Python/opcode_targets.h.new
	$(UPDATE_FILE) $(srcdir)/Include/internal/pycore_opcode_metadata.h $(srcdir)/Include/internal/pycore_opcode_metadata.h.new
	$(UPDATE_FILE) $(srcdir)/Python/executor_cases.c.h $(srcdir)/Python/executor_cases.c.h.new
	$(UPDATE_FILE) $(srcdir)/Python/abstract_interp_cases.c.h $(srcdir)/Python/abstract_interp_cases.c.h.new
	$(UPDATE_FILE) $(srcdir)/Lib/_opcode_metadata.py $(srcdir)/Lib/_opcode_metadata.py.new

Python/compile.o: $(srcdir)/Include/internal/pycore_opcode_metadata.h

Python/ceval.o: \
		$(srcdir)/Python/ceval_macros.h \
		$(srcdir)/Python/condvar.h \
		$(srcdir)/Python/generated_cases.c.h \
		$(srcdir)/Python/executor_cases.c.h \
		$(srcdir)/Python/opcode_targets.h

Python/flowgraph.o: \
		$(srcdir)/Include/internal/pycore_opcode_metadata.h

Python/optimizer.o: \
		$(srcdir)/Python/executor_cases.c.h \
		$(srcdir)/Include/internal/pycore_opcode_metadata.h \
		$(srcdir)/Include/internal/pycore_optimizer.h

Python/optimizer_analysis.o: \
		$(srcdir)/Include/internal/pycore_opcode_metadata.h \
		$(srcdir)/Include/internal/pycore_optimizer.h

Python/frozen.o: $(FROZEN_FILES_OUT)

# Generate DTrace probe macros, then rename them (PYTHON_ -> PyDTrace_) to
# follow our naming conventions. dtrace(1) uses the output filename to generate
# an include guard, so we can't use a pipeline to transform its output.
Include/pydtrace_probes.h: $(srcdir)/Include/pydtrace.d
	$(MKDIR_P) Include
	$(DTRACE) $(DFLAGS) -o $@ -h -s $<
	: sed in-place edit with POSIX-only tools
	sed 's/PYTHON_/PyDTrace_/' $@ > $@.tmp
	mv $@.tmp $@

Python/ceval.o: $(srcdir)/Include/pydtrace.h
Python/import.o: $(srcdir)/Include/pydtrace.h
Modules/gcmodule.o: $(srcdir)/Include/pydtrace.h

Python/pydtrace.o: $(srcdir)/Include/pydtrace.d $(DTRACE_DEPS)
	$(DTRACE) $(DFLAGS) -o $@ -G -s $< $(DTRACE_DEPS)

Objects/typeobject.o: Objects/typeslots.inc

.PHONY: regen-typeslots
regen-typeslots:
	# Regenerate Objects/typeslots.inc from Include/typeslotsh
	# using Objects/typeslots.py
	$(PYTHON_FOR_REGEN) $(srcdir)/Objects/typeslots.py \
		< $(srcdir)/Include/typeslots.h \
		$(srcdir)/Objects/typeslots.inc.new
	$(UPDATE_FILE) $(srcdir)/Objects/typeslots.inc $(srcdir)/Objects/typeslots.inc.new

############################################################################
# Header files

PYTHON_HEADERS= \
		$(srcdir)/Include/Python.h \
		$(srcdir)/Include/abstract.h \
		$(srcdir)/Include/bltinmodule.h \
		$(srcdir)/Include/boolobject.h \
		$(srcdir)/Include/bytearrayobject.h \
		$(srcdir)/Include/bytesobject.h \
		$(srcdir)/Include/ceval.h \
		$(srcdir)/Include/codecs.h \
		$(srcdir)/Include/compile.h \
		$(srcdir)/Include/complexobject.h \
		$(srcdir)/Include/descrobject.h \
		$(srcdir)/Include/dictobject.h \
		$(srcdir)/Include/dynamic_annotations.h \
		$(srcdir)/Include/enumobject.h \
		$(srcdir)/Include/errcode.h \
		$(srcdir)/Include/fileobject.h \
		$(srcdir)/Include/fileutils.h \
		$(srcdir)/Include/floatobject.h \
		$(srcdir)/Include/frameobject.h \
		$(srcdir)/Include/import.h \
		$(srcdir)/Include/interpreteridobject.h \
		$(srcdir)/Include/intrcheck.h \
		$(srcdir)/Include/iterobject.h \
		$(srcdir)/Include/listobject.h \
		$(srcdir)/Include/longobject.h \
		$(srcdir)/Include/marshal.h \
		$(srcdir)/Include/memoryobject.h \
		$(srcdir)/Include/methodobject.h \
		$(srcdir)/Include/modsupport.h \
		$(srcdir)/Include/moduleobject.h \
		$(srcdir)/Include/object.h \
		$(srcdir)/Include/objimpl.h \
		$(srcdir)/Include/opcode.h \
		$(srcdir)/Include/opcode_ids.h \
		$(srcdir)/Include/osdefs.h \
		$(srcdir)/Include/osmodule.h \
		$(srcdir)/Include/patchlevel.h \
		$(srcdir)/Include/pybuffer.h \
		$(srcdir)/Include/pycapsule.h \
		$(srcdir)/Include/pydtrace.h \
		$(srcdir)/Include/pyerrors.h \
		$(srcdir)/Include/pyframe.h \
		$(srcdir)/Include/pyhash.h \
		$(srcdir)/Include/pylifecycle.h \
		$(srcdir)/Include/pymacconfig.h \
		$(srcdir)/Include/pymacro.h \
		$(srcdir)/Include/pymath.h \
		$(srcdir)/Include/pymem.h \
		$(srcdir)/Include/pyport.h \
		$(srcdir)/Include/pystate.h \
		$(srcdir)/Include/pystats.h \
		$(srcdir)/Include/pystrcmp.h \
		$(srcdir)/Include/pystrtod.h \
		$(srcdir)/Include/pythonrun.h \
		$(srcdir)/Include/pythread.h \
		$(srcdir)/Include/pytypedefs.h \
		$(srcdir)/Include/rangeobject.h \
		$(srcdir)/Include/setobject.h \
		$(srcdir)/Include/sliceobject.h \
		$(srcdir)/Include/structmember.h \
		$(srcdir)/Include/structseq.h \
		$(srcdir)/Include/sysmodule.h \
		$(srcdir)/Include/traceback.h \
		$(srcdir)/Include/tupleobject.h \
		$(srcdir)/Include/unicodeobject.h \
		$(srcdir)/Include/warnings.h \
		$(srcdir)/Include/weakrefobject.h \
		\
		pyconfig.h \
		$(PARSER_HEADERS) \
		\
		$(srcdir)/Include/cpython/abstract.h \
		$(srcdir)/Include/cpython/bytearrayobject.h \
		$(srcdir)/Include/cpython/bytesobject.h \
		$(srcdir)/Include/cpython/cellobject.h \
		$(srcdir)/Include/cpython/ceval.h \
		$(srcdir)/Include/cpython/classobject.h \
		$(srcdir)/Include/cpython/code.h \
		$(srcdir)/Include/cpython/compile.h \
		$(srcdir)/Include/cpython/complexobject.h \
		$(srcdir)/Include/cpython/context.h \
		$(srcdir)/Include/cpython/descrobject.h \
		$(srcdir)/Include/cpython/dictobject.h \
		$(srcdir)/Include/cpython/fileobject.h \
		$(srcdir)/Include/cpython/fileutils.h \
		$(srcdir)/Include/cpython/floatobject.h \
		$(srcdir)/Include/cpython/frameobject.h \
		$(srcdir)/Include/cpython/funcobject.h \
		$(srcdir)/Include/cpython/genobject.h \
		$(srcdir)/Include/cpython/import.h \
		$(srcdir)/Include/cpython/initconfig.h \
		$(srcdir)/Include/cpython/interpreteridobject.h \
		$(srcdir)/Include/cpython/listobject.h \
		$(srcdir)/Include/cpython/longintrepr.h \
		$(srcdir)/Include/cpython/longobject.h \
		$(srcdir)/Include/cpython/memoryobject.h \
		$(srcdir)/Include/cpython/methodobject.h \
		$(srcdir)/Include/cpython/object.h \
		$(srcdir)/Include/cpython/objimpl.h \
		$(srcdir)/Include/cpython/odictobject.h \
		$(srcdir)/Include/cpython/optimizer.h \
		$(srcdir)/Include/cpython/picklebufobject.h \
		$(srcdir)/Include/cpython/pthread_stubs.h \
		$(srcdir)/Include/cpython/pyatomic.h \
		$(srcdir)/Include/cpython/pyatomic_gcc.h \
		$(srcdir)/Include/cpython/pyatomic_std.h \
		$(srcdir)/Include/cpython/pyctype.h \
		$(srcdir)/Include/cpython/pydebug.h \
		$(srcdir)/Include/cpython/pyerrors.h \
		$(srcdir)/Include/cpython/pyfpe.h \
		$(srcdir)/Include/cpython/pyframe.h \
		$(srcdir)/Include/cpython/pyhash.h \
		$(srcdir)/Include/cpython/pylifecycle.h \
		$(srcdir)/Include/cpython/pymem.h \
		$(srcdir)/Include/cpython/pystate.h \
		$(srcdir)/Include/cpython/pystats.h \
		$(srcdir)/Include/cpython/pythonrun.h \
		$(srcdir)/Include/cpython/pythread.h \
		$(srcdir)/Include/cpython/setobject.h \
		$(srcdir)/Include/cpython/sysmodule.h \
		$(srcdir)/Include/cpython/traceback.h \
		$(srcdir)/Include/cpython/tracemalloc.h \
		$(srcdir)/Include/cpython/tupleobject.h \
		$(srcdir)/Include/cpython/unicodeobject.h \
		$(srcdir)/Include/cpython/warnings.h \
		$(srcdir)/Include/cpython/weakrefobject.h \
		\
		@MIMALLOC_HEADERS@ \
		\
		$(srcdir)/Include/internal/pycore_abstract.h \
		$(srcdir)/Include/internal/pycore_asdl.h \
		$(srcdir)/Include/internal/pycore_ast.h \
		$(srcdir)/Include/internal/pycore_ast_state.h \
		$(srcdir)/Include/internal/pycore_atexit.h \
		$(srcdir)/Include/internal/pycore_bitutils.h \
		$(srcdir)/Include/internal/pycore_bytes_methods.h \
		$(srcdir)/Include/internal/pycore_bytesobject.h \
		$(srcdir)/Include/internal/pycore_call.h \
		$(srcdir)/Include/internal/pycore_capsule.h \
		$(srcdir)/Include/internal/pycore_ceval.h \
		$(srcdir)/Include/internal/pycore_ceval_state.h \
		$(srcdir)/Include/internal/pycore_code.h \
		$(srcdir)/Include/internal/pycore_codecs.h \
		$(srcdir)/Include/internal/pycore_compile.h \
		$(srcdir)/Include/internal/pycore_complexobject.h \
		$(srcdir)/Include/internal/pycore_condvar.h \
		$(srcdir)/Include/internal/pycore_context.h \
		$(srcdir)/Include/internal/pycore_critical_section.h \
		$(srcdir)/Include/internal/pycore_crossinterp.h \
		$(srcdir)/Include/internal/pycore_dict.h \
		$(srcdir)/Include/internal/pycore_dict_state.h \
		$(srcdir)/Include/internal/pycore_descrobject.h \
		$(srcdir)/Include/internal/pycore_dtoa.h \
		$(srcdir)/Include/internal/pycore_exceptions.h \
		$(srcdir)/Include/internal/pycore_faulthandler.h \
		$(srcdir)/Include/internal/pycore_fileutils.h \
		$(srcdir)/Include/internal/pycore_floatobject.h \
		$(srcdir)/Include/internal/pycore_format.h \
		$(srcdir)/Include/internal/pycore_frame.h \
		$(srcdir)/Include/internal/pycore_function.h \
		$(srcdir)/Include/internal/pycore_genobject.h \
		$(srcdir)/Include/internal/pycore_getopt.h \
		$(srcdir)/Include/internal/pycore_gil.h \
		$(srcdir)/Include/internal/pycore_global_objects.h \
		$(srcdir)/Include/internal/pycore_global_objects_fini_generated.h \
		$(srcdir)/Include/internal/pycore_hamt.h \
		$(srcdir)/Include/internal/pycore_hashtable.h \
		$(srcdir)/Include/internal/pycore_identifier.h \
		$(srcdir)/Include/internal/pycore_import.h \
		$(srcdir)/Include/internal/pycore_initconfig.h \
		$(srcdir)/Include/internal/pycore_interp.h \
		$(srcdir)/Include/internal/pycore_intrinsics.h \
		$(srcdir)/Include/internal/pycore_jit.h \
		$(srcdir)/Include/internal/pycore_list.h \
		$(srcdir)/Include/internal/pycore_llist.h \
		$(srcdir)/Include/internal/pycore_lock.h \
		$(srcdir)/Include/internal/pycore_long.h \
		$(srcdir)/Include/internal/pycore_modsupport.h \
		$(srcdir)/Include/internal/pycore_moduleobject.h \
		$(srcdir)/Include/internal/pycore_namespace.h \
		$(srcdir)/Include/internal/pycore_object.h \
		$(srcdir)/Include/internal/pycore_object_state.h \
		$(srcdir)/Include/internal/pycore_obmalloc.h \
		$(srcdir)/Include/internal/pycore_obmalloc_init.h \
		$(srcdir)/Include/internal/pycore_opcode_metadata.h \
		$(srcdir)/Include/internal/pycore_opcode_utils.h \
		$(srcdir)/Include/internal/pycore_optimizer.h \
		$(srcdir)/Include/internal/pycore_parking_lot.h \
		$(srcdir)/Include/internal/pycore_pathconfig.h \
		$(srcdir)/Include/internal/pycore_pyarena.h \
		$(srcdir)/Include/internal/pycore_pybuffer.h \
		$(srcdir)/Include/internal/pycore_pyerrors.h \
		$(srcdir)/Include/internal/pycore_pyhash.h \
		$(srcdir)/Include/internal/pycore_pylifecycle.h \
		$(srcdir)/Include/internal/pycore_pymem.h \
		$(srcdir)/Include/internal/pycore_pymem_init.h \
		$(srcdir)/Include/internal/pycore_pystate.h \
		$(srcdir)/Include/internal/pycore_pystats.h \
		$(srcdir)/Include/internal/pycore_pythonrun.h \
		$(srcdir)/Include/internal/pycore_pythread.h \
		$(srcdir)/Include/internal/pycore_range.h \
		$(srcdir)/Include/internal/pycore_runtime.h \
		$(srcdir)/Include/internal/pycore_runtime_init_generated.h \
		$(srcdir)/Include/internal/pycore_runtime_init.h \
		$(srcdir)/Include/internal/pycore_semaphore.h \
		$(srcdir)/Include/internal/pycore_setobject.h \
		$(srcdir)/Include/internal/pycore_signal.h \
		$(srcdir)/Include/internal/pycore_sliceobject.h \
		$(srcdir)/Include/internal/pycore_strhex.h \
		$(srcdir)/Include/internal/pycore_structseq.h \
		$(srcdir)/Include/internal/pycore_symtable.h \
		$(srcdir)/Include/internal/pycore_sysmodule.h \
		$(srcdir)/Include/internal/pycore_time.h \
		$(srcdir)/Include/internal/pycore_token.h \
		$(srcdir)/Include/internal/pycore_traceback.h \
		$(srcdir)/Include/internal/pycore_tracemalloc.h \
		$(srcdir)/Include/internal/pycore_tuple.h \
		$(srcdir)/Include/internal/pycore_typeobject.h \
		$(srcdir)/Include/internal/pycore_typevarobject.h \
		$(srcdir)/Include/internal/pycore_ucnhash.h \
		$(srcdir)/Include/internal/pycore_unionobject.h \
		$(srcdir)/Include/internal/pycore_unicodeobject.h \
		$(srcdir)/Include/internal/pycore_unicodeobject_generated.h \
		$(srcdir)/Include/internal/pycore_uops.h \
		$(srcdir)/Include/internal/pycore_warnings.h \
		$(srcdir)/Include/internal/pycore_weakref.h \
		$(DTRACE_HEADERS) \
		@PLATFORM_HEADERS@ \
		\
		$(srcdir)/Python/stdlib_module_names.h

$(LIBRARY_OBJS) $(MODOBJS) Programs/python.o: $(PYTHON_HEADERS)


######################################################################

TESTOPTS=	$(EXTRATESTOPTS)
TESTPYTHON=	$(RUNSHARED) $(PYTHON_FOR_BUILD) $(TESTPYTHONOPTS)
TESTRUNNER=	$(TESTPYTHON) -m test
TESTTIMEOUT=

# Remove "test_python_*" directories of previous failed test jobs.
# Pass TESTOPTS options because it can contain --tempdir option.
.PHONY: cleantest
cleantest: all
	$(TESTRUNNER) $(TESTOPTS) --cleanup

# Run a basic set of regression tests.
# This excludes some tests that are particularly resource-intensive.
# Similar to buildbottest, but use --fast-ci option, instead of --slow-ci.
.PHONY: test
test: all
	$(TESTRUNNER) --fast-ci --timeout=$(TESTTIMEOUT) $(TESTOPTS)

# Run the test suite for both architectures in a Universal build on OSX.
# Must be run on an Intel box.
.PHONY: testuniversal
testuniversal: all
	@if [ `arch` != 'i386' ]; then \
		echo "This can only be used on OSX/i386" ;\
		exit 1 ;\
	fi
	$(TESTRUNNER) --slow-ci --timeout=$(TESTTIMEOUT) $(TESTOPTS)
	$(RUNSHARED) /usr/libexec/oah/translate \
		./$(BUILDPYTHON) -E -m test -j 0 -u all $(TESTOPTS)

# Like test, but using --slow-ci which enables all test resources and use
# longer timeout. Run an optional pybuildbot.identify script to include
# information about the build environment.
.PHONY: buildbottest
buildbottest: all
	-@if which pybuildbot.identify >/dev/null 2>&1; then \
		pybuildbot.identify "CC='$(CC)'" "CXX='$(CXX)'"; \
	fi
	$(TESTRUNNER) --slow-ci --timeout=$(TESTTIMEOUT) $(TESTOPTS)

.PHONY: pythoninfo
pythoninfo: all
		$(RUNSHARED) $(HOSTRUNNER) ./$(BUILDPYTHON) -m test.pythoninfo

QUICKTESTOPTS=	-x test_subprocess test_io \
		test_multibytecodec test_urllib2_localnet test_itertools \
		test_multiprocessing_fork test_multiprocessing_spawn \
		test_multiprocessing_forkserver \
		test_mailbox test_socket test_poll \
		test_select test_zipfile test_concurrent_futures

.PHONY: quicktest
quicktest: all
	$(TESTRUNNER) --fast-ci --timeout=$(TESTTIMEOUT) $(TESTOPTS) $(QUICKTESTOPTS)

# SSL tests
.PHONY: multisslcompile
multisslcompile: all
	$(RUNSHARED) ./$(BUILDPYTHON) $(srcdir)/Tools/ssl/multissltests.py --steps=modules

.PHONY: multissltest
multissltest: all
	$(RUNSHARED) ./$(BUILDPYTHON) $(srcdir)/Tools/ssl/multissltests.py

# All install targets use the "all" target as synchronization point to
# prevent race conditions with PGO builds. PGO builds use recursive make,
# which can lead to two parallel `./python setup.py build` processes that
# step on each others toes.
.PHONY: install
install: @FRAMEWORKINSTALLFIRST@ commoninstall bininstall maninstall @FRAMEWORKINSTALLLAST@
	if test "x$(ENSUREPIP)" != "xno"  ; then \
		case $(ENSUREPIP) in \
			upgrade) ensurepip="--upgrade" ;; \
			install|*) ensurepip="" ;; \
		esac; \
		$(RUNSHARED) $(PYTHON_FOR_BUILD) -m ensurepip \
			$$ensurepip --root=$(DESTDIR)/ ; \
	fi

.PHONY: altinstall
altinstall: commoninstall
	if test "x$(ENSUREPIP)" != "xno"  ; then \
		case $(ENSUREPIP) in \
			upgrade) ensurepip="--altinstall --upgrade" ;; \
			install|*) ensurepip="--altinstall" ;; \
		esac; \
		$(RUNSHARED) $(PYTHON_FOR_BUILD) -m ensurepip \
			$$ensurepip --root=$(DESTDIR)/ ; \
	fi

.PHONY: commoninstall
commoninstall:  check-clean-src @FRAMEWORKALTINSTALLFIRST@ \
		altbininstall libinstall inclinstall libainstall \
		sharedinstall altmaninstall @FRAMEWORKALTINSTALLLAST@

# Install shared libraries enabled by Setup
DESTDIRS=	$(exec_prefix) $(LIBDIR) $(BINLIBDEST) $(DESTSHARED)

.PHONY: sharedinstall
sharedinstall: all
		@for i in $(DESTDIRS); \
		do \
			if test ! -d $(DESTDIR)$$i; then \
				echo "Creating directory $$i"; \
				$(INSTALL) -d -m $(DIRMODE) $(DESTDIR)$$i; \
			else    true; \
			fi; \
		done
		@for i in X $(SHAREDMODS); do \
		  if test $$i != X; then \
		    echo $(INSTALL_SHARED) $$i $(DESTSHARED)/`basename $$i`; \
		    $(INSTALL_SHARED) $$i $(DESTDIR)$(DESTSHARED)/`basename $$i`; \
			if test -d "$$i.dSYM"; then \
				echo $(DSYMUTIL_PATH) $(DESTDIR)$(DESTSHARED)/`basename $$i`; \
				$(DSYMUTIL_PATH) $(DESTDIR)$(DESTSHARED)/`basename $$i`; \
			fi; \
		  fi; \
		done

# Install the interpreter with $(VERSION) affixed
# This goes into $(exec_prefix)
.PHONY: altbininstall
altbininstall: $(BUILDPYTHON) @FRAMEWORKPYTHONW@
	@for i in $(BINDIR) $(LIBDIR); \
	do \
		if test ! -d $(DESTDIR)$$i; then \
			echo "Creating directory $$i"; \
			$(INSTALL) -d -m $(DIRMODE) $(DESTDIR)$$i; \
		else	true; \
		fi; \
	done
	if test "$(PYTHONFRAMEWORKDIR)" = "no-framework" ; then \
		$(INSTALL_PROGRAM) $(BUILDPYTHON) $(DESTDIR)$(BINDIR)/python$(LDVERSION)$(EXE); \
	else \
		$(INSTALL_PROGRAM) $(STRIPFLAG) Mac/pythonw $(DESTDIR)$(BINDIR)/python$(LDVERSION)$(EXE); \
	fi
	-if test "$(VERSION)" != "$(LDVERSION)"; then \
		if test -f $(DESTDIR)$(BINDIR)/python$(VERSION)$(EXE) -o -h $(DESTDIR)$(BINDIR)/python$(VERSION)$(EXE); \
		then rm -f $(DESTDIR)$(BINDIR)/python$(VERSION)$(EXE); \
		fi; \
		(cd $(DESTDIR)$(BINDIR); $(LN) python$(LDVERSION)$(EXE) python$(VERSION)$(EXE)); \
	fi
	@if test "$(PY_ENABLE_SHARED)" = 1 -o "$(STATIC_LIBPYTHON)" = 1; then \
		if test -f $(LDLIBRARY) && test "$(PYTHONFRAMEWORKDIR)" = "no-framework" ; then \
			if test -n "$(DLLLIBRARY)" ; then \
				$(INSTALL_SHARED) $(DLLLIBRARY) $(DESTDIR)$(BINDIR); \
			else \
				$(INSTALL_SHARED) $(LDLIBRARY) $(DESTDIR)$(LIBDIR)/$(INSTSONAME); \
				if test $(LDLIBRARY) != $(INSTSONAME); then \
					(cd $(DESTDIR)$(LIBDIR); $(LN) -sf $(INSTSONAME) $(LDLIBRARY)) \
				fi \
			fi; \
			if test -n "$(PY3LIBRARY)"; then \
				$(INSTALL_SHARED) $(PY3LIBRARY) $(DESTDIR)$(LIBDIR)/$(PY3LIBRARY); \
			fi; \
		else	true; \
		fi; \
	fi
	if test "x$(LIPO_32BIT_FLAGS)" != "x" ; then \
		rm -f $(DESTDIR)$(BINDIR)/python$(VERSION)-32$(EXE); \
		lipo $(LIPO_32BIT_FLAGS) \
			-output $(DESTDIR)$(BINDIR)/python$(VERSION)-32$(EXE) \
			$(DESTDIR)$(BINDIR)/python$(VERSION)$(EXE); \
	fi
	if test "x$(LIPO_INTEL64_FLAGS)" != "x" ; then \
		rm -f $(DESTDIR)$(BINDIR)/python$(VERSION)-intel64$(EXE); \
		lipo $(LIPO_INTEL64_FLAGS) \
			-output $(DESTDIR)$(BINDIR)/python$(VERSION)-intel64$(EXE) \
			$(DESTDIR)$(BINDIR)/python$(VERSION)$(EXE); \
	fi
	# Install macOS debug information (if available)
	if test -d "$(BUILDPYTHON).dSYM"; then \
		echo $(DSYMUTIL_PATH) $(DESTDIR)$(BINDIR)/python$(LDVERSION)$(EXE); \
		$(DSYMUTIL_PATH) $(DESTDIR)$(BINDIR)/python$(LDVERSION)$(EXE); \
	fi
	if test "$(PYTHONFRAMEWORKDIR)" = "no-framework" ; then \
		if test -d "$(LDLIBRARY).dSYM"; then \
			echo $(DSYMUTIL_PATH) $(DESTDIR)$(LIBDIR)/$(INSTSONAME); \
			$(DSYMUTIL_PATH) $(DESTDIR)$(LIBDIR)/$(INSTSONAME); \
		fi \
	else \
		if test -d "$(LDLIBRARY).dSYM"; then \
			echo $(DSYMUTIL_PATH) $(DESTDIR)$(PYTHONFRAMEWORKPREFIX)/$(INSTSONAME); \
      $(DSYMUTIL_PATH) $(DESTDIR)$(PYTHONFRAMEWORKPREFIX)/$(INSTSONAME); \
		fi \
	fi

.PHONY: bininstall
# We depend on commoninstall here to make sure the installation is already usable
# before we possibly overwrite the global 'python3' symlink to avoid causing
# problems for anything else trying to run 'python3' while we install, particularly
# if we're installing in parallel with -j.
bininstall: commoninstall altbininstall
	if test ! -d $(DESTDIR)$(LIBPC); then \
		echo "Creating directory $(LIBPC)"; \
		$(INSTALL) -d -m $(DIRMODE) $(DESTDIR)$(LIBPC); \
	fi
	-if test -f $(DESTDIR)$(BINDIR)/python3$(EXE) -o -h $(DESTDIR)$(BINDIR)/python3$(EXE); \
	then rm -f $(DESTDIR)$(BINDIR)/python3$(EXE); \
	else true; \
	fi
	(cd $(DESTDIR)$(BINDIR); $(LN) -s python$(VERSION)$(EXE) python3$(EXE))
	-if test "$(VERSION)" != "$(LDVERSION)"; then \
		rm -f $(DESTDIR)$(BINDIR)/python$(VERSION)-config; \
		(cd $(DESTDIR)$(BINDIR); $(LN) -s python$(LDVERSION)-config python$(VERSION)-config); \
		rm -f $(DESTDIR)$(LIBPC)/python-$(LDVERSION).pc; \
		(cd $(DESTDIR)$(LIBPC); $(LN) -s python-$(VERSION).pc python-$(LDVERSION).pc); \
		rm -f $(DESTDIR)$(LIBPC)/python-$(LDVERSION)-embed.pc; \
		(cd $(DESTDIR)$(LIBPC); $(LN) -s python-$(VERSION)-embed.pc python-$(LDVERSION)-embed.pc); \
	fi
	-rm -f $(DESTDIR)$(BINDIR)/python3-config
	(cd $(DESTDIR)$(BINDIR); $(LN) -s python$(VERSION)-config python3-config)
	-rm -f $(DESTDIR)$(LIBPC)/python3.pc
	(cd $(DESTDIR)$(LIBPC); $(LN) -s python-$(VERSION).pc python3.pc)
	-rm -f $(DESTDIR)$(LIBPC)/python3-embed.pc
	(cd $(DESTDIR)$(LIBPC); $(LN) -s python-$(VERSION)-embed.pc python3-embed.pc)
	-rm -f $(DESTDIR)$(BINDIR)/idle3
	(cd $(DESTDIR)$(BINDIR); $(LN) -s idle$(VERSION) idle3)
	-rm -f $(DESTDIR)$(BINDIR)/pydoc3
	(cd $(DESTDIR)$(BINDIR); $(LN) -s pydoc$(VERSION) pydoc3)
	if test "x$(LIPO_32BIT_FLAGS)" != "x" ; then \
		rm -f $(DESTDIR)$(BINDIR)/python3-32$(EXE); \
		(cd $(DESTDIR)$(BINDIR); $(LN) -s python$(VERSION)-32$(EXE) python3-32$(EXE)) \
	fi
	if test "x$(LIPO_INTEL64_FLAGS)" != "x" ; then \
		rm -f $(DESTDIR)$(BINDIR)/python3-intel64$(EXE); \
		(cd $(DESTDIR)$(BINDIR); $(LN) -s python$(VERSION)-intel64$(EXE) python3-intel64$(EXE)) \
	fi

# Install the versioned manual page
.PHONY: altmaninstall
altmaninstall:
	@for i in $(MANDIR) $(MANDIR)/man1; \
	do \
		if test ! -d $(DESTDIR)$$i; then \
			echo "Creating directory $$i"; \
			$(INSTALL) -d -m $(DIRMODE) $(DESTDIR)$$i; \
		else	true; \
		fi; \
	done
	$(INSTALL_DATA) $(srcdir)/Misc/python.man \
		$(DESTDIR)$(MANDIR)/man1/python$(VERSION).1

# Install the unversioned manual page
.PHONY: maninstall
maninstall:	altmaninstall
	-rm -f $(DESTDIR)$(MANDIR)/man1/python3.1
	(cd $(DESTDIR)$(MANDIR)/man1; $(LN) -s python$(VERSION).1 python3.1)

# Install the library
XMLLIBSUBDIRS=  xml xml/dom xml/etree xml/parsers xml/sax
LIBSUBDIRS=	asyncio \
		collections \
		concurrent concurrent/futures \
		csv \
		ctypes ctypes/macholib \
		curses \
		dbm \
		email email/mime \
		encodings \
		ensurepip ensurepip/_bundled \
		html \
		http \
		idlelib idlelib/Icons \
		importlib importlib/resources importlib/metadata \
		json \
		logging \
		multiprocessing multiprocessing/dummy \
		pydoc_data \
		re \
		site-packages \
		sqlite3 \
		sysconfig \
		tkinter \
		tomllib \
		turtledemo \
		unittest \
		urllib \
		venv venv/scripts venv/scripts/common venv/scripts/posix \
		wsgiref \
		$(XMLLIBSUBDIRS) \
		xmlrpc \
		zipfile zipfile/_path \
		zoneinfo \
		__phello__
TESTSUBDIRS=	idlelib/idle_test \
		test \
		test/audiodata \
		test/archivetestdata \
		test/certdata \
		test/certdata/capath \
		test/cjkencodings \
		test/crashers \
		test/configdata \
		test/data \
		test/decimaltestdata \
		test/dtracedata \
		test/encoded_modules \
		test/leakers \
		test/libregrtest \
		test/mathdata \
		test/regrtestdata \
		test/regrtestdata/import_from_tests \
		test/regrtestdata/import_from_tests/test_regrtest_b \
		test/subprocessdata \
		test/support \
		test/support/_hypothesis_stubs \
		test/test_asyncio \
		test/test_capi \
		test/test_cppext \
		test/test_ctypes \
		test/test_dataclasses \
		test/test_email \
		test/test_email/data \
		test/test_future_stmt \
		test/test_gdb \
		test/test_inspect \
		test/test_import \
		test/test_import/data \
		test/test_import/data/circular_imports \
		test/test_import/data/circular_imports/subpkg \
		test/test_import/data/circular_imports/subpkg2 \
		test/test_import/data/circular_imports/subpkg2/parent \
		test/test_import/data/package \
		test/test_import/data/package2 \
		test/test_import/data/unwritable \
		test/test_importlib \
		test/test_importlib/builtin \
		test/test_importlib/data \
		test/test_importlib/extension \
		test/test_importlib/frozen \
		test/test_importlib/import_ \
		test/test_importlib/namespace_pkgs \
		test/test_importlib/namespace_pkgs/both_portions \
		test/test_importlib/namespace_pkgs/both_portions/foo \
		test/test_importlib/namespace_pkgs/module_and_namespace_package \
		test/test_importlib/namespace_pkgs/module_and_namespace_package/a_test \
		test/test_importlib/namespace_pkgs/not_a_namespace_pkg \
		test/test_importlib/namespace_pkgs/not_a_namespace_pkg/foo \
		test/test_importlib/namespace_pkgs/portion1 \
		test/test_importlib/namespace_pkgs/portion1/foo \
		test/test_importlib/namespace_pkgs/portion2 \
		test/test_importlib/namespace_pkgs/portion2/foo \
		test/test_importlib/namespace_pkgs/project1 \
		test/test_importlib/namespace_pkgs/project1/parent \
		test/test_importlib/namespace_pkgs/project1/parent/child \
		test/test_importlib/namespace_pkgs/project2 \
		test/test_importlib/namespace_pkgs/project2/parent \
		test/test_importlib/namespace_pkgs/project2/parent/child \
		test/test_importlib/namespace_pkgs/project3 \
		test/test_importlib/namespace_pkgs/project3/parent \
		test/test_importlib/namespace_pkgs/project3/parent/child \
		test/test_importlib/partial \
		test/test_importlib/resources \
		test/test_importlib/resources/data01 \
		test/test_importlib/resources/data01/subdirectory \
		test/test_importlib/resources/data02 \
		test/test_importlib/resources/data02/one \
		test/test_importlib/resources/data02/subdirectory \
		test/test_importlib/resources/data02/subdirectory/subsubdir \
		test/test_importlib/resources/data02/two \
		test/test_importlib/resources/data03 \
		test/test_importlib/resources/data03/namespace \
		test/test_importlib/resources/data03/namespace/portion1 \
		test/test_importlib/resources/data03/namespace/portion2 \
		test/test_importlib/resources/namespacedata01 \
		test/test_importlib/resources/zipdata01 \
		test/test_importlib/resources/zipdata02 \
		test/test_importlib/source \
		test/test_json \
		test/test_module \
		test/test_peg_generator \
		test/test_sqlite3 \
		test/test_tkinter \
		test/test_tomllib \
		test/test_tomllib/data \
		test/test_tomllib/data/invalid \
		test/test_tomllib/data/invalid/array \
		test/test_tomllib/data/invalid/array-of-tables \
		test/test_tomllib/data/invalid/boolean \
		test/test_tomllib/data/invalid/dates-and-times \
		test/test_tomllib/data/invalid/dotted-keys \
		test/test_tomllib/data/invalid/inline-table \
		test/test_tomllib/data/invalid/keys-and-vals \
		test/test_tomllib/data/invalid/literal-str \
		test/test_tomllib/data/invalid/multiline-basic-str \
		test/test_tomllib/data/invalid/multiline-literal-str \
		test/test_tomllib/data/invalid/table \
		test/test_tomllib/data/valid \
		test/test_tomllib/data/valid/array \
		test/test_tomllib/data/valid/dates-and-times \
		test/test_tomllib/data/valid/multiline-basic-str \
		test/test_tools \
		test/test_ttk \
		test/test_unittest \
		test/test_unittest/testmock \
		test/test_warnings \
		test/test_warnings/data \
		test/test_zipfile \
		test/test_zipfile/_path \
		test/test_zoneinfo \
		test/test_zoneinfo/data \
		test/tkinterdata \
		test/tokenizedata \
		test/tracedmodules \
		test/typinganndata \
		test/xmltestdata \
		test/xmltestdata/c14n-20

COMPILEALL_OPTS=-j0

TEST_MODULES=@TEST_MODULES@

.PHONY: libinstall
libinstall:	all $(srcdir)/Modules/xxmodule.c
	@for i in $(SCRIPTDIR) $(LIBDEST); \
	do \
		if test ! -d $(DESTDIR)$$i; then \
			echo "Creating directory $$i"; \
			$(INSTALL) -d -m $(DIRMODE) $(DESTDIR)$$i; \
		else	true; \
		fi; \
	done
	@if test "$(TEST_MODULES)" = yes; then \
		subdirs="$(LIBSUBDIRS) $(TESTSUBDIRS)"; \
	else \
		subdirs="$(LIBSUBDIRS)"; \
	fi; \
	for d in $$subdirs; \
	do \
		a=$(srcdir)/Lib/$$d; \
		if test ! -d $$a; then continue; else true; fi; \
		b=$(LIBDEST)/$$d; \
		if test ! -d $(DESTDIR)$$b; then \
			echo "Creating directory $$b"; \
			$(INSTALL) -d -m $(DIRMODE) $(DESTDIR)$$b; \
		else	true; \
		fi; \
	done
	@for i in $(srcdir)/Lib/*.py; \
	do \
		if test -x $$i; then \
			$(INSTALL_SCRIPT) $$i $(DESTDIR)$(LIBDEST); \
			echo $(INSTALL_SCRIPT) $$i $(LIBDEST); \
		else \
			$(INSTALL_DATA) $$i $(DESTDIR)$(LIBDEST); \
			echo $(INSTALL_DATA) $$i $(LIBDEST); \
		fi; \
	done
	@if test "$(TEST_MODULES)" = yes; then \
		subdirs="$(LIBSUBDIRS) $(TESTSUBDIRS)"; \
	else \
		subdirs="$(LIBSUBDIRS)"; \
	fi; \
	for d in $$subdirs; \
	do \
		a=$(srcdir)/Lib/$$d; \
		if test ! -d $$a; then continue; else true; fi; \
		if test `ls $$a | wc -l` -lt 1; then continue; fi; \
		b=$(LIBDEST)/$$d; \
		for i in $$a/*; \
		do \
			case $$i in \
			*CVS) ;; \
			*.py[co]) ;; \
			*.orig) ;; \
			*~) ;; \
			*) \
				if test -d $$i; then continue; fi; \
				if test -x $$i; then \
				    echo $(INSTALL_SCRIPT) $$i $$b; \
				    $(INSTALL_SCRIPT) $$i $(DESTDIR)$$b; \
				else \
				    echo $(INSTALL_DATA) $$i $$b; \
				    $(INSTALL_DATA) $$i $(DESTDIR)$$b; \
				fi;; \
			esac; \
		done; \
	done
	$(INSTALL_DATA) `cat pybuilddir.txt`/_sysconfigdata_$(ABIFLAGS)_$(MACHDEP)_$(MULTIARCH).py \
		$(DESTDIR)$(LIBDEST); \
	$(INSTALL_DATA) $(srcdir)/LICENSE $(DESTDIR)$(LIBDEST)/LICENSE.txt
	@ # Build PYC files for the 3 optimization levels (0, 1, 2)
	-PYTHONPATH=$(DESTDIR)$(LIBDEST) $(RUNSHARED) \
		$(PYTHON_FOR_BUILD) -Wi $(DESTDIR)$(LIBDEST)/compileall.py \
		-o 0 -o 1 -o 2 $(COMPILEALL_OPTS) -d $(LIBDEST) -f \
		-x 'bad_coding|badsyntax|site-packages' \
		$(DESTDIR)$(LIBDEST)
	-PYTHONPATH=$(DESTDIR)$(LIBDEST) $(RUNSHARED) \
		$(PYTHON_FOR_BUILD) -Wi $(DESTDIR)$(LIBDEST)/compileall.py \
		-o 0 -o 1 -o 2 $(COMPILEALL_OPTS) -d $(LIBDEST)/site-packages -f \
		-x badsyntax $(DESTDIR)$(LIBDEST)/site-packages

# bpo-21536: Misc/python-config.sh is generated in the build directory
# from $(srcdir)Misc/python-config.sh.in.
python-config: $(srcdir)/Misc/python-config.in Misc/python-config.sh
	@ # Substitution happens here, as the completely-expanded BINDIR
	@ # is not available in configure
	sed -e "s,@EXENAME@,$(EXENAME)," < $(srcdir)/Misc/python-config.in >python-config.py
	@ # Replace makefile compat. variable references with shell script compat. ones; $(VAR) -> ${VAR}
	LC_ALL=C sed -e 's,\$$(\([A-Za-z0-9_]*\)),\$$\{\1\},g' < Misc/python-config.sh >python-config
	@ # On Darwin, always use the python version of the script, the shell
	@ # version doesn't use the compiler customizations that are provided
	@ # in python (_osx_support.py).
	@if test `uname -s` = Darwin; then \
		cp python-config.py python-config; \
	fi

# macOS' make seems to ignore a dependency on a
# "$(BUILD_SCRIPTS_DIR): $(MKDIR_P) $@" rule.
BUILD_SCRIPTS_DIR=build/scripts-$(VERSION)
SCRIPT_IDLE=$(BUILD_SCRIPTS_DIR)/idle$(VERSION)
SCRIPT_PYDOC=$(BUILD_SCRIPTS_DIR)/pydoc$(VERSION)

$(SCRIPT_IDLE): $(srcdir)/Tools/scripts/idle3
	@$(MKDIR_P) $(BUILD_SCRIPTS_DIR)
	sed -e "s,/usr/bin/env python3,$(EXENAME)," < $(srcdir)/Tools/scripts/idle3 > $@
	@chmod +x $@

$(SCRIPT_PYDOC): $(srcdir)/Tools/scripts/pydoc3
	@$(MKDIR_P) $(BUILD_SCRIPTS_DIR)
	sed -e "s,/usr/bin/env python3,$(EXENAME)," < $(srcdir)/Tools/scripts/pydoc3 > $@
	@chmod +x $@

.PHONY: scripts
scripts: $(SCRIPT_IDLE) $(SCRIPT_PYDOC) python-config

# Install the include files
INCLDIRSTOMAKE=$(INCLUDEDIR) $(CONFINCLUDEDIR) $(INCLUDEPY) $(CONFINCLUDEPY)

.PHONY: inclinstall
inclinstall:
	@for i in $(INCLDIRSTOMAKE); \
	do \
		if test ! -d $(DESTDIR)$$i; then \
			echo "Creating directory $$i"; \
			$(INSTALL) -d -m $(DIRMODE) $(DESTDIR)$$i; \
		else	true; \
		fi; \
	done
	@if test ! -d $(DESTDIR)$(INCLUDEPY)/cpython; then \
		echo "Creating directory $(DESTDIR)$(INCLUDEPY)/cpython"; \
		$(INSTALL) -d -m $(DIRMODE) $(DESTDIR)$(INCLUDEPY)/cpython; \
	else	true; \
	fi
	@if test ! -d $(DESTDIR)$(INCLUDEPY)/internal; then \
		echo "Creating directory $(DESTDIR)$(INCLUDEPY)/internal"; \
		$(INSTALL) -d -m $(DIRMODE) $(DESTDIR)$(INCLUDEPY)/internal; \
	else	true; \
	fi
	@for i in $(srcdir)/Include/*.h; \
	do \
		echo $(INSTALL_DATA) $$i $(INCLUDEPY); \
		$(INSTALL_DATA) $$i $(DESTDIR)$(INCLUDEPY); \
	done
	@for i in $(srcdir)/Include/cpython/*.h; \
	do \
		echo $(INSTALL_DATA) $$i $(INCLUDEPY)/cpython; \
		$(INSTALL_DATA) $$i $(DESTDIR)$(INCLUDEPY)/cpython; \
	done
	@for i in $(srcdir)/Include/internal/*.h; \
	do \
		echo $(INSTALL_DATA) $$i $(INCLUDEPY)/internal; \
		$(INSTALL_DATA) $$i $(DESTDIR)$(INCLUDEPY)/internal; \
	done
	$(INSTALL_DATA) pyconfig.h $(DESTDIR)$(CONFINCLUDEPY)/pyconfig.h

# Install the library and miscellaneous stuff needed for extending/embedding
# This goes into $(exec_prefix)
LIBPL=		@LIBPL@

# pkgconfig directory
LIBPC=		$(LIBDIR)/pkgconfig

.PHONY: libainstall
libainstall: all scripts
	@for i in $(LIBDIR) $(LIBPL) $(LIBPC) $(BINDIR); \
	do \
		if test ! -d $(DESTDIR)$$i; then \
			echo "Creating directory $$i"; \
			$(INSTALL) -d -m $(DIRMODE) $(DESTDIR)$$i; \
		else	true; \
		fi; \
	done
	@if test "$(STATIC_LIBPYTHON)" = 1; then \
		if test -d $(LIBRARY); then :; else \
			if test "$(PYTHONFRAMEWORKDIR)" = no-framework; then \
				if test "$(SHLIB_SUFFIX)" = .dll; then \
					$(INSTALL_DATA) $(LDLIBRARY) $(DESTDIR)$(LIBPL) ; \
				else \
					$(INSTALL_DATA) $(LIBRARY) $(DESTDIR)$(LIBPL)/$(LIBRARY) ; \
				fi; \
			else \
				echo Skip install of $(LIBRARY) - use make frameworkinstall; \
			fi; \
		fi; \
		$(INSTALL_DATA) Programs/python.o $(DESTDIR)$(LIBPL)/python.o; \
	fi
	$(INSTALL_DATA) Modules/config.c $(DESTDIR)$(LIBPL)/config.c
	$(INSTALL_DATA) $(srcdir)/Modules/config.c.in $(DESTDIR)$(LIBPL)/config.c.in
	$(INSTALL_DATA) Makefile $(DESTDIR)$(LIBPL)/Makefile
	$(INSTALL_DATA) $(srcdir)/Modules/Setup $(DESTDIR)$(LIBPL)/Setup
	$(INSTALL_DATA) Modules/Setup.bootstrap $(DESTDIR)$(LIBPL)/Setup.bootstrap
	$(INSTALL_DATA) Modules/Setup.stdlib $(DESTDIR)$(LIBPL)/Setup.stdlib
	$(INSTALL_DATA) Modules/Setup.local $(DESTDIR)$(LIBPL)/Setup.local
	$(INSTALL_DATA) Misc/python.pc $(DESTDIR)$(LIBPC)/python-$(VERSION).pc
	$(INSTALL_DATA) Misc/python-embed.pc $(DESTDIR)$(LIBPC)/python-$(VERSION)-embed.pc
	$(INSTALL_SCRIPT) $(srcdir)/Modules/makesetup $(DESTDIR)$(LIBPL)/makesetup
	$(INSTALL_SCRIPT) $(srcdir)/install-sh $(DESTDIR)$(LIBPL)/install-sh
	$(INSTALL_SCRIPT) python-config.py $(DESTDIR)$(LIBPL)/python-config.py
	$(INSTALL_SCRIPT) python-config $(DESTDIR)$(BINDIR)/python$(LDVERSION)-config
	$(INSTALL_SCRIPT) $(SCRIPT_IDLE) $(DESTDIR)$(BINDIR)/idle$(VERSION)
	$(INSTALL_SCRIPT) $(SCRIPT_PYDOC) $(DESTDIR)$(BINDIR)/pydoc$(VERSION)
	@if [ -s Modules/python.exp -a \
		"`echo $(MACHDEP) | sed 's/^\(...\).*/\1/'`" = "aix" ]; then \
		echo; echo "Installing support files for building shared extension modules on AIX:"; \
		$(INSTALL_DATA) Modules/python.exp		\
				$(DESTDIR)$(LIBPL)/python.exp;		\
		echo; echo "$(LIBPL)/python.exp";		\
		$(INSTALL_SCRIPT) $(srcdir)/Modules/makexp_aix	\
				$(DESTDIR)$(LIBPL)/makexp_aix;		\
		echo "$(LIBPL)/makexp_aix";			\
		$(INSTALL_SCRIPT) Modules/ld_so_aix	\
				$(DESTDIR)$(LIBPL)/ld_so_aix;		\
		echo "$(LIBPL)/ld_so_aix";			\
		echo; echo "See Misc/README.AIX for details.";	\
	else true; \
	fi

# Here are a couple of targets for MacOSX again, to install a full
# framework-based Python. frameworkinstall installs everything, the
# subtargets install specific parts. Much of the actual work is offloaded to
# the Makefile in Mac
#
#
# This target is here for backward compatibility, previous versions of Python
# hadn't integrated framework installation in the normal install process.
.PHONY: frameworkinstall
frameworkinstall: install

# On install, we re-make the framework
# structure in the install location, /Library/Frameworks/ or the argument to
# --enable-framework. If --enable-framework has been specified then we have
# automatically set prefix to the location deep down in the framework, so we
# only have to cater for the structural bits of the framework.

.PHONY: frameworkinstallframework
frameworkinstallframework: frameworkinstallstructure install frameworkinstallmaclib

.PHONY: frameworkinstallstructure
frameworkinstallstructure:	$(LDLIBRARY)
	@if test "$(PYTHONFRAMEWORKDIR)" = no-framework; then \
		echo Not configured with --enable-framework; \
		exit 1; \
	else true; \
	fi
	@for i in $(prefix)/Resources/English.lproj $(prefix)/lib; do\
		if test ! -d $(DESTDIR)$$i; then \
			echo "Creating directory $(DESTDIR)$$i"; \
			$(INSTALL) -d -m $(DIRMODE) $(DESTDIR)$$i; \
		else	true; \
		fi; \
	done
	$(LN) -fsn include/python$(LDVERSION) $(DESTDIR)$(prefix)/Headers
	sed 's/%VERSION%/'"`$(RUNSHARED) ./$(BUILDPYTHON) -c 'import platform; print(platform.python_version())'`"'/g' < $(RESSRCDIR)/Info.plist > $(DESTDIR)$(prefix)/Resources/Info.plist
	$(LN) -fsn $(VERSION) $(DESTDIR)$(PYTHONFRAMEWORKINSTALLDIR)/Versions/Current
	$(LN) -fsn Versions/Current/$(PYTHONFRAMEWORK) $(DESTDIR)$(PYTHONFRAMEWORKINSTALLDIR)/$(PYTHONFRAMEWORK)
	$(LN) -fsn Versions/Current/Headers $(DESTDIR)$(PYTHONFRAMEWORKINSTALLDIR)/Headers
	$(LN) -fsn Versions/Current/Resources $(DESTDIR)$(PYTHONFRAMEWORKINSTALLDIR)/Resources
	$(INSTALL_SHARED) $(LDLIBRARY) $(DESTDIR)$(PYTHONFRAMEWORKPREFIX)/$(LDLIBRARY)

# This installs Mac/Lib into the framework
# Install a number of symlinks to keep software that expects a normal unix
# install (which includes python-config) happy.
.PHONY: frameworkinstallmaclib
frameworkinstallmaclib:
	$(LN) -fs "../../../$(PYTHONFRAMEWORK)" "$(DESTDIR)$(LIBPL)/libpython$(LDVERSION).a"
	$(LN) -fs "../../../$(PYTHONFRAMEWORK)" "$(DESTDIR)$(LIBPL)/libpython$(LDVERSION).dylib"
	$(LN) -fs "../../../$(PYTHONFRAMEWORK)" "$(DESTDIR)$(LIBPL)/libpython$(VERSION).a"
	$(LN) -fs "../../../$(PYTHONFRAMEWORK)" "$(DESTDIR)$(LIBPL)/libpython$(VERSION).dylib"
	$(LN) -fs "../$(PYTHONFRAMEWORK)" "$(DESTDIR)$(prefix)/lib/libpython$(LDVERSION).dylib"
	$(LN) -fs "../$(PYTHONFRAMEWORK)" "$(DESTDIR)$(prefix)/lib/libpython$(VERSION).dylib"

# This installs the IDE, the Launcher and other apps into /Applications
.PHONY: frameworkinstallapps
frameworkinstallapps:
	cd Mac && $(MAKE) installapps DESTDIR="$(DESTDIR)"

# Build the bootstrap executable that will spawn the interpreter inside
# an app bundle within the framework.  This allows the interpreter to
# run OS X GUI APIs.
.PHONY: frameworkpythonw
frameworkpythonw:
	cd Mac && $(MAKE) pythonw

# This installs the python* and other bin symlinks in $prefix/bin or in
# a bin directory relative to the framework root
.PHONY: frameworkinstallunixtools
frameworkinstallunixtools:
	cd Mac && $(MAKE) installunixtools DESTDIR="$(DESTDIR)"

.PHONY: frameworkaltinstallunixtools
frameworkaltinstallunixtools:
	cd Mac && $(MAKE) altinstallunixtools DESTDIR="$(DESTDIR)"

# This installs the Tools into the applications directory.
# It is not part of a normal frameworkinstall
.PHONY: frameworkinstallextras
frameworkinstallextras:
	cd Mac && $(MAKE) installextras DESTDIR="$(DESTDIR)"

# Build the toplevel Makefile
Makefile.pre: $(srcdir)/Makefile.pre.in config.status
	CONFIG_FILES=Makefile.pre CONFIG_HEADERS= ./config.status
	$(MAKE) -f Makefile.pre Makefile

# Run the configure script.
config.status:	$(srcdir)/configure
	$(srcdir)/configure $(CONFIG_ARGS)

.PRECIOUS: config.status $(BUILDPYTHON) Makefile Makefile.pre

Python/asm_trampoline.o: $(srcdir)/Python/asm_trampoline.S
	$(CC) -c $(PY_CORE_CFLAGS) -o $@ $<

Python/jit.o: regen-jit

.PHONY: regen-jit
regen-jit:
	@REGEN_JIT_COMMAND@

# Some make's put the object file in the current directory
.c.o:
	$(CC) -c $(PY_CORE_CFLAGS) -o $@ $<

# bpo-30104: dtoa.c uses union to cast double to unsigned long[2]. clang 4.0
# with -O2 or higher and strict aliasing miscompiles the ratio() function
# causing rounding issues. Compile dtoa.c using -fno-strict-aliasing on clang.
# https://bugs.llvm.org//show_bug.cgi?id=31928
Python/dtoa.o: Python/dtoa.c
	$(CC) -c $(PY_CORE_CFLAGS) $(CFLAGS_ALIASING) -o $@ $<

# Run reindent on the library
.PHONY: reindent
reindent:
	./$(BUILDPYTHON) $(srcdir)/Tools/patchcheck/reindent.py -r $(srcdir)/Lib

# Rerun configure with the same options as it was run last time,
# provided the config.status script exists
.PHONY: recheck
recheck:
	./config.status --recheck
	./config.status

# Regenerate configure and pyconfig.h.in
.PHONY: autoconf
autoconf:
	(cd $(srcdir); autoreconf -ivf -Werror)

.PHONY: regen-configure
regen-configure:
	$(srcdir)/Tools/build/regen-configure.sh

.PHONY: regen-sbom
regen-sbom:
	$(PYTHON_FOR_REGEN) $(srcdir)/Tools/build/generate_sbom.py

# Create a tags file for vi
tags::
	ctags -w $(srcdir)/Include/*.h $(srcdir)/Include/cpython/*.h $(srcdir)/Include/internal/*.h
	for i in $(SRCDIRS); do ctags -f tags -w -a $(srcdir)/$$i/*.[ch]; done
	ctags -f tags -w -a $(srcdir)/Modules/_ctypes/*.[ch]
	find $(srcdir)/Lib -type f -name "*.py" -not -name "test_*.py" -not -path "*/test/*" -not -path "*/tests/*" -not -path "*/*_test/*" | ctags -f tags -w -a -L -
	LC_ALL=C sort -o tags tags

# Create a tags file for GNU Emacs
TAGS::
	cd $(srcdir); \
	etags Include/*.h Include/cpython/*.h Include/internal/*.h; \
	for i in $(SRCDIRS); do etags -a $$i/*.[ch]; done
	etags -a $(srcdir)/Modules/_ctypes/*.[ch]
	find $(srcdir)/Lib -type f -name "*.py" -not -name "test_*.py" -not -path "*/test/*" -not -path "*/tests/*" -not -path "*/*_test/*" | etags - -a

# Sanitation targets -- clean leaves libraries, executables and tags
# files, which clobber removes as well
.PHONY: pycremoval
pycremoval:
	-find $(srcdir) -depth -name '__pycache__' -exec rm -rf {} ';'
	-find $(srcdir) -name '*.py[co]' -exec rm -f {} ';'

.PHONY: rmtestturds
rmtestturds:
	-rm -f *BAD *GOOD *SKIPPED
	-rm -rf OUT
	-rm -f *.TXT
	-rm -f *.txt
	-rm -f gb-18030-2000.xml

.PHONY: docclean
docclean:
	$(MAKE) -C $(srcdir)/Doc clean

# like the 'clean' target but retain the profile guided optimization (PGO)
# data.  The PGO data is only valid if source code remains unchanged.
.PHONY: clean-retain-profile
clean-retain-profile: pycremoval
	find . -name '*.[oa]' -exec rm -f {} ';'
	find . -name '*.s[ol]' -exec rm -f {} ';'
	find . -name '*.so.[0-9]*.[0-9]*' -exec rm -f {} ';'
	find . -name '*.lto' -exec rm -f {} ';'
	find . -name '*.wasm' -exec rm -f {} ';'
	find . -name '*.lst' -exec rm -f {} ';'
	find build -name 'fficonfig.h' -exec rm -f {} ';' || true
	find build -name '*.py' -exec rm -f {} ';' || true
	find build -name '*.py[co]' -exec rm -f {} ';' || true
	-rm -f pybuilddir.txt
	-rm -f _bootstrap_python
	-rm -f python.html python*.js python.data python*.symbols python*.map
	-rm -f $(WASM_STDLIB)
	-rm -f Programs/_testembed Programs/_freeze_module
	-rm -f Python/deepfreeze/*.[co]
	-rm -f Python/frozen_modules/*.h
	-rm -f Python/frozen_modules/MANIFEST
	-rm -f Python/jit_stencils.h
	-find build -type f -a ! -name '*.gc??' -exec rm -f {} ';'
	-rm -f Include/pydtrace_probes.h
	-rm -f profile-gen-stamp

.PHONY: profile-removal
profile-removal:
	find . -name '*.gc??' -exec rm -f {} ';'
	find . -name '*.profclang?' -exec rm -f {} ';'
	find . -name '*.dyn' -exec rm -f {} ';'
	rm -f $(COVERAGE_INFO)
	rm -rf $(COVERAGE_REPORT)
	rm -f profile-run-stamp
	rm -f profile-bolt-stamp

.PHONY: clean
clean: clean-retain-profile clean-bolt
	@if test @DEF_MAKE_ALL_RULE@ = profile-opt -o @DEF_MAKE_ALL_RULE@ = bolt-opt; then \
		rm -f profile-gen-stamp profile-clean-stamp; \
		$(MAKE) profile-removal; \
	fi

.PHONY: clobber
clobber: clean
	-rm -f $(BUILDPYTHON) $(LIBRARY) $(LDLIBRARY) $(DLLLIBRARY) \
		tags TAGS \
		config.cache config.log pyconfig.h Modules/config.c
	-rm -rf build platform
	-rm -rf $(PYTHONFRAMEWORKDIR)
	-rm -f python-config.py python-config
	-rm -rf cross-build

# Make things extra clean, before making a distribution:
# remove all generated files, even Makefile[.pre]
# Keep configure and Python-ast.[ch], it's possible they can't be generated
.PHONY: distclean
distclean: clobber docclean
	for file in $(srcdir)/Lib/test/data/* ; do \
	    if test "$$file" != "$(srcdir)/Lib/test/data/README"; then rm "$$file"; fi; \
	done
	-rm -f core Makefile Makefile.pre config.status Modules/Setup.local \
	    Modules/Setup.bootstrap Modules/Setup.stdlib \
		Modules/ld_so_aix Modules/python.exp Misc/python.pc \
		Misc/python-embed.pc Misc/python-config.sh
	-rm -f python*-gdb.py
	# Issue #28258: set LC_ALL to avoid issues with Estonian locale.
	# Expansion is performed here by shell (spawned by make) itself before
	# arguments are passed to find. So LC_ALL=C must be set as a separate
	# command.
	LC_ALL=C; find $(srcdir)/[a-zA-Z]* '(' -name '*.fdc' -o -name '*~' \
				     -o -name '[@,#]*' -o -name '*.old' \
				     -o -name '*.orig' -o -name '*.rej' \
				     -o -name '*.bak' ')' \
				     -exec rm -f {} ';'

# Check that all symbols exported by libpython start with "Py" or "_Py"
.PHONY: smelly
smelly: all
	$(RUNSHARED) ./$(BUILDPYTHON) $(srcdir)/Tools/build/smelly.py

# Check if any unsupported C global variables have been added.
.PHONY: check-c-globals
check-c-globals:
	$(PYTHON_FOR_REGEN) $(srcdir)/Tools/c-analyzer/check-c-globals.py \
		--format summary \
		--traceback

# Find files with funny names
.PHONY: funny
funny:
	find $(SUBDIRS) $(SUBDIRSTOO) \
		-type d \
		-o -name '*.[chs]' \
		-o -name '*.py' \
		-o -name '*.pyw' \
		-o -name '*.dat' \
		-o -name '*.el' \
		-o -name '*.fd' \
		-o -name '*.in' \
		-o -name '*.gif' \
		-o -name '*.txt' \
		-o -name '*.xml' \
		-o -name '*.xbm' \
		-o -name '*.xpm' \
		-o -name '*.uue' \
		-o -name '*.decTest' \
		-o -name '*.tmCommand' \
		-o -name '*.tmSnippet' \
		-o -name 'Setup' \
		-o -name 'Setup.*' \
		-o -name README \
		-o -name NEWS \
		-o -name HISTORY \
		-o -name Makefile \
		-o -name ChangeLog \
		-o -name .hgignore \
		-o -name MANIFEST \
		-o -print

# Perform some verification checks on any modified files.
.PHONY: patchcheck
patchcheck: all
	$(RUNSHARED) ./$(BUILDPYTHON) $(srcdir)/Tools/patchcheck/patchcheck.py

.PHONY: check-limited-abi
check-limited-abi: all
	$(RUNSHARED) ./$(BUILDPYTHON) $(srcdir)/Tools/build/stable_abi.py --all $(srcdir)/Misc/stable_abi.toml

.PHONY: update-config
update-config:
	curl -sL -o config.guess 'https://git.savannah.gnu.org/gitweb/?p=config.git;a=blob_plain;f=config.guess;hb=HEAD'
	curl -sL -o config.sub 'https://git.savannah.gnu.org/gitweb/?p=config.git;a=blob_plain;f=config.sub;hb=HEAD'
	chmod +x config.guess config.sub

# Dependencies

Python/thread.o: @THREADHEADERS@ $(srcdir)/Python/condvar.h

##########################################################################
# Module dependencies and platform-specific files

# force rebuild when header file or module build flavor (static/shared) is changed
MODULE_DEPS_STATIC=Modules/config.c
MODULE_DEPS_SHARED=$(MODULE_DEPS_STATIC) $(EXPORTSYMS)

MODULE_CMATH_DEPS=$(srcdir)/Modules/_math.h
MODULE_MATH_DEPS=$(srcdir)/Modules/_math.h
MODULE_PYEXPAT_DEPS=@LIBEXPAT_INTERNAL@
MODULE_UNICODEDATA_DEPS=$(srcdir)/Modules/unicodedata_db.h $(srcdir)/Modules/unicodename_db.h
MODULE__BLAKE2_DEPS=$(srcdir)/Modules/_blake2/impl/blake2-config.h $(srcdir)/Modules/_blake2/impl/blake2-impl.h $(srcdir)/Modules/_blake2/impl/blake2.h $(srcdir)/Modules/_blake2/impl/blake2b-load-sse2.h $(srcdir)/Modules/_blake2/impl/blake2b-load-sse41.h $(srcdir)/Modules/_blake2/impl/blake2b-ref.c $(srcdir)/Modules/_blake2/impl/blake2b-round.h $(srcdir)/Modules/_blake2/impl/blake2b.c $(srcdir)/Modules/_blake2/impl/blake2s-load-sse2.h $(srcdir)/Modules/_blake2/impl/blake2s-load-sse41.h $(srcdir)/Modules/_blake2/impl/blake2s-load-xop.h $(srcdir)/Modules/_blake2/impl/blake2s-ref.c $(srcdir)/Modules/_blake2/impl/blake2s-round.h $(srcdir)/Modules/_blake2/impl/blake2s.c $(srcdir)/Modules/_blake2/blake2module.h $(srcdir)/Modules/hashlib.h
MODULE__CTYPES_DEPS=$(srcdir)/Modules/_ctypes/ctypes.h
MODULE__CTYPES_MALLOC_CLOSURE=@MODULE__CTYPES_MALLOC_CLOSURE@
MODULE__DECIMAL_DEPS=$(srcdir)/Modules/_decimal/docstrings.h @LIBMPDEC_INTERNAL@
MODULE__ELEMENTTREE_DEPS=$(srcdir)/Modules/pyexpat.c @LIBEXPAT_INTERNAL@
MODULE__HASHLIB_DEPS=$(srcdir)/Modules/hashlib.h
MODULE__IO_DEPS=$(srcdir)/Modules/_io/_iomodule.h
MODULE__MD5_DEPS=$(srcdir)/Modules/hashlib.h $(LIBHACL_HEADERS) Modules/_hacl/Hacl_Hash_MD5.h Modules/_hacl/Hacl_Hash_MD5.c
MODULE__SHA1_DEPS=$(srcdir)/Modules/hashlib.h $(LIBHACL_HEADERS) Modules/_hacl/Hacl_Hash_SHA1.h Modules/_hacl/Hacl_Hash_SHA1.c
MODULE__SHA2_DEPS=$(srcdir)/Modules/hashlib.h $(LIBHACL_SHA2_HEADERS) $(LIBHACL_SHA2_A)
MODULE__SHA3_DEPS=$(srcdir)/Modules/hashlib.h $(LIBHACL_HEADERS) Modules/_hacl/Hacl_Hash_SHA3.h Modules/_hacl/Hacl_Hash_SHA3.c
MODULE__SOCKET_DEPS=$(srcdir)/Modules/socketmodule.h $(srcdir)/Modules/addrinfo.h $(srcdir)/Modules/getaddrinfo.c $(srcdir)/Modules/getnameinfo.c
MODULE__SSL_DEPS=$(srcdir)/Modules/_ssl.h $(srcdir)/Modules/_ssl/cert.c $(srcdir)/Modules/_ssl/debughelpers.c $(srcdir)/Modules/_ssl/misc.c $(srcdir)/Modules/_ssl_data.h $(srcdir)/Modules/_ssl_data_111.h $(srcdir)/Modules/_ssl_data_300.h $(srcdir)/Modules/socketmodule.h
MODULE__TESTCAPI_DEPS=$(srcdir)/Modules/_testcapi/testcapi_long.h $(srcdir)/Modules/_testcapi/parts.h $(srcdir)/Modules/_testcapi/util.h
MODULE__TESTINTERNALCAPI_DEPS=$(srcdir)/Modules/_testinternalcapi/parts.h
MODULE__SQLITE3_DEPS=$(srcdir)/Modules/_sqlite/connection.h $(srcdir)/Modules/_sqlite/cursor.h $(srcdir)/Modules/_sqlite/microprotocols.h $(srcdir)/Modules/_sqlite/module.h $(srcdir)/Modules/_sqlite/prepare_protocol.h $(srcdir)/Modules/_sqlite/row.h $(srcdir)/Modules/_sqlite/util.h

CODECS_COMMON_HEADERS=$(srcdir)/Modules/cjkcodecs/multibytecodec.h $(srcdir)/Modules/cjkcodecs/cjkcodecs.h
MODULE__CODECS_CN_DEPS=$(srcdir)/Modules/cjkcodecs/mappings_cn.h $(CODECS_COMMON_HEADERS)
MODULE__CODECS_HK_DEPS=$(srcdir)/Modules/cjkcodecs/mappings_hk.h  $(CODECS_COMMON_HEADERS)
MODULE__CODECS_ISO2022_DEPS=$(srcdir)/Modules/cjkcodecs/mappings_jisx0213_pair.h $(srcdir)/Modules/cjkcodecs/alg_jisx0201.h $(srcdir)/Modules/cjkcodecs/emu_jisx0213_2000.h $(CODECS_COMMON_HEADERS)
MODULE__CODECS_JP_DEPS=$(srcdir)/Modules/cjkcodecs/mappings_jisx0213_pair.h $(srcdir)/Modules/cjkcodecs/alg_jisx0201.h $(srcdir)/Modules/cjkcodecs/emu_jisx0213_2000.h $(srcdir)/Modules/cjkcodecs/mappings_jp.h $(CODECS_COMMON_HEADERS)
MODULE__CODECS_KR_DEPS=$(srcdir)/Modules/cjkcodecs/mappings_kr.h $(CODECS_COMMON_HEADERS)
MODULE__CODECS_TW_DEPS=$(srcdir)/Modules/cjkcodecs/mappings_tw.h $(CODECS_COMMON_HEADERS)
MODULE__MULTIBYTECODEC_DEPS=$(srcdir)/Modules/cjkcodecs/multibytecodec.h

# IF YOU PUT ANYTHING HERE IT WILL GO AWAY
# Local Variables:
# mode: makefile
# End:<|MERGE_RESOLUTION|>--- conflicted
+++ resolved
@@ -1360,11 +1360,7 @@
 regen-all: regen-cases regen-typeslots \
 	regen-token regen-ast regen-keyword regen-sre regen-frozen \
 	regen-pegen-metaparser regen-pegen regen-test-frozenmain \
-<<<<<<< HEAD
-	regen-test-levenshtein regen-global-objects regen-jit
-=======
-	regen-test-levenshtein regen-global-objects regen-sbom
->>>>>>> bf0beae6
+	regen-test-levenshtein regen-global-objects regen-sbom regen-jit
 	@echo
 	@echo "Note: make regen-stdlib-module-names, make regen-limited-abi, "
 	@echo "make regen-configure and make regen-unicodedata should be run manually"
