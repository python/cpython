--- conflicted
+++ resolved
@@ -340,14 +340,10 @@
 /* Define if you have the 'eventfd' function. */
 #undef HAVE_EVENTFD
 
-<<<<<<< HEAD
 /* Define to 1 if you have the <execinfo.h> header file. */
 #undef HAVE_EXECINFO_H
 
-/* Define to 1 if you have the `execv' function. */
-=======
 /* Define to 1 if you have the 'execv' function. */
->>>>>>> a8dc6d6d
 #undef HAVE_EXECV
 
 /* Define to 1 if you have the 'explicit_bzero' function. */
