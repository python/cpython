--- conflicted
+++ resolved
@@ -2014,19 +2014,17 @@
 /* Maximum length in bytes of a thread name */
 #undef _PYTHREAD_NAME_MAXLEN
 
-<<<<<<< HEAD
+/* Defined if _Complex C type can be used with libffi. */
+#undef _Py_FFI_SUPPORT_C_COMPLEX
+
+/* HACL* library can compile SIMD128 implementations */
+#undef _Py_HACL_CAN_COMPILE_VEC128
+
+/* HACL* library can compile SIMD256 implementations */
+#undef _Py_HACL_CAN_COMPILE_VEC256
+
 /* Define if year with century should be normalized for strftime. */
 #undef _Py_NORMALIZE_CENTURY
-=======
-/* Defined if _Complex C type can be used with libffi. */
-#undef _Py_FFI_SUPPORT_C_COMPLEX
-
-/* HACL* library can compile SIMD128 implementations */
-#undef _Py_HACL_CAN_COMPILE_VEC128
-
-/* HACL* library can compile SIMD256 implementations */
-#undef _Py_HACL_CAN_COMPILE_VEC256
->>>>>>> 3e849d75
 
 /* Define to force use of thread-safe errno, h_errno, and other functions */
 #undef _REENTRANT
