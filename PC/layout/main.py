"""
Generates a layout of Python for Windows from a build.

See python make_layout.py --help for usage.
"""

__author__ = "Steve Dower <steve.dower@python.org>"
__version__ = "3.8"

import argparse
import json
import os
import shutil
import sys
import tempfile
import zipfile

from pathlib import Path

if __name__ == "__main__":
    # Started directly, so enable relative imports
    __path__ = [str(Path(__file__).resolve().parent)]

from .support.appxmanifest import *
from .support.catalog import *
from .support.constants import *
from .support.filesets import *
from .support.logging import *
from .support.options import *
from .support.pip import *
from .support.props import *
from .support.pymanager import *
from .support.nuspec import *

TEST_PYDS_ONLY = FileStemSet("xxlimited", "xxlimited_35", "_ctypes_test", "_test*")
TEST_DLLS_ONLY = set()
TEST_DIRS_ONLY = FileNameSet("test", "tests")

IDLE_DIRS_ONLY = FileNameSet("idlelib")

TCLTK_PYDS_ONLY = FileStemSet("_tkinter")
TCLTK_DLLS_ONLY = FileStemSet("tcl*", "tk*", "zlib1")
TCLTK_DIRS_ONLY = FileNameSet("tkinter", "turtledemo")
TCLTK_FILES_ONLY = FileNameSet("turtle.py")

VENV_DIRS_ONLY = FileNameSet("venv", "ensurepip")

EXCLUDE_FROM_DLLS = FileStemSet("python*", "pyshellext", "vcruntime*")
EXCLUDE_FROM_LIB = FileNameSet("*.pyc", "__pycache__", "*.pickle")
EXCLUDE_FROM_PACKAGED_LIB = FileNameSet("readme.txt")
EXCLUDE_FROM_COMPILE = FileNameSet("badsyntax_*", "bad_*")
EXCLUDE_FROM_CATALOG = FileSuffixSet(".exe", ".pyd", ".dll")

REQUIRED_DLLS = FileStemSet("libcrypto*", "libssl*", "libffi*")

PY_FILES = FileSuffixSet(".py")
PYC_FILES = FileSuffixSet(".pyc")
CAT_FILES = FileSuffixSet(".cat")
CDF_FILES = FileSuffixSet(".cdf")

DATA_DIRS = FileNameSet("data")

TOOLS_DIRS = FileNameSet("scripts", "i18n", "parser")
TOOLS_FILES = FileSuffixSet(".py", ".pyw", ".txt")


def copy_if_modified(src, dest):
    try:
        dest_stat = os.stat(dest)
    except FileNotFoundError:
        do_copy = True
    else:
        src_stat = os.stat(src)
        do_copy = (
            src_stat.st_mtime != dest_stat.st_mtime
            or src_stat.st_size != dest_stat.st_size
        )

    if do_copy:
        try:
            shutil.copy2(src, dest)
        except FileNotFoundError:
            raise FileNotFoundError(src) from None


def get_lib_layout(ns):
    def _c(f):
        if f in EXCLUDE_FROM_LIB:
            return False
        if f.is_dir():
            if f in TEST_DIRS_ONLY:
                return ns.include_tests
            if f in TCLTK_DIRS_ONLY:
                return ns.include_tcltk
            if f in IDLE_DIRS_ONLY:
                return ns.include_idle
            if f in VENV_DIRS_ONLY:
                return ns.include_venv
        else:
            if f in TCLTK_FILES_ONLY:
                return ns.include_tcltk
        return True

    for dest, src in rglob(ns.source / "Lib", "**/*", _c):
        yield dest, src


def get_tcltk_lib(ns):
    if not ns.include_tcltk:
        return

    tcl_lib = os.getenv("TCL_LIBRARY")
    if not tcl_lib or not os.path.isdir(tcl_lib):
        try:
            with open(ns.build / "TCL_LIBRARY.env", "r", encoding="utf-8-sig") as f:
                tcl_lib = f.read().strip()
        except FileNotFoundError:
            pass
        if not tcl_lib or not os.path.isdir(tcl_lib):
            log_warning("Failed to find TCL_LIBRARY")
            return

    for dest, src in rglob(Path(tcl_lib).parent, "**/*"):
        yield "tcl/{}".format(dest), src


def get_layout(ns):
    def in_build(f, dest="", new_name=None, no_lib=False):
        n, _, x = f.rpartition(".")
        n = new_name or n
        src = ns.build / f
        if ns.debug and src not in REQUIRED_DLLS:
            if not "_d." in src.name:
                src = src.parent / (src.stem + "_d" + src.suffix)
            if "_d." not in f:
                n += "_d"
                f = n + "." + x
        yield dest + n + "." + x, src
        if ns.include_symbols:
            pdb = src.with_suffix(".pdb")
            if pdb.is_file():
                yield dest + n + ".pdb", pdb
        if ns.include_dev and not no_lib:
            lib = src.with_suffix(".lib")
            if lib.is_file():
                yield "libs/" + n + ".lib", lib

    source = "python.exe"
    sourcew = "pythonw.exe"
    alias = [
        "python",
        "python{}".format(VER_MAJOR) if ns.include_alias3 else "",
        "python{}".format(VER_DOT) if ns.include_alias3x else "",
    ]
    aliasw = [
        "pythonw",
        "pythonw{}".format(VER_MAJOR) if ns.include_alias3 else "",
        "pythonw{}".format(VER_DOT) if ns.include_alias3x else "",
    ]
    if ns.include_appxmanifest:
        source = "python_uwp.exe"
        sourcew = "pythonw_uwp.exe"
    elif ns.include_freethreaded:
        source = "python{}t.exe".format(VER_DOT)
        sourcew = "pythonw{}t.exe".format(VER_DOT)
        if not ns.include_alias:
            alias = []
            aliasw = []
        alias.extend([
            "python{}t".format(VER_DOT),
            "python{}t".format(VER_MAJOR) if ns.include_alias3 else None,
        ])
        aliasw.extend([
            "pythonw{}t".format(VER_DOT),
            "pythonw{}t".format(VER_MAJOR) if ns.include_alias3 else None,
        ])

    for a in filter(None, alias):
        yield from in_build(source, new_name=a)
    for a in filter(None, aliasw):
        yield from in_build(sourcew, new_name=a)

    if ns.include_freethreaded:
        yield from in_build(FREETHREADED_PYTHON_DLL_NAME)
    else:
        yield from in_build(PYTHON_DLL_NAME)

    if ns.include_launchers and ns.include_appxmanifest:
        if ns.include_pip:
            yield from in_build("python_uwp.exe", new_name="pip{}".format(VER_DOT))
        if ns.include_idle:
            yield from in_build("pythonw_uwp.exe", new_name="idle{}".format(VER_DOT))

    if ns.include_stable:
        if ns.include_freethreaded:
            yield from in_build(FREETHREADED_PYTHON_STABLE_DLL_NAME)
        else:
            yield from in_build(PYTHON_STABLE_DLL_NAME)

    found_any = False
    for dest, src in rglob(ns.build, "vcruntime*.dll"):
        found_any = True
        yield dest, src
    if not found_any:
        log_error("Failed to locate vcruntime DLL in the build.")

    yield "LICENSE.txt", ns.build / "LICENSE.txt"

    dest = "" if ns.flat_dlls else "DLLs/"

    for _, src in rglob(ns.build, "*.pyd"):
        if ns.include_freethreaded:
            if not src.match("*.cp*t-win*.pyd"):
                continue
            if bool(src.match("*_d.cp*.pyd")) != bool(ns.debug):
                continue
        else:
            if src.match("*.cp*t-win*.pyd"):
                continue
            if bool(src.match("*_d.pyd")) != bool(ns.debug):
                continue
        if src in TEST_PYDS_ONLY and not ns.include_tests:
            continue
        if src in TCLTK_PYDS_ONLY and not ns.include_tcltk:
            continue
        yield from in_build(src.name, dest=dest, no_lib=True)

    for _, src in rglob(ns.build, "*.dll"):
        if src.stem.endswith("_d") != bool(ns.debug) and src not in REQUIRED_DLLS:
            continue
        if src in EXCLUDE_FROM_DLLS:
            continue
        if src in TEST_DLLS_ONLY and not ns.include_tests:
            continue
        if src in TCLTK_DLLS_ONLY and not ns.include_tcltk:
            continue
        yield from in_build(src.name, dest=dest, no_lib=True)

    if ns.zip_lib:
        zip_name = PYTHON_ZIP_NAME
        yield zip_name, ns.temp / zip_name
    else:
        for dest, src in get_lib_layout(ns):
            yield "Lib/{}".format(dest), src

        if ns.include_venv:
            if ns.include_freethreaded:
                yield from in_build("venvlaunchert.exe", "Lib/venv/scripts/nt/")
                yield from in_build("venvwlaunchert.exe", "Lib/venv/scripts/nt/")
            else:
                yield from in_build("venvlauncher.exe", "Lib/venv/scripts/nt/")
                yield from in_build("venvwlauncher.exe", "Lib/venv/scripts/nt/")

    if ns.include_tools:

        def _c(d):
            if d.is_dir():
                return d in TOOLS_DIRS
            return d in TOOLS_FILES

        for dest, src in rglob(ns.source / "Tools", "**/*", _c):
            yield "Tools/{}".format(dest), src

    if ns.include_underpth:
        yield PYTHON_PTH_NAME, ns.temp / PYTHON_PTH_NAME

    if ns.include_dev:
        for dest, src in rglob(ns.source / "Include", "**/*.h"):
            yield "include/{}".format(dest), src
        # Support for layout of new and old releases.
        pc = ns.source / "PC"
        if (pc / "pyconfig.h.in").is_file():
            yield "include/pyconfig.h", ns.build / "pyconfig.h"
        else:
            yield "include/pyconfig.h", pc / "pyconfig.h"

    for dest, src in get_tcltk_lib(ns):
        yield dest, src

    if ns.include_pip:
        for dest, src in get_pip_layout(ns):
            if not isinstance(src, tuple) and (
                src in EXCLUDE_FROM_LIB or src in EXCLUDE_FROM_PACKAGED_LIB
            ):
                continue
            yield dest, src

    if ns.include_chm:
        for dest, src in rglob(ns.doc_build / "htmlhelp", PYTHON_CHM_NAME):
            yield "Doc/{}".format(dest), src

    if ns.include_html_doc:
        for dest, src in rglob(ns.doc_build / "html", "**/*"):
            yield "Doc/html/{}".format(dest), src

    if ns.include_props:
        for dest, src in get_props_layout(ns):
            yield dest, src

    if ns.include_nuspec:
        for dest, src in get_nuspec_layout(ns):
            yield dest, src

    for dest, src in get_appx_layout(ns):
        yield dest, src

    if ns.include_cat:
        if ns.flat_dlls:
            yield ns.include_cat.name, ns.include_cat
        else:
            yield "DLLs/{}".format(ns.include_cat.name), ns.include_cat

    if ns.include_install_json or ns.include_install_embed_json or ns.include_install_test_json:
        yield "__install__.json", ns.temp / "__install__.json"


def _compile_one_py(src, dest, name, optimize, checked=True):
    import py_compile

    if dest is not None:
        dest = str(dest)

    mode = (
        py_compile.PycInvalidationMode.CHECKED_HASH
        if checked
        else py_compile.PycInvalidationMode.UNCHECKED_HASH
    )

    try:
        return Path(
            py_compile.compile(
                str(src),
                dest,
                str(name),
                doraise=True,
                optimize=optimize,
                invalidation_mode=mode,
            )
        )
    except py_compile.PyCompileError:
        log_warning("Failed to compile {}", src)
        return None


# name argument added to address bpo-37641
def _py_temp_compile(src, name, ns, dest_dir=None, checked=True):
    if not ns.precompile or src not in PY_FILES or src.parent in DATA_DIRS:
        return None
    dest = (dest_dir or ns.temp) / (src.stem + ".pyc")
    return _compile_one_py(src, dest, name, optimize=2, checked=checked)


def _write_to_zip(zf, dest, src, ns, checked=True):
    pyc = _py_temp_compile(src, dest, ns, checked=checked)
    if pyc:
        try:
            zf.write(str(pyc), dest.with_suffix(".pyc"))
        finally:
            try:
                pyc.unlink()
            except:
                log_exception("Failed to delete {}", pyc)
        return

    zf.write(str(src), str(dest))


def generate_source_files(ns):
    if ns.zip_lib:
        zip_name = PYTHON_ZIP_NAME
        zip_path = ns.temp / zip_name
        if zip_path.is_file():
            zip_path.unlink()
        elif zip_path.is_dir():
            log_error(
                "Cannot create zip file because a directory exists by the same name"
            )
            return
        log_info("Generating {} in {}", zip_name, ns.temp)
        ns.temp.mkdir(parents=True, exist_ok=True)
        with zipfile.ZipFile(zip_path, "w", zipfile.ZIP_DEFLATED) as zf:
            for dest, src in get_lib_layout(ns):
                _write_to_zip(zf, dest, src, ns, checked=False)

    if ns.include_underpth:
        log_info("Generating {} in {}", PYTHON_PTH_NAME, ns.temp)
        ns.temp.mkdir(parents=True, exist_ok=True)
        with open(ns.temp / PYTHON_PTH_NAME, "w", encoding="utf-8") as f:
            if ns.zip_lib:
                print(PYTHON_ZIP_NAME, file=f)
                if ns.include_pip:
                    print("packages", file=f)
            else:
                print("Lib", file=f)
                print("Lib/site-packages", file=f)
            if not ns.flat_dlls:
                print("DLLs", file=f)
            print(".", file=f)
            print(file=f)
            print("# Uncomment to run site.main() automatically", file=f)
            print("#import site", file=f)

    if ns.include_pip:
        log_info("Extracting pip")
        extract_pip_files(ns)

    if ns.include_install_json:
        log_info("Generating __install__.json in {}", ns.temp)
        ns.temp.mkdir(parents=True, exist_ok=True)
        with open(ns.temp / "__install__.json", "w", encoding="utf-8") as f:
            json.dump(calculate_install_json(ns), f, indent=2)
    elif ns.include_install_embed_json:
        log_info("Generating embeddable __install__.json in {}", ns.temp)
        ns.temp.mkdir(parents=True, exist_ok=True)
        with open(ns.temp / "__install__.json", "w", encoding="utf-8") as f:
            json.dump(calculate_install_json(ns, for_embed=True), f, indent=2)
    elif ns.include_install_test_json:
        log_info("Generating test __install__.json in {}", ns.temp)
        ns.temp.mkdir(parents=True, exist_ok=True)
        with open(ns.temp / "__install__.json", "w", encoding="utf-8") as f:
            json.dump(calculate_install_json(ns, for_test=True), f, indent=2)


def _create_zip_file(ns):
    if not ns.zip:
        return None

    if ns.zip.is_file():
        try:
            ns.zip.unlink()
        except OSError:
            log_exception("Unable to remove {}", ns.zip)
            sys.exit(8)
    elif ns.zip.is_dir():
        log_error("Cannot create ZIP file because {} is a directory", ns.zip)
        sys.exit(8)

    ns.zip.parent.mkdir(parents=True, exist_ok=True)
    return zipfile.ZipFile(ns.zip, "w", zipfile.ZIP_DEFLATED)


def copy_files(files, ns):
    if ns.copy:
        ns.copy.mkdir(parents=True, exist_ok=True)

    try:
        total = len(files)
    except TypeError:
        total = None
    count = 0

    zip_file = _create_zip_file(ns)
    try:
        need_compile = []
        in_catalog = []

        for dest, src in files:
            count += 1
            if count % 10 == 0:
                if total:
                    log_info("Processed {:>4} of {} files", count, total)
                else:
                    log_info("Processed {} files", count)
            log_debug("Processing {!s}", src)

            if isinstance(src, tuple):
                src, content = src
                if ns.copy:
                    log_debug("Copy {} -> {}", src, ns.copy / dest)
                    (ns.copy / dest).parent.mkdir(parents=True, exist_ok=True)
                    with open(ns.copy / dest, "wb") as f:
                        f.write(content)
                if ns.zip:
                    log_debug("Zip {} into {}", src, ns.zip)
                    zip_file.writestr(str(dest), content)
                continue

            if (
                ns.precompile
                and src in PY_FILES
                and src not in EXCLUDE_FROM_COMPILE
                and src.parent not in DATA_DIRS
                and os.path.normcase(str(dest)).startswith(os.path.normcase("Lib"))
            ):
                if ns.copy:
                    need_compile.append((dest, ns.copy / dest))
                else:
                    (ns.temp / "Lib" / dest).parent.mkdir(parents=True, exist_ok=True)
                    copy_if_modified(src, ns.temp / "Lib" / dest)
                    need_compile.append((dest, ns.temp / "Lib" / dest))

            if src not in EXCLUDE_FROM_CATALOG:
                in_catalog.append((src.name, src))

            if ns.copy:
                log_debug("Copy {} -> {}", src, ns.copy / dest)
                (ns.copy / dest).parent.mkdir(parents=True, exist_ok=True)
                try:
                    copy_if_modified(src, ns.copy / dest)
                except shutil.SameFileError:
                    pass

            if ns.zip:
                log_debug("Zip {} into {}", src, ns.zip)
                zip_file.write(src, str(dest))

        if need_compile:
            for dest, src in need_compile:
                compiled = [
                    _compile_one_py(src, None, dest, optimize=0),
                    _compile_one_py(src, None, dest, optimize=1),
                    _compile_one_py(src, None, dest, optimize=2),
                ]
                for c in compiled:
                    if not c:
                        continue
                    cdest = Path(dest).parent / Path(c).relative_to(src.parent)
                    if ns.zip:
                        log_debug("Zip {} into {}", c, ns.zip)
                        zip_file.write(c, str(cdest))
                    in_catalog.append((cdest.name, cdest))

        if ns.catalog:
            # Just write out the CDF now. Compilation and signing is
            # an extra step
            log_info("Generating {}", ns.catalog)
            ns.catalog.parent.mkdir(parents=True, exist_ok=True)
            write_catalog(ns.catalog, in_catalog)

    finally:
        if zip_file:
            zip_file.close()


def main():
    parser = argparse.ArgumentParser()
    parser.add_argument("-v", help="Increase verbosity", action="count")
    parser.add_argument(
        "-s",
        "--source",
        metavar="dir",
        help="The directory containing the repository root",
        type=Path,
        default=None,
    )
    parser.add_argument(
        "-b", "--build", metavar="dir", help="Specify the build directory", type=Path
    )
    parser.add_argument(
        "--arch",
        metavar="architecture",
        help="Specify the target architecture",
        type=str,
        default=None,
    )
    parser.add_argument(
        "--doc-build",
        metavar="dir",
        help="Specify the docs build directory",
        type=Path,
        default=None,
    )
    parser.add_argument(
        "--copy",
        metavar="directory",
        help="The name of the directory to copy an extracted layout to",
        type=Path,
        default=None,
    )
    parser.add_argument(
        "--zip",
        metavar="file",
        help="The ZIP file to write all files to",
        type=Path,
        default=None,
    )
    parser.add_argument(
        "--catalog",
        metavar="file",
        help="The CDF file to write catalog entries to",
        type=Path,
        default=None,
    )
    parser.add_argument(
        "--log",
        metavar="file",
        help="Write all operations to the specified file",
        type=Path,
        default=None,
    )
    parser.add_argument(
        "-t",
        "--temp",
        metavar="file",
        help="A temporary working directory",
        type=Path,
        default=None,
    )
    parser.add_argument(
        "-d", "--debug", help="Include debug build", action="store_true"
    )
    parser.add_argument(
        "-p",
        "--precompile",
        help="Include .pyc files instead of .py",
        action="store_true",
    )
    parser.add_argument(
        "-z", "--zip-lib", help="Include library in a ZIP file", action="store_true"
    )
    parser.add_argument(
        "--flat-dlls", help="Does not create a DLLs directory", action="store_true"
    )
    parser.add_argument(
        "-a",
        "--include-all",
        help="Include all optional components",
        action="store_true",
    )
    parser.add_argument(
        "--include-cat",
        metavar="file",
        help="Specify the catalog file to include",
        type=Path,
        default=None,
    )
    for opt, help in get_argparse_options():
        parser.add_argument(opt, help=help, action="store_true")

    ns = parser.parse_args()
    update_presets(ns)

    ns.source = ns.source or (Path(__file__).resolve().parent.parent.parent)
    ns.build = ns.build or Path(sys.executable).parent
    ns.doc_build = ns.doc_build or (ns.source / "Doc" / "build")
    if ns.copy and not ns.copy.is_absolute():
        ns.copy = (Path.cwd() / ns.copy).resolve()
    if not ns.temp:
        # Put temp on a Dev Drive for speed if we're copying to one.
        # If not, the regular temp dir will have to do.
        if ns.copy and getattr(os.path, "isdevdrive", lambda d: False)(ns.copy):
            ns.temp = ns.copy.with_name(ns.copy.name + "_temp")
        else:
            ns.temp = Path(tempfile.mkdtemp())
    if not ns.source.is_absolute():
        ns.source = (Path.cwd() / ns.source).resolve()
    if not ns.build.is_absolute():
        ns.build = (Path.cwd() / ns.build).resolve()
    if not ns.temp.is_absolute():
        ns.temp = (Path.cwd() / ns.temp).resolve()
    if not ns.doc_build.is_absolute():
        ns.doc_build = (Path.cwd() / ns.doc_build).resolve()
    if ns.include_cat and not ns.include_cat.is_absolute():
        ns.include_cat = (Path.cwd() / ns.include_cat).resolve()
    if not ns.arch:
        # TODO: Calculate arch from files in ns.build instead
        if sys.winver.endswith("-arm64"):
            ns.arch = "arm64"
        elif sys.winver.endswith("-32"):
            ns.arch = "win32"
        else:
            ns.arch = "amd64"

    if ns.zip and not ns.zip.is_absolute():
        ns.zip = (Path.cwd() / ns.zip).resolve()
    if ns.catalog and not ns.catalog.is_absolute():
        ns.catalog = (Path.cwd() / ns.catalog).resolve()

    configure_logger(ns)

    log_info(
        """OPTIONS
Source: {ns.source}
Build:  {ns.build}
Temp:   {ns.temp}
Arch:   {ns.arch}

Copy to: {ns.copy}
Zip to:  {ns.zip}
Catalog: {ns.catalog}""",
        ns=ns,
    )

    if ns.arch not in ("win32", "amd64", "arm32", "arm64"):
        log_error("--arch is not a valid value (win32, amd64, arm32, arm64)")
        return 4
<<<<<<< HEAD
=======
    if ns.arch == "arm32":
        for n in ("include_idle", "include_tcltk"):
            if getattr(ns, n):
                log_warning(f"Disabling --{n.replace('_', '-')} on unsupported platform")
                setattr(ns, n, False)
>>>>>>> 87b1ea01

    if ns.include_idle and not ns.include_tcltk:
        log_warning("Assuming --include-tcltk to support --include-idle")
        ns.include_tcltk = True

    if not (ns.include_alias or ns.include_alias3 or ns.include_alias3x):
        if ns.include_freethreaded:
            ns.include_alias3x = True
        else:
            ns.include_alias = True

    try:
        generate_source_files(ns)
        files = list(get_layout(ns))
        copy_files(files, ns)
    except KeyboardInterrupt:
        log_info("Interrupted by Ctrl+C")
        return 3
    except SystemExit:
        raise
    except:
        log_exception("Unhandled error")

    if error_was_logged():
        log_error("Errors occurred.")
        return 1


if __name__ == "__main__":
    sys.exit(int(main() or 0))<|MERGE_RESOLUTION|>--- conflicted
+++ resolved
@@ -684,14 +684,11 @@
     if ns.arch not in ("win32", "amd64", "arm32", "arm64"):
         log_error("--arch is not a valid value (win32, amd64, arm32, arm64)")
         return 4
-<<<<<<< HEAD
-=======
     if ns.arch == "arm32":
         for n in ("include_idle", "include_tcltk"):
             if getattr(ns, n):
                 log_warning(f"Disabling --{n.replace('_', '-')} on unsupported platform")
                 setattr(ns, n, False)
->>>>>>> 87b1ea01
 
     if ns.include_idle and not ns.include_tcltk:
         log_warning("Assuming --include-tcltk to support --include-idle")
