/*
  winreg.c

  Windows Registry access module for Python.

  * Simple registry access written by Mark Hammond in win32api
    module circa 1995.
  * Bill Tutt expanded the support significantly not long after.
  * Numerous other people have submitted patches since then.
  * Ripped from win32api module 03-Feb-2000 by Mark Hammond, and
    basic Unicode support added.

*/

#include "Python.h"
#include "pycore_object.h"        // _PyObject_Init()
#include "pycore_moduleobject.h"

#include <windows.h>

#if defined(MS_WINDOWS_DESKTOP) || defined(MS_WINDOWS_SYSTEM) || defined(MS_WINDOWS_GAMES)

typedef struct {
    PyTypeObject *PyHKEY_Type;
} winreg_state;

/* Forward declares */

static BOOL PyHKEY_AsHKEY(winreg_state *st, PyObject *ob, HKEY *pRes, BOOL bNoneOK);
static BOOL clinic_HKEY_converter(winreg_state *st, PyObject *ob, void *p);
static PyObject *PyHKEY_FromHKEY(winreg_state *st, HKEY h);
static BOOL PyHKEY_Close(winreg_state *st, PyObject *obHandle);

/* The win32api module reports the function name that failed,
   but this concept is not in the Python core.
   Hopefully it will one day, and in the meantime I don't
   want to lose this info...
*/
#define PyErr_SetFromWindowsErrWithFunction(rc, fnname) \
    PyErr_SetFromWindowsErr(rc)

/* Doc strings */
PyDoc_STRVAR(module_doc,
"This module provides access to the Windows registry API.\n"
"\n"
"Functions:\n"
"\n"
"CloseKey() - Closes a registry key.\n"
"ConnectRegistry() - Establishes a connection to a predefined registry handle\n"
"                    on another computer.\n"
"CreateKey() - Creates the specified key, or opens it if it already exists.\n"
"CreateKeyEx() - Creates the specified key, or opens it if it already exists.\n"
"DeleteKey() - Deletes the specified key.\n"
"DeleteKeyEx() - Deletes the specified key.\n"
"DeleteValue() - Removes a named value from the specified registry key.\n"
"EnumKey() - Enumerates subkeys of the specified open registry key.\n"
"EnumValue() - Enumerates values of the specified open registry key.\n"
"ExpandEnvironmentStrings() - Expand the env strings in a REG_EXPAND_SZ\n"
"                             string.\n"
"FlushKey() - Writes all the attributes of the specified key to the registry.\n"
"LoadKey() - Creates a subkey under HKEY_USER or HKEY_LOCAL_MACHINE and\n"
"            stores registration information from a specified file into that\n"
"            subkey.\n"
"OpenKey() - Opens the specified key.\n"
"OpenKeyEx() - Alias of OpenKey().\n"
"QueryValue() - Retrieves the value associated with the unnamed value for a\n"
"               specified key in the registry.\n"
"QueryValueEx() - Retrieves the type and data for a specified value name\n"
"                 associated with an open registry key.\n"
"QueryInfoKey() - Returns information about the specified key.\n"
"SaveKey() - Saves the specified key, and all its subkeys a file.\n"
"SetValue() - Associates a value with a specified key.\n"
"SetValueEx() - Stores data in the value field of an open registry key.\n"
"DisableReflectionKey() - Disables registry reflection for 32bit processes running on a 64bit OS.\n"
"EnableReflectionKey() - Restores registry reflection for a key.\n"
"QueryReflectionKey() - Determines the reflection state for a key.\n"
"\n"
"Special objects:\n"
"\n"
"HKEYType -- type object for HKEY objects\n"
"error -- exception raised for Win32 errors\n"
"\n"
"Integer constants:\n"
"Many constants are defined - see the documentation for each function\n"
"to see what constants are used, and where.");



/* PyHKEY docstrings */
PyDoc_STRVAR(PyHKEY_doc,
"PyHKEY Object - A Python object, representing a win32 registry key.\n"
"\n"
"This object wraps a Windows HKEY object, automatically closing it when\n"
"the object is destroyed.  To guarantee cleanup, you can call either\n"
"the Close() method on the PyHKEY, or the CloseKey() method.\n"
"\n"
"All functions which accept a handle object also accept an integer --\n"
"however, use of the handle object is encouraged.\n"
"\n"
"Functions:\n"
"Close() - Closes the underlying handle.\n"
"Detach() - Returns the integer Win32 handle, detaching it from the object\n"
"\n"
"Properties:\n"
"handle - The integer Win32 handle.\n"
"\n"
"Operations:\n"
"__bool__ - Handles with an open object return true, otherwise false.\n"
"__int__ - Converting a handle to an integer returns the Win32 handle.\n"
"rich comparison - Handle objects are compared using the handle value.");



/************************************************************************

  The PyHKEY object definition

************************************************************************/
typedef struct {
    PyObject_VAR_HEAD
    HKEY hkey;
} PyHKEYObject;

#define PyHKEY_Check(st, op) Py_IS_TYPE(op, st->PyHKEY_Type)

static char *failMsg = "bad operand type";

static PyObject *
PyHKEY_unaryFailureFunc(PyObject *ob)
{
    PyErr_SetString(PyExc_TypeError, failMsg);
    return NULL;
}
static PyObject *
PyHKEY_binaryFailureFunc(PyObject *ob1, PyObject *ob2)
{
    PyErr_SetString(PyExc_TypeError, failMsg);
    return NULL;
}
static PyObject *
PyHKEY_ternaryFailureFunc(PyObject *ob1, PyObject *ob2, PyObject *ob3)
{
    PyErr_SetString(PyExc_TypeError, failMsg);
    return NULL;
}

static void
PyHKEY_deallocFunc(PyObject *ob)
{
    /* Can not call PyHKEY_Close, as the ob->tp_type
       has already been cleared, thus causing the type
       check to fail!
    */
    PyHKEYObject *obkey = (PyHKEYObject *)ob;
    if (obkey->hkey)
        RegCloseKey((HKEY)obkey->hkey);

    PyTypeObject *tp = Py_TYPE(ob);
    PyObject_GC_UnTrack(ob);
    PyObject_GC_Del(ob);
    Py_DECREF(tp);
}

static int
PyHKEY_boolFunc(PyObject *ob)
{
    return ((PyHKEYObject *)ob)->hkey != 0;
}

static PyObject *
PyHKEY_intFunc(PyObject *ob)
{
    PyHKEYObject *pyhkey = (PyHKEYObject *)ob;
    return PyLong_FromVoidPtr(pyhkey->hkey);
}

static PyObject *
PyHKEY_strFunc(PyObject *ob)
{
    PyHKEYObject *pyhkey = (PyHKEYObject *)ob;
    return PyUnicode_FromFormat("<PyHKEY:%p>", pyhkey->hkey);
}

static PyObject *
PyHKEY_richcompare(PyObject *ob1, PyObject *ob2, int op)
{
    /* Both objects must be PyHKEY objects from the same module */
    if (Py_TYPE(ob1) != Py_TYPE(ob2)) {
        Py_RETURN_NOTIMPLEMENTED;
    }

    PyHKEYObject *pyhkey1 = (PyHKEYObject *)ob1;
    PyHKEYObject *pyhkey2 = (PyHKEYObject *)ob2;
    HKEY hkey1 = pyhkey1->hkey;
    HKEY hkey2 = pyhkey2->hkey;
    int result;

    switch (op) {
        case Py_EQ:
            result = (hkey1 == hkey2);
            break;
        case Py_NE:
            result = (hkey1 != hkey2);
            break;
        default:
            /* Only support equality comparisons, not ordering */
            Py_RETURN_NOTIMPLEMENTED;
    }

    if (result) {
        Py_RETURN_TRUE;
    }
    else {
        Py_RETURN_FALSE;
    }
}

static Py_hash_t
PyHKEY_hashFunc(PyObject *ob)
{
    /* Just use the address.
       XXX - should we use the handle value?
    */
    return PyObject_GenericHash(ob);
}


/*[clinic input]
module winreg
class winreg.HKEYType "PyHKEYObject *" "&PyHKEY_Type"
[clinic start generated code]*/
/*[clinic end generated code: output=da39a3ee5e6b4b0d input=4c964eba3bf914d6]*/

/*[python input]
class REGSAM_converter(int_converter):
    type = 'REGSAM'

class DWORD_converter(unsigned_long_converter):
    type = 'DWORD'

class HKEY_converter(CConverter):
    type = 'HKEY'
    converter = 'clinic_HKEY_converter'
    broken_limited_capi = True

    def parse_arg(self, argname, displayname, *, limited_capi):
        assert not limited_capi
        return self.format_code("""
            if (!{converter}(_PyModule_GetState(module), {argname}, &{paramname})) {{{{
                goto exit;
            }}}}
            """,
            argname=argname,
            converter=self.converter)

class HKEY_return_converter(CReturnConverter):
    type = 'HKEY'

    def render(self, function, data):
        self.declare(data)
        self.err_occurred_if_null_pointer("_return_value", data)
        data.return_conversion.append(
            'return_value = PyHKEY_FromHKEY(_PyModule_GetState(module), _return_value);\n')

# HACK: this only works for PyHKEYObjects, nothing else.
#       Should this be generalized and enshrined in clinic.py,
#       destroy this converter with prejudice.
class self_return_converter(CReturnConverter):
    type = 'PyHKEYObject *'

    def render(self, function, data):
        self.declare(data)
        data.return_conversion.append(
            'return_value = (PyObject *)_return_value;\n')
[python start generated code]*/
/*[python end generated code: output=da39a3ee5e6b4b0d input=4979f33998ffb6f8]*/

#include "clinic/winreg.c.h"

/************************************************************************

  The PyHKEY object methods

************************************************************************/
/*[clinic input]
winreg.HKEYType.Close

Closes the underlying Windows handle.

If the handle is already closed, no error is raised.
[clinic start generated code]*/

static PyObject *
winreg_HKEYType_Close_impl(PyHKEYObject *self)
/*[clinic end generated code: output=fced3a624fb0c344 input=6786ac75f6b89de6]*/
{
    winreg_state *st = _PyType_GetModuleState(Py_TYPE(self));
    assert(st != NULL);
    if (!PyHKEY_Close(st, (PyObject *)self)) {
        return NULL;
    }
    Py_RETURN_NONE;
}

/*[clinic input]
winreg.HKEYType.Detach

Detaches the Windows handle from the handle object.

The result is the value of the handle before it is detached.  If the
handle is already detached, this will return zero.

After calling this function, the handle is effectively invalidated,
but the handle is not closed.  You would call this function when you
need the underlying win32 handle to exist beyond the lifetime of the
handle object.
[clinic start generated code]*/

static PyObject *
winreg_HKEYType_Detach_impl(PyHKEYObject *self)
/*[clinic end generated code: output=dda5a9e1a01ae78f input=dd2cc09e6c6ba833]*/
{
    void* ret;
    if (PySys_Audit("winreg.PyHKEY.Detach", "n", (Py_ssize_t)self->hkey) < 0) {
        return NULL;
    }
    ret = (void*)self->hkey;
    self->hkey = 0;
    return PyLong_FromVoidPtr(ret);
}

/*[clinic input]
winreg.HKEYType.__enter__ -> self
[clinic start generated code]*/

static PyHKEYObject *
winreg_HKEYType___enter___impl(PyHKEYObject *self)
/*[clinic end generated code: output=52c34986dab28990 input=c40fab1f0690a8e2]*/
{
    return (PyHKEYObject*)Py_XNewRef(self);
}


/*[clinic input]
winreg.HKEYType.__exit__

    exc_type: object
    exc_value: object
    traceback: object
    /

[clinic start generated code]*/

static PyObject *
winreg_HKEYType___exit___impl(PyHKEYObject *self, PyObject *exc_type,
                              PyObject *exc_value, PyObject *traceback)
/*[clinic end generated code: output=923ebe7389e6a263 input=1eac83cd06962689]*/
{
    winreg_state *st = _PyType_GetModuleState(Py_TYPE(self));
    assert(st != NULL);
    if (!PyHKEY_Close(st, (PyObject *)self)) {
        return NULL;
    }
    Py_RETURN_NONE;
}

/*[clinic input]
[clinic start generated code]*/
/*[clinic end generated code: output=da39a3ee5e6b4b0d input=da39a3ee5e6b4b0d]*/

static struct PyMethodDef PyHKEY_methods[] = {
    WINREG_HKEYTYPE_CLOSE_METHODDEF
    WINREG_HKEYTYPE_DETACH_METHODDEF
    WINREG_HKEYTYPE___ENTER___METHODDEF
    WINREG_HKEYTYPE___EXIT___METHODDEF
    {NULL}
};

#define OFF(e) offsetof(PyHKEYObject, e)
static PyMemberDef PyHKEY_memberlist[] = {
    {"handle",      Py_T_INT,      OFF(hkey), Py_READONLY},
    {NULL}    /* Sentinel */
};

static PyType_Slot pyhkey_type_slots[] = {
    {Py_tp_dealloc, PyHKEY_deallocFunc},
    {Py_tp_members, PyHKEY_memberlist},
    {Py_tp_methods, PyHKEY_methods},
    {Py_tp_doc, (char *)PyHKEY_doc},
    {Py_tp_traverse, _PyObject_VisitType},
    {Py_tp_hash, PyHKEY_hashFunc},
    {Py_tp_str, PyHKEY_strFunc},
    {Py_tp_richcompare, PyHKEY_richcompare},

    // Number protocol
    {Py_nb_add, PyHKEY_binaryFailureFunc},
    {Py_nb_subtract, PyHKEY_binaryFailureFunc},
    {Py_nb_multiply, PyHKEY_binaryFailureFunc},
    {Py_nb_remainder, PyHKEY_binaryFailureFunc},
    {Py_nb_divmod, PyHKEY_binaryFailureFunc},
    {Py_nb_power, PyHKEY_ternaryFailureFunc},
    {Py_nb_negative, PyHKEY_unaryFailureFunc},
    {Py_nb_positive, PyHKEY_unaryFailureFunc},
    {Py_nb_absolute, PyHKEY_unaryFailureFunc},
    {Py_nb_bool, PyHKEY_boolFunc},
    {Py_nb_invert, PyHKEY_unaryFailureFunc},
    {Py_nb_lshift, PyHKEY_binaryFailureFunc},
    {Py_nb_rshift, PyHKEY_binaryFailureFunc},
    {Py_nb_and, PyHKEY_binaryFailureFunc},
    {Py_nb_xor, PyHKEY_binaryFailureFunc},
    {Py_nb_or, PyHKEY_binaryFailureFunc},
    {Py_nb_int, PyHKEY_intFunc},
    {Py_nb_float, PyHKEY_unaryFailureFunc},
    {0, NULL},
};

static PyType_Spec pyhkey_type_spec = {
    .name = "winreg.PyHKEY",
    .basicsize = sizeof(PyHKEYObject),
    .flags = (Py_TPFLAGS_HAVE_GC | Py_TPFLAGS_IMMUTABLETYPE |
              Py_TPFLAGS_DISALLOW_INSTANTIATION),
    .slots = pyhkey_type_slots,
};

/************************************************************************
   The public PyHKEY API (well, not public yet :-)
************************************************************************/
BOOL
PyHKEY_Close(winreg_state *st, PyObject *ob_handle)
{
    LONG rc;
    HKEY key;

    if (!PyHKEY_AsHKEY(st, ob_handle, &key, TRUE)) {
        return FALSE;
    }
    if (PyHKEY_Check(st, ob_handle)) {
        ((PyHKEYObject*)ob_handle)->hkey = 0;
    }
    Py_BEGIN_ALLOW_THREADS
    rc = key ? RegCloseKey(key) : ERROR_SUCCESS;
    Py_END_ALLOW_THREADS
    if (rc != ERROR_SUCCESS)
        PyErr_SetFromWindowsErrWithFunction(rc, "RegCloseKey");
    return rc == ERROR_SUCCESS;
}

BOOL
PyHKEY_AsHKEY(winreg_state *st, PyObject *ob, HKEY *pHANDLE, BOOL bNoneOK)
{
    if (ob == Py_None) {
        if (!bNoneOK) {
            PyErr_SetString(
                      PyExc_TypeError,
                      "None is not a valid HKEY in this context");
            return FALSE;
        }
        *pHANDLE = (HKEY)0;
    }
    else if (PyHKEY_Check(st ,ob)) {
        PyHKEYObject *pH = (PyHKEYObject *)ob;
        *pHANDLE = pH->hkey;
    }
    else if (PyLong_Check(ob)) {
        /* We also support integers */
        PyErr_Clear();
        *pHANDLE = (HKEY)PyLong_AsVoidPtr(ob);
        if (PyErr_Occurred())
            return FALSE;
    }
    else {
        PyErr_SetString(
                        PyExc_TypeError,
            "The object is not a PyHKEY object");
        return FALSE;
    }
    return TRUE;
}

BOOL
clinic_HKEY_converter(winreg_state *st, PyObject *ob, void *p)
{
    if (!PyHKEY_AsHKEY(st, ob, (HKEY *)p, FALSE)) {
        return FALSE;
    }
    return TRUE;
}

PyObject *
PyHKEY_FromHKEY(winreg_state *st, HKEY h)
{
    PyHKEYObject *op = (PyHKEYObject *)PyObject_GC_New(PyHKEYObject,
                                                       st->PyHKEY_Type);
    if (op == NULL) {
        return NULL;
    }
    op->hkey = h;
    PyObject_GC_Track(op);
    return (PyObject *)op;
}


/*
   Private Helper functions for the registry interfaces

** Note that fixupMultiSZ and countString have both had changes
** made to support "incorrect strings".  The registry specification
** calls for strings to be terminated with 2 null bytes.  It seems
** some commercial packages install strings which don't conform,
** causing this code to fail - however, "regedit" etc still work
** with these strings (ie only we don't!).
*/
static void
fixupMultiSZ(wchar_t **str, wchar_t *data, int len)
{
    wchar_t *P;
    int i;
    wchar_t *Q;

    if (len > 0 && data[len - 1] == '\0') {
        Q = data + len - 1;
    }
    else {
        Q = data + len;
    }

    for (P = data, i = 0; P < Q; P++, i++) {
        str[i] = P;
        for (; P < Q && *P != '\0'; P++) {
            ;
        }
    }
}

static int
countStrings(wchar_t *data, int len)
{
    int strings;
    wchar_t *P, *Q;

    if (len > 0 && data[len - 1] == '\0') {
        Q = data + len - 1;
    }
    else {
        Q = data + len;
    }

    for (P = data, strings = 0; P < Q; P++, strings++) {
        for (; P < Q && *P != '\0'; P++) {
            ;
        }
    }
    return strings;
}

/* Convert PyObject into Registry data.
   Allocates space as needed. */
static BOOL
Py2Reg(PyObject *value, DWORD typ, BYTE **retDataBuf, DWORD *retDataSize)
{
    Py_ssize_t i,j;
    switch (typ) {
        case REG_DWORD:
            {
                if (value != Py_None && !PyLong_Check(value)) {
                    return FALSE;
                }
                DWORD d;
                if (value == Py_None) {
                    d = 0;
                }
                else if (PyLong_Check(value)) {
                    d = PyLong_AsUnsignedLong(value);
                    if (d == (DWORD)(-1) && PyErr_Occurred()) {
                        return FALSE;
                    }
                }
                *retDataBuf = (BYTE *)PyMem_NEW(DWORD, 1);
                if (*retDataBuf == NULL) {
                    PyErr_NoMemory();
                    return FALSE;
                }
                memcpy(*retDataBuf, &d, sizeof(DWORD));
                *retDataSize = sizeof(DWORD);
                break;
            }
        case REG_QWORD:
            {
                if (value != Py_None && !PyLong_Check(value)) {
                    return FALSE;
                }
                DWORD64 d;
                if (value == Py_None) {
                    d = 0;
                }
                else if (PyLong_Check(value)) {
                    d = PyLong_AsUnsignedLongLong(value);
                    if (d == (DWORD64)(-1) && PyErr_Occurred()) {
                        return FALSE;
                    }
                }
                *retDataBuf = (BYTE *)PyMem_NEW(DWORD64, 1);
                if (*retDataBuf == NULL) {
                    PyErr_NoMemory();
                    return FALSE;
                }
                memcpy(*retDataBuf, &d, sizeof(DWORD64));
                *retDataSize = sizeof(DWORD64);
                break;
            }
        case REG_SZ:
        case REG_EXPAND_SZ:
            {
                if (value != Py_None) {
                    Py_ssize_t len;
                    if (!PyUnicode_Check(value))
                        return FALSE;
                    *retDataBuf = (BYTE*)PyUnicode_AsWideCharString(value, &len);
                    if (*retDataBuf == NULL)
                        return FALSE;
                    *retDataSize = Py_SAFE_DOWNCAST(
                        (len + 1) * sizeof(wchar_t),
                        Py_ssize_t, DWORD);
                }
                else {
                    *retDataBuf = (BYTE *)PyMem_NEW(wchar_t, 1);
                    if (*retDataBuf == NULL) {
                        PyErr_NoMemory();
                        return FALSE;
                    }
                    ((wchar_t *)*retDataBuf)[0] = L'\0';
                    *retDataSize = 1 * sizeof(wchar_t);
                }
                break;
            }
        case REG_MULTI_SZ:
            {
                DWORD size = 0;
                wchar_t *P;

                if (value == Py_None)
                    i = 0;
                else {
                    if (!PyList_Check(value))
                        return FALSE;
                    i = PyList_Size(value);
                }
                for (j = 0; j < i; j++)
                {
                    PyObject *t;
                    Py_ssize_t len;

                    t = PyList_GET_ITEM(value, j);
                    if (!PyUnicode_Check(t))
                        return FALSE;
                    len = PyUnicode_AsWideChar(t, NULL, 0);
                    if (len < 0)
                        return FALSE;
                    size += Py_SAFE_DOWNCAST(len * sizeof(wchar_t),
                                             size_t, DWORD);
                }

                *retDataSize = size + 2;
                *retDataBuf = (BYTE *)PyMem_NEW(char,
                                                *retDataSize);
                if (*retDataBuf == NULL){
                    PyErr_NoMemory();
                    return FALSE;
                }
                P = (wchar_t *)*retDataBuf;

                for (j = 0; j < i; j++)
                {
                    PyObject *t;
                    Py_ssize_t len;

                    t = PyList_GET_ITEM(value, j);
                    assert(size > 0);
                    len = PyUnicode_AsWideChar(t, P, size);
                    assert(len >= 0);
                    assert((unsigned)len < size);
                    size -= (DWORD)len + 1;
                    P += len + 1;
                }
                /* And doubly-terminate the list... */
                *P = L'\0';
                break;
            }
        case REG_BINARY:
        /* ALSO handle ALL unknown data types here.  Even if we can't
           support it natively, we should handle the bits. */
        default:
            if (value == Py_None) {
                *retDataSize = 0;
                *retDataBuf = NULL;
            }
            else {
                Py_buffer view;

                if (!PyObject_CheckBuffer(value)) {
                    PyErr_Format(PyExc_TypeError,
                        "Objects of type '%s' can not "
                        "be used as binary registry values",
                        Py_TYPE(value)->tp_name);
                    return FALSE;
                }

                if (PyObject_GetBuffer(value, &view, PyBUF_SIMPLE) < 0)
                    return FALSE;

                *retDataBuf = (BYTE *)PyMem_NEW(char, view.len);
                if (*retDataBuf == NULL){
                    PyBuffer_Release(&view);
                    PyErr_NoMemory();
                    return FALSE;
                }
                *retDataSize = Py_SAFE_DOWNCAST(view.len, Py_ssize_t, DWORD);
                memcpy(*retDataBuf, view.buf, view.len);
                PyBuffer_Release(&view);
            }
            break;
    }
    return TRUE;
}

/* Convert Registry data into PyObject*/
static PyObject *
Reg2Py(BYTE *retDataBuf, DWORD retDataSize, DWORD typ)
{
    PyObject *obData;

    switch (typ) {
        case REG_DWORD:
            if (retDataSize == 0)
                obData = PyLong_FromUnsignedLong(0);
            else
                obData = PyLong_FromUnsignedLong(*(DWORD *)retDataBuf);
            break;
        case REG_QWORD:
            if (retDataSize == 0)
                obData = PyLong_FromUnsignedLongLong(0);
            else
                obData = PyLong_FromUnsignedLongLong(*(DWORD64 *)retDataBuf);
            break;
        case REG_SZ:
        case REG_EXPAND_SZ:
            {
                /* REG_SZ should be a NUL terminated string, but only by
                 * convention. The buffer may have been saved without a NUL
                 * or with embedded NULs. To be consistent with reg.exe and
                 * regedit.exe, consume only up to the first NUL. */
                wchar_t *data = (wchar_t *)retDataBuf;
                size_t len = wcsnlen(data, retDataSize / sizeof(wchar_t));
                obData = PyUnicode_FromWideChar(data, len);
                break;
            }
        case REG_MULTI_SZ:
            if (retDataSize == 0)
                obData = PyList_New(0);
            else
            {
                int index = 0;
                wchar_t *data = (wchar_t *)retDataBuf;
                int len = retDataSize / 2;
                int s = countStrings(data, len);
                wchar_t **str = PyMem_New(wchar_t *, s);
                if (str == NULL)
                    return PyErr_NoMemory();

                fixupMultiSZ(str, data, len);
                obData = PyList_New(s);
                if (obData == NULL) {
                    PyMem_Free(str);
                    return NULL;
                }
                for (index = 0; index < s; index++)
                {
                    size_t slen = wcsnlen(str[index], len);
                    PyObject *uni = PyUnicode_FromWideChar(str[index], slen);
                    if (uni == NULL) {
                        Py_DECREF(obData);
                        PyMem_Free(str);
                        return NULL;
                    }
                    PyList_SET_ITEM(obData, index, uni);
                    len -= Py_SAFE_DOWNCAST(slen + 1, size_t, int);
                }
                PyMem_Free(str);

                break;
            }
        case REG_BINARY:
        /* ALSO handle ALL unknown data types here.  Even if we can't
           support it natively, we should handle the bits. */
        default:
            if (retDataSize == 0) {
                obData = Py_NewRef(Py_None);
            }
            else
                obData = PyBytes_FromStringAndSize(
                             (char *)retDataBuf, retDataSize);
            break;
    }
    return obData;
}

/* The Python methods */

/*[clinic input]
winreg.CloseKey

    hkey: object
        A previously opened key.
    /

Closes a previously opened registry key.

Note that if the key is not closed using this method, it will be
closed when the hkey object is destroyed by Python.
[clinic start generated code]*/

static PyObject *
winreg_CloseKey(PyObject *module, PyObject *hkey)
/*[clinic end generated code: output=a4fa537019a80d15 input=5b1aac65ba5127ad]*/
{
    if (!PyHKEY_Close(_PyModule_GetState(module), hkey)) {
        return NULL;
    }
    Py_RETURN_NONE;
}

#if defined(MS_WINDOWS_DESKTOP) || defined(MS_WINDOWS_SYSTEM)

/*[clinic input]
winreg.ConnectRegistry -> HKEY

    computer_name: Py_UNICODE(accept={str, NoneType})
        The name of the remote computer, of the form r"\\computername".  If
        None, the local computer is used.
    key: HKEY
        The predefined key to connect to.
    /

Establishes a connection to the registry on another computer.

The return value is the handle of the opened key.
If the function fails, an OSError exception is raised.
[clinic start generated code]*/

static HKEY
winreg_ConnectRegistry_impl(PyObject *module, const wchar_t *computer_name,
                            HKEY key)
/*[clinic end generated code: output=c77d12428f4bfe29 input=5f98a891a347e68e]*/
{
    HKEY retKey;
    long rc;
    if (PySys_Audit("winreg.ConnectRegistry", "un",
                    computer_name, (Py_ssize_t)key) < 0) {
        return NULL;
    }
    Py_BEGIN_ALLOW_THREADS
    rc = RegConnectRegistryW(computer_name, key, &retKey);
    Py_END_ALLOW_THREADS
    if (rc != ERROR_SUCCESS) {
        PyErr_SetFromWindowsErrWithFunction(rc, "ConnectRegistry");
        return NULL;
    }
    return retKey;
}

#endif /* MS_WINDOWS_DESKTOP || MS_WINDOWS_SYSTEM */

/*[clinic input]
winreg.CreateKey -> HKEY

    key: HKEY
        An already open key, or one of the predefined HKEY_* constants.
    sub_key: Py_UNICODE(accept={str, NoneType})
        The name of the key this method opens or creates.
    /

Creates or opens the specified key.

If key is one of the predefined keys, sub_key may be None. In that case,
the handle returned is the same key handle passed in to the function.

If the key already exists, this function opens the existing key.

The return value is the handle of the opened key.
If the function fails, an OSError exception is raised.
[clinic start generated code]*/

static HKEY
winreg_CreateKey_impl(PyObject *module, HKEY key, const wchar_t *sub_key)
/*[clinic end generated code: output=58d3eb2ed428a84d input=3cdd1622488acea2]*/
{
    HKEY retKey;
    long rc;

    if (PySys_Audit("winreg.CreateKey", "nun",
                    (Py_ssize_t)key, sub_key,
                    (Py_ssize_t)KEY_WRITE) < 0) {
        return NULL;
    }
    Py_BEGIN_ALLOW_THREADS
    rc = RegCreateKeyW(key, sub_key, &retKey);
    Py_END_ALLOW_THREADS
    if (rc != ERROR_SUCCESS) {
        PyErr_SetFromWindowsErrWithFunction(rc, "CreateKey");
        return NULL;
    }
    if (PySys_Audit("winreg.OpenKey/result", "n",
                    (Py_ssize_t)retKey) < 0) {
        return NULL;
    }
    return retKey;
}

/*[clinic input]
winreg.CreateKeyEx -> HKEY

    key: HKEY
        An already open key, or one of the predefined HKEY_* constants.
    sub_key: Py_UNICODE(accept={str, NoneType})
        The name of the key this method opens or creates.
    reserved: int = 0
        A reserved integer, and must be zero.  Default is zero.
    access: REGSAM(c_default='KEY_WRITE') = winreg.KEY_WRITE
        An integer that specifies an access mask that describes the
        desired security access for the key. Default is KEY_WRITE.
    options: int = 0
        Can be one of the REG_OPTION_* constants.
    create_only: bool = False
        When set to True, raise FileExistsError if the key is already exists.
        Default is False.

Creates or opens the specified key.

If key is one of the predefined keys, sub_key may be None. In that case,
the handle returned is the same key handle passed in to the function.

If the key already exists, this function opens the existing key

The return value is the handle of the opened key.
If the function fails, an OSError exception is raised.
[clinic start generated code]*/

static HKEY
winreg_CreateKeyEx_impl(PyObject *module, HKEY key, const wchar_t *sub_key,
                        int reserved, REGSAM access, int options,
                        int create_only)
/*[clinic end generated code: output=10c0a5f7beea07e3 input=23d740b8cd7fb0df]*/
{
    HKEY retKey;
    long rc;
    DWORD disposition;

    if (PySys_Audit("winreg.CreateKey", "nun",
                    (Py_ssize_t)key, sub_key,
                    (Py_ssize_t)access) < 0) {
        return NULL;
    }
<<<<<<< HEAD
    rc = RegCreateKeyExW(key, sub_key, reserved, NULL, options,
                         access, NULL, &retKey, &disposition);
=======
    Py_BEGIN_ALLOW_THREADS
    rc = RegCreateKeyExW(key, sub_key, reserved, NULL, 0,
                         access, NULL, &retKey, NULL);
    Py_END_ALLOW_THREADS
>>>>>>> 1697cb57
    if (rc != ERROR_SUCCESS) {
        PyErr_SetFromWindowsErrWithFunction(rc, "CreateKeyEx");
        return NULL;
    }
    if (create_only) {
        if (disposition == REG_OPENED_EXISTING_KEY) {
            PyErr_SetFromWindowsErrWithFunction(ERROR_ALREADY_EXISTS, "CreateKeyEx");
            if (retKey != key) {
                // This is not a predefined key and needs to be closed.
                RegCloseKey(key);
            }
            return NULL;
        }
    }
    if (PySys_Audit("winreg.OpenKey/result", "n",
                    (Py_ssize_t)retKey) < 0) {
        return NULL;
    }
    return retKey;
}

/*[clinic input]
winreg.DeleteKey
    key: HKEY
        An already open key, or any one of the predefined HKEY_* constants.
    sub_key: Py_UNICODE
        A string that must be the name of a subkey of the key identified by
        the key parameter. This value must not be None, and the key may not
        have subkeys.
    /

Deletes the specified key.

This method can not delete keys with subkeys.

If the function succeeds, the entire key, including all of its values,
is removed.  If the function fails, an OSError exception is raised.
[clinic start generated code]*/

static PyObject *
winreg_DeleteKey_impl(PyObject *module, HKEY key, const wchar_t *sub_key)
/*[clinic end generated code: output=2e9f7c09eb7701b8 input=b31d225b935e4211]*/
{
    long rc;
    if (PySys_Audit("winreg.DeleteKey", "nun",
                    (Py_ssize_t)key, sub_key,
                    (Py_ssize_t)0) < 0) {
        return NULL;
    }
    Py_BEGIN_ALLOW_THREADS
    rc = RegDeleteKeyW(key, sub_key);
    Py_END_ALLOW_THREADS
    if (rc != ERROR_SUCCESS)
        return PyErr_SetFromWindowsErrWithFunction(rc, "RegDeleteKey");
    Py_RETURN_NONE;
}

/*[clinic input]
winreg.DeleteKeyEx

    key: HKEY
        An already open key, or any one of the predefined HKEY_* constants.
    sub_key: Py_UNICODE
        A string that must be the name of a subkey of the key identified by
        the key parameter. This value must not be None, and the key may not
        have subkeys.
    access: REGSAM(c_default='KEY_WOW64_64KEY') = winreg.KEY_WOW64_64KEY
        An integer that specifies an access mask that describes the
        desired security access for the key. Default is KEY_WOW64_64KEY.
    reserved: int = 0
        A reserved integer, and must be zero.  Default is zero.

Deletes the specified key (intended for 64-bit OS).

While this function is intended to be used for 64-bit OS, it is also
 available on 32-bit systems.

This method can not delete keys with subkeys.

If the function succeeds, the entire key, including all of its values,
is removed.  If the function fails, an OSError exception is raised.
On unsupported Windows versions, NotImplementedError is raised.
[clinic start generated code]*/

static PyObject *
winreg_DeleteKeyEx_impl(PyObject *module, HKEY key, const wchar_t *sub_key,
                        REGSAM access, int reserved)
/*[clinic end generated code: output=3bf4865c783fe7b2 input=a3186db079b3bf85]*/
{
    long rc;
    if (PySys_Audit("winreg.DeleteKey", "nun",
                    (Py_ssize_t)key, sub_key,
                    (Py_ssize_t)access) < 0) {
        return NULL;
    }
    Py_BEGIN_ALLOW_THREADS
    rc = RegDeleteKeyExW(key, sub_key, access, reserved);
    Py_END_ALLOW_THREADS
    if (rc != ERROR_SUCCESS)
        return PyErr_SetFromWindowsErrWithFunction(rc, "RegDeleteKeyEx");
    Py_RETURN_NONE;
}

/*[clinic input]
winreg.DeleteValue

    key: HKEY
        An already open key, or any one of the predefined HKEY_* constants.
    value: Py_UNICODE(accept={str, NoneType})
        A string that identifies the value to remove.
    /

Removes a named value from a registry key.
[clinic start generated code]*/

static PyObject *
winreg_DeleteValue_impl(PyObject *module, HKEY key, const wchar_t *value)
/*[clinic end generated code: output=ed24b297aab137a5 input=a78d3407a4197b21]*/
{
    long rc;
    if (PySys_Audit("winreg.DeleteValue", "nu",
                    (Py_ssize_t)key, value) < 0) {
        return NULL;
    }
    Py_BEGIN_ALLOW_THREADS
    rc = RegDeleteValueW(key, value);
    Py_END_ALLOW_THREADS
    if (rc !=ERROR_SUCCESS)
        return PyErr_SetFromWindowsErrWithFunction(rc,
                                                   "RegDeleteValue");
    Py_RETURN_NONE;
}

/*[clinic input]
winreg.EnumKey

    key: HKEY
        An already open key, or any one of the predefined HKEY_* constants.
    index: int
        An integer that identifies the index of the key to retrieve.
    /

Enumerates subkeys of an open registry key.

The function retrieves the name of one subkey each time it is called.
It is typically called repeatedly until an OSError exception is
raised, indicating no more values are available.
[clinic start generated code]*/

static PyObject *
winreg_EnumKey_impl(PyObject *module, HKEY key, int index)
/*[clinic end generated code: output=25a6ec52cd147bc4 input=fad9a7c00ab0e04b]*/
{
    long rc;
    PyObject *retStr;

    if (PySys_Audit("winreg.EnumKey", "ni",
                    (Py_ssize_t)key, index) < 0) {
        return NULL;
    }
    /* The Windows docs claim that the max key name length is 255
     * characters, plus a terminating nul character.  However,
     * empirical testing demonstrates that it is possible to
     * create a 256 character key that is missing the terminating
     * nul.  RegEnumKeyEx requires a 257 character buffer to
     * retrieve such a key name. */
    wchar_t tmpbuf[257];
    DWORD len = sizeof(tmpbuf)/sizeof(wchar_t); /* includes NULL terminator */

    Py_BEGIN_ALLOW_THREADS
    rc = RegEnumKeyExW(key, index, tmpbuf, &len, NULL, NULL, NULL, NULL);
    Py_END_ALLOW_THREADS
    if (rc != ERROR_SUCCESS)
        return PyErr_SetFromWindowsErrWithFunction(rc, "RegEnumKeyEx");

    retStr = PyUnicode_FromWideChar(tmpbuf, len);
    return retStr;  /* can be NULL */
}

/*[clinic input]
winreg.EnumValue

    key: HKEY
            An already open key, or any one of the predefined HKEY_* constants.
    index: int
        An integer that identifies the index of the value to retrieve.
    /

Enumerates values of an open registry key.

The function retrieves the name of one subkey each time it is called.
It is typically called repeatedly, until an OSError exception
is raised, indicating no more values.

The result is a tuple of 3 items:
  value_name
    A string that identifies the value.
  value_data
    An object that holds the value data, and whose type depends
    on the underlying registry type.
  data_type
    An integer that identifies the type of the value data.
[clinic start generated code]*/

static PyObject *
winreg_EnumValue_impl(PyObject *module, HKEY key, int index)
/*[clinic end generated code: output=d363b5a06f8789ac input=4414f47a6fb238b5]*/
{
    long rc;
    wchar_t *retValueBuf;
    BYTE *tmpBuf;
    BYTE *retDataBuf;
    DWORD retValueSize, bufValueSize;
    DWORD retDataSize, bufDataSize;
    DWORD typ;
    PyObject *obData;
    PyObject *retVal;

    if (PySys_Audit("winreg.EnumValue", "ni",
                    (Py_ssize_t)key, index) < 0) {
        return NULL;
    }

    Py_BEGIN_ALLOW_THREADS
    rc = RegQueryInfoKeyW(key, NULL, NULL, NULL, NULL, NULL, NULL, NULL,
                          &retValueSize, &retDataSize, NULL, NULL);
    Py_END_ALLOW_THREADS
    if (rc != ERROR_SUCCESS)
        return PyErr_SetFromWindowsErrWithFunction(rc,
                                                   "RegQueryInfoKey");
    ++retValueSize;    /* include null terminators */
    ++retDataSize;
    bufDataSize = retDataSize;
    bufValueSize = retValueSize;
    retValueBuf = PyMem_New(wchar_t, retValueSize);
    if (retValueBuf == NULL)
        return PyErr_NoMemory();
    retDataBuf = (BYTE *)PyMem_Malloc(retDataSize);
    if (retDataBuf == NULL) {
        PyMem_Free(retValueBuf);
        return PyErr_NoMemory();
    }

    while (1) {
        Py_BEGIN_ALLOW_THREADS
        rc = RegEnumValueW(key,
                  index,
                  retValueBuf,
                  &retValueSize,
                  NULL,
                  &typ,
                  (BYTE *)retDataBuf,
                  &retDataSize);
        Py_END_ALLOW_THREADS

        if (rc != ERROR_MORE_DATA)
            break;

        bufDataSize *= 2;
        tmpBuf = (BYTE *)PyMem_Realloc(retDataBuf, bufDataSize);
        if (tmpBuf == NULL) {
            PyErr_NoMemory();
            retVal = NULL;
            goto fail;
        }
        retDataBuf = tmpBuf;
        retDataSize = bufDataSize;
        retValueSize = bufValueSize;
    }

    if (rc != ERROR_SUCCESS) {
        retVal = PyErr_SetFromWindowsErrWithFunction(rc,
                                                     "PyRegEnumValue");
        goto fail;
    }
    obData = Reg2Py(retDataBuf, retDataSize, typ);
    if (obData == NULL) {
        retVal = NULL;
        goto fail;
    }
    retVal = Py_BuildValue("uOi", retValueBuf, obData, typ);
    Py_DECREF(obData);
  fail:
    PyMem_Free(retValueBuf);
    PyMem_Free(retDataBuf);
    return retVal;
}

/*[clinic input]
winreg.ExpandEnvironmentStrings

    string: Py_UNICODE
    /

Expand environment vars.
[clinic start generated code]*/

static PyObject *
winreg_ExpandEnvironmentStrings_impl(PyObject *module, const wchar_t *string)
/*[clinic end generated code: output=53f120bbe788fa6f input=b2a9714d2b751aa6]*/
{
    wchar_t *retValue = NULL;
    DWORD retValueSize;
    DWORD rc;
    PyObject *o;

    if (PySys_Audit("winreg.ExpandEnvironmentStrings", "u",
                    string) < 0) {
        return NULL;
    }

    retValueSize = ExpandEnvironmentStringsW(string, retValue, 0);
    if (retValueSize == 0) {
        return PyErr_SetFromWindowsErrWithFunction(retValueSize,
                                        "ExpandEnvironmentStrings");
    }
    retValue = PyMem_New(wchar_t, retValueSize);
    if (retValue == NULL) {
        return PyErr_NoMemory();
    }

    rc = ExpandEnvironmentStringsW(string, retValue, retValueSize);
    if (rc == 0) {
        PyMem_Free(retValue);
        return PyErr_SetFromWindowsErrWithFunction(retValueSize,
                                        "ExpandEnvironmentStrings");
    }
    o = PyUnicode_FromWideChar(retValue, -1);
    PyMem_Free(retValue);
    return o;
}

#if defined(MS_WINDOWS_DESKTOP) || defined(MS_WINDOWS_SYSTEM)

/*[clinic input]
winreg.FlushKey

    key: HKEY
        An already open key, or any one of the predefined HKEY_* constants.
    /

Writes all the attributes of a key to the registry.

It is not necessary to call FlushKey to change a key.  Registry changes
are flushed to disk by the registry using its lazy flusher.  Registry
changes are also flushed to disk at system shutdown.  Unlike
CloseKey(), the FlushKey() method returns only when all the data has
been written to the registry.

An application should only call FlushKey() if it requires absolute
certainty that registry changes are on disk.  If you don't know whether
a FlushKey() call is required, it probably isn't.
[clinic start generated code]*/

static PyObject *
winreg_FlushKey_impl(PyObject *module, HKEY key)
/*[clinic end generated code: output=e6fc230d4c5dc049 input=f57457c12297d82f]*/
{
    long rc;
    Py_BEGIN_ALLOW_THREADS
    rc = RegFlushKey(key);
    Py_END_ALLOW_THREADS
    if (rc != ERROR_SUCCESS)
        return PyErr_SetFromWindowsErrWithFunction(rc, "RegFlushKey");
    Py_RETURN_NONE;
}

#endif /* MS_WINDOWS_DESKTOP || MS_WINDOWS_SYSTEM */

#if defined(MS_WINDOWS_DESKTOP) || defined(MS_WINDOWS_SYSTEM)

/*[clinic input]
winreg.LoadKey

    key: HKEY
        An already open key, or any one of the predefined HKEY_* constants.
    sub_key: Py_UNICODE
        A string that identifies the sub-key to load.
    file_name: Py_UNICODE
        The name of the file to load registry data from.  This file must
        have been created with the SaveKey() function.  Under the file
        allocation table (FAT) file system, the filename may not have an
        extension.
    /

Insert data into the registry from a file.

Creates a subkey under the specified key and stores registration
information from a specified file into that subkey.

A call to LoadKey() fails if the calling process does not have the
SE_RESTORE_PRIVILEGE privilege.

If key is a handle returned by ConnectRegistry(), then the path
specified in fileName is relative to the remote computer.

The MSDN docs imply key must be in the HKEY_USER or HKEY_LOCAL_MACHINE
tree.
[clinic start generated code]*/

static PyObject *
winreg_LoadKey_impl(PyObject *module, HKEY key, const wchar_t *sub_key,
                    const wchar_t *file_name)
/*[clinic end generated code: output=5561b0216e5ab263 input=e3b5b45ade311582]*/
{
    long rc;

    if (PySys_Audit("winreg.LoadKey", "nuu",
                    (Py_ssize_t)key, sub_key, file_name) < 0) {
        return NULL;
    }
    Py_BEGIN_ALLOW_THREADS
    rc = RegLoadKeyW(key, sub_key, file_name );
    Py_END_ALLOW_THREADS
    if (rc != ERROR_SUCCESS)
        return PyErr_SetFromWindowsErrWithFunction(rc, "RegLoadKey");
    Py_RETURN_NONE;
}

#endif /* MS_WINDOWS_DESKTOP || MS_WINDOWS_SYSTEM */

/*[clinic input]
winreg.OpenKey -> HKEY

    key: HKEY
        An already open key, or any one of the predefined HKEY_* constants.
    sub_key: Py_UNICODE(accept={str, NoneType})
        A string that identifies the sub_key to open.
    reserved: int = 0
        A reserved integer that be should zero.  If it is not zero,
        it will be used as the options parameter in OpenKeyEx.
        You should use OpenKeyEx directly in this case.
    access: REGSAM(c_default='KEY_READ') = winreg.KEY_READ
        An integer that specifies an access mask that describes the desired
        security access for the key.  Default is KEY_READ.

Opens the specified key.

The result is a new handle to the specified key.
If the function fails, an OSError exception is raised.
[clinic start generated code]*/

static HKEY
winreg_OpenKey_impl(PyObject *module, HKEY key, const wchar_t *sub_key,
                    int reserved, REGSAM access)
/*[clinic end generated code: output=5efbad23b3ffe2e7 input=8bafb91546317c8e]*/
{
    return winreg_OpenKeyEx_impl(module, key, sub_key, 0, access, reserved);
}

/*[clinic input]
winreg.OpenKeyEx -> HKEY

    key: HKEY
        An already open key, or any one of the predefined HKEY_* constants.
    sub_key: Py_UNICODE(accept={str, NoneType})
        A string that identifies the sub_key to open.
    options: int = 0
        Can be one of the REG_OPTION_* constants.
    access: REGSAM(c_default='KEY_READ') = winreg.KEY_READ
        An integer that specifies an access mask that describes the desired
        security access for the key.  Default is KEY_READ.
    reserved: int = 0
        A reserved integer that be should zero.  If it is not zero,
        it will be used as the options parameter for compatibility reasons.
        Default is zero.

Opens the specified key.

The result is a new handle to the specified key.
If the function fails, an OSError exception is raised.
[clinic start generated code]*/

static HKEY
winreg_OpenKeyEx_impl(PyObject *module, HKEY key, const wchar_t *sub_key,
                      int options, REGSAM access, int reserved)
/*[clinic end generated code: output=db8d3dc70876a046 input=d997970b48ac2e30]*/
{
    HKEY retKey;
    long rc;

    if (PySys_Audit("winreg.OpenKey", "nun",
                    (Py_ssize_t)key, sub_key,
                    (Py_ssize_t)access) < 0) {
        return NULL;
    }
    if (reserved != 0) {
        if (PyErr_WarnEx(PyExc_DeprecationWarning,
            "reserved is deprecated, use options instead.", 1))
        {
            return NULL;
        }
        options = reserved;
    }
    Py_BEGIN_ALLOW_THREADS
    rc = RegOpenKeyExW(key, sub_key, reserved, access, &retKey);
    Py_END_ALLOW_THREADS
    if (rc != ERROR_SUCCESS) {
        PyErr_SetFromWindowsErrWithFunction(rc, "RegOpenKeyEx");
        return NULL;
    }
    if (PySys_Audit("winreg.OpenKey/result", "n",
                    (Py_ssize_t)retKey) < 0) {
        return NULL;
    }
    return retKey;
}

/*[clinic input]
winreg.QueryInfoKey

    key: HKEY
        An already open key, or any one of the predefined HKEY_* constants.
    /

Returns information about a key.

The result is a tuple of 3 items:
An integer that identifies the number of sub keys this key has.
An integer that identifies the number of values this key has.
An integer that identifies when the key was last modified (if available)
as 100's of nanoseconds since Jan 1, 1600.
[clinic start generated code]*/

static PyObject *
winreg_QueryInfoKey_impl(PyObject *module, HKEY key)
/*[clinic end generated code: output=dc657b8356a4f438 input=c3593802390cde1f]*/
{
    long rc;
    DWORD nSubKeys, nValues;
    FILETIME ft;
    LARGE_INTEGER li;
    PyObject *l;
    PyObject *ret;

    if (PySys_Audit("winreg.QueryInfoKey", "n", (Py_ssize_t)key) < 0) {
        return NULL;
    }
    Py_BEGIN_ALLOW_THREADS
    rc = RegQueryInfoKeyW(key, NULL, NULL, 0, &nSubKeys, NULL, NULL,
                          &nValues,  NULL,  NULL, NULL, &ft);
    Py_END_ALLOW_THREADS
    if (rc != ERROR_SUCCESS) {
        return PyErr_SetFromWindowsErrWithFunction(rc, "RegQueryInfoKey");
    }
    li.LowPart = ft.dwLowDateTime;
    li.HighPart = ft.dwHighDateTime;
    l = PyLong_FromLongLong(li.QuadPart);
    if (l == NULL) {
        return NULL;
    }
    ret = Py_BuildValue("iiO", nSubKeys, nValues, l);
    Py_DECREF(l);
    return ret;
}


/*[clinic input]
winreg.QueryValue

    key: HKEY
        An already open key, or any one of the predefined HKEY_* constants.
    sub_key: Py_UNICODE(accept={str, NoneType})
        A string that holds the name of the subkey with which the value
        is associated.  If this parameter is None or empty, the function
        retrieves the value set by the SetValue() method for the key
        identified by key.
    /

Retrieves the unnamed value for a key.

Values in the registry have name, type, and data components. This method
retrieves the data for a key's first value that has a NULL name.
But since the underlying API call doesn't return the type, you'll
probably be happier using QueryValueEx; this function is just here for
completeness.
[clinic start generated code]*/

static PyObject *
winreg_QueryValue_impl(PyObject *module, HKEY key, const wchar_t *sub_key)
/*[clinic end generated code: output=b665ce9ae391fda9 input=41cafbbf423b21d6]*/
{
    LONG rc;
    HKEY childKey = key;
    WCHAR buf[256], *pbuf = buf;
    DWORD size = sizeof(buf);
    DWORD type;
    Py_ssize_t length;
    PyObject *result = NULL;

    if (PySys_Audit("winreg.QueryValue", "nuu",
                    (Py_ssize_t)key, sub_key, NULL) < 0)
    {
        return NULL;
    }

    if (key == HKEY_PERFORMANCE_DATA) {
        return PyErr_SetFromWindowsErrWithFunction(ERROR_INVALID_HANDLE,
                                                   "RegQueryValue");
    }

    if (sub_key && sub_key[0]) {
        Py_BEGIN_ALLOW_THREADS
        rc = RegOpenKeyExW(key, sub_key, 0, KEY_QUERY_VALUE, &childKey);
        Py_END_ALLOW_THREADS
        if (rc != ERROR_SUCCESS) {
            return PyErr_SetFromWindowsErrWithFunction(rc, "RegOpenKeyEx");
        }
    }

    while (1) {
        Py_BEGIN_ALLOW_THREADS
        rc = RegQueryValueExW(childKey, NULL, NULL, &type, (LPBYTE)pbuf,
                              &size);
        Py_END_ALLOW_THREADS
        if (rc != ERROR_MORE_DATA) {
            break;
        }
        void *tmp = PyMem_Realloc(pbuf != buf ? pbuf : NULL, size);
        if (tmp == NULL) {
            PyErr_NoMemory();
            goto exit;
        }
        pbuf = tmp;
    }

    if (rc == ERROR_SUCCESS) {
        if (type != REG_SZ) {
            PyErr_SetFromWindowsErrWithFunction(ERROR_INVALID_DATA,
                                                "RegQueryValue");
            goto exit;
        }
        length = wcsnlen(pbuf, size / sizeof(WCHAR));
    }
    else if (rc == ERROR_FILE_NOT_FOUND) {
        // Return an empty string if there's no default value.
        length = 0;
    }
    else {
        PyErr_SetFromWindowsErrWithFunction(rc, "RegQueryValueEx");
        goto exit;
    }

    result = PyUnicode_FromWideChar(pbuf, length);

exit:
    if (pbuf != buf) {
        PyMem_Free(pbuf);
    }
    if (childKey != key) {
        Py_BEGIN_ALLOW_THREADS
        RegCloseKey(childKey);
        Py_END_ALLOW_THREADS
    }
    return result;
}


/*[clinic input]
winreg.QueryValueEx

    key: HKEY
        An already open key, or any one of the predefined HKEY_* constants.
    name: Py_UNICODE(accept={str, NoneType})
        A string indicating the value to query.
    /

Retrieves the type and value of a specified sub-key.

Behaves mostly like QueryValue(), but also returns the type of the
specified value name associated with the given open registry key.

The return value is a tuple of the value and the type_id.
[clinic start generated code]*/

static PyObject *
winreg_QueryValueEx_impl(PyObject *module, HKEY key, const wchar_t *name)
/*[clinic end generated code: output=2cdecaa44c8c333e input=cf366cada4836891]*/
{
    long rc;
    BYTE *retBuf, *tmp;
    DWORD bufSize = 0, retSize;
    DWORD typ;
    PyObject *obData;
    PyObject *result;

    if (PySys_Audit("winreg.QueryValue", "nuu",
                    (Py_ssize_t)key, NULL, name) < 0) {
        return NULL;
    }
    Py_BEGIN_ALLOW_THREADS
    rc = RegQueryValueExW(key, name, NULL, NULL, NULL, &bufSize);
    Py_END_ALLOW_THREADS
    if (rc == ERROR_MORE_DATA)
        bufSize = 256;
    else if (rc != ERROR_SUCCESS)
        return PyErr_SetFromWindowsErrWithFunction(rc,
                                                   "RegQueryValueEx");
    retBuf = (BYTE *)PyMem_Malloc(bufSize);
    if (retBuf == NULL)
        return PyErr_NoMemory();

    while (1) {
        retSize = bufSize;
        Py_BEGIN_ALLOW_THREADS
        rc = RegQueryValueExW(key, name, NULL, &typ,
                             (BYTE *)retBuf, &retSize);
        Py_END_ALLOW_THREADS
        if (rc != ERROR_MORE_DATA)
            break;

        bufSize *= 2;
        tmp = (char *) PyMem_Realloc(retBuf, bufSize);
        if (tmp == NULL) {
            PyMem_Free(retBuf);
            return PyErr_NoMemory();
        }
       retBuf = tmp;
    }

    if (rc != ERROR_SUCCESS) {
        PyMem_Free(retBuf);
        return PyErr_SetFromWindowsErrWithFunction(rc,
                                                   "RegQueryValueEx");
    }
    obData = Reg2Py(retBuf, bufSize, typ);
    PyMem_Free(retBuf);
    if (obData == NULL)
        return NULL;
    result = Py_BuildValue("Oi", obData, typ);
    Py_DECREF(obData);
    return result;
}

#if defined(MS_WINDOWS_DESKTOP) || defined(MS_WINDOWS_SYSTEM)

/*[clinic input]
winreg.SaveKey

    key: HKEY
        An already open key, or any one of the predefined HKEY_* constants.
    file_name: Py_UNICODE
        The name of the file to save registry data to.  This file cannot
        already exist. If this filename includes an extension, it cannot be
        used on file allocation table (FAT) file systems by the LoadKey(),
        ReplaceKey() or RestoreKey() methods.
    /

Saves the specified key, and all its subkeys to the specified file.

If key represents a key on a remote computer, the path described by
file_name is relative to the remote computer.

The caller of this method must possess the SeBackupPrivilege
security privilege.  This function passes NULL for security_attributes
to the API.
[clinic start generated code]*/

static PyObject *
winreg_SaveKey_impl(PyObject *module, HKEY key, const wchar_t *file_name)
/*[clinic end generated code: output=249b1b58b9598eef input=da735241f91ac7a2]*/
{
    LPSECURITY_ATTRIBUTES pSA = NULL;

    long rc;
/*  One day we may get security into the core?
    if (!PyWinObject_AsSECURITY_ATTRIBUTES(obSA, &pSA, TRUE))
        return NULL;
*/
    if (PySys_Audit("winreg.SaveKey", "nu",
                    (Py_ssize_t)key, file_name) < 0) {
        return NULL;
    }
    Py_BEGIN_ALLOW_THREADS
    rc = RegSaveKeyW(key, file_name, pSA );
    Py_END_ALLOW_THREADS
    if (rc != ERROR_SUCCESS)
        return PyErr_SetFromWindowsErrWithFunction(rc, "RegSaveKey");
    Py_RETURN_NONE;
}

#endif /* MS_WINDOWS_DESKTOP || MS_WINDOWS_SYSTEM */

/*[clinic input]
winreg.SetValue

    key: HKEY
        An already open key, or any one of the predefined HKEY_* constants.
    sub_key: Py_UNICODE(accept={str, NoneType})
        A string that names the subkey with which the value is associated.
    type: DWORD
        An integer that specifies the type of the data.  Currently this must
        be REG_SZ, meaning only strings are supported.
    value as value_obj: unicode
        A string that specifies the new value.
    /

Associates a value with a specified key.

If the key specified by the sub_key parameter does not exist, the
SetValue function creates it.

Value lengths are limited by available memory. Long values (more than
2048 bytes) should be stored as files with the filenames stored in
the configuration registry to help the registry perform efficiently.

The key identified by the key parameter must have been opened with
KEY_SET_VALUE access.
[clinic start generated code]*/

static PyObject *
winreg_SetValue_impl(PyObject *module, HKEY key, const wchar_t *sub_key,
                     DWORD type, PyObject *value_obj)
/*[clinic end generated code: output=de590747df47d2c7 input=bf088494ae2d24fd]*/
{
    LONG rc;
    HKEY childKey = key;
    LPWSTR value;
    Py_ssize_t size;
    Py_ssize_t length;
    PyObject *result = NULL;

    if (type != REG_SZ) {
        PyErr_SetString(PyExc_TypeError, "type must be winreg.REG_SZ");
        return NULL;
    }

    value = PyUnicode_AsWideCharString(value_obj, &length);
    if (value == NULL) {
        return NULL;
    }

    size = (length + 1) * sizeof(WCHAR);
    if ((Py_ssize_t)(DWORD)size != size) {
        PyErr_SetString(PyExc_OverflowError, "value is too long");
        goto exit;
    }

    if (PySys_Audit("winreg.SetValue", "nunu#",
                    (Py_ssize_t)key, sub_key, (Py_ssize_t)type,
                    value, length) < 0)
    {
        goto exit;
    }

    if (key == HKEY_PERFORMANCE_DATA) {
        PyErr_SetFromWindowsErrWithFunction(ERROR_INVALID_HANDLE,
                                            "RegSetValue");
        goto exit;
    }

    if (sub_key && sub_key[0]) {
        Py_BEGIN_ALLOW_THREADS
        rc = RegCreateKeyExW(key, sub_key, 0, NULL, 0, KEY_SET_VALUE, NULL,
                             &childKey, NULL);
        Py_END_ALLOW_THREADS
        if (rc != ERROR_SUCCESS) {
            PyErr_SetFromWindowsErrWithFunction(rc, "RegCreateKeyEx");
            goto exit;
        }
    }

    Py_BEGIN_ALLOW_THREADS
    rc = RegSetValueExW(childKey, NULL, 0, REG_SZ, (LPBYTE)value, (DWORD)size);
    Py_END_ALLOW_THREADS
    if (rc == ERROR_SUCCESS) {
        result = Py_NewRef(Py_None);
    }
    else {
        PyErr_SetFromWindowsErrWithFunction(rc, "RegSetValueEx");
    }

exit:
    PyMem_Free(value);
    if (childKey != key) {
        RegCloseKey(childKey);
    }
    return result;
}


/*[clinic input]
winreg.SetValueEx

    key: HKEY
        An already open key, or any one of the predefined HKEY_* constants.
    value_name: Py_UNICODE(accept={str, NoneType})
        A string containing the name of the value to set, or None.
    reserved: object
        Can be anything - zero is always passed to the API.
    type: DWORD
        An integer that specifies the type of the data, one of:
        REG_BINARY -- Binary data in any form.
        REG_DWORD -- A 32-bit number.
        REG_DWORD_LITTLE_ENDIAN -- A 32-bit number in little-endian format. Equivalent to REG_DWORD
        REG_DWORD_BIG_ENDIAN -- A 32-bit number in big-endian format.
        REG_EXPAND_SZ -- A null-terminated string that contains unexpanded
                         references to environment variables (for example,
                         %PATH%).
        REG_LINK -- A Unicode symbolic link.
        REG_MULTI_SZ -- A sequence of null-terminated strings, terminated
                        by two null characters.  Note that Python handles
                        this termination automatically.
        REG_NONE -- No defined value type.
        REG_QWORD -- A 64-bit number.
        REG_QWORD_LITTLE_ENDIAN -- A 64-bit number in little-endian format. Equivalent to REG_QWORD.
        REG_RESOURCE_LIST -- A device-driver resource list.
        REG_SZ -- A null-terminated string.
    value: object
        A string that specifies the new value.
    /

Stores data in the value field of an open registry key.

This method can also set additional value and type information for the
specified key.  The key identified by the key parameter must have been
opened with KEY_SET_VALUE access.

To open the key, use the CreateKeyEx() or OpenKeyEx() methods.

Value lengths are limited by available memory. Long values (more than
2048 bytes) should be stored as files with the filenames stored in
the configuration registry to help the registry perform efficiently.
[clinic start generated code]*/

static PyObject *
winreg_SetValueEx_impl(PyObject *module, HKEY key, const wchar_t *value_name,
                       PyObject *reserved, DWORD type, PyObject *value)
/*[clinic end generated code: output=295db04deb456d9e input=900a9e3990bfb196]*/
{
    LONG rc;
    BYTE *data = NULL;
    DWORD size;
    PyObject *result = NULL;

    if (!Py2Reg(value, type, &data, &size))
    {
        if (!PyErr_Occurred()) {
            PyErr_SetString(PyExc_ValueError,
                     "Could not convert the data to the specified type.");
        }
        return NULL;
    }
    if (PySys_Audit("winreg.SetValue", "nunO",
                    (Py_ssize_t)key, value_name, (Py_ssize_t)type,
                    value) < 0)
    {
        goto exit;
    }

    Py_BEGIN_ALLOW_THREADS
    rc = RegSetValueExW(key, value_name, 0, type, data, size);
    Py_END_ALLOW_THREADS
    if (rc == ERROR_SUCCESS) {
        result = Py_NewRef(Py_None);
    }
    else {
        PyErr_SetFromWindowsErrWithFunction(rc, "RegSetValueEx");
    }

exit:
    PyMem_Free(data);
    return result;
}

#if defined(MS_WINDOWS_DESKTOP) || defined(MS_WINDOWS_SYSTEM)

/*[clinic input]
winreg.DisableReflectionKey

    key: HKEY
        An already open key, or any one of the predefined HKEY_* constants.
    /

Disables registry reflection for 32bit processes running on a 64bit OS.

Will generally raise NotImplementedError if executed on a 32bit OS.

If the key is not on the reflection list, the function succeeds but has
no effect.  Disabling reflection for a key does not affect reflection
of any subkeys.
[clinic start generated code]*/

static PyObject *
winreg_DisableReflectionKey_impl(PyObject *module, HKEY key)
/*[clinic end generated code: output=830cce504cc764b4 input=70bece2dee02e073]*/
{
    HMODULE hMod;
    typedef LONG (WINAPI *RDRKFunc)(HKEY);
    RDRKFunc pfn = NULL;
    LONG rc;

    if (PySys_Audit("winreg.DisableReflectionKey", "n", (Py_ssize_t)key) < 0) {
        return NULL;
    }

    /* Only available on 64bit platforms, so we must load it
       dynamically.*/
    Py_BEGIN_ALLOW_THREADS
    hMod = GetModuleHandleW(L"advapi32.dll");
    if (hMod)
        pfn = (RDRKFunc)GetProcAddress(hMod,
                                       "RegDisableReflectionKey");
    Py_END_ALLOW_THREADS
    if (!pfn) {
        PyErr_SetString(PyExc_NotImplementedError,
                        "not implemented on this platform");
        return NULL;
    }
    Py_BEGIN_ALLOW_THREADS
    rc = (*pfn)(key);
    Py_END_ALLOW_THREADS
    if (rc != ERROR_SUCCESS)
        return PyErr_SetFromWindowsErrWithFunction(rc,
                                                   "RegDisableReflectionKey");
    Py_RETURN_NONE;
}

/*[clinic input]
winreg.EnableReflectionKey

    key: HKEY
        An already open key, or any one of the predefined HKEY_* constants.
    /

Restores registry reflection for the specified disabled key.

Will generally raise NotImplementedError if executed on a 32bit OS.
Restoring reflection for a key does not affect reflection of any
subkeys.
[clinic start generated code]*/

static PyObject *
winreg_EnableReflectionKey_impl(PyObject *module, HKEY key)
/*[clinic end generated code: output=86fa1385fdd9ce57 input=eeae770c6eb9f559]*/
{
    HMODULE hMod;
    typedef LONG (WINAPI *RERKFunc)(HKEY);
    RERKFunc pfn = NULL;
    LONG rc;

    if (PySys_Audit("winreg.EnableReflectionKey", "n", (Py_ssize_t)key) < 0) {
        return NULL;
    }

    /* Only available on 64bit platforms, so we must load it
       dynamically.*/
    Py_BEGIN_ALLOW_THREADS
    hMod = GetModuleHandleW(L"advapi32.dll");
    if (hMod)
        pfn = (RERKFunc)GetProcAddress(hMod,
                                       "RegEnableReflectionKey");
    Py_END_ALLOW_THREADS
    if (!pfn) {
        PyErr_SetString(PyExc_NotImplementedError,
                        "not implemented on this platform");
        return NULL;
    }
    Py_BEGIN_ALLOW_THREADS
    rc = (*pfn)(key);
    Py_END_ALLOW_THREADS
    if (rc != ERROR_SUCCESS)
        return PyErr_SetFromWindowsErrWithFunction(rc,
                                                   "RegEnableReflectionKey");
    Py_RETURN_NONE;
}

/*[clinic input]
winreg.DeleteTree

    key: HKEY
        An already open key, or any one of the predefined HKEY_* constants.
    sub_key: Py_UNICODE(accept={str, NoneType}) = None
        A string that names the subkey to delete. If None, deletes all subkeys
        and values of the specified key.
    /

Deletes the specified key and all its subkeys and values recursively.

This function deletes a key and all its descendants. If sub_key is None,
all subkeys and values of the specified key are deleted.
[clinic start generated code]*/

static PyObject *
winreg_DeleteTree_impl(PyObject *module, HKEY key, const wchar_t *sub_key)
/*[clinic end generated code: output=c34395ee59290501 input=419ef9bb8b06e4bf]*/
{
    LONG rc;

    if (PySys_Audit("winreg.DeleteTree", "nu",
                    (Py_ssize_t)key, sub_key) < 0) {
        return NULL;
    }

    Py_BEGIN_ALLOW_THREADS
    rc = RegDeleteTreeW(key, sub_key);
    Py_END_ALLOW_THREADS

    if (rc != ERROR_SUCCESS) {
        PyErr_SetFromWindowsErrWithFunction(rc, "RegDeleteTreeW");
        return NULL;
    }

    Py_RETURN_NONE;
}

/*[clinic input]
winreg.QueryReflectionKey

    key: HKEY
        An already open key, or any one of the predefined HKEY_* constants.
    /

Returns the reflection state for the specified key as a bool.

Will generally raise NotImplementedError if executed on a 32bit OS.
[clinic start generated code]*/

static PyObject *
winreg_QueryReflectionKey_impl(PyObject *module, HKEY key)
/*[clinic end generated code: output=4e774af288c3ebb9 input=a98fa51d55ade186]*/
{
    HMODULE hMod;
    typedef LONG (WINAPI *RQRKFunc)(HKEY, BOOL *);
    RQRKFunc pfn = NULL;
    BOOL result;
    LONG rc;

    if (PySys_Audit("winreg.QueryReflectionKey", "n", (Py_ssize_t)key) < 0) {
        return NULL;
    }

    /* Only available on 64bit platforms, so we must load it
       dynamically.*/
    Py_BEGIN_ALLOW_THREADS
    hMod = GetModuleHandleW(L"advapi32.dll");
    if (hMod)
        pfn = (RQRKFunc)GetProcAddress(hMod,
                                       "RegQueryReflectionKey");
    Py_END_ALLOW_THREADS
    if (!pfn) {
        PyErr_SetString(PyExc_NotImplementedError,
                        "not implemented on this platform");
        return NULL;
    }
    Py_BEGIN_ALLOW_THREADS
    rc = (*pfn)(key, &result);
    Py_END_ALLOW_THREADS
    if (rc != ERROR_SUCCESS)
        return PyErr_SetFromWindowsErrWithFunction(rc,
                                                   "RegQueryReflectionKey");
    return PyBool_FromLong(result);
}

#endif /* MS_WINDOWS_DESKTOP || MS_WINDOWS_SYSTEM */

static struct PyMethodDef winreg_methods[] = {
    WINREG_CLOSEKEY_METHODDEF
    WINREG_CONNECTREGISTRY_METHODDEF
    WINREG_CREATEKEY_METHODDEF
    WINREG_CREATEKEYEX_METHODDEF
    WINREG_DELETEKEY_METHODDEF
    WINREG_DELETEKEYEX_METHODDEF
    WINREG_DELETEVALUE_METHODDEF
    WINREG_DELETETREE_METHODDEF
    WINREG_DISABLEREFLECTIONKEY_METHODDEF
    WINREG_ENABLEREFLECTIONKEY_METHODDEF
    WINREG_ENUMKEY_METHODDEF
    WINREG_ENUMVALUE_METHODDEF
    WINREG_EXPANDENVIRONMENTSTRINGS_METHODDEF
    WINREG_FLUSHKEY_METHODDEF
    WINREG_LOADKEY_METHODDEF
    WINREG_OPENKEY_METHODDEF
    WINREG_OPENKEYEX_METHODDEF
    WINREG_QUERYVALUE_METHODDEF
    WINREG_QUERYVALUEEX_METHODDEF
    WINREG_QUERYINFOKEY_METHODDEF
    WINREG_QUERYREFLECTIONKEY_METHODDEF
    WINREG_SAVEKEY_METHODDEF
    WINREG_SETVALUE_METHODDEF
    WINREG_SETVALUEEX_METHODDEF
    {NULL},
};

#define ADD_INT(VAL) do {                               \
    if (PyModule_AddIntConstant(m, #VAL, VAL) < 0) {    \
        return -1;                                      \
    }                                                   \
} while (0)

static int
inskey(PyObject *mod, const char *name, HKEY key)
{
    return PyModule_Add(mod, name, PyLong_FromVoidPtr(key));
}

#define ADD_KEY(VAL) do {           \
    if (inskey(m, #VAL, VAL) < 0) { \
        return -1;                  \
    }                               \
} while (0)

static int
exec_module(PyObject *m)
{
    winreg_state *st = (winreg_state *)_PyModule_GetState(m);

    st->PyHKEY_Type = (PyTypeObject *)
                       PyType_FromModuleAndSpec(m, &pyhkey_type_spec, NULL);
    if (st->PyHKEY_Type == NULL) {
        return -1;
    }
    if (PyModule_AddObjectRef(m, "HKEYType", (PyObject *)st->PyHKEY_Type) < 0) {
        return -1;
    }
    if (PyModule_AddObjectRef(m, "error", PyExc_OSError) < 0) {
        return -1;
    }

    /* Add the relevant constants */
    ADD_KEY(HKEY_CLASSES_ROOT);
    ADD_KEY(HKEY_CURRENT_USER);
    ADD_KEY(HKEY_LOCAL_MACHINE);
    ADD_KEY(HKEY_USERS);
    ADD_KEY(HKEY_PERFORMANCE_DATA);
#ifdef HKEY_CURRENT_CONFIG
    ADD_KEY(HKEY_CURRENT_CONFIG);
#endif
#ifdef HKEY_DYN_DATA
    ADD_KEY(HKEY_DYN_DATA);
#endif
    ADD_INT(KEY_QUERY_VALUE);
    ADD_INT(KEY_SET_VALUE);
    ADD_INT(KEY_CREATE_SUB_KEY);
    ADD_INT(KEY_ENUMERATE_SUB_KEYS);
    ADD_INT(KEY_NOTIFY);
    ADD_INT(KEY_CREATE_LINK);
    ADD_INT(KEY_READ);
    ADD_INT(KEY_WRITE);
    ADD_INT(KEY_EXECUTE);
    ADD_INT(KEY_ALL_ACCESS);
#ifdef KEY_WOW64_64KEY
    ADD_INT(KEY_WOW64_64KEY);
#endif
#ifdef KEY_WOW64_32KEY
    ADD_INT(KEY_WOW64_32KEY);
#endif
    ADD_INT(REG_OPTION_RESERVED);
    ADD_INT(REG_OPTION_NON_VOLATILE);
    ADD_INT(REG_OPTION_VOLATILE);
    ADD_INT(REG_OPTION_CREATE_LINK);
    ADD_INT(REG_OPTION_BACKUP_RESTORE);
    ADD_INT(REG_OPTION_OPEN_LINK);
    ADD_INT(REG_LEGAL_OPTION);
    ADD_INT(REG_CREATED_NEW_KEY);
    ADD_INT(REG_OPENED_EXISTING_KEY);
    ADD_INT(REG_WHOLE_HIVE_VOLATILE);
    ADD_INT(REG_REFRESH_HIVE);
    ADD_INT(REG_NO_LAZY_FLUSH);
    ADD_INT(REG_NOTIFY_CHANGE_NAME);
    ADD_INT(REG_NOTIFY_CHANGE_ATTRIBUTES);
    ADD_INT(REG_NOTIFY_CHANGE_LAST_SET);
    ADD_INT(REG_NOTIFY_CHANGE_SECURITY);
    ADD_INT(REG_LEGAL_CHANGE_FILTER);
    ADD_INT(REG_NONE);
    ADD_INT(REG_SZ);
    ADD_INT(REG_EXPAND_SZ);
    ADD_INT(REG_BINARY);
    ADD_INT(REG_DWORD);
    ADD_INT(REG_DWORD_LITTLE_ENDIAN);
    ADD_INT(REG_DWORD_BIG_ENDIAN);
    ADD_INT(REG_QWORD);
    ADD_INT(REG_QWORD_LITTLE_ENDIAN);
    ADD_INT(REG_LINK);
    ADD_INT(REG_MULTI_SZ);
    ADD_INT(REG_RESOURCE_LIST);
    ADD_INT(REG_FULL_RESOURCE_DESCRIPTOR);
    ADD_INT(REG_RESOURCE_REQUIREMENTS_LIST);

#undef ADD_INT
    return 0;
}

static PyModuleDef_Slot winreg_slots[] = {
    {Py_mod_exec, exec_module},
    {Py_mod_multiple_interpreters, Py_MOD_PER_INTERPRETER_GIL_SUPPORTED},
    {Py_mod_gil, Py_MOD_GIL_NOT_USED},
    {0, NULL}
};

static int
winreg_traverse(PyObject *module, visitproc visit, void *arg)
{
    winreg_state *state = _PyModule_GetState(module);
    Py_VISIT(state->PyHKEY_Type);
    return 0;
}

static int
winreg_clear(PyObject *module)
{
    winreg_state *state = _PyModule_GetState(module);
    Py_CLEAR(state->PyHKEY_Type);
    return 0;
}

static struct PyModuleDef winregmodule = {
    .m_base = PyModuleDef_HEAD_INIT,
    .m_name = "winreg",
    .m_doc = module_doc,
    .m_size = sizeof(winreg_state),
    .m_methods = winreg_methods,
    .m_slots = winreg_slots,
    .m_traverse = winreg_traverse,
    .m_clear = winreg_clear,
};

PyMODINIT_FUNC PyInit_winreg(void)
{
    return PyModuleDef_Init(&winregmodule);
}

#endif /* MS_WINDOWS_DESKTOP || MS_WINDOWS_SYSTEM || MS_WINDOWS_GAMES */<|MERGE_RESOLUTION|>--- conflicted
+++ resolved
@@ -960,15 +960,10 @@
                     (Py_ssize_t)access) < 0) {
         return NULL;
     }
-<<<<<<< HEAD
+    Py_BEGIN_ALLOW_THREADS
     rc = RegCreateKeyExW(key, sub_key, reserved, NULL, options,
                          access, NULL, &retKey, &disposition);
-=======
-    Py_BEGIN_ALLOW_THREADS
-    rc = RegCreateKeyExW(key, sub_key, reserved, NULL, 0,
-                         access, NULL, &retKey, NULL);
-    Py_END_ALLOW_THREADS
->>>>>>> 1697cb57
+    Py_END_ALLOW_THREADS
     if (rc != ERROR_SUCCESS) {
         PyErr_SetFromWindowsErrWithFunction(rc, "CreateKeyEx");
         return NULL;
