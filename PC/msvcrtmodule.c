--- conflicted
+++ resolved
@@ -35,11 +35,7 @@
 /*[python input]
 class HANDLE_converter(CConverter):
     type = 'void *'
-<<<<<<< HEAD
-    format_unit = '"_Py_PARSE_INTPTR"'
-=======
     format_unit = '"_Py_PARSE_UINTPTR"'
->>>>>>> d5ed47de
 
 class HANDLE_return_converter(CReturnConverter):
     type = 'void *'
@@ -69,11 +65,7 @@
         data.return_conversion.append(
             'return_value = PyUnicode_FromOrdinal(_return_value);\n')
 [python start generated code]*/
-<<<<<<< HEAD
-/*[python end generated code: output=da39a3ee5e6b4b0d input=2b25dc89e9e59534]*/
-=======
 /*[python end generated code: output=da39a3ee5e6b4b0d input=d102511df3cda2eb]*/
->>>>>>> d5ed47de
 
 /*[clinic input]
 module msvcrt
@@ -181,19 +173,7 @@
 msvcrt_open_osfhandle_impl(PyObject *module, void *handle, int flags)
 /*[clinic end generated code: output=b2fb97c4b515e4e6 input=d5db190a307cf4bb]*/
 {
-<<<<<<< HEAD
     return _Py_open_osfhandle(handle, flags);
-=======
-    int fd;
-
-    _Py_BEGIN_SUPPRESS_IPH
-    fd = _open_osfhandle((intptr_t)handle, flags);
-    _Py_END_SUPPRESS_IPH
-    if (fd == -1)
-        PyErr_SetFromErrno(PyExc_OSError);
-
-    return fd;
->>>>>>> d5ed47de
 }
 
 /*[clinic input]
@@ -211,19 +191,7 @@
 msvcrt_get_osfhandle_impl(PyObject *module, int fd)
 /*[clinic end generated code: output=aca01dfe24637374 input=5fcfde9b17136aa2]*/
 {
-<<<<<<< HEAD
     return _Py_get_osfhandle(fd);
-=======
-    intptr_t handle = -1;
-
-    _Py_BEGIN_SUPPRESS_IPH
-    handle = _get_osfhandle(fd);
-    _Py_END_SUPPRESS_IPH
-    if (handle == -1)
-        PyErr_SetFromErrno(PyExc_OSError);
-
-    return (HANDLE)handle;
->>>>>>> d5ed47de
 }
 
 /* Console I/O */
@@ -375,7 +343,7 @@
 /*[clinic end generated code: output=c6942a0efa119000 input=22f07ee9001bbf0f]*/
 {
     int res;
-    
+
     _Py_BEGIN_SUPPRESS_IPH
     res = _ungetch(char_value);
     _Py_END_SUPPRESS_IPH
