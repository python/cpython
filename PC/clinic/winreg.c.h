--- conflicted
+++ resolved
@@ -334,12 +334,8 @@
         PyObject *ob_item[NUM_KEYWORDS];
     } _kwtuple = {
         .ob_base = PyVarObject_HEAD_INIT(&PyTuple_Type, NUM_KEYWORDS)
-<<<<<<< HEAD
+        .ob_hash = -1,
         .ob_item = { &_Py_ID(key), &_Py_ID(sub_key), &_Py_ID(reserved), &_Py_ID(access), &_Py_ID(options), &_Py_ID(create_only), },
-=======
-        .ob_hash = -1,
-        .ob_item = { &_Py_ID(key), &_Py_ID(sub_key), &_Py_ID(reserved), &_Py_ID(access), },
->>>>>>> 1697cb57
     };
     #undef NUM_KEYWORDS
     #define KWTUPLE (&_kwtuple.ob_base.ob_base)
@@ -1106,12 +1102,8 @@
         PyObject *ob_item[NUM_KEYWORDS];
     } _kwtuple = {
         .ob_base = PyVarObject_HEAD_INIT(&PyTuple_Type, NUM_KEYWORDS)
-<<<<<<< HEAD
+        .ob_hash = -1,
         .ob_item = { &_Py_ID(key), &_Py_ID(sub_key), &_Py_ID(options), &_Py_ID(access), &_Py_ID(reserved), },
-=======
-        .ob_hash = -1,
-        .ob_item = { &_Py_ID(key), &_Py_ID(sub_key), &_Py_ID(reserved), &_Py_ID(access), },
->>>>>>> 1697cb57
     };
     #undef NUM_KEYWORDS
     #define KWTUPLE (&_kwtuple.ob_base.ob_base)
@@ -1893,8 +1885,4 @@
 #ifndef WINREG_QUERYREFLECTIONKEY_METHODDEF
     #define WINREG_QUERYREFLECTIONKEY_METHODDEF
 #endif /* !defined(WINREG_QUERYREFLECTIONKEY_METHODDEF) */
-<<<<<<< HEAD
-/*[clinic end generated code: output=67346bb47df95b6b input=a9049054013a1b77]*/
-=======
-/*[clinic end generated code: output=ce7e8e38884851fb input=a9049054013a1b77]*/
->>>>>>> 1697cb57
+/*[clinic end generated code: output=e4015905d06f7360 input=a9049054013a1b77]*/