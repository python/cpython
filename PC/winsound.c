/* Author: Toby Dickenson <htrd90@zepler.org>
 *
 * Copyright (c) 1999 Toby Dickenson
 *
 * Permission to use this software in any way is granted without
 * fee, provided that the copyright notice above appears in all
 * copies. This software is provided "as is" without any warranty.
 */

/* Modified by Guido van Rossum */
/* Beep added by Mark Hammond */
/* Win9X Beep and platform identification added by Uncle Timmy */

/* Example:

   import winsound
   import time

   # Play wav file
   winsound.PlaySound('c:/windows/media/Chord.wav', winsound.SND_FILENAME)

   # Play sound from control panel settings
   winsound.PlaySound('SystemQuestion', winsound.SND_ALIAS)

   # Play wav file from memory
   data=open('c:/windows/media/Chimes.wav',"rb").read()
   winsound.PlaySound(data, winsound.SND_MEMORY)

   # Start playing the first bit of wav file asynchronously
   winsound.PlaySound('c:/windows/media/Chord.wav',
                   winsound.SND_FILENAME|winsound.SND_ASYNC)
   # But don't let it go for too long...
   time.sleep(0.1)
   # ...Before stopping it
   winsound.PlaySound(None, 0)
*/

#include <Python.h>
#include <windows.h>
#include <mmsystem.h>

PyDoc_STRVAR(sound_module_doc,
"PlaySound(sound, flags) - play a sound\n"
"SND_FILENAME - sound is a wav file name\n"
"SND_ALIAS - sound is a registry sound association name\n"
"SND_LOOP - Play the sound repeatedly; must also specify SND_ASYNC\n"
"SND_MEMORY - sound is a memory image of a wav file\n"
"SND_PURGE - stop all instances of the specified sound\n"
"SND_ASYNC - PlaySound returns immediately\n"
"SND_NODEFAULT - Do not play a default beep if the sound can not be found\n"
"SND_NOSTOP - Do not interrupt any sounds currently playing\n"  // Raising RuntimeError if needed
"SND_NOWAIT - Return immediately if the sound driver is busy\n" // Without any errors
"\n"
"Beep(frequency, duration) - Make a beep through the PC speaker.\n"
"MessageBeep(type) - Call Windows MessageBeep.");

/*[clinic input]
module winsound
[clinic start generated code]*/
/*[clinic end generated code: output=da39a3ee5e6b4b0d input=a18401142d97b8d5]*/

#include "clinic/winsound.c.h"

/*[clinic input]
winsound.PlaySound

    sound: object
        The sound to play; a filename, data, or None.
    flags: int
        Flag values, ored together.  See module documentation.

A wrapper around the Windows PlaySound API.
[clinic start generated code]*/

static PyObject *
winsound_PlaySound_impl(PyObject *module, PyObject *sound, int flags)
/*[clinic end generated code: output=49a0fd16a372ebeb input=c63e1f2d848da2f2]*/
{
    int ok;
    wchar_t *wsound;
    Py_buffer view = {NULL, NULL};

    if (sound == Py_None) {
        wsound = NULL;
    } else if (flags & SND_MEMORY) {
        if (flags & SND_ASYNC) {
            /* Sidestep reference counting headache; unfortunately this also
                prevent SND_LOOP from memory. */
            PyErr_SetString(PyExc_RuntimeError,
                            "Cannot play asynchronously from memory");
            return NULL;
        }
        if (PyObject_GetBuffer(sound, &view, PyBUF_SIMPLE) < 0) {
            return NULL;
        }
        wsound = (wchar_t *)view.buf;
    } else if (PyBytes_Check(sound)) {
        PyErr_Format(PyExc_TypeError,
                     "'sound' must be str, os.PathLike, or None, not '%s'",
                     Py_TYPE(sound)->tp_name);
        return NULL;
    } else {
        PyObject *obj = PyOS_FSPath(sound);
        // Either <obj> is unicode/bytes/NULL, or a helpful message
        // has been surfaced to the user about how they gave a non-path.
        if (obj == NULL) return NULL;
        if (PyBytes_Check(obj)) {
            PyErr_Format(PyExc_TypeError,
                         "'sound' must resolve to str, not bytes");
            Py_DECREF(obj);
            return NULL;
        }
        wsound = PyUnicode_AsWideCharString(obj, NULL);
        Py_DECREF(obj);
        if (wsound == NULL) return NULL;
    }


    Py_BEGIN_ALLOW_THREADS
    ok = PlaySoundW(wsound, NULL, flags);
    Py_END_ALLOW_THREADS
    if (view.obj) {
        PyBuffer_Release(&view);
    } else if (sound != Py_None) {
        PyMem_Free(wsound);
    }
    if (!ok) {
        PyErr_SetString(PyExc_RuntimeError, "Failed to play sound");
        return NULL;
    }
    Py_RETURN_NONE;
}

/*[clinic input]
winsound.Beep

    frequency: int
        Frequency of the sound in hertz.
        Must be in the range 37 through 32,767.
    duration: int
        How long the sound should play, in milliseconds.

A wrapper around the Windows Beep API.
[clinic start generated code]*/

static PyObject *
winsound_Beep_impl(PyObject *module, int frequency, int duration)
/*[clinic end generated code: output=f32382e52ee9b2fb input=40e360cfa00a5cf0]*/
{
    BOOL ok;

    if (frequency < 37 || frequency > 32767) {
        PyErr_SetString(PyExc_ValueError,
                        "frequency must be in 37 thru 32767");
        return NULL;
    }

    Py_BEGIN_ALLOW_THREADS
    ok = Beep(frequency, duration);
    Py_END_ALLOW_THREADS
    if (!ok) {
        PyErr_SetString(PyExc_RuntimeError,"Failed to beep");
        return NULL;
    }

    Py_RETURN_NONE;
}

/*[clinic input]
winsound.MessageBeep

    type: int(c_default="MB_OK") = MB_OK

Call Windows MessageBeep(x).

x defaults to MB_OK.
[clinic start generated code]*/

static PyObject *
winsound_MessageBeep_impl(PyObject *module, int type)
/*[clinic end generated code: output=120875455121121f input=db185f741ae21401]*/
{
    BOOL ok;

    Py_BEGIN_ALLOW_THREADS
    ok = MessageBeep(type);
    Py_END_ALLOW_THREADS

    if (!ok) {
        PyErr_SetExcFromWindowsErr(PyExc_RuntimeError, 0);
        return NULL;
    }

    Py_RETURN_NONE;
}

static struct PyMethodDef sound_methods[] =
{
    WINSOUND_PLAYSOUND_METHODDEF
    WINSOUND_BEEP_METHODDEF
    WINSOUND_MESSAGEBEEP_METHODDEF
    {NULL,  NULL}
};

#define ADD_DEFINE(CONST) do {                                  \
    if (PyModule_AddIntConstant(module, #CONST, CONST) < 0) {   \
        goto error;                                             \
    }                                                           \
} while (0)

static int
exec_module(PyObject *module)
{
<<<<<<< HEAD
    PyObject *dict;
    dict = PyModule_GetDict(module);
    if (dict == NULL) {
        return -1;
=======
    PyObject *module = PyModule_Create(&winsoundmodule);
    if (module == NULL) {
        return NULL;
>>>>>>> ecad802e
    }

    ADD_DEFINE(SND_ASYNC);
    ADD_DEFINE(SND_NODEFAULT);
    ADD_DEFINE(SND_NOSTOP);
    ADD_DEFINE(SND_NOWAIT);
    ADD_DEFINE(SND_ALIAS);
    ADD_DEFINE(SND_FILENAME);
    ADD_DEFINE(SND_MEMORY);
    ADD_DEFINE(SND_PURGE);
    ADD_DEFINE(SND_LOOP);
    ADD_DEFINE(SND_APPLICATION);

    ADD_DEFINE(MB_OK);
    ADD_DEFINE(MB_ICONASTERISK);
    ADD_DEFINE(MB_ICONEXCLAMATION);
    ADD_DEFINE(MB_ICONHAND);
    ADD_DEFINE(MB_ICONQUESTION);

<<<<<<< HEAD
    return 0;
}

static PyModuleDef_Slot sound_slots[] = {
    {Py_mod_exec, exec_module},
    {0, NULL}
};

static struct PyModuleDef winsoundmodule = {
    .m_base = PyModuleDef_HEAD_INIT,
    .m_name = "winsound",
    .m_doc = sound_module_doc,
    .m_methods = sound_methods,
    .m_slots = sound_slots,
};

PyMODINIT_FUNC
PyInit_winsound(void)
{
    return PyModuleDef_Init(&winsoundmodule);
=======
#undef ADD_DEFINE

    return module;

error:
    Py_DECREF(module);
    return NULL;
>>>>>>> ecad802e
}<|MERGE_RESOLUTION|>--- conflicted
+++ resolved
@@ -204,25 +204,13 @@
 
 #define ADD_DEFINE(CONST) do {                                  \
     if (PyModule_AddIntConstant(module, #CONST, CONST) < 0) {   \
-        goto error;                                             \
+        return -1;                                              \
     }                                                           \
 } while (0)
 
 static int
 exec_module(PyObject *module)
 {
-<<<<<<< HEAD
-    PyObject *dict;
-    dict = PyModule_GetDict(module);
-    if (dict == NULL) {
-        return -1;
-=======
-    PyObject *module = PyModule_Create(&winsoundmodule);
-    if (module == NULL) {
-        return NULL;
->>>>>>> ecad802e
-    }
-
     ADD_DEFINE(SND_ASYNC);
     ADD_DEFINE(SND_NODEFAULT);
     ADD_DEFINE(SND_NOSTOP);
@@ -240,7 +228,8 @@
     ADD_DEFINE(MB_ICONHAND);
     ADD_DEFINE(MB_ICONQUESTION);
 
-<<<<<<< HEAD
+#undef ADD_DEFINE
+
     return 0;
 }
 
@@ -261,13 +250,4 @@
 PyInit_winsound(void)
 {
     return PyModuleDef_Init(&winsoundmodule);
-=======
-#undef ADD_DEFINE
-
-    return module;
-
-error:
-    Py_DECREF(module);
-    return NULL;
->>>>>>> ecad802e
 }