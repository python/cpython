/* List object implementation */

#include "Python.h"
#include "pycore_abstract.h"      // _PyIndex_Check()
#include "pycore_ceval.h"         // _PyEval_GetBuiltin()
#include "pycore_critical_section.h"  // _Py_CRITICAL_SECTION_ASSERT_OBJECT_LOCKED()
#include "pycore_dict.h"          // _PyDictViewObject
#include "pycore_freelist.h"      // _Py_FREELIST_FREE(), _Py_FREELIST_POP()
#include "pycore_pyatomic_ft_wrappers.h"
#include "pycore_interp.h"        // PyInterpreterState.list
#include "pycore_list.h"          // struct _Py_list_freelist, _PyListIterObject
#include "pycore_long.h"          // _PyLong_DigitCount
#include "pycore_modsupport.h"    // _PyArg_NoKwnames()
#include "pycore_object.h"        // _PyObject_GC_TRACK(), _PyDebugAllocatorStats()
#include "pycore_stackref.h"      // _Py_TryIncrefCompareStackRef()
#include "pycore_tuple.h"         // _PyTuple_FromArray()
#include "pycore_typeobject.h"    // _Py_TYPE_VERSION_LIST
#include "pycore_setobject.h"     // _PySet_NextEntry()
#include <stddef.h>

/*[clinic input]
class list "PyListObject *" "&PyList_Type"
[clinic start generated code]*/
/*[clinic end generated code: output=da39a3ee5e6b4b0d input=f9b222678f9f71e0]*/

#include "clinic/listobject.c.h"

_Py_DECLARE_STR(list_err, "list index out of range");

#ifdef Py_GIL_DISABLED
typedef struct {
    Py_ssize_t allocated;
    PyObject *ob_item[];
} _PyListArray;

static _PyListArray *
list_allocate_array(size_t capacity)
{
    if (capacity > PY_SSIZE_T_MAX/sizeof(PyObject*) - 1) {
        return NULL;
    }
    _PyListArray *array = PyMem_Malloc(sizeof(_PyListArray) + capacity * sizeof(PyObject *));
    if (array == NULL) {
        return NULL;
    }
    array->allocated = capacity;
    return array;
}

static Py_ssize_t
list_capacity(PyObject **items)
{
    _PyListArray *array = _Py_CONTAINER_OF(items, _PyListArray, ob_item);
    return array->allocated;
}
#endif

static void
free_list_items(PyObject** items, bool use_qsbr)
{
#ifdef Py_GIL_DISABLED
    _PyListArray *array = _Py_CONTAINER_OF(items, _PyListArray, ob_item);
    if (use_qsbr) {
        size_t size = sizeof(_PyListArray) + array->allocated * sizeof(PyObject *);
        _PyMem_FreeDelayed(array, size);
    }
    else {
        PyMem_Free(array);
    }
#else
    PyMem_Free(items);
#endif
}

static void
ensure_shared_on_resize(PyListObject *self)
{
#ifdef Py_GIL_DISABLED
    // We can't use _Py_CRITICAL_SECTION_ASSERT_OBJECT_LOCKED here because
    // the `CALL_LIST_APPEND` bytecode handler may lock the list without
    // a critical section.
    assert(Py_REFCNT(self) == 1 || PyMutex_IsLocked(&_PyObject_CAST(self)->ob_mutex));

    // Ensure that the list array is freed using QSBR if we are not the
    // owning thread.
    if (!_Py_IsOwnedByCurrentThread((PyObject *)self) &&
        !_PyObject_GC_IS_SHARED(self))
    {
        _PyObject_GC_SET_SHARED(self);
    }
#endif
}

/* Ensure ob_item has room for at least newsize elements, and set
 * ob_size to newsize.  If newsize > ob_size on entry, the content
 * of the new slots at exit is undefined heap trash; it's the caller's
 * responsibility to overwrite them with sane values.
 * The number of allocated elements may grow, shrink, or stay the same.
 * Failure is impossible if newsize <= self.allocated on entry, although
 * that partly relies on an assumption that the system realloc() never
 * fails when passed a number of bytes <= the number of bytes last
 * allocated (the C standard doesn't guarantee this, but it's hard to
 * imagine a realloc implementation where it wouldn't be true).
 * Note that self->ob_item may change, and even if newsize is less
 * than ob_size on entry.
 */
static int
list_resize(PyListObject *self, Py_ssize_t newsize)
{
    size_t new_allocated, target_bytes;
    Py_ssize_t allocated = self->allocated;

    /* Bypass realloc() when a previous overallocation is large enough
       to accommodate the newsize.  If the newsize falls lower than half
       the allocated size, then proceed with the realloc() to shrink the list.
    */
    if (allocated >= newsize && newsize >= (allocated >> 1)) {
        assert(self->ob_item != NULL || newsize == 0);
        Py_SET_SIZE(self, newsize);
        return 0;
    }

    /* This over-allocates proportional to the list size, making room
     * for additional growth.  The over-allocation is mild, but is
     * enough to give linear-time amortized behavior over a long
     * sequence of appends() in the presence of a poorly-performing
     * system realloc().
     * Add padding to make the allocated size multiple of 4.
     * The growth pattern is:  0, 4, 8, 16, 24, 32, 40, 52, 64, 76, ...
     * Note: new_allocated won't overflow because the largest possible value
     *       is PY_SSIZE_T_MAX * (9 / 8) + 6 which always fits in a size_t.
     */
    new_allocated = ((size_t)newsize + (newsize >> 3) + 6) & ~(size_t)3;
    /* Do not overallocate if the new size is closer to overallocated size
     * than to the old size.
     */
    if (newsize - Py_SIZE(self) > (Py_ssize_t)(new_allocated - newsize))
        new_allocated = ((size_t)newsize + 3) & ~(size_t)3;

    if (newsize == 0)
        new_allocated = 0;

    ensure_shared_on_resize(self);

#ifdef Py_GIL_DISABLED
    _PyListArray *array = list_allocate_array(new_allocated);
    if (array == NULL) {
        PyErr_NoMemory();
        return -1;
    }
    PyObject **old_items = self->ob_item;
    if (self->ob_item) {
        if (new_allocated < (size_t)allocated) {
            target_bytes = new_allocated * sizeof(PyObject*);
        }
        else {
            target_bytes = allocated * sizeof(PyObject*);
        }
        memcpy(array->ob_item, self->ob_item, target_bytes);
    }
    if (new_allocated > (size_t)allocated) {
        memset(array->ob_item + allocated, 0, sizeof(PyObject *) * (new_allocated - allocated));
    }
     _Py_atomic_store_ptr_release(&self->ob_item, &array->ob_item);
    self->allocated = new_allocated;
    Py_SET_SIZE(self, newsize);
    if (old_items != NULL) {
        free_list_items(old_items, _PyObject_GC_IS_SHARED(self));
    }
#else
    PyObject **items;
    if (new_allocated <= (size_t)PY_SSIZE_T_MAX / sizeof(PyObject *)) {
        target_bytes = new_allocated * sizeof(PyObject *);
        items = (PyObject **)PyMem_Realloc(self->ob_item, target_bytes);
    }
    else {
        // integer overflow
        items = NULL;
    }
    if (items == NULL) {
        PyErr_NoMemory();
        return -1;
    }
    self->ob_item = items;
    Py_SET_SIZE(self, newsize);
    self->allocated = new_allocated;
#endif
    return 0;
}

static int
list_preallocate_exact(PyListObject *self, Py_ssize_t size)
{
    PyObject **items;
    assert(self->ob_item == NULL);
    assert(size > 0);

    /* Since the Python memory allocator has granularity of 16 bytes on 64-bit
     * platforms (8 on 32-bit), there is no benefit of allocating space for
     * the odd number of items, and there is no drawback of rounding the
     * allocated size up to the nearest even number.
     */
    size = (size + 1) & ~(size_t)1;
#ifdef Py_GIL_DISABLED
    _PyListArray *array = list_allocate_array(size);
    if (array == NULL) {
        PyErr_NoMemory();
        return -1;
    }
    items = array->ob_item;
    memset(items, 0, size * sizeof(PyObject *));
#else
    items = PyMem_New(PyObject*, size);
    if (items == NULL) {
        PyErr_NoMemory();
        return -1;
    }
#endif
    FT_ATOMIC_STORE_PTR_RELEASE(self->ob_item, items);
    self->allocated = size;
    return 0;
}

/* Print summary info about the state of the optimized allocator */
void
_PyList_DebugMallocStats(FILE *out)
{
    _PyDebugAllocatorStats(out,
                           "free PyListObject",
                            _Py_FREELIST_SIZE(lists),
                           sizeof(PyListObject));
}


static inline int
maybe_small_list_freelist_push(PyObject *self)
{
    assert(PyList_CheckExact(self));

    PyListObject *op = (PyListObject *)self;
    Py_ssize_t allocated = op->allocated;
    if (allocated < PyList_MAXSAVESIZE) {
        return _Py_FREELIST_PUSH(small_lists[allocated], self, Py_small_lists_MAXFREELIST);
    }
    return 0;
}


PyObject *
PyList_New(Py_ssize_t size)
{
    if (size < 0) {
        PyErr_BadInternalCall();
        return NULL;
    }

    PyListObject *op=0;

    if (size < PyList_MAXSAVESIZE) {
        op = (PyListObject *)_Py_FREELIST_POP(PyLongObject, small_lists[size]);
        if (op) {
            assert (op->allocated >= size);
            // allocated with ob_item still allocated, but we need to set the other fields
            Py_SET_SIZE(op, size);
            if ( size>0) {
                memset(op->ob_item, 0, size * sizeof(PyObject *));
            } else {
                op->ob_item = NULL;
            }
        }
    }
    if (op == NULL) {
        // the size based freelist was empty, so we try the general freelist
        op = _Py_FREELIST_POP(PyListObject, lists);
        if (op == NULL) {
            op = PyObject_GC_New(PyListObject, &PyList_Type);
            if (op == NULL) {
                return NULL;
            }
        }
        if (size <= 0) {
            op->ob_item = NULL;
        }
        else {
#ifdef Py_GIL_DISABLED
            _PyListArray *array = list_allocate_array(size);
            if (array == NULL) {
                Py_DECREF(op);
                return PyErr_NoMemory();
            }
            memset(&array->ob_item, 0, size * sizeof(PyObject *));
            op->ob_item = array->ob_item;
#else
            op->ob_item = (PyObject **) PyMem_Calloc(size, sizeof(PyObject *));
            if (op->ob_item == NULL) {
                Py_DECREF(op);
                return PyErr_NoMemory();
            }
#endif
        }
        Py_SET_SIZE(op, size);
        op->allocated = size;
    }
    _PyObject_GC_TRACK(op);
    return (PyObject *) op;
}

static PyObject *
list_new_prealloc(Py_ssize_t size)
{
    assert(size > 0);
    if (size < PyList_MAXSAVESIZE) {
        PyListObject *op = (PyListObject *)_Py_FREELIST_POP(PyLongObject, small_lists[size]);
        if (op) {
            assert (op->allocated >= size);
            return (PyObject *) op;
        }
    }

    PyListObject *op = (PyListObject *) PyList_New(0);
    if (op == NULL) {
        return NULL;
    }
    assert(op->ob_item == NULL);
#ifdef Py_GIL_DISABLED
    _PyListArray *array = list_allocate_array(size);
    if (array == NULL) {
        Py_DECREF(op);
        return PyErr_NoMemory();
    }
    op->ob_item = array->ob_item;
#else
    op->ob_item = PyMem_New(PyObject *, size);
    if (op->ob_item == NULL) {
        Py_DECREF(op);
        return PyErr_NoMemory();
    }
#endif
    op->allocated = size;
    return (PyObject *) op;
}

Py_ssize_t
PyList_Size(PyObject *op)
{
    if (!PyList_Check(op)) {
        PyErr_BadInternalCall();
        return -1;
    }
    else {
        return PyList_GET_SIZE(op);
    }
}

static inline int
valid_index(Py_ssize_t i, Py_ssize_t limit)
{
    /* The cast to size_t lets us use just a single comparison
       to check whether i is in the range: 0 <= i < limit.

       See:  Section 14.2 "Bounds Checking" in the Agner Fog
       optimization manual found at:
       https://www.agner.org/optimize/optimizing_cpp.pdf
    */
    return (size_t) i < (size_t) limit;
}

#ifdef Py_GIL_DISABLED

static PyObject *
list_item_impl(PyListObject *self, Py_ssize_t idx)
{
    PyObject *item = NULL;
    Py_BEGIN_CRITICAL_SECTION(self);
    if (!_PyObject_GC_IS_SHARED(self)) {
        _PyObject_GC_SET_SHARED(self);
    }
    Py_ssize_t size = Py_SIZE(self);
    if (!valid_index(idx, size)) {
        goto exit;
    }
    item = _Py_NewRefWithLock(self->ob_item[idx]);
exit:
    Py_END_CRITICAL_SECTION();
    return item;
}

static inline PyObject*
list_get_item_ref(PyListObject *op, Py_ssize_t i)
{
    if (!_Py_IsOwnedByCurrentThread((PyObject *)op) && !_PyObject_GC_IS_SHARED(op)) {
        return list_item_impl(op, i);
    }
    // Need atomic operation for the getting size.
    Py_ssize_t size = PyList_GET_SIZE(op);
    if (!valid_index(i, size)) {
        return NULL;
    }
    PyObject **ob_item = _Py_atomic_load_ptr(&op->ob_item);
    if (ob_item == NULL) {
        return NULL;
    }
    Py_ssize_t cap = list_capacity(ob_item);
    assert(cap != -1);
    if (!valid_index(i, cap)) {
        return NULL;
    }
    PyObject *item = _Py_TryXGetRef(&ob_item[i]);
    if (item == NULL) {
        return list_item_impl(op, i);
    }
    return item;
}
#else
static inline PyObject*
list_get_item_ref(PyListObject *op, Py_ssize_t i)
{
    if (!valid_index(i, Py_SIZE(op))) {
        return NULL;
    }
    return Py_NewRef(PyList_GET_ITEM(op, i));
}
#endif

PyObject *
PyList_GetItem(PyObject *op, Py_ssize_t i)
{
    if (!PyList_Check(op)) {
        PyErr_BadInternalCall();
        return NULL;
    }
    if (!valid_index(i, Py_SIZE(op))) {
        _Py_DECLARE_STR(list_err, "list index out of range");
        PyErr_SetObject(PyExc_IndexError, &_Py_STR(list_err));
        return NULL;
    }
    return ((PyListObject *)op) -> ob_item[i];
}

PyObject *
PyList_GetItemRef(PyObject *op, Py_ssize_t i)
{
    if (!PyList_Check(op)) {
        PyErr_SetString(PyExc_TypeError, "expected a list");
        return NULL;
    }
    PyObject *item = list_get_item_ref((PyListObject *)op, i);
    if (item == NULL) {
        _Py_DECLARE_STR(list_err, "list index out of range");
        PyErr_SetObject(PyExc_IndexError, &_Py_STR(list_err));
        return NULL;
    }
    return item;
}

PyObject *
_PyList_GetItemRef(PyListObject *list, Py_ssize_t i)
{
    return list_get_item_ref(list, i);
}

#ifdef Py_GIL_DISABLED
int
_PyList_GetItemRefNoLock(PyListObject *list, Py_ssize_t i, _PyStackRef *result)
{
    assert(_Py_IsOwnedByCurrentThread((PyObject *)list) ||
           _PyObject_GC_IS_SHARED(list));
    if (!valid_index(i, PyList_GET_SIZE(list))) {
        return 0;
    }
    PyObject **ob_item = _Py_atomic_load_ptr(&list->ob_item);
    if (ob_item == NULL) {
        return 0;
    }
    Py_ssize_t cap = list_capacity(ob_item);
    assert(cap != -1);
    if (!valid_index(i, cap)) {
        return 0;
    }
    PyObject *obj = _Py_atomic_load_ptr(&ob_item[i]);
    if (obj == NULL || !_Py_TryIncrefCompareStackRef(&ob_item[i], obj, result)) {
        return -1;
    }
    return 1;
}
#endif

int
PyList_SetItem(PyObject *op, Py_ssize_t i,
               PyObject *newitem)
{
    if (!PyList_Check(op)) {
        Py_XDECREF(newitem);
        PyErr_BadInternalCall();
        return -1;
    }
    int ret;
    PyListObject *self = ((PyListObject *)op);
    Py_BEGIN_CRITICAL_SECTION(self);
    if (!valid_index(i, Py_SIZE(self))) {
        Py_XDECREF(newitem);
        PyErr_SetString(PyExc_IndexError,
                        "list assignment index out of range");
        ret = -1;
        goto end;
    }
    PyObject *tmp = self->ob_item[i];
    FT_ATOMIC_STORE_PTR_RELEASE(self->ob_item[i], newitem);
    Py_XDECREF(tmp);
    ret = 0;
end:;
    Py_END_CRITICAL_SECTION();
    return ret;
}

static int
ins1(PyListObject *self, Py_ssize_t where, PyObject *v)
{
    Py_ssize_t i, n = Py_SIZE(self);
    PyObject **items;
    if (v == NULL) {
        PyErr_BadInternalCall();
        return -1;
    }

    assert((size_t)n + 1 < PY_SSIZE_T_MAX);
    if (list_resize(self, n+1) < 0)
        return -1;

    if (where < 0) {
        where += n;
        if (where < 0)
            where = 0;
    }
    if (where > n)
        where = n;
    items = self->ob_item;
    for (i = n; --i >= where; )
        FT_ATOMIC_STORE_PTR_RELAXED(items[i+1], items[i]);
    FT_ATOMIC_STORE_PTR_RELEASE(items[where], Py_NewRef(v));
    return 0;
}

int
PyList_Insert(PyObject *op, Py_ssize_t where, PyObject *newitem)
{
    if (!PyList_Check(op)) {
        PyErr_BadInternalCall();
        return -1;
    }
    PyListObject *self = (PyListObject *)op;
    int err;
    Py_BEGIN_CRITICAL_SECTION(self);
    err = ins1(self, where, newitem);
    Py_END_CRITICAL_SECTION();
    return err;
}

/* internal, used by _PyList_AppendTakeRef */
int
_PyList_AppendTakeRefListResize(PyListObject *self, PyObject *newitem)
{
    Py_ssize_t len = Py_SIZE(self);
    assert(self->allocated == -1 || self->allocated == len);
    if (list_resize(self, len + 1) < 0) {
        Py_DECREF(newitem);
        return -1;
    }
    FT_ATOMIC_STORE_PTR_RELEASE(self->ob_item[len], newitem);
    return 0;
}

int
PyList_Append(PyObject *op, PyObject *newitem)
{
    if (PyList_Check(op) && (newitem != NULL)) {
        int ret;
        Py_BEGIN_CRITICAL_SECTION(op);
        ret = _PyList_AppendTakeRef((PyListObject *)op, Py_NewRef(newitem));
        Py_END_CRITICAL_SECTION();
        return ret;
    }
    PyErr_BadInternalCall();
    return -1;
}

/* Methods */

void _Py_small_list_freelist_free(void *obj)
{
    PyObject *self = (PyObject *)obj;

    assert(PyList_CheckExact(self));
    PyListObject *op = (PyListObject *)self;
    if (op->ob_item != NULL) {
        free_list_items(op->ob_item, false);
    }
    PyObject_GC_Del(op);
}

static void
list_dealloc(PyObject *self)
{
    PyListObject *op = (PyListObject *)self;
    Py_ssize_t i;
    PyObject_GC_UnTrack(op);
    if (op->ob_item != NULL) {
        /* Do it backwards, for Christian Tismer.
           There's a simple test case where somehow this reduces
           thrashing when a *very* large list is created and
           immediately deleted. */
        i = Py_SIZE(op);
        while (--i >= 0) {
            Py_XDECREF(op->ob_item[i]);
        }
    }
    if (PyList_CheckExact(op)) {
        if( maybe_small_list_freelist_push(self) ) {
            goto end;
        }
    }
    if (op->ob_item != NULL) {
        free_list_items(op->ob_item, false);
        op->ob_item = NULL;
    }
    if (PyList_CheckExact(op)) {
       _Py_FREELIST_FREE(lists, op, PyObject_GC_Del);
    }
    else {
        PyObject_GC_Del(op);
    }
<<<<<<< HEAD

    end:
    Py_TRASHCAN_END
=======
>>>>>>> 9c3d09b9
}

static PyObject *
list_repr_impl(PyListObject *v)
{
    int res = Py_ReprEnter((PyObject*)v);
    if (res != 0) {
        return (res > 0 ? PyUnicode_FromString("[...]") : NULL);
    }

    /* "[" + "1" + ", 2" * (len - 1) + "]" */
    Py_ssize_t prealloc = 1 + 1 + (2 + 1) * (Py_SIZE(v) - 1) + 1;
    PyUnicodeWriter *writer = PyUnicodeWriter_Create(prealloc);
    PyObject *item = NULL;
    if (writer == NULL) {
        goto error;
    }

    if (PyUnicodeWriter_WriteChar(writer, '[') < 0) {
        goto error;
    }

    /* Do repr() on each element.  Note that this may mutate the list,
       so must refetch the list size on each iteration. */
    for (Py_ssize_t i = 0; i < Py_SIZE(v); ++i) {
        /* Hold a strong reference since repr(item) can mutate the list */
        item = Py_NewRef(v->ob_item[i]);

        if (i > 0) {
            if (PyUnicodeWriter_WriteChar(writer, ',') < 0) {
                goto error;
            }
            if (PyUnicodeWriter_WriteChar(writer, ' ') < 0) {
                goto error;
            }
        }

        if (PyUnicodeWriter_WriteRepr(writer, item) < 0) {
            goto error;
        }
        Py_CLEAR(item);
    }

    if (PyUnicodeWriter_WriteChar(writer, ']') < 0) {
        goto error;
    }

    Py_ReprLeave((PyObject *)v);
    return PyUnicodeWriter_Finish(writer);

error:
    Py_XDECREF(item);
    PyUnicodeWriter_Discard(writer);
    Py_ReprLeave((PyObject *)v);
    return NULL;
}

static PyObject *
list_repr(PyObject *self)
{
    if (PyList_GET_SIZE(self) == 0) {
        return PyUnicode_FromString("[]");
    }
    PyListObject *v = (PyListObject *)self;
    PyObject *ret = NULL;
    Py_BEGIN_CRITICAL_SECTION(v);
    ret = list_repr_impl(v);
    Py_END_CRITICAL_SECTION();
    return ret;
}

static Py_ssize_t
list_length(PyObject *a)
{
    return PyList_GET_SIZE(a);
}

static int
list_contains(PyObject *aa, PyObject *el)
{

    for (Py_ssize_t i = 0; ; i++) {
        PyObject *item = list_get_item_ref((PyListObject *)aa, i);
        if (item == NULL) {
            // out-of-bounds
            return 0;
        }
        int cmp = PyObject_RichCompareBool(item, el, Py_EQ);
        Py_DECREF(item);
        if (cmp != 0) {
            return cmp;
        }
    }
    return 0;
}

static PyObject *
list_item(PyObject *aa, Py_ssize_t i)
{
    PyListObject *a = (PyListObject *)aa;
    if (!valid_index(i, PyList_GET_SIZE(a))) {
        PyErr_SetObject(PyExc_IndexError, &_Py_STR(list_err));
        return NULL;
    }
    PyObject *item;
#ifdef Py_GIL_DISABLED
    item = list_get_item_ref(a, i);
    if (item == NULL) {
        PyErr_SetObject(PyExc_IndexError, &_Py_STR(list_err));
        return NULL;
    }
#else
    item = Py_NewRef(a->ob_item[i]);
#endif
    return item;
}

static PyObject *
list_slice_lock_held(PyListObject *a, Py_ssize_t ilow, Py_ssize_t ihigh)
{
    PyListObject *np;
    PyObject **src, **dest;
    Py_ssize_t i, len;
    len = ihigh - ilow;
    if (len <= 0) {
        return PyList_New(0);
    }
    np = (PyListObject *) list_new_prealloc(len);
    if (np == NULL)
        return NULL;

    src = a->ob_item + ilow;
    dest = np->ob_item;
    for (i = 0; i < len; i++) {
        PyObject *v = src[i];
        dest[i] = Py_NewRef(v);
    }
    Py_SET_SIZE(np, len);
    return (PyObject *)np;
}

PyObject *
PyList_GetSlice(PyObject *a, Py_ssize_t ilow, Py_ssize_t ihigh)
{
    if (!PyList_Check(a)) {
        PyErr_BadInternalCall();
        return NULL;
    }
    PyObject *ret;
    Py_BEGIN_CRITICAL_SECTION(a);
    if (ilow < 0) {
        ilow = 0;
    }
    else if (ilow > Py_SIZE(a)) {
        ilow = Py_SIZE(a);
    }
    if (ihigh < ilow) {
        ihigh = ilow;
    }
    else if (ihigh > Py_SIZE(a)) {
        ihigh = Py_SIZE(a);
    }
    ret = list_slice_lock_held((PyListObject *)a, ilow, ihigh);
    Py_END_CRITICAL_SECTION();
    return ret;
}

static PyObject *
list_concat_lock_held(PyListObject *a, PyListObject *b)
{
    Py_ssize_t size;
    Py_ssize_t i;
    PyObject **src, **dest;
    PyListObject *np;
    assert((size_t)Py_SIZE(a) + (size_t)Py_SIZE(b) < PY_SSIZE_T_MAX);
    size = Py_SIZE(a) + Py_SIZE(b);
    if (size == 0) {
        return PyList_New(0);
    }
    np = (PyListObject *) list_new_prealloc(size);
    if (np == NULL) {
        return NULL;
    }
    src = a->ob_item;
    dest = np->ob_item;
    for (i = 0; i < Py_SIZE(a); i++) {
        PyObject *v = src[i];
        dest[i] = Py_NewRef(v);
    }
    src = b->ob_item;
    dest = np->ob_item + Py_SIZE(a);
    for (i = 0; i < Py_SIZE(b); i++) {
        PyObject *v = src[i];
        dest[i] = Py_NewRef(v);
    }
    Py_SET_SIZE(np, size);
    return (PyObject *)np;
}

static PyObject *
list_concat(PyObject *aa, PyObject *bb)
{
    if (!PyList_Check(bb)) {
        PyErr_Format(PyExc_TypeError,
                  "can only concatenate list (not \"%.200s\") to list",
                  Py_TYPE(bb)->tp_name);
        return NULL;
    }
    PyListObject *a = (PyListObject *)aa;
    PyListObject *b = (PyListObject *)bb;
    PyObject *ret;
    Py_BEGIN_CRITICAL_SECTION2(a, b);
    ret = list_concat_lock_held(a, b);
    Py_END_CRITICAL_SECTION2();
    return ret;
}

static PyObject *
list_repeat_lock_held(PyListObject *a, Py_ssize_t n)
{
    const Py_ssize_t input_size = Py_SIZE(a);
    if (input_size == 0 || n <= 0)
        return PyList_New(0);
    assert(n > 0);

    if (input_size > PY_SSIZE_T_MAX / n)
        return PyErr_NoMemory();
    Py_ssize_t output_size = input_size * n;

    PyListObject *np = (PyListObject *) list_new_prealloc(output_size);
    if (np == NULL)
        return NULL;

    PyObject **dest = np->ob_item;
    if (input_size == 1) {
        PyObject *elem = a->ob_item[0];
        _Py_RefcntAdd(elem, n);
        PyObject **dest_end = dest + output_size;
        while (dest < dest_end) {
            *dest++ = elem;
        }
    }
    else {
        PyObject **src = a->ob_item;
        PyObject **src_end = src + input_size;
        while (src < src_end) {
            _Py_RefcntAdd(*src, n);
            *dest++ = *src++;
        }
        // TODO: _Py_memory_repeat calls are not safe for shared lists in
        // GIL_DISABLED builds. (See issue #129069)
        _Py_memory_repeat((char *)np->ob_item, sizeof(PyObject *)*output_size,
                                        sizeof(PyObject *)*input_size);
    }

    Py_SET_SIZE(np, output_size);
    return (PyObject *) np;
}

static PyObject *
list_repeat(PyObject *aa, Py_ssize_t n)
{
    PyObject *ret;
    PyListObject *a = (PyListObject *)aa;
    Py_BEGIN_CRITICAL_SECTION(a);
    ret = list_repeat_lock_held(a, n);
    Py_END_CRITICAL_SECTION();
    return ret;
}

static void
list_clear_impl(PyListObject *a, bool is_resize)
{
    PyObject **items = a->ob_item;
    if (items == NULL) {
        return;
    }

    /* Because XDECREF can recursively invoke operations on
       this list, we make it empty first. */
    Py_ssize_t i = Py_SIZE(a);
    Py_SET_SIZE(a, 0);
    FT_ATOMIC_STORE_PTR_RELEASE(a->ob_item, NULL);
    a->allocated = 0;
    while (--i >= 0) {
        Py_XDECREF(items[i]);
    }
#ifdef Py_GIL_DISABLED
    if (is_resize) {
        ensure_shared_on_resize(a);
    }
    bool use_qsbr = is_resize && _PyObject_GC_IS_SHARED(a);
#else
    bool use_qsbr = false;
#endif
    free_list_items(items, use_qsbr);
    // Note that there is no guarantee that the list is actually empty
    // at this point, because XDECREF may have populated it indirectly again!
}

static void
list_clear(PyListObject *a)
{
    list_clear_impl(a, true);
}

static int
list_clear_slot(PyObject *self)
{
    list_clear_impl((PyListObject *)self, false);
    return 0;
}

/* a[ilow:ihigh] = v if v != NULL.
 * del a[ilow:ihigh] if v == NULL.
 *
 * Special speed gimmick:  when v is NULL and ihigh - ilow <= 8, it's
 * guaranteed the call cannot fail.
 */
static int
list_ass_slice_lock_held(PyListObject *a, Py_ssize_t ilow, Py_ssize_t ihigh, PyObject *v)
{
    /* Because [X]DECREF can recursively invoke list operations on
       this list, we must postpone all [X]DECREF activity until
       after the list is back in its canonical shape.  Therefore
       we must allocate an additional array, 'recycle', into which
       we temporarily copy the items that are deleted from the
       list. :-( */
    PyObject *recycle_on_stack[8];
    PyObject **recycle = recycle_on_stack; /* will allocate more if needed */
    PyObject **item;
    PyObject **vitem = NULL;
    PyObject *v_as_SF = NULL; /* PySequence_Fast(v) */
    Py_ssize_t n; /* # of elements in replacement list */
    Py_ssize_t norig; /* # of elements in list getting replaced */
    Py_ssize_t d; /* Change in size */
    Py_ssize_t k;
    size_t s;
    int result = -1;            /* guilty until proved innocent */
#define b ((PyListObject *)v)
    if (v == NULL)
        n = 0;
    else {
        v_as_SF = PySequence_Fast(v, "can only assign an iterable");
        if(v_as_SF == NULL)
            goto Error;
        n = PySequence_Fast_GET_SIZE(v_as_SF);
        vitem = PySequence_Fast_ITEMS(v_as_SF);
    }
    if (ilow < 0)
        ilow = 0;
    else if (ilow > Py_SIZE(a))
        ilow = Py_SIZE(a);

    if (ihigh < ilow)
        ihigh = ilow;
    else if (ihigh > Py_SIZE(a))
        ihigh = Py_SIZE(a);

    norig = ihigh - ilow;
    assert(norig >= 0);
    d = n - norig;
    if (Py_SIZE(a) + d == 0) {
        Py_XDECREF(v_as_SF);
        list_clear(a);
        return 0;
    }
    item = a->ob_item;
    /* recycle the items that we are about to remove */
    s = norig * sizeof(PyObject *);
    /* If norig == 0, item might be NULL, in which case we may not memcpy from it. */
    if (s) {
        if (s > sizeof(recycle_on_stack)) {
            recycle = (PyObject **)PyMem_Malloc(s);
            if (recycle == NULL) {
                PyErr_NoMemory();
                goto Error;
            }
        }
        memcpy(recycle, &item[ilow], s);
    }

    if (d < 0) { /* Delete -d items */
        Py_ssize_t tail;
        tail = (Py_SIZE(a) - ihigh) * sizeof(PyObject *);
        // TODO: these memmove/memcpy calls are not safe for shared lists in
        // GIL_DISABLED builds. (See issue #129069)
        memmove(&item[ihigh+d], &item[ihigh], tail);
        if (list_resize(a, Py_SIZE(a) + d) < 0) {
            memmove(&item[ihigh], &item[ihigh+d], tail);
            memcpy(&item[ilow], recycle, s);
            goto Error;
        }
        item = a->ob_item;
    }
    else if (d > 0) { /* Insert d items */
        k = Py_SIZE(a);
        if (list_resize(a, k+d) < 0)
            goto Error;
        item = a->ob_item;
        // TODO: these memmove/memcpy calls are not safe for shared lists in
        // GIL_DISABLED builds. (See issue #129069)
        memmove(&item[ihigh+d], &item[ihigh],
            (k - ihigh)*sizeof(PyObject *));
    }
    for (k = 0; k < n; k++, ilow++) {
        PyObject *w = vitem[k];
        FT_ATOMIC_STORE_PTR_RELEASE(item[ilow], Py_XNewRef(w));
    }
    for (k = norig - 1; k >= 0; --k)
        Py_XDECREF(recycle[k]);
    result = 0;
 Error:
    if (recycle != recycle_on_stack)
        PyMem_Free(recycle);
    Py_XDECREF(v_as_SF);
    return result;
#undef b
}

static int
list_ass_slice(PyListObject *a, Py_ssize_t ilow, Py_ssize_t ihigh, PyObject *v)
{
    int ret;
    if (a == (PyListObject *)v) {
        Py_BEGIN_CRITICAL_SECTION(a);
        Py_ssize_t n = PyList_GET_SIZE(a);
        PyObject *copy = list_slice_lock_held(a, 0, n);
        if (copy == NULL) {
            ret = -1;
        }
        else {
            ret = list_ass_slice_lock_held(a, ilow, ihigh, copy);
            Py_DECREF(copy);
        }
        Py_END_CRITICAL_SECTION();
    }
    else if (v != NULL && PyList_CheckExact(v)) {
        Py_BEGIN_CRITICAL_SECTION2(a, v);
        ret = list_ass_slice_lock_held(a, ilow, ihigh, v);
        Py_END_CRITICAL_SECTION2();
    }
    else {
        Py_BEGIN_CRITICAL_SECTION(a);
        ret = list_ass_slice_lock_held(a, ilow, ihigh, v);
        Py_END_CRITICAL_SECTION();
    }
    return ret;
}

int
PyList_SetSlice(PyObject *a, Py_ssize_t ilow, Py_ssize_t ihigh, PyObject *v)
{
    if (!PyList_Check(a)) {
        PyErr_BadInternalCall();
        return -1;
    }
    return list_ass_slice((PyListObject *)a, ilow, ihigh, v);
}

static int
list_inplace_repeat_lock_held(PyListObject *self, Py_ssize_t n)
{
    Py_ssize_t input_size = PyList_GET_SIZE(self);
    if (input_size == 0 || n == 1) {
        return 0;
    }

    if (n < 1) {
        list_clear(self);
        return 0;
    }

    if (input_size > PY_SSIZE_T_MAX / n) {
        PyErr_NoMemory();
        return -1;
    }
    Py_ssize_t output_size = input_size * n;

    if (list_resize(self, output_size) < 0) {
        return -1;
    }

    PyObject **items = self->ob_item;
    for (Py_ssize_t j = 0; j < input_size; j++) {
        _Py_RefcntAdd(items[j], n-1);
    }
    // TODO: _Py_memory_repeat calls are not safe for shared lists in
    // GIL_DISABLED builds. (See issue #129069)
    _Py_memory_repeat((char *)items, sizeof(PyObject *)*output_size,
                      sizeof(PyObject *)*input_size);
    return 0;
}

static PyObject *
list_inplace_repeat(PyObject *_self, Py_ssize_t n)
{
    PyObject *ret;
    PyListObject *self = (PyListObject *) _self;
    Py_BEGIN_CRITICAL_SECTION(self);
    if (list_inplace_repeat_lock_held(self, n) < 0) {
        ret = NULL;
    }
    else {
        ret = Py_NewRef(self);
    }
    Py_END_CRITICAL_SECTION();
    return ret;
}

static int
list_ass_item_lock_held(PyListObject *a, Py_ssize_t i, PyObject *v)
{
    if (!valid_index(i, Py_SIZE(a))) {
        PyErr_SetString(PyExc_IndexError,
                        "list assignment index out of range");
        return -1;
    }
    PyObject *tmp = a->ob_item[i];
    if (v == NULL) {
        Py_ssize_t size = Py_SIZE(a);
        for (Py_ssize_t idx = i; idx < size - 1; idx++) {
            FT_ATOMIC_STORE_PTR_RELAXED(a->ob_item[idx], a->ob_item[idx + 1]);
        }
        Py_SET_SIZE(a, size - 1);
    }
    else {
        FT_ATOMIC_STORE_PTR_RELEASE(a->ob_item[i], Py_NewRef(v));
    }
    Py_DECREF(tmp);
    return 0;
}

static int
list_ass_item(PyObject *aa, Py_ssize_t i, PyObject *v)
{
    int ret;
    PyListObject *a = (PyListObject *)aa;
    Py_BEGIN_CRITICAL_SECTION(a);
    ret = list_ass_item_lock_held(a, i, v);
    Py_END_CRITICAL_SECTION();
    return ret;
}

/*[clinic input]
@critical_section
list.insert

    index: Py_ssize_t
    object: object
    /

Insert object before index.
[clinic start generated code]*/

static PyObject *
list_insert_impl(PyListObject *self, Py_ssize_t index, PyObject *object)
/*[clinic end generated code: output=7f35e32f60c8cb78 input=b1987ca998a4ae2d]*/
{
    if (ins1(self, index, object) == 0) {
        Py_RETURN_NONE;
    }
    return NULL;
}

/*[clinic input]
@critical_section
list.clear as py_list_clear

Remove all items from list.
[clinic start generated code]*/

static PyObject *
py_list_clear_impl(PyListObject *self)
/*[clinic end generated code: output=83726743807e3518 input=e285b7f09051a9ba]*/
{
    list_clear(self);
    Py_RETURN_NONE;
}

/*[clinic input]
@critical_section
list.copy

Return a shallow copy of the list.
[clinic start generated code]*/

static PyObject *
list_copy_impl(PyListObject *self)
/*[clinic end generated code: output=ec6b72d6209d418e input=81c54b0c7bb4f73d]*/
{
    return list_slice_lock_held(self, 0, Py_SIZE(self));
}

/*[clinic input]
@critical_section
list.append

     object: object
     /

Append object to the end of the list.
[clinic start generated code]*/

static PyObject *
list_append_impl(PyListObject *self, PyObject *object)
/*[clinic end generated code: output=78423561d92ed405 input=122b0853de54004f]*/
{
    if (_PyList_AppendTakeRef(self, Py_NewRef(object)) < 0) {
        return NULL;
    }
    Py_RETURN_NONE;
}

static int
list_extend_fast(PyListObject *self, PyObject *iterable)
{
    Py_ssize_t n = PySequence_Fast_GET_SIZE(iterable);
    if (n == 0) {
        /* short circuit when iterable is empty */
        return 0;
    }

    Py_ssize_t m = Py_SIZE(self);
    // It should not be possible to allocate a list large enough to cause
    // an overflow on any relevant platform.
    assert(m < PY_SSIZE_T_MAX - n);
    if (self->ob_item == NULL) {
        if (list_preallocate_exact(self, n) < 0) {
            return -1;
        }
        Py_SET_SIZE(self, n);
    }
    else if (list_resize(self, m + n) < 0) {
        return -1;
    }

    // note that we may still have self == iterable here for the
    // situation a.extend(a), but the following code works
    // in that case too.  Just make sure to resize self
    // before calling PySequence_Fast_ITEMS.
    //
    // populate the end of self with iterable's items.
    PyObject **src = PySequence_Fast_ITEMS(iterable);
    PyObject **dest = self->ob_item + m;
    for (Py_ssize_t i = 0; i < n; i++) {
        PyObject *o = src[i];
        FT_ATOMIC_STORE_PTR_RELEASE(dest[i], Py_NewRef(o));
    }
    return 0;
}

static int
list_extend_iter_lock_held(PyListObject *self, PyObject *iterable)
{
    PyObject *it = PyObject_GetIter(iterable);
    if (it == NULL) {
        return -1;
    }
    PyObject *(*iternext)(PyObject *) = *Py_TYPE(it)->tp_iternext;

    /* Guess a result list size. */
    Py_ssize_t n = PyObject_LengthHint(iterable, 8);
    if (n < 0) {
        Py_DECREF(it);
        return -1;
    }

    Py_ssize_t m = Py_SIZE(self);
    if (m > PY_SSIZE_T_MAX - n) {
        /* m + n overflowed; on the chance that n lied, and there really
         * is enough room, ignore it.  If n was telling the truth, we'll
         * eventually run out of memory during the loop.
         */
    }
    else if (self->ob_item == NULL) {
        if (n && list_preallocate_exact(self, n) < 0)
            goto error;
    }
    else {
        /* Make room. */
        if (list_resize(self, m + n) < 0) {
            goto error;
        }

        /* Make the list sane again. */
        Py_SET_SIZE(self, m);
    }

    /* Run iterator to exhaustion. */
    for (;;) {
        PyObject *item = iternext(it);
        if (item == NULL) {
            if (PyErr_Occurred()) {
                if (PyErr_ExceptionMatches(PyExc_StopIteration))
                    PyErr_Clear();
                else
                    goto error;
            }
            break;
        }

        if (Py_SIZE(self) < self->allocated) {
            Py_ssize_t len = Py_SIZE(self);
            FT_ATOMIC_STORE_PTR_RELEASE(self->ob_item[len], item);  // steals item ref
            Py_SET_SIZE(self, len + 1);
        }
        else {
            if (_PyList_AppendTakeRef(self, item) < 0)
                goto error;
        }
    }

    /* Cut back result list if initial guess was too large. */
    if (Py_SIZE(self) < self->allocated) {
        if (list_resize(self, Py_SIZE(self)) < 0)
            goto error;
    }

    Py_DECREF(it);
    return 0;

  error:
    Py_DECREF(it);
    return -1;
}

static int
list_extend_lock_held(PyListObject *self, PyObject *iterable)
{
    PyObject *seq = PySequence_Fast(iterable, "argument must be iterable");
    if (!seq) {
        return -1;
    }

    int res = list_extend_fast(self, seq);
    Py_DECREF(seq);
    return res;
}

static int
list_extend_set(PyListObject *self, PySetObject *other)
{
    Py_ssize_t m = Py_SIZE(self);
    Py_ssize_t n = PySet_GET_SIZE(other);
    Py_ssize_t r = m + n;
    if (r == 0) {
        return 0;
    }
    if (list_resize(self, r) < 0) {
        return -1;
    }

    assert(self->ob_item != NULL);
    /* populate the end of self with iterable's items */
    Py_ssize_t setpos = 0;
    Py_hash_t hash;
    PyObject *key;
    PyObject **dest = self->ob_item + m;
    while (_PySet_NextEntryRef((PyObject *)other, &setpos, &key, &hash)) {
        FT_ATOMIC_STORE_PTR_RELEASE(*dest, key);
        dest++;
    }
    Py_SET_SIZE(self, r);
    return 0;
}

static int
list_extend_dict(PyListObject *self, PyDictObject *dict, int which_item)
{
    // which_item: 0 for keys and 1 for values
    Py_ssize_t m = Py_SIZE(self);
    Py_ssize_t n = PyDict_GET_SIZE(dict);
    Py_ssize_t r = m + n;
    if (r == 0) {
        return 0;
    }
    if (list_resize(self, r) < 0) {
        return -1;
    }

    assert(self->ob_item != NULL);
    PyObject **dest = self->ob_item + m;
    Py_ssize_t pos = 0;
    PyObject *keyvalue[2];
    while (_PyDict_Next((PyObject *)dict, &pos, &keyvalue[0], &keyvalue[1], NULL)) {
        PyObject *obj = keyvalue[which_item];
        Py_INCREF(obj);
        FT_ATOMIC_STORE_PTR_RELEASE(*dest, obj);
        dest++;
    }

    Py_SET_SIZE(self, r);
    return 0;
}

static int
list_extend_dictitems(PyListObject *self, PyDictObject *dict)
{
    Py_ssize_t m = Py_SIZE(self);
    Py_ssize_t n = PyDict_GET_SIZE(dict);
    Py_ssize_t r = m + n;
    if (r == 0) {
        return 0;
    }
    if (list_resize(self, r) < 0) {
        return -1;
    }

    assert(self->ob_item != NULL);
    PyObject **dest = self->ob_item + m;
    Py_ssize_t pos = 0;
    Py_ssize_t i = 0;
    PyObject *key, *value;
    while (_PyDict_Next((PyObject *)dict, &pos, &key, &value, NULL)) {
        PyObject *item = PyTuple_Pack(2, key, value);
        if (item == NULL) {
            Py_SET_SIZE(self, m + i);
            return -1;
        }
        FT_ATOMIC_STORE_PTR_RELEASE(*dest, item);
        dest++;
        i++;
    }

    Py_SET_SIZE(self, r);
    return 0;
}

static int
_list_extend(PyListObject *self, PyObject *iterable)
{
    // Special case:
    // lists and tuples which can use PySequence_Fast ops
    int res = -1;
    if ((PyObject *)self == iterable) {
        Py_BEGIN_CRITICAL_SECTION(self);
        res = list_inplace_repeat_lock_held(self, 2);
        Py_END_CRITICAL_SECTION();
    }
    else if (PyList_CheckExact(iterable)) {
        Py_BEGIN_CRITICAL_SECTION2(self, iterable);
        res = list_extend_lock_held(self, iterable);
        Py_END_CRITICAL_SECTION2();
    }
    else if (PyTuple_CheckExact(iterable)) {
        Py_BEGIN_CRITICAL_SECTION(self);
        res = list_extend_lock_held(self, iterable);
        Py_END_CRITICAL_SECTION();
    }
    else if (PyAnySet_CheckExact(iterable)) {
        Py_BEGIN_CRITICAL_SECTION2(self, iterable);
        res = list_extend_set(self, (PySetObject *)iterable);
        Py_END_CRITICAL_SECTION2();
    }
    else if (PyDict_CheckExact(iterable)) {
        Py_BEGIN_CRITICAL_SECTION2(self, iterable);
        res = list_extend_dict(self, (PyDictObject *)iterable, 0 /*keys*/);
        Py_END_CRITICAL_SECTION2();
    }
    else if (Py_IS_TYPE(iterable, &PyDictKeys_Type)) {
        PyDictObject *dict = ((_PyDictViewObject *)iterable)->dv_dict;
        Py_BEGIN_CRITICAL_SECTION2(self, dict);
        res = list_extend_dict(self, dict, 0 /*keys*/);
        Py_END_CRITICAL_SECTION2();
    }
    else if (Py_IS_TYPE(iterable, &PyDictValues_Type)) {
        PyDictObject *dict = ((_PyDictViewObject *)iterable)->dv_dict;
        Py_BEGIN_CRITICAL_SECTION2(self, dict);
        res = list_extend_dict(self, dict, 1 /*values*/);
        Py_END_CRITICAL_SECTION2();
    }
    else if (Py_IS_TYPE(iterable, &PyDictItems_Type)) {
        PyDictObject *dict = ((_PyDictViewObject *)iterable)->dv_dict;
        Py_BEGIN_CRITICAL_SECTION2(self, dict);
        res = list_extend_dictitems(self, dict);
        Py_END_CRITICAL_SECTION2();
    }
    else {
        Py_BEGIN_CRITICAL_SECTION(self);
        res = list_extend_iter_lock_held(self, iterable);
        Py_END_CRITICAL_SECTION();
    }
    return res;
}

/*[clinic input]
list.extend as list_extend

     iterable: object
     /

Extend list by appending elements from the iterable.
[clinic start generated code]*/

static PyObject *
list_extend_impl(PyListObject *self, PyObject *iterable)
/*[clinic end generated code: output=b0eba9e0b186d5ce input=979da7597a515791]*/
{
    if (_list_extend(self, iterable) < 0) {
        return NULL;
    }
    Py_RETURN_NONE;
}

PyObject *
_PyList_Extend(PyListObject *self, PyObject *iterable)
{
    return list_extend((PyObject*)self, iterable);
}

int
PyList_Extend(PyObject *self, PyObject *iterable)
{
    if (!PyList_Check(self)) {
        PyErr_BadInternalCall();
        return -1;
    }
    return _list_extend((PyListObject*)self, iterable);
}


int
PyList_Clear(PyObject *self)
{
    if (!PyList_Check(self)) {
        PyErr_BadInternalCall();
        return -1;
    }
    Py_BEGIN_CRITICAL_SECTION(self);
    list_clear((PyListObject*)self);
    Py_END_CRITICAL_SECTION();
    return 0;
}


static PyObject *
list_inplace_concat(PyObject *_self, PyObject *other)
{
    PyListObject *self = (PyListObject *)_self;
    if (_list_extend(self, other) < 0) {
        return NULL;
    }
    return Py_NewRef(self);
}

/*[clinic input]
@critical_section
list.pop

    index: Py_ssize_t = -1
    /

Remove and return item at index (default last).

Raises IndexError if list is empty or index is out of range.
[clinic start generated code]*/

static PyObject *
list_pop_impl(PyListObject *self, Py_ssize_t index)
/*[clinic end generated code: output=6bd69dcb3f17eca8 input=c269141068ae4b8f]*/
{
    PyObject *v;
    int status;

    if (Py_SIZE(self) == 0) {
        /* Special-case most common failure cause */
        PyErr_SetString(PyExc_IndexError, "pop from empty list");
        return NULL;
    }
    if (index < 0)
        index += Py_SIZE(self);
    if (!valid_index(index, Py_SIZE(self))) {
        PyErr_SetString(PyExc_IndexError, "pop index out of range");
        return NULL;
    }

    PyObject **items = self->ob_item;
    v = items[index];
    const Py_ssize_t size_after_pop = Py_SIZE(self) - 1;
    if (size_after_pop == 0) {
        Py_INCREF(v);
        list_clear(self);
        status = 0;
    }
    else {
        if ((size_after_pop - index) > 0) {
            memmove(&items[index], &items[index+1], (size_after_pop - index) * sizeof(PyObject *));
        }
        status = list_resize(self, size_after_pop);
    }
    if (status >= 0) {
        return v; // and v now owns the reference the list had
    }
    else {
        // list resize failed, need to restore
        memmove(&items[index+1], &items[index], (size_after_pop - index)* sizeof(PyObject *));
        items[index] = v;
        return NULL;
    }
}

/* Reverse a slice of a list in place, from lo up to (exclusive) hi. */
static void
reverse_slice(PyObject **lo, PyObject **hi)
{
    assert(lo && hi);

    --hi;
    while (lo < hi) {
        PyObject *t = *lo;
        *lo = *hi;
        *hi = t;
        ++lo;
        --hi;
    }
}

/* Lots of code for an adaptive, stable, natural mergesort.  There are many
 * pieces to this algorithm; read listsort.txt for overviews and details.
 */

/* A sortslice contains a pointer to an array of keys and a pointer to
 * an array of corresponding values.  In other words, keys[i]
 * corresponds with values[i].  If values == NULL, then the keys are
 * also the values.
 *
 * Several convenience routines are provided here, so that keys and
 * values are always moved in sync.
 */

typedef struct {
    PyObject **keys;
    PyObject **values;
} sortslice;

Py_LOCAL_INLINE(void)
sortslice_copy(sortslice *s1, Py_ssize_t i, sortslice *s2, Py_ssize_t j)
{
    s1->keys[i] = s2->keys[j];
    if (s1->values != NULL)
        s1->values[i] = s2->values[j];
}

Py_LOCAL_INLINE(void)
sortslice_copy_incr(sortslice *dst, sortslice *src)
{
    *dst->keys++ = *src->keys++;
    if (dst->values != NULL)
        *dst->values++ = *src->values++;
}

Py_LOCAL_INLINE(void)
sortslice_copy_decr(sortslice *dst, sortslice *src)
{
    *dst->keys-- = *src->keys--;
    if (dst->values != NULL)
        *dst->values-- = *src->values--;
}


Py_LOCAL_INLINE(void)
sortslice_memcpy(sortslice *s1, Py_ssize_t i, sortslice *s2, Py_ssize_t j,
                 Py_ssize_t n)
{
    memcpy(&s1->keys[i], &s2->keys[j], sizeof(PyObject *) * n);
    if (s1->values != NULL)
        memcpy(&s1->values[i], &s2->values[j], sizeof(PyObject *) * n);
}

Py_LOCAL_INLINE(void)
sortslice_memmove(sortslice *s1, Py_ssize_t i, sortslice *s2, Py_ssize_t j,
                  Py_ssize_t n)
{
    memmove(&s1->keys[i], &s2->keys[j], sizeof(PyObject *) * n);
    if (s1->values != NULL)
        memmove(&s1->values[i], &s2->values[j], sizeof(PyObject *) * n);
}

Py_LOCAL_INLINE(void)
sortslice_advance(sortslice *slice, Py_ssize_t n)
{
    slice->keys += n;
    if (slice->values != NULL)
        slice->values += n;
}

/* Comparison function: ms->key_compare, which is set at run-time in
 * listsort_impl to optimize for various special cases.
 * Returns -1 on error, 1 if x < y, 0 if x >= y.
 */

#define ISLT(X, Y) (*(ms->key_compare))(X, Y, ms)

/* Compare X to Y via "<".  Goto "fail" if the comparison raises an
   error.  Else "k" is set to true iff X<Y, and an "if (k)" block is
   started.  It makes more sense in context <wink>.  X and Y are PyObject*s.
*/
#define IFLT(X, Y) if ((k = ISLT(X, Y)) < 0) goto fail;  \
           if (k)

/* The maximum number of entries in a MergeState's pending-runs stack.
 * For a list with n elements, this needs at most floor(log2(n)) + 1 entries
 * even if we didn't force runs to a minimal length.  So the number of bits
 * in a Py_ssize_t is plenty large enough for all cases.
 */
#define MAX_MERGE_PENDING (SIZEOF_SIZE_T * 8)

/* When we get into galloping mode, we stay there until both runs win less
 * often than MIN_GALLOP consecutive times.  See listsort.txt for more info.
 */
#define MIN_GALLOP 7

/* Avoid malloc for small temp arrays. */
#define MERGESTATE_TEMP_SIZE 256

/* The largest value of minrun. This must be a power of 2, and >= 1 */
#define MAX_MINRUN 64
#if ((MAX_MINRUN) < 1) || ((MAX_MINRUN) & ((MAX_MINRUN) - 1))
#error "MAX_MINRUN must be a power of 2, and >= 1"
#endif

/* One MergeState exists on the stack per invocation of mergesort.  It's just
 * a convenient way to pass state around among the helper functions.
 */
struct s_slice {
    sortslice base;
    Py_ssize_t len;   /* length of run */
    int power; /* node "level" for powersort merge strategy */
};

typedef struct s_MergeState MergeState;
struct s_MergeState {
    /* This controls when we get *into* galloping mode.  It's initialized
     * to MIN_GALLOP.  merge_lo and merge_hi tend to nudge it higher for
     * random data, and lower for highly structured data.
     */
    Py_ssize_t min_gallop;

    Py_ssize_t listlen;     /* len(input_list) - read only */
    PyObject **basekeys;    /* base address of keys array - read only */

    /* 'a' is temp storage to help with merges.  It contains room for
     * alloced entries.
     */
    sortslice a;        /* may point to temparray below */
    Py_ssize_t alloced;

    /* A stack of n pending runs yet to be merged.  Run #i starts at
     * address base[i] and extends for len[i] elements.  It's always
     * true (so long as the indices are in bounds) that
     *
     *     pending[i].base + pending[i].len == pending[i+1].base
     *
     * so we could cut the storage for this, but it's a minor amount,
     * and keeping all the info explicit simplifies the code.
     */
    int n;
    struct s_slice pending[MAX_MERGE_PENDING];

    /* 'a' points to this when possible, rather than muck with malloc. */
    PyObject *temparray[MERGESTATE_TEMP_SIZE];

    /* This is the function we will use to compare two keys,
     * even when none of our special cases apply and we have to use
     * safe_object_compare. */
    int (*key_compare)(PyObject *, PyObject *, MergeState *);

    /* This function is used by unsafe_object_compare to optimize comparisons
     * when we know our list is type-homogeneous but we can't assume anything else.
     * In the pre-sort check it is set equal to Py_TYPE(key)->tp_richcompare */
    PyObject *(*key_richcompare)(PyObject *, PyObject *, int);

    /* This function is used by unsafe_tuple_compare to compare the first elements
     * of tuples. It may be set to safe_object_compare, but the idea is that hopefully
     * we can assume more, and use one of the special-case compares. */
    int (*tuple_elem_compare)(PyObject *, PyObject *, MergeState *);

    /* Varisbles used for minrun computation. The "ideal" minrun length is
     * the infinite precision listlen / 2**e. See listsort.txt.
     */
     Py_ssize_t mr_current, mr_e, mr_mask;
};

/* binarysort is the best method for sorting small arrays: it does few
   compares, but can do data movement quadratic in the number of elements.
   ss->keys is viewed as an array of n kays, a[:n]. a[:ok] is already sorted.
   Pass ok = 0 (or 1) if you don't know.
   It's sorted in-place, by a stable binary insertion sort. If ss->values
   isn't NULL, it's permuted in lockstap with ss->keys.
   On entry, must have n >= 1, and 0 <= ok <= n <= MAX_MINRUN.
   Return -1 if comparison raises an exception, else 0.
   Even in case of error, the output slice will be some permutation of
   the input (nothing is lost or duplicated).
*/
static int
binarysort(MergeState *ms, const sortslice *ss, Py_ssize_t n, Py_ssize_t ok)
{
    Py_ssize_t k; /* for IFLT macro expansion */
    PyObject ** const a = ss->keys;
    PyObject ** const v = ss->values;
    const bool has_values = v != NULL;
    PyObject *pivot;
    Py_ssize_t M;

    assert(0 <= ok && ok <= n && 1 <= n && n <= MAX_MINRUN);
    /* assert a[:ok] is sorted */
    if (! ok)
        ++ok;
    /* Regular insertion sort has average- and worst-case O(n**2) cost
       for both # of comparisons and number of bytes moved. But its branches
       are highly predictable, and it loves sorted input (n-1 compares and no
       data movement). This is significant in cases like sortperf.py's %sort,
       where an out-of-order element near the start of a run is moved into
       place slowly but then the remaining elements up to length minrun are
       generally at worst one slot away from their correct position (so only
       need 1 or 2 commpares to resolve). If comparisons are very fast (such
       as for a list of Python floats), the simple inner loop leaves it
       very competitive with binary insertion, despite that it does
       significantly more compares overall on random data.

       Binary insertion sort has worst, average, and best case O(n log n)
       cost for # of comparisons, but worst and average case O(n**2) cost
       for data movement. The more expensive comparisons, the more important
       the comparison advantage. But its branches are less predictable the
       more "randomish" the data, and that's so significant its worst case
       in real life is random input rather than reverse-ordered (which does
       about twice the data movement than random input does).

       Note that the number of bytes moved doesn't seem to matter. MAX_MINRUN
       of 64 is so small that the key and value pointers all fit in a corner
       of L1 cache, and moving things around in that is very fast. */
#if 0 // ordinary insertion sort.
    PyObject * vpivot = NULL;
    for (; ok < n; ++ok) {
        pivot = a[ok];
        if (has_values)
            vpivot = v[ok];
        for (M = ok - 1; M >= 0; --M) {
            k = ISLT(pivot, a[M]);
            if (k < 0) {
                a[M + 1] = pivot;
                if (has_values)
                    v[M + 1] = vpivot;
                goto fail;
            }
            else if (k) {
                a[M + 1] = a[M];
                if (has_values)
                    v[M + 1] = v[M];
            }
            else
                break;
        }
        a[M + 1] = pivot;
        if (has_values)
            v[M + 1] = vpivot;
    }
#else // binary insertion sort
    Py_ssize_t L, R;
    for (; ok < n; ++ok) {
        /* set L to where a[ok] belongs */
        L = 0;
        R = ok;
        pivot = a[ok];
        /* Slice invariants. vacuously true at the start:
         * all a[0:L]  <= pivot
         * all a[L:R]     unknown
         * all a[R:ok]  > pivot
         */
        assert(L < R);
        do {
            /* don't do silly ;-) things to prevent overflow when finding
               the midpoint; L and R are very far from filling a Py_ssize_t */
            M = (L + R) >> 1;
#if 1 // straightforward, but highly unpredictable branch on random data
            IFLT(pivot, a[M])
                R = M;
            else
                L = M + 1;
#else
            /* Try to get compiler to generate conditional move instructions
               instead. Works fine, but leaving it disabled for now because
               it's not yielding consistently faster sorts. Needs more
               investigation. More computation in the inner loop adds its own
               costs, which can be significant when compares are fast. */
            k = ISLT(pivot, a[M]);
            if (k < 0)
                goto fail;
            Py_ssize_t Mp1 = M + 1;
            R = k ? M : R;
            L = k ? L : Mp1;
#endif
        } while (L < R);
        assert(L == R);
        /* a[:L] holds all elements from a[:ok] <= pivot now, so pivot belongs
           at index L. Slide a[L:ok] to the right a slot to make room for it.
           Caution: using memmove is much slower under MSVC 5; we're not
           usually moving many slots. Years later: under Visual Studio 2022,
           memmove seems just slightly slower than doing it "by hand". */
        for (M = ok; M > L; --M)
            a[M] = a[M - 1];
        a[L] = pivot;
        if (has_values) {
            pivot = v[ok];
            for (M = ok; M > L; --M)
                v[M] = v[M - 1];
            v[L] = pivot;
        }
    }
#endif // pick binary or regular insertion sort
    return 0;

 fail:
    return -1;
}

static void
sortslice_reverse(sortslice *s, Py_ssize_t n)
{
    reverse_slice(s->keys, &s->keys[n]);
    if (s->values != NULL)
        reverse_slice(s->values, &s->values[n]);
}

/*
Return the length of the run beginning at slo->keys, spanning no more than
nremaining elements. The run beginning there may be ascending or descending,
but the function permutes it in place, if needed, so that it's always ascending
upon return.

Returns -1 in case of error.
*/
static Py_ssize_t
count_run(MergeState *ms, sortslice *slo, Py_ssize_t nremaining)
{
    Py_ssize_t k; /* used by IFLT macro expansion */
    Py_ssize_t n;
    PyObject ** const lo = slo->keys;

    /* In general, as things go on we've established that the slice starts
       with a monotone run of n elements, starting at lo. */

    /* We're n elements into the slice, and the most recent neq+1 elements are
     * all equal. This reverses them in-place, and resets neq for reuse.
     */
#define REVERSE_LAST_NEQ                        \
    if (neq) {                                  \
        sortslice slice = *slo;                 \
        ++neq;                                  \
        sortslice_advance(&slice, n - neq);     \
        sortslice_reverse(&slice, neq);         \
        neq = 0;                                \
    }

    /* Sticking to only __lt__ compares is confusing and error-prone. But in
     * this routine, almost all uses of IFLT can be captured by tiny macros
     * giving mnemonic names to the intent. Note that inline functions don't
     * work for this (IFLT expands to code including `goto fail`).
     */
#define IF_NEXT_LARGER  IFLT(lo[n-1], lo[n])
#define IF_NEXT_SMALLER IFLT(lo[n], lo[n-1])

    assert(nremaining);
    /* try ascending run first */
    for (n = 1; n < nremaining; ++n) {
        IF_NEXT_SMALLER
            break;
    }
    if (n == nremaining)
        return n;
    /* lo[n] is strictly less */
    /* If n is 1 now, then the first compare established it's a descending
     * run, so fall through to the descending case. But if n > 1, there are
     * n elements in an ascending run terminated by the strictly less lo[n].
     * If the first key < lo[n-1], *somewhere* along the way the sequence
     * increased, so we're done (there is no descending run).
     * Else first key >= lo[n-1], which implies that the entire ascending run
     * consists of equal elements. In that case, this is a descending run,
     * and we reverse the all-equal prefix in-place.
     */
    if (n > 1) {
        IFLT(lo[0], lo[n-1])
            return n;
        sortslice_reverse(slo, n);
    }
    ++n; /* in all cases it's been established that lo[n] has been resolved */

    /* Finish descending run. All-squal subruns are reversed in-place on the
     * fly. Their original order will be restored at the end by the whole-slice
     * reversal.
     */
    Py_ssize_t neq = 0;
    for ( ; n < nremaining; ++n) {
        IF_NEXT_SMALLER {
            /* This ends the most recent run of equal elements, but still in
             * the "descending" direction.
             */
            REVERSE_LAST_NEQ
        }
        else {
            IF_NEXT_LARGER /* descending run is over */
                break;
            else /* not x < y and not y < x implies x == y */
                ++neq;
        }
    }
    REVERSE_LAST_NEQ
    sortslice_reverse(slo, n); /* transform to ascending run */

    /* And after reversing, it's possible this can be extended by a
     * naturally increasing suffix; e.g., [3, 2, 3, 4, 1] makes an
     * ascending run from the first 4 elements.
     */
    for ( ; n < nremaining; ++n) {
        IF_NEXT_SMALLER
            break;
    }

    return n;
fail:
    return -1;

#undef REVERSE_LAST_NEQ
#undef IF_NEXT_SMALLER
#undef IF_NEXT_LARGER
}

/*
Locate the proper position of key in a sorted vector; if the vector contains
an element equal to key, return the position immediately to the left of
the leftmost equal element.  [gallop_right() does the same except returns
the position to the right of the rightmost equal element (if any).]

"a" is a sorted vector with n elements, starting at a[0].  n must be > 0.

"hint" is an index at which to begin the search, 0 <= hint < n.  The closer
hint is to the final result, the faster this runs.

The return value is the int k in 0..n such that

    a[k-1] < key <= a[k]

pretending that *(a-1) is minus infinity and a[n] is plus infinity.  IOW,
key belongs at index k; or, IOW, the first k elements of a should precede
key, and the last n-k should follow key.

Returns -1 on error.  See listsort.txt for info on the method.
*/
static Py_ssize_t
gallop_left(MergeState *ms, PyObject *key, PyObject **a, Py_ssize_t n, Py_ssize_t hint)
{
    Py_ssize_t ofs;
    Py_ssize_t lastofs;
    Py_ssize_t k;

    assert(key && a && n > 0 && hint >= 0 && hint < n);

    a += hint;
    lastofs = 0;
    ofs = 1;
    IFLT(*a, key) {
        /* a[hint] < key -- gallop right, until
         * a[hint + lastofs] < key <= a[hint + ofs]
         */
        const Py_ssize_t maxofs = n - hint;             /* &a[n-1] is highest */
        while (ofs < maxofs) {
            IFLT(a[ofs], key) {
                lastofs = ofs;
                assert(ofs <= (PY_SSIZE_T_MAX - 1) / 2);
                ofs = (ofs << 1) + 1;
            }
            else                /* key <= a[hint + ofs] */
                break;
        }
        if (ofs > maxofs)
            ofs = maxofs;
        /* Translate back to offsets relative to &a[0]. */
        lastofs += hint;
        ofs += hint;
    }
    else {
        /* key <= a[hint] -- gallop left, until
         * a[hint - ofs] < key <= a[hint - lastofs]
         */
        const Py_ssize_t maxofs = hint + 1;             /* &a[0] is lowest */
        while (ofs < maxofs) {
            IFLT(*(a-ofs), key)
                break;
            /* key <= a[hint - ofs] */
            lastofs = ofs;
            assert(ofs <= (PY_SSIZE_T_MAX - 1) / 2);
            ofs = (ofs << 1) + 1;
        }
        if (ofs > maxofs)
            ofs = maxofs;
        /* Translate back to positive offsets relative to &a[0]. */
        k = lastofs;
        lastofs = hint - ofs;
        ofs = hint - k;
    }
    a -= hint;

    assert(-1 <= lastofs && lastofs < ofs && ofs <= n);
    /* Now a[lastofs] < key <= a[ofs], so key belongs somewhere to the
     * right of lastofs but no farther right than ofs.  Do a binary
     * search, with invariant a[lastofs-1] < key <= a[ofs].
     */
    ++lastofs;
    while (lastofs < ofs) {
        Py_ssize_t m = lastofs + ((ofs - lastofs) >> 1);

        IFLT(a[m], key)
            lastofs = m+1;              /* a[m] < key */
        else
            ofs = m;                    /* key <= a[m] */
    }
    assert(lastofs == ofs);             /* so a[ofs-1] < key <= a[ofs] */
    return ofs;

fail:
    return -1;
}

/*
Exactly like gallop_left(), except that if key already exists in a[0:n],
finds the position immediately to the right of the rightmost equal value.

The return value is the int k in 0..n such that

    a[k-1] <= key < a[k]

or -1 if error.

The code duplication is massive, but this is enough different given that
we're sticking to "<" comparisons that it's much harder to follow if
written as one routine with yet another "left or right?" flag.
*/
static Py_ssize_t
gallop_right(MergeState *ms, PyObject *key, PyObject **a, Py_ssize_t n, Py_ssize_t hint)
{
    Py_ssize_t ofs;
    Py_ssize_t lastofs;
    Py_ssize_t k;

    assert(key && a && n > 0 && hint >= 0 && hint < n);

    a += hint;
    lastofs = 0;
    ofs = 1;
    IFLT(key, *a) {
        /* key < a[hint] -- gallop left, until
         * a[hint - ofs] <= key < a[hint - lastofs]
         */
        const Py_ssize_t maxofs = hint + 1;             /* &a[0] is lowest */
        while (ofs < maxofs) {
            IFLT(key, *(a-ofs)) {
                lastofs = ofs;
                assert(ofs <= (PY_SSIZE_T_MAX - 1) / 2);
                ofs = (ofs << 1) + 1;
            }
            else                /* a[hint - ofs] <= key */
                break;
        }
        if (ofs > maxofs)
            ofs = maxofs;
        /* Translate back to positive offsets relative to &a[0]. */
        k = lastofs;
        lastofs = hint - ofs;
        ofs = hint - k;
    }
    else {
        /* a[hint] <= key -- gallop right, until
         * a[hint + lastofs] <= key < a[hint + ofs]
        */
        const Py_ssize_t maxofs = n - hint;             /* &a[n-1] is highest */
        while (ofs < maxofs) {
            IFLT(key, a[ofs])
                break;
            /* a[hint + ofs] <= key */
            lastofs = ofs;
            assert(ofs <= (PY_SSIZE_T_MAX - 1) / 2);
            ofs = (ofs << 1) + 1;
        }
        if (ofs > maxofs)
            ofs = maxofs;
        /* Translate back to offsets relative to &a[0]. */
        lastofs += hint;
        ofs += hint;
    }
    a -= hint;

    assert(-1 <= lastofs && lastofs < ofs && ofs <= n);
    /* Now a[lastofs] <= key < a[ofs], so key belongs somewhere to the
     * right of lastofs but no farther right than ofs.  Do a binary
     * search, with invariant a[lastofs-1] <= key < a[ofs].
     */
    ++lastofs;
    while (lastofs < ofs) {
        Py_ssize_t m = lastofs + ((ofs - lastofs) >> 1);

        IFLT(key, a[m])
            ofs = m;                    /* key < a[m] */
        else
            lastofs = m+1;              /* a[m] <= key */
    }
    assert(lastofs == ofs);             /* so a[ofs-1] <= key < a[ofs] */
    return ofs;

fail:
    return -1;
}

/* Conceptually a MergeState's constructor. */
static void
merge_init(MergeState *ms, Py_ssize_t list_size, int has_keyfunc,
           sortslice *lo)
{
    assert(ms != NULL);
    if (has_keyfunc) {
        /* The temporary space for merging will need at most half the list
         * size rounded up.  Use the minimum possible space so we can use the
         * rest of temparray for other things.  In particular, if there is
         * enough extra space, listsort() will use it to store the keys.
         */
        ms->alloced = (list_size + 1) / 2;

        /* ms->alloced describes how many keys will be stored at
           ms->temparray, but we also need to store the values.  Hence,
           ms->alloced is capped at half of MERGESTATE_TEMP_SIZE. */
        if (MERGESTATE_TEMP_SIZE / 2 < ms->alloced)
            ms->alloced = MERGESTATE_TEMP_SIZE / 2;
        ms->a.values = &ms->temparray[ms->alloced];
    }
    else {
        ms->alloced = MERGESTATE_TEMP_SIZE;
        ms->a.values = NULL;
    }
    ms->a.keys = ms->temparray;
    ms->n = 0;
    ms->min_gallop = MIN_GALLOP;
    ms->listlen = list_size;
    ms->basekeys = lo->keys;

    /* State for generating minrun values. See listsort.txt. */
    ms->mr_e = 0;
    while (list_size >> ms->mr_e >= MAX_MINRUN) {
        ++ms->mr_e;
    }
    ms->mr_mask = (1 << ms->mr_e) - 1;
    ms->mr_current = 0;
}

/* Free all the temp memory owned by the MergeState.  This must be called
 * when you're done with a MergeState, and may be called before then if
 * you want to free the temp memory early.
 */
static void
merge_freemem(MergeState *ms)
{
    assert(ms != NULL);
    if (ms->a.keys != ms->temparray) {
        PyMem_Free(ms->a.keys);
        ms->a.keys = NULL;
    }
}

/* Ensure enough temp memory for 'need' array slots is available.
 * Returns 0 on success and -1 if the memory can't be gotten.
 */
static int
merge_getmem(MergeState *ms, Py_ssize_t need)
{
    int multiplier;

    assert(ms != NULL);
    if (need <= ms->alloced)
        return 0;

    multiplier = ms->a.values != NULL ? 2 : 1;

    /* Don't realloc!  That can cost cycles to copy the old data, but
     * we don't care what's in the block.
     */
    merge_freemem(ms);
    if ((size_t)need > PY_SSIZE_T_MAX / sizeof(PyObject *) / multiplier) {
        PyErr_NoMemory();
        return -1;
    }
    ms->a.keys = (PyObject **)PyMem_Malloc(multiplier * need
                                          * sizeof(PyObject *));
    if (ms->a.keys != NULL) {
        ms->alloced = need;
        if (ms->a.values != NULL)
            ms->a.values = &ms->a.keys[need];
        return 0;
    }
    PyErr_NoMemory();
    return -1;
}
#define MERGE_GETMEM(MS, NEED) ((NEED) <= (MS)->alloced ? 0 :   \
                                merge_getmem(MS, NEED))

/* Merge the na elements starting at ssa with the nb elements starting at
 * ssb.keys = ssa.keys + na in a stable way, in-place.  na and nb must be > 0.
 * Must also have that ssa.keys[na-1] belongs at the end of the merge, and
 * should have na <= nb.  See listsort.txt for more info.  Return 0 if
 * successful, -1 if error.
 */
static Py_ssize_t
merge_lo(MergeState *ms, sortslice ssa, Py_ssize_t na,
         sortslice ssb, Py_ssize_t nb)
{
    Py_ssize_t k;
    sortslice dest;
    int result = -1;            /* guilty until proved innocent */
    Py_ssize_t min_gallop;

    assert(ms && ssa.keys && ssb.keys && na > 0 && nb > 0);
    assert(ssa.keys + na == ssb.keys);
    if (MERGE_GETMEM(ms, na) < 0)
        return -1;
    sortslice_memcpy(&ms->a, 0, &ssa, 0, na);
    dest = ssa;
    ssa = ms->a;

    sortslice_copy_incr(&dest, &ssb);
    --nb;
    if (nb == 0)
        goto Succeed;
    if (na == 1)
        goto CopyB;

    min_gallop = ms->min_gallop;
    for (;;) {
        Py_ssize_t acount = 0;          /* # of times A won in a row */
        Py_ssize_t bcount = 0;          /* # of times B won in a row */

        /* Do the straightforward thing until (if ever) one run
         * appears to win consistently.
         */
        for (;;) {
            assert(na > 1 && nb > 0);
            k = ISLT(ssb.keys[0], ssa.keys[0]);
            if (k) {
                if (k < 0)
                    goto Fail;
                sortslice_copy_incr(&dest, &ssb);
                ++bcount;
                acount = 0;
                --nb;
                if (nb == 0)
                    goto Succeed;
                if (bcount >= min_gallop)
                    break;
            }
            else {
                sortslice_copy_incr(&dest, &ssa);
                ++acount;
                bcount = 0;
                --na;
                if (na == 1)
                    goto CopyB;
                if (acount >= min_gallop)
                    break;
            }
        }

        /* One run is winning so consistently that galloping may
         * be a huge win.  So try that, and continue galloping until
         * (if ever) neither run appears to be winning consistently
         * anymore.
         */
        ++min_gallop;
        do {
            assert(na > 1 && nb > 0);
            min_gallop -= min_gallop > 1;
            ms->min_gallop = min_gallop;
            k = gallop_right(ms, ssb.keys[0], ssa.keys, na, 0);
            acount = k;
            if (k) {
                if (k < 0)
                    goto Fail;
                sortslice_memcpy(&dest, 0, &ssa, 0, k);
                sortslice_advance(&dest, k);
                sortslice_advance(&ssa, k);
                na -= k;
                if (na == 1)
                    goto CopyB;
                /* na==0 is impossible now if the comparison
                 * function is consistent, but we can't assume
                 * that it is.
                 */
                if (na == 0)
                    goto Succeed;
            }
            sortslice_copy_incr(&dest, &ssb);
            --nb;
            if (nb == 0)
                goto Succeed;

            k = gallop_left(ms, ssa.keys[0], ssb.keys, nb, 0);
            bcount = k;
            if (k) {
                if (k < 0)
                    goto Fail;
                sortslice_memmove(&dest, 0, &ssb, 0, k);
                sortslice_advance(&dest, k);
                sortslice_advance(&ssb, k);
                nb -= k;
                if (nb == 0)
                    goto Succeed;
            }
            sortslice_copy_incr(&dest, &ssa);
            --na;
            if (na == 1)
                goto CopyB;
        } while (acount >= MIN_GALLOP || bcount >= MIN_GALLOP);
        ++min_gallop;           /* penalize it for leaving galloping mode */
        ms->min_gallop = min_gallop;
    }
Succeed:
    result = 0;
Fail:
    if (na)
        sortslice_memcpy(&dest, 0, &ssa, 0, na);
    return result;
CopyB:
    assert(na == 1 && nb > 0);
    /* The last element of ssa belongs at the end of the merge. */
    sortslice_memmove(&dest, 0, &ssb, 0, nb);
    sortslice_copy(&dest, nb, &ssa, 0);
    return 0;
}

/* Merge the na elements starting at pa with the nb elements starting at
 * ssb.keys = ssa.keys + na in a stable way, in-place.  na and nb must be > 0.
 * Must also have that ssa.keys[na-1] belongs at the end of the merge, and
 * should have na >= nb.  See listsort.txt for more info.  Return 0 if
 * successful, -1 if error.
 */
static Py_ssize_t
merge_hi(MergeState *ms, sortslice ssa, Py_ssize_t na,
         sortslice ssb, Py_ssize_t nb)
{
    Py_ssize_t k;
    sortslice dest, basea, baseb;
    int result = -1;            /* guilty until proved innocent */
    Py_ssize_t min_gallop;

    assert(ms && ssa.keys && ssb.keys && na > 0 && nb > 0);
    assert(ssa.keys + na == ssb.keys);
    if (MERGE_GETMEM(ms, nb) < 0)
        return -1;
    dest = ssb;
    sortslice_advance(&dest, nb-1);
    sortslice_memcpy(&ms->a, 0, &ssb, 0, nb);
    basea = ssa;
    baseb = ms->a;
    ssb.keys = ms->a.keys + nb - 1;
    if (ssb.values != NULL)
        ssb.values = ms->a.values + nb - 1;
    sortslice_advance(&ssa, na - 1);

    sortslice_copy_decr(&dest, &ssa);
    --na;
    if (na == 0)
        goto Succeed;
    if (nb == 1)
        goto CopyA;

    min_gallop = ms->min_gallop;
    for (;;) {
        Py_ssize_t acount = 0;          /* # of times A won in a row */
        Py_ssize_t bcount = 0;          /* # of times B won in a row */

        /* Do the straightforward thing until (if ever) one run
         * appears to win consistently.
         */
        for (;;) {
            assert(na > 0 && nb > 1);
            k = ISLT(ssb.keys[0], ssa.keys[0]);
            if (k) {
                if (k < 0)
                    goto Fail;
                sortslice_copy_decr(&dest, &ssa);
                ++acount;
                bcount = 0;
                --na;
                if (na == 0)
                    goto Succeed;
                if (acount >= min_gallop)
                    break;
            }
            else {
                sortslice_copy_decr(&dest, &ssb);
                ++bcount;
                acount = 0;
                --nb;
                if (nb == 1)
                    goto CopyA;
                if (bcount >= min_gallop)
                    break;
            }
        }

        /* One run is winning so consistently that galloping may
         * be a huge win.  So try that, and continue galloping until
         * (if ever) neither run appears to be winning consistently
         * anymore.
         */
        ++min_gallop;
        do {
            assert(na > 0 && nb > 1);
            min_gallop -= min_gallop > 1;
            ms->min_gallop = min_gallop;
            k = gallop_right(ms, ssb.keys[0], basea.keys, na, na-1);
            if (k < 0)
                goto Fail;
            k = na - k;
            acount = k;
            if (k) {
                sortslice_advance(&dest, -k);
                sortslice_advance(&ssa, -k);
                sortslice_memmove(&dest, 1, &ssa, 1, k);
                na -= k;
                if (na == 0)
                    goto Succeed;
            }
            sortslice_copy_decr(&dest, &ssb);
            --nb;
            if (nb == 1)
                goto CopyA;

            k = gallop_left(ms, ssa.keys[0], baseb.keys, nb, nb-1);
            if (k < 0)
                goto Fail;
            k = nb - k;
            bcount = k;
            if (k) {
                sortslice_advance(&dest, -k);
                sortslice_advance(&ssb, -k);
                sortslice_memcpy(&dest, 1, &ssb, 1, k);
                nb -= k;
                if (nb == 1)
                    goto CopyA;
                /* nb==0 is impossible now if the comparison
                 * function is consistent, but we can't assume
                 * that it is.
                 */
                if (nb == 0)
                    goto Succeed;
            }
            sortslice_copy_decr(&dest, &ssa);
            --na;
            if (na == 0)
                goto Succeed;
        } while (acount >= MIN_GALLOP || bcount >= MIN_GALLOP);
        ++min_gallop;           /* penalize it for leaving galloping mode */
        ms->min_gallop = min_gallop;
    }
Succeed:
    result = 0;
Fail:
    if (nb)
        sortslice_memcpy(&dest, -(nb-1), &baseb, 0, nb);
    return result;
CopyA:
    assert(nb == 1 && na > 0);
    /* The first element of ssb belongs at the front of the merge. */
    sortslice_memmove(&dest, 1-na, &ssa, 1-na, na);
    sortslice_advance(&dest, -na);
    sortslice_advance(&ssa, -na);
    sortslice_copy(&dest, 0, &ssb, 0);
    return 0;
}

/* Merge the two runs at stack indices i and i+1.
 * Returns 0 on success, -1 on error.
 */
static Py_ssize_t
merge_at(MergeState *ms, Py_ssize_t i)
{
    sortslice ssa, ssb;
    Py_ssize_t na, nb;
    Py_ssize_t k;

    assert(ms != NULL);
    assert(ms->n >= 2);
    assert(i >= 0);
    assert(i == ms->n - 2 || i == ms->n - 3);

    ssa = ms->pending[i].base;
    na = ms->pending[i].len;
    ssb = ms->pending[i+1].base;
    nb = ms->pending[i+1].len;
    assert(na > 0 && nb > 0);
    assert(ssa.keys + na == ssb.keys);

    /* Record the length of the combined runs; if i is the 3rd-last
     * run now, also slide over the last run (which isn't involved
     * in this merge).  The current run i+1 goes away in any case.
     */
    ms->pending[i].len = na + nb;
    if (i == ms->n - 3)
        ms->pending[i+1] = ms->pending[i+2];
    --ms->n;

    /* Where does b start in a?  Elements in a before that can be
     * ignored (already in place).
     */
    k = gallop_right(ms, *ssb.keys, ssa.keys, na, 0);
    if (k < 0)
        return -1;
    sortslice_advance(&ssa, k);
    na -= k;
    if (na == 0)
        return 0;

    /* Where does a end in b?  Elements in b after that can be
     * ignored (already in place).
     */
    nb = gallop_left(ms, ssa.keys[na-1], ssb.keys, nb, nb-1);
    if (nb <= 0)
        return nb;

    /* Merge what remains of the runs, using a temp array with
     * min(na, nb) elements.
     */
    if (na <= nb)
        return merge_lo(ms, ssa, na, ssb, nb);
    else
        return merge_hi(ms, ssa, na, ssb, nb);
}

/* Two adjacent runs begin at index s1. The first run has length n1, and
 * the second run (starting at index s1+n1) has length n2. The list has total
 * length n.
 * Compute the "power" of the first run. See listsort.txt for details.
 */
static int
powerloop(Py_ssize_t s1, Py_ssize_t n1, Py_ssize_t n2, Py_ssize_t n)
{
    int result = 0;
    assert(s1 >= 0);
    assert(n1 > 0 && n2 > 0);
    assert(s1 + n1 + n2 <= n);
    /* midpoints a and b:
     * a = s1 + n1/2
     * b = s1 + n1 + n2/2 = a + (n1 + n2)/2
     *
     * Those may not be integers, though, because of the "/2". So we work with
     * 2*a and 2*b instead, which are necessarily integers. It makes no
     * difference to the outcome, since the bits in the expansion of (2*i)/n
     * are merely shifted one position from those of i/n.
     */
    Py_ssize_t a = 2 * s1 + n1;  /* 2*a */
    Py_ssize_t b = a + n1 + n2;  /* 2*b */
    /* Emulate a/n and b/n one bit a time, until bits differ. */
    for (;;) {
        ++result;
        if (a >= n) {  /* both quotient bits are 1 */
            assert(b >= a);
            a -= n;
            b -= n;
        }
        else if (b >= n) {  /* a/n bit is 0, b/n bit is 1 */
            break;
        } /* else both quotient bits are 0 */
        assert(a < b && b < n);
        a <<= 1;
        b <<= 1;
    }
    return result;
}

/* The next run has been identified, of length n2.
 * If there's already a run on the stack, apply the "powersort" merge strategy:
 * compute the topmost run's "power" (depth in a conceptual binary merge tree)
 * and merge adjacent runs on the stack with greater power. See listsort.txt
 * for more info.
 *
 * It's the caller's responsibility to push the new run on the stack when this
 * returns.
 *
 * Returns 0 on success, -1 on error.
 */
static int
found_new_run(MergeState *ms, Py_ssize_t n2)
{
    assert(ms);
    if (ms->n) {
        assert(ms->n > 0);
        struct s_slice *p = ms->pending;
        Py_ssize_t s1 = p[ms->n - 1].base.keys - ms->basekeys; /* start index */
        Py_ssize_t n1 = p[ms->n - 1].len;
        int power = powerloop(s1, n1, n2, ms->listlen);
        while (ms->n > 1 && p[ms->n - 2].power > power) {
            if (merge_at(ms, ms->n - 2) < 0)
                return -1;
        }
        assert(ms->n < 2 || p[ms->n - 2].power < power);
        p[ms->n - 1].power = power;
    }
    return 0;
}

/* Regardless of invariants, merge all runs on the stack until only one
 * remains.  This is used at the end of the mergesort.
 *
 * Returns 0 on success, -1 on error.
 */
static int
merge_force_collapse(MergeState *ms)
{
    struct s_slice *p = ms->pending;

    assert(ms);
    while (ms->n > 1) {
        Py_ssize_t n = ms->n - 2;
        if (n > 0 && p[n-1].len < p[n+1].len)
            --n;
        if (merge_at(ms, n) < 0)
            return -1;
    }
    return 0;
}

/* Return the next minrun value to use. See listsort.txt. */
Py_LOCAL_INLINE(Py_ssize_t)
minrun_next(MergeState *ms)
{
    ms->mr_current += ms->listlen;
    assert(ms->mr_current >= 0); /* no overflow */
    Py_ssize_t result = ms->mr_current >> ms->mr_e;
    ms->mr_current &= ms->mr_mask;
    return result;
}

/* Here we define custom comparison functions to optimize for the cases one commonly
 * encounters in practice: homogeneous lists, often of one of the basic types. */

/* This struct holds the comparison function and helper functions
 * selected in the pre-sort check. */

/* These are the special case compare functions.
 * ms->key_compare will always point to one of these: */

/* Heterogeneous compare: default, always safe to fall back on. */
static int
safe_object_compare(PyObject *v, PyObject *w, MergeState *ms)
{
    /* No assumptions necessary! */
    return PyObject_RichCompareBool(v, w, Py_LT);
}

/* Homogeneous compare: safe for any two comparable objects of the same type.
 * (ms->key_richcompare is set to ob_type->tp_richcompare in the
 *  pre-sort check.)
 */
static int
unsafe_object_compare(PyObject *v, PyObject *w, MergeState *ms)
{
    PyObject *res_obj; int res;

    /* No assumptions, because we check first: */
    if (Py_TYPE(v)->tp_richcompare != ms->key_richcompare)
        return PyObject_RichCompareBool(v, w, Py_LT);

    assert(ms->key_richcompare != NULL);
    res_obj = (*(ms->key_richcompare))(v, w, Py_LT);

    if (res_obj == Py_NotImplemented) {
        Py_DECREF(res_obj);
        return PyObject_RichCompareBool(v, w, Py_LT);
    }
    if (res_obj == NULL)
        return -1;

    if (PyBool_Check(res_obj)) {
        res = (res_obj == Py_True);
    }
    else {
        res = PyObject_IsTrue(res_obj);
    }
    Py_DECREF(res_obj);

    /* Note that we can't assert
     *     res == PyObject_RichCompareBool(v, w, Py_LT);
     * because of evil compare functions like this:
     *     lambda a, b:  int(random.random() * 3) - 1)
     * (which is actually in test_sort.py) */
    return res;
}

/* Latin string compare: safe for any two latin (one byte per char) strings. */
static int
unsafe_latin_compare(PyObject *v, PyObject *w, MergeState *ms)
{
    Py_ssize_t len;
    int res;

    /* Modified from Objects/unicodeobject.c:unicode_compare, assuming: */
    assert(Py_IS_TYPE(v, &PyUnicode_Type));
    assert(Py_IS_TYPE(w, &PyUnicode_Type));
    assert(PyUnicode_KIND(v) == PyUnicode_KIND(w));
    assert(PyUnicode_KIND(v) == PyUnicode_1BYTE_KIND);

    len = Py_MIN(PyUnicode_GET_LENGTH(v), PyUnicode_GET_LENGTH(w));
    res = memcmp(PyUnicode_DATA(v), PyUnicode_DATA(w), len);

    res = (res != 0 ?
           res < 0 :
           PyUnicode_GET_LENGTH(v) < PyUnicode_GET_LENGTH(w));

    assert(res == PyObject_RichCompareBool(v, w, Py_LT));;
    return res;
}

/* Bounded int compare: compare any two longs that fit in a single machine word. */
static int
unsafe_long_compare(PyObject *v, PyObject *w, MergeState *ms)
{
    PyLongObject *vl, *wl;
    intptr_t v0, w0;
    int res;

    /* Modified from Objects/longobject.c:long_compare, assuming: */
    assert(Py_IS_TYPE(v, &PyLong_Type));
    assert(Py_IS_TYPE(w, &PyLong_Type));
    assert(_PyLong_IsCompact((PyLongObject *)v));
    assert(_PyLong_IsCompact((PyLongObject *)w));

    vl = (PyLongObject*)v;
    wl = (PyLongObject*)w;

    v0 = _PyLong_CompactValue(vl);
    w0 = _PyLong_CompactValue(wl);

    res = v0 < w0;
    assert(res == PyObject_RichCompareBool(v, w, Py_LT));
    return res;
}

/* Float compare: compare any two floats. */
static int
unsafe_float_compare(PyObject *v, PyObject *w, MergeState *ms)
{
    int res;

    /* Modified from Objects/floatobject.c:float_richcompare, assuming: */
    assert(Py_IS_TYPE(v, &PyFloat_Type));
    assert(Py_IS_TYPE(w, &PyFloat_Type));

    res = PyFloat_AS_DOUBLE(v) < PyFloat_AS_DOUBLE(w);
    assert(res == PyObject_RichCompareBool(v, w, Py_LT));
    return res;
}

/* Tuple compare: compare *any* two tuples, using
 * ms->tuple_elem_compare to compare the first elements, which is set
 * using the same pre-sort check as we use for ms->key_compare,
 * but run on the list [x[0] for x in L]. This allows us to optimize compares
 * on two levels (as long as [x[0] for x in L] is type-homogeneous.) The idea is
 * that most tuple compares don't involve x[1:]. */
static int
unsafe_tuple_compare(PyObject *v, PyObject *w, MergeState *ms)
{
    PyTupleObject *vt, *wt;
    Py_ssize_t i, vlen, wlen;
    int k;

    /* Modified from Objects/tupleobject.c:tuplerichcompare, assuming: */
    assert(Py_IS_TYPE(v, &PyTuple_Type));
    assert(Py_IS_TYPE(w, &PyTuple_Type));
    assert(Py_SIZE(v) > 0);
    assert(Py_SIZE(w) > 0);

    vt = (PyTupleObject *)v;
    wt = (PyTupleObject *)w;

    vlen = Py_SIZE(vt);
    wlen = Py_SIZE(wt);

    for (i = 0; i < vlen && i < wlen; i++) {
        k = PyObject_RichCompareBool(vt->ob_item[i], wt->ob_item[i], Py_EQ);
        if (k < 0)
            return -1;
        if (!k)
            break;
    }

    if (i >= vlen || i >= wlen)
        return vlen < wlen;

    if (i == 0)
        return ms->tuple_elem_compare(vt->ob_item[i], wt->ob_item[i], ms);
    else
        return PyObject_RichCompareBool(vt->ob_item[i], wt->ob_item[i], Py_LT);
}

/* An adaptive, stable, natural mergesort.  See listsort.txt.
 * Returns Py_None on success, NULL on error.  Even in case of error, the
 * list will be some permutation of its input state (nothing is lost or
 * duplicated).
 */
/*[clinic input]
@permit_long_docstring_body
@critical_section
list.sort

    *
    key as keyfunc: object = None
    reverse: bool = False

Sort the list in ascending order and return None.

The sort is in-place (i.e. the list itself is modified) and stable (i.e. the
order of two equal elements is maintained).

If a key function is given, apply it once to each list item and sort them,
ascending or descending, according to their function values.

The reverse flag can be set to sort in descending order.
[clinic start generated code]*/

static PyObject *
list_sort_impl(PyListObject *self, PyObject *keyfunc, int reverse)
/*[clinic end generated code: output=57b9f9c5e23fbe42 input=e4f6b6069181ad7d]*/
{
    MergeState ms;
    Py_ssize_t nremaining;
    Py_ssize_t minrun;
    sortslice lo;
    Py_ssize_t saved_ob_size, saved_allocated;
    PyObject **saved_ob_item;
    PyObject **final_ob_item;
    PyObject *result = NULL;            /* guilty until proved innocent */
    Py_ssize_t i;
    PyObject **keys;

    assert(self != NULL);
    assert(PyList_Check(self));
    if (keyfunc == Py_None)
        keyfunc = NULL;

    /* The list is temporarily made empty, so that mutations performed
     * by comparison functions can't affect the slice of memory we're
     * sorting (allowing mutations during sorting is a core-dump
     * factory, since ob_item may change).
     */
    saved_ob_size = Py_SIZE(self);
    saved_ob_item = self->ob_item;
    saved_allocated = self->allocated;
    Py_SET_SIZE(self, 0);
    FT_ATOMIC_STORE_PTR_RELEASE(self->ob_item, NULL);
    self->allocated = -1; /* any operation will reset it to >= 0 */

    if (keyfunc == NULL) {
        keys = NULL;
        lo.keys = saved_ob_item;
        lo.values = NULL;
    }
    else {
        if (saved_ob_size < MERGESTATE_TEMP_SIZE/2)
            /* Leverage stack space we allocated but won't otherwise use */
            keys = &ms.temparray[saved_ob_size+1];
        else {
            keys = PyMem_Malloc(sizeof(PyObject *) * saved_ob_size);
            if (keys == NULL) {
                PyErr_NoMemory();
                goto keyfunc_fail;
            }
        }

        for (i = 0; i < saved_ob_size ; i++) {
            keys[i] = PyObject_CallOneArg(keyfunc, saved_ob_item[i]);
            if (keys[i] == NULL) {
                for (i=i-1 ; i>=0 ; i--)
                    Py_DECREF(keys[i]);
                if (saved_ob_size >= MERGESTATE_TEMP_SIZE/2)
                    PyMem_Free(keys);
                goto keyfunc_fail;
            }
        }

        lo.keys = keys;
        lo.values = saved_ob_item;
    }


    /* The pre-sort check: here's where we decide which compare function to use.
     * How much optimization is safe? We test for homogeneity with respect to
     * several properties that are expensive to check at compare-time, and
     * set ms appropriately. */
    if (saved_ob_size > 1) {
        /* Assume the first element is representative of the whole list. */
        int keys_are_in_tuples = (Py_IS_TYPE(lo.keys[0], &PyTuple_Type) &&
                                  Py_SIZE(lo.keys[0]) > 0);

        PyTypeObject* key_type = (keys_are_in_tuples ?
                                  Py_TYPE(PyTuple_GET_ITEM(lo.keys[0], 0)) :
                                  Py_TYPE(lo.keys[0]));

        int keys_are_all_same_type = 1;
        int strings_are_latin = 1;
        int ints_are_bounded = 1;

        /* Prove that assumption by checking every key. */
        for (i=0; i < saved_ob_size; i++) {

            if (keys_are_in_tuples &&
                !(Py_IS_TYPE(lo.keys[i], &PyTuple_Type) && Py_SIZE(lo.keys[i]) != 0)) {
                keys_are_in_tuples = 0;
                keys_are_all_same_type = 0;
                break;
            }

            /* Note: for lists of tuples, key is the first element of the tuple
             * lo.keys[i], not lo.keys[i] itself! We verify type-homogeneity
             * for lists of tuples in the if-statement directly above. */
            PyObject *key = (keys_are_in_tuples ?
                             PyTuple_GET_ITEM(lo.keys[i], 0) :
                             lo.keys[i]);

            if (!Py_IS_TYPE(key, key_type)) {
                keys_are_all_same_type = 0;
                /* If keys are in tuple we must loop over the whole list to make
                   sure all items are tuples */
                if (!keys_are_in_tuples) {
                    break;
                }
            }

            if (keys_are_all_same_type) {
                if (key_type == &PyLong_Type &&
                    ints_are_bounded &&
                    !_PyLong_IsCompact((PyLongObject *)key)) {

                    ints_are_bounded = 0;
                }
                else if (key_type == &PyUnicode_Type &&
                         strings_are_latin &&
                         PyUnicode_KIND(key) != PyUnicode_1BYTE_KIND) {

                        strings_are_latin = 0;
                    }
                }
            }

        /* Choose the best compare, given what we now know about the keys. */
        if (keys_are_all_same_type) {

            if (key_type == &PyUnicode_Type && strings_are_latin) {
                ms.key_compare = unsafe_latin_compare;
            }
            else if (key_type == &PyLong_Type && ints_are_bounded) {
                ms.key_compare = unsafe_long_compare;
            }
            else if (key_type == &PyFloat_Type) {
                ms.key_compare = unsafe_float_compare;
            }
            else if ((ms.key_richcompare = key_type->tp_richcompare) != NULL) {
                ms.key_compare = unsafe_object_compare;
            }
            else {
                ms.key_compare = safe_object_compare;
            }
        }
        else {
            ms.key_compare = safe_object_compare;
        }

        if (keys_are_in_tuples) {
            /* Make sure we're not dealing with tuples of tuples
             * (remember: here, key_type refers list [key[0] for key in keys]) */
            if (key_type == &PyTuple_Type) {
                ms.tuple_elem_compare = safe_object_compare;
            }
            else {
                ms.tuple_elem_compare = ms.key_compare;
            }

            ms.key_compare = unsafe_tuple_compare;
        }
    }
    /* End of pre-sort check: ms is now set properly! */

    merge_init(&ms, saved_ob_size, keys != NULL, &lo);

    nremaining = saved_ob_size;
    if (nremaining < 2)
        goto succeed;

    /* Reverse sort stability achieved by initially reversing the list,
    applying a stable forward sort, then reversing the final result. */
    if (reverse) {
        if (keys != NULL)
            reverse_slice(&keys[0], &keys[saved_ob_size]);
        reverse_slice(&saved_ob_item[0], &saved_ob_item[saved_ob_size]);
    }

    /* March over the array once, left to right, finding natural runs,
     * and extending short natural runs to minrun elements.
     */
    do {
        Py_ssize_t n;

        /* Identify next run. */
        n = count_run(&ms, &lo, nremaining);
        if (n < 0)
            goto fail;
        /* If short, extend to min(minrun, nremaining). */
        minrun = minrun_next(&ms);
        if (n < minrun) {
            const Py_ssize_t force = nremaining <= minrun ?
                              nremaining : minrun;
            if (binarysort(&ms, &lo, force, n) < 0)
                goto fail;
            n = force;
        }
        /* Maybe merge pending runs. */
        assert(ms.n == 0 || ms.pending[ms.n -1].base.keys +
                            ms.pending[ms.n-1].len == lo.keys);
        if (found_new_run(&ms, n) < 0)
            goto fail;
        /* Push new run on stack. */
        assert(ms.n < MAX_MERGE_PENDING);
        ms.pending[ms.n].base = lo;
        ms.pending[ms.n].len = n;
        ++ms.n;
        /* Advance to find next run. */
        sortslice_advance(&lo, n);
        nremaining -= n;
    } while (nremaining);

    if (merge_force_collapse(&ms) < 0)
        goto fail;
    assert(ms.n == 1);
    assert(keys == NULL
           ? ms.pending[0].base.keys == saved_ob_item
           : ms.pending[0].base.keys == &keys[0]);
    assert(ms.pending[0].len == saved_ob_size);
    lo = ms.pending[0].base;

succeed:
    result = Py_None;
fail:
    if (keys != NULL) {
        for (i = 0; i < saved_ob_size; i++)
            Py_DECREF(keys[i]);
        if (saved_ob_size >= MERGESTATE_TEMP_SIZE/2)
            PyMem_Free(keys);
    }

    if (self->allocated != -1 && result != NULL) {
        /* The user mucked with the list during the sort,
         * and we don't already have another error to report.
         */
        PyErr_SetString(PyExc_ValueError, "list modified during sort");
        result = NULL;
    }

    if (reverse && saved_ob_size > 1)
        reverse_slice(saved_ob_item, saved_ob_item + saved_ob_size);

    merge_freemem(&ms);

keyfunc_fail:
    final_ob_item = self->ob_item;
    i = Py_SIZE(self);
    Py_SET_SIZE(self, saved_ob_size);
    FT_ATOMIC_STORE_PTR_RELEASE(self->ob_item, saved_ob_item);
    FT_ATOMIC_STORE_SSIZE_RELAXED(self->allocated, saved_allocated);
    if (final_ob_item != NULL) {
        /* we cannot use list_clear() for this because it does not
           guarantee that the list is really empty when it returns */
        while (--i >= 0) {
            Py_XDECREF(final_ob_item[i]);
        }
#ifdef Py_GIL_DISABLED
        ensure_shared_on_resize(self);
        bool use_qsbr = _PyObject_GC_IS_SHARED(self);
#else
        bool use_qsbr = false;
#endif
        free_list_items(final_ob_item, use_qsbr);
    }
    return Py_XNewRef(result);
}
#undef IFLT
#undef ISLT

int
PyList_Sort(PyObject *v)
{
    if (v == NULL || !PyList_Check(v)) {
        PyErr_BadInternalCall();
        return -1;
    }
    Py_BEGIN_CRITICAL_SECTION(v);
    v = list_sort_impl((PyListObject *)v, NULL, 0);
    Py_END_CRITICAL_SECTION();
    if (v == NULL)
        return -1;
    Py_DECREF(v);
    return 0;
}

/*[clinic input]
@critical_section
list.reverse

Reverse *IN PLACE*.
[clinic start generated code]*/

static PyObject *
list_reverse_impl(PyListObject *self)
/*[clinic end generated code: output=482544fc451abea9 input=04ac8e0c6a66e4d9]*/
{
    if (Py_SIZE(self) > 1)
        reverse_slice(self->ob_item, self->ob_item + Py_SIZE(self));
    Py_RETURN_NONE;
}

int
PyList_Reverse(PyObject *v)
{
    PyListObject *self = (PyListObject *)v;

    if (v == NULL || !PyList_Check(v)) {
        PyErr_BadInternalCall();
        return -1;
    }
    Py_BEGIN_CRITICAL_SECTION(self);
    if (Py_SIZE(self) > 1) {
        reverse_slice(self->ob_item, self->ob_item + Py_SIZE(self));
    }
    Py_END_CRITICAL_SECTION()
    return 0;
}

PyObject *
PyList_AsTuple(PyObject *v)
{
    if (v == NULL || !PyList_Check(v)) {
        PyErr_BadInternalCall();
        return NULL;
    }
    PyObject *ret;
    PyListObject *self = (PyListObject *)v;
    Py_BEGIN_CRITICAL_SECTION(self);
    ret = _PyTuple_FromArray(self->ob_item, Py_SIZE(v));
    Py_END_CRITICAL_SECTION();
    return ret;
}

PyObject *
_PyList_AsTupleAndClear(PyListObject *self)
{
    assert(self != NULL);
    PyObject *ret;
    if (self->ob_item == NULL) {
        return PyTuple_New(0);
    }
    Py_BEGIN_CRITICAL_SECTION(self);
    PyObject **items = self->ob_item;
    Py_ssize_t size = Py_SIZE(self);
    self->ob_item = NULL;
    Py_SET_SIZE(self, 0);
    ret = _PyTuple_FromArraySteal(items, size);
    free_list_items(items, false);
    Py_END_CRITICAL_SECTION();
    return ret;
}

PyObject *
_PyList_FromStackRefStealOnSuccess(const _PyStackRef *src, Py_ssize_t n)
{
    if (n == 0) {
        return PyList_New(0);
    }

    PyListObject *list = (PyListObject *)PyList_New(n);
    if (list == NULL) {
        return NULL;
    }

    PyObject **dst = list->ob_item;
    for (Py_ssize_t i = 0; i < n; i++) {
        dst[i] = PyStackRef_AsPyObjectSteal(src[i]);
    }

    return (PyObject *)list;
}

/*[clinic input]
list.index

    value: object
    start: slice_index(accept={int}) = 0
    stop: slice_index(accept={int}, c_default="PY_SSIZE_T_MAX") = sys.maxsize
    /

Return first index of value.

Raises ValueError if the value is not present.
[clinic start generated code]*/

static PyObject *
list_index_impl(PyListObject *self, PyObject *value, Py_ssize_t start,
                Py_ssize_t stop)
/*[clinic end generated code: output=ec51b88787e4e481 input=40ec5826303a0eb1]*/
{
    if (start < 0) {
        start += Py_SIZE(self);
        if (start < 0)
            start = 0;
    }
    if (stop < 0) {
        stop += Py_SIZE(self);
        if (stop < 0)
            stop = 0;
    }
    for (Py_ssize_t i = start; i < stop; i++) {
        PyObject *obj = list_get_item_ref(self, i);
        if (obj == NULL) {
            // out-of-bounds
            break;
        }
        int cmp = PyObject_RichCompareBool(obj, value, Py_EQ);
        Py_DECREF(obj);
        if (cmp > 0)
            return PyLong_FromSsize_t(i);
        else if (cmp < 0)
            return NULL;
    }
    PyErr_SetString(PyExc_ValueError, "list.index(x): x not in list");
    return NULL;
}

/*[clinic input]
list.count

     value: object
     /

Return number of occurrences of value.
[clinic start generated code]*/

static PyObject *
list_count_impl(PyListObject *self, PyObject *value)
/*[clinic end generated code: output=eff66f14aef2df86 input=3bdc3a5e6f749565]*/
{
    Py_ssize_t count = 0;
    for (Py_ssize_t i = 0; ; i++) {
        PyObject *obj = list_get_item_ref(self, i);
        if (obj == NULL) {
            // out-of-bounds
            break;
        }
        if (obj == value) {
           count++;
           Py_DECREF(obj);
           continue;
        }
        int cmp = PyObject_RichCompareBool(obj, value, Py_EQ);
        Py_DECREF(obj);
        if (cmp > 0)
            count++;
        else if (cmp < 0)
            return NULL;
    }
    return PyLong_FromSsize_t(count);
}

/*[clinic input]
@critical_section
list.remove

     value: object
     /

Remove first occurrence of value.

Raises ValueError if the value is not present.
[clinic start generated code]*/

static PyObject *
list_remove_impl(PyListObject *self, PyObject *value)
/*[clinic end generated code: output=b9b76a6633b18778 input=26c813dbb95aa93b]*/
{
    Py_ssize_t i;

    for (i = 0; i < Py_SIZE(self); i++) {
        PyObject *obj = self->ob_item[i];
        Py_INCREF(obj);
        int cmp = PyObject_RichCompareBool(obj, value, Py_EQ);
        Py_DECREF(obj);
        if (cmp > 0) {
            if (list_ass_slice_lock_held(self, i, i+1, NULL) == 0)
                Py_RETURN_NONE;
            return NULL;
        }
        else if (cmp < 0)
            return NULL;
    }
    PyErr_SetString(PyExc_ValueError, "list.remove(x): x not in list");
    return NULL;
}

static int
list_traverse(PyObject *self, visitproc visit, void *arg)
{
    PyListObject *o = (PyListObject *)self;
    Py_ssize_t i;

    for (i = Py_SIZE(o); --i >= 0; )
        Py_VISIT(o->ob_item[i]);
    return 0;
}

static PyObject *
list_richcompare_impl(PyObject *v, PyObject *w, int op)
{
    PyListObject *vl, *wl;
    Py_ssize_t i;

    if (!PyList_Check(v) || !PyList_Check(w))
        Py_RETURN_NOTIMPLEMENTED;

    vl = (PyListObject *)v;
    wl = (PyListObject *)w;

    if (Py_SIZE(vl) != Py_SIZE(wl) && (op == Py_EQ || op == Py_NE)) {
        /* Shortcut: if the lengths differ, the lists differ */
        if (op == Py_EQ)
            Py_RETURN_FALSE;
        else
            Py_RETURN_TRUE;
    }

    /* Search for the first index where items are different */
    for (i = 0; i < Py_SIZE(vl) && i < Py_SIZE(wl); i++) {
        PyObject *vitem = vl->ob_item[i];
        PyObject *witem = wl->ob_item[i];
        if (vitem == witem) {
            continue;
        }

        Py_INCREF(vitem);
        Py_INCREF(witem);
        int k = PyObject_RichCompareBool(vitem, witem, Py_EQ);
        Py_DECREF(vitem);
        Py_DECREF(witem);
        if (k < 0)
            return NULL;
        if (!k)
            break;
    }

    if (i >= Py_SIZE(vl) || i >= Py_SIZE(wl)) {
        /* No more items to compare -- compare sizes */
        Py_RETURN_RICHCOMPARE(Py_SIZE(vl), Py_SIZE(wl), op);
    }

    /* We have an item that differs -- shortcuts for EQ/NE */
    if (op == Py_EQ) {
        Py_RETURN_FALSE;
    }
    if (op == Py_NE) {
        Py_RETURN_TRUE;
    }

    /* Compare the final item again using the proper operator */
    PyObject *vitem = vl->ob_item[i];
    PyObject *witem = wl->ob_item[i];
    Py_INCREF(vitem);
    Py_INCREF(witem);
    PyObject *result = PyObject_RichCompare(vl->ob_item[i], wl->ob_item[i], op);
    Py_DECREF(vitem);
    Py_DECREF(witem);
    return result;
}

static PyObject *
list_richcompare(PyObject *v, PyObject *w, int op)
{
    PyObject *ret;
    Py_BEGIN_CRITICAL_SECTION2(v, w);
    ret = list_richcompare_impl(v, w, op);
    Py_END_CRITICAL_SECTION2()
    return ret;
}

/*[clinic input]
list.__init__

    iterable: object(c_default="NULL") = ()
    /

Built-in mutable sequence.

If no argument is given, the constructor creates a new empty list.
The argument must be an iterable if specified.
[clinic start generated code]*/

static int
list___init___impl(PyListObject *self, PyObject *iterable)
/*[clinic end generated code: output=0f3c21379d01de48 input=b3f3fe7206af8f6b]*/
{
    /* Verify list invariants established by PyType_GenericAlloc() */
    assert(0 <= Py_SIZE(self));
    assert(Py_SIZE(self) <= self->allocated || self->allocated == -1);
    assert(self->ob_item != NULL ||
           self->allocated == 0 || self->allocated == -1);

    /* Empty previous contents */
    if (self->ob_item != NULL) {
        Py_BEGIN_CRITICAL_SECTION(self);
        list_clear(self);
        Py_END_CRITICAL_SECTION();
    }
    if (iterable != NULL) {
        if (_list_extend(self, iterable) < 0) {
            return -1;
        }
    }
    return 0;
}

static PyObject *
list_vectorcall(PyObject *type, PyObject * const*args,
                size_t nargsf, PyObject *kwnames)
{
    if (!_PyArg_NoKwnames("list", kwnames)) {
        return NULL;
    }
    Py_ssize_t nargs = PyVectorcall_NARGS(nargsf);
    if (!_PyArg_CheckPositional("list", nargs, 0, 1)) {
        return NULL;
    }

    PyObject *list = PyType_GenericAlloc(_PyType_CAST(type), 0);
    if (list == NULL) {
        return NULL;
    }
    if (nargs) {
        if (list___init___impl((PyListObject *)list, args[0])) {
            Py_DECREF(list);
            return NULL;
        }
    }
    return list;
}


/*[clinic input]
list.__sizeof__

Return the size of the list in memory, in bytes.
[clinic start generated code]*/

static PyObject *
list___sizeof___impl(PyListObject *self)
/*[clinic end generated code: output=3417541f95f9a53e input=b8030a5d5ce8a187]*/
{
    size_t res = _PyObject_SIZE(Py_TYPE(self));
    Py_ssize_t allocated = FT_ATOMIC_LOAD_SSIZE_RELAXED(self->allocated);
    res += (size_t)allocated * sizeof(void*);
    return PyLong_FromSize_t(res);
}

static PyObject *list_iter(PyObject *seq);
static PyObject *list_subscript(PyObject*, PyObject*);

static PyMethodDef list_methods[] = {
    {"__getitem__", list_subscript, METH_O|METH_COEXIST,
     PyDoc_STR("__getitem__($self, index, /)\n--\n\nReturn self[index].")},
    LIST___REVERSED___METHODDEF
    LIST___SIZEOF___METHODDEF
    PY_LIST_CLEAR_METHODDEF
    LIST_COPY_METHODDEF
    LIST_APPEND_METHODDEF
    LIST_INSERT_METHODDEF
    LIST_EXTEND_METHODDEF
    LIST_POP_METHODDEF
    LIST_REMOVE_METHODDEF
    LIST_INDEX_METHODDEF
    LIST_COUNT_METHODDEF
    LIST_REVERSE_METHODDEF
    LIST_SORT_METHODDEF
    {"__class_getitem__", Py_GenericAlias, METH_O|METH_CLASS, PyDoc_STR("See PEP 585")},
    {NULL,              NULL}           /* sentinel */
};

static PySequenceMethods list_as_sequence = {
    list_length,                                /* sq_length */
    list_concat,                                /* sq_concat */
    list_repeat,                                /* sq_repeat */
    list_item,                                  /* sq_item */
    0,                                          /* sq_slice */
    list_ass_item,                              /* sq_ass_item */
    0,                                          /* sq_ass_slice */
    list_contains,                              /* sq_contains */
    list_inplace_concat,                        /* sq_inplace_concat */
    list_inplace_repeat,                        /* sq_inplace_repeat */
};

static inline PyObject *
list_slice_step_lock_held(PyListObject *a, Py_ssize_t start, Py_ssize_t step, Py_ssize_t len)
{
    PyListObject *np = (PyListObject *)list_new_prealloc(len);
    if (np == NULL) {
        return NULL;
    }
    size_t cur;
    Py_ssize_t i;
    PyObject **src = a->ob_item;
    PyObject **dest = np->ob_item;
    for (cur = start, i = 0; i < len;
            cur += (size_t)step, i++) {
        PyObject *v = src[cur];
        dest[i] = Py_NewRef(v);
    }
    Py_SET_SIZE(np, len);
    return (PyObject *)np;
}

static PyObject *
list_slice_wrap(PyListObject *aa, Py_ssize_t start, Py_ssize_t stop, Py_ssize_t step)
{
    PyObject *res = NULL;
    Py_BEGIN_CRITICAL_SECTION(aa);
    Py_ssize_t len = PySlice_AdjustIndices(Py_SIZE(aa), &start, &stop, step);
    if (len <= 0) {
        res = PyList_New(0);
    }
    else if (step == 1) {
        res = list_slice_lock_held(aa, start, stop);
    }
    else {
        res = list_slice_step_lock_held(aa, start, step, len);
    }
    Py_END_CRITICAL_SECTION();
    return res;
}

static inline PyObject*
list_slice_subscript(PyObject* self, PyObject* item)
{
    assert(PyList_Check(self));
    assert(PySlice_Check(item));
    Py_ssize_t start, stop, step;
    if (PySlice_Unpack(item, &start, &stop, &step) < 0) {
        return NULL;
    }
    return list_slice_wrap((PyListObject *)self, start, stop, step);
}

PyObject *
_PyList_SliceSubscript(PyObject* _self, PyObject* item)
{
    return list_slice_subscript(_self, item);
}

static PyObject *
list_subscript(PyObject* _self, PyObject* item)
{
    PyListObject* self = (PyListObject*)_self;
    if (_PyIndex_Check(item)) {
        Py_ssize_t i;
        i = PyNumber_AsSsize_t(item, PyExc_IndexError);
        if (i == -1 && PyErr_Occurred())
            return NULL;
        if (i < 0)
            i += PyList_GET_SIZE(self);
        return list_item((PyObject *)self, i);
    }
    else if (PySlice_Check(item)) {
        return list_slice_subscript(_self, item);
    }
    else {
        PyErr_Format(PyExc_TypeError,
                     "list indices must be integers or slices, not %.200s",
                     Py_TYPE(item)->tp_name);
        return NULL;
    }
}

static Py_ssize_t
adjust_slice_indexes(PyListObject *lst,
                     Py_ssize_t *start, Py_ssize_t *stop,
                     Py_ssize_t step)
{
    Py_ssize_t slicelength = PySlice_AdjustIndices(Py_SIZE(lst), start, stop,
                                                   step);

    /* Make sure s[5:2] = [..] inserts at the right place:
        before 5, not before 2. */
    if ((step < 0 && *start < *stop) ||
        (step > 0 && *start > *stop))
        *stop = *start;

    return slicelength;
}

static int
list_ass_subscript_lock_held(PyObject *_self, PyObject *item, PyObject *value)
{
    _Py_CRITICAL_SECTION_ASSERT_OBJECT_LOCKED(_self);

    PyListObject *self = (PyListObject *)_self;
    if (_PyIndex_Check(item)) {
        Py_ssize_t i = PyNumber_AsSsize_t(item, PyExc_IndexError);
        if (i == -1 && PyErr_Occurred())
            return -1;
        if (i < 0)
            i += PyList_GET_SIZE(self);
        return list_ass_item_lock_held(self, i, value);
    }
    else if (PySlice_Check(item)) {
        Py_ssize_t start, stop, step;

        if (PySlice_Unpack(item, &start, &stop, &step) < 0) {
            return -1;
        }

        if (value == NULL) {
            /* delete slice */
            PyObject **garbage;
            size_t cur;
            Py_ssize_t i;
            int res;

            Py_ssize_t slicelength = adjust_slice_indexes(self, &start, &stop,
                                                          step);

            if (step == 1)
                return list_ass_slice_lock_held(self, start, stop, value);

            if (slicelength <= 0)
                return 0;

            if (step < 0) {
                stop = start + 1;
                start = stop + step*(slicelength - 1) - 1;
                step = -step;
            }

            garbage = (PyObject**)
                PyMem_Malloc(slicelength*sizeof(PyObject*));
            if (!garbage) {
                PyErr_NoMemory();
                return -1;
            }

            /* drawing pictures might help understand these for
               loops. Basically, we memmove the parts of the
               list that are *not* part of the slice: step-1
               items for each item that is part of the slice,
               and then tail end of the list that was not
               covered by the slice */
            for (cur = start, i = 0;
                 cur < (size_t)stop;
                 cur += step, i++) {
                Py_ssize_t lim = step - 1;

                garbage[i] = PyList_GET_ITEM(self, cur);

                if (cur + step >= (size_t)Py_SIZE(self)) {
                    lim = Py_SIZE(self) - cur - 1;
                }

                memmove(self->ob_item + cur - i,
                    self->ob_item + cur + 1,
                    lim * sizeof(PyObject *));
            }
            cur = start + (size_t)slicelength * step;
            if (cur < (size_t)Py_SIZE(self)) {
                memmove(self->ob_item + cur - slicelength,
                    self->ob_item + cur,
                    (Py_SIZE(self) - cur) *
                     sizeof(PyObject *));
            }

            Py_SET_SIZE(self, Py_SIZE(self) - slicelength);
            res = list_resize(self, Py_SIZE(self));

            for (i = 0; i < slicelength; i++) {
                Py_DECREF(garbage[i]);
            }
            PyMem_Free(garbage);

            return res;
        }
        else {
            /* assign slice */
            PyObject *ins, *seq;
            PyObject **garbage, **seqitems, **selfitems;
            Py_ssize_t i;
            size_t cur;

            /* protect against a[::-1] = a */
            if (self == (PyListObject*)value) {
                seq = list_slice_lock_held((PyListObject *)value, 0,
                                            Py_SIZE(value));
            }
            else {
                seq = PySequence_Fast(value,
                                      "must assign iterable "
                                      "to extended slice");
            }
            if (!seq)
                return -1;

            Py_ssize_t slicelength = adjust_slice_indexes(self, &start, &stop,
                                                          step);

            if (step == 1) {
                int res = list_ass_slice_lock_held(self, start, stop, seq);
                Py_DECREF(seq);
                return res;
            }

            if (PySequence_Fast_GET_SIZE(seq) != slicelength) {
                PyErr_Format(PyExc_ValueError,
                    "attempt to assign sequence of "
                    "size %zd to extended slice of "
                    "size %zd",
                         PySequence_Fast_GET_SIZE(seq),
                         slicelength);
                Py_DECREF(seq);
                return -1;
            }

            if (!slicelength) {
                Py_DECREF(seq);
                return 0;
            }

            garbage = (PyObject**)
                PyMem_Malloc(slicelength*sizeof(PyObject*));
            if (!garbage) {
                Py_DECREF(seq);
                PyErr_NoMemory();
                return -1;
            }

            selfitems = self->ob_item;
            seqitems = PySequence_Fast_ITEMS(seq);
            for (cur = start, i = 0; i < slicelength;
                 cur += (size_t)step, i++) {
                garbage[i] = selfitems[cur];
                ins = Py_NewRef(seqitems[i]);
                selfitems[cur] = ins;
            }

            for (i = 0; i < slicelength; i++) {
                Py_DECREF(garbage[i]);
            }

            PyMem_Free(garbage);
            Py_DECREF(seq);

            return 0;
        }
    }
    else {
        PyErr_Format(PyExc_TypeError,
                     "list indices must be integers or slices, not %.200s",
                     Py_TYPE(item)->tp_name);
        return -1;
    }
}

static int
list_ass_subscript(PyObject *self, PyObject *item, PyObject *value)
{
    int res;
#ifdef Py_GIL_DISABLED
    if (PySlice_Check(item) && value != NULL && PyList_CheckExact(value)) {
        Py_BEGIN_CRITICAL_SECTION2(self, value);
        res = list_ass_subscript_lock_held(self, item, value);
        Py_END_CRITICAL_SECTION2();
        return res;
    }
#endif
    Py_BEGIN_CRITICAL_SECTION(self);
    res = list_ass_subscript_lock_held(self, item, value);
    Py_END_CRITICAL_SECTION();
    return res;
}

static PyMappingMethods list_as_mapping = {
    list_length,
    list_subscript,
    list_ass_subscript
};

PyTypeObject PyList_Type = {
    PyVarObject_HEAD_INIT(&PyType_Type, 0)
    "list",
    sizeof(PyListObject),
    0,
    list_dealloc,                               /* tp_dealloc */
    0,                                          /* tp_vectorcall_offset */
    0,                                          /* tp_getattr */
    0,                                          /* tp_setattr */
    0,                                          /* tp_as_async */
    list_repr,                                  /* tp_repr */
    0,                                          /* tp_as_number */
    &list_as_sequence,                          /* tp_as_sequence */
    &list_as_mapping,                           /* tp_as_mapping */
    PyObject_HashNotImplemented,                /* tp_hash */
    0,                                          /* tp_call */
    0,                                          /* tp_str */
    PyObject_GenericGetAttr,                    /* tp_getattro */
    0,                                          /* tp_setattro */
    0,                                          /* tp_as_buffer */
    Py_TPFLAGS_DEFAULT | Py_TPFLAGS_HAVE_GC |
        Py_TPFLAGS_BASETYPE | Py_TPFLAGS_LIST_SUBCLASS |
        _Py_TPFLAGS_MATCH_SELF | Py_TPFLAGS_SEQUENCE,  /* tp_flags */
    list___init____doc__,                       /* tp_doc */
    list_traverse,                              /* tp_traverse */
    list_clear_slot,                            /* tp_clear */
    list_richcompare,                           /* tp_richcompare */
    0,                                          /* tp_weaklistoffset */
    list_iter,                                  /* tp_iter */
    0,                                          /* tp_iternext */
    list_methods,                               /* tp_methods */
    0,                                          /* tp_members */
    0,                                          /* tp_getset */
    0,                                          /* tp_base */
    0,                                          /* tp_dict */
    0,                                          /* tp_descr_get */
    0,                                          /* tp_descr_set */
    0,                                          /* tp_dictoffset */
    list___init__,                              /* tp_init */
    PyType_GenericAlloc,                        /* tp_alloc */
    PyType_GenericNew,                          /* tp_new */
    PyObject_GC_Del,                            /* tp_free */
    .tp_vectorcall = list_vectorcall,
    .tp_version_tag = _Py_TYPE_VERSION_LIST,
};

/*********************** List Iterator **************************/

static void listiter_dealloc(PyObject *);
static int listiter_traverse(PyObject *, visitproc, void *);
static PyObject *listiter_next(PyObject *);
static PyObject *listiter_len(PyObject *, PyObject *);
static PyObject *listiter_reduce_general(void *_it, int forward);
static PyObject *listiter_reduce(PyObject *, PyObject *);
static PyObject *listiter_setstate(PyObject *, PyObject *state);

PyDoc_STRVAR(length_hint_doc, "Private method returning an estimate of len(list(it)).");
PyDoc_STRVAR(reduce_doc, "Return state information for pickling.");
PyDoc_STRVAR(setstate_doc, "Set state information for unpickling.");

static PyMethodDef listiter_methods[] = {
    {"__length_hint__", listiter_len, METH_NOARGS, length_hint_doc},
    {"__reduce__", listiter_reduce, METH_NOARGS, reduce_doc},
    {"__setstate__", listiter_setstate, METH_O, setstate_doc},
    {NULL,              NULL}           /* sentinel */
};

PyTypeObject PyListIter_Type = {
    PyVarObject_HEAD_INIT(&PyType_Type, 0)
    "list_iterator",                            /* tp_name */
    sizeof(_PyListIterObject),                  /* tp_basicsize */
    0,                                          /* tp_itemsize */
    /* methods */
    listiter_dealloc,               /* tp_dealloc */
    0,                                          /* tp_vectorcall_offset */
    0,                                          /* tp_getattr */
    0,                                          /* tp_setattr */
    0,                                          /* tp_as_async */
    0,                                          /* tp_repr */
    0,                                          /* tp_as_number */
    0,                                          /* tp_as_sequence */
    0,                                          /* tp_as_mapping */
    0,                                          /* tp_hash */
    0,                                          /* tp_call */
    0,                                          /* tp_str */
    PyObject_GenericGetAttr,                    /* tp_getattro */
    0,                                          /* tp_setattro */
    0,                                          /* tp_as_buffer */
    Py_TPFLAGS_DEFAULT | Py_TPFLAGS_HAVE_GC,/* tp_flags */
    0,                                          /* tp_doc */
    listiter_traverse,                          /* tp_traverse */
    0,                                          /* tp_clear */
    0,                                          /* tp_richcompare */
    0,                                          /* tp_weaklistoffset */
    PyObject_SelfIter,                          /* tp_iter */
    listiter_next,                              /* tp_iternext */
    listiter_methods,                           /* tp_methods */
    0,                                          /* tp_members */
};


static PyObject *
list_iter(PyObject *seq)
{
    if (!PyList_Check(seq)) {
        PyErr_BadInternalCall();
        return NULL;
    }
    _PyListIterObject *it = _Py_FREELIST_POP(_PyListIterObject, list_iters);
    if (it == NULL) {
        it = PyObject_GC_New(_PyListIterObject, &PyListIter_Type);
        if (it == NULL) {
            return NULL;
        }
    }
    it->it_index = 0;
    it->it_seq = (PyListObject *)Py_NewRef(seq);
    _PyObject_GC_TRACK(it);
    return (PyObject *)it;
}

static void
listiter_dealloc(PyObject *self)
{
    _PyListIterObject *it = (_PyListIterObject *)self;
    _PyObject_GC_UNTRACK(it);
    Py_XDECREF(it->it_seq);
    assert(Py_IS_TYPE(self, &PyListIter_Type));
    _Py_FREELIST_FREE(list_iters, it, PyObject_GC_Del);
}

static int
listiter_traverse(PyObject *it, visitproc visit, void *arg)
{
    Py_VISIT(((_PyListIterObject *)it)->it_seq);
    return 0;
}

static PyObject *
listiter_next(PyObject *self)
{
    _PyListIterObject *it = (_PyListIterObject *)self;
    Py_ssize_t index = FT_ATOMIC_LOAD_SSIZE_RELAXED(it->it_index);
    if (index < 0) {
        return NULL;
    }

    PyObject *item = list_get_item_ref(it->it_seq, index);
    if (item == NULL) {
        // out-of-bounds
        FT_ATOMIC_STORE_SSIZE_RELAXED(it->it_index, -1);
#ifndef Py_GIL_DISABLED
        PyListObject *seq = it->it_seq;
        it->it_seq = NULL;
        Py_DECREF(seq);
#endif
        return NULL;
    }
    FT_ATOMIC_STORE_SSIZE_RELAXED(it->it_index, index + 1);
    return item;
}

static PyObject *
listiter_len(PyObject *self, PyObject *Py_UNUSED(ignored))
{
    assert(self != NULL);
    _PyListIterObject *it = (_PyListIterObject *)self;
    Py_ssize_t index = FT_ATOMIC_LOAD_SSIZE_RELAXED(it->it_index);
    if (index >= 0) {
        Py_ssize_t len = PyList_GET_SIZE(it->it_seq) - index;
        if (len >= 0)
            return PyLong_FromSsize_t(len);
    }
    return PyLong_FromLong(0);
}

static PyObject *
listiter_reduce(PyObject *it, PyObject *Py_UNUSED(ignored))
{
    return listiter_reduce_general(it, 1);
}

static PyObject *
listiter_setstate(PyObject *self, PyObject *state)
{
    _PyListIterObject *it = (_PyListIterObject *)self;
    Py_ssize_t index = PyLong_AsSsize_t(state);
    if (index == -1 && PyErr_Occurred())
        return NULL;
    if (it->it_seq != NULL) {
        if (index < -1)
            index = -1;
        else if (index > PyList_GET_SIZE(it->it_seq))
            index = PyList_GET_SIZE(it->it_seq); /* iterator exhausted */
        FT_ATOMIC_STORE_SSIZE_RELAXED(it->it_index, index);
    }
    Py_RETURN_NONE;
}

/*********************** List Reverse Iterator **************************/

typedef struct {
    PyObject_HEAD
    Py_ssize_t it_index;
    PyListObject *it_seq; /* Set to NULL when iterator is exhausted */
} listreviterobject;

static void listreviter_dealloc(PyObject *);
static int listreviter_traverse(PyObject *, visitproc, void *);
static PyObject *listreviter_next(PyObject *);
static PyObject *listreviter_len(PyObject *, PyObject *);
static PyObject *listreviter_reduce(PyObject *, PyObject *);
static PyObject *listreviter_setstate(PyObject *, PyObject *);

static PyMethodDef listreviter_methods[] = {
    {"__length_hint__", listreviter_len, METH_NOARGS, length_hint_doc},
    {"__reduce__", listreviter_reduce, METH_NOARGS, reduce_doc},
    {"__setstate__", listreviter_setstate, METH_O, setstate_doc},
    {NULL,              NULL}           /* sentinel */
};

PyTypeObject PyListRevIter_Type = {
    PyVarObject_HEAD_INIT(&PyType_Type, 0)
    "list_reverseiterator",                     /* tp_name */
    sizeof(listreviterobject),                  /* tp_basicsize */
    0,                                          /* tp_itemsize */
    /* methods */
    listreviter_dealloc,                        /* tp_dealloc */
    0,                                          /* tp_vectorcall_offset */
    0,                                          /* tp_getattr */
    0,                                          /* tp_setattr */
    0,                                          /* tp_as_async */
    0,                                          /* tp_repr */
    0,                                          /* tp_as_number */
    0,                                          /* tp_as_sequence */
    0,                                          /* tp_as_mapping */
    0,                                          /* tp_hash */
    0,                                          /* tp_call */
    0,                                          /* tp_str */
    PyObject_GenericGetAttr,                    /* tp_getattro */
    0,                                          /* tp_setattro */
    0,                                          /* tp_as_buffer */
    Py_TPFLAGS_DEFAULT | Py_TPFLAGS_HAVE_GC,/* tp_flags */
    0,                                          /* tp_doc */
    listreviter_traverse,                       /* tp_traverse */
    0,                                          /* tp_clear */
    0,                                          /* tp_richcompare */
    0,                                          /* tp_weaklistoffset */
    PyObject_SelfIter,                          /* tp_iter */
    listreviter_next,                           /* tp_iternext */
    listreviter_methods,                /* tp_methods */
    0,
};

/*[clinic input]
list.__reversed__

Return a reverse iterator over the list.
[clinic start generated code]*/

static PyObject *
list___reversed___impl(PyListObject *self)
/*[clinic end generated code: output=b166f073208c888c input=eadb6e17f8a6a280]*/
{
    listreviterobject *it;

    it = PyObject_GC_New(listreviterobject, &PyListRevIter_Type);
    if (it == NULL)
        return NULL;
    assert(PyList_Check(self));
    it->it_index = PyList_GET_SIZE(self) - 1;
    it->it_seq = (PyListObject*)Py_NewRef(self);
    PyObject_GC_Track(it);
    return (PyObject *)it;
}

static void
listreviter_dealloc(PyObject *self)
{
    listreviterobject *it = (listreviterobject *)self;
    PyObject_GC_UnTrack(it);
    Py_XDECREF(it->it_seq);
    PyObject_GC_Del(it);
}

static int
listreviter_traverse(PyObject *it, visitproc visit, void *arg)
{
    Py_VISIT(((listreviterobject *)it)->it_seq);
    return 0;
}

static PyObject *
listreviter_next(PyObject *self)
{
    listreviterobject *it = (listreviterobject *)self;
    assert(it != NULL);
    Py_ssize_t index = FT_ATOMIC_LOAD_SSIZE_RELAXED(it->it_index);
    if (index < 0) {
        return NULL;
    }

    PyListObject *seq = it->it_seq;
    assert(PyList_Check(seq));
    PyObject *item = list_get_item_ref(seq, index);
    if (item != NULL) {
        FT_ATOMIC_STORE_SSIZE_RELAXED(it->it_index, index - 1);
        return item;
    }
    FT_ATOMIC_STORE_SSIZE_RELAXED(it->it_index, -1);
#ifndef Py_GIL_DISABLED
    it->it_seq = NULL;
    Py_DECREF(seq);
#endif
    return NULL;
}

static PyObject *
listreviter_len(PyObject *self, PyObject *Py_UNUSED(ignored))
{
    listreviterobject *it = (listreviterobject *)self;
    Py_ssize_t index = FT_ATOMIC_LOAD_SSIZE_RELAXED(it->it_index);
    Py_ssize_t len = index + 1;
    if (it->it_seq == NULL || PyList_GET_SIZE(it->it_seq) < len)
        len = 0;
    return PyLong_FromSsize_t(len);
}

static PyObject *
listreviter_reduce(PyObject *it, PyObject *Py_UNUSED(ignored))
{
    return listiter_reduce_general(it, 0);
}

static PyObject *
listreviter_setstate(PyObject *self, PyObject *state)
{
    listreviterobject *it = (listreviterobject *)self;
    Py_ssize_t index = PyLong_AsSsize_t(state);
    if (index == -1 && PyErr_Occurred())
        return NULL;
    if (it->it_seq != NULL) {
        if (index < -1)
            index = -1;
        else if (index > PyList_GET_SIZE(it->it_seq) - 1)
            index = PyList_GET_SIZE(it->it_seq) - 1;
        FT_ATOMIC_STORE_SSIZE_RELAXED(it->it_index, index);
    }
    Py_RETURN_NONE;
}

/* common pickling support */

static PyObject *
listiter_reduce_general(void *_it, int forward)
{
    PyObject *list;
    PyObject *iter;

    /* _PyEval_GetBuiltin can invoke arbitrary code,
     * call must be before access of iterator pointers.
     * see issue #101765 */

    if (forward) {
        iter = _PyEval_GetBuiltin(&_Py_ID(iter));
        _PyListIterObject *it = (_PyListIterObject *)_it;
        Py_ssize_t idx = FT_ATOMIC_LOAD_SSIZE_RELAXED(it->it_index);
        if (idx >= 0) {
            return Py_BuildValue("N(O)n", iter, it->it_seq, idx);
        }
    } else {
        iter = _PyEval_GetBuiltin(&_Py_ID(reversed));
        listreviterobject *it = (listreviterobject *)_it;
        Py_ssize_t idx = FT_ATOMIC_LOAD_SSIZE_RELAXED(it->it_index);
        if (idx >= 0) {
            return Py_BuildValue("N(O)n", iter, it->it_seq, idx);
        }
    }
    /* empty iterator, create an empty list */
    list = PyList_New(0);
    if (list == NULL)
        return NULL;
    return Py_BuildValue("N(N)", iter, list);
}<|MERGE_RESOLUTION|>--- conflicted
+++ resolved
@@ -616,7 +616,7 @@
     }
     if (PyList_CheckExact(op)) {
         if( maybe_small_list_freelist_push(self) ) {
-            goto end;
+            return;
         }
     }
     if (op->ob_item != NULL) {
@@ -629,12 +629,6 @@
     else {
         PyObject_GC_Del(op);
     }
-<<<<<<< HEAD
-
-    end:
-    Py_TRASHCAN_END
-=======
->>>>>>> 9c3d09b9
 }
 
 static PyObject *
