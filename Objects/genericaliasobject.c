--- conflicted
+++ resolved
@@ -186,10 +186,9 @@
     Py_ssize_t iparam = 0;
     for (Py_ssize_t iarg = 0; iarg < nargs; iarg++) {
         PyObject *t = PyTuple_GET_ITEM(args, iarg);
-<<<<<<< HEAD
-        _Py_IDENTIFIER(__parameters__);
         PyObject *subparams;
-        if (_PyObject_LookupAttrId(t, &PyId___parameters__, &subparams) < 0) {
+        if (_PyObject_LookupAttr(t, &_Py_ID(__parameters__),
+                                    &subparams) < 0) {
             Py_DECREF(parameters);
             return NULL;
         }
@@ -202,38 +201,6 @@
                     Py_DECREF(subparams);
                     Py_DECREF(parameters);
                     return NULL;
-=======
-        PyObject *subst;
-        if (_PyObject_LookupAttr(t, &_Py_ID(__typing_subst__), &subst) < 0) {
-            Py_DECREF(parameters);
-            return NULL;
-        }
-        if (subst) {
-            iparam += tuple_add(parameters, iparam, t);
-            Py_DECREF(subst);
-        }
-        else {
-            PyObject *subparams;
-            if (_PyObject_LookupAttr(t, &_Py_ID(__parameters__),
-                                     &subparams) < 0) {
-                Py_DECREF(parameters);
-                return NULL;
-            }
-            if (subparams && PyTuple_Check(subparams)) {
-                Py_ssize_t len2 = PyTuple_GET_SIZE(subparams);
-                Py_ssize_t needed = len2 - 1 - (iarg - iparam);
-                if (needed > 0) {
-                    len += needed;
-                    if (_PyTuple_Resize(&parameters, len) < 0) {
-                        Py_DECREF(subparams);
-                        Py_DECREF(parameters);
-                        return NULL;
-                    }
-                }
-                for (Py_ssize_t j = 0; j < len2; j++) {
-                    PyObject *t2 = PyTuple_GET_ITEM(subparams, j);
-                    iparam += tuple_add(parameters, iparam, t2);
->>>>>>> 75174371
                 }
             }
             for (Py_ssize_t j = 0; j < len2; j++) {
@@ -324,32 +291,11 @@
     }
     for (Py_ssize_t iarg = 0; iarg < nargs; iarg++) {
         PyObject *arg = PyTuple_GET_ITEM(args, iarg);
-<<<<<<< HEAD
         arg = subs_tvars(arg, parameters, argitems);
         if (arg == NULL) {
             Py_DECREF(newargs);
             return NULL;
         }
-=======
-        PyObject *subst;
-        if (_PyObject_LookupAttr(arg, &_Py_ID(__typing_subst__), &subst) < 0) {
-            Py_DECREF(newargs);
-            return NULL;
-        }
-        if (subst) {
-            Py_ssize_t iparam = tuple_index(parameters, nparams, arg);
-            assert(iparam >= 0);
-            arg = PyObject_CallOneArg(subst, argitems[iparam]);
-            Py_DECREF(subst);
-        }
-        else {
-            arg = subs_tvars(arg, parameters, argitems);
-        }
-        if (arg == NULL) {
-            Py_DECREF(newargs);
-            return NULL;
-        }
->>>>>>> 75174371
         PyTuple_SET_ITEM(newargs, iarg, arg);
     }
 
