/* Float object implementation */

/* XXX There should be overflow checks here, but it's hard to check
   for any kind of float exception without losing portability. */

#include "Python.h"
#include "pycore_abstract.h"      // _PyNumber_Index()
#include "pycore_dtoa.h"          // _Py_dg_dtoa()
#include "pycore_floatobject.h"   // _PyFloat_FormatAdvancedWriter()
#include "pycore_freelist.h"      // _Py_FREELIST_FREE(), _Py_FREELIST_POP()
#include "pycore_initconfig.h"    // _PyStatus_OK()
#include "pycore_long.h"          // _PyLong_GetOne()
#include "pycore_modsupport.h"    // _PyArg_NoKwnames()
#include "pycore_object.h"        // _PyObject_Init(), _PyDebugAllocatorStats()
#include "pycore_pymath.h"        // _PY_SHORT_FLOAT_REPR
#include "pycore_pystate.h"       // _PyInterpreterState_GET()
#include "pycore_stackref.h"      // PyStackRef_AsPyObjectBorrow()
#include "pycore_structseq.h"     // _PyStructSequence_FiniBuiltin()

#include <float.h>                // DBL_MAX
#include <stdlib.h>               // strtol()

/*[clinic input]
class float "PyObject *" "&PyFloat_Type"
[clinic start generated code]*/
/*[clinic end generated code: output=da39a3ee5e6b4b0d input=dd0003f68f144284]*/

#include "clinic/floatobject.c.h"


double
PyFloat_GetMax(void)
{
    return DBL_MAX;
}

double
PyFloat_GetMin(void)
{
    return DBL_MIN;
}

static PyTypeObject FloatInfoType;

PyDoc_STRVAR(floatinfo__doc__,
"sys.float_info\n\
\n\
A named tuple holding information about the float type. It contains low level\n\
information about the precision and internal representation. Please study\n\
your system's :file:`float.h` for more information.");

static PyStructSequence_Field floatinfo_fields[] = {
    {"max",             "DBL_MAX -- maximum representable finite float"},
    {"max_exp",         "DBL_MAX_EXP -- maximum int e such that radix**(e-1) "
                    "is representable"},
    {"max_10_exp",      "DBL_MAX_10_EXP -- maximum int e such that 10**e "
                    "is representable"},
    {"min",             "DBL_MIN -- Minimum positive normalized float"},
    {"min_exp",         "DBL_MIN_EXP -- minimum int e such that radix**(e-1) "
                    "is a normalized float"},
    {"min_10_exp",      "DBL_MIN_10_EXP -- minimum int e such that 10**e is "
                    "a normalized float"},
    {"dig",             "DBL_DIG -- maximum number of decimal digits that "
                    "can be faithfully represented in a float"},
    {"mant_dig",        "DBL_MANT_DIG -- mantissa digits"},
    {"epsilon",         "DBL_EPSILON -- Difference between 1 and the next "
                    "representable float"},
    {"radix",           "FLT_RADIX -- radix of exponent"},
    {"rounds",          "FLT_ROUNDS -- rounding mode used for arithmetic "
                    "operations"},
    {0}
};

static PyStructSequence_Desc floatinfo_desc = {
    "sys.float_info",           /* name */
    floatinfo__doc__,           /* doc */
    floatinfo_fields,           /* fields */
    11
};

PyObject *
PyFloat_GetInfo(void)
{
    PyObject* floatinfo;
    int pos = 0;

    floatinfo = PyStructSequence_New(&FloatInfoType);
    if (floatinfo == NULL) {
        return NULL;
    }

#define SetFlag(CALL) \
    do {                                                    \
        PyObject *flag = (CALL);                            \
        if (flag == NULL) {                                 \
            Py_CLEAR(floatinfo);                            \
            return NULL;                                    \
        }                                                   \
        PyStructSequence_SET_ITEM(floatinfo, pos++, flag);  \
    } while (0)

#define SetIntFlag(FLAG) SetFlag(PyLong_FromLong((FLAG)))
#define SetDblFlag(FLAG) SetFlag(PyFloat_FromDouble((FLAG)))

    SetDblFlag(DBL_MAX);
    SetIntFlag(DBL_MAX_EXP);
    SetIntFlag(DBL_MAX_10_EXP);
    SetDblFlag(DBL_MIN);
    SetIntFlag(DBL_MIN_EXP);
    SetIntFlag(DBL_MIN_10_EXP);
    SetIntFlag(DBL_DIG);
    SetIntFlag(DBL_MANT_DIG);
    SetDblFlag(DBL_EPSILON);
    SetIntFlag(FLT_RADIX);
    SetIntFlag(FLT_ROUNDS);
#undef SetIntFlag
#undef SetDblFlag
#undef SetFlag

    return floatinfo;
}

PyObject *
PyFloat_FromDouble(double fval)
{
    PyFloatObject *op = _Py_FREELIST_POP(PyFloatObject, floats);
    if (op == NULL) {
        op = PyObject_Malloc(sizeof(PyFloatObject));
        if (!op) {
            return PyErr_NoMemory();
        }
        _PyObject_Init((PyObject*)op, &PyFloat_Type);
    }
    op->ob_fval = fval;
    return (PyObject *) op;
}

_PyStackRef _PyFloat_FromDouble_ConsumeInputs(_PyStackRef left, _PyStackRef right, double value)
{
    PyStackRef_CLOSE_SPECIALIZED(left, _PyFloat_ExactDealloc);
    PyStackRef_CLOSE_SPECIALIZED(right, _PyFloat_ExactDealloc);
    return PyStackRef_FromPyObjectSteal(PyFloat_FromDouble(value));
}

static PyObject *
float_from_string_inner(const char *s, Py_ssize_t len, void *obj)
{
    double x;
    const char *end;
    const char *last = s + len;
    /* strip leading whitespace */
    while (s < last && Py_ISSPACE(*s)) {
        s++;
    }
    if (s == last) {
        PyErr_Format(PyExc_ValueError,
                     "could not convert string to float: "
                     "%R", obj);
        return NULL;
    }

    /* strip trailing whitespace */
    while (s < last - 1 && Py_ISSPACE(last[-1])) {
        last--;
    }

    /* We don't care about overflow or underflow.  If the platform
     * supports them, infinities and signed zeroes (on underflow) are
     * fine. */
    x = PyOS_string_to_double(s, (char **)&end, NULL);
    if (end != last) {
        PyErr_Format(PyExc_ValueError,
                     "could not convert string to float: "
                     "%R", obj);
        return NULL;
    }
    else if (x == -1.0 && PyErr_Occurred()) {
        return NULL;
    }
    else {
        return PyFloat_FromDouble(x);
    }
}

PyObject *
PyFloat_FromString(PyObject *v)
{
    const char *s;
    PyObject *s_buffer = NULL;
    Py_ssize_t len;
    Py_buffer view = {NULL, NULL};
    PyObject *result = NULL;

    if (PyUnicode_Check(v)) {
        s_buffer = _PyUnicode_TransformDecimalAndSpaceToASCII(v);
        if (s_buffer == NULL)
            return NULL;
        assert(PyUnicode_IS_ASCII(s_buffer));
        /* Simply get a pointer to existing ASCII characters. */
        s = PyUnicode_AsUTF8AndSize(s_buffer, &len);
        assert(s != NULL);
    }
    else if (PyBytes_Check(v)) {
        s = PyBytes_AS_STRING(v);
        len = PyBytes_GET_SIZE(v);
    }
    else if (PyByteArray_Check(v)) {
        s = PyByteArray_AS_STRING(v);
        len = PyByteArray_GET_SIZE(v);
    }
    else if (PyObject_GetBuffer(v, &view, PyBUF_SIMPLE) == 0) {
        s = (const char *)view.buf;
        len = view.len;
        /* Copy to NUL-terminated buffer. */
        s_buffer = PyBytes_FromStringAndSize(s, len);
        if (s_buffer == NULL) {
            PyBuffer_Release(&view);
            return NULL;
        }
        s = PyBytes_AS_STRING(s_buffer);
    }
    else {
        PyErr_Format(PyExc_TypeError,
            "float() argument must be a string or a real number, not '%.200s'",
            Py_TYPE(v)->tp_name);
        return NULL;
    }
    result = _Py_string_to_number_with_underscores(s, len, "float", v, v,
                                                   float_from_string_inner);
    PyBuffer_Release(&view);
    Py_XDECREF(s_buffer);
    return result;
}

void
_PyFloat_ExactDealloc(PyObject *obj)
{
    assert(PyFloat_CheckExact(obj));
    _Py_FREELIST_FREE(floats, obj, PyObject_Free);
}

static void
float_dealloc(PyObject *op)
{
    assert(PyFloat_Check(op));
    if (PyFloat_CheckExact(op))
        _PyFloat_ExactDealloc(op);
    else
        Py_TYPE(op)->tp_free(op);
}

double
PyFloat_AsDouble(PyObject *op)
{
    PyNumberMethods *nb;
    PyObject *res;
    double val;

    if (op == NULL) {
        PyErr_BadArgument();
        return -1;
    }

    if (PyFloat_Check(op)) {
        return PyFloat_AS_DOUBLE(op);
    }

    nb = Py_TYPE(op)->tp_as_number;
    if (nb == NULL || nb->nb_float == NULL) {
        if (nb && nb->nb_index) {
            PyObject *res = _PyNumber_Index(op);
            if (!res) {
                return -1;
            }
            double val = PyLong_AsDouble(res);
            Py_DECREF(res);
            return val;
        }
        PyErr_Format(PyExc_TypeError, "must be real number, not %.50s",
                     Py_TYPE(op)->tp_name);
        return -1;
    }

    res = (*nb->nb_float) (op);
    if (res == NULL) {
        return -1;
    }
    if (!PyFloat_CheckExact(res)) {
<<<<<<< HEAD
        PyErr_Format(PyExc_TypeError,
                     "%T.__float__ returned non-float (type %T)",
                     op, res);
        Py_DECREF(res);
        return -1;
=======
        if (!PyFloat_Check(res)) {
            PyErr_Format(PyExc_TypeError,
                         "%T.__float__() must return a float, not %T",
                         op, res);
            Py_DECREF(res);
            return -1;
        }
        if (PyErr_WarnFormat(PyExc_DeprecationWarning, 1,
                "%T.__float__() must return a float, not %T.  "
                "The ability to return an instance of a strict subclass of float "
                "is deprecated, and may be removed in a future version of Python.",
                op, res)) {
            Py_DECREF(res);
            return -1;
        }
>>>>>>> 34503111
    }

    val = PyFloat_AS_DOUBLE(res);
    Py_DECREF(res);
    return val;
}

/* Macro and helper that convert PyObject obj to a C double and store
   the value in dbl.  If conversion to double raises an exception, obj is
   set to NULL, and the function invoking this macro returns NULL.  If
   obj is not of float or int type, Py_NotImplemented is incref'ed,
   stored in obj, and returned from the function invoking this macro.
*/
#define CONVERT_TO_DOUBLE(obj, dbl)                         \
    if (PyFloat_Check(obj))                                 \
        dbl = PyFloat_AS_DOUBLE(obj);                       \
    else if (_Py_convert_int_to_double(&(obj), &(dbl)) < 0) \
        return obj;

/* Methods */

int
_Py_convert_int_to_double(PyObject **v, double *dbl)
{
    PyObject *obj = *v;

    if (PyLong_Check(obj)) {
        *dbl = PyLong_AsDouble(obj);
        if (*dbl == -1.0 && PyErr_Occurred()) {
            *v = NULL;
            return -1;
        }
    }
    else {
        *v = Py_NewRef(Py_NotImplemented);
        return -1;
    }
    return 0;
}

static PyObject *
float_repr(PyObject *op)
{
    PyFloatObject *v = _PyFloat_CAST(op);
    PyObject *result;
    char *buf;

    buf = PyOS_double_to_string(PyFloat_AS_DOUBLE(v),
                                'r', 0,
                                Py_DTSF_ADD_DOT_0,
                                NULL);
    if (!buf)
        return PyErr_NoMemory();
    result = _PyUnicode_FromASCII(buf, strlen(buf));
    PyMem_Free(buf);
    return result;
}

/* Comparison is pretty much a nightmare.  When comparing float to float,
 * we do it as straightforwardly (and long-windedly) as conceivable, so
 * that, e.g., Python x == y delivers the same result as the platform
 * C x == y when x and/or y is a NaN.
 * When mixing float with an integer type, there's no good *uniform* approach.
 * Converting the double to an integer obviously doesn't work, since we
 * may lose info from fractional bits.  Converting the integer to a double
 * also has two failure modes:  (1) an int may trigger overflow (too
 * large to fit in the dynamic range of a C double); (2) even a C long may have
 * more bits than fit in a C double (e.g., on a 64-bit box long may have
 * 63 bits of precision, but a C double probably has only 53), and then
 * we can falsely claim equality when low-order integer bits are lost by
 * coercion to double.  So this part is painful too.
 */

static PyObject*
float_richcompare(PyObject *v, PyObject *w, int op)
{
    double i, j;
    int r = 0;

    assert(PyFloat_Check(v));
    i = PyFloat_AS_DOUBLE(v);

    /* Switch on the type of w.  Set i and j to doubles to be compared,
     * and op to the richcomp to use.
     */
    if (PyFloat_Check(w))
        j = PyFloat_AS_DOUBLE(w);

    else if (!isfinite(i)) {
        if (PyLong_Check(w))
            /* If i is an infinity, its magnitude exceeds any
             * finite integer, so it doesn't matter which int we
             * compare i with.  If i is a NaN, similarly.
             */
            j = 0.0;
        else
            goto Unimplemented;
    }

    else if (PyLong_Check(w)) {
        int vsign = i == 0.0 ? 0 : i < 0.0 ? -1 : 1;
        int wsign;
        int exponent;

        (void)PyLong_GetSign(w, &wsign);
        if (vsign != wsign) {
            /* Magnitudes are irrelevant -- the signs alone
             * determine the outcome.
             */
            i = (double)vsign;
            j = (double)wsign;
            goto Compare;
        }
        /* The signs are the same. */
        /* Convert w to a double if it fits.  In particular, 0 fits. */
        int64_t nbits64 = _PyLong_NumBits(w);
        assert(nbits64 >= 0);
        assert(!PyErr_Occurred());
        if (nbits64 > DBL_MAX_EXP) {
            /* This Python integer is larger than any finite C double.
             * Replace with little doubles
             * that give the same outcome -- w is so large that
             * its magnitude must exceed the magnitude of any
             * finite float.
             */
            i = (double)vsign;
            assert(wsign != 0);
            j = wsign * 2.0;
            goto Compare;
        }
        int nbits = (int)nbits64;
        if (nbits <= 48) {
            j = PyLong_AsDouble(w);
            /* It's impossible that <= 48 bits overflowed. */
            assert(j != -1.0 || ! PyErr_Occurred());
            goto Compare;
        }
        assert(wsign != 0); /* else nbits was 0 */
        assert(vsign != 0); /* if vsign were 0, then since wsign is
                             * not 0, we would have taken the
                             * vsign != wsign branch at the start */
        /* We want to work with non-negative numbers. */
        if (vsign < 0) {
            /* "Multiply both sides" by -1; this also swaps the
             * comparator.
             */
            i = -i;
            op = _Py_SwappedOp[op];
        }
        assert(i > 0.0);
        (void) frexp(i, &exponent);
        /* exponent is the # of bits in v before the radix point;
         * we know that nbits (the # of bits in w) > 48 at this point
         */
        if (exponent < nbits) {
            i = 1.0;
            j = 2.0;
            goto Compare;
        }
        if (exponent > nbits) {
            i = 2.0;
            j = 1.0;
            goto Compare;
        }
        /* v and w have the same number of bits before the radix
         * point.  Construct two ints that have the same comparison
         * outcome.
         */
        {
            double fracpart;
            double intpart;
            PyObject *result = NULL;
            PyObject *vv = NULL;
            PyObject *ww = w;

            if (wsign < 0) {
                ww = PyNumber_Negative(w);
                if (ww == NULL)
                    goto Error;
            }
            else
                Py_INCREF(ww);

            fracpart = modf(i, &intpart);
            vv = PyLong_FromDouble(intpart);
            if (vv == NULL)
                goto Error;

            if (fracpart != 0.0) {
                /* Shift left, and or a 1 bit into vv
                 * to represent the lost fraction.
                 */
                PyObject *temp;

                temp = _PyLong_Lshift(ww, 1);
                if (temp == NULL)
                    goto Error;
                Py_SETREF(ww, temp);

                temp = _PyLong_Lshift(vv, 1);
                if (temp == NULL)
                    goto Error;
                Py_SETREF(vv, temp);

                temp = PyNumber_Or(vv, _PyLong_GetOne());
                if (temp == NULL)
                    goto Error;
                Py_SETREF(vv, temp);
            }

            r = PyObject_RichCompareBool(vv, ww, op);
            if (r < 0)
                goto Error;
            result = PyBool_FromLong(r);
         Error:
            Py_XDECREF(vv);
            Py_XDECREF(ww);
            return result;
        }
    } /* else if (PyLong_Check(w)) */

    else        /* w isn't float or int */
        goto Unimplemented;

 Compare:
    switch (op) {
    case Py_EQ:
        r = i == j;
        break;
    case Py_NE:
        r = i != j;
        break;
    case Py_LE:
        r = i <= j;
        break;
    case Py_GE:
        r = i >= j;
        break;
    case Py_LT:
        r = i < j;
        break;
    case Py_GT:
        r = i > j;
        break;
    }
    return PyBool_FromLong(r);

 Unimplemented:
    Py_RETURN_NOTIMPLEMENTED;
}

static Py_hash_t
float_hash(PyObject *op)
{
    PyFloatObject *v = _PyFloat_CAST(op);
    return _Py_HashDouble(op, v->ob_fval);
}

static PyObject *
float_add(PyObject *v, PyObject *w)
{
    double a,b;
    CONVERT_TO_DOUBLE(v, a);
    CONVERT_TO_DOUBLE(w, b);
    a = a + b;
    return PyFloat_FromDouble(a);
}

static PyObject *
float_sub(PyObject *v, PyObject *w)
{
    double a,b;
    CONVERT_TO_DOUBLE(v, a);
    CONVERT_TO_DOUBLE(w, b);
    a = a - b;
    return PyFloat_FromDouble(a);
}

static PyObject *
float_mul(PyObject *v, PyObject *w)
{
    double a,b;
    CONVERT_TO_DOUBLE(v, a);
    CONVERT_TO_DOUBLE(w, b);
    a = a * b;
    return PyFloat_FromDouble(a);
}

static PyObject *
float_div(PyObject *v, PyObject *w)
{
    double a,b;
    CONVERT_TO_DOUBLE(v, a);
    CONVERT_TO_DOUBLE(w, b);
    if (b == 0.0) {
        PyErr_SetString(PyExc_ZeroDivisionError,
                        "division by zero");
        return NULL;
    }
    a = a / b;
    return PyFloat_FromDouble(a);
}

static PyObject *
float_rem(PyObject *v, PyObject *w)
{
    double vx, wx;
    double mod;
    CONVERT_TO_DOUBLE(v, vx);
    CONVERT_TO_DOUBLE(w, wx);
    if (wx == 0.0) {
        PyErr_SetString(PyExc_ZeroDivisionError,
                        "division by zero");
        return NULL;
    }
    mod = fmod(vx, wx);
    if (mod) {
        /* ensure the remainder has the same sign as the denominator */
        if ((wx < 0) != (mod < 0)) {
            mod += wx;
        }
    }
    else {
        /* the remainder is zero, and in the presence of signed zeroes
           fmod returns different results across platforms; ensure
           it has the same sign as the denominator. */
        mod = copysign(0.0, wx);
    }
    return PyFloat_FromDouble(mod);
}

static void
_float_div_mod(double vx, double wx, double *floordiv, double *mod)
{
    double div;
    *mod = fmod(vx, wx);
    /* fmod is typically exact, so vx-mod is *mathematically* an
       exact multiple of wx.  But this is fp arithmetic, and fp
       vx - mod is an approximation; the result is that div may
       not be an exact integral value after the division, although
       it will always be very close to one.
    */
    div = (vx - *mod) / wx;
    if (*mod) {
        /* ensure the remainder has the same sign as the denominator */
        if ((wx < 0) != (*mod < 0)) {
            *mod += wx;
            div -= 1.0;
        }
    }
    else {
        /* the remainder is zero, and in the presence of signed zeroes
           fmod returns different results across platforms; ensure
           it has the same sign as the denominator. */
        *mod = copysign(0.0, wx);
    }
    /* snap quotient to nearest integral value */
    if (div) {
        *floordiv = floor(div);
        if (div - *floordiv > 0.5) {
            *floordiv += 1.0;
        }
    }
    else {
        /* div is zero - get the same sign as the true quotient */
        *floordiv = copysign(0.0, vx / wx); /* zero w/ sign of vx/wx */
    }
}

static PyObject *
float_divmod(PyObject *v, PyObject *w)
{
    double vx, wx;
    double mod, floordiv;
    CONVERT_TO_DOUBLE(v, vx);
    CONVERT_TO_DOUBLE(w, wx);
    if (wx == 0.0) {
        PyErr_SetString(PyExc_ZeroDivisionError, "division by zero");
        return NULL;
    }
    _float_div_mod(vx, wx, &floordiv, &mod);
    return Py_BuildValue("(dd)", floordiv, mod);
}

static PyObject *
float_floor_div(PyObject *v, PyObject *w)
{
    double vx, wx;
    double mod, floordiv;
    CONVERT_TO_DOUBLE(v, vx);
    CONVERT_TO_DOUBLE(w, wx);
    if (wx == 0.0) {
        PyErr_SetString(PyExc_ZeroDivisionError, "division by zero");
        return NULL;
    }
    _float_div_mod(vx, wx, &floordiv, &mod);
    return PyFloat_FromDouble(floordiv);
}

/* determine whether x is an odd integer or not;  assumes that
   x is not an infinity or nan. */
#define DOUBLE_IS_ODD_INTEGER(x) (fmod(fabs(x), 2.0) == 1.0)

static PyObject *
float_pow(PyObject *v, PyObject *w, PyObject *z)
{
    double iv, iw, ix;
    int negate_result = 0;

    if ((PyObject *)z != Py_None) {
        PyErr_SetString(PyExc_TypeError, "pow() 3rd argument not "
            "allowed unless all arguments are integers");
        return NULL;
    }

    CONVERT_TO_DOUBLE(v, iv);
    CONVERT_TO_DOUBLE(w, iw);

    /* Sort out special cases here instead of relying on pow() */
    if (iw == 0) {              /* v**0 is 1, even 0**0 */
        return PyFloat_FromDouble(1.0);
    }
    if (isnan(iv)) {        /* nan**w = nan, unless w == 0 */
        return PyFloat_FromDouble(iv);
    }
    if (isnan(iw)) {        /* v**nan = nan, unless v == 1; 1**nan = 1 */
        return PyFloat_FromDouble(iv == 1.0 ? 1.0 : iw);
    }
    if (isinf(iw)) {
        /* v**inf is: 0.0 if abs(v) < 1; 1.0 if abs(v) == 1; inf if
         *     abs(v) > 1 (including case where v infinite)
         *
         * v**-inf is: inf if abs(v) < 1; 1.0 if abs(v) == 1; 0.0 if
         *     abs(v) > 1 (including case where v infinite)
         */
        iv = fabs(iv);
        if (iv == 1.0)
            return PyFloat_FromDouble(1.0);
        else if ((iw > 0.0) == (iv > 1.0))
            return PyFloat_FromDouble(fabs(iw)); /* return inf */
        else
            return PyFloat_FromDouble(0.0);
    }
    if (isinf(iv)) {
        /* (+-inf)**w is: inf for w positive, 0 for w negative; in
         *     both cases, we need to add the appropriate sign if w is
         *     an odd integer.
         */
        int iw_is_odd = DOUBLE_IS_ODD_INTEGER(iw);
        if (iw > 0.0)
            return PyFloat_FromDouble(iw_is_odd ? iv : fabs(iv));
        else
            return PyFloat_FromDouble(iw_is_odd ?
                                      copysign(0.0, iv) : 0.0);
    }
    if (iv == 0.0) {  /* 0**w is: 0 for w positive, 1 for w zero
                         (already dealt with above), and an error
                         if w is negative. */
        int iw_is_odd = DOUBLE_IS_ODD_INTEGER(iw);
        if (iw < 0.0) {
            PyErr_SetString(PyExc_ZeroDivisionError,
                            "zero to a negative power");
            return NULL;
        }
        /* use correct sign if iw is odd */
        return PyFloat_FromDouble(iw_is_odd ? iv : 0.0);
    }

    if (iv < 0.0) {
        /* Whether this is an error is a mess, and bumps into libm
         * bugs so we have to figure it out ourselves.
         */
        if (iw != floor(iw)) {
            /* Negative numbers raised to fractional powers
             * become complex.
             */
            return PyComplex_Type.tp_as_number->nb_power(v, w, z);
        }
        /* iw is an exact integer, albeit perhaps a very large
         * one.  Replace iv by its absolute value and remember
         * to negate the pow result if iw is odd.
         */
        iv = -iv;
        negate_result = DOUBLE_IS_ODD_INTEGER(iw);
    }

    if (iv == 1.0) { /* 1**w is 1, even 1**inf and 1**nan */
        /* (-1) ** large_integer also ends up here.  Here's an
         * extract from the comments for the previous
         * implementation explaining why this special case is
         * necessary:
         *
         * -1 raised to an exact integer should never be exceptional.
         * Alas, some libms (chiefly glibc as of early 2003) return
         * NaN and set EDOM on pow(-1, large_int) if the int doesn't
         * happen to be representable in a *C* integer.  That's a
         * bug.
         */
        return PyFloat_FromDouble(negate_result ? -1.0 : 1.0);
    }

    /* Now iv and iw are finite, iw is nonzero, and iv is
     * positive and not equal to 1.0.  We finally allow
     * the platform pow to step in and do the rest.
     */
    errno = 0;
    ix = pow(iv, iw);
    _Py_ADJUST_ERANGE1(ix);
    if (negate_result)
        ix = -ix;

    if (errno != 0) {
        /* We don't expect any errno value other than ERANGE, but
         * the range of libm bugs appears unbounded.
         */
        PyErr_SetFromErrno(errno == ERANGE ? PyExc_OverflowError :
                             PyExc_ValueError);
        return NULL;
    }
    return PyFloat_FromDouble(ix);
}

#undef DOUBLE_IS_ODD_INTEGER

static PyObject *
float_neg(PyObject *op)
{
    PyFloatObject *v = _PyFloat_CAST(op);
    return PyFloat_FromDouble(-v->ob_fval);
}

static PyObject *
float_abs(PyObject *op)
{
    PyFloatObject *v = _PyFloat_CAST(op);
    return PyFloat_FromDouble(fabs(v->ob_fval));
}

static int
float_bool(PyObject *op)
{
    PyFloatObject *v = _PyFloat_CAST(op);
    return v->ob_fval != 0.0;
}

/*[clinic input]
float.is_integer

Return True if the float is an integer.
[clinic start generated code]*/

static PyObject *
float_is_integer_impl(PyObject *self)
/*[clinic end generated code: output=7112acf95a4d31ea input=311810d3f777e10d]*/
{
    double x = PyFloat_AsDouble(self);
    PyObject *o;

    if (x == -1.0 && PyErr_Occurred())
        return NULL;
    if (!isfinite(x))
        Py_RETURN_FALSE;
    errno = 0;
    o = (floor(x) == x) ? Py_True : Py_False;
    if (errno != 0) {
        PyErr_SetFromErrno(errno == ERANGE ? PyExc_OverflowError :
                             PyExc_ValueError);
        return NULL;
    }
    return Py_NewRef(o);
}

/*[clinic input]
float.__trunc__

Return the Integral closest to x between 0 and x.
[clinic start generated code]*/

static PyObject *
float___trunc___impl(PyObject *self)
/*[clinic end generated code: output=dd3e289dd4c6b538 input=591b9ba0d650fdff]*/
{
    return PyLong_FromDouble(PyFloat_AS_DOUBLE(self));
}

/*[clinic input]
float.__floor__

Return the floor as an Integral.
[clinic start generated code]*/

static PyObject *
float___floor___impl(PyObject *self)
/*[clinic end generated code: output=e0551dbaea8c01d1 input=77bb13eb12e268df]*/
{
    double x = PyFloat_AS_DOUBLE(self);
    return PyLong_FromDouble(floor(x));
}

/*[clinic input]
float.__ceil__

Return the ceiling as an Integral.
[clinic start generated code]*/

static PyObject *
float___ceil___impl(PyObject *self)
/*[clinic end generated code: output=a2fd8858f73736f9 input=79e41ae94aa0a516]*/
{
    double x = PyFloat_AS_DOUBLE(self);
    return PyLong_FromDouble(ceil(x));
}

/* double_round: rounds a finite double to the closest multiple of
   10**-ndigits; here ndigits is within reasonable bounds (typically, -308 <=
   ndigits <= 323).  Returns a Python float, or sets a Python error and
   returns NULL on failure (OverflowError and memory errors are possible). */

#if _PY_SHORT_FLOAT_REPR == 1
/* version of double_round that uses the correctly-rounded string<->double
   conversions from Python/dtoa.c */

static PyObject *
double_round(double x, int ndigits) {

    double rounded;
    Py_ssize_t buflen, mybuflen=100;
    char *buf, *buf_end, shortbuf[100], *mybuf=shortbuf;
    int decpt, sign;
    PyObject *result = NULL;
    _Py_SET_53BIT_PRECISION_HEADER;

    /* round to a decimal string */
    _Py_SET_53BIT_PRECISION_START;
    buf = _Py_dg_dtoa(x, 3, ndigits, &decpt, &sign, &buf_end);
    _Py_SET_53BIT_PRECISION_END;
    if (buf == NULL) {
        PyErr_NoMemory();
        return NULL;
    }

    /* Get new buffer if shortbuf is too small.  Space needed <= buf_end -
    buf + 8: (1 extra for '0', 1 for sign, 5 for exp, 1 for '\0').  */
    buflen = buf_end - buf;
    if (buflen + 8 > mybuflen) {
        mybuflen = buflen+8;
        mybuf = (char *)PyMem_Malloc(mybuflen);
        if (mybuf == NULL) {
            PyErr_NoMemory();
            goto exit;
        }
    }
    /* copy buf to mybuf, adding exponent, sign and leading 0 */
    PyOS_snprintf(mybuf, mybuflen, "%s0%se%d", (sign ? "-" : ""),
                  buf, decpt - (int)buflen);

    /* and convert the resulting string back to a double */
    errno = 0;
    _Py_SET_53BIT_PRECISION_START;
    rounded = _Py_dg_strtod(mybuf, NULL);
    _Py_SET_53BIT_PRECISION_END;
    if (errno == ERANGE && fabs(rounded) >= 1.)
        PyErr_SetString(PyExc_OverflowError,
                        "rounded value too large to represent");
    else
        result = PyFloat_FromDouble(rounded);

    /* done computing value;  now clean up */
    if (mybuf != shortbuf)
        PyMem_Free(mybuf);
  exit:
    _Py_dg_freedtoa(buf);
    return result;
}

#else  // _PY_SHORT_FLOAT_REPR == 0

/* fallback version, to be used when correctly rounded binary<->decimal
   conversions aren't available */

static PyObject *
double_round(double x, int ndigits) {
    double pow1, pow2, y, z;
    if (ndigits >= 0) {
        if (ndigits > 22) {
            /* pow1 and pow2 are each safe from overflow, but
               pow1*pow2 ~= pow(10.0, ndigits) might overflow */
            pow1 = pow(10.0, (double)(ndigits-22));
            pow2 = 1e22;
        }
        else {
            pow1 = pow(10.0, (double)ndigits);
            pow2 = 1.0;
        }
        y = (x*pow1)*pow2;
        /* if y overflows, then rounded value is exactly x */
        if (!isfinite(y))
            return PyFloat_FromDouble(x);
    }
    else {
        pow1 = pow(10.0, (double)-ndigits);
        pow2 = 1.0; /* unused; silences a gcc compiler warning */
        y = x / pow1;
    }

    z = round(y);
    if (fabs(y-z) == 0.5)
        /* halfway between two integers; use round-half-even */
        z = 2.0*round(y/2.0);

    if (ndigits >= 0)
        z = (z / pow2) / pow1;
    else
        z *= pow1;

    /* if computation resulted in overflow, raise OverflowError */
    if (!isfinite(z)) {
        PyErr_SetString(PyExc_OverflowError,
                        "overflow occurred during round");
        return NULL;
    }

    return PyFloat_FromDouble(z);
}

#endif  // _PY_SHORT_FLOAT_REPR == 0

/* round a Python float v to the closest multiple of 10**-ndigits */

/*[clinic input]
float.__round__

    ndigits as o_ndigits: object = None
    /

Return the Integral closest to x, rounding half toward even.

When an argument is passed, work like built-in round(x, ndigits).
[clinic start generated code]*/

static PyObject *
float___round___impl(PyObject *self, PyObject *o_ndigits)
/*[clinic end generated code: output=374c36aaa0f13980 input=fc0fe25924fbc9ed]*/
{
    double x, rounded;
    Py_ssize_t ndigits;

    x = PyFloat_AsDouble(self);
    if (o_ndigits == Py_None) {
        /* single-argument round or with None ndigits:
         * round to nearest integer */
        rounded = round(x);
        if (fabs(x-rounded) == 0.5)
            /* halfway case: round to even */
            rounded = 2.0*round(x/2.0);
        return PyLong_FromDouble(rounded);
    }

    /* interpret second argument as a Py_ssize_t; clips on overflow */
    ndigits = PyNumber_AsSsize_t(o_ndigits, NULL);
    if (ndigits == -1 && PyErr_Occurred())
        return NULL;

    /* nans and infinities round to themselves */
    if (!isfinite(x))
        return PyFloat_FromDouble(x);

    /* Deal with extreme values for ndigits. For ndigits > NDIGITS_MAX, x
       always rounds to itself.  For ndigits < NDIGITS_MIN, x always
       rounds to +-0.0.  Here 0.30103 is an upper bound for log10(2). */
#define NDIGITS_MAX ((int)((DBL_MANT_DIG-DBL_MIN_EXP) * 0.30103))
#define NDIGITS_MIN (-(int)((DBL_MAX_EXP + 1) * 0.30103))
    if (ndigits > NDIGITS_MAX)
        /* return x */
        return PyFloat_FromDouble(x);
    else if (ndigits < NDIGITS_MIN)
        /* return 0.0, but with sign of x */
        return PyFloat_FromDouble(0.0*x);
    else
        /* finite x, and ndigits is not unreasonably large */
        return double_round(x, (int)ndigits);
#undef NDIGITS_MAX
#undef NDIGITS_MIN
}

static PyObject *
float_float(PyObject *v)
{
    if (PyFloat_CheckExact(v)) {
        return Py_NewRef(v);
    }
    else {
        return PyFloat_FromDouble(((PyFloatObject *)v)->ob_fval);
    }
}

/*[clinic input]
float.conjugate

Return self, the complex conjugate of any float.
[clinic start generated code]*/

static PyObject *
float_conjugate_impl(PyObject *self)
/*[clinic end generated code: output=8ca292c2479194af input=82ba6f37a9ff91dd]*/
{
    return float_float(self);
}

/* turn ASCII hex characters into integer values and vice versa */

static char
char_from_hex(int x)
{
    assert(0 <= x && x < 16);
    return Py_hexdigits[x];
}

/* This table maps characters to their hexadecimal values, only
 * works with encodings whose lower half is ASCII (like UTF-8).
 * '0' maps to 0, ..., '9' maps to 9.
 * 'a' and 'A' map to 10, ..., 'f' and 'F' map to 15.
 * All other indices map to -1.
 */
static const int
_CHAR_TO_HEX[256] = {
    -1, -1, -1, -1, -1, -1, -1, -1, -1, -1, -1, -1, -1, -1, -1, -1,
    -1, -1, -1, -1, -1, -1, -1, -1, -1, -1, -1, -1, -1, -1, -1, -1,
    -1, -1, -1, -1, -1, -1, -1, -1, -1, -1, -1, -1, -1, -1, -1, -1,
    0,  1,  2,  3,  4,  5,  6,  7,  8,  9,  -1, -1, -1, -1, -1, -1,
    -1, 10, 11, 12, 13, 14, 15, -1, -1, -1, -1, -1, -1, -1, -1, -1,
    -1, -1, -1, -1, -1, -1, -1, -1, -1, -1, -1, -1, -1, -1, -1, -1,
    -1, 10, 11, 12, 13, 14, 15, -1, -1, -1, -1, -1, -1, -1, -1, -1,
    -1, -1, -1, -1, -1, -1, -1, -1, -1, -1, -1, -1, -1, -1, -1, -1,
    -1, -1, -1, -1, -1, -1, -1, -1, -1, -1, -1, -1, -1, -1, -1, -1,
    -1, -1, -1, -1, -1, -1, -1, -1, -1, -1, -1, -1, -1, -1, -1, -1,
    -1, -1, -1, -1, -1, -1, -1, -1, -1, -1, -1, -1, -1, -1, -1, -1,
    -1, -1, -1, -1, -1, -1, -1, -1, -1, -1, -1, -1, -1, -1, -1, -1,
    -1, -1, -1, -1, -1, -1, -1, -1, -1, -1, -1, -1, -1, -1, -1, -1,
    -1, -1, -1, -1, -1, -1, -1, -1, -1, -1, -1, -1, -1, -1, -1, -1,
    -1, -1, -1, -1, -1, -1, -1, -1, -1, -1, -1, -1, -1, -1, -1, -1,
    -1, -1, -1, -1, -1, -1, -1, -1, -1, -1, -1, -1, -1, -1, -1, -1,
};

/* Convert a character to its hexadecimal value, or -1 if it's not a
 * valid hexadecimal character, only works with encodings whose lower
 * half is ASCII (like UTF-8).
 */
static int
hex_from_char(unsigned char c) {
    return _CHAR_TO_HEX[c];
}

/* convert a float to a hexadecimal string */

/* TOHEX_NBITS is DBL_MANT_DIG rounded up to the next integer
   of the form 4k+1. */
#define TOHEX_NBITS DBL_MANT_DIG + 3 - (DBL_MANT_DIG+2)%4

/*[clinic input]
float.hex

Return a hexadecimal representation of a floating-point number.

>>> (-0.1).hex()
'-0x1.999999999999ap-4'
>>> 3.14159.hex()
'0x1.921f9f01b866ep+1'
[clinic start generated code]*/

static PyObject *
float_hex_impl(PyObject *self)
/*[clinic end generated code: output=0ebc9836e4d302d4 input=bec1271a33d47e67]*/
{
    double x, m;
    int e, shift, i, si, esign;
    /* Space for 1+(TOHEX_NBITS-1)/4 digits, a decimal point, and the
       trailing NUL byte. */
    char s[(TOHEX_NBITS-1)/4+3];

    CONVERT_TO_DOUBLE(self, x);

    if (isnan(x) || isinf(x))
        return float_repr(self);

    if (x == 0.0) {
        if (copysign(1.0, x) == -1.0)
            return PyUnicode_FromString("-0x0.0p+0");
        else
            return PyUnicode_FromString("0x0.0p+0");
    }

    m = frexp(fabs(x), &e);
    shift = 1 - Py_MAX(DBL_MIN_EXP - e, 0);
    m = ldexp(m, shift);
    e -= shift;

    si = 0;
    s[si] = char_from_hex((int)m);
    si++;
    m -= (int)m;
    s[si] = '.';
    si++;
    for (i=0; i < (TOHEX_NBITS-1)/4; i++) {
        m *= 16.0;
        s[si] = char_from_hex((int)m);
        si++;
        m -= (int)m;
    }
    s[si] = '\0';

    if (e < 0) {
        esign = (int)'-';
        e = -e;
    }
    else
        esign = (int)'+';

    if (x < 0.0)
        return PyUnicode_FromFormat("-0x%sp%c%d", s, esign, e);
    else
        return PyUnicode_FromFormat("0x%sp%c%d", s, esign, e);
}

/* Convert a hexadecimal string to a float. */

/*[clinic input]
@classmethod
float.fromhex

    string: object
    /

Create a floating-point number from a hexadecimal string.

>>> float.fromhex('0x1.ffffp10')
2047.984375
>>> float.fromhex('-0x1p-1074')
-5e-324
[clinic start generated code]*/

static PyObject *
float_fromhex_impl(PyTypeObject *type, PyObject *string)
/*[clinic end generated code: output=c54b4923552e5af5 input=0407bebd354bca89]*/
{
    PyObject *result;
    double x;
    long exp, top_exp, lsb, key_digit;
    const char *s, *coeff_start, *s_store, *coeff_end, *exp_start, *s_end;
    int half_eps, digit, round_up, negate=0;
    Py_ssize_t length, ndigits, fdigits, i;

    /*
     * For the sake of simplicity and correctness, we impose an artificial
     * limit on ndigits, the total number of hex digits in the coefficient
     * The limit is chosen to ensure that, writing exp for the exponent,
     *
     *   (1) if exp > LONG_MAX/2 then the value of the hex string is
     *   guaranteed to overflow (provided it's nonzero)
     *
     *   (2) if exp < LONG_MIN/2 then the value of the hex string is
     *   guaranteed to underflow to 0.
     *
     *   (3) if LONG_MIN/2 <= exp <= LONG_MAX/2 then there's no danger of
     *   overflow in the calculation of exp and top_exp below.
     *
     * More specifically, ndigits is assumed to satisfy the following
     * inequalities:
     *
     *   4*ndigits <= DBL_MIN_EXP - DBL_MANT_DIG - LONG_MIN/2
     *   4*ndigits <= LONG_MAX/2 + 1 - DBL_MAX_EXP
     *
     * If either of these inequalities is not satisfied, a ValueError is
     * raised.  Otherwise, write x for the value of the hex string, and
     * assume x is nonzero.  Then
     *
     *   2**(exp-4*ndigits) <= |x| < 2**(exp+4*ndigits).
     *
     * Now if exp > LONG_MAX/2 then:
     *
     *   exp - 4*ndigits >= LONG_MAX/2 + 1 - (LONG_MAX/2 + 1 - DBL_MAX_EXP)
     *                    = DBL_MAX_EXP
     *
     * so |x| >= 2**DBL_MAX_EXP, which is too large to be stored in C
     * double, so overflows.  If exp < LONG_MIN/2, then
     *
     *   exp + 4*ndigits <= LONG_MIN/2 - 1 + (
     *                      DBL_MIN_EXP - DBL_MANT_DIG - LONG_MIN/2)
     *                    = DBL_MIN_EXP - DBL_MANT_DIG - 1
     *
     * and so |x| < 2**(DBL_MIN_EXP-DBL_MANT_DIG-1), hence underflows to 0
     * when converted to a C double.
     *
     * It's easy to show that if LONG_MIN/2 <= exp <= LONG_MAX/2 then both
     * exp+4*ndigits and exp-4*ndigits are within the range of a long.
     */

    s = PyUnicode_AsUTF8AndSize(string, &length);
    if (s == NULL)
        return NULL;
    s_end = s + length;

    /********************
     * Parse the string *
     ********************/

    /* leading whitespace */
    while (Py_ISSPACE(*s))
        s++;

    /* infinities and nans */
    x = _Py_parse_inf_or_nan(s, (char **)&coeff_end);
    if (coeff_end != s) {
        s = coeff_end;
        goto finished;
    }

    /* optional sign */
    if (*s == '-') {
        s++;
        negate = 1;
    }
    else if (*s == '+')
        s++;

    /* [0x] */
    s_store = s;
    if (*s == '0') {
        s++;
        if (*s == 'x' || *s == 'X')
            s++;
        else
            s = s_store;
    }

    /* coefficient: <integer> [. <fraction>] */
    coeff_start = s;
    while (hex_from_char(*s) >= 0)
        s++;
    s_store = s;
    if (*s == '.') {
        s++;
        while (hex_from_char(*s) >= 0)
            s++;
        coeff_end = s-1;
    }
    else
        coeff_end = s;

    /* ndigits = total # of hex digits; fdigits = # after point */
    ndigits = coeff_end - coeff_start;
    fdigits = coeff_end - s_store;
    if (ndigits == 0)
        goto parse_error;
    if (ndigits > Py_MIN(DBL_MIN_EXP - DBL_MANT_DIG - LONG_MIN/2,
                         LONG_MAX/2 + 1 - DBL_MAX_EXP)/4)
        goto insane_length_error;

    /* [p <exponent>] */
    if (*s == 'p' || *s == 'P') {
        s++;
        exp_start = s;
        if (*s == '-' || *s == '+')
            s++;
        if (!('0' <= *s && *s <= '9'))
            goto parse_error;
        s++;
        while ('0' <= *s && *s <= '9')
            s++;
        exp = strtol(exp_start, NULL, 10);
    }
    else
        exp = 0;

/* for 0 <= j < ndigits, HEX_DIGIT(j) gives the jth most significant digit */
#define HEX_DIGIT(j) hex_from_char(*((j) < fdigits ?            \
                     coeff_end-(j) :                                    \
                     coeff_end-1-(j)))

    /*******************************************
     * Compute rounded value of the hex string *
     *******************************************/

    /* Discard leading zeros, and catch extreme overflow and underflow */
    while (ndigits > 0 && HEX_DIGIT(ndigits-1) == 0)
        ndigits--;
    if (ndigits == 0 || exp < LONG_MIN/2) {
        x = 0.0;
        goto finished;
    }
    if (exp > LONG_MAX/2)
        goto overflow_error;

    /* Adjust exponent for fractional part. */
    exp = exp - 4*((long)fdigits);

    /* top_exp = 1 more than exponent of most sig. bit of coefficient */
    top_exp = exp + 4*((long)ndigits - 1);
    for (digit = HEX_DIGIT(ndigits-1); digit != 0; digit /= 2)
        top_exp++;

    /* catch almost all nonextreme cases of overflow and underflow here */
    if (top_exp < DBL_MIN_EXP - DBL_MANT_DIG) {
        x = 0.0;
        goto finished;
    }
    if (top_exp > DBL_MAX_EXP)
        goto overflow_error;

    /* lsb = exponent of least significant bit of the *rounded* value.
       This is top_exp - DBL_MANT_DIG unless result is subnormal. */
    lsb = Py_MAX(top_exp, (long)DBL_MIN_EXP) - DBL_MANT_DIG;

    x = 0.0;
    if (exp >= lsb) {
        /* no rounding required */
        for (i = ndigits-1; i >= 0; i--)
            x = 16.0*x + HEX_DIGIT(i);
        x = ldexp(x, (int)(exp));
        goto finished;
    }
    /* rounding required.  key_digit is the index of the hex digit
       containing the first bit to be rounded away. */
    half_eps = 1 << (int)((lsb - exp - 1) % 4);
    key_digit = (lsb - exp - 1) / 4;
    for (i = ndigits-1; i > key_digit; i--)
        x = 16.0*x + HEX_DIGIT(i);
    digit = HEX_DIGIT(key_digit);
    x = 16.0*x + (double)(digit & (16-2*half_eps));

    /* round-half-even: round up if bit lsb-1 is 1 and at least one of
       bits lsb, lsb-2, lsb-3, lsb-4, ... is 1. */
    if ((digit & half_eps) != 0) {
        round_up = 0;
        if ((digit & (3*half_eps-1)) != 0 || (half_eps == 8 &&
                key_digit+1 < ndigits && (HEX_DIGIT(key_digit+1) & 1) != 0))
            round_up = 1;
        else
            for (i = key_digit-1; i >= 0; i--)
                if (HEX_DIGIT(i) != 0) {
                    round_up = 1;
                    break;
                }
        if (round_up) {
            x += 2*half_eps;
            if (top_exp == DBL_MAX_EXP &&
                x == ldexp((double)(2*half_eps), DBL_MANT_DIG))
                /* overflow corner case: pre-rounded value <
                   2**DBL_MAX_EXP; rounded=2**DBL_MAX_EXP. */
                goto overflow_error;
        }
    }
    x = ldexp(x, (int)(exp+4*key_digit));

  finished:
    /* optional trailing whitespace leading to the end of the string */
    while (Py_ISSPACE(*s))
        s++;
    if (s != s_end)
        goto parse_error;
    result = PyFloat_FromDouble(negate ? -x : x);
    if (type != &PyFloat_Type && result != NULL) {
        Py_SETREF(result, PyObject_CallOneArg((PyObject *)type, result));
    }
    return result;

  overflow_error:
    PyErr_SetString(PyExc_OverflowError,
                    "hexadecimal value too large to represent as a float");
    return NULL;

  parse_error:
    PyErr_SetString(PyExc_ValueError,
                    "invalid hexadecimal floating-point string");
    return NULL;

  insane_length_error:
    PyErr_SetString(PyExc_ValueError,
                    "hexadecimal string too long to convert");
    return NULL;
}

/*[clinic input]
@permit_long_summary
float.as_integer_ratio

Return a pair of integers, whose ratio is exactly equal to the original float.

The ratio is in lowest terms and has a positive denominator.  Raise
OverflowError on infinities and a ValueError on NaNs.

>>> (10.0).as_integer_ratio()
(10, 1)
>>> (0.0).as_integer_ratio()
(0, 1)
>>> (-.25).as_integer_ratio()
(-1, 4)
[clinic start generated code]*/

static PyObject *
float_as_integer_ratio_impl(PyObject *self)
/*[clinic end generated code: output=65f25f0d8d30a712 input=75ae9be7cecd82a3]*/
{
    double self_double;
    double float_part;
    int exponent;
    int i;

    PyObject *py_exponent = NULL;
    PyObject *numerator = NULL;
    PyObject *denominator = NULL;
    PyObject *result_pair = NULL;
    PyNumberMethods *long_methods = PyLong_Type.tp_as_number;

    CONVERT_TO_DOUBLE(self, self_double);

    if (isinf(self_double)) {
        PyErr_SetString(PyExc_OverflowError,
                        "cannot convert Infinity to integer ratio");
        return NULL;
    }
    if (isnan(self_double)) {
        PyErr_SetString(PyExc_ValueError,
                        "cannot convert NaN to integer ratio");
        return NULL;
    }

    float_part = frexp(self_double, &exponent);        /* self_double == float_part * 2**exponent exactly */

    for (i=0; i<300 && float_part != floor(float_part) ; i++) {
        float_part *= 2.0;
        exponent--;
    }
    /* self == float_part * 2**exponent exactly and float_part is integral.
       If FLT_RADIX != 2, the 300 steps may leave a tiny fractional part
       to be truncated by PyLong_FromDouble(). */

    numerator = PyLong_FromDouble(float_part);
    if (numerator == NULL)
        goto error;
    denominator = PyLong_FromLong(1);
    if (denominator == NULL)
        goto error;
    py_exponent = PyLong_FromLong(Py_ABS(exponent));
    if (py_exponent == NULL)
        goto error;

    /* fold in 2**exponent */
    if (exponent > 0) {
        Py_SETREF(numerator,
                  long_methods->nb_lshift(numerator, py_exponent));
        if (numerator == NULL)
            goto error;
    }
    else {
        Py_SETREF(denominator,
                  long_methods->nb_lshift(denominator, py_exponent));
        if (denominator == NULL)
            goto error;
    }

    result_pair = PyTuple_Pack(2, numerator, denominator);

error:
    Py_XDECREF(py_exponent);
    Py_XDECREF(denominator);
    Py_XDECREF(numerator);
    return result_pair;
}

static PyObject *
float_subtype_new(PyTypeObject *type, PyObject *x);

/*[clinic input]
@classmethod
float.__new__ as float_new
    x: object(c_default="NULL") = 0
    /

Convert a string or number to a floating-point number, if possible.
[clinic start generated code]*/

static PyObject *
float_new_impl(PyTypeObject *type, PyObject *x)
/*[clinic end generated code: output=ccf1e8dc460ba6ba input=55909f888aa0c8a6]*/
{
    if (type != &PyFloat_Type) {
        if (x == NULL) {
            x = _PyLong_GetZero();
        }
        return float_subtype_new(type, x); /* Wimp out */
    }

    if (x == NULL) {
        return PyFloat_FromDouble(0.0);
    }
    /* If it's a string, but not a string subclass, use
       PyFloat_FromString. */
    if (PyUnicode_CheckExact(x))
        return PyFloat_FromString(x);
    return PyNumber_Float(x);
}

/* Wimpy, slow approach to tp_new calls for subtypes of float:
   first create a regular float from whatever arguments we got,
   then allocate a subtype instance and initialize its ob_fval
   from the regular float.  The regular float is then thrown away.
*/
static PyObject *
float_subtype_new(PyTypeObject *type, PyObject *x)
{
    PyObject *tmp, *newobj;

    assert(PyType_IsSubtype(type, &PyFloat_Type));
    tmp = float_new_impl(&PyFloat_Type, x);
    if (tmp == NULL)
        return NULL;
    assert(PyFloat_Check(tmp));
    newobj = type->tp_alloc(type, 0);
    if (newobj == NULL) {
        Py_DECREF(tmp);
        return NULL;
    }
    ((PyFloatObject *)newobj)->ob_fval = ((PyFloatObject *)tmp)->ob_fval;
    Py_DECREF(tmp);
    return newobj;
}

static PyObject *
float_vectorcall(PyObject *type, PyObject *const *args,
                 size_t nargsf, PyObject *kwnames)
{
    if (!_PyArg_NoKwnames("float", kwnames)) {
        return NULL;
    }

    Py_ssize_t nargs = PyVectorcall_NARGS(nargsf);
    if (!_PyArg_CheckPositional("float", nargs, 0, 1)) {
        return NULL;
    }

    PyObject *x = nargs >= 1 ? args[0] : NULL;
    return float_new_impl(_PyType_CAST(type), x);
}


/*[clinic input]
@classmethod
float.from_number

    number: object
    /

Convert real number to a floating-point number.
[clinic start generated code]*/

static PyObject *
float_from_number_impl(PyTypeObject *type, PyObject *number)
/*[clinic end generated code: output=dda7e4466ab7068d input=1f8424d9bc11866a]*/
{
    if (PyFloat_CheckExact(number) && type == &PyFloat_Type) {
        Py_INCREF(number);
        return number;
    }
    double x = PyFloat_AsDouble(number);
    if (x == -1.0 && PyErr_Occurred()) {
        return NULL;
    }
    PyObject *result = PyFloat_FromDouble(x);
    if (type != &PyFloat_Type && result != NULL) {
        Py_SETREF(result, PyObject_CallOneArg((PyObject *)type, result));
    }
    return result;
}


/*[clinic input]
float.__getnewargs__
[clinic start generated code]*/

static PyObject *
float___getnewargs___impl(PyObject *self)
/*[clinic end generated code: output=873258c9d206b088 input=002279d1d77891e6]*/
{
    return Py_BuildValue("(d)", ((PyFloatObject *)self)->ob_fval);
}

/* this is for the benefit of the pack/unpack routines below */
typedef enum _py_float_format_type float_format_type;
#define unknown_format _py_float_format_unknown
#define ieee_big_endian_format _py_float_format_ieee_big_endian
#define ieee_little_endian_format _py_float_format_ieee_little_endian

#define float_format (_PyRuntime.float_state.float_format)
#define double_format (_PyRuntime.float_state.double_format)


/*[clinic input]
@permit_long_docstring_body
@classmethod
float.__getformat__

    typestr: str
        Must be 'double' or 'float'.
    /

You probably don't want to use this function.

It exists mainly to be used in Python's test suite.

This function returns whichever of 'unknown', 'IEEE, big-endian' or 'IEEE,
little-endian' best describes the format of floating-point numbers used by the
C type named by typestr.
[clinic start generated code]*/

static PyObject *
float___getformat___impl(PyTypeObject *type, const char *typestr)
/*[clinic end generated code: output=2bfb987228cc9628 input=d2735823bfe8e81e]*/
{
    float_format_type r;

    if (strcmp(typestr, "double") == 0) {
        r = double_format;
    }
    else if (strcmp(typestr, "float") == 0) {
        r = float_format;
    }
    else {
        PyErr_SetString(PyExc_ValueError,
                        "__getformat__() argument 1 must be "
                        "'double' or 'float'");
        return NULL;
    }

    switch (r) {
    case unknown_format:
        return PyUnicode_FromString("unknown");
    case ieee_little_endian_format:
        return PyUnicode_FromString("IEEE, little-endian");
    case ieee_big_endian_format:
        return PyUnicode_FromString("IEEE, big-endian");
    default:
        PyErr_SetString(PyExc_RuntimeError,
                        "insane float_format or double_format");
        return NULL;
    }
}


static PyObject *
float_getreal(PyObject *v, void *Py_UNUSED(closure))
{
    return float_float(v);
}

static PyObject *
float_getimag(PyObject *Py_UNUSED(v), void *Py_UNUSED(closure))
{
    return PyFloat_FromDouble(0.0);
}

/*[clinic input]
float.__format__

  format_spec: unicode
  /

Formats the float according to format_spec.
[clinic start generated code]*/

static PyObject *
float___format___impl(PyObject *self, PyObject *format_spec)
/*[clinic end generated code: output=b260e52a47eade56 input=2ece1052211fd0e6]*/
{
    _PyUnicodeWriter writer;
    int ret;

    _PyUnicodeWriter_Init(&writer);
    ret = _PyFloat_FormatAdvancedWriter(
        &writer,
        self,
        format_spec, 0, PyUnicode_GET_LENGTH(format_spec));
    if (ret == -1) {
        _PyUnicodeWriter_Dealloc(&writer);
        return NULL;
    }
    return _PyUnicodeWriter_Finish(&writer);
}

static PyMethodDef float_methods[] = {
    FLOAT_FROM_NUMBER_METHODDEF
    FLOAT_CONJUGATE_METHODDEF
    FLOAT___TRUNC___METHODDEF
    FLOAT___FLOOR___METHODDEF
    FLOAT___CEIL___METHODDEF
    FLOAT___ROUND___METHODDEF
    FLOAT_AS_INTEGER_RATIO_METHODDEF
    FLOAT_FROMHEX_METHODDEF
    FLOAT_HEX_METHODDEF
    FLOAT_IS_INTEGER_METHODDEF
    FLOAT___GETNEWARGS___METHODDEF
    FLOAT___GETFORMAT___METHODDEF
    FLOAT___FORMAT___METHODDEF
    {NULL,              NULL}           /* sentinel */
};

static PyGetSetDef float_getset[] = {
    {"real",
     float_getreal, NULL,
     "the real part of a complex number",
     NULL},
    {"imag",
     float_getimag, NULL,
     "the imaginary part of a complex number",
     NULL},
    {NULL}  /* Sentinel */
};


static PyNumberMethods float_as_number = {
    float_add,          /* nb_add */
    float_sub,          /* nb_subtract */
    float_mul,          /* nb_multiply */
    float_rem,          /* nb_remainder */
    float_divmod,       /* nb_divmod */
    float_pow,          /* nb_power */
    float_neg,          /* nb_negative */
    float_float,        /* nb_positive */
    float_abs,          /* nb_absolute */
    float_bool,         /* nb_bool */
    0,                  /* nb_invert */
    0,                  /* nb_lshift */
    0,                  /* nb_rshift */
    0,                  /* nb_and */
    0,                  /* nb_xor */
    0,                  /* nb_or */
    float___trunc___impl, /* nb_int */
    0,                  /* nb_reserved */
    float_float,        /* nb_float */
    0,                  /* nb_inplace_add */
    0,                  /* nb_inplace_subtract */
    0,                  /* nb_inplace_multiply */
    0,                  /* nb_inplace_remainder */
    0,                  /* nb_inplace_power */
    0,                  /* nb_inplace_lshift */
    0,                  /* nb_inplace_rshift */
    0,                  /* nb_inplace_and */
    0,                  /* nb_inplace_xor */
    0,                  /* nb_inplace_or */
    float_floor_div,    /* nb_floor_divide */
    float_div,          /* nb_true_divide */
    0,                  /* nb_inplace_floor_divide */
    0,                  /* nb_inplace_true_divide */
};

PyTypeObject PyFloat_Type = {
    PyVarObject_HEAD_INIT(&PyType_Type, 0)
    "float",
    sizeof(PyFloatObject),
    0,
    float_dealloc,                              /* tp_dealloc */
    0,                                          /* tp_vectorcall_offset */
    0,                                          /* tp_getattr */
    0,                                          /* tp_setattr */
    0,                                          /* tp_as_async */
    float_repr,                                 /* tp_repr */
    &float_as_number,                           /* tp_as_number */
    0,                                          /* tp_as_sequence */
    0,                                          /* tp_as_mapping */
    float_hash,                                 /* tp_hash */
    0,                                          /* tp_call */
    0,                                          /* tp_str */
    PyObject_GenericGetAttr,                    /* tp_getattro */
    0,                                          /* tp_setattro */
    0,                                          /* tp_as_buffer */
    Py_TPFLAGS_DEFAULT | Py_TPFLAGS_BASETYPE |
        _Py_TPFLAGS_MATCH_SELF,               /* tp_flags */
    float_new__doc__,                           /* tp_doc */
    0,                                          /* tp_traverse */
    0,                                          /* tp_clear */
    float_richcompare,                          /* tp_richcompare */
    0,                                          /* tp_weaklistoffset */
    0,                                          /* tp_iter */
    0,                                          /* tp_iternext */
    float_methods,                              /* tp_methods */
    0,                                          /* tp_members */
    float_getset,                               /* tp_getset */
    0,                                          /* tp_base */
    0,                                          /* tp_dict */
    0,                                          /* tp_descr_get */
    0,                                          /* tp_descr_set */
    0,                                          /* tp_dictoffset */
    0,                                          /* tp_init */
    0,                                          /* tp_alloc */
    float_new,                                  /* tp_new */
    .tp_vectorcall = float_vectorcall,
    .tp_version_tag = _Py_TYPE_VERSION_FLOAT,
};

static void
_init_global_state(void)
{
    float_format_type detected_double_format, detected_float_format;

    /* We attempt to determine if this machine is using IEEE
       floating-point formats by peering at the bits of some
       carefully chosen values.  If it looks like we are on an
       IEEE platform, the float packing/unpacking routines can
       just copy bits, if not they resort to arithmetic & shifts
       and masks.  The shifts & masks approach works on all finite
       values, but what happens to infinities, NaNs and signed
       zeroes on packing is an accident, and attempting to unpack
       a NaN or an infinity will raise an exception.

       Note that if we're on some whacked-out platform which uses
       IEEE formats but isn't strictly little-endian or big-
       endian, we will fall back to the portable shifts & masks
       method. */

#if SIZEOF_DOUBLE == 8
    {
        double x = 9006104071832581.0;
        if (memcmp(&x, "\x43\x3f\xff\x01\x02\x03\x04\x05", 8) == 0)
            detected_double_format = ieee_big_endian_format;
        else if (memcmp(&x, "\x05\x04\x03\x02\x01\xff\x3f\x43", 8) == 0)
            detected_double_format = ieee_little_endian_format;
        else
            detected_double_format = unknown_format;
    }
#else
    detected_double_format = unknown_format;
#endif

#if SIZEOF_FLOAT == 4
    {
        float y = 16711938.0;
        if (memcmp(&y, "\x4b\x7f\x01\x02", 4) == 0)
            detected_float_format = ieee_big_endian_format;
        else if (memcmp(&y, "\x02\x01\x7f\x4b", 4) == 0)
            detected_float_format = ieee_little_endian_format;
        else
            detected_float_format = unknown_format;
    }
#else
    detected_float_format = unknown_format;
#endif

    double_format = detected_double_format;
    float_format = detected_float_format;
}

void
_PyFloat_InitState(PyInterpreterState *interp)
{
    if (!_Py_IsMainInterpreter(interp)) {
        return;
    }
    _init_global_state();
}

PyStatus
_PyFloat_InitTypes(PyInterpreterState *interp)
{
    /* Init float info */
    if (_PyStructSequence_InitBuiltin(interp, &FloatInfoType,
                                      &floatinfo_desc) < 0)
    {
        return _PyStatus_ERR("can't init float info type");
    }

    return _PyStatus_OK();
}

void
_PyFloat_FiniType(PyInterpreterState *interp)
{
    _PyStructSequence_FiniBuiltin(interp, &FloatInfoType);
}

/* Print summary info about the state of the optimized allocator */
void
_PyFloat_DebugMallocStats(FILE *out)
{
    _PyDebugAllocatorStats(out,
                           "free PyFloatObject",
                           _Py_FREELIST_SIZE(floats),
                           sizeof(PyFloatObject));
}


/*----------------------------------------------------------------------------
 * PyFloat_{Pack,Unpack}{2,4,8}.  See floatobject.h.
 * To match the NPY_HALF_ROUND_TIES_TO_EVEN behavior in:
 * https://github.com/numpy/numpy/blob/master/numpy/core/src/npymath/halffloat.c
 * We use:
 *       bits = (unsigned short)f;    Note the truncation
 *       if ((f - bits > 0.5) || (f - bits == 0.5 && bits % 2)) {
 *           bits++;
 *       }
 */

int
PyFloat_Pack2(double x, char *data, int le)
{
    unsigned char *p = (unsigned char *)data;
    unsigned char sign;
    int e;
    double f;
    unsigned short bits;
    int incr = 1;

    if (x == 0.0) {
        sign = (copysign(1.0, x) == -1.0);
        e = 0;
        bits = 0;
    }
    else if (isinf(x)) {
        sign = (x < 0.0);
        e = 0x1f;
        bits = 0;
    }
    else if (isnan(x)) {
        sign = (copysign(1.0, x) == -1.0);
        e = 0x1f;

        uint64_t v;
        memcpy(&v, &x, sizeof(v));
        v &= 0xffc0000000000ULL;
        bits = (unsigned short)(v >> 42); /* NaN's type & payload */
    }
    else {
        sign = (x < 0.0);
        if (sign) {
            x = -x;
        }

        f = frexp(x, &e);
        if (f < 0.5 || f >= 1.0) {
            PyErr_SetString(PyExc_SystemError,
                            "frexp() result out of range");
            return -1;
        }

        /* Normalize f to be in the range [1.0, 2.0) */
        f *= 2.0;
        e--;

        if (e >= 16) {
            goto Overflow;
        }
        else if (e < -25) {
            /* |x| < 2**-25. Underflow to zero. */
            f = 0.0;
            e = 0;
        }
        else if (e < -14) {
            /* |x| < 2**-14. Gradual underflow */
            f = ldexp(f, 14 + e);
            e = 0;
        }
        else /* if (!(e == 0 && f == 0.0)) */ {
            e += 15;
            f -= 1.0; /* Get rid of leading 1 */
        }

        f *= 1024.0; /* 2**10 */
        /* Round to even */
        bits = (unsigned short)f; /* Note the truncation */
        assert(bits < 1024);
        assert(e < 31);
        if ((f - bits > 0.5) || ((f - bits == 0.5) && (bits % 2 == 1))) {
            ++bits;
            if (bits == 1024) {
                /* The carry propagated out of a string of 10 1 bits. */
                bits = 0;
                ++e;
                if (e == 31)
                    goto Overflow;
            }
        }
    }

    bits |= (e << 10) | (sign << 15);

    /* Write out result. */
    if (le) {
        p += 1;
        incr = -1;
    }

    /* First byte */
    *p = (unsigned char)((bits >> 8) & 0xFF);
    p += incr;

    /* Second byte */
    *p = (unsigned char)(bits & 0xFF);

    return 0;

  Overflow:
    PyErr_SetString(PyExc_OverflowError,
                    "float too large to pack with e format");
    return -1;
}

int
PyFloat_Pack4(double x, char *data, int le)
{
    unsigned char *p = (unsigned char *)data;
    if (float_format == unknown_format) {
        unsigned char sign;
        int e;
        double f;
        unsigned int fbits;
        int incr = 1;

        if (le) {
            p += 3;
            incr = -1;
        }

        if (x < 0) {
            sign = 1;
            x = -x;
        }
        else
            sign = 0;

        f = frexp(x, &e);

        /* Normalize f to be in the range [1.0, 2.0) */
        if (0.5 <= f && f < 1.0) {
            f *= 2.0;
            e--;
        }
        else if (f == 0.0)
            e = 0;
        else {
            PyErr_SetString(PyExc_SystemError,
                            "frexp() result out of range");
            return -1;
        }

        if (e >= 128)
            goto Overflow;
        else if (e < -126) {
            /* Gradual underflow */
            f = ldexp(f, 126 + e);
            e = 0;
        }
        else if (!(e == 0 && f == 0.0)) {
            e += 127;
            f -= 1.0; /* Get rid of leading 1 */
        }

        f *= 8388608.0; /* 2**23 */
        fbits = (unsigned int)(f + 0.5); /* Round */
        assert(fbits <= 8388608);
        if (fbits >> 23) {
            /* The carry propagated out of a string of 23 1 bits. */
            fbits = 0;
            ++e;
            if (e >= 255)
                goto Overflow;
        }

        /* First byte */
        *p = (sign << 7) | (e >> 1);
        p += incr;

        /* Second byte */
        *p = (char) (((e & 1) << 7) | (fbits >> 16));
        p += incr;

        /* Third byte */
        *p = (fbits >> 8) & 0xFF;
        p += incr;

        /* Fourth byte */
        *p = fbits & 0xFF;

        /* Done */
        return 0;

    }
    else {
        float y = (float)x;
        int i, incr = 1;

        if (isinf(y) && !isinf(x))
            goto Overflow;

        /* correct y if x was a sNaN, transformed to qNaN by conversion */
        if (isnan(x)) {
            uint64_t v;

            memcpy(&v, &x, 8);
#ifndef __riscv
            if ((v & (1ULL << 51)) == 0) {
                uint32_t u32;
                memcpy(&u32, &y, 4);
                u32 &= ~(1 << 22); /* make sNaN */
                memcpy(&y, &u32, 4);
            }
#else
            uint32_t u32;

            memcpy(&u32, &y, 4);
            if ((v & (1ULL << 51)) == 0) {
                u32 &= ~(1 << 22);
            }
            /* Workaround RISC-V: "If a NaN value is converted to a
             * different floating-point type, the result is the
             * canonical NaN of the new type".  The canonical NaN here
             * is a positive qNaN with zero payload. */
            if (v & (1ULL << 63)) {
                u32 |= (1 << 31); /* set sign */
            }
            /* add payload */
            u32 -= (u32 & 0x3fffff);
            u32 += (uint32_t)((v & 0x7ffffffffffffULL) >> 29);

            memcpy(&y, &u32, 4);
#endif
        }

        unsigned char s[sizeof(float)];
        memcpy(s, &y, sizeof(float));

        if ((float_format == ieee_little_endian_format && !le)
            || (float_format == ieee_big_endian_format && le)) {
            p += 3;
            incr = -1;
        }

        for (i = 0; i < 4; i++) {
            *p = s[i];
            p += incr;
        }
        return 0;
    }
  Overflow:
    PyErr_SetString(PyExc_OverflowError,
                    "float too large to pack with f format");
    return -1;
}

int
PyFloat_Pack8(double x, char *data, int le)
{
    unsigned char *p = (unsigned char *)data;
    if (double_format == unknown_format) {
        unsigned char sign;
        int e;
        double f;
        unsigned int fhi, flo;
        int incr = 1;

        if (le) {
            p += 7;
            incr = -1;
        }

        if (x < 0) {
            sign = 1;
            x = -x;
        }
        else
            sign = 0;

        f = frexp(x, &e);

        /* Normalize f to be in the range [1.0, 2.0) */
        if (0.5 <= f && f < 1.0) {
            f *= 2.0;
            e--;
        }
        else if (f == 0.0)
            e = 0;
        else {
            PyErr_SetString(PyExc_SystemError,
                            "frexp() result out of range");
            return -1;
        }

        if (e >= 1024)
            goto Overflow;
        else if (e < -1022) {
            /* Gradual underflow */
            f = ldexp(f, 1022 + e);
            e = 0;
        }
        else if (!(e == 0 && f == 0.0)) {
            e += 1023;
            f -= 1.0; /* Get rid of leading 1 */
        }

        /* fhi receives the high 28 bits; flo the low 24 bits (== 52 bits) */
        f *= 268435456.0; /* 2**28 */
        fhi = (unsigned int)f; /* Truncate */
        assert(fhi < 268435456);

        f -= (double)fhi;
        f *= 16777216.0; /* 2**24 */
        flo = (unsigned int)(f + 0.5); /* Round */
        assert(flo <= 16777216);
        if (flo >> 24) {
            /* The carry propagated out of a string of 24 1 bits. */
            flo = 0;
            ++fhi;
            if (fhi >> 28) {
                /* And it also propagated out of the next 28 bits. */
                fhi = 0;
                ++e;
                if (e >= 2047)
                    goto Overflow;
            }
        }

        /* First byte */
        *p = (sign << 7) | (e >> 4);
        p += incr;

        /* Second byte */
        *p = (unsigned char) (((e & 0xF) << 4) | (fhi >> 24));
        p += incr;

        /* Third byte */
        *p = (fhi >> 16) & 0xFF;
        p += incr;

        /* Fourth byte */
        *p = (fhi >> 8) & 0xFF;
        p += incr;

        /* Fifth byte */
        *p = fhi & 0xFF;
        p += incr;

        /* Sixth byte */
        *p = (flo >> 16) & 0xFF;
        p += incr;

        /* Seventh byte */
        *p = (flo >> 8) & 0xFF;
        p += incr;

        /* Eighth byte */
        *p = flo & 0xFF;
        /* p += incr; */

        /* Done */
        return 0;

      Overflow:
        PyErr_SetString(PyExc_OverflowError,
                        "float too large to pack with d format");
        return -1;
    }
    else {
        unsigned char as_bytes[8];
        memcpy(as_bytes, &x, 8);
        const unsigned char *s = as_bytes;
        int i, incr = 1;

        if ((double_format == ieee_little_endian_format && !le)
            || (double_format == ieee_big_endian_format && le)) {
            p += 7;
            incr = -1;
        }

        for (i = 0; i < 8; i++) {
            *p = *s++;
            p += incr;
        }
        return 0;
    }
}

double
PyFloat_Unpack2(const char *data, int le)
{
    unsigned char *p = (unsigned char *)data;
    unsigned char sign;
    int e;
    unsigned int f;
    double x;
    int incr = 1;

    if (le) {
        p += 1;
        incr = -1;
    }

    /* First byte */
    sign = (*p >> 7) & 1;
    e = (*p & 0x7C) >> 2;
    f = (*p & 0x03) << 8;
    p += incr;

    /* Second byte */
    f |= *p;

    if (e == 0x1f) {
        if (f == 0) {
            /* Infinity */
            return sign ? -Py_INFINITY : Py_INFINITY;
        }
        else {
            /* NaN */
            uint64_t v = sign ? 0xfff0000000000000ULL : 0x7ff0000000000000ULL;

            v += (uint64_t)f << 42; /* add NaN's type & payload */
            memcpy(&x, &v, sizeof(v));
            return x;
        }
    }

    x = (double)f / 1024.0;

    if (e == 0) {
        e = -14;
    }
    else {
        x += 1.0;
        e -= 15;
    }
    x = ldexp(x, e);

    if (sign)
        x = -x;

    return x;
}

double
PyFloat_Unpack4(const char *data, int le)
{
    unsigned char *p = (unsigned char *)data;
    if (float_format == unknown_format) {
        unsigned char sign;
        int e;
        unsigned int f;
        double x;
        int incr = 1;

        if (le) {
            p += 3;
            incr = -1;
        }

        /* First byte */
        sign = (*p >> 7) & 1;
        e = (*p & 0x7F) << 1;
        p += incr;

        /* Second byte */
        e |= (*p >> 7) & 1;
        f = (*p & 0x7F) << 16;
        p += incr;

        if (e == 255) {
            PyErr_SetString(
                PyExc_ValueError,
                "can't unpack IEEE 754 special value "
                "on non-IEEE platform");
            return -1;
        }

        /* Third byte */
        f |= *p << 8;
        p += incr;

        /* Fourth byte */
        f |= *p;

        x = (double)f / 8388608.0;

        /* XXX This sadly ignores Inf/NaN issues */
        if (e == 0)
            e = -126;
        else {
            x += 1.0;
            e -= 127;
        }
        x = ldexp(x, e);

        if (sign)
            x = -x;

        return x;
    }
    else {
        float x;

        if ((float_format == ieee_little_endian_format && !le)
            || (float_format == ieee_big_endian_format && le)) {
            char buf[4];
            char *d = &buf[3];
            int i;

            for (i = 0; i < 4; i++) {
                *d-- = *p++;
            }
            memcpy(&x, buf, 4);
        }
        else {
            memcpy(&x, p, 4);
        }

        /* return sNaN double if x was sNaN float */
        if (isnan(x)) {
            uint32_t v;
            memcpy(&v, &x, 4);

#ifndef __riscv
            if ((v & (1 << 22)) == 0) {
                double y = x; /* will make qNaN double */
                uint64_t u64;
                memcpy(&u64, &y, 8);
                u64 &= ~(1ULL << 51); /* make sNaN */
                memcpy(&y, &u64, 8);
                return y;
            }
#else
            double y = x;
            uint64_t u64;

            memcpy(&u64, &y, 8);
            if ((v & (1 << 22)) == 0) {
                u64 &= ~(1ULL << 51);
            }
            /* Workaround RISC-V, see PyFloat_Pack4() */
            if (v & (1 << 31)) {
                u64 |= (1ULL << 63); /* set sign */
            }
            /* add payload */
            u64 -= (u64 & 0x7ffffffffffffULL);
            u64 += ((v & 0x3fffffULL) << 29);

            memcpy(&y, &u64, 8);
            return y;
#endif
        }

        return x;
    }
}

double
PyFloat_Unpack8(const char *data, int le)
{
    unsigned char *p = (unsigned char *)data;
    if (double_format == unknown_format) {
        unsigned char sign;
        int e;
        unsigned int fhi, flo;
        double x;
        int incr = 1;

        if (le) {
            p += 7;
            incr = -1;
        }

        /* First byte */
        sign = (*p >> 7) & 1;
        e = (*p & 0x7F) << 4;

        p += incr;

        /* Second byte */
        e |= (*p >> 4) & 0xF;
        fhi = (*p & 0xF) << 24;
        p += incr;

        if (e == 2047) {
            PyErr_SetString(
                PyExc_ValueError,
                "can't unpack IEEE 754 special value "
                "on non-IEEE platform");
            return -1.0;
        }

        /* Third byte */
        fhi |= *p << 16;
        p += incr;

        /* Fourth byte */
        fhi |= *p  << 8;
        p += incr;

        /* Fifth byte */
        fhi |= *p;
        p += incr;

        /* Sixth byte */
        flo = *p << 16;
        p += incr;

        /* Seventh byte */
        flo |= *p << 8;
        p += incr;

        /* Eighth byte */
        flo |= *p;

        x = (double)fhi + (double)flo / 16777216.0; /* 2**24 */
        x /= 268435456.0; /* 2**28 */

        if (e == 0)
            e = -1022;
        else {
            x += 1.0;
            e -= 1023;
        }
        x = ldexp(x, e);

        if (sign)
            x = -x;

        return x;
    }
    else {
        double x;

        if ((double_format == ieee_little_endian_format && !le)
            || (double_format == ieee_big_endian_format && le)) {
            char buf[8];
            char *d = &buf[7];
            int i;

            for (i = 0; i < 8; i++) {
                *d-- = *p++;
            }
            memcpy(&x, buf, 8);
        }
        else {
            memcpy(&x, p, 8);
        }

        return x;
    }
}<|MERGE_RESOLUTION|>--- conflicted
+++ resolved
@@ -286,29 +286,11 @@
         return -1;
     }
     if (!PyFloat_CheckExact(res)) {
-<<<<<<< HEAD
         PyErr_Format(PyExc_TypeError,
-                     "%T.__float__ returned non-float (type %T)",
+                     "%T.__float__() must return a float, not %T",
                      op, res);
         Py_DECREF(res);
         return -1;
-=======
-        if (!PyFloat_Check(res)) {
-            PyErr_Format(PyExc_TypeError,
-                         "%T.__float__() must return a float, not %T",
-                         op, res);
-            Py_DECREF(res);
-            return -1;
-        }
-        if (PyErr_WarnFormat(PyExc_DeprecationWarning, 1,
-                "%T.__float__() must return a float, not %T.  "
-                "The ability to return an instance of a strict subclass of float "
-                "is deprecated, and may be removed in a future version of Python.",
-                op, res)) {
-            Py_DECREF(res);
-            return -1;
-        }
->>>>>>> 34503111
     }
 
     val = PyFloat_AS_DOUBLE(res);
