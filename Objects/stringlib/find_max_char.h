/* Finding the optimal width of unicode characters in a buffer */

/* find_max_char for one-byte will work for bytes objects as well. */
#if !STRINGLIB_IS_UNICODE && STRINGLIB_SIZEOF_CHAR > 1
# error "find_max_char.h is specific to Unicode"
#endif

/* Mask to quickly check whether a C 'size_t' contains a
   non-ASCII, UTF8-encoded char. */
#if (SIZEOF_SIZE_T == 8)
# define UCS1_ASCII_CHAR_MASK 0x8080808080808080ULL
#elif (SIZEOF_SIZE_T == 4)
# define UCS1_ASCII_CHAR_MASK 0x80808080U
#else
# error C 'size_t' size should be either 4 or 8!
#endif

#if STRINGLIB_SIZEOF_CHAR == 1

Py_LOCAL_INLINE(Py_UCS4)
STRINGLIB(find_max_char)(const STRINGLIB_CHAR *begin, const STRINGLIB_CHAR *end)
{
<<<<<<< HEAD
    const unsigned char *restrict p = (const unsigned char *) begin;
    const unsigned char *_end = (const unsigned char *)end;
    const unsigned char *size_t_end = _end - SIZEOF_SIZE_T;
    const unsigned char *unrolled_end = _end - (4 * SIZEOF_SIZE_T - 1);
    while (p < unrolled_end) {
        /* Test chunks of 32 as more granularity limits compiler optimization */
        const size_t *restrict _p = (const size_t *)p;
        size_t value0;
        size_t value1;
        size_t value2;
        size_t value3;
        /* Will be optimized to simple loads for architectures that support
           unaligned loads. */
        memcpy(&value0, _p + 0, SIZEOF_SIZE_T);
        memcpy(&value1, _p + 1, SIZEOF_SIZE_T);
        memcpy(&value2, _p + 2, SIZEOF_SIZE_T);
        memcpy(&value3, _p + 3, SIZEOF_SIZE_T);
        size_t value = value0 | value1 | value2 | value3;
        if (value & UCS1_ASCII_CHAR_MASK) {
=======
    const unsigned char *p = (const unsigned char *) begin;
    const unsigned char *_end = (const unsigned char *)end;

    while (p < _end) {
        if (_Py_IS_ALIGNED(p, ALIGNOF_SIZE_T)) {
            /* Help register allocation */
            const unsigned char *_p = p;
            while (_p + SIZEOF_SIZE_T <= _end) {
                size_t value = *(const size_t *) _p;
                if (value & UCS1_ASCII_CHAR_MASK)
                    return 255;
                _p += SIZEOF_SIZE_T;
            }
            p = _p;
            if (p == _end)
                break;
        }
        if (*p++ & 0x80)
>>>>>>> 945a89b4
            return 255;
        }
        p += (4 * SIZEOF_SIZE_T);
    }
    size_t accumulator = 0;
    while (p < size_t_end) {
        size_t value;
        memcpy(&value, p, SIZEOF_SIZE_T);
        accumulator |= value;
        p += SIZEOF_SIZE_T;
    }
    if (size_t_end >= (const unsigned char*)begin) {
        /* Do unaligned size_t load rather than loading bytes individually. */
        size_t value;
        memcpy(&value, size_t_end, SIZEOF_SIZE_T);
        accumulator |= value;
    } else {
        /* Fallback for smaller than size_t strings. */
        while (p < _end) {
            accumulator |= *p;
            p += 1;
        }
    }
    if (accumulator & UCS1_ASCII_CHAR_MASK) {
        return 255;
    }
    return 127;
}

#undef ASCII_CHAR_MASK

#else /* STRINGLIB_SIZEOF_CHAR == 1 */

#define MASK_ASCII 0xFFFFFF80
#define MASK_UCS1 0xFFFFFF00
#define MASK_UCS2 0xFFFF0000

#define MAX_CHAR_ASCII 0x7f
#define MAX_CHAR_UCS1  0xff
#define MAX_CHAR_UCS2  0xffff
#define MAX_CHAR_UCS4  0x10ffff

Py_LOCAL_INLINE(Py_UCS4)
STRINGLIB(find_max_char)(const STRINGLIB_CHAR *begin, const STRINGLIB_CHAR *end)
{
#if STRINGLIB_SIZEOF_CHAR == 2
    const Py_UCS4 mask_limit = MASK_UCS1;
    const Py_UCS4 max_char_limit = MAX_CHAR_UCS2;
#elif STRINGLIB_SIZEOF_CHAR == 4
    const Py_UCS4 mask_limit = MASK_UCS2;
    const Py_UCS4 max_char_limit = MAX_CHAR_UCS4;
#else
#error Invalid STRINGLIB_SIZEOF_CHAR (must be 1, 2 or 4)
#endif
    Py_UCS4 mask;
    Py_ssize_t n = end - begin;
    const STRINGLIB_CHAR *p = begin;
    const STRINGLIB_CHAR *unrolled_end = begin + _Py_SIZE_ROUND_DOWN(n, 8);
    Py_UCS4 max_char;

    max_char = MAX_CHAR_ASCII;
    mask = MASK_ASCII;
    while (p < unrolled_end) {
        /* Loading 8 values at once allows platforms that have 16-byte vectors
           to do a vector load and vector bitwise OR. */
        STRINGLIB_CHAR bits = p[0] | p[1] | p[2] | p[3] | p[4] | p[5] | p[6] | p[7];
        if (bits & mask) {
            if (mask == mask_limit) {
                /* Limit reached */
                return max_char_limit;
            }
            if (mask == MASK_ASCII) {
                max_char = MAX_CHAR_UCS1;
                mask = MASK_UCS1;
            }
            else {
                /* mask can't be MASK_UCS2 because of mask_limit above */
                assert(mask == MASK_UCS1);
                max_char = MAX_CHAR_UCS2;
                mask = MASK_UCS2;
            }
            /* We check the new mask on the same chars in the next iteration */
            continue;
        }
        p += 8;
    }
    while (p < end) {
        if (p[0] & mask) {
            if (mask == mask_limit) {
                /* Limit reached */
                return max_char_limit;
            }
            if (mask == MASK_ASCII) {
                max_char = MAX_CHAR_UCS1;
                mask = MASK_UCS1;
            }
            else {
                /* mask can't be MASK_UCS2 because of mask_limit above */
                assert(mask == MASK_UCS1);
                max_char = MAX_CHAR_UCS2;
                mask = MASK_UCS2;
            }
            /* We check the new mask on the same chars in the next iteration */
            continue;
        }
        p++;
    }
    return max_char;
}

#undef MASK_ASCII
#undef MASK_UCS1
#undef MASK_UCS2
#undef MAX_CHAR_ASCII
#undef MAX_CHAR_UCS1
#undef MAX_CHAR_UCS2
#undef MAX_CHAR_UCS4

#endif /* STRINGLIB_SIZEOF_CHAR == 1 */
<|MERGE_RESOLUTION|>--- conflicted
+++ resolved
@@ -20,7 +20,6 @@
 Py_LOCAL_INLINE(Py_UCS4)
 STRINGLIB(find_max_char)(const STRINGLIB_CHAR *begin, const STRINGLIB_CHAR *end)
 {
-<<<<<<< HEAD
     const unsigned char *restrict p = (const unsigned char *) begin;
     const unsigned char *_end = (const unsigned char *)end;
     const unsigned char *size_t_end = _end - SIZEOF_SIZE_T;
@@ -40,26 +39,6 @@
         memcpy(&value3, _p + 3, SIZEOF_SIZE_T);
         size_t value = value0 | value1 | value2 | value3;
         if (value & UCS1_ASCII_CHAR_MASK) {
-=======
-    const unsigned char *p = (const unsigned char *) begin;
-    const unsigned char *_end = (const unsigned char *)end;
-
-    while (p < _end) {
-        if (_Py_IS_ALIGNED(p, ALIGNOF_SIZE_T)) {
-            /* Help register allocation */
-            const unsigned char *_p = p;
-            while (_p + SIZEOF_SIZE_T <= _end) {
-                size_t value = *(const size_t *) _p;
-                if (value & UCS1_ASCII_CHAR_MASK)
-                    return 255;
-                _p += SIZEOF_SIZE_T;
-            }
-            p = _p;
-            if (p == _end)
-                break;
-        }
-        if (*p++ & 0x80)
->>>>>>> 945a89b4
             return 255;
         }
         p += (4 * SIZEOF_SIZE_T);
