--- conflicted
+++ resolved
@@ -937,12 +937,9 @@
     }
     clear_freelist(&freelists->unicode_writers, is_finalization, PyMem_Free);
     clear_freelist(&freelists->ints, is_finalization, free_object);
-<<<<<<< HEAD
     clear_freelist(&freelists->pycfunctionobject, is_finalization, PyObject_GC_Del);
     clear_freelist(&freelists->pycmethodobject, is_finalization, PyObject_GC_Del);
-=======
     clear_freelist(&freelists->pymethodobjects, is_finalization, free_object);
->>>>>>> 6e4f6410
 }
 
 /*
