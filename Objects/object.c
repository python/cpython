--- conflicted
+++ resolved
@@ -15,13 +15,10 @@
 #include "pycore_hamt.h"          // _PyHamtItems_Type
 #include "pycore_initconfig.h"    // _PyStatus_OK()
 #include "pycore_instruction_sequence.h" // _PyInstructionSequence_Type
-<<<<<<< HEAD
 #include "pycore_interpolation.h" // _PyInterpolation_Type
 #include "pycore_hashtable.h"     // _Py_hashtable_new()
-=======
 #include "pycore_list.h"          // _PyList_DebugMallocStats()
 #include "pycore_long.h"          // _PyLong_GetZero()
->>>>>>> 7ebbd271
 #include "pycore_memoryobject.h"  // _PyManagedBuffer_Type
 #include "pycore_namespace.h"     // _PyNamespace_Type
 #include "pycore_object.h"        // export _Py_SwappedOp
@@ -30,11 +27,8 @@
 #include "pycore_pymem.h"         // _PyMem_IsPtrFreed()
 #include "pycore_pystate.h"       // _PyThreadState_GET()
 #include "pycore_symtable.h"      // PySTEntry_Type
-<<<<<<< HEAD
 #include "pycore_template.h"      // _PyTemplate_Type
-=======
 #include "pycore_tuple.h"         // _PyTuple_DebugMallocStats()
->>>>>>> 7ebbd271
 #include "pycore_typeobject.h"    // _PyBufferWrapper_Type
 #include "pycore_typevarobject.h" // _PyTypeAlias_Type
 #include "pycore_unionobject.h"   // _PyUnion_Type
