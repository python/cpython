--- conflicted
+++ resolved
@@ -3287,18 +3287,19 @@
 
 int PyRefTracer_SetTracer(PyRefTracer tracer, void *data) {
     _Py_AssertHoldsTstate();
-<<<<<<< HEAD
+
     _PyEval_StopTheWorldAll(&_PyRuntime);
-=======
+
     if (_PyRuntime.ref_tracer.tracer_func != NULL) {
         _PyReftracerTrack(NULL, PyRefTracer_TRACKER_REMOVED);
         if (PyErr_Occurred()) {
             return -1;
         }
     }
->>>>>>> f01181b5
+
     _PyRuntime.ref_tracer.tracer_func = tracer;
     _PyRuntime.ref_tracer.tracer_data = data;
+  
     _PyEval_StartTheWorldAll(&_PyRuntime);
     return 0;
 }
