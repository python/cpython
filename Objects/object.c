
/* Generic object operations; and implementation of None */

#include "Python.h"
#include "pycore_brc.h"           // _Py_brc_queue_object()
#include "pycore_call.h"          // _PyObject_CallNoArgs()
#include "pycore_ceval.h"         // _Py_EnterRecursiveCallTstate()
#include "pycore_context.h"       // _PyContextTokenMissing_Type
#include "pycore_descrobject.h"   // _PyMethodWrapper_Type
#include "pycore_dict.h"          // _PyObject_MakeDictFromInstanceAttributes()
#include "pycore_floatobject.h"   // _PyFloat_DebugMallocStats()
#include "pycore_initconfig.h"    // _PyStatus_EXCEPTION()
#include "pycore_hashtable.h"     // _Py_hashtable_new()
#include "pycore_memoryobject.h"  // _PyManagedBuffer_Type
#include "pycore_namespace.h"     // _PyNamespace_Type
#include "pycore_object.h"        // PyAPI_DATA() _Py_SwappedOp definition
#include "pycore_long.h"          // _PyLong_GetZero()
#include "pycore_optimizer.h"     // _PyUOpExecutor_Type, _PyUOpOptimizer_Type, ...
#include "pycore_pyerrors.h"      // _PyErr_Occurred()
#include "pycore_pymem.h"         // _PyMem_IsPtrFreed()
#include "pycore_pystate.h"       // _PyThreadState_GET()
#include "pycore_symtable.h"      // PySTEntry_Type
#include "pycore_typeobject.h"    // _PyBufferWrapper_Type
#include "pycore_typevarobject.h" // _PyTypeAlias_Type, _Py_initialize_generic
#include "pycore_unionobject.h"   // _PyUnion_Type

#ifdef Py_LIMITED_API
   // Prevent recursive call _Py_IncRef() <=> Py_INCREF()
#  error "Py_LIMITED_API macro must not be defined"
#endif

/* Defined in tracemalloc.c */
extern void _PyMem_DumpTraceback(int fd, const void *ptr);


int
_PyObject_CheckConsistency(PyObject *op, int check_content)
{
#define CHECK(expr) \
    do { if (!(expr)) { _PyObject_ASSERT_FAILED_MSG(op, Py_STRINGIFY(expr)); } } while (0)

    CHECK(!_PyObject_IsFreed(op));
    CHECK(Py_REFCNT(op) >= 1);

    _PyType_CheckConsistency(Py_TYPE(op));

    if (PyUnicode_Check(op)) {
        _PyUnicode_CheckConsistency(op, check_content);
    }
    else if (PyDict_Check(op)) {
        _PyDict_CheckConsistency(op, check_content);
    }
    return 1;

#undef CHECK
}


#ifdef Py_REF_DEBUG
/* We keep the legacy symbol around for backward compatibility. */
Py_ssize_t _Py_RefTotal;

static inline Py_ssize_t
get_legacy_reftotal(void)
{
    return _Py_RefTotal;
}
#endif

#ifdef Py_REF_DEBUG

#  define REFTOTAL(interp) \
    interp->object_state.reftotal

static inline void
reftotal_add(PyThreadState *tstate, Py_ssize_t n)
{
#ifdef Py_GIL_DISABLED
    _PyThreadStateImpl *tstate_impl = (_PyThreadStateImpl *)tstate;
    // relaxed store to avoid data race with read in get_reftotal()
    Py_ssize_t reftotal = tstate_impl->reftotal + n;
    _Py_atomic_store_ssize_relaxed(&tstate_impl->reftotal, reftotal);
#else
    REFTOTAL(tstate->interp) += n;
#endif
}

static inline Py_ssize_t get_global_reftotal(_PyRuntimeState *);

/* We preserve the number of refs leaked during runtime finalization,
   so they can be reported if the runtime is initialized again. */
// XXX We don't lose any information by dropping this,
// so we should consider doing so.
static Py_ssize_t last_final_reftotal = 0;

void
_Py_FinalizeRefTotal(_PyRuntimeState *runtime)
{
    last_final_reftotal = get_global_reftotal(runtime);
    runtime->object_state.interpreter_leaks = 0;
}

void
_PyInterpreterState_FinalizeRefTotal(PyInterpreterState *interp)
{
    interp->runtime->object_state.interpreter_leaks += REFTOTAL(interp);
    REFTOTAL(interp) = 0;
}

static inline Py_ssize_t
get_reftotal(PyInterpreterState *interp)
{
    /* For a single interpreter, we ignore the legacy _Py_RefTotal,
       since we can't determine which interpreter updated it. */
    Py_ssize_t total = REFTOTAL(interp);
#ifdef Py_GIL_DISABLED
    for (PyThreadState *p = interp->threads.head; p != NULL; p = p->next) {
        /* This may race with other threads modifications to their reftotal */
        _PyThreadStateImpl *tstate_impl = (_PyThreadStateImpl *)p;
        total += _Py_atomic_load_ssize_relaxed(&tstate_impl->reftotal);
    }
#endif
    return total;
}

static inline Py_ssize_t
get_global_reftotal(_PyRuntimeState *runtime)
{
    Py_ssize_t total = 0;

    /* Add up the total from each interpreter. */
    HEAD_LOCK(&_PyRuntime);
    PyInterpreterState *interp = PyInterpreterState_Head();
    for (; interp != NULL; interp = PyInterpreterState_Next(interp)) {
        total += get_reftotal(interp);
    }
    HEAD_UNLOCK(&_PyRuntime);

    /* Add in the updated value from the legacy _Py_RefTotal. */
    total += get_legacy_reftotal();
    total += last_final_reftotal;
    total += runtime->object_state.interpreter_leaks;

    return total;
}

#undef REFTOTAL

void
_PyDebug_PrintTotalRefs(void) {
    _PyRuntimeState *runtime = &_PyRuntime;
    fprintf(stderr,
            "[%zd refs, %zd blocks]\n",
            get_global_reftotal(runtime), _Py_GetGlobalAllocatedBlocks());
    /* It may be helpful to also print the "legacy" reftotal separately.
       Likewise for the total for each interpreter. */
}
#endif /* Py_REF_DEBUG */

/* Object allocation routines used by NEWOBJ and NEWVAROBJ macros.
   These are used by the individual routines for object creation.
   Do not call them otherwise, they do not initialize the object! */

#ifdef Py_TRACE_REFS

#define REFCHAIN(interp) interp->object_state.refchain
#define REFCHAIN_VALUE ((void*)(uintptr_t)1)

bool
_PyRefchain_IsTraced(PyInterpreterState *interp, PyObject *obj)
{
    return (_Py_hashtable_get(REFCHAIN(interp), obj) == REFCHAIN_VALUE);
}


static void
_PyRefchain_Trace(PyInterpreterState *interp, PyObject *obj)
{
    if (_Py_hashtable_set(REFCHAIN(interp), obj, REFCHAIN_VALUE) < 0) {
        // Use a fatal error because _Py_NewReference() cannot report
        // the error to the caller.
        Py_FatalError("_Py_hashtable_set() memory allocation failed");
    }
}


static void
_PyRefchain_Remove(PyInterpreterState *interp, PyObject *obj)
{
    void *value = _Py_hashtable_steal(REFCHAIN(interp), obj);
#ifndef NDEBUG
    assert(value == REFCHAIN_VALUE);
#else
    (void)value;
#endif
}


/* Add an object to the refchain hash table.
 *
 * Note that objects are normally added to the list by PyObject_Init()
 * indirectly.  Not all objects are initialized that way, though; exceptions
 * include statically allocated type objects, and statically allocated
 * singletons (like Py_True and Py_None). */
void
_Py_AddToAllObjects(PyObject *op)
{
    PyInterpreterState *interp = _PyInterpreterState_GET();
    if (!_PyRefchain_IsTraced(interp, op)) {
        _PyRefchain_Trace(interp, op);
    }
}
#endif  /* Py_TRACE_REFS */

#ifdef Py_REF_DEBUG
/* Log a fatal error; doesn't return. */
void
_Py_NegativeRefcount(const char *filename, int lineno, PyObject *op)
{
    _PyObject_AssertFailed(op, NULL, "object has negative ref count",
                           filename, lineno, __func__);
}

/* This is used strictly by Py_INCREF(). */
void
_Py_INCREF_IncRefTotal(void)
{
    reftotal_add(_PyThreadState_GET(), 1);
}

/* This is used strictly by Py_DECREF(). */
void
_Py_DECREF_DecRefTotal(void)
{
    reftotal_add(_PyThreadState_GET(), -1);
}

void
_Py_IncRefTotal(PyThreadState *tstate)
{
    reftotal_add(tstate, 1);
}

void
_Py_DecRefTotal(PyThreadState *tstate)
{
    reftotal_add(tstate, -1);
}

void
_Py_AddRefTotal(PyThreadState *tstate, Py_ssize_t n)
{
    reftotal_add(tstate, n);
}

/* This includes the legacy total
   and any carried over from the last runtime init/fini cycle. */
Py_ssize_t
_Py_GetGlobalRefTotal(void)
{
    return get_global_reftotal(&_PyRuntime);
}

Py_ssize_t
_Py_GetLegacyRefTotal(void)
{
    return get_legacy_reftotal();
}

Py_ssize_t
_PyInterpreterState_GetRefTotal(PyInterpreterState *interp)
{
    HEAD_LOCK(&_PyRuntime);
    Py_ssize_t total = get_reftotal(interp);
    HEAD_UNLOCK(&_PyRuntime);
    return total;
}

#endif /* Py_REF_DEBUG */

void
Py_IncRef(PyObject *o)
{
    Py_XINCREF(o);
}

void
Py_DecRef(PyObject *o)
{
    Py_XDECREF(o);
}

void
_Py_IncRef(PyObject *o)
{
    Py_INCREF(o);
}

void
_Py_DecRef(PyObject *o)
{
    Py_DECREF(o);
}

#ifdef Py_GIL_DISABLED
# ifdef Py_REF_DEBUG
static int
is_dead(PyObject *o)
{
#  if SIZEOF_SIZE_T == 8
    return (uintptr_t)o->ob_type == 0xDDDDDDDDDDDDDDDD;
#  else
    return (uintptr_t)o->ob_type == 0xDDDDDDDD;
#  endif
}
# endif

void
_Py_DecRefSharedDebug(PyObject *o, const char *filename, int lineno)
{
    // Should we queue the object for the owning thread to merge?
    int should_queue;

    Py_ssize_t new_shared;
    Py_ssize_t shared = _Py_atomic_load_ssize_relaxed(&o->ob_ref_shared);
    do {
        should_queue = (shared == 0 || shared == _Py_REF_MAYBE_WEAKREF);

        if (should_queue) {
            // If the object had refcount zero, not queued, and not merged,
            // then we enqueue the object to be merged by the owning thread.
            // In this case, we don't subtract one from the reference count
            // because the queue holds a reference.
            new_shared = _Py_REF_QUEUED;
        }
        else {
            // Otherwise, subtract one from the reference count. This might
            // be negative!
            new_shared = shared - (1 << _Py_REF_SHARED_SHIFT);
        }

#ifdef Py_REF_DEBUG
        if ((new_shared < 0 && _Py_REF_IS_MERGED(new_shared)) ||
            (should_queue && is_dead(o)))
        {
            _Py_NegativeRefcount(filename, lineno, o);
        }
#endif
    } while (!_Py_atomic_compare_exchange_ssize(&o->ob_ref_shared,
                                                &shared, new_shared));

    if (should_queue) {
#ifdef Py_REF_DEBUG
        _Py_IncRefTotal(_PyThreadState_GET());
#endif
        _Py_brc_queue_object(o);
    }
    else if (new_shared == _Py_REF_MERGED) {
        // refcount is zero AND merged
        _Py_Dealloc(o);
    }
}

void
_Py_DecRefShared(PyObject *o)
{
    _Py_DecRefSharedDebug(o, NULL, 0);
}

void
_Py_MergeZeroLocalRefcount(PyObject *op)
{
    assert(op->ob_ref_local == 0);

    _Py_atomic_store_uintptr_relaxed(&op->ob_tid, 0);
    Py_ssize_t shared = _Py_atomic_load_ssize_relaxed(&op->ob_ref_shared);
    if (shared == 0) {
        // Fast-path: shared refcount is zero (including flags)
        _Py_Dealloc(op);
        return;
    }

    // Slow-path: atomically set the flags (low two bits) to _Py_REF_MERGED.
    Py_ssize_t new_shared;
    do {
        new_shared = (shared & ~_Py_REF_SHARED_FLAG_MASK) | _Py_REF_MERGED;
    } while (!_Py_atomic_compare_exchange_ssize(&op->ob_ref_shared,
                                                &shared, new_shared));

    if (new_shared == _Py_REF_MERGED) {
        // i.e., the shared refcount is zero (only the flags are set) so we
        // deallocate the object.
        _Py_Dealloc(op);
    }
}

Py_ssize_t
_Py_ExplicitMergeRefcount(PyObject *op, Py_ssize_t extra)
{
    assert(!_Py_IsImmortal(op));
    Py_ssize_t refcnt;
    Py_ssize_t new_shared;
    Py_ssize_t shared = _Py_atomic_load_ssize_relaxed(&op->ob_ref_shared);
    do {
        refcnt = Py_ARITHMETIC_RIGHT_SHIFT(Py_ssize_t, shared, _Py_REF_SHARED_SHIFT);
        refcnt += (Py_ssize_t)op->ob_ref_local;
        refcnt += extra;

        new_shared = _Py_REF_SHARED(refcnt, _Py_REF_MERGED);
    } while (!_Py_atomic_compare_exchange_ssize(&op->ob_ref_shared,
                                                &shared, new_shared));

#ifdef Py_REF_DEBUG
    _Py_AddRefTotal(_PyThreadState_GET(), extra);
#endif

    _Py_atomic_store_uint32_relaxed(&op->ob_ref_local, 0);
    _Py_atomic_store_uintptr_relaxed(&op->ob_tid, 0);
    return refcnt;
}
#endif  /* Py_GIL_DISABLED */


/**************************************/

PyObject *
PyObject_Init(PyObject *op, PyTypeObject *tp)
{
    if (op == NULL) {
        return PyErr_NoMemory();
    }

    _PyObject_Init(op, tp);
    return op;
}

PyVarObject *
PyObject_InitVar(PyVarObject *op, PyTypeObject *tp, Py_ssize_t size)
{
    if (op == NULL) {
        return (PyVarObject *) PyErr_NoMemory();
    }

    _PyObject_InitVar(op, tp, size);
    return op;
}

PyObject *
_PyObject_New(PyTypeObject *tp)
{
    PyObject *op = (PyObject *) PyObject_Malloc(_PyObject_SIZE(tp));
    if (op == NULL) {
        return PyErr_NoMemory();
    }
    _PyObject_Init(op, tp);
    return op;
}

PyVarObject *
_PyObject_NewVar(PyTypeObject *tp, Py_ssize_t nitems)
{
    PyVarObject *op;
    const size_t size = _PyObject_VAR_SIZE(tp, nitems);
    op = (PyVarObject *) PyObject_Malloc(size);
    if (op == NULL) {
        return (PyVarObject *)PyErr_NoMemory();
    }
    _PyObject_InitVar(op, tp, nitems);
    return op;
}

void
PyObject_CallFinalizer(PyObject *self)
{
    PyTypeObject *tp = Py_TYPE(self);

    if (tp->tp_finalize == NULL)
        return;
    /* tp_finalize should only be called once. */
    if (_PyType_IS_GC(tp) && _PyGC_FINALIZED(self))
        return;

    tp->tp_finalize(self);
    if (_PyType_IS_GC(tp)) {
        _PyGC_SET_FINALIZED(self);
    }
}

int
PyObject_CallFinalizerFromDealloc(PyObject *self)
{
    if (Py_REFCNT(self) != 0) {
        _PyObject_ASSERT_FAILED_MSG(self,
                                    "PyObject_CallFinalizerFromDealloc called "
                                    "on object with a non-zero refcount");
    }

    /* Temporarily resurrect the object. */
    Py_SET_REFCNT(self, 1);

    PyObject_CallFinalizer(self);

    _PyObject_ASSERT_WITH_MSG(self,
                              Py_REFCNT(self) > 0,
                              "refcount is too small");

    /* Undo the temporary resurrection; can't use DECREF here, it would
     * cause a recursive call. */
    Py_SET_REFCNT(self, Py_REFCNT(self) - 1);
    if (Py_REFCNT(self) == 0) {
        return 0;         /* this is the normal path out */
    }

    /* tp_finalize resurrected it!  Make it look like the original Py_DECREF
     * never happened. */
    _Py_ResurrectReference(self);

    _PyObject_ASSERT(self,
                     (!_PyType_IS_GC(Py_TYPE(self))
                      || _PyObject_GC_IS_TRACKED(self)));
    return -1;
}

int
PyObject_Print(PyObject *op, FILE *fp, int flags)
{
    int ret = 0;
    if (PyErr_CheckSignals())
        return -1;
#ifdef USE_STACKCHECK
    if (PyOS_CheckStack()) {
        PyErr_SetString(PyExc_MemoryError, "stack overflow");
        return -1;
    }
#endif
    clearerr(fp); /* Clear any previous error condition */
    if (op == NULL) {
        Py_BEGIN_ALLOW_THREADS
        fprintf(fp, "<nil>");
        Py_END_ALLOW_THREADS
    }
    else {
        if (Py_REFCNT(op) <= 0) {
            Py_BEGIN_ALLOW_THREADS
            fprintf(fp, "<refcnt %zd at %p>", Py_REFCNT(op), (void *)op);
            Py_END_ALLOW_THREADS
        }
        else {
            PyObject *s;
            if (flags & Py_PRINT_RAW)
                s = PyObject_Str(op);
            else
                s = PyObject_Repr(op);
            if (s == NULL) {
                ret = -1;
            }
            else {
                assert(PyUnicode_Check(s));
                const char *t;
                Py_ssize_t len;
                t = PyUnicode_AsUTF8AndSize(s, &len);
                if (t == NULL) {
                    ret = -1;
                }
                else {
                    fwrite(t, 1, len, fp);
                }
                Py_DECREF(s);
            }
        }
    }
    if (ret == 0) {
        if (ferror(fp)) {
            PyErr_SetFromErrno(PyExc_OSError);
            clearerr(fp);
            ret = -1;
        }
    }
    return ret;
}

/* For debugging convenience.  Set a breakpoint here and call it from your DLL */
void
_Py_BreakPoint(void)
{
}


/* Heuristic checking if the object memory is uninitialized or deallocated.
   Rely on the debug hooks on Python memory allocators:
   see _PyMem_IsPtrFreed().

   The function can be used to prevent segmentation fault on dereferencing
   pointers like 0xDDDDDDDDDDDDDDDD. */
int
_PyObject_IsFreed(PyObject *op)
{
    if (_PyMem_IsPtrFreed(op) || _PyMem_IsPtrFreed(Py_TYPE(op))) {
        return 1;
    }
    return 0;
}


/* For debugging convenience.  See Misc/gdbinit for some useful gdb hooks */
void
_PyObject_Dump(PyObject* op)
{
    if (_PyObject_IsFreed(op)) {
        /* It seems like the object memory has been freed:
           don't access it to prevent a segmentation fault. */
        fprintf(stderr, "<object at %p is freed>\n", op);
        fflush(stderr);
        return;
    }

    /* first, write fields which are the least likely to crash */
    fprintf(stderr, "object address  : %p\n", (void *)op);
    fprintf(stderr, "object refcount : %zd\n", Py_REFCNT(op));
    fflush(stderr);

    PyTypeObject *type = Py_TYPE(op);
    fprintf(stderr, "object type     : %p\n", type);
    fprintf(stderr, "object type name: %s\n",
            type==NULL ? "NULL" : type->tp_name);

    /* the most dangerous part */
    fprintf(stderr, "object repr     : ");
    fflush(stderr);

    PyGILState_STATE gil = PyGILState_Ensure();
    PyObject *exc = PyErr_GetRaisedException();

    (void)PyObject_Print(op, stderr, 0);
    fflush(stderr);

    PyErr_SetRaisedException(exc);
    PyGILState_Release(gil);

    fprintf(stderr, "\n");
    fflush(stderr);
}

PyObject *
PyObject_Repr(PyObject *v)
{
    PyObject *res;
    if (PyErr_CheckSignals())
        return NULL;
#ifdef USE_STACKCHECK
    if (PyOS_CheckStack()) {
        PyErr_SetString(PyExc_MemoryError, "stack overflow");
        return NULL;
    }
#endif
    if (v == NULL)
        return PyUnicode_FromString("<NULL>");
    if (Py_TYPE(v)->tp_repr == NULL)
        return PyUnicode_FromFormat("<%s object at %p>",
                                    Py_TYPE(v)->tp_name, v);

    PyThreadState *tstate = _PyThreadState_GET();
#ifdef Py_DEBUG
    /* PyObject_Repr() must not be called with an exception set,
       because it can clear it (directly or indirectly) and so the
       caller loses its exception */
    assert(!_PyErr_Occurred(tstate));
#endif

    /* It is possible for a type to have a tp_repr representation that loops
       infinitely. */
    if (_Py_EnterRecursiveCallTstate(tstate,
                                     " while getting the repr of an object")) {
        return NULL;
    }
    res = (*Py_TYPE(v)->tp_repr)(v);
    _Py_LeaveRecursiveCallTstate(tstate);

    if (res == NULL) {
        return NULL;
    }
    if (!PyUnicode_Check(res)) {
        _PyErr_Format(tstate, PyExc_TypeError,
                      "__repr__ returned non-string (type %.200s)",
                      Py_TYPE(res)->tp_name);
        Py_DECREF(res);
        return NULL;
    }
    return res;
}

PyObject *
PyObject_Str(PyObject *v)
{
    PyObject *res;
    if (PyErr_CheckSignals())
        return NULL;
#ifdef USE_STACKCHECK
    if (PyOS_CheckStack()) {
        PyErr_SetString(PyExc_MemoryError, "stack overflow");
        return NULL;
    }
#endif
    if (v == NULL)
        return PyUnicode_FromString("<NULL>");
    if (PyUnicode_CheckExact(v)) {
        return Py_NewRef(v);
    }
    if (Py_TYPE(v)->tp_str == NULL)
        return PyObject_Repr(v);

    PyThreadState *tstate = _PyThreadState_GET();
#ifdef Py_DEBUG
    /* PyObject_Str() must not be called with an exception set,
       because it can clear it (directly or indirectly) and so the
       caller loses its exception */
    assert(!_PyErr_Occurred(tstate));
#endif

    /* It is possible for a type to have a tp_str representation that loops
       infinitely. */
    if (_Py_EnterRecursiveCallTstate(tstate, " while getting the str of an object")) {
        return NULL;
    }
    res = (*Py_TYPE(v)->tp_str)(v);
    _Py_LeaveRecursiveCallTstate(tstate);

    if (res == NULL) {
        return NULL;
    }
    if (!PyUnicode_Check(res)) {
        _PyErr_Format(tstate, PyExc_TypeError,
                      "__str__ returned non-string (type %.200s)",
                      Py_TYPE(res)->tp_name);
        Py_DECREF(res);
        return NULL;
    }
    assert(_PyUnicode_CheckConsistency(res, 1));
    return res;
}

PyObject *
PyObject_ASCII(PyObject *v)
{
    PyObject *repr, *ascii, *res;

    repr = PyObject_Repr(v);
    if (repr == NULL)
        return NULL;

    if (PyUnicode_IS_ASCII(repr))
        return repr;

    /* repr is guaranteed to be a PyUnicode object by PyObject_Repr */
    ascii = _PyUnicode_AsASCIIString(repr, "backslashreplace");
    Py_DECREF(repr);
    if (ascii == NULL)
        return NULL;

    res = PyUnicode_DecodeASCII(
        PyBytes_AS_STRING(ascii),
        PyBytes_GET_SIZE(ascii),
        NULL);

    Py_DECREF(ascii);
    return res;
}

PyObject *
PyObject_Bytes(PyObject *v)
{
    PyObject *result, *func;

    if (v == NULL)
        return PyBytes_FromString("<NULL>");

    if (PyBytes_CheckExact(v)) {
        return Py_NewRef(v);
    }

    func = _PyObject_LookupSpecial(v, &_Py_ID(__bytes__));
    if (func != NULL) {
        result = _PyObject_CallNoArgs(func);
        Py_DECREF(func);
        if (result == NULL)
            return NULL;
        if (!PyBytes_Check(result)) {
            PyErr_Format(PyExc_TypeError,
                         "__bytes__ returned non-bytes (type %.200s)",
                         Py_TYPE(result)->tp_name);
            Py_DECREF(result);
            return NULL;
        }
        return result;
    }
    else if (PyErr_Occurred())
        return NULL;
    return PyBytes_FromObject(v);
}

void
_PyObject_ClearFreeLists(struct _Py_object_freelists *freelists, int is_finalization)
{
    // In the free-threaded build, freelists are per-PyThreadState and cleared in PyThreadState_Clear()
    // In the default build, freelists are per-interpreter and cleared in finalize_interp_types()
    _PyFloat_ClearFreeList(freelists, is_finalization);
    _PyTuple_ClearFreeList(freelists, is_finalization);
    _PyList_ClearFreeList(freelists, is_finalization);
    _PyDict_ClearFreeList(freelists, is_finalization);
    _PyContext_ClearFreeList(freelists, is_finalization);
    _PyAsyncGen_ClearFreeLists(freelists, is_finalization);
    // Only be cleared if is_finalization is true.
    _PyObjectStackChunk_ClearFreeList(freelists, is_finalization);
    _PySlice_ClearFreeList(freelists, is_finalization);
}

/*
def _PyObject_FunctionStr(x):
    try:
        qualname = x.__qualname__
    except AttributeError:
        return str(x)
    try:
        mod = x.__module__
        if mod is not None and mod != 'builtins':
            return f"{x.__module__}.{qualname}()"
    except AttributeError:
        pass
    return qualname
*/
PyObject *
_PyObject_FunctionStr(PyObject *x)
{
    assert(!PyErr_Occurred());
    PyObject *qualname;
    int ret = PyObject_GetOptionalAttr(x, &_Py_ID(__qualname__), &qualname);
    if (qualname == NULL) {
        if (ret < 0) {
            return NULL;
        }
        return PyObject_Str(x);
    }
    PyObject *module;
    PyObject *result = NULL;
    ret = PyObject_GetOptionalAttr(x, &_Py_ID(__module__), &module);
    if (module != NULL && module != Py_None) {
        ret = PyObject_RichCompareBool(module, &_Py_ID(builtins), Py_NE);
        if (ret < 0) {
            // error
            goto done;
        }
        if (ret > 0) {
            result = PyUnicode_FromFormat("%S.%S()", module, qualname);
            goto done;
        }
    }
    else if (ret < 0) {
        goto done;
    }
    result = PyUnicode_FromFormat("%S()", qualname);
done:
    Py_DECREF(qualname);
    Py_XDECREF(module);
    return result;
}

/* For Python 3.0.1 and later, the old three-way comparison has been
   completely removed in favour of rich comparisons.  PyObject_Compare() and
   PyObject_Cmp() are gone, and the builtin cmp function no longer exists.
   The old tp_compare slot has been renamed to tp_as_async, and should no
   longer be used.  Use tp_richcompare instead.

   See (*) below for practical amendments.

   tp_richcompare gets called with a first argument of the appropriate type
   and a second object of an arbitrary type.  We never do any kind of
   coercion.

   The tp_richcompare slot should return an object, as follows:

    NULL if an exception occurred
    NotImplemented if the requested comparison is not implemented
    any other false value if the requested comparison is false
    any other true value if the requested comparison is true

  The PyObject_RichCompare[Bool]() wrappers raise TypeError when they get
  NotImplemented.

  (*) Practical amendments:

  - If rich comparison returns NotImplemented, == and != are decided by
    comparing the object pointer (i.e. falling back to the base object
    implementation).

*/

/* Map rich comparison operators to their swapped version, e.g. LT <--> GT */
int _Py_SwappedOp[] = {Py_GT, Py_GE, Py_EQ, Py_NE, Py_LT, Py_LE};

static const char * const opstrings[] = {"<", "<=", "==", "!=", ">", ">="};

/* Perform a rich comparison, raising TypeError when the requested comparison
   operator is not supported. */
static PyObject *
do_richcompare(PyThreadState *tstate, PyObject *v, PyObject *w, int op)
{
    richcmpfunc f;
    PyObject *res;
    int checked_reverse_op = 0;

    if (!Py_IS_TYPE(v, Py_TYPE(w)) &&
        PyType_IsSubtype(Py_TYPE(w), Py_TYPE(v)) &&
        (f = Py_TYPE(w)->tp_richcompare) != NULL) {
        checked_reverse_op = 1;
        res = (*f)(w, v, _Py_SwappedOp[op]);
        if (res != Py_NotImplemented)
            return res;
        Py_DECREF(res);
    }
    if ((f = Py_TYPE(v)->tp_richcompare) != NULL) {
        res = (*f)(v, w, op);
        if (res != Py_NotImplemented)
            return res;
        Py_DECREF(res);
    }
    if (!checked_reverse_op && (f = Py_TYPE(w)->tp_richcompare) != NULL) {
        res = (*f)(w, v, _Py_SwappedOp[op]);
        if (res != Py_NotImplemented)
            return res;
        Py_DECREF(res);
    }
    /* If neither object implements it, provide a sensible default
       for == and !=, but raise an exception for ordering. */
    switch (op) {
    case Py_EQ:
        res = (v == w) ? Py_True : Py_False;
        break;
    case Py_NE:
        res = (v != w) ? Py_True : Py_False;
        break;
    default:
        _PyErr_Format(tstate, PyExc_TypeError,
                      "'%s' not supported between instances of '%.100s' and '%.100s'",
                      opstrings[op],
                      Py_TYPE(v)->tp_name,
                      Py_TYPE(w)->tp_name);
        return NULL;
    }
    return Py_NewRef(res);
}

/* Perform a rich comparison with object result.  This wraps do_richcompare()
   with a check for NULL arguments and a recursion check. */

PyObject *
PyObject_RichCompare(PyObject *v, PyObject *w, int op)
{
    PyThreadState *tstate = _PyThreadState_GET();

    assert(Py_LT <= op && op <= Py_GE);
    if (v == NULL || w == NULL) {
        if (!_PyErr_Occurred(tstate)) {
            PyErr_BadInternalCall();
        }
        return NULL;
    }
    if (_Py_EnterRecursiveCallTstate(tstate, " in comparison")) {
        return NULL;
    }
    PyObject *res = do_richcompare(tstate, v, w, op);
    _Py_LeaveRecursiveCallTstate(tstate);
    return res;
}

/* Perform a rich comparison with integer result.  This wraps
   PyObject_RichCompare(), returning -1 for error, 0 for false, 1 for true. */
int
PyObject_RichCompareBool(PyObject *v, PyObject *w, int op)
{
    PyObject *res;
    int ok;

    /* Quick result when objects are the same.
       Guarantees that identity implies equality. */
    if (v == w) {
        if (op == Py_EQ)
            return 1;
        else if (op == Py_NE)
            return 0;
    }

    res = PyObject_RichCompare(v, w, op);
    if (res == NULL)
        return -1;
    if (PyBool_Check(res))
        ok = (res == Py_True);
    else
        ok = PyObject_IsTrue(res);
    Py_DECREF(res);
    return ok;
}

Py_hash_t
PyObject_HashNotImplemented(PyObject *v)
{
    PyErr_Format(PyExc_TypeError, "unhashable type: '%.200s'",
                 Py_TYPE(v)->tp_name);
    return -1;
}

Py_hash_t
PyObject_Hash(PyObject *v)
{
    PyTypeObject *tp = Py_TYPE(v);
    if (tp->tp_hash != NULL)
        return (*tp->tp_hash)(v);
    /* To keep to the general practice that inheriting
     * solely from object in C code should work without
     * an explicit call to PyType_Ready, we implicitly call
     * PyType_Ready here and then check the tp_hash slot again
     */
    if (!_PyType_IsReady(tp)) {
        if (PyType_Ready(tp) < 0)
            return -1;
        if (tp->tp_hash != NULL)
            return (*tp->tp_hash)(v);
    }
    /* Otherwise, the object can't be hashed */
    return PyObject_HashNotImplemented(v);
}

PyObject *
PyObject_GetAttrString(PyObject *v, const char *name)
{
    PyObject *w, *res;

    if (Py_TYPE(v)->tp_getattr != NULL)
        return (*Py_TYPE(v)->tp_getattr)(v, (char*)name);
    w = PyUnicode_FromString(name);
    if (w == NULL)
        return NULL;
    res = PyObject_GetAttr(v, w);
    Py_DECREF(w);
    return res;
}

int
PyObject_HasAttrStringWithError(PyObject *obj, const char *name)
{
    PyObject *res;
    int rc = PyObject_GetOptionalAttrString(obj, name, &res);
    Py_XDECREF(res);
    return rc;
}


int
PyObject_HasAttrString(PyObject *obj, const char *name)
{
    int rc = PyObject_HasAttrStringWithError(obj, name);
    if (rc < 0) {
        PyErr_FormatUnraisable(
            "Exception ignored in PyObject_HasAttrString(); consider using "
            "PyObject_HasAttrStringWithError(), "
            "PyObject_GetOptionalAttrString() or PyObject_GetAttrString()");
        return 0;
    }
    return rc;
}

int
PyObject_SetAttrString(PyObject *v, const char *name, PyObject *w)
{
    PyObject *s;
    int res;

    if (Py_TYPE(v)->tp_setattr != NULL)
        return (*Py_TYPE(v)->tp_setattr)(v, (char*)name, w);
    s = PyUnicode_InternFromString(name);
    if (s == NULL)
        return -1;
    res = PyObject_SetAttr(v, s, w);
    Py_XDECREF(s);
    return res;
}

int
PyObject_DelAttrString(PyObject *v, const char *name)
{
    return PyObject_SetAttrString(v, name, NULL);
}

int
_PyObject_IsAbstract(PyObject *obj)
{
    int res;
    PyObject* isabstract;

    if (obj == NULL)
        return 0;

    res = PyObject_GetOptionalAttr(obj, &_Py_ID(__isabstractmethod__), &isabstract);
    if (res > 0) {
        res = PyObject_IsTrue(isabstract);
        Py_DECREF(isabstract);
    }
    return res;
}

PyObject *
_PyObject_GetAttrId(PyObject *v, _Py_Identifier *name)
{
    PyObject *result;
    PyObject *oname = _PyUnicode_FromId(name); /* borrowed */
    if (!oname)
        return NULL;
    result = PyObject_GetAttr(v, oname);
    return result;
}

int
_PyObject_SetAttrId(PyObject *v, _Py_Identifier *name, PyObject *w)
{
    int result;
    PyObject *oname = _PyUnicode_FromId(name); /* borrowed */
    if (!oname)
        return -1;
    result = PyObject_SetAttr(v, oname, w);
    return result;
}

static inline int
set_attribute_error_context(PyObject* v, PyObject* name)
{
    assert(PyErr_Occurred());
    if (!PyErr_ExceptionMatches(PyExc_AttributeError)){
        return 0;
    }
    // Intercept AttributeError exceptions and augment them to offer suggestions later.
    PyObject *exc = PyErr_GetRaisedException();
    if (!PyErr_GivenExceptionMatches(exc, PyExc_AttributeError)) {
        goto restore;
    }
    PyAttributeErrorObject* the_exc = (PyAttributeErrorObject*) exc;
    // Check if this exception was already augmented
    if (the_exc->name || the_exc->obj) {
        goto restore;
    }
    // Augment the exception with the name and object
    if (PyObject_SetAttr(exc, &_Py_ID(name), name) ||
        PyObject_SetAttr(exc, &_Py_ID(obj), v)) {
        return 1;
    }
restore:
    PyErr_SetRaisedException(exc);
    return 0;
}

PyObject *
PyObject_GetAttr(PyObject *v, PyObject *name)
{
    PyTypeObject *tp = Py_TYPE(v);
    if (!PyUnicode_Check(name)) {
        PyErr_Format(PyExc_TypeError,
                     "attribute name must be string, not '%.200s'",
                     Py_TYPE(name)->tp_name);
        return NULL;
    }

    PyObject* result = NULL;
    if (tp->tp_getattro != NULL) {
        result = (*tp->tp_getattro)(v, name);
    }
    else if (tp->tp_getattr != NULL) {
        const char *name_str = PyUnicode_AsUTF8(name);
        if (name_str == NULL) {
            return NULL;
        }
        result = (*tp->tp_getattr)(v, (char *)name_str);
    }
    else {
        PyErr_Format(PyExc_AttributeError,
                    "'%.100s' object has no attribute '%U'",
                    tp->tp_name, name);
    }

    if (result == NULL) {
        set_attribute_error_context(v, name);
    }
    return result;
}

int
PyObject_GetOptionalAttr(PyObject *v, PyObject *name, PyObject **result)
{
    PyTypeObject *tp = Py_TYPE(v);

    if (!PyUnicode_Check(name)) {
        PyErr_Format(PyExc_TypeError,
                     "attribute name must be string, not '%.200s'",
                     Py_TYPE(name)->tp_name);
        *result = NULL;
        return -1;
    }

    if (tp->tp_getattro == PyObject_GenericGetAttr) {
        *result = _PyObject_GenericGetAttrWithDict(v, name, NULL, 1);
        if (*result != NULL) {
            return 1;
        }
        if (PyErr_Occurred()) {
            return -1;
        }
        return 0;
    }
    if (tp->tp_getattro == _Py_type_getattro) {
        int supress_missing_attribute_exception = 0;
        *result = _Py_type_getattro_impl((PyTypeObject*)v, name, &supress_missing_attribute_exception);
        if (supress_missing_attribute_exception) {
            // return 0 without having to clear the exception
            return 0;
        }
    }
    else if (tp->tp_getattro == (getattrofunc)_Py_module_getattro) {
        // optimization: suppress attribute error from module getattro method
        *result = _Py_module_getattro_impl((PyModuleObject*)v, name, 1);
        if (*result != NULL) {
            return 1;
        }
        if (PyErr_Occurred()) {
            return -1;
        }
        return 0;
    }
    else if (tp->tp_getattro != NULL) {
        *result = (*tp->tp_getattro)(v, name);
    }
    else if (tp->tp_getattr != NULL) {
        const char *name_str = PyUnicode_AsUTF8(name);
        if (name_str == NULL) {
            *result = NULL;
            return -1;
        }
        *result = (*tp->tp_getattr)(v, (char *)name_str);
    }
    else {
        *result = NULL;
        return 0;
    }

    if (*result != NULL) {
        return 1;
    }
    if (!PyErr_ExceptionMatches(PyExc_AttributeError)) {
        return -1;
    }
    PyErr_Clear();
    return 0;
}

int
PyObject_GetOptionalAttrString(PyObject *obj, const char *name, PyObject **result)
{
    if (Py_TYPE(obj)->tp_getattr == NULL) {
        PyObject *oname = PyUnicode_FromString(name);
        if (oname == NULL) {
            *result = NULL;
            return -1;
        }
        int rc = PyObject_GetOptionalAttr(obj, oname, result);
        Py_DECREF(oname);
        return rc;
    }

    *result = (*Py_TYPE(obj)->tp_getattr)(obj, (char*)name);
    if (*result != NULL) {
        return 1;
    }
    if (!PyErr_ExceptionMatches(PyExc_AttributeError)) {
        return -1;
    }
    PyErr_Clear();
    return 0;
}

int
PyObject_HasAttrWithError(PyObject *obj, PyObject *name)
{
    PyObject *res;
    int rc = PyObject_GetOptionalAttr(obj, name, &res);
    Py_XDECREF(res);
    return rc;
}

int
PyObject_HasAttr(PyObject *obj, PyObject *name)
{
    int rc = PyObject_HasAttrWithError(obj, name);
    if (rc < 0) {
        PyErr_FormatUnraisable(
            "Exception ignored in PyObject_HasAttr(); consider using "
            "PyObject_HasAttrWithError(), "
            "PyObject_GetOptionalAttr() or PyObject_GetAttr()");
        return 0;
    }
    return rc;
}

int
PyObject_SetAttr(PyObject *v, PyObject *name, PyObject *value)
{
    PyTypeObject *tp = Py_TYPE(v);
    int err;

    if (!PyUnicode_Check(name)) {
        PyErr_Format(PyExc_TypeError,
                     "attribute name must be string, not '%.200s'",
                     Py_TYPE(name)->tp_name);
        return -1;
    }
    Py_INCREF(name);

    PyUnicode_InternInPlace(&name);
    if (tp->tp_setattro != NULL) {
        err = (*tp->tp_setattro)(v, name, value);
        Py_DECREF(name);
        return err;
    }
    if (tp->tp_setattr != NULL) {
        const char *name_str = PyUnicode_AsUTF8(name);
        if (name_str == NULL) {
            Py_DECREF(name);
            return -1;
        }
        err = (*tp->tp_setattr)(v, (char *)name_str, value);
        Py_DECREF(name);
        return err;
    }
    Py_DECREF(name);
    _PyObject_ASSERT(name, Py_REFCNT(name) >= 1);
    if (tp->tp_getattr == NULL && tp->tp_getattro == NULL)
        PyErr_Format(PyExc_TypeError,
                     "'%.100s' object has no attributes "
                     "(%s .%U)",
                     tp->tp_name,
                     value==NULL ? "del" : "assign to",
                     name);
    else
        PyErr_Format(PyExc_TypeError,
                     "'%.100s' object has only read-only attributes "
                     "(%s .%U)",
                     tp->tp_name,
                     value==NULL ? "del" : "assign to",
                     name);
    return -1;
}

int
PyObject_DelAttr(PyObject *v, PyObject *name)
{
    return PyObject_SetAttr(v, name, NULL);
}

PyObject **
_PyObject_ComputedDictPointer(PyObject *obj)
{
    PyTypeObject *tp = Py_TYPE(obj);
    assert((tp->tp_flags & Py_TPFLAGS_MANAGED_DICT) == 0);

    Py_ssize_t dictoffset = tp->tp_dictoffset;
    if (dictoffset == 0) {
        return NULL;
    }

    if (dictoffset < 0) {
        assert(dictoffset != -1);

        Py_ssize_t tsize = Py_SIZE(obj);
        if (tsize < 0) {
            tsize = -tsize;
        }
        size_t size = _PyObject_VAR_SIZE(tp, tsize);
        assert(size <= (size_t)PY_SSIZE_T_MAX);
        dictoffset += (Py_ssize_t)size;

        _PyObject_ASSERT(obj, dictoffset > 0);
        _PyObject_ASSERT(obj, dictoffset % SIZEOF_VOID_P == 0);
    }
    return (PyObject **) ((char *)obj + dictoffset);
}

/* Helper to get a pointer to an object's __dict__ slot, if any.
 * Creates the dict from inline attributes if necessary.
 * Does not set an exception.
 *
 * Note that the tp_dictoffset docs used to recommend this function,
 * so it should be treated as part of the public API.
 */
PyObject **
_PyObject_GetDictPtr(PyObject *obj)
{
    if ((Py_TYPE(obj)->tp_flags & Py_TPFLAGS_MANAGED_DICT) == 0) {
        return _PyObject_ComputedDictPointer(obj);
    }
    PyManagedDictPointer *managed_dict = _PyObject_ManagedDictPointer(obj);
    if (managed_dict->dict == NULL && Py_TYPE(obj)->tp_flags & Py_TPFLAGS_INLINE_VALUES) {
        PyDictObject *dict = (PyDictObject *)_PyObject_MakeDictFromInstanceAttributes(obj);
        if (dict == NULL) {
            PyErr_Clear();
            return NULL;
        }
        managed_dict->dict = dict;
    }
    return (PyObject **)&managed_dict->dict;
}

PyObject *
PyObject_SelfIter(PyObject *obj)
{
    return Py_NewRef(obj);
}

/* Helper used when the __next__ method is removed from a type:
   tp_iternext is never NULL and can be safely called without checking
   on every iteration.
 */

PyObject *
_PyObject_NextNotImplemented(PyObject *self)
{
    PyErr_Format(PyExc_TypeError,
                 "'%.200s' object is not iterable",
                 Py_TYPE(self)->tp_name);
    return NULL;
}


/* Specialized version of _PyObject_GenericGetAttrWithDict
   specifically for the LOAD_METHOD opcode.

   Return 1 if a method is found, 0 if it's a regular attribute
   from __dict__ or something returned by using a descriptor
   protocol.

   `method` will point to the resolved attribute or NULL.  In the
   latter case, an error will be set.
*/
int
_PyObject_GetMethod(PyObject *obj, PyObject *name, PyObject **method)
{
    int meth_found = 0;

    assert(*method == NULL);

    PyTypeObject *tp = Py_TYPE(obj);
    if (!_PyType_IsReady(tp)) {
        if (PyType_Ready(tp) < 0) {
            return 0;
        }
    }

    if (tp->tp_getattro != PyObject_GenericGetAttr || !PyUnicode_CheckExact(name)) {
        *method = PyObject_GetAttr(obj, name);
        return 0;
    }

    PyObject *descr = _PyType_Lookup(tp, name);
    descrgetfunc f = NULL;
    if (descr != NULL) {
        Py_INCREF(descr);
        if (_PyType_HasFeature(Py_TYPE(descr), Py_TPFLAGS_METHOD_DESCRIPTOR)) {
            meth_found = 1;
        } else {
            f = Py_TYPE(descr)->tp_descr_get;
            if (f != NULL && PyDescr_IsData(descr)) {
                *method = f(descr, obj, (PyObject *)Py_TYPE(obj));
                Py_DECREF(descr);
                return 0;
            }
        }
    }
    PyObject *dict;
    if ((tp->tp_flags & Py_TPFLAGS_INLINE_VALUES) && _PyObject_InlineValues(obj)->valid) {
        PyDictValues *values = _PyObject_InlineValues(obj);
        PyObject *attr = _PyObject_GetInstanceAttribute(obj, values, name);
        if (attr != NULL) {
            *method = attr;
            Py_XDECREF(descr);
            return 0;
        }
        dict = NULL;
    }
    else if ((tp->tp_flags & Py_TPFLAGS_MANAGED_DICT)) {
        PyManagedDictPointer* managed_dict = _PyObject_ManagedDictPointer(obj);
        dict = (PyObject *)managed_dict->dict;
    }
    else {
        PyObject **dictptr = _PyObject_ComputedDictPointer(obj);
        if (dictptr != NULL) {
            dict = *dictptr;
        }
        else {
            dict = NULL;
        }
    }
    if (dict != NULL) {
        Py_INCREF(dict);
        if (PyDict_GetItemRef(dict, name, method) != 0) {
            // found or error
            Py_DECREF(dict);
            Py_XDECREF(descr);
            return 0;
        }
        // not found
        Py_DECREF(dict);
    }

    if (meth_found) {
        *method = descr;
        return 1;
    }

    if (f != NULL) {
        *method = f(descr, obj, (PyObject *)Py_TYPE(obj));
        Py_DECREF(descr);
        return 0;
    }

    if (descr != NULL) {
        *method = descr;
        return 0;
    }

    PyErr_Format(PyExc_AttributeError,
                 "'%.100s' object has no attribute '%U'",
                 tp->tp_name, name);

    set_attribute_error_context(obj, name);
    return 0;
}

/* Generic GetAttr functions - put these in your tp_[gs]etattro slot. */

PyObject *
_PyObject_GenericGetAttrWithDict(PyObject *obj, PyObject *name,
                                 PyObject *dict, int suppress)
{
    /* Make sure the logic of _PyObject_GetMethod is in sync with
       this method.

       When suppress=1, this function suppresses AttributeError.
    */

    PyTypeObject *tp = Py_TYPE(obj);
    PyObject *descr = NULL;
    PyObject *res = NULL;
    descrgetfunc f;

    if (!PyUnicode_Check(name)){
        PyErr_Format(PyExc_TypeError,
                     "attribute name must be string, not '%.200s'",
                     Py_TYPE(name)->tp_name);
        return NULL;
    }
    Py_INCREF(name);

    if (!_PyType_IsReady(tp)) {
        if (PyType_Ready(tp) < 0)
            goto done;
    }

    descr = _PyType_Lookup(tp, name);

    f = NULL;
    if (descr != NULL) {
        Py_INCREF(descr);
        f = Py_TYPE(descr)->tp_descr_get;
        if (f != NULL && PyDescr_IsData(descr)) {
            res = f(descr, obj, (PyObject *)Py_TYPE(obj));
            if (res == NULL && suppress &&
                    PyErr_ExceptionMatches(PyExc_AttributeError)) {
                PyErr_Clear();
            }
            goto done;
        }
    }
    if (dict == NULL) {
        if ((tp->tp_flags & Py_TPFLAGS_INLINE_VALUES) && _PyObject_InlineValues(obj)->valid) {
            PyDictValues *values = _PyObject_InlineValues(obj);
            if (PyUnicode_CheckExact(name)) {
                res = _PyObject_GetInstanceAttribute(obj, values, name);
                if (res != NULL) {
                    goto done;
                }
            }
            else {
                dict = (PyObject *)_PyObject_MakeDictFromInstanceAttributes(obj);
                if (dict == NULL) {
                    res = NULL;
                    goto done;
                }
                _PyObject_ManagedDictPointer(obj)->dict = (PyDictObject *)dict;
            }
        }
        else if ((tp->tp_flags & Py_TPFLAGS_MANAGED_DICT)) {
            PyManagedDictPointer* managed_dict = _PyObject_ManagedDictPointer(obj);
            dict = (PyObject *)managed_dict->dict;
        }
        else {
            PyObject **dictptr = _PyObject_ComputedDictPointer(obj);
            if (dictptr) {
                dict = *dictptr;
            }
        }
    }
    if (dict != NULL) {
        Py_INCREF(dict);
        int rc = PyDict_GetItemRef(dict, name, &res);
        Py_DECREF(dict);
        if (res != NULL) {
            goto done;
        }
        else if (rc < 0) {
            if (suppress && PyErr_ExceptionMatches(PyExc_AttributeError)) {
                PyErr_Clear();
            }
            else {
                goto done;
            }
        }
    }

    if (f != NULL) {
        res = f(descr, obj, (PyObject *)Py_TYPE(obj));
        if (res == NULL && suppress &&
                PyErr_ExceptionMatches(PyExc_AttributeError)) {
            PyErr_Clear();
        }
        goto done;
    }

    if (descr != NULL) {
        res = descr;
        descr = NULL;
        goto done;
    }

    if (!suppress) {
        PyErr_Format(PyExc_AttributeError,
                     "'%.100s' object has no attribute '%U'",
                     tp->tp_name, name);

        set_attribute_error_context(obj, name);
    }
  done:
    Py_XDECREF(descr);
    Py_DECREF(name);
    return res;
}

PyObject *
PyObject_GenericGetAttr(PyObject *obj, PyObject *name)
{
    return _PyObject_GenericGetAttrWithDict(obj, name, NULL, 0);
}

int
_PyObject_GenericSetAttrWithDict(PyObject *obj, PyObject *name,
                                 PyObject *value, PyObject *dict)
{
    PyTypeObject *tp = Py_TYPE(obj);
    PyObject *descr;
    descrsetfunc f;
    int res = -1;

    if (!PyUnicode_Check(name)){
        PyErr_Format(PyExc_TypeError,
                     "attribute name must be string, not '%.200s'",
                     Py_TYPE(name)->tp_name);
        return -1;
    }

    if (!_PyType_IsReady(tp) && PyType_Ready(tp) < 0) {
        return -1;
    }

    Py_INCREF(name);
    Py_INCREF(tp);
    descr = _PyType_Lookup(tp, name);

    if (descr != NULL) {
        Py_INCREF(descr);
        f = Py_TYPE(descr)->tp_descr_set;
        if (f != NULL) {
            res = f(descr, obj, value);
            goto done;
        }
    }

    if (dict == NULL) {
        PyObject **dictptr;
        if ((tp->tp_flags & Py_TPFLAGS_INLINE_VALUES) && _PyObject_InlineValues(obj)->valid) {
            res = _PyObject_StoreInstanceAttribute(
                    obj, _PyObject_InlineValues(obj), name, value);
            goto error_check;
        }
        else if ((tp->tp_flags & Py_TPFLAGS_MANAGED_DICT)) {
            PyManagedDictPointer *managed_dict = _PyObject_ManagedDictPointer(obj);
            dictptr = (PyObject **)&managed_dict->dict;
        }
        else {
            dictptr = _PyObject_ComputedDictPointer(obj);
        }
        if (dictptr == NULL) {
            if (descr == NULL) {
                if (tp->tp_setattro == PyObject_GenericSetAttr) {
                    PyErr_Format(PyExc_AttributeError,
                                "'%.100s' object has no attribute '%U' and no "
                                "__dict__ for setting new attributes",
                                tp->tp_name, name);
                }
                else {
                    PyErr_Format(PyExc_AttributeError,
                                "'%.100s' object has no attribute '%U'",
                                tp->tp_name, name);
                }
                set_attribute_error_context(obj, name);
            }
            else {
                PyErr_Format(PyExc_AttributeError,
                            "'%.100s' object attribute '%U' is read-only",
                            tp->tp_name, name);
            }
            goto done;
        }
        else {
            res = _PyObjectDict_SetItem(tp, dictptr, name, value);
        }
    }
    else {
        Py_INCREF(dict);
        if (value == NULL)
            res = PyDict_DelItem(dict, name);
        else
            res = PyDict_SetItem(dict, name, value);
        Py_DECREF(dict);
    }
  error_check:
    if (res < 0 && PyErr_ExceptionMatches(PyExc_KeyError)) {
        if (PyType_IsSubtype(tp, &PyType_Type)) {
            PyErr_Format(PyExc_AttributeError,
                         "type object '%.50s' has no attribute '%U'",
                         ((PyTypeObject*)obj)->tp_name, name);
        }
        else {
            PyErr_Format(PyExc_AttributeError,
                         "'%.100s' object has no attribute '%U'",
                         tp->tp_name, name);
        }
        set_attribute_error_context(obj, name);
    }
  done:
    Py_XDECREF(descr);
    Py_DECREF(tp);
    Py_DECREF(name);
    return res;
}

int
PyObject_GenericSetAttr(PyObject *obj, PyObject *name, PyObject *value)
{
    return _PyObject_GenericSetAttrWithDict(obj, name, value, NULL);
}

int
PyObject_GenericSetDict(PyObject *obj, PyObject *value, void *context)
{
    PyObject **dictptr = _PyObject_GetDictPtr(obj);
    if (dictptr == NULL) {
        if (_PyType_HasFeature(Py_TYPE(obj), Py_TPFLAGS_INLINE_VALUES) &&
            _PyObject_ManagedDictPointer(obj)->dict == NULL
        ) {
            /* Was unable to convert to dict */
            PyErr_NoMemory();
        }
        else {
            PyErr_SetString(PyExc_AttributeError,
                            "This object has no __dict__");
        }
        return -1;
    }
    if (value == NULL) {
        PyErr_SetString(PyExc_TypeError, "cannot delete __dict__");
        return -1;
    }
    if (!PyDict_Check(value)) {
        PyErr_Format(PyExc_TypeError,
                     "__dict__ must be set to a dictionary, "
                     "not a '%.200s'", Py_TYPE(value)->tp_name);
        return -1;
    }
    Py_XSETREF(*dictptr, Py_NewRef(value));
    return 0;
}


/* Test a value used as condition, e.g., in a while or if statement.
   Return -1 if an error occurred */

int
PyObject_IsTrue(PyObject *v)
{
    Py_ssize_t res;
    if (v == Py_True)
        return 1;
    if (v == Py_False)
        return 0;
    if (v == Py_None)
        return 0;
    else if (Py_TYPE(v)->tp_as_number != NULL &&
             Py_TYPE(v)->tp_as_number->nb_bool != NULL)
        res = (*Py_TYPE(v)->tp_as_number->nb_bool)(v);
    else if (Py_TYPE(v)->tp_as_mapping != NULL &&
             Py_TYPE(v)->tp_as_mapping->mp_length != NULL)
        res = (*Py_TYPE(v)->tp_as_mapping->mp_length)(v);
    else if (Py_TYPE(v)->tp_as_sequence != NULL &&
             Py_TYPE(v)->tp_as_sequence->sq_length != NULL)
        res = (*Py_TYPE(v)->tp_as_sequence->sq_length)(v);
    else
        return 1;
    /* if it is negative, it should be either -1 or -2 */
    return (res > 0) ? 1 : Py_SAFE_DOWNCAST(res, Py_ssize_t, int);
}

/* equivalent of 'not v'
   Return -1 if an error occurred */

int
PyObject_Not(PyObject *v)
{
    int res;
    res = PyObject_IsTrue(v);
    if (res < 0)
        return res;
    return res == 0;
}

/* Test whether an object can be called */

int
PyCallable_Check(PyObject *x)
{
    if (x == NULL)
        return 0;
    return Py_TYPE(x)->tp_call != NULL;
}


/* Helper for PyObject_Dir without arguments: returns the local scope. */
static PyObject *
_dir_locals(void)
{
    PyObject *names;
    PyObject *locals;

    locals = _PyEval_GetFrameLocals();
    if (locals == NULL)
        return NULL;

    names = PyMapping_Keys(locals);
    Py_DECREF(locals);
    if (!names) {
        return NULL;
    }
    if (!PyList_Check(names)) {
        PyErr_Format(PyExc_TypeError,
            "dir(): expected keys() of locals to be a list, "
            "not '%.200s'", Py_TYPE(names)->tp_name);
        Py_DECREF(names);
        return NULL;
    }
    if (PyList_Sort(names)) {
        Py_DECREF(names);
        return NULL;
    }
    return names;
}

/* Helper for PyObject_Dir: object introspection. */
static PyObject *
_dir_object(PyObject *obj)
{
    PyObject *result, *sorted;
    PyObject *dirfunc = _PyObject_LookupSpecial(obj, &_Py_ID(__dir__));

    assert(obj != NULL);
    if (dirfunc == NULL) {
        if (!PyErr_Occurred())
            PyErr_SetString(PyExc_TypeError, "object does not provide __dir__");
        return NULL;
    }
    /* use __dir__ */
    result = _PyObject_CallNoArgs(dirfunc);
    Py_DECREF(dirfunc);
    if (result == NULL)
        return NULL;
    /* return sorted(result) */
    sorted = PySequence_List(result);
    Py_DECREF(result);
    if (sorted == NULL)
        return NULL;
    if (PyList_Sort(sorted)) {
        Py_DECREF(sorted);
        return NULL;
    }
    return sorted;
}

/* Implementation of dir() -- if obj is NULL, returns the names in the current
   (local) scope.  Otherwise, performs introspection of the object: returns a
   sorted list of attribute names (supposedly) accessible from the object
*/
PyObject *
PyObject_Dir(PyObject *obj)
{
    return (obj == NULL) ? _dir_locals() : _dir_object(obj);
}

/*
None is a non-NULL undefined value.
There is (and should be!) no way to create other objects of this type,
so there is exactly one (which is indestructible, by the way).
*/

/* ARGSUSED */
static PyObject *
none_repr(PyObject *op)
{
    return PyUnicode_FromString("None");
}

static void
none_dealloc(PyObject* none)
{
    /* This should never get called, but we also don't want to SEGV if
     * we accidentally decref None out of existence. Instead,
     * since None is an immortal object, re-set the reference count.
     */
    _Py_SetImmortal(none);
}

static PyObject *
none_new(PyTypeObject *type, PyObject *args, PyObject *kwargs)
{
    if (PyTuple_GET_SIZE(args) || (kwargs && PyDict_GET_SIZE(kwargs))) {
        PyErr_SetString(PyExc_TypeError, "NoneType takes no arguments");
        return NULL;
    }
    Py_RETURN_NONE;
}

static int
none_bool(PyObject *v)
{
    return 0;
}

static Py_hash_t none_hash(PyObject *v)
{
    return 0xFCA86420;
}

static PyNumberMethods none_as_number = {
    0,                          /* nb_add */
    0,                          /* nb_subtract */
    0,                          /* nb_multiply */
    0,                          /* nb_remainder */
    0,                          /* nb_divmod */
    0,                          /* nb_power */
    0,                          /* nb_negative */
    0,                          /* nb_positive */
    0,                          /* nb_absolute */
    (inquiry)none_bool,         /* nb_bool */
    0,                          /* nb_invert */
    0,                          /* nb_lshift */
    0,                          /* nb_rshift */
    0,                          /* nb_and */
    0,                          /* nb_xor */
    0,                          /* nb_or */
    0,                          /* nb_int */
    0,                          /* nb_reserved */
    0,                          /* nb_float */
    0,                          /* nb_inplace_add */
    0,                          /* nb_inplace_subtract */
    0,                          /* nb_inplace_multiply */
    0,                          /* nb_inplace_remainder */
    0,                          /* nb_inplace_power */
    0,                          /* nb_inplace_lshift */
    0,                          /* nb_inplace_rshift */
    0,                          /* nb_inplace_and */
    0,                          /* nb_inplace_xor */
    0,                          /* nb_inplace_or */
    0,                          /* nb_floor_divide */
    0,                          /* nb_true_divide */
    0,                          /* nb_inplace_floor_divide */
    0,                          /* nb_inplace_true_divide */
    0,                          /* nb_index */
};

PyDoc_STRVAR(none_doc,
"NoneType()\n"
"--\n\n"
"The type of the None singleton.");

PyTypeObject _PyNone_Type = {
    PyVarObject_HEAD_INIT(&PyType_Type, 0)
    "NoneType",
    0,
    0,
    none_dealloc,       /*tp_dealloc*/
    0,                  /*tp_vectorcall_offset*/
    0,                  /*tp_getattr*/
    0,                  /*tp_setattr*/
    0,                  /*tp_as_async*/
    none_repr,          /*tp_repr*/
    &none_as_number,    /*tp_as_number*/
    0,                  /*tp_as_sequence*/
    0,                  /*tp_as_mapping*/
    (hashfunc)none_hash,/*tp_hash */
    0,                  /*tp_call */
    0,                  /*tp_str */
    0,                  /*tp_getattro */
    0,                  /*tp_setattro */
    0,                  /*tp_as_buffer */
    Py_TPFLAGS_DEFAULT, /*tp_flags */
<<<<<<< HEAD
    PyDoc_STR("NoneType()\n--\n\n"),  /*tp_doc */
=======
    none_doc,           /*tp_doc */
>>>>>>> c50cb6dd
    0,                  /*tp_traverse */
    0,                  /*tp_clear */
    _Py_BaseObject_RichCompare, /*tp_richcompare */
    0,                  /*tp_weaklistoffset */
    0,                  /*tp_iter */
    0,                  /*tp_iternext */
    0,                  /*tp_methods */
    0,                  /*tp_members */
    0,                  /*tp_getset */
    0,                  /*tp_base */
    0,                  /*tp_dict */
    0,                  /*tp_descr_get */
    0,                  /*tp_descr_set */
    0,                  /*tp_dictoffset */
    0,                  /*tp_init */
    0,                  /*tp_alloc */
    none_new,           /*tp_new */
};

PyObject _Py_NoneStruct = _PyObject_HEAD_INIT(&_PyNone_Type);

/* NotImplemented is an object that can be used to signal that an
   operation is not implemented for the given type combination. */

static PyObject *
NotImplemented_repr(PyObject *op)
{
    return PyUnicode_FromString("NotImplemented");
}

static PyObject *
NotImplemented_reduce(PyObject *op, PyObject *Py_UNUSED(ignored))
{
    return PyUnicode_FromString("NotImplemented");
}

static PyMethodDef notimplemented_methods[] = {
    {"__reduce__", NotImplemented_reduce, METH_NOARGS, NULL},
    {NULL, NULL}
};

static PyObject *
notimplemented_new(PyTypeObject *type, PyObject *args, PyObject *kwargs)
{
    if (PyTuple_GET_SIZE(args) || (kwargs && PyDict_GET_SIZE(kwargs))) {
        PyErr_SetString(PyExc_TypeError, "NotImplementedType takes no arguments");
        return NULL;
    }
    Py_RETURN_NOTIMPLEMENTED;
}

static void
notimplemented_dealloc(PyObject *notimplemented)
{
    /* This should never get called, but we also don't want to SEGV if
     * we accidentally decref NotImplemented out of existence. Instead,
     * since Notimplemented is an immortal object, re-set the reference count.
     */
    _Py_SetImmortal(notimplemented);
}

static int
notimplemented_bool(PyObject *v)
{
    if (PyErr_WarnEx(PyExc_DeprecationWarning,
                     "NotImplemented should not be used in a boolean context",
                     1) < 0)
    {
        return -1;
    }
    return 1;
}

static PyNumberMethods notimplemented_as_number = {
    .nb_bool = notimplemented_bool,
};

PyDoc_STRVAR(notimplemented_doc,
"NotImplementedType()\n"
"--\n\n"
"The type of the NotImplemented singleton.");

PyTypeObject _PyNotImplemented_Type = {
    PyVarObject_HEAD_INIT(&PyType_Type, 0)
    "NotImplementedType",
    0,
    0,
    notimplemented_dealloc,       /*tp_dealloc*/ /*never called*/
    0,                  /*tp_vectorcall_offset*/
    0,                  /*tp_getattr*/
    0,                  /*tp_setattr*/
    0,                  /*tp_as_async*/
    NotImplemented_repr,        /*tp_repr*/
    &notimplemented_as_number,  /*tp_as_number*/
    0,                  /*tp_as_sequence*/
    0,                  /*tp_as_mapping*/
    0,                  /*tp_hash */
    0,                  /*tp_call */
    0,                  /*tp_str */
    0,                  /*tp_getattro */
    0,                  /*tp_setattro */
    0,                  /*tp_as_buffer */
    Py_TPFLAGS_DEFAULT, /*tp_flags */
<<<<<<< HEAD
    PyDoc_STR("NotImplementedType()\n--\n\n"),  /*tp_doc */
=======
    notimplemented_doc, /*tp_doc */
>>>>>>> c50cb6dd
    0,                  /*tp_traverse */
    0,                  /*tp_clear */
    0,                  /*tp_richcompare */
    0,                  /*tp_weaklistoffset */
    0,                  /*tp_iter */
    0,                  /*tp_iternext */
    notimplemented_methods, /*tp_methods */
    0,                  /*tp_members */
    0,                  /*tp_getset */
    0,                  /*tp_base */
    0,                  /*tp_dict */
    0,                  /*tp_descr_get */
    0,                  /*tp_descr_set */
    0,                  /*tp_dictoffset */
    0,                  /*tp_init */
    0,                  /*tp_alloc */
    notimplemented_new, /*tp_new */
};

PyObject _Py_NotImplementedStruct = _PyObject_HEAD_INIT(&_PyNotImplemented_Type);


PyStatus
_PyObject_InitState(PyInterpreterState *interp)
{
#ifdef Py_TRACE_REFS
    _Py_hashtable_allocator_t alloc = {
        // Don't use default PyMem_Malloc() and PyMem_Free() which
        // require the caller to hold the GIL.
        .malloc = PyMem_RawMalloc,
        .free = PyMem_RawFree,
    };
    REFCHAIN(interp) = _Py_hashtable_new_full(
        _Py_hashtable_hash_ptr, _Py_hashtable_compare_direct,
        NULL, NULL, &alloc);
    if (REFCHAIN(interp) == NULL) {
        return _PyStatus_NO_MEMORY();
    }
#endif
    return _PyStatus_OK();
}

void
_PyObject_FiniState(PyInterpreterState *interp)
{
#ifdef Py_TRACE_REFS
    _Py_hashtable_destroy(REFCHAIN(interp));
    REFCHAIN(interp) = NULL;
#endif
}


extern PyTypeObject _PyAnextAwaitable_Type;
extern PyTypeObject _PyLegacyEventHandler_Type;
extern PyTypeObject _PyLineIterator;
extern PyTypeObject _PyMemoryIter_Type;
extern PyTypeObject _PyPositionsIterator;
extern PyTypeObject _Py_GenericAliasIterType;

static PyTypeObject* static_types[] = {
    // The two most important base types: must be initialized first and
    // deallocated last.
    &PyBaseObject_Type,
    &PyType_Type,

    // Static types with base=&PyBaseObject_Type
    &PyAsyncGen_Type,
    &PyByteArrayIter_Type,
    &PyByteArray_Type,
    &PyBytesIter_Type,
    &PyBytes_Type,
    &PyCFunction_Type,
    &PyCallIter_Type,
    &PyCapsule_Type,
    &PyCell_Type,
    &PyClassMethodDescr_Type,
    &PyClassMethod_Type,
    &PyCode_Type,
    &PyComplex_Type,
    &PyContextToken_Type,
    &PyContextVar_Type,
    &PyContext_Type,
    &PyCoro_Type,
    &PyDictItems_Type,
    &PyDictIterItem_Type,
    &PyDictIterKey_Type,
    &PyDictIterValue_Type,
    &PyDictKeys_Type,
    &PyDictProxy_Type,
    &PyDictRevIterItem_Type,
    &PyDictRevIterKey_Type,
    &PyDictRevIterValue_Type,
    &PyDictValues_Type,
    &PyDict_Type,
    &PyEllipsis_Type,
    &PyEnum_Type,
    &PyFilter_Type,
    &PyFloat_Type,
    &PyFrame_Type,
    &PyFrozenSet_Type,
    &PyFunction_Type,
    &PyGen_Type,
    &PyGetSetDescr_Type,
    &PyInstanceMethod_Type,
    &PyListIter_Type,
    &PyListRevIter_Type,
    &PyList_Type,
    &PyLongRangeIter_Type,
    &PyLong_Type,
    &PyMap_Type,
    &PyMemberDescr_Type,
    &PyMemoryView_Type,
    &PyMethodDescr_Type,
    &PyMethod_Type,
    &PyModuleDef_Type,
    &PyModule_Type,
    &PyODictIter_Type,
    &PyPickleBuffer_Type,
    &PyProperty_Type,
    &PyRangeIter_Type,
    &PyRange_Type,
    &PyReversed_Type,
    &PySTEntry_Type,
    &PySeqIter_Type,
    &PySetIter_Type,
    &PySet_Type,
    &PySlice_Type,
    &PyStaticMethod_Type,
    &PyStdPrinter_Type,
    &PySuper_Type,
    &PyTraceBack_Type,
    &PyTupleIter_Type,
    &PyTuple_Type,
    &PyUnicodeIter_Type,
    &PyUnicode_Type,
    &PyWrapperDescr_Type,
    &PyZip_Type,
    &Py_GenericAliasType,
    &_PyAnextAwaitable_Type,
    &_PyAsyncGenASend_Type,
    &_PyAsyncGenAThrow_Type,
    &_PyAsyncGenWrappedValue_Type,
    &_PyBufferWrapper_Type,
    &_PyContextTokenMissing_Type,
    &_PyCoroWrapper_Type,
    &_PyCounterExecutor_Type,
    &_PyCounterOptimizer_Type,
    &_PyDefaultOptimizer_Type,
    &_Py_GenericAliasIterType,
    &_PyHamtItems_Type,
    &_PyHamtKeys_Type,
    &_PyHamtValues_Type,
    &_PyHamt_ArrayNode_Type,
    &_PyHamt_BitmapNode_Type,
    &_PyHamt_CollisionNode_Type,
    &_PyHamt_Type,
    &_PyLegacyEventHandler_Type,
    &_PyLineIterator,
    &_PyManagedBuffer_Type,
    &_PyMemoryIter_Type,
    &_PyMethodWrapper_Type,
    &_PyNamespace_Type,
    &_PyNone_Type,
    &_PyNotImplemented_Type,
    &_PyPositionsIterator,
    &_PyUnicodeASCIIIter_Type,
    &_PyUnion_Type,
    &_PyUOpExecutor_Type,
    &_PyUOpOptimizer_Type,
    &_PyWeakref_CallableProxyType,
    &_PyWeakref_ProxyType,
    &_PyWeakref_RefType,
    &_PyTypeAlias_Type,

    // subclasses: _PyTypes_FiniTypes() deallocates them before their base
    // class
    &PyBool_Type,         // base=&PyLong_Type
    &PyCMethod_Type,      // base=&PyCFunction_Type
    &PyODictItems_Type,   // base=&PyDictItems_Type
    &PyODictKeys_Type,    // base=&PyDictKeys_Type
    &PyODictValues_Type,  // base=&PyDictValues_Type
    &PyODict_Type,        // base=&PyDict_Type
};


PyStatus
_PyTypes_InitTypes(PyInterpreterState *interp)
{
    // All other static types (unless initialized elsewhere)
    for (size_t i=0; i < Py_ARRAY_LENGTH(static_types); i++) {
        PyTypeObject *type = static_types[i];
        if (_PyStaticType_InitBuiltin(interp, type) < 0) {
            return _PyStatus_ERR("Can't initialize builtin type");
        }
        if (type == &PyType_Type) {
            // Sanitify checks of the two most important types
            assert(PyBaseObject_Type.tp_base == NULL);
            assert(PyType_Type.tp_base == &PyBaseObject_Type);
        }
    }

    // Must be after static types are initialized
    if (_Py_initialize_generic(interp) < 0) {
        return _PyStatus_ERR("Can't initialize generic types");
    }

    return _PyStatus_OK();
}


// Best-effort function clearing static types.
//
// Don't deallocate a type if it still has subclasses. If a Py_Finalize()
// sub-function is interrupted by CTRL+C or fails with MemoryError, some
// subclasses are not cleared properly. Leave the static type unchanged in this
// case.
void
_PyTypes_FiniTypes(PyInterpreterState *interp)
{
    // Deallocate types in the reverse order to deallocate subclasses before
    // their base classes.
    for (Py_ssize_t i=Py_ARRAY_LENGTH(static_types)-1; i>=0; i--) {
        PyTypeObject *type = static_types[i];
        _PyStaticType_Dealloc(interp, type);
    }
}


static inline void
new_reference(PyObject *op)
{
    if (_PyRuntime.tracemalloc.config.tracing) {
        _PyTraceMalloc_NewReference(op);
    }
    // Skip the immortal object check in Py_SET_REFCNT; always set refcnt to 1
#if !defined(Py_GIL_DISABLED)
    op->ob_refcnt = 1;
#else
    op->ob_tid = _Py_ThreadId();
    op->_padding = 0;
    op->ob_mutex = (struct _PyMutex){ 0 };
    op->ob_gc_bits = 0;
    op->ob_ref_local = 1;
    op->ob_ref_shared = 0;
#endif
#ifdef Py_TRACE_REFS
    _Py_AddToAllObjects(op);
#endif
}

void
_Py_NewReference(PyObject *op)
{
#ifdef Py_REF_DEBUG
    _Py_IncRefTotal(_PyThreadState_GET());
#endif
    new_reference(op);
}

void
_Py_NewReferenceNoTotal(PyObject *op)
{
    new_reference(op);
}

void
_Py_SetImmortalUntracked(PyObject *op)
{
#ifdef Py_GIL_DISABLED
    op->ob_tid = _Py_UNOWNED_TID;
    op->ob_ref_local = _Py_IMMORTAL_REFCNT_LOCAL;
    op->ob_ref_shared = 0;
#else
    op->ob_refcnt = _Py_IMMORTAL_REFCNT;
#endif
}

void
_Py_SetImmortal(PyObject *op)
{
    if (PyObject_IS_GC(op) && _PyObject_GC_IS_TRACKED(op)) {
        _PyObject_GC_UNTRACK(op);
    }
    _Py_SetImmortalUntracked(op);
}

void
_Py_ResurrectReference(PyObject *op)
{
    if (_PyRuntime.tracemalloc.config.tracing) {
        _PyTraceMalloc_NewReference(op);
    }
#ifdef Py_TRACE_REFS
    _Py_AddToAllObjects(op);
#endif
}


#ifdef Py_TRACE_REFS
void
_Py_ForgetReference(PyObject *op)
{
    if (Py_REFCNT(op) < 0) {
        _PyObject_ASSERT_FAILED_MSG(op, "negative refcnt");
    }

    PyInterpreterState *interp = _PyInterpreterState_GET();

#ifdef SLOW_UNREF_CHECK
    if (!_PyRefchain_Get(interp, op)) {
        /* Not found */
        _PyObject_ASSERT_FAILED_MSG(op,
                                    "object not found in the objects list");
    }
#endif

    _PyRefchain_Remove(interp, op);
}

static int
_Py_PrintReference(_Py_hashtable_t *ht,
                   const void *key, const void *value,
                   void *user_data)
{
    PyObject *op = (PyObject*)key;
    FILE *fp = (FILE *)user_data;
    fprintf(fp, "%p [%zd] ", (void *)op, Py_REFCNT(op));
    if (PyObject_Print(op, fp, 0) != 0) {
        PyErr_Clear();
    }
    putc('\n', fp);
    return 0;
}


/* Print all live objects.  Because PyObject_Print is called, the
 * interpreter must be in a healthy state.
 */
void
_Py_PrintReferences(PyInterpreterState *interp, FILE *fp)
{
    if (interp == NULL) {
        interp = _PyInterpreterState_Main();
    }
    fprintf(fp, "Remaining objects:\n");
    _Py_hashtable_foreach(REFCHAIN(interp), _Py_PrintReference, fp);
}


static int
_Py_PrintReferenceAddress(_Py_hashtable_t *ht,
                          const void *key, const void *value,
                          void *user_data)
{
    PyObject *op = (PyObject*)key;
    FILE *fp = (FILE *)user_data;
    fprintf(fp, "%p [%zd] %s\n",
            (void *)op, Py_REFCNT(op), Py_TYPE(op)->tp_name);
    return 0;
}


/* Print the addresses of all live objects.  Unlike _Py_PrintReferences, this
 * doesn't make any calls to the Python C API, so is always safe to call.
 */
// XXX This function is not safe to use if the interpreter has been
// freed or is in an unhealthy state (e.g. late in finalization).
// The call in Py_FinalizeEx() is okay since the main interpreter
// is statically allocated.
void
_Py_PrintReferenceAddresses(PyInterpreterState *interp, FILE *fp)
{
    fprintf(fp, "Remaining object addresses:\n");
    _Py_hashtable_foreach(REFCHAIN(interp), _Py_PrintReferenceAddress, fp);
}


typedef struct {
    PyObject *self;
    PyObject *args;
    PyObject *list;
    PyObject *type;
    Py_ssize_t limit;
} _Py_GetObjectsData;

enum {
    _PY_GETOBJECTS_IGNORE = 0,
    _PY_GETOBJECTS_ERROR = 1,
    _PY_GETOBJECTS_STOP = 2,
};

static int
_Py_GetObject(_Py_hashtable_t *ht,
              const void *key, const void *value,
              void *user_data)
{
    PyObject *op = (PyObject *)key;
    _Py_GetObjectsData *data = user_data;
    if (data->limit > 0) {
        if (PyList_GET_SIZE(data->list) >= data->limit) {
            return _PY_GETOBJECTS_STOP;
        }
    }

    if (op == data->self) {
        return _PY_GETOBJECTS_IGNORE;
    }
    if (op == data->args) {
        return _PY_GETOBJECTS_IGNORE;
    }
    if (op == data->list) {
        return _PY_GETOBJECTS_IGNORE;
    }
    if (data->type != NULL) {
        if (op == data->type) {
            return _PY_GETOBJECTS_IGNORE;
        }
        if (!Py_IS_TYPE(op, (PyTypeObject *)data->type)) {
            return _PY_GETOBJECTS_IGNORE;
        }
    }

    if (PyList_Append(data->list, op) < 0) {
        return _PY_GETOBJECTS_ERROR;
    }
    return 0;
}


/* The implementation of sys.getobjects(). */
PyObject *
_Py_GetObjects(PyObject *self, PyObject *args)
{
    Py_ssize_t limit;
    PyObject *type = NULL;
    if (!PyArg_ParseTuple(args, "n|O", &limit, &type)) {
        return NULL;
    }

    PyObject *list = PyList_New(0);
    if (list == NULL) {
        return NULL;
    }

    _Py_GetObjectsData data = {
        .self = self,
        .args = args,
        .list = list,
        .type = type,
        .limit = limit,
    };
    PyInterpreterState *interp = _PyInterpreterState_GET();
    int res = _Py_hashtable_foreach(REFCHAIN(interp), _Py_GetObject, &data);
    if (res == _PY_GETOBJECTS_ERROR) {
        Py_DECREF(list);
        return NULL;
    }
    return list;
}

#undef REFCHAIN
#undef REFCHAIN_VALUE

#endif  /* Py_TRACE_REFS */


/* Hack to force loading of abstract.o */
Py_ssize_t (*_Py_abstract_hack)(PyObject *) = PyObject_Size;


void
_PyObject_DebugTypeStats(FILE *out)
{
    _PyDict_DebugMallocStats(out);
    _PyFloat_DebugMallocStats(out);
    _PyList_DebugMallocStats(out);
    _PyTuple_DebugMallocStats(out);
}

/* These methods are used to control infinite recursion in repr, str, print,
   etc.  Container objects that may recursively contain themselves,
   e.g. builtin dictionaries and lists, should use Py_ReprEnter() and
   Py_ReprLeave() to avoid infinite recursion.

   Py_ReprEnter() returns 0 the first time it is called for a particular
   object and 1 every time thereafter.  It returns -1 if an exception
   occurred.  Py_ReprLeave() has no return value.

   See dictobject.c and listobject.c for examples of use.
*/

int
Py_ReprEnter(PyObject *obj)
{
    PyObject *dict;
    PyObject *list;
    Py_ssize_t i;

    dict = PyThreadState_GetDict();
    /* Ignore a missing thread-state, so that this function can be called
       early on startup. */
    if (dict == NULL)
        return 0;
    list = PyDict_GetItemWithError(dict, &_Py_ID(Py_Repr));
    if (list == NULL) {
        if (PyErr_Occurred()) {
            return -1;
        }
        list = PyList_New(0);
        if (list == NULL)
            return -1;
        if (PyDict_SetItem(dict, &_Py_ID(Py_Repr), list) < 0)
            return -1;
        Py_DECREF(list);
    }
    i = PyList_GET_SIZE(list);
    while (--i >= 0) {
        if (PyList_GET_ITEM(list, i) == obj)
            return 1;
    }
    if (PyList_Append(list, obj) < 0)
        return -1;
    return 0;
}

void
Py_ReprLeave(PyObject *obj)
{
    PyObject *dict;
    PyObject *list;
    Py_ssize_t i;

    PyObject *exc = PyErr_GetRaisedException();

    dict = PyThreadState_GetDict();
    if (dict == NULL)
        goto finally;

    list = PyDict_GetItemWithError(dict, &_Py_ID(Py_Repr));
    if (list == NULL || !PyList_Check(list))
        goto finally;

    i = PyList_GET_SIZE(list);
    /* Count backwards because we always expect obj to be list[-1] */
    while (--i >= 0) {
        if (PyList_GET_ITEM(list, i) == obj) {
            PyList_SetSlice(list, i, i + 1, NULL);
            break;
        }
    }

finally:
    /* ignore exceptions because there is no way to report them. */
    PyErr_SetRaisedException(exc);
}

/* Trashcan support. */

#define _PyTrash_UNWIND_LEVEL 50

/* Add op to the gcstate->trash_delete_later list.  Called when the current
 * call-stack depth gets large.  op must be a currently untracked gc'ed
 * object, with refcount 0.  Py_DECREF must already have been called on it.
 */
static void
_PyTrash_thread_deposit_object(struct _py_trashcan *trash, PyObject *op)
{
    _PyObject_ASSERT(op, _PyObject_IS_GC(op));
    _PyObject_ASSERT(op, !_PyObject_GC_IS_TRACKED(op));
    _PyObject_ASSERT(op, Py_REFCNT(op) == 0);
#ifdef Py_GIL_DISABLED
    _PyObject_ASSERT(op, op->ob_tid == 0);
    op->ob_tid = (uintptr_t)trash->delete_later;
#else
    _PyGCHead_SET_PREV(_Py_AS_GC(op), (PyGC_Head*)trash->delete_later);
#endif
    trash->delete_later = op;
}

/* Deallocate all the objects in the gcstate->trash_delete_later list.
 * Called when the call-stack unwinds again. */
static void
_PyTrash_thread_destroy_chain(struct _py_trashcan *trash)
{
    /* We need to increase trash_delete_nesting here, otherwise,
       _PyTrash_thread_destroy_chain will be called recursively
       and then possibly crash.  An example that may crash without
       increase:
           N = 500000  # need to be large enough
           ob = object()
           tups = [(ob,) for i in range(N)]
           for i in range(49):
               tups = [(tup,) for tup in tups]
           del tups
    */
    assert(trash->delete_nesting == 0);
    ++trash->delete_nesting;
    while (trash->delete_later) {
        PyObject *op = trash->delete_later;
        destructor dealloc = Py_TYPE(op)->tp_dealloc;

#ifdef Py_GIL_DISABLED
        trash->delete_later = (PyObject*) op->ob_tid;
        op->ob_tid = 0;
#else
        trash->delete_later = (PyObject*) _PyGCHead_PREV(_Py_AS_GC(op));
#endif

        /* Call the deallocator directly.  This used to try to
         * fool Py_DECREF into calling it indirectly, but
         * Py_DECREF was already called on this object, and in
         * assorted non-release builds calling Py_DECREF again ends
         * up distorting allocation statistics.
         */
        _PyObject_ASSERT(op, Py_REFCNT(op) == 0);
        (*dealloc)(op);
        assert(trash->delete_nesting == 1);
    }
    --trash->delete_nesting;
}


static struct _py_trashcan *
_PyTrash_get_state(PyThreadState *tstate)
{
    if (tstate != NULL) {
        return &tstate->trash;
    }
    // The current thread must be finalizing.
    // Fall back to using thread-local state.
    // XXX Use thread-local variable syntax?
    assert(PyThread_tss_is_created(&_PyRuntime.trashTSSkey));
    struct _py_trashcan *trash =
        (struct _py_trashcan *)PyThread_tss_get(&_PyRuntime.trashTSSkey);
    if (trash == NULL) {
        trash = PyMem_RawMalloc(sizeof(struct _py_trashcan));
        if (trash == NULL) {
            Py_FatalError("Out of memory");
        }
        PyThread_tss_set(&_PyRuntime.trashTSSkey, (void *)trash);
    }
    return trash;
}

static void
_PyTrash_clear_state(PyThreadState *tstate)
{
    if (tstate != NULL) {
        assert(tstate->trash.delete_later == NULL);
        return;
    }
    if (PyThread_tss_is_created(&_PyRuntime.trashTSSkey)) {
        struct _py_trashcan *trash =
            (struct _py_trashcan *)PyThread_tss_get(&_PyRuntime.trashTSSkey);
        if (trash != NULL) {
            PyThread_tss_set(&_PyRuntime.trashTSSkey, (void *)NULL);
            PyMem_RawFree(trash);
        }
    }
}


int
_PyTrash_begin(PyThreadState *tstate, PyObject *op)
{
    // XXX Make sure the GIL is held.
    struct _py_trashcan *trash = _PyTrash_get_state(tstate);
    if (trash->delete_nesting >= _PyTrash_UNWIND_LEVEL) {
        /* Store the object (to be deallocated later) and jump past
         * Py_TRASHCAN_END, skipping the body of the deallocator */
        _PyTrash_thread_deposit_object(trash, op);
        return 1;
    }
    ++trash->delete_nesting;
    return 0;
}


void
_PyTrash_end(PyThreadState *tstate)
{
    // XXX Make sure the GIL is held.
    struct _py_trashcan *trash = _PyTrash_get_state(tstate);
    --trash->delete_nesting;
    if (trash->delete_nesting <= 0) {
        if (trash->delete_later != NULL) {
            _PyTrash_thread_destroy_chain(trash);
        }
        _PyTrash_clear_state(tstate);
    }
}


/* bpo-40170: It's only be used in Py_TRASHCAN_BEGIN macro to hide
   implementation details. */
int
_PyTrash_cond(PyObject *op, destructor dealloc)
{
    return Py_TYPE(op)->tp_dealloc == dealloc;
}


void _Py_NO_RETURN
_PyObject_AssertFailed(PyObject *obj, const char *expr, const char *msg,
                       const char *file, int line, const char *function)
{
    fprintf(stderr, "%s:%d: ", file, line);
    if (function) {
        fprintf(stderr, "%s: ", function);
    }
    fflush(stderr);

    if (expr) {
        fprintf(stderr, "Assertion \"%s\" failed", expr);
    }
    else {
        fprintf(stderr, "Assertion failed");
    }
    fflush(stderr);

    if (msg) {
        fprintf(stderr, ": %s", msg);
    }
    fprintf(stderr, "\n");
    fflush(stderr);

    if (_PyObject_IsFreed(obj)) {
        /* It seems like the object memory has been freed:
           don't access it to prevent a segmentation fault. */
        fprintf(stderr, "<object at %p is freed>\n", obj);
        fflush(stderr);
    }
    else {
        /* Display the traceback where the object has been allocated.
           Do it before dumping repr(obj), since repr() is more likely
           to crash than dumping the traceback. */
        PyTypeObject *type = Py_TYPE(obj);
        const size_t presize = _PyType_PreHeaderSize(type);
        void *ptr = (void *)((char *)obj - presize);
        _PyMem_DumpTraceback(fileno(stderr), ptr);

        /* This might succeed or fail, but we're about to abort, so at least
           try to provide any extra info we can: */
        _PyObject_Dump(obj);

        fprintf(stderr, "\n");
        fflush(stderr);
    }

    Py_FatalError("_PyObject_AssertFailed");
}


void
_Py_Dealloc(PyObject *op)
{
    PyTypeObject *type = Py_TYPE(op);
    destructor dealloc = type->tp_dealloc;
#ifdef Py_DEBUG
    PyThreadState *tstate = _PyThreadState_GET();
    PyObject *old_exc = tstate != NULL ? tstate->current_exception : NULL;
    // Keep the old exception type alive to prevent undefined behavior
    // on (tstate->curexc_type != old_exc_type) below
    Py_XINCREF(old_exc);
    // Make sure that type->tp_name remains valid
    Py_INCREF(type);
#endif

#ifdef Py_TRACE_REFS
    _Py_ForgetReference(op);
#endif
    (*dealloc)(op);

#ifdef Py_DEBUG
    // gh-89373: The tp_dealloc function must leave the current exception
    // unchanged.
    if (tstate != NULL && tstate->current_exception != old_exc) {
        const char *err;
        if (old_exc == NULL) {
            err = "Deallocator of type '%s' raised an exception";
        }
        else if (tstate->current_exception == NULL) {
            err = "Deallocator of type '%s' cleared the current exception";
        }
        else {
            // It can happen if dealloc() normalized the current exception.
            // A deallocator function must not change the current exception,
            // not even normalize it.
            err = "Deallocator of type '%s' overrode the current exception";
        }
        _Py_FatalErrorFormat(__func__, err, type->tp_name);
    }
    Py_XDECREF(old_exc);
    Py_DECREF(type);
#endif
}


PyObject **
PyObject_GET_WEAKREFS_LISTPTR(PyObject *op)
{
    return _PyObject_GET_WEAKREFS_LISTPTR(op);
}


#undef Py_NewRef
#undef Py_XNewRef

// Export Py_NewRef() and Py_XNewRef() as regular functions for the stable ABI.
PyObject*
Py_NewRef(PyObject *obj)
{
    return _Py_NewRef(obj);
}

PyObject*
Py_XNewRef(PyObject *obj)
{
    return _Py_XNewRef(obj);
}

#undef Py_Is
#undef Py_IsNone
#undef Py_IsTrue
#undef Py_IsFalse

// Export Py_Is(), Py_IsNone(), Py_IsTrue(), Py_IsFalse() as regular functions
// for the stable ABI.
int Py_Is(PyObject *x, PyObject *y)
{
    return (x == y);
}

int Py_IsNone(PyObject *x)
{
    return Py_Is(x, Py_None);
}

int Py_IsTrue(PyObject *x)
{
    return Py_Is(x, Py_True);
}

int Py_IsFalse(PyObject *x)
{
    return Py_Is(x, Py_False);
}


// Py_SET_REFCNT() implementation for stable ABI
void
_Py_SetRefcnt(PyObject *ob, Py_ssize_t refcnt)
{
    Py_SET_REFCNT(ob, refcnt);
}


static PyObject* constants[] = {
    &_Py_NoneStruct,                   // Py_CONSTANT_NONE
    (PyObject*)(&_Py_FalseStruct),     // Py_CONSTANT_FALSE
    (PyObject*)(&_Py_TrueStruct),      // Py_CONSTANT_TRUE
    &_Py_EllipsisObject,               // Py_CONSTANT_ELLIPSIS
    &_Py_NotImplementedStruct,         // Py_CONSTANT_NOT_IMPLEMENTED
    NULL,  // Py_CONSTANT_ZERO
    NULL,  // Py_CONSTANT_ONE
    NULL,  // Py_CONSTANT_EMPTY_STR
    NULL,  // Py_CONSTANT_EMPTY_BYTES
    NULL,  // Py_CONSTANT_EMPTY_TUPLE
};

void
_Py_GetConstant_Init(void)
{
    constants[Py_CONSTANT_ZERO] = _PyLong_GetZero();
    constants[Py_CONSTANT_ONE] = _PyLong_GetOne();
    constants[Py_CONSTANT_EMPTY_STR] = PyUnicode_New(0, 0);
    constants[Py_CONSTANT_EMPTY_BYTES] = PyBytes_FromStringAndSize(NULL, 0);
    constants[Py_CONSTANT_EMPTY_TUPLE] = PyTuple_New(0);
#ifndef NDEBUG
    for (size_t i=0; i < Py_ARRAY_LENGTH(constants); i++) {
        assert(constants[i] != NULL);
        assert(_Py_IsImmortal(constants[i]));
    }
#endif
}

PyObject*
Py_GetConstant(unsigned int constant_id)
{
    if (constant_id < Py_ARRAY_LENGTH(constants)) {
        return constants[constant_id];
    }
    else {
        PyErr_BadInternalCall();
        return NULL;
    }
}


PyObject*
Py_GetConstantBorrowed(unsigned int constant_id)
{
    // All constants are immortal
    return Py_GetConstant(constant_id);
}<|MERGE_RESOLUTION|>--- conflicted
+++ resolved
@@ -2033,11 +2033,7 @@
     0,                  /*tp_setattro */
     0,                  /*tp_as_buffer */
     Py_TPFLAGS_DEFAULT, /*tp_flags */
-<<<<<<< HEAD
-    PyDoc_STR("NoneType()\n--\n\n"),  /*tp_doc */
-=======
     none_doc,           /*tp_doc */
->>>>>>> c50cb6dd
     0,                  /*tp_traverse */
     0,                  /*tp_clear */
     _Py_BaseObject_RichCompare, /*tp_richcompare */
@@ -2141,11 +2137,7 @@
     0,                  /*tp_setattro */
     0,                  /*tp_as_buffer */
     Py_TPFLAGS_DEFAULT, /*tp_flags */
-<<<<<<< HEAD
-    PyDoc_STR("NotImplementedType()\n--\n\n"),  /*tp_doc */
-=======
     notimplemented_doc, /*tp_doc */
->>>>>>> c50cb6dd
     0,                  /*tp_traverse */
     0,                  /*tp_clear */
     0,                  /*tp_richcompare */
