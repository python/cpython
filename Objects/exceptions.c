--- conflicted
+++ resolved
@@ -1707,26 +1707,14 @@
             winerrcode = PyLong_AsLongLong(*winerror);
             if (winerrcode == -1 && PyErr_Occurred())
                 return -1;
-<<<<<<< HEAD
 
             if(winerrcode < LONG_MIN || winerrcode > ULONG_MAX) {
                 PyErr_Format(PyExc_OverflowError, "error code %lld too big for int", winerrcode);
                 return -1;
             }
 
-            /* Set errno to the corresponding POSIX errno (overriding
-               first argument).  Windows Socket error codes (>= 10000)
-               have the same value as their POSIX counterparts.
-            */
-            if (winerrcode < 10000)
-                errcode = (long long)winerror_to_errno((int)winerrcode);
-            else
-                errcode = winerrcode;
+            errcode = winerror_to_errno(winerrcode);
             *myerrno = PyLong_FromLongLong(errcode);
-=======
-            errcode = winerror_to_errno(winerrcode);
-            *myerrno = PyLong_FromLong(errcode);
->>>>>>> accb417c
             if (!*myerrno)
                 return -1;
             newargs = PyTuple_New(nargs);
