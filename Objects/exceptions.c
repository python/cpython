--- conflicted
+++ resolved
@@ -3058,31 +3058,13 @@
     PyObject *reason_str = NULL;
     PyObject *encoding_str = NULL;
 
-<<<<<<< HEAD
-    if (!uself->object) {
-        /* Not properly initialized. */
-        return PyUnicode_FromString("");
-=======
     if (exc->object == NULL) {
         /* Not properly initialized. */
         return Py_GetConstant(Py_CONSTANT_EMPTY_STR);
->>>>>>> dad34531
     }
 
     /* Get reason and encoding as strings, which they might not be if
        they've been modified after we were constructed. */
-<<<<<<< HEAD
-    reason_str = PyObject_Str(uself->reason);
-    if (reason_str == NULL) {
-        goto done;
-    }
-    encoding_str = PyObject_Str(uself->encoding);
-    if (encoding_str == NULL) {
-        goto done;
-    }
-    if (unicode_error_is_single_bad_char(uself)) {
-        Py_UCS4 badchar = PyUnicode_ReadChar(uself->object, uself->start);
-=======
     reason_str = PyObject_Str(exc->reason);
     if (reason_str == NULL) {
         goto done;
@@ -3097,7 +3079,6 @@
 
     if ((start >= 0 && start < len) && (end >= 0 && end <= len) && end == start + 1) {
         Py_UCS4 badchar = PyUnicode_ReadChar(exc->object, start);
->>>>>>> dad34531
         const char *fmt;
         if (badchar <= 0xff) {
             fmt = "'%U' codec can't encode character '\\x%02x' in position %zd: %U";
@@ -3109,27 +3090,19 @@
             fmt = "'%U' codec can't encode character '\\U%08x' in position %zd: %U";
         }
         result = PyUnicode_FromFormat(
-<<<<<<< HEAD
-            fmt, encoding_str, (int)badchar, uself->start, reason_str);
-=======
             fmt,
             encoding_str,
             (int)badchar,
             start,
             reason_str);
->>>>>>> dad34531
     }
     else {
         result = PyUnicode_FromFormat(
             "'%U' codec can't encode characters in position %zd-%zd: %U",
-<<<<<<< HEAD
-            encoding_str, uself->start, uself->end - 1, reason_str);
-=======
             encoding_str,
             start,
             end - 1,
             reason_str);
->>>>>>> dad34531
     }
 done:
     Py_XDECREF(reason_str);
@@ -3205,35 +3178,13 @@
     PyObject *reason_str = NULL;
     PyObject *encoding_str = NULL;
 
-<<<<<<< HEAD
-    if (!uself->object) {
-        /* Not properly initialized. */
-        return PyUnicode_FromString("");
-=======
     if (exc->object == NULL) {
         /* Not properly initialized. */
         return Py_GetConstant(Py_CONSTANT_EMPTY_STR);
->>>>>>> dad34531
     }
 
     /* Get reason and encoding as strings, which they might not be if
        they've been modified after we were constructed. */
-<<<<<<< HEAD
-    reason_str = PyObject_Str(uself->reason);
-    if (reason_str == NULL) {
-        goto done;
-    }
-    encoding_str = PyObject_Str(uself->encoding);
-    if (encoding_str == NULL) {
-        goto done;
-    }
-
-    if (unicode_error_is_single_bad_byte(uself)) {
-        int byte = (int)(PyBytes_AS_STRING(uself->object)[uself->start] & 0xff);
-        result = PyUnicode_FromFormat(
-            "'%U' codec can't decode byte 0x%02x in position %zd: %U",
-            encoding_str, byte, uself->start, reason_str);
-=======
     reason_str = PyObject_Str(exc->reason);
     if (reason_str == NULL) {
         goto done;
@@ -3254,19 +3205,14 @@
             badbyte,
             start,
             reason_str);
->>>>>>> dad34531
     }
     else {
         result = PyUnicode_FromFormat(
             "'%U' codec can't decode bytes in position %zd-%zd: %U",
-<<<<<<< HEAD
-            encoding_str, uself->start, uself->end - 1, reason_str);
-=======
             encoding_str,
             start,
             end - 1,
             reason_str);
->>>>>>> dad34531
     }
 done:
     Py_XDECREF(reason_str);
@@ -3347,13 +3293,8 @@
     Py_ssize_t len = PyUnicode_GET_LENGTH(exc->object);
     Py_ssize_t start = exc->start, end = exc->end;
 
-<<<<<<< HEAD
-    if (unicode_error_is_single_bad_char(uself)) {
-        Py_UCS4 badchar = PyUnicode_ReadChar(uself->object, uself->start);
-=======
     if ((start >= 0 && start < len) && (end >= 0 && end <= len) && end == start + 1) {
         Py_UCS4 badchar = PyUnicode_ReadChar(exc->object, start);
->>>>>>> dad34531
         const char *fmt;
         if (badchar <= 0xff) {
             fmt = "can't translate character '\\x%02x' in position %zd: %U";
@@ -3364,26 +3305,18 @@
         else {
             fmt = "can't translate character '\\U%08x' in position %zd: %U";
         }
-<<<<<<< HEAD
-        result = PyUnicode_FromFormat(fmt, (int)badchar, uself->start, reason_str);
-=======
         result = PyUnicode_FromFormat(
             fmt,
             (int)badchar,
             start,
             reason_str);
->>>>>>> dad34531
     }
     else {
         result = PyUnicode_FromFormat(
             "can't translate characters in position %zd-%zd: %U",
-<<<<<<< HEAD
-            uself->start, uself->end - 1, reason_str);
-=======
             start,
             end - 1,
             reason_str);
->>>>>>> dad34531
     }
 done:
     Py_XDECREF(reason_str);
