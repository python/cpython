--- conflicted
+++ resolved
@@ -35,14 +35,10 @@
 {
     if (PyFrame_FastToLocalsWithError(f) < 0)
         return NULL;
-<<<<<<< HEAD
-    assert(f->f_locals != NULL);
-    return f->f_locals;
-=======
     PyObject *locals = _PyFrame_Specials(f)[FRAME_SPECIALS_LOCALS_OFFSET];
+    assert(locals != NULL);
     Py_INCREF(locals);
     return locals;
->>>>>>> 4bcef2bb
 }
 
 PyObject *
@@ -58,8 +54,10 @@
 {
     // This API implements the Python level locals() builtin
     PyObject *updated_locals = _frame_get_updated_locals(f);
-    assert(f->f_code);
-    if (f->f_code->co_flags & CO_OPTIMIZED) {
+    PyCodeObject *co = _PyFrame_GetCode(f);
+
+    assert(co);
+    if (co->co_flags & CO_OPTIMIZED) {
         // PEP 558: Make a copy of optimised scopes to avoid quirky side effects
         updated_locals = PyDict_Copy(updated_locals);
     } else {
@@ -75,8 +73,10 @@
 {
     // This API implements the Python level frame.f_locals descriptor
     PyObject *f_locals_attr = NULL;
-    assert(f->f_code);
-    if (f->f_code->co_flags & CO_OPTIMIZED) {
+    PyCodeObject *co = _PyFrame_GetCode(f);
+
+    assert(co);
+    if (co->co_flags & CO_OPTIMIZED) {
         /* PEP 558: If this is an optimized frame, ensure f_locals at the Python
          * layer is a new fastlocalsproxy instance, while f_locals at the C
          * layer still refers to the underlying shared namespace mapping.
@@ -506,16 +506,6 @@
             break;
     }
 
-<<<<<<< HEAD
-
-    codetracker tracker;
-    assert(f->f_code);
-    init_codetracker(&tracker, f->f_code);
-    move_to_addr(&tracker, f->f_lasti);
-    int current_line = tracker.line;
-    assert(current_line >= 0);
-=======
->>>>>>> 4bcef2bb
     int new_lineno;
 
     /* Fail if the line falls outside the code block and
@@ -698,17 +688,6 @@
     f->f_stackdepth = 0;
     Py_XDECREF(f->f_back);
     Py_CLEAR(f->f_trace);
-<<<<<<< HEAD
-
-    co = f->f_code;
-    assert(co);
-    if (co->co_zombieframe == NULL)
-        co->co_zombieframe = f;
-    else if (numfree < PyFrame_MAXFREELIST) {
-        ++numfree;
-        f->f_back = free_list;
-        free_list = f;
-=======
     struct _Py_frame_state *state = get_frame_state();
 #ifdef Py_DEBUG
     // frame_dealloc() must not be called after _PyFrame_Fini()
@@ -718,7 +697,6 @@
         ++state->numfree;
         f->f_back = state->free_list;
         state->free_list = f;
->>>>>>> 4bcef2bb
     }
     else {
         PyObject_GC_Del(f);
@@ -741,18 +719,10 @@
     Py_VISIT(f->f_trace);
 
     /* locals */
-<<<<<<< HEAD
-    assert(f->f_code);
-    slots = f->f_code->co_nlocals + PyTuple_GET_SIZE(f->f_code->co_cellvars) + PyTuple_GET_SIZE(f->f_code->co_freevars);
-    fastlocals = f->f_localsplus;
-    for (i = slots; --i >= 0; ++fastlocals)
-        Py_VISIT(*fastlocals);
-=======
     PyObject **localsplus = f->f_localsptr;
     for (Py_ssize_t i = frame_nslots(f); --i >= 0; ++localsplus) {
         Py_VISIT(*localsplus);
     }
->>>>>>> 4bcef2bb
 
     /* stack */
     for (int i = 0; i < f->f_stackdepth; i++) {
@@ -778,8 +748,6 @@
         Py_CLEAR(f->f_localsptr[i]);
     }
 
-    Py_CLEAR(f->f_locals);
-
     /* stack */
     for (int i = 0; i < f->f_stackdepth; i++) {
         Py_CLEAR(f->f_valuestack[i]);
@@ -810,25 +778,12 @@
 static PyObject *
 frame_sizeof(PyFrameObject *f, PyObject *Py_UNUSED(ignored))
 {
-<<<<<<< HEAD
-    Py_ssize_t res, extras, ncells, nfrees;
-
-    assert(f->f_code);
-    ncells = PyTuple_GET_SIZE(f->f_code->co_cellvars);
-    nfrees = PyTuple_GET_SIZE(f->f_code->co_freevars);
-    extras = f->f_code->co_stacksize + f->f_code->co_nlocals +
-             ncells + nfrees;
-    /* subtract one as it is already included in PyFrameObject */
-    res = sizeof(PyFrameObject) + (extras-1) * sizeof(PyObject *);
-
-=======
     Py_ssize_t res;
     res = sizeof(PyFrameObject);
     if (f->f_own_locals_memory) {
         PyCodeObject *code = _PyFrame_GetCode(f);
         res += (code->co_nlocalsplus+code->co_stacksize) * sizeof(PyObject *);
     }
->>>>>>> 4bcef2bb
     return PyLong_FromSsize_t(res);
 }
 
@@ -1046,54 +1001,17 @@
         PyErr_BadInternalCall();
         return -1;
     }
-<<<<<<< HEAD
-    co = f->f_code;
-    assert(co);
-    locals = f->f_locals;
-    if (locals == NULL) {
-        locals = f->f_locals = PyDict_New();
-        if (locals == NULL) {
-=======
     locals = _PyFrame_Specials(f)[FRAME_SPECIALS_LOCALS_OFFSET];
     if (locals == NULL) {
         locals = _PyFrame_Specials(f)[FRAME_SPECIALS_LOCALS_OFFSET] = PyDict_New();
-        if (locals == NULL)
->>>>>>> 4bcef2bb
+        if (locals == NULL) {
             return -1;
         }
     }
-<<<<<<< HEAD
-
-    map = co->co_varnames;
-    if (!PyTuple_Check(map)) {
-        PyErr_Format(PyExc_SystemError,
-                     "co_varnames must be a tuple, not %s",
-                     Py_TYPE(map)->tp_name);
-        return -1;
-    }
-    fast = f->f_localsplus;
-    j = PyTuple_GET_SIZE(map);
-    if (j > co->co_nlocals)
-        j = co->co_nlocals;
-    if (co->co_nlocals) {
-        if (map_to_dict(map, j, locals, fast, 0) < 0)
-            return -1;
-    }
-    ncells = PyTuple_GET_SIZE(co->co_cellvars);
-    nfreevars = PyTuple_GET_SIZE(co->co_freevars);
-    if (ncells || nfreevars) {
-        /* Passing deref to map_to_dict means we'll replace cells with their
-           values in the namespace.
-        */
-        if (map_to_dict(co->co_cellvars, ncells,
-                        locals, fast + co->co_nlocals, 1))
-            return -1;
-=======
     co = _PyFrame_GetCode(f);
     fast = f->f_localsptr;
     for (int i = 0; i < co->co_nlocalsplus; i++) {
         _PyLocals_Kind kind = _PyLocals_GetKind(co->co_localspluskinds, i);
->>>>>>> 4bcef2bb
 
         /* If the namespace is unoptimized, then one of the
            following cases applies:
@@ -1172,7 +1090,6 @@
 void
 PyFrame_LocalsToFast(PyFrameObject *f, int clear)
 {
-<<<<<<< HEAD
     PyErr_SetString(
         PyExc_RuntimeError,
         "PyFrame_LocalsToFast is no longer supported. "
@@ -1239,75 +1156,24 @@
 static PyObject *
 _PyFrame_BuildFastRefs(PyFrameObject *f)
 {
-    PyObject *fast_refs, *map;
-=======
+    // PEP 558 TODO: This reverted to just doing LocalsToFast in the 3.11 dev sync
+    //               PEP 558 fast locals proxy functionality needs to be restored
+    PyObject *fast_refs=NULL, *map=NULL;
+
     /* Merge locals into fast locals */
     PyObject *locals;
->>>>>>> 4bcef2bb
     PyObject **fast;
     PyCodeObject *co;
-<<<<<<< HEAD
-    Py_ssize_t j;
-    Py_ssize_t ncells, nfreevars;
-
-    /* Construct a combined mapping from local variable names to indices
-     * in the fast locals array, and from nonlocal variable names directly
-     * to the corresponding cell objects
-     */
-    co = f->f_code;
-    assert(co);
-    if (!(co->co_flags & CO_OPTIMIZED)) {
-        PyErr_SetString(PyExc_SystemError,
-            "attempted to build fast refs lookup table for non-optimized scope");
+    if (f == NULL || f->f_state == FRAME_CLEARED) {
         return NULL;
     }
-    map = co->co_varnames;
-    if (!PyTuple_Check(map)) {
-        PyErr_Format(PyExc_SystemError,
-                     "co_varnames must be a tuple, not %s",
-                     Py_TYPE(map)->tp_name);
+    locals = _PyFrame_Specials(f)[FRAME_SPECIALS_LOCALS_OFFSET];
+    if (locals == NULL) {
         return NULL;
     }
-    fast_refs = PyDict_New();
-    if (fast_refs == NULL) {
-        return NULL;
-    }
-    j = PyTuple_GET_SIZE(map);
-    if (j > co->co_nlocals)
-        j = co->co_nlocals;
-    if (co->co_nlocals) {
-        if (add_local_refs(map, j, fast_refs) < 0) {
-            Py_DECREF(fast_refs);
-            return NULL;
-        }
-    }
-    fast = f->f_localsplus;
-    ncells = PyTuple_GET_SIZE(co->co_cellvars);
-    if (ncells) {
-        if (add_nonlocal_refs(co->co_cellvars, ncells,
-                              fast_refs, fast + co->co_nlocals)) {
-            Py_DECREF(fast_refs);
-            return NULL;
-        }
-    }
-
-    nfreevars = PyTuple_GET_SIZE(co->co_freevars);
-    if (nfreevars) {
-        if (add_nonlocal_refs(co->co_freevars, nfreevars,
-                             fast_refs, fast + co->co_nlocals + ncells) < 0) {
-            Py_DECREF(fast_refs);
-            return NULL;
-=======
-    if (f == NULL || f->f_state == FRAME_CLEARED) {
-        return;
-    }
-    locals = _PyFrame_Specials(f)[FRAME_SPECIALS_LOCALS_OFFSET];
-    if (locals == NULL)
-        return;
     fast = f->f_localsptr;
     co = _PyFrame_GetCode(f);
 
-    PyErr_Fetch(&error_type, &error_value, &error_traceback);
     for (int i = 0; i < co->co_nlocalsplus; i++) {
         _PyLocals_Kind kind = _PyLocals_GetKind(co->co_localspluskinds, i);
 
@@ -1317,12 +1183,9 @@
         }
         PyObject *name = PyTuple_GET_ITEM(co->co_localsplusnames, i);
         PyObject *value = PyObject_GetItem(locals, name);
-        /* We only care about NULLs if clear is true. */
         if (value == NULL) {
             PyErr_Clear();
-            if (!clear) {
-                continue;
-            }
+            continue;
         }
         PyObject *oldvalue = fast[i];
         PyObject *cell = NULL;
@@ -1353,7 +1216,6 @@
         else if (value != oldvalue) {
             Py_XINCREF(value);
             Py_XSETREF(fast[i], value);
->>>>>>> 4bcef2bb
         }
         Py_XDECREF(value);
     }
@@ -1417,7 +1279,24 @@
     return back;
 }
 
-<<<<<<< HEAD
+PyObject*
+_PyEval_BuiltinsFromGlobals(PyThreadState *tstate, PyObject *globals)
+{
+    PyObject *builtins = _PyDict_GetItemIdWithError(globals, &PyId___builtins__);
+    if (builtins) {
+        if (PyModule_Check(builtins)) {
+            builtins = _PyModule_GetDict(builtins);
+            assert(builtins != NULL);
+        }
+        return builtins;
+    }
+    if (PyErr_Occurred()) {
+        return NULL;
+    }
+
+    return _PyEval_GetBuiltins(tstate);
+}
+
 /* _PyFastLocalsProxy_Type
  *
  * Subclass of PyDict_Proxy (currently defined in descrobject.h/.c)
@@ -1465,7 +1344,7 @@
         } else {
             /* Fast ref is a Python int mapping into the fast locals array */
             Py_ssize_t offset = PyLong_AsSsize_t(fast_ref);
-            Py_ssize_t max_offset = flp->frame->f_code->co_nlocals;
+            Py_ssize_t max_offset = _PyFrame_GetCode(flp->frame)->co_nlocals;
             if (offset < 0) {
                 result = -1;
             } else if (offset > max_offset) {
@@ -1475,8 +1354,11 @@
                 result = -1;
             }
             if (result == 0) {
-                Py_XINCREF(value);
-                Py_XSETREF(flp->frame->f_localsplus[offset], value);
+                PyErr_SetString(PyExc_SystemError,
+                               "PEP 558 TODO: Make locals proxy compatible with 3.11");
+                result = -1;
+                // Py_XINCREF(value);
+                // Py_XSETREF(flp->frame->f_localsplus[offset], value);
             }
         }
     }
@@ -1710,7 +1592,7 @@
     }
 
     PyFrameObject *frame = (PyFrameObject *) maybe_frame;
-    if (!(frame->f_code->co_flags & CO_OPTIMIZED)) {
+    if (!(_PyFrame_GetCode(frame)->co_flags & CO_OPTIMIZED)) {
         PyErr_SetString(PyExc_SystemError,
             "fastlocalsproxy() argument must be a frame using fast locals");
         return -1;
@@ -1990,22 +1872,4 @@
     }
 
     Py_RETURN_NONE;
-=======
-PyObject*
-_PyEval_BuiltinsFromGlobals(PyThreadState *tstate, PyObject *globals)
-{
-    PyObject *builtins = _PyDict_GetItemIdWithError(globals, &PyId___builtins__);
-    if (builtins) {
-        if (PyModule_Check(builtins)) {
-            builtins = _PyModule_GetDict(builtins);
-            assert(builtins != NULL);
-        }
-        return builtins;
-    }
-    if (PyErr_Occurred()) {
-        return NULL;
-    }
-
-    return _PyEval_GetBuiltins(tstate);
->>>>>>> 4bcef2bb
 }