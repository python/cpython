--- conflicted
+++ resolved
@@ -334,11 +334,8 @@
     /* not set */
     co->co_weakreflist = NULL;
     co->co_extra = NULL;
-<<<<<<< HEAD
+    co->_co_code = NULL;
     co->co_source = NULL;
-=======
-    co->_co_code = NULL;
->>>>>>> 8150b8cf
 
     co->co_warmup = QUICKENING_INITIAL_WARMUP_VALUE;
     memcpy(_PyCode_CODE(co), PyBytes_AS_STRING(con->code),
@@ -1541,11 +1538,9 @@
     Py_XDECREF(co->co_qualname);
     Py_XDECREF(co->co_linetable);
     Py_XDECREF(co->co_exceptiontable);
-<<<<<<< HEAD
     Py_XDECREF(co->co_source);
-=======
     Py_XDECREF(co->_co_code);
->>>>>>> 8150b8cf
+    Py_XDECREF(co->co_source);
     if (co->co_weakreflist != NULL) {
         PyObject_ClearWeakRefs((PyObject*)co);
     }
