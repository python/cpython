
/* Complex object implementation */

/* Borrows heavily from floatobject.c */

/* Submitted by Jim Hugunin */

#include "Python.h"
#include "pycore_call.h"          // _PyObject_CallNoArgs()
#include "pycore_complexobject.h" // _PyComplex_FormatAdvancedWriter()
#include "pycore_floatobject.h"   // _Py_convert_int_to_double()
#include "pycore_long.h"          // _PyLong_GetZero()
#include "pycore_object.h"        // _PyObject_Init()
#include "pycore_pymath.h"        // _Py_ADJUST_ERANGE2()



/*[clinic input]
class complex "PyComplexObject *" "&PyComplex_Type"
[clinic start generated code]*/
/*[clinic end generated code: output=da39a3ee5e6b4b0d input=819e057d2d10f5ec]*/

#include "clinic/complexobject.c.h"

static Py_complex c_1 = {1., 0.};

/* elementary operations on complex numbers */

Py_complex
_Py_c_sum(Py_complex a, Py_complex b)
{
    Py_complex r;
    r.real = a.real + b.real;
    r.imag = a.imag + b.imag;
    return r;
}

Py_complex
_Py_cr_sum(Py_complex a, double b)
{
    Py_complex r = a;
    r.real += b;
    return r;
}

static inline Py_complex
_Py_rc_sum(double a, Py_complex b)
{
    return _Py_cr_sum(b, a);
}

Py_complex
_Py_c_diff(Py_complex a, Py_complex b)
{
    Py_complex r;
    r.real = a.real - b.real;
    r.imag = a.imag - b.imag;
    return r;
}

Py_complex
_Py_cr_diff(Py_complex a, double b)
{
    Py_complex r = a;
    r.real -= b;
    return r;
}

Py_complex
_Py_rc_diff(double a, Py_complex b)
{
    Py_complex r;
    r.real = a - b.real;
    r.imag = -b.imag;
    return r;
}

Py_complex
_Py_c_neg(Py_complex a)
{
    Py_complex r;
    r.real = -a.real;
    r.imag = -a.imag;
    return r;
}

Py_complex
_Py_c_prod(Py_complex a, Py_complex b)
{
    Py_complex r;
    r.real = a.real*b.real - a.imag*b.imag;
    r.imag = a.real*b.imag + a.imag*b.real;
    return r;
}

Py_complex
_Py_cr_prod(Py_complex a, double b)
{
    Py_complex r = a;
    r.real *= b;
    r.imag *= b;
    return r;
}

static inline Py_complex
_Py_rc_prod(double a, Py_complex b)
{
    return _Py_cr_prod(b, a);
}

/* Avoid bad optimization on Windows ARM64 until the compiler is fixed */
#ifdef _M_ARM64
#pragma optimize("", off)
#endif
Py_complex
_Py_c_quot(Py_complex a, Py_complex b)
{
    /******************************************************************
    This was the original algorithm.  It's grossly prone to spurious
    overflow and underflow errors.  It also merrily divides by 0 despite
    checking for that(!).  The code still serves a doc purpose here, as
    the algorithm following is a simple by-cases transformation of this
    one:

    Py_complex r;
    double d = b.real*b.real + b.imag*b.imag;
    if (d == 0.)
        errno = EDOM;
    r.real = (a.real*b.real + a.imag*b.imag)/d;
    r.imag = (a.imag*b.real - a.real*b.imag)/d;
    return r;
    ******************************************************************/

    /* This algorithm is better, and is pretty obvious:  first divide the
     * numerators and denominator by whichever of {b.real, b.imag} has
     * larger magnitude.  The earliest reference I found was to CACM
     * Algorithm 116 (Complex Division, Robert L. Smith, Stanford
     * University).
     */
     Py_complex r;      /* the result */
     const double abs_breal = b.real < 0 ? -b.real : b.real;
     const double abs_bimag = b.imag < 0 ? -b.imag : b.imag;

    if (abs_breal >= abs_bimag) {
        /* divide tops and bottom by b.real */
        if (abs_breal == 0.0) {
            errno = EDOM;
            r.real = r.imag = 0.0;
        }
        else {
            const double ratio = b.imag / b.real;
            const double denom = b.real + b.imag * ratio;
            r.real = (a.real + a.imag * ratio) / denom;
            r.imag = (a.imag - a.real * ratio) / denom;
        }
    }
    else if (abs_bimag >= abs_breal) {
        /* divide tops and bottom by b.imag */
        const double ratio = b.real / b.imag;
        const double denom = b.real * ratio + b.imag;
        assert(b.imag != 0.0);
        r.real = (a.real * ratio + a.imag) / denom;
        r.imag = (a.imag * ratio - a.real) / denom;
    }
    else {
        /* At least one of b.real or b.imag is a NaN */
        r.real = r.imag = Py_NAN;
    }

    /* Recover infinities and zeros that computed as nan+nanj.  See e.g.
       the C11, Annex G.5.2, routine _Cdivd(). */
    if (isnan(r.real) && isnan(r.imag)) {
        if ((isinf(a.real) || isinf(a.imag))
            && isfinite(b.real) && isfinite(b.imag))
        {
            const double x = copysign(isinf(a.real) ? 1.0 : 0.0, a.real);
            const double y = copysign(isinf(a.imag) ? 1.0 : 0.0, a.imag);
            r.real = Py_INFINITY * (x*b.real + y*b.imag);
            r.imag = Py_INFINITY * (y*b.real - x*b.imag);
        }
        else if ((isinf(abs_breal) || isinf(abs_bimag))
                 && isfinite(a.real) && isfinite(a.imag))
        {
            const double x = copysign(isinf(b.real) ? 1.0 : 0.0, b.real);
            const double y = copysign(isinf(b.imag) ? 1.0 : 0.0, b.imag);
            r.real = 0.0 * (a.real*x + a.imag*y);
            r.imag = 0.0 * (a.imag*x - a.real*y);
        }
    }

    return r;
}
<<<<<<< HEAD
Py_complex
_Py_dc_quot(double a, Py_complex b)
{
    /* Divide a real number by a complex number.
     * Same as _Py_c_quot(), but without imaginary part.
     */
     Py_complex r;      /* the result */
     const double abs_breal = b.real < 0 ? -b.real : b.real;
     const double abs_bimag = b.imag < 0 ? -b.imag : b.imag;

    if (abs_breal >= abs_bimag) {
        /* divide tops and bottom by b.real */
=======

Py_complex
_Py_cr_quot(Py_complex a, double b)
{
    Py_complex r = a;
    if (b) {
        r.real /= b;
        r.imag /= b;
    }
    else {
        errno = EDOM;
        r.real = r.imag = 0.0;
    }
    return r;
}

/* an equivalent of _Py_c_quot() function, when 1st argument is real */
Py_complex
_Py_rc_quot(double a, Py_complex b)
{
    Py_complex r;
    const double abs_breal = b.real < 0 ? -b.real : b.real;
    const double abs_bimag = b.imag < 0 ? -b.imag : b.imag;

    if (abs_breal >= abs_bimag) {
>>>>>>> f0d3f10c
        if (abs_breal == 0.0) {
            errno = EDOM;
            r.real = r.imag = 0.0;
        }
        else {
            const double ratio = b.imag / b.real;
            const double denom = b.real + b.imag * ratio;
            r.real = a / denom;
<<<<<<< HEAD
            r.imag = (- a * ratio) / denom;
        }
    }
    else if (abs_bimag >= abs_breal) {
        /* divide tops and bottom by b.imag */
=======
            r.imag = (-a * ratio) / denom;
        }
    }
    else if (abs_bimag >= abs_breal) {
>>>>>>> f0d3f10c
        const double ratio = b.real / b.imag;
        const double denom = b.real * ratio + b.imag;
        assert(b.imag != 0.0);
        r.real = (a * ratio) / denom;
        r.imag = (-a) / denom;
    }
    else {
<<<<<<< HEAD
        /* At least one of b.real or b.imag is a NaN */
        r.real = r.imag = Py_NAN;
    }

    /* Recover infinities and zeros that computed as nan+nanj.  See e.g.
       the C11, Annex G.5.2, routine _Cdivd(). */
    if (isnan(r.real) && isnan(r.imag)) {
        if (isinf(a)
            && isfinite(b.real) && isfinite(b.imag))
        {
            const double x = copysign(isinf(a) ? 1.0 : 0.0, a);
            r.real = Py_INFINITY * (x*b.real);
            r.imag = Py_INFINITY * (- x*b.imag);
        }
        else if ((isinf(abs_breal) || isinf(abs_bimag))
                 && isfinite(a))
        {
            const double x = copysign(isinf(b.real) ? 1.0 : 0.0, b.real);
            const double y = copysign(isinf(b.imag) ? 1.0 : 0.0, b.imag);
            r.real = 0.0 * (a*x);
            r.imag = 0.0 * (-a*y);
        }
=======
        r.real = r.imag = Py_NAN;
    }

    if (isnan(r.real) && isnan(r.imag) && isfinite(a)
        && (isinf(abs_breal) || isinf(abs_bimag)))
    {
        const double x = copysign(isinf(b.real) ? 1.0 : 0.0, b.real);
        const double y = copysign(isinf(b.imag) ? 1.0 : 0.0, b.imag);
        r.real = 0.0 * (a*x);
        r.imag = 0.0 * (-a*y);
>>>>>>> f0d3f10c
    }

    return r;
}
#ifdef _M_ARM64
#pragma optimize("", on)
#endif

Py_complex
_Py_c_pow(Py_complex a, Py_complex b)
{
    Py_complex r;
    double vabs,len,at,phase;
    if (b.real == 0. && b.imag == 0.) {
        r.real = 1.;
        r.imag = 0.;
    }
    else if (a.real == 0. && a.imag == 0.) {
        if (b.imag != 0. || b.real < 0.)
            errno = EDOM;
        r.real = 0.;
        r.imag = 0.;
    }
    else {
        vabs = hypot(a.real,a.imag);
        len = pow(vabs,b.real);
        at = atan2(a.imag, a.real);
        phase = at*b.real;
        if (b.imag != 0.0) {
            len *= exp(-at*b.imag);
            phase += b.imag*log(vabs);
        }
        r.real = len*cos(phase);
        r.imag = len*sin(phase);

        if (isfinite(a.real) && isfinite(a.imag)
            && isfinite(b.real) && isfinite(b.imag))
        {
            _Py_ADJUST_ERANGE2(r.real, r.imag);
        }
    }
    return r;
}

static Py_complex
c_powu(Py_complex x, long n)
{
    assert(n > 0);
    while ((n & 1) == 0) {
        x = _Py_c_prod(x, x);
        n >>= 1;
    }
    Py_complex r = x;
    n >>= 1;
    while (n) {
        x = _Py_c_prod(x, x);
        if (n & 1) {
            r = _Py_c_prod(r, x);
        }
        n >>= 1;
    }
    return r;
}

static Py_complex
c_powi(Py_complex x, long n)
{
    if (n > 0)
        return c_powu(x, n);
    else if (n < 0)
        return _Py_dc_quot(1.0, c_powu(x, -n));
    else
        return c_1;
}

double
_Py_c_abs(Py_complex z)
{
    /* sets errno = ERANGE on overflow;  otherwise errno = 0 */
    double result;

    if (!isfinite(z.real) || !isfinite(z.imag)) {
        /* C99 rules: if either the real or the imaginary part is an
           infinity, return infinity, even if the other part is a
           NaN. */
        if (isinf(z.real)) {
            result = fabs(z.real);
            errno = 0;
            return result;
        }
        if (isinf(z.imag)) {
            result = fabs(z.imag);
            errno = 0;
            return result;
        }
        /* either the real or imaginary part is a NaN,
           and neither is infinite. Result should be NaN. */
        return Py_NAN;
    }
    result = hypot(z.real, z.imag);
    if (!isfinite(result))
        errno = ERANGE;
    else
        errno = 0;
    return result;
}

static PyObject *
complex_subtype_from_c_complex(PyTypeObject *type, Py_complex cval)
{
    PyObject *op;

    op = type->tp_alloc(type, 0);
    if (op != NULL)
        ((PyComplexObject *)op)->cval = cval;
    return op;
}

PyObject *
PyComplex_FromCComplex(Py_complex cval)
{
    /* Inline PyObject_New */
    PyComplexObject *op = PyObject_Malloc(sizeof(PyComplexObject));
    if (op == NULL) {
        return PyErr_NoMemory();
    }
    _PyObject_Init((PyObject*)op, &PyComplex_Type);
    op->cval = cval;
    return (PyObject *) op;
}

static PyObject *
complex_subtype_from_doubles(PyTypeObject *type, double real, double imag)
{
    Py_complex c;
    c.real = real;
    c.imag = imag;
    return complex_subtype_from_c_complex(type, c);
}

PyObject *
PyComplex_FromDoubles(double real, double imag)
{
    Py_complex c;
    c.real = real;
    c.imag = imag;
    return PyComplex_FromCComplex(c);
}

static PyObject * try_complex_special_method(PyObject *);

double
PyComplex_RealAsDouble(PyObject *op)
{
    double real = -1.0;

    if (PyComplex_Check(op)) {
        real = ((PyComplexObject *)op)->cval.real;
    }
    else {
        PyObject* newop = try_complex_special_method(op);
        if (newop) {
            real = ((PyComplexObject *)newop)->cval.real;
            Py_DECREF(newop);
        } else if (!PyErr_Occurred()) {
            real = PyFloat_AsDouble(op);
        }
    }

    return real;
}

double
PyComplex_ImagAsDouble(PyObject *op)
{
    double imag = -1.0;

    if (PyComplex_Check(op)) {
        imag = ((PyComplexObject *)op)->cval.imag;
    }
    else {
        PyObject* newop = try_complex_special_method(op);
        if (newop) {
            imag = ((PyComplexObject *)newop)->cval.imag;
            Py_DECREF(newop);
        } else if (!PyErr_Occurred()) {
            PyFloat_AsDouble(op);
            if (!PyErr_Occurred()) {
                imag = 0.0;
            }
        }
    }

    return imag;
}

static PyObject *
try_complex_special_method(PyObject *op)
{
    PyObject *f;

    f = _PyObject_LookupSpecial(op, &_Py_ID(__complex__));
    if (f) {
        PyObject *res = _PyObject_CallNoArgs(f);
        Py_DECREF(f);
        if (!res || PyComplex_CheckExact(res)) {
            return res;
        }
        if (!PyComplex_Check(res)) {
            PyErr_Format(PyExc_TypeError,
                "__complex__ returned non-complex (type %.200s)",
                Py_TYPE(res)->tp_name);
            Py_DECREF(res);
            return NULL;
        }
        /* Issue #29894: warn if 'res' not of exact type complex. */
        if (PyErr_WarnFormat(PyExc_DeprecationWarning, 1,
                "__complex__ returned non-complex (type %.200s).  "
                "The ability to return an instance of a strict subclass of complex "
                "is deprecated, and may be removed in a future version of Python.",
                Py_TYPE(res)->tp_name)) {
            Py_DECREF(res);
            return NULL;
        }
        return res;
    }
    return NULL;
}

Py_complex
PyComplex_AsCComplex(PyObject *op)
{
    Py_complex cv;
    PyObject *newop = NULL;

    assert(op);
    /* If op is already of type PyComplex_Type, return its value */
    if (PyComplex_Check(op)) {
        return ((PyComplexObject *)op)->cval;
    }
    /* If not, use op's __complex__  method, if it exists */

    /* return -1 on failure */
    cv.real = -1.;
    cv.imag = 0.;

    newop = try_complex_special_method(op);

    if (newop) {
        cv = ((PyComplexObject *)newop)->cval;
        Py_DECREF(newop);
        return cv;
    }
    else if (PyErr_Occurred()) {
        return cv;
    }
    /* If neither of the above works, interpret op as a float giving the
       real part of the result, and fill in the imaginary part as 0. */
    else {
        /* PyFloat_AsDouble will return -1 on failure */
        cv.real = PyFloat_AsDouble(op);
        return cv;
    }
}

static PyObject *
complex_repr(PyComplexObject *v)
{
    int precision = 0;
    char format_code = 'r';
    PyObject *result = NULL;

    /* If these are non-NULL, they'll need to be freed. */
    char *pre = NULL;
    char *im = NULL;

    /* These do not need to be freed. re is either an alias
       for pre or a pointer to a constant.  lead and tail
       are pointers to constants. */
    const char *re = NULL;
    const char *lead = "";
    const char *tail = "";

    if (v->cval.real == 0. && copysign(1.0, v->cval.real)==1.0) {
        /* Real part is +0: just output the imaginary part and do not
           include parens. */
        re = "";
        im = PyOS_double_to_string(v->cval.imag, format_code,
                                   precision, 0, NULL);
        if (!im) {
            PyErr_NoMemory();
            goto done;
        }
    } else {
        /* Format imaginary part with sign, real part without. Include
           parens in the result. */
        pre = PyOS_double_to_string(v->cval.real, format_code,
                                    precision, 0, NULL);
        if (!pre) {
            PyErr_NoMemory();
            goto done;
        }
        re = pre;

        im = PyOS_double_to_string(v->cval.imag, format_code,
                                   precision, Py_DTSF_SIGN, NULL);
        if (!im) {
            PyErr_NoMemory();
            goto done;
        }
        lead = "(";
        tail = ")";
    }
    result = PyUnicode_FromFormat("%s%s%sj%s", lead, re, im, tail);
  done:
    PyMem_Free(im);
    PyMem_Free(pre);

    return result;
}

static Py_hash_t
complex_hash(PyComplexObject *v)
{
    Py_uhash_t hashreal, hashimag, combined;
    hashreal = (Py_uhash_t)_Py_HashDouble((PyObject *) v, v->cval.real);
    if (hashreal == (Py_uhash_t)-1)
        return -1;
    hashimag = (Py_uhash_t)_Py_HashDouble((PyObject *)v, v->cval.imag);
    if (hashimag == (Py_uhash_t)-1)
        return -1;
    /* Note:  if the imaginary part is 0, hashimag is 0 now,
     * so the following returns hashreal unchanged.  This is
     * important because numbers of different types that
     * compare equal must have the same hash value, so that
     * hash(x + 0*j) must equal hash(x).
     */
    combined = hashreal + _PyHASH_IMAG * hashimag;
    if (combined == (Py_uhash_t)-1)
        combined = (Py_uhash_t)-2;
    return (Py_hash_t)combined;
}

/* This macro may return! */
#define TO_COMPLEX(obj, c)                      \
    if (PyComplex_Check(obj))                   \
        c = ((PyComplexObject *)(obj))->cval;   \
    else if (real_to_complex(&(obj), &(c)) < 0) \
        return (obj)

static int
real_to_double(PyObject **pobj, double *dbl)
{
    PyObject *obj = *pobj;

    if (PyFloat_Check(obj)) {
        *dbl = PyFloat_AS_DOUBLE(obj);
    }
    else if (_Py_convert_int_to_double(pobj, dbl) < 0) {
        return -1;
    }
    return 0;
}

static int
real_to_complex(PyObject **pobj, Py_complex *pc)
{
    pc->imag = 0.0;
    return real_to_double(pobj, &(pc->real));
}

/* Complex arithmetic rules implement special mixed-mode case where combining
   a pure-real (float or int) value and a complex value is performed directly
   without first coercing the real value to a complex value.

   Let us consider the addition as an example, assuming that ints are implicitly
   converted to floats.  We have the following rules (up to variants with changed
   order of operands):

       complex(a, b) + complex(c, d) = complex(a + c, b + d)
       float(a) + complex(b, c) = complex(a + b, c)

   Similar rules are implemented for subtraction, multiplication and division.
   See C11's Annex G, sections G.5.1 and G.5.2.
 */

#define COMPLEX_BINOP(NAME, FUNC)                           \
    static PyObject *                                       \
    complex_##NAME(PyObject *v, PyObject *w)                \
    {                                                       \
        Py_complex a;                                       \
        errno = 0;                                          \
        if (PyComplex_Check(w)) {                           \
            Py_complex b = ((PyComplexObject *)w)->cval;    \
            if (PyComplex_Check(v)) {                       \
                a = ((PyComplexObject *)v)->cval;           \
                a = _Py_c_##FUNC(a, b);                     \
            }                                               \
            else if (real_to_double(&v, &a.real) < 0) {     \
                return v;                                   \
            }                                               \
            else {                                          \
                a = _Py_rc_##FUNC(a.real, b);               \
            }                                               \
        }                                                   \
        else if (!PyComplex_Check(v)) {                     \
            Py_RETURN_NOTIMPLEMENTED;                       \
        }                                                   \
        else {                                              \
            a = ((PyComplexObject *)v)->cval;               \
            double b;                                       \
            if (real_to_double(&w, &b) < 0) {               \
                return w;                                   \
            }                                               \
            a = _Py_cr_##FUNC(a, b);                        \
        }                                                   \
        if (errno == EDOM) {                                \
            PyErr_SetString(PyExc_ZeroDivisionError,        \
                            "division by zero");            \
            return NULL;                                    \
        }                                                   \
        return PyComplex_FromCComplex(a);                   \
   }

COMPLEX_BINOP(add, sum)
COMPLEX_BINOP(mul, prod)
COMPLEX_BINOP(sub, diff)
COMPLEX_BINOP(div, quot)

static PyObject *
complex_pow(PyObject *v, PyObject *w, PyObject *z)
{
    Py_complex p;
    Py_complex a, b;
    TO_COMPLEX(v, a);
    TO_COMPLEX(w, b);

    if (z != Py_None) {
        PyErr_SetString(PyExc_ValueError, "complex modulo");
        return NULL;
    }
    errno = 0;
    // Check whether the exponent has a small integer value, and if so use
    // a faster and more accurate algorithm.
    if (b.imag == 0.0 && b.real == floor(b.real) && fabs(b.real) <= 100.0) {
        p = c_powi(a, (long)b.real);
        if (isfinite(a.real) && isfinite(a.imag)) {
            _Py_ADJUST_ERANGE2(p.real, p.imag);
        }
    }
    else {
        p = _Py_c_pow(a, b);
    }

    if (errno == EDOM) {
        PyErr_SetString(PyExc_ZeroDivisionError,
                        "zero to a negative or complex power");
        return NULL;
    }
    else if (errno == ERANGE) {
        PyErr_SetString(PyExc_OverflowError,
                        "complex exponentiation");
        return NULL;
    }
    return PyComplex_FromCComplex(p);
}

static PyObject *
complex_neg(PyComplexObject *v)
{
    Py_complex neg;
    neg.real = -v->cval.real;
    neg.imag = -v->cval.imag;
    return PyComplex_FromCComplex(neg);
}

static PyObject *
complex_pos(PyComplexObject *v)
{
    if (PyComplex_CheckExact(v)) {
        return Py_NewRef(v);
    }
    else
        return PyComplex_FromCComplex(v->cval);
}

static PyObject *
complex_abs(PyComplexObject *v)
{
    double result;

    result = _Py_c_abs(v->cval);

    if (errno == ERANGE) {
        PyErr_SetString(PyExc_OverflowError,
                        "absolute value too large");
        return NULL;
    }
    return PyFloat_FromDouble(result);
}

static int
complex_bool(PyComplexObject *v)
{
    return v->cval.real != 0.0 || v->cval.imag != 0.0;
}

static PyObject *
complex_richcompare(PyObject *v, PyObject *w, int op)
{
    PyObject *res;
    Py_complex i;
    int equal;

    if (op != Py_EQ && op != Py_NE) {
        goto Unimplemented;
    }

    assert(PyComplex_Check(v));
    TO_COMPLEX(v, i);

    if (PyLong_Check(w)) {
        /* Check for 0.0 imaginary part first to avoid the rich
         * comparison when possible.
         */
        if (i.imag == 0.0) {
            PyObject *j, *sub_res;
            j = PyFloat_FromDouble(i.real);
            if (j == NULL)
                return NULL;

            sub_res = PyObject_RichCompare(j, w, op);
            Py_DECREF(j);
            return sub_res;
        }
        else {
            equal = 0;
        }
    }
    else if (PyFloat_Check(w)) {
        equal = (i.real == PyFloat_AsDouble(w) && i.imag == 0.0);
    }
    else if (PyComplex_Check(w)) {
        Py_complex j;

        TO_COMPLEX(w, j);
        equal = (i.real == j.real && i.imag == j.imag);
    }
    else {
        goto Unimplemented;
    }

    if (equal == (op == Py_EQ))
         res = Py_True;
    else
         res = Py_False;

    return Py_NewRef(res);

Unimplemented:
    Py_RETURN_NOTIMPLEMENTED;
}

/*[clinic input]
complex.conjugate

Return the complex conjugate of its argument. (3-4j).conjugate() == 3+4j.
[clinic start generated code]*/

static PyObject *
complex_conjugate_impl(PyComplexObject *self)
/*[clinic end generated code: output=5059ef162edfc68e input=5fea33e9747ec2c4]*/
{
    Py_complex c = self->cval;
    c.imag = -c.imag;
    return PyComplex_FromCComplex(c);
}

/*[clinic input]
complex.__getnewargs__

[clinic start generated code]*/

static PyObject *
complex___getnewargs___impl(PyComplexObject *self)
/*[clinic end generated code: output=689b8206e8728934 input=539543e0a50533d7]*/
{
    Py_complex c = self->cval;
    return Py_BuildValue("(dd)", c.real, c.imag);
}


/*[clinic input]
complex.__format__

    format_spec: unicode
    /

Convert to a string according to format_spec.
[clinic start generated code]*/

static PyObject *
complex___format___impl(PyComplexObject *self, PyObject *format_spec)
/*[clinic end generated code: output=bfcb60df24cafea0 input=014ef5488acbe1d5]*/
{
    _PyUnicodeWriter writer;
    int ret;
    _PyUnicodeWriter_Init(&writer);
    ret = _PyComplex_FormatAdvancedWriter(
        &writer,
        (PyObject *)self,
        format_spec, 0, PyUnicode_GET_LENGTH(format_spec));
    if (ret == -1) {
        _PyUnicodeWriter_Dealloc(&writer);
        return NULL;
    }
    return _PyUnicodeWriter_Finish(&writer);
}

/*[clinic input]
complex.__complex__

Convert this value to exact type complex.
[clinic start generated code]*/

static PyObject *
complex___complex___impl(PyComplexObject *self)
/*[clinic end generated code: output=e6b35ba3d275dc9c input=3589ada9d27db854]*/
{
    if (PyComplex_CheckExact(self)) {
        return Py_NewRef(self);
    }
    else {
        return PyComplex_FromCComplex(self->cval);
    }
}


static PyObject *
complex_from_string_inner(const char *s, Py_ssize_t len, void *type)
{
    double x=0.0, y=0.0, z;
    int got_bracket=0;
    const char *start;
    char *end;

    /* position on first nonblank */
    start = s;
    while (Py_ISSPACE(*s))
        s++;
    if (*s == '(') {
        /* Skip over possible bracket from repr(). */
        got_bracket = 1;
        s++;
        while (Py_ISSPACE(*s))
            s++;
    }

    /* a valid complex string usually takes one of the three forms:

         <float>                  - real part only
         <float>j                 - imaginary part only
         <float><signed-float>j   - real and imaginary parts

       where <float> represents any numeric string that's accepted by the
       float constructor (including 'nan', 'inf', 'infinity', etc.), and
       <signed-float> is any string of the form <float> whose first
       character is '+' or '-'.

       For backwards compatibility, the extra forms

         <float><sign>j
         <sign>j
         j

       are also accepted, though support for these forms may be removed from
       a future version of Python.
    */

    /* first look for forms starting with <float> */
    z = PyOS_string_to_double(s, &end, NULL);
    if (z == -1.0 && PyErr_Occurred()) {
        if (PyErr_ExceptionMatches(PyExc_ValueError))
            PyErr_Clear();
        else
            return NULL;
    }
    if (end != s) {
        /* all 4 forms starting with <float> land here */
        s = end;
        if (*s == '+' || *s == '-') {
            /* <float><signed-float>j | <float><sign>j */
            x = z;
            y = PyOS_string_to_double(s, &end, NULL);
            if (y == -1.0 && PyErr_Occurred()) {
                if (PyErr_ExceptionMatches(PyExc_ValueError))
                    PyErr_Clear();
                else
                    return NULL;
            }
            if (end != s)
                /* <float><signed-float>j */
                s = end;
            else {
                /* <float><sign>j */
                y = *s == '+' ? 1.0 : -1.0;
                s++;
            }
            if (!(*s == 'j' || *s == 'J'))
                goto parse_error;
            s++;
        }
        else if (*s == 'j' || *s == 'J') {
            /* <float>j */
            s++;
            y = z;
        }
        else
            /* <float> */
            x = z;
    }
    else {
        /* not starting with <float>; must be <sign>j or j */
        if (*s == '+' || *s == '-') {
            /* <sign>j */
            y = *s == '+' ? 1.0 : -1.0;
            s++;
        }
        else
            /* j */
            y = 1.0;
        if (!(*s == 'j' || *s == 'J'))
            goto parse_error;
        s++;
    }

    /* trailing whitespace and closing bracket */
    while (Py_ISSPACE(*s))
        s++;
    if (got_bracket) {
        /* if there was an opening parenthesis, then the corresponding
           closing parenthesis should be right here */
        if (*s != ')')
            goto parse_error;
        s++;
        while (Py_ISSPACE(*s))
            s++;
    }

    /* we should now be at the end of the string */
    if (s-start != len)
        goto parse_error;

    return complex_subtype_from_doubles(_PyType_CAST(type), x, y);

  parse_error:
    PyErr_SetString(PyExc_ValueError,
                    "complex() arg is a malformed string");
    return NULL;
}

static PyObject *
complex_subtype_from_string(PyTypeObject *type, PyObject *v)
{
    const char *s;
    PyObject *s_buffer = NULL, *result = NULL;
    Py_ssize_t len;

    if (PyUnicode_Check(v)) {
        s_buffer = _PyUnicode_TransformDecimalAndSpaceToASCII(v);
        if (s_buffer == NULL) {
            return NULL;
        }
        assert(PyUnicode_IS_ASCII(s_buffer));
        /* Simply get a pointer to existing ASCII characters. */
        s = PyUnicode_AsUTF8AndSize(s_buffer, &len);
        assert(s != NULL);
    }
    else {
        PyErr_Format(PyExc_TypeError,
            "complex() argument must be a string or a number, not %T",
            v);
        return NULL;
    }

    result = _Py_string_to_number_with_underscores(s, len, "complex", v, type,
                                                   complex_from_string_inner);
    Py_DECREF(s_buffer);
    return result;
}

/* The constructor should only accept a string as a positional argument,
 * not as by the 'real' keyword.  But Argument Clinic does not allow
 * to distinguish between argument passed positionally and by keyword.
 * So the constructor must be split into two parts: actual_complex_new()
 * handles the case of no arguments and one positional argument, and calls
 * complex_new(), implemented with Argument Clinic, to handle the remaining
 * cases: 'real' and 'imag' arguments.  This separation is well suited
 * for different constructor roles: converting a string or number to a complex
 * number and constructing a complex number from real and imaginary parts.
 */
static PyObject *
actual_complex_new(PyTypeObject *type, PyObject *args, PyObject *kwargs)
{
    PyObject *res = NULL;
    PyNumberMethods *nbr;

    if (PyTuple_GET_SIZE(args) > 1 || (kwargs != NULL && PyDict_GET_SIZE(kwargs))) {
        return complex_new(type, args, kwargs);
    }
    if (!PyTuple_GET_SIZE(args)) {
        return complex_subtype_from_doubles(type, 0, 0);
    }

    PyObject *arg = PyTuple_GET_ITEM(args, 0);
    /* Special-case for a single argument when type(arg) is complex. */
    if (PyComplex_CheckExact(arg) && type == &PyComplex_Type) {
        /* Note that we can't know whether it's safe to return
           a complex *subclass* instance as-is, hence the restriction
           to exact complexes here.  If either the input or the
           output is a complex subclass, it will be handled below
           as a non-orthogonal vector.  */
        return Py_NewRef(arg);
    }
    if (PyUnicode_Check(arg)) {
        return complex_subtype_from_string(type, arg);
    }
    PyObject *tmp = try_complex_special_method(arg);
    if (tmp) {
        Py_complex c = ((PyComplexObject*)tmp)->cval;
        res = complex_subtype_from_doubles(type, c.real, c.imag);
        Py_DECREF(tmp);
    }
    else if (PyErr_Occurred()) {
        return NULL;
    }
    else if (PyComplex_Check(arg)) {
        /* Note that if arg is of a complex subtype, we're only
           retaining its real & imag parts here, and the return
           value is (properly) of the builtin complex type. */
        Py_complex c = ((PyComplexObject*)arg)->cval;
        res = complex_subtype_from_doubles(type, c.real, c.imag);
    }
    else if ((nbr = Py_TYPE(arg)->tp_as_number) != NULL &&
             (nbr->nb_float != NULL || nbr->nb_index != NULL))
    {
        /* The argument really is entirely real, and contributes
           nothing in the imaginary direction.
           Just treat it as a double. */
        double r = PyFloat_AsDouble(arg);
        if (r != -1.0 || !PyErr_Occurred()) {
            res = complex_subtype_from_doubles(type, r, 0);
        }
    }
    else {
        PyErr_Format(PyExc_TypeError,
                     "complex() argument must be a string or a number, not %T",
                     arg);
    }
    return res;
}

/*[clinic input]
@classmethod
complex.__new__ as complex_new
    real as r: object(c_default="NULL") = 0
    imag as i: object(c_default="NULL") = 0

Create a complex number from a string or numbers.

If a string is given, parse it as a complex number.
If a single number is given, convert it to a complex number.
If the 'real' or 'imag' arguments are given, create a complex number
with the specified real and imaginary components.
[clinic start generated code]*/

static PyObject *
complex_new_impl(PyTypeObject *type, PyObject *r, PyObject *i)
/*[clinic end generated code: output=b6c7dd577b537dc1 input=ff4268dc540958a4]*/
{
    PyObject *tmp;
    PyNumberMethods *nbr, *nbi = NULL;
    Py_complex cr, ci;
    int own_r = 0;
    int cr_is_complex = 0;
    int ci_is_complex = 0;

    if (r == NULL) {
        r = _PyLong_GetZero();
    }
    PyObject *orig_r = r;

    /* DEPRECATED: The call of try_complex_special_method() for the "real"
     * part will be dropped after the end of the deprecation period. */
    tmp = try_complex_special_method(r);
    if (tmp) {
        r = tmp;
        own_r = 1;
    }
    else if (PyErr_Occurred()) {
        return NULL;
    }

    nbr = Py_TYPE(r)->tp_as_number;
    if (nbr == NULL ||
        (nbr->nb_float == NULL && nbr->nb_index == NULL && !PyComplex_Check(r)))
    {
        PyErr_Format(PyExc_TypeError,
                     "complex() argument 'real' must be a real number, not %T",
                     r);
        if (own_r) {
            Py_DECREF(r);
        }
        return NULL;
    }
    if (i != NULL) {
        nbi = Py_TYPE(i)->tp_as_number;
        if (nbi == NULL ||
            (nbi->nb_float == NULL && nbi->nb_index == NULL && !PyComplex_Check(i)))
        {
            PyErr_Format(PyExc_TypeError,
                         "complex() argument 'imag' must be a real number, not %T",
                         i);
            if (own_r) {
                Py_DECREF(r);
            }
            return NULL;
        }
    }

    /* If we get this far, then the "real" and "imag" parts should
       both be treated as numbers, and the constructor should return a
       complex number equal to (real + imag*1j).

       The following is DEPRECATED:
       Note that we do NOT assume the input to already be in canonical
       form; the "real" and "imag" parts might themselves be complex
       numbers, which slightly complicates the code below. */
    if (PyComplex_Check(r)) {
        /* Note that if r is of a complex subtype, we're only
           retaining its real & imag parts here, and the return
           value is (properly) of the builtin complex type. */
        cr = ((PyComplexObject*)r)->cval;
        cr_is_complex = 1;
        if (own_r) {
            /* r was a newly created complex number, rather
               than the original "real" argument. */
            Py_DECREF(r);
        }
        nbr = Py_TYPE(orig_r)->tp_as_number;
        if (nbr == NULL ||
            (nbr->nb_float == NULL && nbr->nb_index == NULL))
        {
            if (PyErr_WarnFormat(PyExc_DeprecationWarning, 1,
                    "complex() argument 'real' must be a real number, not %T",
                    orig_r)) {
                return NULL;
            }
        }
    }
    else {
        /* The "real" part really is entirely real, and contributes
           nothing in the imaginary direction.
           Just treat it as a double. */
        tmp = PyNumber_Float(r);
        assert(!own_r);
        if (tmp == NULL)
            return NULL;
        assert(PyFloat_Check(tmp));
        cr.real = PyFloat_AsDouble(tmp);
        cr.imag = 0.0;
        Py_DECREF(tmp);
    }
    if (i == NULL) {
        ci.real = cr.imag;
    }
    else if (PyComplex_Check(i)) {
        if (PyErr_WarnFormat(PyExc_DeprecationWarning, 1,
                "complex() argument 'imag' must be a real number, not %T",
                i)) {
            return NULL;
        }
        ci = ((PyComplexObject*)i)->cval;
        ci_is_complex = 1;
    } else {
        /* The "imag" part really is entirely imaginary, and
           contributes nothing in the real direction.
           Just treat it as a double. */
        tmp = PyNumber_Float(i);
        if (tmp == NULL)
            return NULL;
        ci.real = PyFloat_AsDouble(tmp);
        Py_DECREF(tmp);
    }
    /*  If the input was in canonical form, then the "real" and "imag"
        parts are real numbers, so that ci.imag and cr.imag are zero.
        We need this correction in case they were not real numbers. */

    if (ci_is_complex) {
        cr.real -= ci.imag;
    }
    if (cr_is_complex && i != NULL) {
        ci.real += cr.imag;
    }
    return complex_subtype_from_doubles(type, cr.real, ci.real);
}

/*[clinic input]
@classmethod
complex.from_number

    number: object
    /

Convert number to a complex floating-point number.
[clinic start generated code]*/

static PyObject *
complex_from_number(PyTypeObject *type, PyObject *number)
/*[clinic end generated code: output=658a7a5fb0de074d input=3f8bdd3a2bc3facd]*/
{
    if (PyComplex_CheckExact(number) && type == &PyComplex_Type) {
        Py_INCREF(number);
        return number;
    }
    Py_complex cv = PyComplex_AsCComplex(number);
    if (cv.real == -1.0 && PyErr_Occurred()) {
        return NULL;
    }
    PyObject *result = PyComplex_FromCComplex(cv);
    if (type != &PyComplex_Type && result != NULL) {
        Py_SETREF(result, PyObject_CallOneArg((PyObject *)type, result));
    }
    return result;
}

static PyMethodDef complex_methods[] = {
    COMPLEX_FROM_NUMBER_METHODDEF
    COMPLEX_CONJUGATE_METHODDEF
    COMPLEX___COMPLEX___METHODDEF
    COMPLEX___GETNEWARGS___METHODDEF
    COMPLEX___FORMAT___METHODDEF
    {NULL,              NULL}           /* sentinel */
};

static PyMemberDef complex_members[] = {
    {"real", Py_T_DOUBLE, offsetof(PyComplexObject, cval.real), Py_READONLY,
     "the real part of a complex number"},
    {"imag", Py_T_DOUBLE, offsetof(PyComplexObject, cval.imag), Py_READONLY,
     "the imaginary part of a complex number"},
    {0},
};

static PyNumberMethods complex_as_number = {
    (binaryfunc)complex_add,                    /* nb_add */
    (binaryfunc)complex_sub,                    /* nb_subtract */
    (binaryfunc)complex_mul,                    /* nb_multiply */
    0,                                          /* nb_remainder */
    0,                                          /* nb_divmod */
    (ternaryfunc)complex_pow,                   /* nb_power */
    (unaryfunc)complex_neg,                     /* nb_negative */
    (unaryfunc)complex_pos,                     /* nb_positive */
    (unaryfunc)complex_abs,                     /* nb_absolute */
    (inquiry)complex_bool,                      /* nb_bool */
    0,                                          /* nb_invert */
    0,                                          /* nb_lshift */
    0,                                          /* nb_rshift */
    0,                                          /* nb_and */
    0,                                          /* nb_xor */
    0,                                          /* nb_or */
    0,                                          /* nb_int */
    0,                                          /* nb_reserved */
    0,                                          /* nb_float */
    0,                                          /* nb_inplace_add */
    0,                                          /* nb_inplace_subtract */
    0,                                          /* nb_inplace_multiply*/
    0,                                          /* nb_inplace_remainder */
    0,                                          /* nb_inplace_power */
    0,                                          /* nb_inplace_lshift */
    0,                                          /* nb_inplace_rshift */
    0,                                          /* nb_inplace_and */
    0,                                          /* nb_inplace_xor */
    0,                                          /* nb_inplace_or */
    0,                                          /* nb_floor_divide */
    (binaryfunc)complex_div,                    /* nb_true_divide */
    0,                                          /* nb_inplace_floor_divide */
    0,                                          /* nb_inplace_true_divide */
};

PyTypeObject PyComplex_Type = {
    PyVarObject_HEAD_INIT(&PyType_Type, 0)
    "complex",
    sizeof(PyComplexObject),
    0,
    0,                                          /* tp_dealloc */
    0,                                          /* tp_vectorcall_offset */
    0,                                          /* tp_getattr */
    0,                                          /* tp_setattr */
    0,                                          /* tp_as_async */
    (reprfunc)complex_repr,                     /* tp_repr */
    &complex_as_number,                         /* tp_as_number */
    0,                                          /* tp_as_sequence */
    0,                                          /* tp_as_mapping */
    (hashfunc)complex_hash,                     /* tp_hash */
    0,                                          /* tp_call */
    0,                                          /* tp_str */
    PyObject_GenericGetAttr,                    /* tp_getattro */
    0,                                          /* tp_setattro */
    0,                                          /* tp_as_buffer */
    Py_TPFLAGS_DEFAULT | Py_TPFLAGS_BASETYPE,   /* tp_flags */
    complex_new__doc__,                         /* tp_doc */
    0,                                          /* tp_traverse */
    0,                                          /* tp_clear */
    complex_richcompare,                        /* tp_richcompare */
    0,                                          /* tp_weaklistoffset */
    0,                                          /* tp_iter */
    0,                                          /* tp_iternext */
    complex_methods,                            /* tp_methods */
    complex_members,                            /* tp_members */
    0,                                          /* tp_getset */
    0,                                          /* tp_base */
    0,                                          /* tp_dict */
    0,                                          /* tp_descr_get */
    0,                                          /* tp_descr_set */
    0,                                          /* tp_dictoffset */
    0,                                          /* tp_init */
    PyType_GenericAlloc,                        /* tp_alloc */
    actual_complex_new,                         /* tp_new */
    PyObject_Free,                              /* tp_free */
    .tp_version_tag = _Py_TYPE_VERSION_COMPLEX,
};<|MERGE_RESOLUTION|>--- conflicted
+++ resolved
@@ -190,20 +190,6 @@
 
     return r;
 }
-<<<<<<< HEAD
-Py_complex
-_Py_dc_quot(double a, Py_complex b)
-{
-    /* Divide a real number by a complex number.
-     * Same as _Py_c_quot(), but without imaginary part.
-     */
-     Py_complex r;      /* the result */
-     const double abs_breal = b.real < 0 ? -b.real : b.real;
-     const double abs_bimag = b.imag < 0 ? -b.imag : b.imag;
-
-    if (abs_breal >= abs_bimag) {
-        /* divide tops and bottom by b.real */
-=======
 
 Py_complex
 _Py_cr_quot(Py_complex a, double b)
@@ -229,7 +215,6 @@
     const double abs_bimag = b.imag < 0 ? -b.imag : b.imag;
 
     if (abs_breal >= abs_bimag) {
->>>>>>> f0d3f10c
         if (abs_breal == 0.0) {
             errno = EDOM;
             r.real = r.imag = 0.0;
@@ -238,18 +223,10 @@
             const double ratio = b.imag / b.real;
             const double denom = b.real + b.imag * ratio;
             r.real = a / denom;
-<<<<<<< HEAD
-            r.imag = (- a * ratio) / denom;
+            r.imag = (-a * ratio) / denom;
         }
     }
     else if (abs_bimag >= abs_breal) {
-        /* divide tops and bottom by b.imag */
-=======
-            r.imag = (-a * ratio) / denom;
-        }
-    }
-    else if (abs_bimag >= abs_breal) {
->>>>>>> f0d3f10c
         const double ratio = b.real / b.imag;
         const double denom = b.real * ratio + b.imag;
         assert(b.imag != 0.0);
@@ -257,30 +234,6 @@
         r.imag = (-a) / denom;
     }
     else {
-<<<<<<< HEAD
-        /* At least one of b.real or b.imag is a NaN */
-        r.real = r.imag = Py_NAN;
-    }
-
-    /* Recover infinities and zeros that computed as nan+nanj.  See e.g.
-       the C11, Annex G.5.2, routine _Cdivd(). */
-    if (isnan(r.real) && isnan(r.imag)) {
-        if (isinf(a)
-            && isfinite(b.real) && isfinite(b.imag))
-        {
-            const double x = copysign(isinf(a) ? 1.0 : 0.0, a);
-            r.real = Py_INFINITY * (x*b.real);
-            r.imag = Py_INFINITY * (- x*b.imag);
-        }
-        else if ((isinf(abs_breal) || isinf(abs_bimag))
-                 && isfinite(a))
-        {
-            const double x = copysign(isinf(b.real) ? 1.0 : 0.0, b.real);
-            const double y = copysign(isinf(b.imag) ? 1.0 : 0.0, b.imag);
-            r.real = 0.0 * (a*x);
-            r.imag = 0.0 * (-a*y);
-        }
-=======
         r.real = r.imag = Py_NAN;
     }
 
@@ -291,7 +244,6 @@
         const double y = copysign(isinf(b.imag) ? 1.0 : 0.0, b.imag);
         r.real = 0.0 * (a*x);
         r.imag = 0.0 * (-a*y);
->>>>>>> f0d3f10c
     }
 
     return r;
@@ -362,7 +314,7 @@
     if (n > 0)
         return c_powu(x, n);
     else if (n < 0)
-        return _Py_dc_quot(1.0, c_powu(x, -n));
+        return _Py_rc_quot(1.0, c_powu(x, -n));
     else
         return c_1;
 }
