--- conflicted
+++ resolved
@@ -504,7 +504,6 @@
 static PyObject *
 try_complex_special_method(PyObject *op)
 {
-<<<<<<< HEAD
     PyNumberMethods *m = Py_TYPE(op)->tp_as_number;
     PyObject *res = NULL;
 
@@ -521,32 +520,6 @@
                 Py_XDECREF(res);
                 return NULL;
             }
-=======
-    PyObject *f;
-
-    f = _PyObject_LookupSpecial(op, &_Py_ID(__complex__));
-    if (f) {
-        PyObject *res = _PyObject_CallNoArgs(f);
-        Py_DECREF(f);
-        if (!res || PyComplex_CheckExact(res)) {
-            return res;
-        }
-        if (!PyComplex_Check(res)) {
-            PyErr_Format(PyExc_TypeError,
-                "%T.__complex__() must return a complex, not %T",
-                op, res);
-            Py_DECREF(res);
-            return NULL;
-        }
-        /* Issue #29894: warn if 'res' not of exact type complex. */
-        if (PyErr_WarnFormat(PyExc_DeprecationWarning, 1,
-                "%T.__complex__() must return a complex, not %T.  "
-                "The ability to return an instance of a strict subclass of complex "
-                "is deprecated, and may be removed in a future version of Python.",
-                op, res)) {
-            Py_DECREF(res);
-            return NULL;
->>>>>>> 11a5fc82
         }
     }
     if (!res || PyComplex_CheckExact(res)) {
