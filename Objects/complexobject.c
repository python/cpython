--- conflicted
+++ resolved
@@ -537,21 +537,7 @@
         return NULL;
     }
     errno = 0;
-<<<<<<< HEAD
     p = _Py_c_pow(a, b);
-    _Py_ADJUST_ERANGE2(p.real, p.imag);
-=======
-    // Check whether the exponent has a small integer value, and if so use
-    // a faster and more accurate algorithm.
-    if (b.imag == 0.0 && b.real == floor(b.real) && fabs(b.real) <= 100.0) {
-        p = c_powi(a, (long)b.real);
-        _Py_ADJUST_ERANGE2(p.real, p.imag);
-    }
-    else {
-        p = _Py_c_pow(a, b);
-    }
-
->>>>>>> 43cd7aa8
     if (errno == EDOM) {
         PyErr_SetString(PyExc_ZeroDivisionError,
                         "zero to a negative or complex power");
