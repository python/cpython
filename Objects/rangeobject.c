/* Range object implementation */

#include "Python.h"
#include "pycore_abstract.h"      // _PyIndex_Check()
#include "pycore_long.h"          // _PyLong_GetZero()
#include "pycore_tuple.h"         // _PyTuple_ITEMS()
#include "structmember.h"         // PyMemberDef

/* Support objects whose length is > PY_SSIZE_T_MAX.

   This could be sped up for small PyLongs if they fit in a Py_ssize_t.
   This only matters on Win64.  Though we could use long long which
   would presumably help perf.
*/

typedef struct {
    PyObject_HEAD
    PyObject *start;
    PyObject *stop;
    PyObject *step;
    PyObject *length;
} rangeobject;

_Py_IDENTIFIER(iter);

/* Helper function for validating step.  Always returns a new reference or
   NULL on error.
*/
static PyObject *
validate_step(PyObject *step)
{
    /* No step specified, use a step of 1. */
    if (!step)
        return PyLong_FromLong(1);

    step = PyNumber_Index(step);
    if (step && _PyLong_Sign(step) == 0) {
        PyErr_SetString(PyExc_ValueError,
                        "range() arg 3 must not be zero");
        Py_CLEAR(step);
    }

    return step;
}

static PyObject *
compute_range_length(PyObject *start, PyObject *stop, PyObject *step);

static rangeobject *
make_range_object(PyTypeObject *type, PyObject *start,
                  PyObject *stop, PyObject *step)
{
    rangeobject *obj = NULL;
    PyObject *length;
    length = compute_range_length(start, stop, step);
    if (length == NULL) {
        return NULL;
    }
    obj = PyObject_New(rangeobject, type);
    if (obj == NULL) {
        Py_DECREF(length);
        return NULL;
    }
    obj->start = start;
    obj->stop = stop;
    obj->step = step;
    obj->length = length;
    return obj;
}

/* XXX(nnorwitz): should we error check if the user passes any empty ranges?
   range(-10)
   range(0, -5)
   range(0, 5, -1)
*/
static PyObject *
range_from_array(PyTypeObject *type, PyObject *const *args, Py_ssize_t num_args)
{
    rangeobject *obj;
    PyObject *start = NULL, *stop = NULL, *step = NULL;

    switch (num_args) {
        case 3:
            step = args[2];
            /* fallthrough */
        case 2:
            /* Convert borrowed refs to owned refs */
            start = PyNumber_Index(args[0]);
            if (!start) {
                return NULL;
            }
            stop = PyNumber_Index(args[1]);
            if (!stop) {
                Py_DECREF(start);
                return NULL;
            }
            step = validate_step(step);  /* Caution, this can clear exceptions */
            if (!step) {
                Py_DECREF(start);
                Py_DECREF(stop);
                return NULL;
            }
            break;
        case 1:
            stop = PyNumber_Index(args[0]);
            if (!stop) {
                return NULL;
            }
            start = _PyLong_GetZero();
            Py_INCREF(start);
            step = _PyLong_GetOne();
            Py_INCREF(step);
            break;
        case 0:
            PyErr_SetString(PyExc_TypeError,
                            "range expected at least 1 argument, got 0");
            return NULL;
        default:
            PyErr_Format(PyExc_TypeError,
                         "range expected at most 3 arguments, got %zd",
                         num_args);
            return NULL;
    }
    obj = make_range_object(type, start, stop, step);
    if (obj != NULL) {
        return (PyObject *) obj;
    }

    /* Failed to create object, release attributes */
    Py_DECREF(start);
    Py_DECREF(stop);
    Py_DECREF(step);
    return NULL;
}

static PyObject *
range_new(PyTypeObject *type, PyObject *args, PyObject *kw)
{
    if (!_PyArg_NoKeywords("range", kw))
        return NULL;

    return range_from_array(type, _PyTuple_ITEMS(args), PyTuple_GET_SIZE(args));
}


static PyObject *
range_vectorcall(PyTypeObject *type, PyObject *const *args,
                 size_t nargsf, PyObject *kwnames)
{
    Py_ssize_t nargs = PyVectorcall_NARGS(nargsf);
    if (!_PyArg_NoKwnames("range", kwnames)) {
        return NULL;
    }
    return range_from_array(type, args, nargs);
}

PyDoc_STRVAR(range_doc,
"range(stop) -> range object\n\
range(start, stop[, step]) -> range object\n\
\n\
Return an object that produces a sequence of integers from start (inclusive)\n\
to stop (exclusive) by step.  range(i, j) produces i, i+1, i+2, ..., j-1.\n\
start defaults to 0, and stop is omitted!  range(4) produces 0, 1, 2, 3.\n\
These are exactly the valid indices for a list of 4 elements.\n\
When step is given, it specifies the increment (or decrement).");

static void
range_dealloc(rangeobject *r)
{
    Py_DECREF(r->start);
    Py_DECREF(r->stop);
    Py_DECREF(r->step);
    Py_DECREF(r->length);
    PyObject_Free(r);
}

/* Return number of items in range (lo, hi, step) as a PyLong object,
 * when arguments are PyLong objects.  Arguments MUST return 1 with
 * PyLong_Check().  Return NULL when there is an error.
 */
static PyObject*
compute_range_length(PyObject *start, PyObject *stop, PyObject *step)
{
    /* -------------------------------------------------------------
    Algorithm is equal to that of get_len_of_range(), but it operates
    on PyObjects (which are assumed to be PyLong objects).
    ---------------------------------------------------------------*/
    int cmp_result;
    PyObject *lo, *hi;
    PyObject *diff = NULL;
    PyObject *tmp1 = NULL, *tmp2 = NULL, *result;
                /* holds sub-expression evaluations */

    PyObject *zero = _PyLong_GetZero();  // borrowed reference
    PyObject *one = _PyLong_GetOne();  // borrowed reference

    cmp_result = PyObject_RichCompareBool(step, zero, Py_GT);
    if (cmp_result == -1)
        return NULL;

    if (cmp_result == 1) {
        lo = start;
        hi = stop;
        Py_INCREF(step);
    } else {
        lo = stop;
        hi = start;
        step = PyNumber_Negative(step);
        if (!step)
            return NULL;
    }

    /* if (lo >= hi), return length of 0. */
    cmp_result = PyObject_RichCompareBool(lo, hi, Py_GE);
    if (cmp_result != 0) {
        Py_DECREF(step);
        if (cmp_result < 0)
            return NULL;
        result = zero;
        Py_INCREF(result);
        return result;
    }

    if ((tmp1 = PyNumber_Subtract(hi, lo)) == NULL)
        goto Fail;

    if ((diff = PyNumber_Subtract(tmp1, one)) == NULL)
        goto Fail;

    if ((tmp2 = PyNumber_FloorDivide(diff, step)) == NULL)
        goto Fail;

    if ((result = PyNumber_Add(tmp2, one)) == NULL)
        goto Fail;

    Py_DECREF(tmp2);
    Py_DECREF(diff);
    Py_DECREF(step);
    Py_DECREF(tmp1);
    return result;

  Fail:
    Py_DECREF(step);
    Py_XDECREF(tmp2);
    Py_XDECREF(diff);
    Py_XDECREF(tmp1);
    return NULL;
}

static Py_ssize_t
range_length(rangeobject *r)
{
    return PyLong_AsSsize_t(r->length);
}

static PyObject *
compute_item(rangeobject *r, PyObject *i)
{
    PyObject *incr, *result;
    /* PyLong equivalent to:
     *    return r->start + (i * r->step)
     */
    if (r->step == _PyLong_GetOne()) {
        result = PyNumber_Add(r->start, i);
    }
    else {
        incr = PyNumber_Multiply(i, r->step);
        if (!incr) {
            return NULL;
        }
        result = PyNumber_Add(r->start, incr);
        Py_DECREF(incr);
    }
    return result;
}

static PyObject *
compute_range_item(rangeobject *r, PyObject *arg)
{
    PyObject *zero = _PyLong_GetZero();  // borrowed reference
    int cmp_result;
    PyObject *i, *result;

    /* PyLong equivalent to:
     *   if (arg < 0) {
     *     i = r->length + arg
     *   } else {
     *     i = arg
     *   }
     */
    cmp_result = PyObject_RichCompareBool(arg, zero, Py_LT);
    if (cmp_result == -1) {
        return NULL;
    }
    if (cmp_result == 1) {
        i = PyNumber_Add(r->length, arg);
        if (!i) {
          return NULL;
        }
    } else {
        i = arg;
        Py_INCREF(i);
    }

    /* PyLong equivalent to:
     *   if (i < 0 || i >= r->length) {
     *     <report index out of bounds>
     *   }
     */
    cmp_result = PyObject_RichCompareBool(i, zero, Py_LT);
    if (cmp_result == 0) {
        cmp_result = PyObject_RichCompareBool(i, r->length, Py_GE);
    }
    if (cmp_result == -1) {
       Py_DECREF(i);
       return NULL;
    }
    if (cmp_result == 1) {
        Py_DECREF(i);
        PyErr_SetString(PyExc_IndexError,
                        "range object index out of range");
        return NULL;
    }

    result = compute_item(r, i);
    Py_DECREF(i);
    return result;
}

static PyObject *
range_item(rangeobject *r, Py_ssize_t i)
{
    PyObject *res, *arg = PyLong_FromSsize_t(i);
    if (!arg) {
        return NULL;
    }
    res = compute_range_item(r, arg);
    Py_DECREF(arg);
    return res;
}

static PyObject *
compute_slice(rangeobject *r, PyObject *_slice)
{
    PySliceObject *slice = (PySliceObject *) _slice;
    rangeobject *result;
    PyObject *start = NULL, *stop = NULL, *step = NULL;
    PyObject *substart = NULL, *substop = NULL, *substep = NULL;
    int error;

    error = _PySlice_GetLongIndices(slice, r->length, &start, &stop, &step);
    if (error == -1)
        return NULL;

    substep = PyNumber_Multiply(r->step, step);
    if (substep == NULL) goto fail;
    Py_CLEAR(step);

    substart = compute_item(r, start);
    if (substart == NULL) goto fail;
    Py_CLEAR(start);

    substop = compute_item(r, stop);
    if (substop == NULL) goto fail;
    Py_CLEAR(stop);

    result = make_range_object(Py_TYPE(r), substart, substop, substep);
    if (result != NULL) {
        return (PyObject *) result;
    }
fail:
    Py_XDECREF(start);
    Py_XDECREF(stop);
    Py_XDECREF(step);
    Py_XDECREF(substart);
    Py_XDECREF(substop);
    Py_XDECREF(substep);
    return NULL;
}

/* Assumes (PyLong_CheckExact(ob) || PyBool_Check(ob)) */
static int
range_contains_long(rangeobject *r, PyObject *ob)
{
    PyObject *zero = _PyLong_GetZero();  // borrowed reference
    int cmp1, cmp2, cmp3;
    PyObject *tmp1 = NULL;
    PyObject *tmp2 = NULL;
    int result = -1;

    /* Check if the value can possibly be in the range. */

    cmp1 = PyObject_RichCompareBool(r->step, zero, Py_GT);
    if (cmp1 == -1)
        goto end;
    if (cmp1 == 1) { /* positive steps: start <= ob < stop */
        cmp2 = PyObject_RichCompareBool(r->start, ob, Py_LE);
        cmp3 = PyObject_RichCompareBool(ob, r->stop, Py_LT);
    }
    else { /* negative steps: stop < ob <= start */
        cmp2 = PyObject_RichCompareBool(ob, r->start, Py_LE);
        cmp3 = PyObject_RichCompareBool(r->stop, ob, Py_LT);
    }

    if (cmp2 == -1 || cmp3 == -1) /* TypeError */
        goto end;
    if (cmp2 == 0 || cmp3 == 0) { /* ob outside of range */
        result = 0;
        goto end;
    }

    /* Check that the stride does not invalidate ob's membership. */
    tmp1 = PyNumber_Subtract(ob, r->start);
    if (tmp1 == NULL)
        goto end;
    tmp2 = PyNumber_Remainder(tmp1, r->step);
    if (tmp2 == NULL)
        goto end;
    /* result = ((int(ob) - start) % step) == 0 */
    result = PyObject_RichCompareBool(tmp2, zero, Py_EQ);
  end:
    Py_XDECREF(tmp1);
    Py_XDECREF(tmp2);
    return result;
}

static int
range_contains(rangeobject *r, PyObject *ob)
{
    if (PyLong_CheckExact(ob) || PyBool_Check(ob))
        return range_contains_long(r, ob);

    return (int)_PySequence_IterSearch((PyObject*)r, ob,
                                       PY_ITERSEARCH_CONTAINS);
}

/* Compare two range objects.  Return 1 for equal, 0 for not equal
   and -1 on error.  The algorithm is roughly the C equivalent of

   if r0 is r1:
       return True
   if len(r0) != len(r1):
       return False
   if not len(r0):
       return True
   if r0.start != r1.start:
       return False
   if len(r0) == 1:
       return True
   return r0.step == r1.step
*/
static int
range_equals(rangeobject *r0, rangeobject *r1)
{
    int cmp_result;

    if (r0 == r1)
        return 1;
    cmp_result = PyObject_RichCompareBool(r0->length, r1->length, Py_EQ);
    /* Return False or error to the caller. */
    if (cmp_result != 1)
        return cmp_result;
    cmp_result = PyObject_Not(r0->length);
    /* Return True or error to the caller. */
    if (cmp_result != 0)
        return cmp_result;
    cmp_result = PyObject_RichCompareBool(r0->start, r1->start, Py_EQ);
    /* Return False or error to the caller. */
    if (cmp_result != 1)
        return cmp_result;
    cmp_result = PyObject_RichCompareBool(r0->length, _PyLong_GetOne(), Py_EQ);
    /* Return True or error to the caller. */
    if (cmp_result != 0)
        return cmp_result;
    return PyObject_RichCompareBool(r0->step, r1->step, Py_EQ);
}

static PyObject *
range_richcompare(PyObject *self, PyObject *other, int op)
{
    int result;

    if (!PyRange_Check(other))
        Py_RETURN_NOTIMPLEMENTED;
    switch (op) {
    case Py_NE:
    case Py_EQ:
        result = range_equals((rangeobject*)self, (rangeobject*)other);
        if (result == -1)
            return NULL;
        if (op == Py_NE)
            result = !result;
        if (result)
            Py_RETURN_TRUE;
        else
            Py_RETURN_FALSE;
    case Py_LE:
    case Py_GE:
    case Py_LT:
    case Py_GT:
        Py_RETURN_NOTIMPLEMENTED;
    default:
        PyErr_BadArgument();
        return NULL;
    }
}

/* Hash function for range objects.  Rough C equivalent of

   if not len(r):
       return hash((len(r), None, None))
   if len(r) == 1:
       return hash((len(r), r.start, None))
   return hash((len(r), r.start, r.step))
*/
static Py_hash_t
range_hash(rangeobject *r)
{
    PyObject *t;
    Py_hash_t result = -1;
    int cmp_result;

    t = PyTuple_New(3);
    if (!t)
        return -1;
    Py_INCREF(r->length);
    PyTuple_SET_ITEM(t, 0, r->length);
    cmp_result = PyObject_Not(r->length);
    if (cmp_result == -1)
        goto end;
    if (cmp_result == 1) {
        Py_INCREF(Py_None);
        Py_INCREF(Py_None);
        PyTuple_SET_ITEM(t, 1, Py_None);
        PyTuple_SET_ITEM(t, 2, Py_None);
    }
    else {
        Py_INCREF(r->start);
        PyTuple_SET_ITEM(t, 1, r->start);
        cmp_result = PyObject_RichCompareBool(r->length, _PyLong_GetOne(), Py_EQ);
        if (cmp_result == -1)
            goto end;
        if (cmp_result == 1) {
            Py_INCREF(Py_None);
            PyTuple_SET_ITEM(t, 2, Py_None);
        }
        else {
            Py_INCREF(r->step);
            PyTuple_SET_ITEM(t, 2, r->step);
        }
    }
    result = PyObject_Hash(t);
  end:
    Py_DECREF(t);
    return result;
}

static PyObject *
range_count(rangeobject *r, PyObject *ob)
{
    if (PyLong_CheckExact(ob) || PyBool_Check(ob)) {
        int result = range_contains_long(r, ob);
        if (result == -1)
            return NULL;
        return PyLong_FromLong(result);
    } else {
        Py_ssize_t count;
        count = _PySequence_IterSearch((PyObject*)r, ob, PY_ITERSEARCH_COUNT);
        if (count == -1)
            return NULL;
        return PyLong_FromSsize_t(count);
    }
}

static PyObject *
range_index(rangeobject *r, PyObject *ob)
{
    int contains;

    if (!PyLong_CheckExact(ob) && !PyBool_Check(ob)) {
        Py_ssize_t index;
        index = _PySequence_IterSearch((PyObject*)r, ob, PY_ITERSEARCH_INDEX);
        if (index == -1)
            return NULL;
        return PyLong_FromSsize_t(index);
    }

    contains = range_contains_long(r, ob);
    if (contains == -1)
        return NULL;

    if (contains) {
        PyObject *idx = PyNumber_Subtract(ob, r->start);
        if (idx == NULL) {
            return NULL;
        }

        if (r->step == _PyLong_GetOne()) {
            return idx;
        }

        /* idx = (ob - r.start) // r.step */
        PyObject *sidx = PyNumber_FloorDivide(idx, r->step);
        Py_DECREF(idx);
        return sidx;
    }

    /* object is not in the range */
    PyErr_Format(PyExc_ValueError, "%R is not in range", ob);
    return NULL;
}

static PySequenceMethods range_as_sequence = {
    (lenfunc)range_length,      /* sq_length */
    0,                          /* sq_concat */
    0,                          /* sq_repeat */
    (ssizeargfunc)range_item,   /* sq_item */
    0,                          /* sq_slice */
    0,                          /* sq_ass_item */
    0,                          /* sq_ass_slice */
    (objobjproc)range_contains, /* sq_contains */
};

static PyObject *
range_repr(rangeobject *r)
{
    Py_ssize_t istep;

    /* Check for special case values for printing.  We don't always
       need the step value.  We don't care about overflow. */
    istep = PyNumber_AsSsize_t(r->step, NULL);
    if (istep == -1 && PyErr_Occurred()) {
        assert(!PyErr_ExceptionMatches(PyExc_OverflowError));
        return NULL;
    }

    if (istep == 1)
        return PyUnicode_FromFormat("range(%R, %R)", r->start, r->stop);
    else
        return PyUnicode_FromFormat("range(%R, %R, %R)",
                                    r->start, r->stop, r->step);
}

/* Pickling support */
static PyObject *
range_reduce(rangeobject *r, PyObject *args)
{
    return Py_BuildValue("(O(OOO))", Py_TYPE(r),
                         r->start, r->stop, r->step);
}

static PyObject *
range_subscript(rangeobject* self, PyObject* item)
{
    if (_PyIndex_Check(item)) {
        PyObject *i, *result;
        i = PyNumber_Index(item);
        if (!i)
            return NULL;
        result = compute_range_item(self, i);
        Py_DECREF(i);
        return result;
    }
    if (PySlice_Check(item)) {
        return compute_slice(self, item);
    }
    PyErr_Format(PyExc_TypeError,
                 "range indices must be integers or slices, not %.200s",
                 Py_TYPE(item)->tp_name);
    return NULL;
}


static PyMappingMethods range_as_mapping = {
        (lenfunc)range_length,       /* mp_length */
        (binaryfunc)range_subscript, /* mp_subscript */
        (objobjargproc)0,            /* mp_ass_subscript */
};

static int
range_bool(rangeobject* self)
{
    return PyObject_IsTrue(self->length);
}

static PyNumberMethods range_as_number = {
    .nb_bool = (inquiry)range_bool,
};

static PyObject * range_iter(PyObject *seq);
static PyObject * range_reverse(PyObject *seq, PyObject *Py_UNUSED(ignored));

PyDoc_STRVAR(reverse_doc,
"Return a reverse iterator.");

PyDoc_STRVAR(count_doc,
"rangeobject.count(value) -> integer -- return number of occurrences of value");

PyDoc_STRVAR(index_doc,
"rangeobject.index(value) -> integer -- return index of value.\n"
"Raise ValueError if the value is not present.");

static PyMethodDef range_methods[] = {
    {"__reversed__",    range_reverse,              METH_NOARGS, reverse_doc},
    {"__reduce__",      (PyCFunction)range_reduce,  METH_VARARGS},
    {"count",           (PyCFunction)range_count,   METH_O,      count_doc},
    {"index",           (PyCFunction)range_index,   METH_O,      index_doc},
    {NULL,              NULL}           /* sentinel */
};

static PyMemberDef range_members[] = {
    {"start",   T_OBJECT_EX,    offsetof(rangeobject, start),   READONLY},
    {"stop",    T_OBJECT_EX,    offsetof(rangeobject, stop),    READONLY},
    {"step",    T_OBJECT_EX,    offsetof(rangeobject, step),    READONLY},
    {0}
};

PyTypeObject PyRange_Type = {
        PyVarObject_HEAD_INIT(&PyType_Type, 0)
        "range",                /* Name of this type */
        sizeof(rangeobject),    /* Basic object size */
        0,                      /* Item size for varobject */
        (destructor)range_dealloc, /* tp_dealloc */
        0,                      /* tp_vectorcall_offset */
        0,                      /* tp_getattr */
        0,                      /* tp_setattr */
        0,                      /* tp_as_async */
        (reprfunc)range_repr,   /* tp_repr */
        &range_as_number,       /* tp_as_number */
        &range_as_sequence,     /* tp_as_sequence */
        &range_as_mapping,      /* tp_as_mapping */
        (hashfunc)range_hash,   /* tp_hash */
        0,                      /* tp_call */
        0,                      /* tp_str */
        PyObject_GenericGetAttr,  /* tp_getattro */
        0,                      /* tp_setattro */
        0,                      /* tp_as_buffer */
        Py_TPFLAGS_DEFAULT | Py_TPFLAGS_SEQUENCE,  /* tp_flags */
        range_doc,              /* tp_doc */
        0,                      /* tp_traverse */
        0,                      /* tp_clear */
        range_richcompare,      /* tp_richcompare */
        0,                      /* tp_weaklistoffset */
        range_iter,             /* tp_iter */
        0,                      /* tp_iternext */
        range_methods,          /* tp_methods */
        range_members,          /* tp_members */
        0,                      /* tp_getset */
        0,                      /* tp_base */
        0,                      /* tp_dict */
        0,                      /* tp_descr_get */
        0,                      /* tp_descr_set */
        0,                      /* tp_dictoffset */
        0,                      /* tp_init */
        0,                      /* tp_alloc */
        range_new,              /* tp_new */
        .tp_vectorcall = (vectorcallfunc)range_vectorcall
};

/*********************** range Iterator **************************/

/* There are 2 types of iterators, one for C longs, the other for
   Python ints (ie, PyObjects).  This should make iteration fast
   in the normal case, but possible for any numeric value.
*/

typedef struct {
        PyObject_HEAD
        long    start;
        long    step;
        long    len;
} rangeiterobject;

static PyObject *
rangeiter_next(rangeiterobject *r)
{
    if (r->len > 0) {
        long result = r->start;
        r->start += r->step;
        r->len--;
        return PyLong_FromLong(result);
    }
    return NULL;
}

static PyObject *
rangeiter_len(rangeiterobject *r, PyObject *Py_UNUSED(ignored))
{
    return PyLong_FromLong(r->len);
}

PyDoc_STRVAR(length_hint_doc,
             "Private method returning an estimate of len(list(it)).");

static PyObject *
rangeiter_reduce(rangeiterobject *r, PyObject *Py_UNUSED(ignored))
{
    PyObject *start=NULL, *stop=NULL, *step=NULL;
    PyObject *range;

    /* create a range object for pickling */
    start = PyLong_FromLong(r->start);
    if (start == NULL)
        goto err;
    stop = PyLong_FromLong(r->start + r->len * r->step);
    if (stop == NULL)
        goto err;
    step = PyLong_FromLong(r->step);
    if (step == NULL)
        goto err;
    range = (PyObject*)make_range_object(&PyRange_Type,
                               start, stop, step);
    if (range == NULL)
        goto err;
    /* return the result */
    return Py_BuildValue("N(N)O", _PyEval_GetBuiltinId(&PyId_iter),
                         range, Py_None);
err:
    Py_XDECREF(start);
    Py_XDECREF(stop);
    Py_XDECREF(step);
    return NULL;
}

static PyObject *
rangeiter_setstate(rangeiterobject *r, PyObject *state)
{
    long index = PyLong_AsLong(state);
    if (index == -1 && PyErr_Occurred())
        return NULL;
    /* silently clip the index value */
    if (index < 0)
        index = 0;
    else if (index > r->len)
        index = r->len; /* exhausted iterator */
    r->start += index * r->step;
    r->len -= index;
    Py_RETURN_NONE;
}

PyDoc_STRVAR(reduce_doc, "Return state information for pickling.");
PyDoc_STRVAR(setstate_doc, "Set state information for unpickling.");

static PyMethodDef rangeiter_methods[] = {
    {"__length_hint__", (PyCFunction)rangeiter_len, METH_NOARGS,
        length_hint_doc},
    {"__reduce__", (PyCFunction)rangeiter_reduce, METH_NOARGS,
        reduce_doc},
    {"__setstate__", (PyCFunction)rangeiter_setstate, METH_O,
        setstate_doc},
    {NULL,              NULL}           /* sentinel */
};

PyTypeObject PyRangeIter_Type = {
        PyVarObject_HEAD_INIT(&PyType_Type, 0)
        "range_iterator",                        /* tp_name */
        sizeof(rangeiterobject),                /* tp_basicsize */
        0,                                      /* tp_itemsize */
        /* methods */
        (destructor)PyObject_Del,               /* tp_dealloc */
        0,                                      /* tp_vectorcall_offset */
        0,                                      /* tp_getattr */
        0,                                      /* tp_setattr */
        0,                                      /* tp_as_async */
        0,                                      /* tp_repr */
        0,                                      /* tp_as_number */
        0,                                      /* tp_as_sequence */
        0,                                      /* tp_as_mapping */
        0,                                      /* tp_hash */
        0,                                      /* tp_call */
        0,                                      /* tp_str */
        PyObject_GenericGetAttr,                /* tp_getattro */
        0,                                      /* tp_setattro */
        0,                                      /* tp_as_buffer */
        Py_TPFLAGS_DEFAULT,                     /* tp_flags */
        0,                                      /* tp_doc */
        0,                                      /* tp_traverse */
        0,                                      /* tp_clear */
        0,                                      /* tp_richcompare */
        0,                                      /* tp_weaklistoffset */
        PyObject_SelfIter,                      /* tp_iter */
        (iternextfunc)rangeiter_next,           /* tp_iternext */
        rangeiter_methods,                      /* tp_methods */
        0,                                      /* tp_members */
};

/* Return number of items in range (lo, hi, step).  step != 0
 * required.  The result always fits in an unsigned long.
 */
static unsigned long
get_len_of_range(long lo, long hi, long step)
{
    /* -------------------------------------------------------------
    If step > 0 and lo >= hi, or step < 0 and lo <= hi, the range is empty.
    Else for step > 0, if n values are in the range, the last one is
    lo + (n-1)*step, which must be <= hi-1.  Rearranging,
    n <= (hi - lo - 1)/step + 1, so taking the floor of the RHS gives
    the proper value.  Since lo < hi in this case, hi-lo-1 >= 0, so
    the RHS is non-negative and so truncation is the same as the
    floor.  Letting M be the largest positive long, the worst case
    for the RHS numerator is hi=M, lo=-M-1, and then
    hi-lo-1 = M-(-M-1)-1 = 2*M.  Therefore unsigned long has enough
    precision to compute the RHS exactly.  The analysis for step < 0
    is similar.
    ---------------------------------------------------------------*/
    assert(step != 0);
    if (step > 0 && lo < hi)
        return 1UL + (hi - 1UL - lo) / step;
    else if (step < 0 && lo > hi)
        return 1UL + (lo - 1UL - hi) / (0UL - step);
    else
        return 0UL;
}

/* Initialize a rangeiter object.  If the length of the rangeiter object
   is not representable as a C long, OverflowError is raised. */

static PyObject *
fast_range_iter(long start, long stop, long step, long len)
{
    rangeiterobject *it = PyObject_New(rangeiterobject, &PyRangeIter_Type);
    if (it == NULL)
        return NULL;
    it->start = start;
    it->step = step;
<<<<<<< HEAD
    ulen = get_len_of_range(start, stop, step);
    if (ulen > (unsigned long)LONG_MAX) {
        Py_DECREF(it);
        PyErr_SetString(PyExc_OverflowError,
                        "range too large to represent as a range_iterator");
        return NULL;
    }
    it->len = (long)ulen;
=======
    it->len = len;
    it->index = 0;
>>>>>>> 28264269
    return (PyObject *)it;
}

typedef struct {
    PyObject_HEAD
    PyObject *start;
    PyObject *step;
    PyObject *len;
} longrangeiterobject;

static PyObject *
longrangeiter_len(longrangeiterobject *r, PyObject *no_args)
{
    Py_INCREF(r->len);
    return r->len;
}

static PyObject *
longrangeiter_reduce(longrangeiterobject *r, PyObject *Py_UNUSED(ignored))
{
    PyObject *product, *stop=NULL;
    PyObject *range;

    /* create a range object for pickling.  Must calculate the "stop" value */
    product = PyNumber_Multiply(r->len, r->step);
    if (product == NULL)
        return NULL;
    stop = PyNumber_Add(r->start, product);
    Py_DECREF(product);
    if (stop ==  NULL)
        return NULL;
    Py_INCREF(r->start);
    Py_INCREF(r->step);
    range =  (PyObject*)make_range_object(&PyRange_Type,
                               r->start, stop, r->step);
    if (range == NULL) {
        Py_DECREF(r->start);
        Py_DECREF(stop);
        Py_DECREF(r->step);
        return NULL;
    }

    /* return the result */
    return Py_BuildValue("N(N)O", _PyEval_GetBuiltinId(&PyId_iter),
                         range, Py_None);
}

static PyObject *
longrangeiter_setstate(longrangeiterobject *r, PyObject *state)
{
    PyObject *zero = _PyLong_GetZero();  // borrowed reference
    int cmp;

    /* clip the value */
    cmp = PyObject_RichCompareBool(state, zero, Py_LT);
    if (cmp < 0)
        return NULL;
    if (cmp > 0) {
        state = zero;
    }
    else {
        cmp = PyObject_RichCompareBool(r->len, state, Py_LT);
        if (cmp < 0)
            return NULL;
        if (cmp > 0)
            state = r->len;
    }
    PyObject *new_len = PyNumber_Subtract(r->len, state);
    if (new_len == NULL)
        return NULL;
    Py_SETREF(r->len, new_len);
    PyObject *product = PyNumber_Multiply(state, r->step);
    if (product == NULL)
        return NULL;
    PyObject *new_start = PyNumber_Add(r->start, product);
    Py_DECREF(product);
    if (new_start == NULL)
        return NULL;
    Py_SETREF(r->start, new_start);
    Py_RETURN_NONE;
}

static PyMethodDef longrangeiter_methods[] = {
    {"__length_hint__", (PyCFunction)longrangeiter_len, METH_NOARGS,
        length_hint_doc},
    {"__reduce__", (PyCFunction)longrangeiter_reduce, METH_NOARGS,
        reduce_doc},
    {"__setstate__", (PyCFunction)longrangeiter_setstate, METH_O,
        setstate_doc},
    {NULL,              NULL}           /* sentinel */
};

static void
longrangeiter_dealloc(longrangeiterobject *r)
{
    Py_XDECREF(r->start);
    Py_XDECREF(r->step);
    Py_XDECREF(r->len);
    PyObject_Free(r);
}

static PyObject *
longrangeiter_next(longrangeiterobject *r)
{
    if (PyObject_RichCompareBool(r->len, _PyLong_GetZero(), Py_GT) != 1)
        return NULL;

    PyObject *new_start = PyNumber_Add(r->start, r->step);
    if (new_start == NULL) {
        return NULL;
    }
    PyObject *new_len = PyNumber_Subtract(r->len, _PyLong_GetOne());
    if (new_len == NULL) {
        Py_DECREF(new_start);
        return NULL;
    }
    PyObject *result = r->start;
    r->start = new_start;
    Py_SETREF(r->len, new_len);
    return result;
}

PyTypeObject PyLongRangeIter_Type = {
        PyVarObject_HEAD_INIT(&PyType_Type, 0)
        "longrange_iterator",                   /* tp_name */
        sizeof(longrangeiterobject),            /* tp_basicsize */
        0,                                      /* tp_itemsize */
        /* methods */
        (destructor)longrangeiter_dealloc,      /* tp_dealloc */
        0,                                      /* tp_vectorcall_offset */
        0,                                      /* tp_getattr */
        0,                                      /* tp_setattr */
        0,                                      /* tp_as_async */
        0,                                      /* tp_repr */
        0,                                      /* tp_as_number */
        0,                                      /* tp_as_sequence */
        0,                                      /* tp_as_mapping */
        0,                                      /* tp_hash */
        0,                                      /* tp_call */
        0,                                      /* tp_str */
        PyObject_GenericGetAttr,                /* tp_getattro */
        0,                                      /* tp_setattro */
        0,                                      /* tp_as_buffer */
        Py_TPFLAGS_DEFAULT,                     /* tp_flags */
        0,                                      /* tp_doc */
        0,                                      /* tp_traverse */
        0,                                      /* tp_clear */
        0,                                      /* tp_richcompare */
        0,                                      /* tp_weaklistoffset */
        PyObject_SelfIter,                      /* tp_iter */
        (iternextfunc)longrangeiter_next,       /* tp_iternext */
        longrangeiter_methods,                  /* tp_methods */
        0,
};

static PyObject *
range_iter(PyObject *seq)
{
    rangeobject *r = (rangeobject *)seq;
    longrangeiterobject *it;
    long lstart, lstop, lstep;
    unsigned long ulen;

    assert(PyRange_Check(seq));

    /* If all three fields and the length convert to long, use the int
     * version */
    lstart = PyLong_AsLong(r->start);
    if (lstart == -1 && PyErr_Occurred()) {
        PyErr_Clear();
        goto long_range;
    }
    lstop = PyLong_AsLong(r->stop);
    if (lstop == -1 && PyErr_Occurred()) {
        PyErr_Clear();
        goto long_range;
    }
    lstep = PyLong_AsLong(r->step);
    if (lstep == -1 && PyErr_Occurred()) {
        PyErr_Clear();
        goto long_range;
    }
    ulen = get_len_of_range(lstart, lstop, lstep);
    if (ulen > (unsigned long)LONG_MAX) {
        goto long_range;
    }
    /* check for potential overflow of lstart + ulen * lstep */
    if (ulen) {
        if (lstep > 0) {
            if (lstop > LONG_MAX - (lstep - 1))
                goto long_range;
        }
        else {
            if (lstop < LONG_MIN + (-1 - lstep))
                goto long_range;
        }
    }
    return fast_range_iter(lstart, lstop, lstep, (long)ulen);

  long_range:
    it = PyObject_New(longrangeiterobject, &PyLongRangeIter_Type);
    if (it == NULL)
        return NULL;

    it->start = r->start;
    it->step = r->step;
    it->len = r->length;
    Py_INCREF(it->start);
    Py_INCREF(it->step);
    Py_INCREF(it->len);
    return (PyObject *)it;
}

static PyObject *
range_reverse(PyObject *seq, PyObject *Py_UNUSED(ignored))
{
    rangeobject *range = (rangeobject*) seq;
    longrangeiterobject *it;
    PyObject *sum, *diff, *product;
    long lstart, lstop, lstep, new_start, new_stop;
    unsigned long ulen;

    assert(PyRange_Check(seq));

    /* reversed(range(start, stop, step)) can be expressed as
       range(start+(n-1)*step, start-step, -step), where n is the number of
       integers in the range.

       If each of start, stop, step, -step, start-step, and the length
       of the iterator is representable as a C long, use the int
       version.  This excludes some cases where the reversed range is
       representable as a range_iterator, but it's good enough for
       common cases and it makes the checks simple. */

    lstart = PyLong_AsLong(range->start);
    if (lstart == -1 && PyErr_Occurred()) {
        PyErr_Clear();
        goto long_range;
    }
    lstop = PyLong_AsLong(range->stop);
    if (lstop == -1 && PyErr_Occurred()) {
        PyErr_Clear();
        goto long_range;
    }
    lstep = PyLong_AsLong(range->step);
    if (lstep == -1 && PyErr_Occurred()) {
        PyErr_Clear();
        goto long_range;
    }
    /* check for possible overflow of -lstep */
    if (lstep == LONG_MIN)
        goto long_range;

    /* check for overflow of lstart - lstep:

       for lstep > 0, need only check whether lstart - lstep < LONG_MIN.
       for lstep < 0, need only check whether lstart - lstep > LONG_MAX

       Rearrange these inequalities as:

           lstart - LONG_MIN < lstep  (lstep > 0)
           LONG_MAX - lstart < -lstep  (lstep < 0)

       and compute both sides as unsigned longs, to avoid the
       possibility of undefined behaviour due to signed overflow. */

    if (lstep > 0) {
         if ((unsigned long)lstart - LONG_MIN < (unsigned long)lstep)
            goto long_range;
    }
    else {
        if (LONG_MAX - (unsigned long)lstart < 0UL - lstep)
            goto long_range;
    }

    ulen = get_len_of_range(lstart, lstop, lstep);
    if (ulen > (unsigned long)LONG_MAX)
        goto long_range;

    new_stop = lstart - lstep;
    new_start = (long)(new_stop + ulen * lstep);
    return fast_range_iter(new_start, new_stop, -lstep, (long)ulen);

long_range:
    it = PyObject_New(longrangeiterobject, &PyLongRangeIter_Type);
    if (it == NULL)
        return NULL;
    it->start = it->step = NULL;

    /* start + (len - 1) * step */
    it->len = range->length;
    Py_INCREF(it->len);

    diff = PyNumber_Subtract(it->len, _PyLong_GetOne());
    if (!diff)
        goto create_failure;

    product = PyNumber_Multiply(diff, range->step);
    Py_DECREF(diff);
    if (!product)
        goto create_failure;

    sum = PyNumber_Add(range->start, product);
    Py_DECREF(product);
    it->start = sum;
    if (!it->start)
        goto create_failure;

    it->step = PyNumber_Negative(range->step);
    if (!it->step)
        goto create_failure;

    return (PyObject *)it;

create_failure:
    Py_DECREF(it);
    return NULL;
}<|MERGE_RESOLUTION|>--- conflicted
+++ resolved
@@ -923,19 +923,7 @@
         return NULL;
     it->start = start;
     it->step = step;
-<<<<<<< HEAD
-    ulen = get_len_of_range(start, stop, step);
-    if (ulen > (unsigned long)LONG_MAX) {
-        Py_DECREF(it);
-        PyErr_SetString(PyExc_OverflowError,
-                        "range too large to represent as a range_iterator");
-        return NULL;
-    }
-    it->len = (long)ulen;
-=======
     it->len = len;
-    it->index = 0;
->>>>>>> 28264269
     return (PyObject *)it;
 }
 
