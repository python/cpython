
/* Module object implementation */

#include "Python.h"
#include "pycore_call.h"          // _PyObject_CallNoArgs()
#include "pycore_dict.h"          // _PyDict_EnablePerThreadRefcounting()
#include "pycore_fileutils.h"     // _Py_wgetcwd
#include "pycore_interp.h"        // PyInterpreterState.importlib
#include "pycore_long.h"          // _PyLong_GetOne()
#include "pycore_modsupport.h"    // _PyModule_CreateInitialized()
#include "pycore_moduleobject.h"  // _PyModule_GetDef()
#include "pycore_object.h"        // _PyType_AllocNoTrack
#include "pycore_pyerrors.h"      // _PyErr_FormatFromCause()
#include "pycore_pystate.h"       // _PyInterpreterState_GET()
#include "pycore_sysmodule.h"     // _PySys_GetOptionalAttrString()

#include "osdefs.h"               // MAXPATHLEN


#define _PyModule_CAST(op) \
    (assert(PyModule_Check(op)), _Py_CAST(PyModuleObject*, (op)))


static PyMemberDef module_members[] = {
    {"__dict__", _Py_T_OBJECT, offsetof(PyModuleObject, md_dict), Py_READONLY},
    {0}
};


PyTypeObject PyModuleDef_Type = {
    PyVarObject_HEAD_INIT(&PyType_Type, 0)
    "moduledef",                                /* tp_name */
    sizeof(PyModuleDef),                        /* tp_basicsize */
    0,                                          /* tp_itemsize */
};


int
_PyModule_IsExtension(PyObject *obj)
{
    if (!PyModule_Check(obj)) {
        return 0;
    }
    PyModuleObject *module = (PyModuleObject*)obj;

    PyModuleDef *def = module->md_def;
    return (def != NULL && def->m_methods != NULL);
}


PyObject*
PyModuleDef_Init(PyModuleDef* def)
{
    assert(PyModuleDef_Type.tp_flags & Py_TPFLAGS_READY);
    if (def->m_base.m_index == 0) {
        Py_SET_REFCNT(def, 1);
        Py_SET_TYPE(def, &PyModuleDef_Type);
        def->m_base.m_index = _PyImport_GetNextModuleIndex();
    }
    return (PyObject*)def;
}

static int
module_init_dict(PyModuleObject *mod, PyObject *md_dict,
                 PyObject *name, PyObject *doc)
{
    assert(md_dict != NULL);
    if (doc == NULL)
        doc = Py_None;

    if (PyDict_SetItem(md_dict, &_Py_ID(__name__), name) != 0)
        return -1;
    if (PyDict_SetItem(md_dict, &_Py_ID(__doc__), doc) != 0)
        return -1;
    if (PyDict_SetItem(md_dict, &_Py_ID(__package__), Py_None) != 0)
        return -1;
    if (PyDict_SetItem(md_dict, &_Py_ID(__loader__), Py_None) != 0)
        return -1;
    if (PyDict_SetItem(md_dict, &_Py_ID(__spec__), Py_None) != 0)
        return -1;
    if (PyUnicode_CheckExact(name)) {
        Py_XSETREF(mod->md_name, Py_NewRef(name));
    }

    return 0;
}

static PyModuleObject *
new_module_notrack(PyTypeObject *mt)
{
    PyModuleObject *m;
    m = (PyModuleObject *)_PyType_AllocNoTrack(mt, 0);
    if (m == NULL)
        return NULL;
    m->md_def = NULL;
    m->md_state = NULL;
    m->md_weaklist = NULL;
    m->md_name = NULL;
    m->md_dict = PyDict_New();
    if (m->md_dict == NULL) {
        Py_DECREF(m);
        return NULL;
    }
    return m;
}

static void
track_module(PyModuleObject *m)
{
    _PyDict_EnablePerThreadRefcounting(m->md_dict);
    _PyObject_SetDeferredRefcount((PyObject *)m);
    PyObject_GC_Track(m);
}

static PyObject *
new_module(PyTypeObject *mt, PyObject *args, PyObject *kws)
{
    PyModuleObject *m = new_module_notrack(mt);
    if (m != NULL) {
        track_module(m);
    }
    return (PyObject *)m;
}

PyObject *
PyModule_NewObject(PyObject *name)
{
    PyModuleObject *m = new_module_notrack(&PyModule_Type);
    if (m == NULL)
        return NULL;
    if (module_init_dict(m, m->md_dict, name, NULL) != 0)
        goto fail;
    track_module(m);
    return (PyObject *)m;

 fail:
    Py_DECREF(m);
    return NULL;
}

PyObject *
PyModule_New(const char *name)
{
    PyObject *nameobj, *module;
    nameobj = PyUnicode_FromString(name);
    if (nameobj == NULL)
        return NULL;
    module = PyModule_NewObject(nameobj);
    Py_DECREF(nameobj);
    return module;
}

/* Check API/ABI version
 * Issues a warning on mismatch, which is usually not fatal.
 * Returns 0 if an exception is raised.
 */
static int
check_api_version(const char *name, int module_api_version)
{
    if (module_api_version != PYTHON_API_VERSION && module_api_version != PYTHON_ABI_VERSION) {
        int err;
        err = PyErr_WarnFormat(PyExc_RuntimeWarning, 1,
            "Python C API version mismatch for module %.100s: "
            "This Python has API version %d, module %.100s has version %d.",
             name,
             PYTHON_API_VERSION, name, module_api_version);
        if (err)
            return 0;
    }
    return 1;
}

static int
_add_methods_to_object(PyObject *module, PyObject *name, PyMethodDef *functions)
{
    PyObject *func;
    PyMethodDef *fdef;

    for (fdef = functions; fdef->ml_name != NULL; fdef++) {
        if ((fdef->ml_flags & METH_CLASS) ||
            (fdef->ml_flags & METH_STATIC)) {
            PyErr_SetString(PyExc_ValueError,
                            "module functions cannot set"
                            " METH_CLASS or METH_STATIC");
            return -1;
        }
        func = PyCFunction_NewEx(fdef, (PyObject*)module, name);
        if (func == NULL) {
            return -1;
        }
        _PyObject_SetDeferredRefcount(func);
        if (PyObject_SetAttrString(module, fdef->ml_name, func) != 0) {
            Py_DECREF(func);
            return -1;
        }
        Py_DECREF(func);
    }

    return 0;
}

PyObject *
PyModule_Create2(PyModuleDef* module, int module_api_version)
{
    if (!_PyImport_IsInitialized(_PyInterpreterState_GET())) {
        PyErr_SetString(PyExc_SystemError,
                        "Python import machinery not initialized");
        return NULL;
    }
    return _PyModule_CreateInitialized(module, module_api_version);
}

PyObject *
_PyModule_CreateInitialized(PyModuleDef* module, int module_api_version)
{
    const char* name;
    PyModuleObject *m;

    if (!PyModuleDef_Init(module))
        return NULL;
    name = module->m_name;
    if (!check_api_version(name, module_api_version)) {
        return NULL;
    }
    if (module->m_slots) {
        PyErr_Format(
            PyExc_SystemError,
            "module %s: PyModule_Create is incompatible with m_slots", name);
        return NULL;
    }
    name = _PyImport_ResolveNameWithPackageContext(name);

    m = (PyModuleObject*)PyModule_New(name);
    if (m == NULL)
        return NULL;

    if (module->m_size > 0) {
        m->md_state = PyMem_Malloc(module->m_size);
        if (!m->md_state) {
            PyErr_NoMemory();
            Py_DECREF(m);
            return NULL;
        }
        memset(m->md_state, 0, module->m_size);
    }

    if (module->m_methods != NULL) {
        if (PyModule_AddFunctions((PyObject *) m, module->m_methods) != 0) {
            Py_DECREF(m);
            return NULL;
        }
    }
    if (module->m_doc != NULL) {
        if (PyModule_SetDocString((PyObject *) m, module->m_doc) != 0) {
            Py_DECREF(m);
            return NULL;
        }
    }
    m->md_def = module;
#ifdef Py_GIL_DISABLED
    m->md_gil = Py_MOD_GIL_USED;
#endif
    return (PyObject*)m;
}

PyObject *
PyModule_FromDefAndSpec2(PyModuleDef* def, PyObject *spec, int module_api_version)
{
    PyModuleDef_Slot* cur_slot;
    PyObject *(*create)(PyObject *, PyModuleDef*) = NULL;
    PyObject *nameobj;
    PyObject *m = NULL;
    int has_multiple_interpreters_slot = 0;
    void *multiple_interpreters = (void *)0;
    int has_gil_slot = 0;
    void *gil_slot = Py_MOD_GIL_USED;
    int has_execution_slots = 0;
    const char *name;
    int ret;
    PyInterpreterState *interp = _PyInterpreterState_GET();

    PyModuleDef_Init(def);

    nameobj = PyObject_GetAttrString(spec, "name");
    if (nameobj == NULL) {
        return NULL;
    }
    name = PyUnicode_AsUTF8(nameobj);
    if (name == NULL) {
        goto error;
    }

    if (!check_api_version(name, module_api_version)) {
        goto error;
    }

    if (def->m_size < 0) {
        PyErr_Format(
            PyExc_SystemError,
            "module %s: m_size may not be negative for multi-phase initialization",
            name);
        goto error;
    }

    for (cur_slot = def->m_slots; cur_slot && cur_slot->slot; cur_slot++) {
        switch (cur_slot->slot) {
            case Py_mod_create:
                if (create) {
                    PyErr_Format(
                        PyExc_SystemError,
                        "module %s has multiple create slots",
                        name);
                    goto error;
                }
                create = cur_slot->value;
                break;
            case Py_mod_exec:
                has_execution_slots = 1;
                break;
            case Py_mod_multiple_interpreters:
                if (has_multiple_interpreters_slot) {
                    PyErr_Format(
                        PyExc_SystemError,
                        "module %s has more than one 'multiple interpreters' slots",
                        name);
                    goto error;
                }
                multiple_interpreters = cur_slot->value;
                has_multiple_interpreters_slot = 1;
                break;
            case Py_mod_gil:
                if (has_gil_slot) {
                    PyErr_Format(
                       PyExc_SystemError,
                       "module %s has more than one 'gil' slot",
                       name);
                    goto error;
                }
                gil_slot = cur_slot->value;
                has_gil_slot = 1;
                break;
            default:
                assert(cur_slot->slot < 0 || cur_slot->slot > _Py_mod_LAST_SLOT);
                PyErr_Format(
                    PyExc_SystemError,
                    "module %s uses unknown slot ID %i",
                    name, cur_slot->slot);
                goto error;
        }
    }

    /* By default, multi-phase init modules are expected
       to work under multiple interpreters. */
    if (!has_multiple_interpreters_slot) {
        multiple_interpreters = Py_MOD_MULTIPLE_INTERPRETERS_SUPPORTED;
    }
    if (multiple_interpreters == Py_MOD_MULTIPLE_INTERPRETERS_NOT_SUPPORTED) {
        if (!_Py_IsMainInterpreter(interp)
            && _PyImport_CheckSubinterpIncompatibleExtensionAllowed(name) < 0)
        {
            goto error;
        }
    }
    else if (multiple_interpreters != Py_MOD_PER_INTERPRETER_GIL_SUPPORTED
             && interp->ceval.own_gil
             && !_Py_IsMainInterpreter(interp)
             && _PyImport_CheckSubinterpIncompatibleExtensionAllowed(name) < 0)
    {
        goto error;
    }

    if (create) {
        m = create(spec, def);
        if (m == NULL) {
            if (!PyErr_Occurred()) {
                PyErr_Format(
                    PyExc_SystemError,
                    "creation of module %s failed without setting an exception",
                    name);
            }
            goto error;
        } else {
            if (PyErr_Occurred()) {
                _PyErr_FormatFromCause(
                    PyExc_SystemError,
                    "creation of module %s raised unreported exception",
                    name);
                goto error;
            }
        }
    } else {
        m = PyModule_NewObject(nameobj);
        if (m == NULL) {
            goto error;
        }
    }

    if (PyModule_Check(m)) {
        ((PyModuleObject*)m)->md_state = NULL;
        ((PyModuleObject*)m)->md_def = def;
#ifdef Py_GIL_DISABLED
        ((PyModuleObject*)m)->md_gil = gil_slot;
#else
        (void)gil_slot;
#endif
    } else {
        if (def->m_size > 0 || def->m_traverse || def->m_clear || def->m_free) {
            PyErr_Format(
                PyExc_SystemError,
                "module %s is not a module object, but requests module state",
                name);
            goto error;
        }
        if (has_execution_slots) {
            PyErr_Format(
                PyExc_SystemError,
                "module %s specifies execution slots, but did not create "
                    "a ModuleType instance",
                name);
            goto error;
        }
    }

    if (def->m_methods != NULL) {
        ret = _add_methods_to_object(m, nameobj, def->m_methods);
        if (ret != 0) {
            goto error;
        }
    }

    if (def->m_doc != NULL) {
        ret = PyModule_SetDocString(m, def->m_doc);
        if (ret != 0) {
            goto error;
        }
    }

    Py_DECREF(nameobj);
    return m;

error:
    Py_DECREF(nameobj);
    Py_XDECREF(m);
    return NULL;
}

#ifdef Py_GIL_DISABLED
int
PyUnstable_Module_SetGIL(PyObject *module, void *gil)
{
    if (!PyModule_Check(module)) {
        PyErr_BadInternalCall();
        return -1;
    }
    ((PyModuleObject *)module)->md_gil = gil;
    return 0;
}
#endif

int
PyModule_ExecDef(PyObject *module, PyModuleDef *def)
{
    PyModuleDef_Slot *cur_slot;
    const char *name;
    int ret;

    name = PyModule_GetName(module);
    if (name == NULL) {
        return -1;
    }

    if (def->m_size >= 0) {
        PyModuleObject *md = (PyModuleObject*)module;
        if (md->md_state == NULL) {
            /* Always set a state pointer; this serves as a marker to skip
             * multiple initialization (importlib.reload() is no-op) */
            md->md_state = PyMem_Malloc(def->m_size);
            if (!md->md_state) {
                PyErr_NoMemory();
                return -1;
            }
            memset(md->md_state, 0, def->m_size);
        }
    }

    if (def->m_slots == NULL) {
        return 0;
    }

    for (cur_slot = def->m_slots; cur_slot && cur_slot->slot; cur_slot++) {
        switch (cur_slot->slot) {
            case Py_mod_create:
                /* handled in PyModule_FromDefAndSpec2 */
                break;
            case Py_mod_exec:
                ret = ((int (*)(PyObject *))cur_slot->value)(module);
                if (ret != 0) {
                    if (!PyErr_Occurred()) {
                        PyErr_Format(
                            PyExc_SystemError,
                            "execution of module %s failed without setting an exception",
                            name);
                    }
                    return -1;
                }
                if (PyErr_Occurred()) {
                    _PyErr_FormatFromCause(
                        PyExc_SystemError,
                        "execution of module %s raised unreported exception",
                        name);
                    return -1;
                }
                break;
            case Py_mod_multiple_interpreters:
            case Py_mod_gil:
                /* handled in PyModule_FromDefAndSpec2 */
                break;
            default:
                PyErr_Format(
                    PyExc_SystemError,
                    "module %s initialized with unknown slot %i",
                    name, cur_slot->slot);
                return -1;
        }
    }
    return 0;
}

int
PyModule_AddFunctions(PyObject *m, PyMethodDef *functions)
{
    int res;
    PyObject *name = PyModule_GetNameObject(m);
    if (name == NULL) {
        return -1;
    }

    res = _add_methods_to_object(m, name, functions);
    Py_DECREF(name);
    return res;
}

int
PyModule_SetDocString(PyObject *m, const char *doc)
{
    PyObject *v;

    v = PyUnicode_FromString(doc);
    if (v == NULL || PyObject_SetAttr(m, &_Py_ID(__doc__), v) != 0) {
        Py_XDECREF(v);
        return -1;
    }
    Py_DECREF(v);
    return 0;
}

PyObject *
PyModule_GetDict(PyObject *m)
{
    if (!PyModule_Check(m)) {
        PyErr_BadInternalCall();
        return NULL;
    }
    return _PyModule_GetDict(m);  // borrowed reference
}

PyObject*
PyModule_GetNameObject(PyObject *mod)
{
    if (!PyModule_Check(mod)) {
        PyErr_BadArgument();
        return NULL;
    }
    PyObject *dict = ((PyModuleObject *)mod)->md_dict;  // borrowed reference
    if (dict == NULL || !PyDict_Check(dict)) {
        goto error;
    }
    PyObject *name;
    if (PyDict_GetItemRef(dict, &_Py_ID(__name__), &name) <= 0) {
        // error or not found
        goto error;
    }
    if (!PyUnicode_Check(name)) {
        Py_DECREF(name);
        goto error;
    }
    return name;

error:
    if (!PyErr_Occurred()) {
        PyErr_SetString(PyExc_SystemError, "nameless module");
    }
    return NULL;
}

const char *
PyModule_GetName(PyObject *m)
{
    PyObject *name = PyModule_GetNameObject(m);
    if (name == NULL) {
        return NULL;
    }
    assert(Py_REFCNT(name) >= 2);
    Py_DECREF(name);   /* module dict has still a reference */
    return PyUnicode_AsUTF8(name);
}

PyObject*
PyModule_GetFilenameObject(PyObject *mod)
{
    if (!PyModule_Check(mod)) {
        PyErr_BadArgument();
        return NULL;
    }
    PyObject *dict = ((PyModuleObject *)mod)->md_dict;  // borrowed reference
    if (dict == NULL) {
        goto error;
    }
    PyObject *fileobj;
    if (PyDict_GetItemRef(dict, &_Py_ID(__file__), &fileobj) <= 0) {
        // error or not found
        goto error;
    }
    if (!PyUnicode_Check(fileobj)) {
        Py_DECREF(fileobj);
        goto error;
    }
    return fileobj;

error:
    if (!PyErr_Occurred()) {
        PyErr_SetString(PyExc_SystemError, "module filename missing");
    }
    return NULL;
}

const char *
PyModule_GetFilename(PyObject *m)
{
    PyObject *fileobj;
    const char *utf8;
    fileobj = PyModule_GetFilenameObject(m);
    if (fileobj == NULL)
        return NULL;
    utf8 = PyUnicode_AsUTF8(fileobj);
    Py_DECREF(fileobj);   /* module dict has still a reference */
    return utf8;
}

PyModuleDef*
PyModule_GetDef(PyObject* m)
{
    if (!PyModule_Check(m)) {
        PyErr_BadArgument();
        return NULL;
    }
    return _PyModule_GetDef(m);
}

void*
PyModule_GetState(PyObject* m)
{
    if (!PyModule_Check(m)) {
        PyErr_BadArgument();
        return NULL;
    }
    return _PyModule_GetState(m);
}

void
_PyModule_Clear(PyObject *m)
{
    PyObject *d = ((PyModuleObject *)m)->md_dict;
    if (d != NULL)
        _PyModule_ClearDict(d);
}

void
_PyModule_ClearDict(PyObject *d)
{
    /* To make the execution order of destructors for global
       objects a bit more predictable, we first zap all objects
       whose name starts with a single underscore, before we clear
       the entire dictionary.  We zap them by replacing them with
       None, rather than deleting them from the dictionary, to
       avoid rehashing the dictionary (to some extent). */

    Py_ssize_t pos;
    PyObject *key, *value;

    int verbose = _Py_GetConfig()->verbose;

    /* First, clear only names starting with a single underscore */
    pos = 0;
    while (PyDict_Next(d, &pos, &key, &value)) {
        if (value != Py_None && PyUnicode_Check(key)) {
            if (PyUnicode_READ_CHAR(key, 0) == '_' &&
                PyUnicode_READ_CHAR(key, 1) != '_') {
                if (verbose > 1) {
                    const char *s = PyUnicode_AsUTF8(key);
                    if (s != NULL)
                        PySys_WriteStderr("#   clear[1] %s\n", s);
                    else
                        PyErr_Clear();
                }
                if (PyDict_SetItem(d, key, Py_None) != 0) {
                    PyErr_FormatUnraisable("Exception ignored while "
                                           "clearing module dict");
                }
            }
        }
    }

    /* Next, clear all names except for __builtins__ */
    pos = 0;
    while (PyDict_Next(d, &pos, &key, &value)) {
        if (value != Py_None && PyUnicode_Check(key)) {
            if (PyUnicode_READ_CHAR(key, 0) != '_' ||
                !_PyUnicode_EqualToASCIIString(key, "__builtins__"))
            {
                if (verbose > 1) {
                    const char *s = PyUnicode_AsUTF8(key);
                    if (s != NULL)
                        PySys_WriteStderr("#   clear[2] %s\n", s);
                    else
                        PyErr_Clear();
                }
                if (PyDict_SetItem(d, key, Py_None) != 0) {
                    PyErr_FormatUnraisable("Exception ignored while "
                                           "clearing module dict");
                }
            }
        }
    }

    /* Note: we leave __builtins__ in place, so that destructors
       of non-global objects defined in this module can still use
       builtins, in particularly 'None'. */

}

/*[clinic input]
class module "PyModuleObject *" "&PyModule_Type"
[clinic start generated code]*/
/*[clinic end generated code: output=da39a3ee5e6b4b0d input=3e35d4f708ecb6af]*/

#include "clinic/moduleobject.c.h"

/* Methods */

/*[clinic input]
module.__init__
    name: unicode
    doc: object = None

Create a module object.

The name must be a string; the optional doc argument can have any type.
[clinic start generated code]*/

static int
module___init___impl(PyModuleObject *self, PyObject *name, PyObject *doc)
/*[clinic end generated code: output=e7e721c26ce7aad7 input=57f9e177401e5e1e]*/
{
    return module_init_dict(self, self->md_dict, name, doc);
}

static void
module_dealloc(PyObject *self)
{
    PyModuleObject *m = _PyModule_CAST(self);

    PyObject_GC_UnTrack(m);

    int verbose = _Py_GetConfig()->verbose;
    if (verbose && m->md_name) {
        PySys_FormatStderr("# destroy %U\n", m->md_name);
    }
    if (m->md_weaklist != NULL)
        PyObject_ClearWeakRefs((PyObject *) m);

    /* bpo-39824: Don't call m_free() if m_size > 0 and md_state=NULL */
    if (m->md_def && m->md_def->m_free
        && (m->md_def->m_size <= 0 || m->md_state != NULL))
    {
        m->md_def->m_free(m);
    }

    Py_XDECREF(m->md_dict);
    Py_XDECREF(m->md_name);
    if (m->md_state != NULL)
        PyMem_Free(m->md_state);
    Py_TYPE(m)->tp_free((PyObject *)m);
}

static PyObject *
module_repr(PyObject *self)
{
    PyModuleObject *m = _PyModule_CAST(self);
    PyInterpreterState *interp = _PyInterpreterState_GET();
    return _PyImport_ImportlibModuleRepr(interp, (PyObject *)m);
}

/* Check if the "_initializing" attribute of the module spec is set to true.
 */
int
_PyModuleSpec_IsInitializing(PyObject *spec)
{
    if (spec == NULL) {
        return 0;
    }
    PyObject *value;
    int rc = PyObject_GetOptionalAttr(spec, &_Py_ID(_initializing), &value);
    if (rc > 0) {
        rc = PyObject_IsTrue(value);
        Py_DECREF(value);
    }
    return rc;
}

/* Check if the submodule name is in the "_uninitialized_submodules" attribute
   of the module spec.
 */
int
_PyModuleSpec_IsUninitializedSubmodule(PyObject *spec, PyObject *name)
{
    if (spec == NULL) {
         return 0;
    }

    PyObject *value;
    int rc = PyObject_GetOptionalAttr(spec, &_Py_ID(_uninitialized_submodules), &value);
    if (rc > 0) {
        rc = PySequence_Contains(value, name);
        Py_DECREF(value);
    }
    return rc;
}

int
_PyModuleSpec_GetFileOrigin(PyObject *spec, PyObject **p_origin)
{
    PyObject *has_location = NULL;
    int rc = PyObject_GetOptionalAttr(spec, &_Py_ID(has_location), &has_location);
    if (rc <= 0) {
        return rc;
    }
    // If origin is not a location, or doesn't exist, or is not a str, we could consider falling
    // back to module.__file__. But the cases in which module.__file__ is not __spec__.origin
    // are cases in which we probably shouldn't be guessing.
    rc = PyObject_IsTrue(has_location);
    Py_DECREF(has_location);
    if (rc <= 0) {
        return rc;
    }
    // has_location is true, so origin is a location
    PyObject *origin = NULL;
    rc = PyObject_GetOptionalAttr(spec, &_Py_ID(origin), &origin);
    if (rc <= 0) {
        return rc;
    }
    assert(origin != NULL);
    if (!PyUnicode_Check(origin)) {
        Py_DECREF(origin);
        return 0;
    }
    *p_origin = origin;
    return 1;
}

int
_PyModule_IsPossiblyShadowing(PyObject *origin)
{
    // origin must be a unicode subtype
    // Returns 1 if the module at origin could be shadowing a module of the
    // same name later in the module search path. The condition we check is basically:
    // root = os.path.dirname(origin.removesuffix(os.sep + "__init__.py"))
    // return not sys.flags.safe_path and root == (sys.path[0] or os.getcwd())
    // Returns 0 otherwise (or if we aren't sure)
    // Returns -1 if an error occurred that should be propagated
    if (origin == NULL) {
        return 0;
    }

    // not sys.flags.safe_path
    const PyConfig *config = _Py_GetConfig();
    if (config->safe_path) {
        return 0;
    }

    // root = os.path.dirname(origin.removesuffix(os.sep + "__init__.py"))
    wchar_t root[MAXPATHLEN + 1];
    Py_ssize_t size = PyUnicode_AsWideChar(origin, root, MAXPATHLEN);
    if (size < 0) {
        return -1;
    }
    assert(size <= MAXPATHLEN);
    root[size] = L'\0';

    wchar_t *sep = wcsrchr(root, SEP);
    if (sep == NULL) {
        return 0;
    }
    // If it's a package then we need to look one directory further up
    if (wcscmp(sep + 1, L"__init__.py") == 0) {
        *sep = L'\0';
        sep = wcsrchr(root, SEP);
        if (sep == NULL) {
            return 0;
        }
    }
    *sep = L'\0';

    // sys.path[0] or os.getcwd()
    wchar_t *sys_path_0 = config->sys_path_0;
    if (!sys_path_0) {
        return 0;
    }

    wchar_t sys_path_0_buf[MAXPATHLEN];
    if (sys_path_0[0] == L'\0') {
        // if sys.path[0] == "", treat it as if it were the current directory
        if (!_Py_wgetcwd(sys_path_0_buf, MAXPATHLEN)) {
            return -1;
        }
        sys_path_0 = sys_path_0_buf;
    }

    int result = wcscmp(sys_path_0, root) == 0;
    return result;
}

PyObject*
_Py_module_getattro_impl(PyModuleObject *m, PyObject *name, int suppress)
{
    // When suppress=1, this function suppresses AttributeError.
    PyObject *attr, *mod_name, *getattr;
    attr = _PyObject_GenericGetAttrWithDict((PyObject *)m, name, NULL, suppress);
    if (attr) {
        return attr;
    }
    if (suppress == 1) {
        if (PyErr_Occurred()) {
            // pass up non-AttributeError exception
            return NULL;
        }
    }
    else {
        if (!PyErr_ExceptionMatches(PyExc_AttributeError)) {
            // pass up non-AttributeError exception
            return NULL;
        }
        PyErr_Clear();
    }
    assert(m->md_dict != NULL);
    if (PyDict_GetItemRef(m->md_dict, &_Py_ID(__getattr__), &getattr) < 0) {
        return NULL;
    }
    if (getattr) {
        PyObject *result = PyObject_CallOneArg(getattr, name);
        if (result == NULL && suppress == 1 && PyErr_ExceptionMatches(PyExc_AttributeError)) {
            // suppress AttributeError
            PyErr_Clear();
        }
        Py_DECREF(getattr);
        return result;
    }

    // The attribute was not found.  We make a best effort attempt at a useful error message,
    // but only if we're not suppressing AttributeError.
    if (suppress == 1) {
        return NULL;
    }
    if (PyDict_GetItemRef(m->md_dict, &_Py_ID(__name__), &mod_name) < 0) {
        return NULL;
    }
    if (!mod_name || !PyUnicode_Check(mod_name)) {
        Py_XDECREF(mod_name);
        PyErr_Format(PyExc_AttributeError,
                    "module has no attribute '%U'", name);
        return NULL;
    }
    PyObject *spec;
    if (PyDict_GetItemRef(m->md_dict, &_Py_ID(__spec__), &spec) < 0) {
        Py_DECREF(mod_name);
        return NULL;
    }
    if (spec == NULL) {
        PyErr_Format(PyExc_AttributeError,
                     "module '%U' has no attribute '%U'",
                     mod_name, name);
        Py_DECREF(mod_name);
        return NULL;
    }

    PyObject *origin = NULL;
    if (_PyModuleSpec_GetFileOrigin(spec, &origin) < 0) {
        goto done;
    }

    int is_possibly_shadowing = _PyModule_IsPossiblyShadowing(origin);
    if (is_possibly_shadowing < 0) {
        goto done;
    }
    int is_possibly_shadowing_stdlib = 0;
    if (is_possibly_shadowing) {
        PyObject *stdlib_modules;
<<<<<<< HEAD
        if (PySys_GetAttrString("stdlib_module_names", &stdlib_modules) < 0) {
=======
        if (_PySys_GetOptionalAttrString("stdlib_module_names", &stdlib_modules) < 0) {
>>>>>>> 0ef4ffee
            goto done;
        }
        if (stdlib_modules && PyAnySet_Check(stdlib_modules)) {
            is_possibly_shadowing_stdlib = PySet_Contains(stdlib_modules, mod_name);
            if (is_possibly_shadowing_stdlib < 0) {
                Py_DECREF(stdlib_modules);
                goto done;
            }
        }
        Py_XDECREF(stdlib_modules);
    }

    if (is_possibly_shadowing_stdlib) {
        assert(origin);
        PyErr_Format(PyExc_AttributeError,
                    "module '%U' has no attribute '%U' "
                    "(consider renaming '%U' since it has the same "
                    "name as the standard library module named '%U' "
                    "and prevents importing that standard library module)",
                    mod_name, name, origin, mod_name);
    }
    else {
        int rc = _PyModuleSpec_IsInitializing(spec);
        if (rc < 0) {
            goto done;
        }
        else if (rc > 0) {
            if (is_possibly_shadowing) {
                assert(origin);
                // For non-stdlib modules, only mention the possibility of
                // shadowing if the module is being initialized.
                PyErr_Format(PyExc_AttributeError,
                            "module '%U' has no attribute '%U' "
                            "(consider renaming '%U' if it has the same name "
                            "as a library you intended to import)",
                            mod_name, name, origin);
            }
            else if (origin) {
                PyErr_Format(PyExc_AttributeError,
                            "partially initialized "
                            "module '%U' from '%U' has no attribute '%U' "
                            "(most likely due to a circular import)",
                            mod_name, origin, name);
            }
            else {
                PyErr_Format(PyExc_AttributeError,
                            "partially initialized "
                            "module '%U' has no attribute '%U' "
                            "(most likely due to a circular import)",
                            mod_name, name);
            }
        }
        else {
            assert(rc == 0);
            rc = _PyModuleSpec_IsUninitializedSubmodule(spec, name);
            if (rc > 0) {
                PyErr_Format(PyExc_AttributeError,
                            "cannot access submodule '%U' of module '%U' "
                            "(most likely due to a circular import)",
                            name, mod_name);
            }
            else if (rc == 0) {
                PyErr_Format(PyExc_AttributeError,
                            "module '%U' has no attribute '%U'",
                            mod_name, name);
            }
        }
    }

done:
    Py_XDECREF(origin);
    Py_DECREF(spec);
    Py_DECREF(mod_name);
    return NULL;
}


PyObject*
_Py_module_getattro(PyObject *self, PyObject *name)
{
    PyModuleObject *m = _PyModule_CAST(self);
    return _Py_module_getattro_impl(m, name, 0);
}

static int
module_traverse(PyObject *self, visitproc visit, void *arg)
{
    PyModuleObject *m = _PyModule_CAST(self);

    /* bpo-39824: Don't call m_traverse() if m_size > 0 and md_state=NULL */
    if (m->md_def && m->md_def->m_traverse
        && (m->md_def->m_size <= 0 || m->md_state != NULL))
    {
        int res = m->md_def->m_traverse((PyObject*)m, visit, arg);
        if (res)
            return res;
    }

    Py_VISIT(m->md_dict);
    return 0;
}

static int
module_clear(PyObject *self)
{
    PyModuleObject *m = _PyModule_CAST(self);

    /* bpo-39824: Don't call m_clear() if m_size > 0 and md_state=NULL */
    if (m->md_def && m->md_def->m_clear
        && (m->md_def->m_size <= 0 || m->md_state != NULL))
    {
        int res = m->md_def->m_clear((PyObject*)m);
        if (PyErr_Occurred()) {
            PyErr_FormatUnraisable("Exception ignored in m_clear of module%s%V",
                                   m->md_name ? " " : "",
                                   m->md_name, "");
        }
        if (res)
            return res;
    }
    Py_CLEAR(m->md_dict);
    return 0;
}

static PyObject *
module_dir(PyObject *self, PyObject *args)
{
    PyObject *result = NULL;
    PyObject *dict = PyObject_GetAttr(self, &_Py_ID(__dict__));

    if (dict != NULL) {
        if (PyDict_Check(dict)) {
            PyObject *dirfunc = PyDict_GetItemWithError(dict, &_Py_ID(__dir__));
            if (dirfunc) {
                result = _PyObject_CallNoArgs(dirfunc);
            }
            else if (!PyErr_Occurred()) {
                result = PyDict_Keys(dict);
            }
        }
        else {
            PyErr_Format(PyExc_TypeError, "<module>.__dict__ is not a dictionary");
        }
    }

    Py_XDECREF(dict);
    return result;
}

static PyMethodDef module_methods[] = {
    {"__dir__", module_dir, METH_NOARGS,
     PyDoc_STR("__dir__() -> list\nspecialized dir() implementation")},
    {0}
};

static PyObject *
module_get_dict(PyModuleObject *m)
{
    PyObject *dict = PyObject_GetAttr((PyObject *)m, &_Py_ID(__dict__));
    if (dict == NULL) {
        return NULL;
    }
    if (!PyDict_Check(dict)) {
        PyErr_Format(PyExc_TypeError, "<module>.__dict__ is not a dictionary");
        Py_DECREF(dict);
        return NULL;
    }
    return dict;
}

static PyObject *
module_get_annotate(PyObject *self, void *Py_UNUSED(ignored))
{
    PyModuleObject *m = _PyModule_CAST(self);

    PyObject *dict = module_get_dict(m);
    if (dict == NULL) {
        return NULL;
    }

    PyObject *annotate;
    if (PyDict_GetItemRef(dict, &_Py_ID(__annotate__), &annotate) == 0) {
        annotate = Py_None;
        if (PyDict_SetItem(dict, &_Py_ID(__annotate__), annotate) == -1) {
            Py_CLEAR(annotate);
        }
    }
    Py_DECREF(dict);
    return annotate;
}

static int
module_set_annotate(PyObject *self, PyObject *value, void *Py_UNUSED(ignored))
{
    PyModuleObject *m = _PyModule_CAST(self);
    if (value == NULL) {
        PyErr_SetString(PyExc_TypeError, "cannot delete __annotate__ attribute");
        return -1;
    }

    PyObject *dict = module_get_dict(m);
    if (dict == NULL) {
        return -1;
    }

    if (!Py_IsNone(value) && !PyCallable_Check(value)) {
        PyErr_SetString(PyExc_TypeError, "__annotate__ must be callable or None");
        Py_DECREF(dict);
        return -1;
    }

    if (PyDict_SetItem(dict, &_Py_ID(__annotate__), value) == -1) {
        Py_DECREF(dict);
        return -1;
    }
    if (!Py_IsNone(value)) {
        if (PyDict_Pop(dict, &_Py_ID(__annotations__), NULL) == -1) {
            Py_DECREF(dict);
            return -1;
        }
    }
    Py_DECREF(dict);
    return 0;
}

static PyObject *
module_get_annotations(PyObject *self, void *Py_UNUSED(ignored))
{
    PyModuleObject *m = _PyModule_CAST(self);

    PyObject *dict = module_get_dict(m);
    if (dict == NULL) {
        return NULL;
    }

    PyObject *annotations;
    if (PyDict_GetItemRef(dict, &_Py_ID(__annotations__), &annotations) == 0) {
        PyObject *annotate;
        int annotate_result = PyDict_GetItemRef(dict, &_Py_ID(__annotate__), &annotate);
        if (annotate_result < 0) {
            Py_DECREF(dict);
            return NULL;
        }
        if (annotate_result == 1 && PyCallable_Check(annotate)) {
            PyObject *one = _PyLong_GetOne();
            annotations = _PyObject_CallOneArg(annotate, one);
            if (annotations == NULL) {
                Py_DECREF(annotate);
                Py_DECREF(dict);
                return NULL;
            }
            if (!PyDict_Check(annotations)) {
                PyErr_Format(PyExc_TypeError, "__annotate__ returned non-dict of type '%.100s'",
                             Py_TYPE(annotations)->tp_name);
                Py_DECREF(annotate);
                Py_DECREF(annotations);
                Py_DECREF(dict);
                return NULL;
            }
        }
        else {
            annotations = PyDict_New();
        }
        Py_XDECREF(annotate);
        if (annotations) {
            int result = PyDict_SetItem(
                    dict, &_Py_ID(__annotations__), annotations);
            if (result) {
                Py_CLEAR(annotations);
            }
        }
    }
    Py_DECREF(dict);
    return annotations;
}

static int
module_set_annotations(PyObject *self, PyObject *value, void *Py_UNUSED(ignored))
{
    PyModuleObject *m = _PyModule_CAST(self);

    PyObject *dict = module_get_dict(m);
    if (dict == NULL) {
        return -1;
    }

    int ret = -1;
    if (value != NULL) {
        /* set */
        ret = PyDict_SetItem(dict, &_Py_ID(__annotations__), value);
    }
    else {
        /* delete */
        ret = PyDict_Pop(dict, &_Py_ID(__annotations__), NULL);
        if (ret == 0) {
            PyErr_SetObject(PyExc_AttributeError, &_Py_ID(__annotations__));
            ret = -1;
        }
        else if (ret > 0) {
            ret = 0;
        }
    }
    if (ret == 0 && PyDict_Pop(dict, &_Py_ID(__annotate__), NULL) < 0) {
        ret = -1;
    }

    Py_DECREF(dict);
    return ret;
}


static PyGetSetDef module_getsets[] = {
    {"__annotations__", module_get_annotations, module_set_annotations},
    {"__annotate__", module_get_annotate, module_set_annotate},
    {NULL}
};

PyTypeObject PyModule_Type = {
    PyVarObject_HEAD_INIT(&PyType_Type, 0)
    "module",                                   /* tp_name */
    sizeof(PyModuleObject),                     /* tp_basicsize */
    0,                                          /* tp_itemsize */
    module_dealloc,                             /* tp_dealloc */
    0,                                          /* tp_vectorcall_offset */
    0,                                          /* tp_getattr */
    0,                                          /* tp_setattr */
    0,                                          /* tp_as_async */
    module_repr,                                /* tp_repr */
    0,                                          /* tp_as_number */
    0,                                          /* tp_as_sequence */
    0,                                          /* tp_as_mapping */
    0,                                          /* tp_hash */
    0,                                          /* tp_call */
    0,                                          /* tp_str */
    _Py_module_getattro,                        /* tp_getattro */
    PyObject_GenericSetAttr,                    /* tp_setattro */
    0,                                          /* tp_as_buffer */
    Py_TPFLAGS_DEFAULT | Py_TPFLAGS_HAVE_GC |
        Py_TPFLAGS_BASETYPE,                    /* tp_flags */
    module___init____doc__,                     /* tp_doc */
    module_traverse,                            /* tp_traverse */
    module_clear,                               /* tp_clear */
    0,                                          /* tp_richcompare */
    offsetof(PyModuleObject, md_weaklist),      /* tp_weaklistoffset */
    0,                                          /* tp_iter */
    0,                                          /* tp_iternext */
    module_methods,                             /* tp_methods */
    module_members,                             /* tp_members */
    module_getsets,                             /* tp_getset */
    0,                                          /* tp_base */
    0,                                          /* tp_dict */
    0,                                          /* tp_descr_get */
    0,                                          /* tp_descr_set */
    offsetof(PyModuleObject, md_dict),          /* tp_dictoffset */
    module___init__,                            /* tp_init */
    0,                                          /* tp_alloc */
    new_module,                                 /* tp_new */
    PyObject_GC_Del,                            /* tp_free */
};<|MERGE_RESOLUTION|>--- conflicted
+++ resolved
@@ -12,7 +12,7 @@
 #include "pycore_object.h"        // _PyType_AllocNoTrack
 #include "pycore_pyerrors.h"      // _PyErr_FormatFromCause()
 #include "pycore_pystate.h"       // _PyInterpreterState_GET()
-#include "pycore_sysmodule.h"     // _PySys_GetOptionalAttrString()
+#include "pycore_sysmodule.h"     // PySys_GetAttrString()
 
 #include "osdefs.h"               // MAXPATHLEN
 
@@ -1005,11 +1005,7 @@
     int is_possibly_shadowing_stdlib = 0;
     if (is_possibly_shadowing) {
         PyObject *stdlib_modules;
-<<<<<<< HEAD
         if (PySys_GetAttrString("stdlib_module_names", &stdlib_modules) < 0) {
-=======
-        if (_PySys_GetOptionalAttrString("stdlib_module_names", &stdlib_modules) < 0) {
->>>>>>> 0ef4ffee
             goto done;
         }
         if (stdlib_modules && PyAnySet_Check(stdlib_modules)) {
