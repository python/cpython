--- conflicted
+++ resolved
@@ -829,37 +829,13 @@
             return NULL;
         }
         if (suppress != 1) {
-<<<<<<< HEAD
-            if (_PyModuleSpec_IsInitializing(spec)) {
-                int valid_spec = PyObject_GetOptionalAttr(spec, &_Py_ID(origin), &origin);
-                if (valid_spec == -1) {
-                    Py_XDECREF(spec);
-                    Py_DECREF(mod_name);
-                    return NULL;
-                }
-                if (valid_spec == 1 && !PyUnicode_Check(origin)) {
-                    valid_spec = 0;
-                    Py_DECREF(origin);
-                }
-                if (valid_spec == 1) {
-                    PyErr_Format(PyExc_AttributeError,
-                                "partially initialized "
-                                "module '%U' from '%U' has no attribute '%U' "
-                                "(most likely due to a circular import)",
-                                mod_name, origin, name);
-                    Py_DECREF(origin);
-                } else {
-                    PyErr_Format(PyExc_AttributeError,
-=======
             int rc = _PyModuleSpec_IsInitializing(spec);
             if (rc > 0) {
                 PyErr_Format(PyExc_AttributeError,
->>>>>>> 2b93f522
                                 "partially initialized "
                                 "module '%U' has no attribute '%U' "
                                 "(most likely due to a circular import)",
                                 mod_name, name);
-                }
             }
             else if (rc == 0) {
                 rc = _PyModuleSpec_IsUninitializedSubmodule(spec, name);
