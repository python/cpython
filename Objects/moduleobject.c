--- conflicted
+++ resolved
@@ -3,12 +3,9 @@
 
 #include "Python.h"
 #include "pycore_call.h"          // _PyObject_CallNoArgs()
-<<<<<<< HEAD
 #include "pycore_ceval.h"         // _PyEval_EnableGIL()
+#include "pycore_fileutils.h"     // _Py_wgetcwd
 #include "pycore_initconfig.h"    // _PyConfig_GIL_DEFAULT
-=======
-#include "pycore_fileutils.h"     // _Py_wgetcwd
->>>>>>> 25840823
 #include "pycore_interp.h"        // PyInterpreterState.importlib
 #include "pycore_modsupport.h"    // _PyModule_CreateInitialized()
 #include "pycore_moduleobject.h"  // _PyModule_GetDef()
