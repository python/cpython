--- conflicted
+++ resolved
@@ -290,12 +290,9 @@
 static PyObject *
 enum_reduce(PyObject *op, PyObject *Py_UNUSED(ignored))
 {
-<<<<<<< HEAD
+    enumobject *en = _enumobject_CAST(op);
     PyObject * result;
     Py_BEGIN_CRITICAL_SECTION(en);
-=======
-    enumobject *en = _enumobject_CAST(op);
->>>>>>> a4e773c5
     if (en->en_longindex != NULL)
         result = Py_BuildValue("O(OO)", Py_TYPE(en), en->en_sit, en->en_longindex);
     else
