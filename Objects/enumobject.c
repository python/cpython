--- conflicted
+++ resolved
@@ -480,16 +480,14 @@
 static PyObject *
 reversed_reduce(PyObject *op, PyObject *Py_UNUSED(ignored))
 {
-<<<<<<< HEAD
+    reversedobject *ro = _reversedobject_CAST(op);
     Py_ssize_t index = FT_ATOMIC_LOAD_SSIZE_RELAXED(ro->index);
-    if (index != -1)
-=======
-    reversedobject *ro = _reversedobject_CAST(op);
-    if (ro->seq)
->>>>>>> 1153e66e
+    if (index != -1) {
         return Py_BuildValue("O(O)n", Py_TYPE(ro), ro->seq, ro->index);
-    else
+    }
+    else {
         return Py_BuildValue("O(())", Py_TYPE(ro));
+    }
 }
 
 static PyObject *
