--- conflicted
+++ resolved
@@ -6057,11 +6057,7 @@
 
 static PyObject *
 int___round___impl(PyObject *self, PyObject *o_ndigits)
-<<<<<<< HEAD
-/*[clinic end generated code: output=954fda6b18875998 input=c39d8036d189bdea]*/
-=======
-/*[clinic end generated code: output=954fda6b18875998 input=30c2aec788263144]*/
->>>>>>> 90b75405
+/*[clinic end generated code: output=954fda6b18875998 input=148a9aa959f112a8]*/
 {
     PyObject *temp, *result, *ndigits;
 
