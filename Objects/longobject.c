/* Long (arbitrary precision) integer object implementation */

/* XXX The functional organization of this file is terrible */

#include "Python.h"
#include "pycore_bitutils.h"      // _Py_popcount32()
#include "pycore_initconfig.h"    // _PyStatus_OK()
#include "pycore_call.h"          // _PyObject_MakeTpCall
#include "pycore_freelist.h"      // _Py_FREELIST_FREE, _Py_FREELIST_POP
#include "pycore_long.h"          // _Py_SmallInts
#include "pycore_object.h"        // _PyObject_Init()
#include "pycore_runtime.h"       // _PY_NSMALLPOSINTS
#include "pycore_stackref.h"
#include "pycore_structseq.h"     // _PyStructSequence_FiniBuiltin()
#include "pycore_unicodeobject.h" // _PyUnicode_Equal()

#include <float.h>                // DBL_MANT_DIG
#include <stddef.h>               // offsetof

#include "clinic/longobject.c.h"
/*[clinic input]
class int "PyObject *" "&PyLong_Type"
[clinic start generated code]*/
/*[clinic end generated code: output=da39a3ee5e6b4b0d input=ec0275e3422a36e3]*/

#define medium_value(x) ((stwodigits)_PyLong_CompactValue(x))

#define IS_SMALL_INT(ival) (-_PY_NSMALLNEGINTS <= (ival) && (ival) < _PY_NSMALLPOSINTS)
#define IS_SMALL_UINT(ival) ((ival) < _PY_NSMALLPOSINTS)

#define _MAX_STR_DIGITS_ERROR_FMT_TO_INT "Exceeds the limit (%d digits) for integer string conversion: value has %zd digits; use sys.set_int_max_str_digits() to increase the limit"
#define _MAX_STR_DIGITS_ERROR_FMT_TO_STR "Exceeds the limit (%d digits) for integer string conversion; use sys.set_int_max_str_digits() to increase the limit"

/* If defined, use algorithms from the _pylong.py module */
#define WITH_PYLONG_MODULE 1

// Forward declarations
static PyLongObject* long_neg(PyLongObject *v);
static PyLongObject *x_divrem(PyLongObject *, PyLongObject *, PyLongObject **);
static PyObject* long_long(PyObject *v);
static PyObject* long_lshift_int64(PyLongObject *a, int64_t shiftby);


static inline void
_Py_DECREF_INT(PyLongObject *op)
{
    assert(PyLong_CheckExact(op));
    _Py_DECREF_SPECIALIZED((PyObject *)op, _PyLong_ExactDealloc);
}

static inline int
is_medium_int(stwodigits x)
{
    /* Take care that we are comparing unsigned values. */
    twodigits x_plus_mask = ((twodigits)x) + PyLong_MASK;
    return x_plus_mask < ((twodigits)PyLong_MASK) + PyLong_BASE;
}

static PyObject *
get_small_int(sdigit ival)
{
    assert(IS_SMALL_INT(ival));
    return (PyObject *)&_PyLong_SMALL_INTS[_PY_NSMALLNEGINTS + ival];
}

static PyLongObject *
maybe_small_long(PyLongObject *v)
{
    if (v && _PyLong_IsCompact(v)) {
        stwodigits ival = medium_value(v);
        if (IS_SMALL_INT(ival)) {
            _Py_DECREF_INT(v);
            return (PyLongObject *)get_small_int((sdigit)ival);
        }
    }
    return v;
}

/* For int multiplication, use the O(N**2) school algorithm unless
 * both operands contain more than KARATSUBA_CUTOFF digits (this
 * being an internal Python int digit, in base BASE).
 */
#define KARATSUBA_CUTOFF 70
#define KARATSUBA_SQUARE_CUTOFF (2 * KARATSUBA_CUTOFF)

/* For exponentiation, use the binary left-to-right algorithm unless the
 ^ exponent contains more than HUGE_EXP_CUTOFF bits.  In that case, do
 * (no more than) EXP_WINDOW_SIZE bits at a time.  The potential drawback is
 * that a table of 2**(EXP_WINDOW_SIZE - 1) intermediate results is
 * precomputed.
 */
#define EXP_WINDOW_SIZE 5
#define EXP_TABLE_LEN (1 << (EXP_WINDOW_SIZE - 1))
/* Suppose the exponent has bit length e. All ways of doing this
 * need e squarings. The binary method also needs a multiply for
 * each bit set. In a k-ary method with window width w, a multiply
 * for each non-zero window, so at worst (and likely!)
 * ceiling(e/w). The k-ary sliding window method has the same
 * worst case, but the window slides so it can sometimes skip
 * over an all-zero window that the fixed-window method can't
 * exploit. In addition, the windowing methods need multiplies
 * to precompute a table of small powers.
 *
 * For the sliding window method with width 5, 16 precomputation
 * multiplies are needed. Assuming about half the exponent bits
 * are set, then, the binary method needs about e/2 extra mults
 * and the window method about 16 + e/5.
 *
 * The latter is smaller for e > 53 1/3. We don't have direct
 * access to the bit length, though, so call it 60, which is a
 * multiple of a long digit's max bit length (15 or 30 so far).
 */
#define HUGE_EXP_CUTOFF 60

#define SIGCHECK(PyTryBlock)                    \
    do {                                        \
        if (PyErr_CheckSignals()) PyTryBlock    \
    } while(0)

/* Normalize (remove leading zeros from) an int object.
   Doesn't attempt to free the storage--in most cases, due to the nature
   of the algorithms used, this could save at most be one word anyway. */

static PyLongObject *
long_normalize(PyLongObject *v)
{
    Py_ssize_t j = _PyLong_DigitCount(v);
    Py_ssize_t i = j;

    while (i > 0 && v->long_value.ob_digit[i-1] == 0)
        --i;
    if (i != j) {
        if (i == 0) {
            _PyLong_SetSignAndDigitCount(v, 0, 0);
        }
        else {
            _PyLong_SetDigitCount(v, i);
        }
    }
    return v;
}

/* Allocate a new int object with size digits.
   Return NULL and set exception if we run out of memory. */

#if SIZEOF_SIZE_T < 8
# define MAX_LONG_DIGITS \
    ((PY_SSIZE_T_MAX - offsetof(PyLongObject, long_value.ob_digit))/sizeof(digit))
#else
/* Guarantee that the number of bits fits in int64_t.
   This is more than an exbibyte, that is more than many of modern
   architectures support in principle.
   -1 is added to avoid overflow in _PyLong_Frexp(). */
# define MAX_LONG_DIGITS ((INT64_MAX-1) / PyLong_SHIFT)
#endif

static PyLongObject *
long_alloc(Py_ssize_t size)
{
    assert(size >= 0);
    PyLongObject *result = NULL;
    if (size > (Py_ssize_t)MAX_LONG_DIGITS) {
        PyErr_SetString(PyExc_OverflowError,
                        "too many digits in integer");
        return NULL;
    }
    /* Fast operations for single digit integers (including zero)
     * assume that there is always at least one digit present. */
    Py_ssize_t ndigits = size ? size : 1;

    if (ndigits == 1) {
        result = (PyLongObject *)_Py_FREELIST_POP(PyLongObject, ints);
    }
    if (result == NULL) {
        /* Number of bytes needed is: offsetof(PyLongObject, ob_digit) +
        sizeof(digit)*size.  Previous incarnations of this code used
        sizeof() instead of the offsetof, but this risks being
        incorrect in the presence of padding between the header
        and the digits. */
        result = PyObject_Malloc(offsetof(PyLongObject, long_value.ob_digit) +
                                ndigits*sizeof(digit));
        if (!result) {
            PyErr_NoMemory();
            return NULL;
        }
        _PyObject_Init((PyObject*)result, &PyLong_Type);
    }
    _PyLong_SetSignAndDigitCount(result, size != 0, size);
    /* The digit has to be initialized explicitly to avoid
     * use-of-uninitialized-value. */
    result->long_value.ob_digit[0] = 0;
    return result;
}

PyLongObject *
_PyLong_New(Py_ssize_t size)
{
    return long_alloc(size);
}

PyLongObject *
_PyLong_FromDigits(int negative, Py_ssize_t digit_count, digit *digits)
{
    assert(digit_count >= 0);
    if (digit_count == 0) {
        return (PyLongObject *)_PyLong_GetZero();
    }
    PyLongObject *result = long_alloc(digit_count);
    if (result == NULL) {
        return NULL;
    }
    _PyLong_SetSignAndDigitCount(result, negative?-1:1, digit_count);
    memcpy(result->long_value.ob_digit, digits, digit_count * sizeof(digit));
    return result;
}

PyObject *
_PyLong_Copy(PyLongObject *src)
{
    assert(src != NULL);
    int sign;

    if (_PyLong_IsCompact(src)) {
        stwodigits ival = medium_value(src);
        if (IS_SMALL_INT(ival)) {
            return get_small_int((sdigit)ival);
        }
        sign = _PyLong_CompactSign(src);
    }
    else {
        sign = _PyLong_NonCompactSign(src);
    }

    Py_ssize_t size = _PyLong_DigitCount(src);
    PyLongObject *result = long_alloc(size);

    if (result == NULL) {
        return NULL;
    }
    _PyLong_SetSignAndDigitCount(result, sign, size);
    memcpy(result->long_value.ob_digit, src->long_value.ob_digit,
           size * sizeof(digit));
    return (PyObject *)result;
}

static PyObject *
_PyLong_FromMedium(sdigit x)
{
    assert(!IS_SMALL_INT(x));
    assert(is_medium_int(x));

    PyLongObject *v = (PyLongObject *)_Py_FREELIST_POP(PyLongObject, ints);
    if (v == NULL) {
        v = PyObject_Malloc(sizeof(PyLongObject));
        if (v == NULL) {
            PyErr_NoMemory();
            return NULL;
        }
        _PyObject_Init((PyObject*)v, &PyLong_Type);
    }
    digit abs_x = x < 0 ? -x : x;
    _PyLong_SetSignAndDigitCount(v, x<0?-1:1, 1);
    v->long_value.ob_digit[0] = abs_x;
    return (PyObject*)v;
}

static PyObject *
_PyLong_FromLarge(stwodigits ival)
{
    twodigits abs_ival;
    int sign;
    assert(!is_medium_int(ival));

    if (ival < 0) {
        /* negate: can't write this as abs_ival = -ival since that
           invokes undefined behaviour when ival is LONG_MIN */
        abs_ival = 0U-(twodigits)ival;
        sign = -1;
    }
    else {
        abs_ival = (twodigits)ival;
        sign = 1;
    }
    /* Must be at least two digits */
    assert(abs_ival >> PyLong_SHIFT != 0);
    twodigits t = abs_ival >> (PyLong_SHIFT * 2);
    Py_ssize_t ndigits = 2;
    while (t) {
        ++ndigits;
        t >>= PyLong_SHIFT;
    }
    PyLongObject *v = long_alloc(ndigits);
    if (v != NULL) {
        digit *p = v->long_value.ob_digit;
        _PyLong_SetSignAndDigitCount(v, sign, ndigits);
        t = abs_ival;
        while (t) {
            *p++ = Py_SAFE_DOWNCAST(
                t & PyLong_MASK, twodigits, digit);
            t >>= PyLong_SHIFT;
        }
    }
    return (PyObject *)v;
}

/* Create a new int object from a C word-sized int */
static inline PyLongObject *
_PyLong_FromSTwoDigits(stwodigits x)
{
    if (IS_SMALL_INT(x)) {
        return (PyLongObject*)get_small_int((sdigit)x);
    }
    assert(x != 0);
    if (is_medium_int(x)) {
        return (PyLongObject*)_PyLong_FromMedium((sdigit)x);
    }
    return (PyLongObject*)_PyLong_FromLarge(x);
}

/* Create a new medium int object from a medium int.
 * Do not raise. Return NULL if not medium or can't allocate. */
static inline _PyStackRef
medium_from_stwodigits(stwodigits x)
{
    if (IS_SMALL_INT(x)) {
        return PyStackRef_FromPyObjectBorrow(get_small_int((sdigit)x));
    }
    assert(x != 0);
    if(!is_medium_int(x)) {
        return PyStackRef_NULL;
    }
    PyLongObject *v = (PyLongObject *)_Py_FREELIST_POP(PyLongObject, ints);
    if (v == NULL) {
        v = PyObject_Malloc(sizeof(PyLongObject));
        if (v == NULL) {
            return PyStackRef_NULL;
        }
        _PyObject_Init((PyObject*)v, &PyLong_Type);
    }
    digit abs_x = x < 0 ? (digit)(-x) : (digit)x;
    _PyLong_SetSignAndDigitCount(v, x<0?-1:1, 1);
    v->long_value.ob_digit[0] = abs_x;
    return PyStackRef_FromPyObjectStealMortal((PyObject *)v);
}


/* If a freshly-allocated int is already shared, it must
   be a small integer, so negating it must go to PyLong_FromLong */
Py_LOCAL_INLINE(void)
_PyLong_Negate(PyLongObject **x_p)
{
    PyLongObject *x;

    x = (PyLongObject *)*x_p;
    if (Py_REFCNT(x) == 1) {
         _PyLong_FlipSign(x);
        return;
    }

    *x_p = _PyLong_FromSTwoDigits(-medium_value(x));
    Py_DECREF(x);
}

#define PYLONG_FROM_INT(UINT_TYPE, INT_TYPE, ival)                                  \
    do {                                                                            \
        /* Handle small and medium cases. */                                        \
        if (IS_SMALL_INT(ival)) {                                                   \
            return get_small_int((sdigit)(ival));                                   \
        }                                                                           \
        if (-(INT_TYPE)PyLong_MASK <= (ival) && (ival) <= (INT_TYPE)PyLong_MASK) {  \
            return _PyLong_FromMedium((sdigit)(ival));                              \
        }                                                                           \
        UINT_TYPE abs_ival = (ival) < 0 ? 0U-(UINT_TYPE)(ival) : (UINT_TYPE)(ival); \
        /* Do shift in two steps to avoid possible undefined behavior. */           \
        UINT_TYPE t = abs_ival >> PyLong_SHIFT >> PyLong_SHIFT;                     \
        /* Count digits (at least two - smaller cases were handled above). */       \
        Py_ssize_t ndigits = 2;                                                     \
        while (t) {                                                                 \
            ++ndigits;                                                              \
            t >>= PyLong_SHIFT;                                                     \
        }                                                                           \
        /* Construct output value. */                                               \
        PyLongObject *v = long_alloc(ndigits);                                      \
        if (v == NULL) {                                                            \
            return NULL;                                                            \
        }                                                                           \
        digit *p = v->long_value.ob_digit;                                          \
        _PyLong_SetSignAndDigitCount(v, (ival) < 0 ? -1 : 1, ndigits);              \
        t = abs_ival;                                                               \
        while (t) {                                                                 \
            *p++ = (digit)(t & PyLong_MASK);                                        \
            t >>= PyLong_SHIFT;                                                     \
        }                                                                           \
        return (PyObject *)v;                                                       \
    } while(0)


/* Create a new int object from a C long int */

PyObject *
PyLong_FromLong(long ival)
{
    PYLONG_FROM_INT(unsigned long, long, ival);
}

#define PYLONG_FROM_UINT(INT_TYPE, ival) \
    do { \
        /* Handle small and medium cases. */ \
        if (IS_SMALL_UINT(ival)) { \
            return get_small_int((sdigit)(ival)); \
        } \
        if ((ival) <= PyLong_MASK) { \
            return _PyLong_FromMedium((sdigit)(ival)); \
        } \
        /* Do shift in two steps to avoid possible undefined behavior. */ \
        INT_TYPE t = (ival) >> PyLong_SHIFT >> PyLong_SHIFT; \
        /* Count digits (at least two - smaller cases were handled above). */ \
        Py_ssize_t ndigits = 2; \
        while (t) { \
            ++ndigits; \
            t >>= PyLong_SHIFT; \
        } \
        /* Construct output value. */ \
        PyLongObject *v = long_alloc(ndigits); \
        if (v == NULL) { \
            return NULL; \
        } \
        digit *p = v->long_value.ob_digit; \
        while ((ival)) { \
            *p++ = (digit)((ival) & PyLong_MASK); \
            (ival) >>= PyLong_SHIFT; \
        } \
        return (PyObject *)v; \
    } while(0)

/* Create a new int object from a C unsigned long int */

PyObject *
PyLong_FromUnsignedLong(unsigned long ival)
{
    PYLONG_FROM_UINT(unsigned long, ival);
}

/* Create a new int object from a C unsigned long long int. */

PyObject *
PyLong_FromUnsignedLongLong(unsigned long long ival)
{
    PYLONG_FROM_UINT(unsigned long long, ival);
}

/* Create a new int object from a C size_t. */

PyObject *
PyLong_FromSize_t(size_t ival)
{
    PYLONG_FROM_UINT(size_t, ival);
}

/* Create a new int object from a C double */

PyObject *
PyLong_FromDouble(double dval)
{
    /* Try to get out cheap if this fits in a long. When a finite value of real
     * floating type is converted to an integer type, the value is truncated
     * toward zero. If the value of the integral part cannot be represented by
     * the integer type, the behavior is undefined. Thus, we must check that
     * value is in range (LONG_MIN - 1, LONG_MAX + 1). If a long has more bits
     * of precision than a double, casting LONG_MIN - 1 to double may yield an
     * approximation, but LONG_MAX + 1 is a power of two and can be represented
     * as double exactly (assuming FLT_RADIX is 2 or 16), so for simplicity
     * check against [-(LONG_MAX + 1), LONG_MAX + 1).
     */
    const double int_max = (unsigned long)LONG_MAX + 1;
    if (-int_max < dval && dval < int_max) {
        return PyLong_FromLong((long)dval);
    }

    PyLongObject *v;
    double frac;
    int i, ndig, expo, neg;
    neg = 0;
    if (isinf(dval)) {
        PyErr_SetString(PyExc_OverflowError,
                        "cannot convert float infinity to integer");
        return NULL;
    }
    if (isnan(dval)) {
        PyErr_SetString(PyExc_ValueError,
                        "cannot convert float NaN to integer");
        return NULL;
    }
    if (dval < 0.0) {
        neg = 1;
        dval = -dval;
    }
    frac = frexp(dval, &expo); /* dval = frac*2**expo; 0.0 <= frac < 1.0 */
    assert(expo > 0);
    ndig = (expo-1) / PyLong_SHIFT + 1; /* Number of 'digits' in result */
    v = long_alloc(ndig);
    if (v == NULL)
        return NULL;
    frac = ldexp(frac, (expo-1) % PyLong_SHIFT + 1);
    for (i = ndig; --i >= 0; ) {
        digit bits = (digit)frac;
        v->long_value.ob_digit[i] = bits;
        frac = frac - (double)bits;
        frac = ldexp(frac, PyLong_SHIFT);
    }
    if (neg) {
        _PyLong_FlipSign(v);
    }
    return (PyObject *)v;
}

/* Checking for overflow in PyLong_AsLong is a PITA since C doesn't define
 * anything about what happens when a signed integer operation overflows,
 * and some compilers think they're doing you a favor by being "clever"
 * then.  The bit pattern for the largest positive signed long is
 * (unsigned long)LONG_MAX, and for the smallest negative signed long
 * it is abs(LONG_MIN), which we could write -(unsigned long)LONG_MIN.
 * However, some other compilers warn about applying unary minus to an
 * unsigned operand.  Hence the weird "0-".
 */
#define PY_ABS_LONG_MIN         (0-(unsigned long)LONG_MIN)
#define PY_ABS_SSIZE_T_MIN      (0-(size_t)PY_SSIZE_T_MIN)

static inline unsigned long
unroll_digits_ulong(PyLongObject *v, Py_ssize_t *iptr)
{
    assert(ULONG_MAX >= ((1UL << PyLong_SHIFT) - 1));

    Py_ssize_t i = *iptr;
    assert(i >= 2);

    /* unroll 1 digit */
    --i;
    digit *digits = v->long_value.ob_digit;
    unsigned long x = digits[i];

#if (ULONG_MAX >> PyLong_SHIFT) >= ((1UL << PyLong_SHIFT) - 1)
    /* unroll another digit */
    x <<= PyLong_SHIFT;
    --i;
    x |= digits[i];
#endif

    *iptr = i;
    return x;
}

static inline size_t
unroll_digits_size_t(PyLongObject *v, Py_ssize_t *iptr)
{
    assert(SIZE_MAX >= ((1UL << PyLong_SHIFT) - 1));

    Py_ssize_t i = *iptr;
    assert(i >= 2);

    /* unroll 1 digit */
    --i;
    digit *digits = v->long_value.ob_digit;
    size_t x = digits[i];

#if (SIZE_MAX >> PyLong_SHIFT) >= ((1 << PyLong_SHIFT) - 1)
    /* unroll another digit */
    x <<= PyLong_SHIFT;
    --i;
    x |= digits[i];
#endif

    *iptr = i;
    return x;
}

/* Get a C long int from an int object or any object that has an __index__
   method.

   On overflow, return -1 and set *overflow to 1 or -1 depending on the sign of
   the result.  Otherwise *overflow is 0.

   For other errors (e.g., TypeError), return -1 and set an error condition.
   In this case *overflow will be 0.
*/
long
PyLong_AsLongAndOverflow(PyObject *vv, int *overflow)
{
    /* This version originally by Tim Peters */
    PyLongObject *v;
    long res;
    Py_ssize_t i;
    int sign;
    int do_decref = 0; /* if PyNumber_Index was called */

    *overflow = 0;
    if (vv == NULL) {
        PyErr_BadInternalCall();
        return -1;
    }

    if (PyLong_Check(vv)) {
        v = (PyLongObject *)vv;
    }
    else {
        v = (PyLongObject *)_PyNumber_Index(vv);
        if (v == NULL)
            return -1;
        do_decref = 1;
    }
    if (_PyLong_IsCompact(v)) {
#if SIZEOF_LONG < SIZEOF_SIZE_T
        Py_ssize_t tmp = _PyLong_CompactValue(v);
        if (tmp < LONG_MIN) {
            *overflow = -1;
            res = -1;
        }
        else if (tmp > LONG_MAX) {
            *overflow = 1;
            res = -1;
        }
        else {
            res = (long)tmp;
        }
#else
        res = _PyLong_CompactValue(v);
#endif
    }
    else {
        res = -1;
        i = _PyLong_DigitCount(v);
        sign = _PyLong_NonCompactSign(v);

        unsigned long x = unroll_digits_ulong(v, &i);
        while (--i >= 0) {
            if (x > (ULONG_MAX >> PyLong_SHIFT)) {
                *overflow = sign;
                goto exit;
            }
            x = (x << PyLong_SHIFT) | v->long_value.ob_digit[i];
        }
        /* Haven't lost any bits, but casting to long requires extra
        * care (see comment above).
        */
        if (x <= (unsigned long)LONG_MAX) {
            res = (long)x * sign;
        }
        else if (sign < 0 && x == PY_ABS_LONG_MIN) {
            res = LONG_MIN;
        }
        else {
            *overflow = sign;
            /* res is already set to -1 */
        }
    }
  exit:
    if (do_decref) {
        Py_DECREF(v);
    }
    return res;
}

/* Get a C long int from an int object or any object that has an __index__
   method.  Return -1 and set an error if overflow occurs. */

long
PyLong_AsLong(PyObject *obj)
{
    int overflow;
    long result = PyLong_AsLongAndOverflow(obj, &overflow);
    if (overflow) {
        /* XXX: could be cute and give a different
           message for overflow == -1 */
        PyErr_SetString(PyExc_OverflowError,
                        "Python int too large to convert to C long");
    }
    return result;
}

/* Get a C int from an int object or any object that has an __index__
   method.  Return -1 and set an error if overflow occurs. */

int
PyLong_AsInt(PyObject *obj)
{
    int overflow;
    long result = PyLong_AsLongAndOverflow(obj, &overflow);
    if (overflow || result > INT_MAX || result < INT_MIN) {
        /* XXX: could be cute and give a different
           message for overflow == -1 */
        PyErr_SetString(PyExc_OverflowError,
                        "Python int too large to convert to C int");
        return -1;
    }
    return (int)result;
}

/* Get a Py_ssize_t from an int object.
   Returns -1 and sets an error condition if overflow occurs. */

Py_ssize_t
PyLong_AsSsize_t(PyObject *vv) {
    PyLongObject *v;
    Py_ssize_t i;
    int sign;

    if (vv == NULL) {
        PyErr_BadInternalCall();
        return -1;
    }
    if (!PyLong_Check(vv)) {
        PyErr_SetString(PyExc_TypeError, "an integer is required");
        return -1;
    }

    v = (PyLongObject *)vv;
    if (_PyLong_IsCompact(v)) {
        return _PyLong_CompactValue(v);
    }
    i = _PyLong_DigitCount(v);
    sign = _PyLong_NonCompactSign(v);

    size_t x = unroll_digits_size_t(v, &i);
    while (--i >= 0) {
        if (x > (SIZE_MAX >> PyLong_SHIFT)) {
            goto overflow;
        }
        x = (x << PyLong_SHIFT) | v->long_value.ob_digit[i];
    }
    /* Haven't lost any bits, but casting to a signed type requires
     * extra care (see comment above).
     */
    if (x <= (size_t)PY_SSIZE_T_MAX) {
        return (Py_ssize_t)x * sign;
    }
    else if (sign < 0 && x == PY_ABS_SSIZE_T_MIN) {
        return PY_SSIZE_T_MIN;
    }
    /* else overflow */

  overflow:
    PyErr_SetString(PyExc_OverflowError,
                    "Python int too large to convert to C ssize_t");
    return -1;
}

/* Get a C unsigned long int from an int object.
   Returns -1 and sets an error condition if overflow occurs. */

unsigned long
PyLong_AsUnsignedLong(PyObject *vv)
{
    PyLongObject *v;
    Py_ssize_t i;

    if (vv == NULL) {
        PyErr_BadInternalCall();
        return (unsigned long)-1;
    }
    if (!PyLong_Check(vv)) {
        PyErr_SetString(PyExc_TypeError, "an integer is required");
        return (unsigned long)-1;
    }

    v = (PyLongObject *)vv;
    if (_PyLong_IsNonNegativeCompact(v)) {
#if SIZEOF_LONG < SIZEOF_SIZE_T
        size_t tmp = (size_t)_PyLong_CompactValue(v);
        unsigned long res = (unsigned long)tmp;
        if (res != tmp) {
            goto overflow;
        }
        return res;
#else
        return (unsigned long)(size_t)_PyLong_CompactValue(v);
#endif
    }
    if (_PyLong_IsNegative(v)) {
        PyErr_SetString(PyExc_OverflowError,
                        "can't convert negative value to unsigned int");
        return (unsigned long) -1;
    }
    i = _PyLong_DigitCount(v);

    unsigned long x = unroll_digits_ulong(v, &i);
    while (--i >= 0) {
        if (x > (ULONG_MAX >> PyLong_SHIFT)) {
            goto overflow;
        }
        x = (x << PyLong_SHIFT) | v->long_value.ob_digit[i];
    }
    return x;
overflow:
    PyErr_SetString(PyExc_OverflowError,
                    "Python int too large to convert "
                    "to C unsigned long");
    return (unsigned long) -1;
}

/* Get a C size_t from an int object. Returns (size_t)-1 and sets
   an error condition if overflow occurs. */

size_t
PyLong_AsSize_t(PyObject *vv)
{
    PyLongObject *v;
    Py_ssize_t i;

    if (vv == NULL) {
        PyErr_BadInternalCall();
        return (size_t) -1;
    }
    if (!PyLong_Check(vv)) {
        PyErr_SetString(PyExc_TypeError, "an integer is required");
        return (size_t)-1;
    }

    v = (PyLongObject *)vv;
    if (_PyLong_IsNonNegativeCompact(v)) {
        return (size_t)_PyLong_CompactValue(v);
    }
    if (_PyLong_IsNegative(v)) {
        PyErr_SetString(PyExc_OverflowError,
                   "can't convert negative value to size_t");
        return (size_t) -1;
    }
    i = _PyLong_DigitCount(v);

    size_t x = unroll_digits_size_t(v, &i);
    while (--i >= 0) {
            if (x > (SIZE_MAX >> PyLong_SHIFT)) {
                PyErr_SetString(PyExc_OverflowError,
                    "Python int too large to convert to C size_t");
                return (size_t) -1;
            }
            x = (x << PyLong_SHIFT) | v->long_value.ob_digit[i];
        }
    return x;
}

/* Get a C unsigned long int from an int object, ignoring the high bits.
   Returns -1 and sets an error condition if an error occurs. */

static unsigned long
_PyLong_AsUnsignedLongMask(PyObject *vv)
{
    PyLongObject *v;
    Py_ssize_t i;

    if (vv == NULL || !PyLong_Check(vv)) {
        PyErr_BadInternalCall();
        return (unsigned long) -1;
    }
    v = (PyLongObject *)vv;
    if (_PyLong_IsCompact(v)) {
#if SIZEOF_LONG < SIZEOF_SIZE_T
        return (unsigned long)(size_t)_PyLong_CompactValue(v);
#else
        return (unsigned long)(long)_PyLong_CompactValue(v);
#endif
    }
    i = _PyLong_DigitCount(v);
    int sign = _PyLong_NonCompactSign(v);
    unsigned long x = unroll_digits_ulong(v, &i);
    while (--i >= 0) {
        x = (x << PyLong_SHIFT) | v->long_value.ob_digit[i];
    }
    return x * sign;
}

unsigned long
PyLong_AsUnsignedLongMask(PyObject *op)
{
    PyLongObject *lo;
    unsigned long val;

    if (op == NULL) {
        PyErr_BadInternalCall();
        return (unsigned long)-1;
    }

    if (PyLong_Check(op)) {
        return _PyLong_AsUnsignedLongMask(op);
    }

    lo = (PyLongObject *)_PyNumber_Index(op);
    if (lo == NULL)
        return (unsigned long)-1;

    val = _PyLong_AsUnsignedLongMask((PyObject *)lo);
    Py_DECREF(lo);
    return val;
}

int
PyLong_IsPositive(PyObject *obj)
{
    assert(obj != NULL);
    if (!PyLong_Check(obj)) {
        PyErr_Format(PyExc_TypeError, "expected int, got %T", obj);
        return -1;
    }
    return _PyLong_IsPositive((PyLongObject *)obj);
}

int
PyLong_IsNegative(PyObject *obj)
{
    assert(obj != NULL);
    if (!PyLong_Check(obj)) {
        PyErr_Format(PyExc_TypeError, "expected int, got %T", obj);
        return -1;
    }
    return _PyLong_IsNegative((PyLongObject *)obj);
}

int
PyLong_IsZero(PyObject *obj)
{
    assert(obj != NULL);
    if (!PyLong_Check(obj)) {
        PyErr_Format(PyExc_TypeError, "expected int, got %T", obj);
        return -1;
    }
    return _PyLong_IsZero((PyLongObject *)obj);
}

static int
long_sign(PyObject *vv)
{
    assert(vv != NULL);
    assert(PyLong_Check(vv));
    PyLongObject *v = (PyLongObject *)vv;

    if (_PyLong_IsCompact(v)) {
        return _PyLong_CompactSign(v);
    }
    return _PyLong_NonCompactSign(v);
}

int
_PyLong_Sign(PyObject *vv)
{
    return long_sign(vv);
}

int
PyLong_GetSign(PyObject *vv, int *sign)
{
    if (!PyLong_Check(vv)) {
        PyErr_Format(PyExc_TypeError, "expect int, got %T", vv);
        return -1;
    }

    *sign = long_sign(vv);
    return 0;
}

static int
bit_length_digit(digit x)
{
    // digit can be larger than unsigned long, but only PyLong_SHIFT bits
    // of it will be ever used.
    static_assert(PyLong_SHIFT <= sizeof(unsigned long) * 8,
                  "digit is larger than unsigned long");
    return _Py_bit_length((unsigned long)x);
}

int64_t
_PyLong_NumBits(PyObject *vv)
{
    PyLongObject *v = (PyLongObject *)vv;
    int64_t result = 0;
    Py_ssize_t ndigits;
    int msd_bits;

    assert(v != NULL);
    assert(PyLong_Check(v));
    ndigits = _PyLong_DigitCount(v);
    assert(ndigits == 0 || v->long_value.ob_digit[ndigits - 1] != 0);
    if (ndigits > 0) {
        digit msd = v->long_value.ob_digit[ndigits - 1];
#if SIZEOF_SIZE_T == 8
        assert(ndigits <= INT64_MAX / PyLong_SHIFT);
#endif
        result = (int64_t)(ndigits - 1) * PyLong_SHIFT;
        msd_bits = bit_length_digit(msd);
        result += msd_bits;
    }
    return result;
}

PyObject *
_PyLong_FromByteArray(const unsigned char* bytes, size_t n,
                      int little_endian, int is_signed)
{
    const unsigned char* pstartbyte;    /* LSB of bytes */
    int incr;                           /* direction to move pstartbyte */
    const unsigned char* pendbyte;      /* MSB of bytes */
    size_t numsignificantbytes;         /* number of bytes that matter */
    Py_ssize_t ndigits;                 /* number of Python int digits */
    PyLongObject* v;                    /* result */
    Py_ssize_t idigit = 0;              /* next free index in v->long_value.ob_digit */

    if (n == 0)
        return PyLong_FromLong(0L);

    if (little_endian) {
        pstartbyte = bytes;
        pendbyte = bytes + n - 1;
        incr = 1;
    }
    else {
        pstartbyte = bytes + n - 1;
        pendbyte = bytes;
        incr = -1;
    }

    if (is_signed)
        is_signed = *pendbyte >= 0x80;

    /* Compute numsignificantbytes.  This consists of finding the most
       significant byte.  Leading 0 bytes are insignificant if the number
       is positive, and leading 0xff bytes if negative. */
    {
        size_t i;
        const unsigned char* p = pendbyte;
        const int pincr = -incr;  /* search MSB to LSB */
        const unsigned char insignificant = is_signed ? 0xff : 0x00;

        for (i = 0; i < n; ++i, p += pincr) {
            if (*p != insignificant)
                break;
        }
        numsignificantbytes = n - i;
        /* 2's-comp is a bit tricky here, e.g. 0xff00 == -0x0100, so
           actually has 2 significant bytes.  OTOH, 0xff0001 ==
           -0x00ffff, so we wouldn't *need* to bump it there; but we
           do for 0xffff = -0x0001.  To be safe without bothering to
           check every case, bump it regardless. */
        if (is_signed && numsignificantbytes < n)
            ++numsignificantbytes;
    }

    /* avoid integer overflow */
    ndigits = numsignificantbytes / PyLong_SHIFT * 8
        + (numsignificantbytes % PyLong_SHIFT * 8 + PyLong_SHIFT - 1) / PyLong_SHIFT;
    v = long_alloc(ndigits);
    if (v == NULL)
        return NULL;

    /* Copy the bits over.  The tricky parts are computing 2's-comp on
       the fly for signed numbers, and dealing with the mismatch between
       8-bit bytes and (probably) 15-bit Python digits.*/
    {
        size_t i;
        twodigits carry = 1;                    /* for 2's-comp calculation */
        twodigits accum = 0;                    /* sliding register */
        unsigned int accumbits = 0;             /* number of bits in accum */
        const unsigned char* p = pstartbyte;

        for (i = 0; i < numsignificantbytes; ++i, p += incr) {
            twodigits thisbyte = *p;
            /* Compute correction for 2's comp, if needed. */
            if (is_signed) {
                thisbyte = (0xff ^ thisbyte) + carry;
                carry = thisbyte >> 8;
                thisbyte &= 0xff;
            }
            /* Because we're going LSB to MSB, thisbyte is
               more significant than what's already in accum,
               so needs to be prepended to accum. */
            accum |= thisbyte << accumbits;
            accumbits += 8;
            if (accumbits >= PyLong_SHIFT) {
                /* There's enough to fill a Python digit. */
                assert(idigit < ndigits);
                v->long_value.ob_digit[idigit] = (digit)(accum & PyLong_MASK);
                ++idigit;
                accum >>= PyLong_SHIFT;
                accumbits -= PyLong_SHIFT;
                assert(accumbits < PyLong_SHIFT);
            }
        }
        assert(accumbits < PyLong_SHIFT);
        if (accumbits) {
            assert(idigit < ndigits);
            v->long_value.ob_digit[idigit] = (digit)accum;
            ++idigit;
        }
    }

    int sign = is_signed ? -1: 1;
    if (idigit == 0) {
        sign = 0;
    }
    _PyLong_SetSignAndDigitCount(v, sign, idigit);
    return (PyObject *)maybe_small_long(long_normalize(v));
}

int
_PyLong_AsByteArray(PyLongObject* v,
                    unsigned char* bytes, size_t n,
                    int little_endian, int is_signed,
                    int with_exceptions)
{
    Py_ssize_t i;               /* index into v->long_value.ob_digit */
    Py_ssize_t ndigits;         /* number of digits */
    twodigits accum;            /* sliding register */
    unsigned int accumbits;     /* # bits in accum */
    int do_twos_comp;           /* store 2's-comp?  is_signed and v < 0 */
    digit carry;                /* for computing 2's-comp */
    size_t j;                   /* # bytes filled */
    unsigned char* p;           /* pointer to next byte in bytes */
    int pincr;                  /* direction to move p */

    assert(v != NULL && PyLong_Check(v));

    ndigits = _PyLong_DigitCount(v);
    if (_PyLong_IsNegative(v)) {
        if (!is_signed) {
            if (with_exceptions) {
                PyErr_SetString(PyExc_OverflowError,
                                "can't convert negative int to unsigned");
            }
            return -1;
        }
        do_twos_comp = 1;
    }
    else {
        do_twos_comp = 0;
    }

    if (little_endian) {
        p = bytes;
        pincr = 1;
    }
    else {
        p = bytes + n - 1;
        pincr = -1;
    }

    /* Copy over all the Python digits.
       It's crucial that every Python digit except for the MSD contribute
       exactly PyLong_SHIFT bits to the total, so first assert that the int is
       normalized.
       NOTE: PyLong_AsNativeBytes() assumes that this function will fill in 'n'
       bytes even if it eventually fails to convert the whole number. Make sure
       you account for that if you are changing this algorithm to return without
       doing that.
       */
    assert(ndigits == 0 || v->long_value.ob_digit[ndigits - 1] != 0);
    j = 0;
    accum = 0;
    accumbits = 0;
    carry = do_twos_comp ? 1 : 0;
    for (i = 0; i < ndigits; ++i) {
        digit thisdigit = v->long_value.ob_digit[i];
        if (do_twos_comp) {
            thisdigit = (thisdigit ^ PyLong_MASK) + carry;
            carry = thisdigit >> PyLong_SHIFT;
            thisdigit &= PyLong_MASK;
        }
        /* Because we're going LSB to MSB, thisdigit is more
           significant than what's already in accum, so needs to be
           prepended to accum. */
        accum |= (twodigits)thisdigit << accumbits;

        /* The most-significant digit may be (probably is) at least
           partly empty. */
        if (i == ndigits - 1) {
            /* Count # of sign bits -- they needn't be stored,
             * although for signed conversion we need later to
             * make sure at least one sign bit gets stored. */
            digit s = do_twos_comp ? thisdigit ^ PyLong_MASK : thisdigit;
            while (s != 0) {
                s >>= 1;
                accumbits++;
            }
        }
        else
            accumbits += PyLong_SHIFT;

        /* Store as many bytes as possible. */
        while (accumbits >= 8) {
            if (j >= n)
                goto Overflow;
            ++j;
            *p = (unsigned char)(accum & 0xff);
            p += pincr;
            accumbits -= 8;
            accum >>= 8;
        }
    }

    /* Store the straggler (if any). */
    assert(accumbits < 8);
    assert(carry == 0);  /* else do_twos_comp and *every* digit was 0 */
    if (accumbits > 0) {
        if (j >= n)
            goto Overflow;
        ++j;
        if (do_twos_comp) {
            /* Fill leading bits of the byte with sign bits
               (appropriately pretending that the int had an
               infinite supply of sign bits). */
            accum |= (~(twodigits)0) << accumbits;
        }
        *p = (unsigned char)(accum & 0xff);
        p += pincr;
    }
    else if (j == n && n > 0 && is_signed) {
        /* The main loop filled the byte array exactly, so the code
           just above didn't get to ensure there's a sign bit, and the
           loop below wouldn't add one either.  Make sure a sign bit
           exists. */
        unsigned char msb = *(p - pincr);
        int sign_bit_set = msb >= 0x80;
        assert(accumbits == 0);
        if (sign_bit_set == do_twos_comp)
            return 0;
        else
            goto Overflow;
    }

    /* Fill remaining bytes with copies of the sign bit. */
    {
        unsigned char signbyte = do_twos_comp ? 0xffU : 0U;
        for ( ; j < n; ++j, p += pincr)
            *p = signbyte;
    }

    return 0;

  Overflow:
    if (with_exceptions) {
        PyErr_SetString(PyExc_OverflowError, "int too big to convert");
    }
    return -1;

}

// Refactored out for readability, not reuse
static inline int
_fits_in_n_bits(Py_ssize_t v, Py_ssize_t n)
{
    if (n >= (Py_ssize_t)sizeof(Py_ssize_t) * 8) {
        return 1;
    }
    // If all bits above n are the same, we fit.
    // (Use n-1 if we require the sign bit to be consistent.)
    Py_ssize_t v_extended = v >> ((int)n - 1);
    return v_extended == 0 || v_extended == -1;
}

static inline int
_resolve_endianness(int *endianness)
{
    if (*endianness == -1 || (*endianness & 2)) {
        *endianness = PY_LITTLE_ENDIAN;
    } else {
        *endianness &= 1;
    }
    assert(*endianness == 0 || *endianness == 1);
    return 0;
}

Py_ssize_t
PyLong_AsNativeBytes(PyObject* vv, void* buffer, Py_ssize_t n, int flags)
{
    PyLongObject *v;
    union {
        Py_ssize_t v;
        unsigned char b[sizeof(Py_ssize_t)];
    } cv;
    int do_decref = 0;
    Py_ssize_t res = 0;

    if (vv == NULL || n < 0) {
        PyErr_BadInternalCall();
        return -1;
    }

    int little_endian = flags;
    if (_resolve_endianness(&little_endian) < 0) {
        return -1;
    }

    if (PyLong_Check(vv)) {
        v = (PyLongObject *)vv;
    }
    else if (flags != -1 && (flags & Py_ASNATIVEBYTES_ALLOW_INDEX)) {
        v = (PyLongObject *)_PyNumber_Index(vv);
        if (v == NULL) {
            return -1;
        }
        do_decref = 1;
    }
    else {
        PyErr_Format(PyExc_TypeError, "expect int, got %T", vv);
        return -1;
    }

    if ((flags != -1 && (flags & Py_ASNATIVEBYTES_REJECT_NEGATIVE))
        && _PyLong_IsNegative(v)) {
        PyErr_SetString(PyExc_ValueError, "Cannot convert negative int");
        if (do_decref) {
            Py_DECREF(v);
        }
        return -1;
    }

    if (_PyLong_IsCompact(v)) {
        res = 0;
        cv.v = _PyLong_CompactValue(v);
        /* Most paths result in res = sizeof(compact value). Only the case
         * where 0 < n < sizeof(compact value) do we need to check and adjust
         * our return value. */
        res = sizeof(cv.b);
        if (n <= 0) {
            // nothing to do!
        }
        else if (n <= (Py_ssize_t)sizeof(cv.b)) {
#if PY_LITTLE_ENDIAN
            if (little_endian) {
                memcpy(buffer, cv.b, n);
            }
            else {
                for (Py_ssize_t i = 0; i < n; ++i) {
                    ((unsigned char*)buffer)[n - i - 1] = cv.b[i];
                }
            }
#else
            if (little_endian) {
                for (Py_ssize_t i = 0; i < n; ++i) {
                    ((unsigned char*)buffer)[i] = cv.b[sizeof(cv.b) - i - 1];
                }
            }
            else {
                memcpy(buffer, &cv.b[sizeof(cv.b) - n], n);
            }
#endif

            /* If we fit, return the requested number of bytes */
            if (_fits_in_n_bits(cv.v, n * 8)) {
                res = n;
            } else if (cv.v > 0 && _fits_in_n_bits(cv.v, n * 8 + 1)) {
                /* Positive values with the MSB set do not require an
                 * additional bit when the caller's intent is to treat them
                 * as unsigned. */
                if (flags == -1 || (flags & Py_ASNATIVEBYTES_UNSIGNED_BUFFER)) {
                    res = n;
                } else {
                    res = n + 1;
                }
            }
        }
        else {
            unsigned char fill = cv.v < 0 ? 0xFF : 0x00;
#if PY_LITTLE_ENDIAN
            if (little_endian) {
                memcpy(buffer, cv.b, sizeof(cv.b));
                memset((char *)buffer + sizeof(cv.b), fill, n - sizeof(cv.b));
            }
            else {
                unsigned char *b = (unsigned char *)buffer;
                for (Py_ssize_t i = 0; i < n - (int)sizeof(cv.b); ++i) {
                    *b++ = fill;
                }
                for (Py_ssize_t i = sizeof(cv.b); i > 0; --i) {
                    *b++ = cv.b[i - 1];
                }
            }
#else
            if (little_endian) {
                unsigned char *b = (unsigned char *)buffer;
                for (Py_ssize_t i = sizeof(cv.b); i > 0; --i) {
                    *b++ = cv.b[i - 1];
                }
                for (Py_ssize_t i = 0; i < n - (int)sizeof(cv.b); ++i) {
                    *b++ = fill;
                }
            }
            else {
                memset(buffer, fill, n - sizeof(cv.b));
                memcpy((char *)buffer + n - sizeof(cv.b), cv.b, sizeof(cv.b));
            }
#endif
        }
    }
    else {
        if (n > 0) {
            _PyLong_AsByteArray(v, buffer, (size_t)n, little_endian, 1, 0);
        }

        /* Calculates the number of bits required for the *absolute* value
         * of v. This does not take sign into account, only magnitude. */
        int64_t nb = _PyLong_NumBits((PyObject *)v);
        assert(nb >= 0);
        /* Normally this would be ((nb - 1) / 8) + 1 to avoid rounding up
         * multiples of 8 to the next byte, but we add an implied bit for
         * the sign and it cancels out. */
        res = (Py_ssize_t)(nb / 8) + 1;

        /* Two edge cases exist that are best handled after extracting the
         * bits. These may result in us reporting overflow when the value
         * actually fits.
         */
        if (n > 0 && res == n + 1 && nb % 8 == 0) {
            if (_PyLong_IsNegative(v)) {
                /* Values of 0x80...00 from negative values that use every
                 * available bit in the buffer do not require an additional
                 * bit to store the sign. */
                int is_edge_case = 1;
                unsigned char *b = (unsigned char *)buffer;
                for (Py_ssize_t i = 0; i < n && is_edge_case; ++i, ++b) {
                    if (i == 0) {
                        is_edge_case = (*b == (little_endian ? 0 : 0x80));
                    } else if (i < n - 1) {
                        is_edge_case = (*b == 0);
                    } else {
                        is_edge_case = (*b == (little_endian ? 0x80 : 0));
                    }
                }
                if (is_edge_case) {
                    res = n;
                }
            }
            else {
                /* Positive values with the MSB set do not require an
                 * additional bit when the caller's intent is to treat them
                 * as unsigned. */
                unsigned char *b = (unsigned char *)buffer;
                if (b[little_endian ? n - 1 : 0] & 0x80) {
                    if (flags == -1 || (flags & Py_ASNATIVEBYTES_UNSIGNED_BUFFER)) {
                        res = n;
                    } else {
                        res = n + 1;
                    }
                }
            }
        }
    }

    if (do_decref) {
        Py_DECREF(v);
    }

    return res;
}


PyObject *
PyLong_FromNativeBytes(const void* buffer, size_t n, int flags)
{
    if (!buffer) {
        PyErr_BadInternalCall();
        return NULL;
    }

    int little_endian = flags;
    if (_resolve_endianness(&little_endian) < 0) {
        return NULL;
    }

    return _PyLong_FromByteArray(
        (const unsigned char *)buffer,
        n,
        little_endian,
        (flags == -1 || !(flags & Py_ASNATIVEBYTES_UNSIGNED_BUFFER)) ? 1 : 0
    );
}


PyObject *
PyLong_FromUnsignedNativeBytes(const void* buffer, size_t n, int flags)
{
    if (!buffer) {
        PyErr_BadInternalCall();
        return NULL;
    }

    int little_endian = flags;
    if (_resolve_endianness(&little_endian) < 0) {
        return NULL;
    }

    return _PyLong_FromByteArray((const unsigned char *)buffer, n, little_endian, 0);
}


/* Create a new int object from a C pointer */

PyObject *
PyLong_FromVoidPtr(void *p)
{
#if SIZEOF_VOID_P <= SIZEOF_LONG
    return PyLong_FromUnsignedLong((unsigned long)(uintptr_t)p);
#else

#if SIZEOF_LONG_LONG < SIZEOF_VOID_P
#   error "PyLong_FromVoidPtr: sizeof(long long) < sizeof(void*)"
#endif
    return PyLong_FromUnsignedLongLong((unsigned long long)(uintptr_t)p);
#endif /* SIZEOF_VOID_P <= SIZEOF_LONG */

}

/* Get a C pointer from an int object. */

void *
PyLong_AsVoidPtr(PyObject *vv)
{
#if SIZEOF_VOID_P <= SIZEOF_LONG
    long x;

    if (PyLong_Check(vv) && _PyLong_IsNegative((PyLongObject *)vv)) {
        x = PyLong_AsLong(vv);
    }
    else {
        x = PyLong_AsUnsignedLong(vv);
    }
#else

#if SIZEOF_LONG_LONG < SIZEOF_VOID_P
#   error "PyLong_AsVoidPtr: sizeof(long long) < sizeof(void*)"
#endif
    long long x;

    if (PyLong_Check(vv) && _PyLong_IsNegative((PyLongObject *)vv)) {
        x = PyLong_AsLongLong(vv);
    }
    else {
        x = PyLong_AsUnsignedLongLong(vv);
    }

#endif /* SIZEOF_VOID_P <= SIZEOF_LONG */

    if (x == -1 && PyErr_Occurred())
        return NULL;
    return (void *)x;
}

/* Initial long long support by Chris Herborth (chrish@qnx.com), later
 * rewritten to use the newer PyLong_{As,From}ByteArray API.
 */

#define PY_ABS_LLONG_MIN (0-(unsigned long long)LLONG_MIN)

/* Create a new int object from a C long long int. */

PyObject *
PyLong_FromLongLong(long long ival)
{
    PYLONG_FROM_INT(unsigned long long, long long, ival);
}

/* Create a new int object from a C Py_ssize_t. */

PyObject *
PyLong_FromSsize_t(Py_ssize_t ival)
{
    PYLONG_FROM_INT(size_t, Py_ssize_t, ival);
}

/* Get a C long long int from an int object or any object that has an
   __index__ method.  Return -1 and set an error if overflow occurs. */

long long
PyLong_AsLongLong(PyObject *vv)
{
    PyLongObject *v;
    long long bytes;
    int res;
    int do_decref = 0; /* if PyNumber_Index was called */

    if (vv == NULL) {
        PyErr_BadInternalCall();
        return -1;
    }

    if (PyLong_Check(vv)) {
        v = (PyLongObject *)vv;
    }
    else {
        v = (PyLongObject *)_PyNumber_Index(vv);
        if (v == NULL)
            return -1;
        do_decref = 1;
    }

    if (_PyLong_IsCompact(v)) {
        res = 0;
        bytes = _PyLong_CompactValue(v);
    }
    else {
        res = _PyLong_AsByteArray((PyLongObject *)v, (unsigned char *)&bytes,
                                  SIZEOF_LONG_LONG, PY_LITTLE_ENDIAN, 1, 1);
    }
    if (do_decref) {
        Py_DECREF(v);
    }

    /* Plan 9 can't handle long long in ? : expressions */
    if (res < 0)
        return (long long)-1;
    else
        return bytes;
}

/* Get a C unsigned long long int from an int object.
   Return -1 and set an error if overflow occurs. */

unsigned long long
PyLong_AsUnsignedLongLong(PyObject *vv)
{
    PyLongObject *v;
    unsigned long long bytes;
    int res;

    if (vv == NULL) {
        PyErr_BadInternalCall();
        return (unsigned long long)-1;
    }
    if (!PyLong_Check(vv)) {
        PyErr_SetString(PyExc_TypeError, "an integer is required");
        return (unsigned long long)-1;
    }

    v = (PyLongObject*)vv;
    if (_PyLong_IsNonNegativeCompact(v)) {
        res = 0;
#if SIZEOF_LONG_LONG < SIZEOF_SIZE_T
        size_t tmp = (size_t)_PyLong_CompactValue(v);
        bytes = (unsigned long long)tmp;
        if (bytes != tmp) {
            PyErr_SetString(PyExc_OverflowError,
                            "Python int too large to convert "
                            "to C unsigned long long");
            res = -1;
        }
#else
        bytes = (unsigned long long)(size_t)_PyLong_CompactValue(v);
#endif
    }
    else {
        res = _PyLong_AsByteArray((PyLongObject *)vv, (unsigned char *)&bytes,
                              SIZEOF_LONG_LONG, PY_LITTLE_ENDIAN, 0, 1);
    }

    /* Plan 9 can't handle long long in ? : expressions */
    if (res < 0)
        return (unsigned long long)res;
    else
        return bytes;
}

/* Get a C unsigned long int from an int object, ignoring the high bits.
   Returns -1 and sets an error condition if an error occurs. */

static unsigned long long
_PyLong_AsUnsignedLongLongMask(PyObject *vv)
{
    PyLongObject *v;
    Py_ssize_t i;
    int sign;

    if (vv == NULL || !PyLong_Check(vv)) {
        PyErr_BadInternalCall();
        return (unsigned long long) -1;
    }
    v = (PyLongObject *)vv;
    if (_PyLong_IsCompact(v)) {
#if SIZEOF_LONG_LONG < SIZEOF_SIZE_T
        return (unsigned long long)(size_t)_PyLong_CompactValue(v);
#else
        return (unsigned long long)(long long)_PyLong_CompactValue(v);
#endif
    }
    i = _PyLong_DigitCount(v);
    sign = _PyLong_NonCompactSign(v);
    unsigned long long x = unroll_digits_ulong(v, &i);
    while (--i >= 0) {
        x = (x << PyLong_SHIFT) | v->long_value.ob_digit[i];
    }
    return x * sign;
}

unsigned long long
PyLong_AsUnsignedLongLongMask(PyObject *op)
{
    PyLongObject *lo;
    unsigned long long val;

    if (op == NULL) {
        PyErr_BadInternalCall();
        return (unsigned long long)-1;
    }

    if (PyLong_Check(op)) {
        return _PyLong_AsUnsignedLongLongMask(op);
    }

    lo = (PyLongObject *)_PyNumber_Index(op);
    if (lo == NULL)
        return (unsigned long long)-1;

    val = _PyLong_AsUnsignedLongLongMask((PyObject *)lo);
    Py_DECREF(lo);
    return val;
}

/* Get a C long long int from an int object or any object that has an
   __index__ method.

   On overflow, return -1 and set *overflow to 1 or -1 depending on the sign of
   the result.  Otherwise *overflow is 0.

   For other errors (e.g., TypeError), return -1 and set an error condition.
   In this case *overflow will be 0.
*/

long long
PyLong_AsLongLongAndOverflow(PyObject *vv, int *overflow)
{
    /* This version by Tim Peters */
    PyLongObject *v;
    long long res;
    Py_ssize_t i;
    int sign;
    int do_decref = 0; /* if PyNumber_Index was called */

    *overflow = 0;
    if (vv == NULL) {
        PyErr_BadInternalCall();
        return -1;
    }

    if (PyLong_Check(vv)) {
        v = (PyLongObject *)vv;
    }
    else {
        v = (PyLongObject *)_PyNumber_Index(vv);
        if (v == NULL)
            return -1;
        do_decref = 1;
    }
    if (_PyLong_IsCompact(v)) {
#if SIZEOF_LONG_LONG < SIZEOF_SIZE_T
        Py_ssize_t tmp = _PyLong_CompactValue(v);
        if (tmp < LLONG_MIN) {
            *overflow = -1;
            res = -1;
        }
        else if (tmp > LLONG_MAX) {
            *overflow = 1;
            res = -1;
        }
        else {
            res = (long long)tmp;
        }
#else
        res = _PyLong_CompactValue(v);
#endif
    }
    else {
        i = _PyLong_DigitCount(v);
        sign = _PyLong_NonCompactSign(v);
        unsigned long long x = unroll_digits_ulong(v, &i);
        while (--i >= 0) {
            if (x > ULLONG_MAX >> PyLong_SHIFT) {
                *overflow = sign;
                res = -1;
                goto exit;
            }
            x = (x << PyLong_SHIFT) + v->long_value.ob_digit[i];
        }
        /* Haven't lost any bits, but casting to long requires extra
         * care (see comment above).
         */
        if (x <= (unsigned long long)LLONG_MAX) {
            res = (long long)x * sign;
        }
        else if (sign < 0 && x == PY_ABS_LLONG_MIN) {
            res = LLONG_MIN;
        }
        else {
            *overflow = sign;
            res = -1;
        }
    }
  exit:
    if (do_decref) {
        Py_DECREF(v);
    }
    return res;
}

#define UNSIGNED_INT_CONVERTER(NAME, TYPE)                          \
int                                                                 \
_PyLong_##NAME##_Converter(PyObject *obj, void *ptr)                \
{                                                                   \
    Py_ssize_t bytes = PyLong_AsNativeBytes(obj, ptr, sizeof(TYPE), \
            Py_ASNATIVEBYTES_NATIVE_ENDIAN |                        \
            Py_ASNATIVEBYTES_ALLOW_INDEX |                          \
            Py_ASNATIVEBYTES_REJECT_NEGATIVE |                      \
            Py_ASNATIVEBYTES_UNSIGNED_BUFFER);                      \
    if (bytes < 0) {                                                \
        return 0;                                                   \
    }                                                               \
    if ((size_t)bytes > sizeof(TYPE)) {                             \
        PyErr_SetString(PyExc_OverflowError,                        \
                        "Python int too large for C "#TYPE);        \
        return 0;                                                   \
    }                                                               \
    return 1;                                                       \
}

UNSIGNED_INT_CONVERTER(UnsignedShort, unsigned short)
UNSIGNED_INT_CONVERTER(UnsignedInt, unsigned int)
UNSIGNED_INT_CONVERTER(UnsignedLong, unsigned long)
UNSIGNED_INT_CONVERTER(UnsignedLongLong, unsigned long long)
UNSIGNED_INT_CONVERTER(Size_t, size_t)
UNSIGNED_INT_CONVERTER(UInt8, uint8_t)
UNSIGNED_INT_CONVERTER(UInt16, uint16_t)
UNSIGNED_INT_CONVERTER(UInt32, uint32_t)
UNSIGNED_INT_CONVERTER(UInt64, uint64_t)


#define CHECK_BINOP(v,w)                                \
    do {                                                \
        if (!PyLong_Check(v) || !PyLong_Check(w))       \
            Py_RETURN_NOTIMPLEMENTED;                   \
    } while(0)

/* x[0:m] and y[0:n] are digit vectors, LSD first, m >= n required.  x[0:n]
 * is modified in place, by adding y to it.  Carries are propagated as far as
 * x[m-1], and the remaining carry (0 or 1) is returned.
 */
static digit
v_iadd(digit *x, Py_ssize_t m, digit *y, Py_ssize_t n)
{
    Py_ssize_t i;
    digit carry = 0;

    assert(m >= n);
    for (i = 0; i < n; ++i) {
        carry += x[i] + y[i];
        x[i] = carry & PyLong_MASK;
        carry >>= PyLong_SHIFT;
        assert((carry & 1) == carry);
    }
    for (; carry && i < m; ++i) {
        carry += x[i];
        x[i] = carry & PyLong_MASK;
        carry >>= PyLong_SHIFT;
        assert((carry & 1) == carry);
    }
    return carry;
}

/* x[0:m] and y[0:n] are digit vectors, LSD first, m >= n required.  x[0:n]
 * is modified in place, by subtracting y from it.  Borrows are propagated as
 * far as x[m-1], and the remaining borrow (0 or 1) is returned.
 */
static digit
v_isub(digit *x, Py_ssize_t m, digit *y, Py_ssize_t n)
{
    Py_ssize_t i;
    digit borrow = 0;

    assert(m >= n);
    for (i = 0; i < n; ++i) {
        borrow = x[i] - y[i] - borrow;
        x[i] = borrow & PyLong_MASK;
        borrow >>= PyLong_SHIFT;
        borrow &= 1;            /* keep only 1 sign bit */
    }
    for (; borrow && i < m; ++i) {
        borrow = x[i] - borrow;
        x[i] = borrow & PyLong_MASK;
        borrow >>= PyLong_SHIFT;
        borrow &= 1;
    }
    return borrow;
}

/* Shift digit vector a[0:m] d bits left, with 0 <= d < PyLong_SHIFT.  Put
 * result in z[0:m], and return the d bits shifted out of the top.
 */
static digit
v_lshift(digit *z, digit *a, Py_ssize_t m, int d)
{
    Py_ssize_t i;
    digit carry = 0;

    assert(0 <= d && d < PyLong_SHIFT);
    for (i=0; i < m; i++) {
        twodigits acc = (twodigits)a[i] << d | carry;
        z[i] = (digit)acc & PyLong_MASK;
        carry = (digit)(acc >> PyLong_SHIFT);
    }
    return carry;
}

/* Shift digit vector a[0:m] d bits right, with 0 <= d < PyLong_SHIFT.  Put
 * result in z[0:m], and return the d bits shifted out of the bottom.
 */
static digit
v_rshift(digit *z, digit *a, Py_ssize_t m, int d)
{
    Py_ssize_t i;
    digit carry = 0;
    digit mask = ((digit)1 << d) - 1U;

    assert(0 <= d && d < PyLong_SHIFT);
    for (i=m; i-- > 0;) {
        twodigits acc = (twodigits)carry << PyLong_SHIFT | a[i];
        carry = (digit)acc & mask;
        z[i] = (digit)(acc >> d);
    }
    return carry;
}

/* Divide long pin, w/ size digits, by non-zero digit n, storing quotient
   in pout, and returning the remainder.  pin and pout point at the LSD.
   It's OK for pin == pout on entry, which saves oodles of mallocs/frees in
   _PyLong_Format, but that should be done with great care since ints are
   immutable.

   This version of the code can be 20% faster than the pre-2022 version
   on todays compilers on architectures like amd64.  It evolved from Mark
   Dickinson observing that a 128:64 divide instruction was always being
   generated by the compiler despite us working with 30-bit digit values.
   See the thread for full context:

     https://mail.python.org/archives/list/python-dev@python.org/thread/ZICIMX5VFCX4IOFH5NUPVHCUJCQ4Q7QM/#NEUNFZU3TQU4CPTYZNF3WCN7DOJBBTK5

   If you ever want to change this code, pay attention to performance using
   different compilers, optimization levels, and cpu architectures. Beware of
   PGO/FDO builds doing value specialization such as a fast path for //10. :)

   Verify that 17 isn't specialized and this works as a quick test:
     python -m timeit -s 'x = 10**1000; r=x//10; assert r == 10**999, r' 'x//17'
*/
static digit
inplace_divrem1(digit *pout, digit *pin, Py_ssize_t size, digit n)
{
    digit remainder = 0;

    assert(n > 0 && n <= PyLong_MASK);
    while (--size >= 0) {
        twodigits dividend;
        dividend = ((twodigits)remainder << PyLong_SHIFT) | pin[size];
        digit quotient;
        quotient = (digit)(dividend / n);
        remainder = dividend % n;
        pout[size] = quotient;
    }
    return remainder;
}


/* Divide an integer by a digit, returning both the quotient
   (as function result) and the remainder (through *prem).
   The sign of a is ignored; n should not be zero. */

static PyLongObject *
divrem1(PyLongObject *a, digit n, digit *prem)
{
    const Py_ssize_t size = _PyLong_DigitCount(a);
    PyLongObject *z;

    assert(n > 0 && n <= PyLong_MASK);
    z = long_alloc(size);
    if (z == NULL)
        return NULL;
    *prem = inplace_divrem1(z->long_value.ob_digit, a->long_value.ob_digit, size, n);
    return long_normalize(z);
}

/* Remainder of long pin, w/ size digits, by non-zero digit n,
   returning the remainder. pin points at the LSD. */

static digit
inplace_rem1(digit *pin, Py_ssize_t size, digit n)
{
    twodigits rem = 0;

    assert(n > 0 && n <= PyLong_MASK);
    while (--size >= 0)
        rem = ((rem << PyLong_SHIFT) | pin[size]) % n;
    return (digit)rem;
}

/* Get the remainder of an integer divided by a digit, returning
   the remainder as the result of the function. The sign of a is
   ignored; n should not be zero. */

static PyLongObject *
rem1(PyLongObject *a, digit n)
{
    const Py_ssize_t size = _PyLong_DigitCount(a);

    assert(n > 0 && n <= PyLong_MASK);
    return (PyLongObject *)PyLong_FromLong(
        (long)inplace_rem1(a->long_value.ob_digit, size, n)
    );
}

#ifdef WITH_PYLONG_MODULE
/* asymptotically faster long_to_decimal_string, using _pylong.py */
static int
pylong_int_to_decimal_string(PyObject *aa,
                             PyObject **p_output,
                             _PyUnicodeWriter *writer,
                             PyBytesWriter *bytes_writer,
                             char **bytes_str)
{
    PyObject *s = NULL;
    PyObject *mod = PyImport_ImportModule("_pylong");
    if (mod == NULL) {
        return -1;
    }
    s = PyObject_CallMethod(mod, "int_to_decimal_string", "O", aa);
    if (s == NULL) {
        goto error;
    }
    if (!PyUnicode_Check(s)) {
        PyErr_SetString(PyExc_TypeError,
                        "_pylong.int_to_decimal_string did not return a str");
        goto error;
    }
    if (writer) {
        Py_ssize_t size = PyUnicode_GET_LENGTH(s);
        if (_PyUnicodeWriter_Prepare(writer, size, '9') == -1) {
            goto error;
        }
        if (_PyUnicodeWriter_WriteStr(writer, s) < 0) {
            goto error;
        }
        goto success;
    }
    else if (bytes_writer) {
        Py_ssize_t size = PyUnicode_GET_LENGTH(s);
        const void *data = PyUnicode_DATA(s);
        int kind = PyUnicode_KIND(s);
        *bytes_str = PyBytesWriter_GrowAndUpdatePointer(bytes_writer, size,
                                                        *bytes_str);
        if (*bytes_str == NULL) {
            goto error;
        }
        char *p = *bytes_str;
        for (Py_ssize_t i=0; i < size; i++) {
            Py_UCS4 ch = PyUnicode_READ(kind, data, i);
            *p++ = (char) ch;
        }
        (*bytes_str) = p;
        goto success;
    }
    else {
        *p_output = Py_NewRef(s);
        goto success;
    }

error:
        Py_DECREF(mod);
        Py_XDECREF(s);
        return -1;

success:
        Py_DECREF(mod);
        Py_DECREF(s);
        return 0;
}
#endif /* WITH_PYLONG_MODULE */

/* Convert an integer to a base 10 string.  Returns a new non-shared
   string.  (Return value is non-shared so that callers can modify the
   returned value if necessary.) */

static int
long_to_decimal_string_internal(PyObject *aa,
                                PyObject **p_output,
                                _PyUnicodeWriter *writer,
                                PyBytesWriter *bytes_writer,
                                char **bytes_str)
{
    PyLongObject *scratch, *a;
    PyObject *str = NULL;
    Py_ssize_t size, strlen, size_a, i, j;
    digit *pout, *pin, rem, tenpow;
    int negative;
    int d;

    // writer or bytes_writer can be used, but not both at the same time.
    assert(writer == NULL || bytes_writer == NULL);

    a = (PyLongObject *)aa;
    if (a == NULL || !PyLong_Check(a)) {
        PyErr_BadInternalCall();
        return -1;
    }
    size_a = _PyLong_DigitCount(a);
    negative = _PyLong_IsNegative(a);

    /* quick and dirty pre-check for overflowing the decimal digit limit,
       based on the inequality 10/3 >= log2(10)

       explanation in https://github.com/python/cpython/pull/96537
    */
    if (size_a >= 10 * _PY_LONG_MAX_STR_DIGITS_THRESHOLD
                  / (3 * PyLong_SHIFT) + 2) {
        PyInterpreterState *interp = _PyInterpreterState_GET();
        int max_str_digits = interp->long_state.max_str_digits;
        if ((max_str_digits > 0) &&
            (max_str_digits / (3 * PyLong_SHIFT) <= (size_a - 11) / 10)) {
            PyErr_Format(PyExc_ValueError, _MAX_STR_DIGITS_ERROR_FMT_TO_STR,
                         max_str_digits);
            return -1;
        }
    }

#if WITH_PYLONG_MODULE
    if (size_a > 1000) {
        /* Switch to _pylong.int_to_decimal_string(). */
        return pylong_int_to_decimal_string(aa,
                                         p_output,
                                         writer,
                                         bytes_writer,
                                         bytes_str);
    }
#endif

    /* quick and dirty upper bound for the number of digits
       required to express a in base _PyLong_DECIMAL_BASE:

         #digits = 1 + floor(log2(a) / log2(_PyLong_DECIMAL_BASE))

       But log2(a) < size_a * PyLong_SHIFT, and
       log2(_PyLong_DECIMAL_BASE) = log2(10) * _PyLong_DECIMAL_SHIFT
                                  > 3.3 * _PyLong_DECIMAL_SHIFT

         size_a * PyLong_SHIFT / (3.3 * _PyLong_DECIMAL_SHIFT) =
             size_a + size_a / d < size_a + size_a / floor(d),
       where d = (3.3 * _PyLong_DECIMAL_SHIFT) /
                 (PyLong_SHIFT - 3.3 * _PyLong_DECIMAL_SHIFT)
    */
    d = (33 * _PyLong_DECIMAL_SHIFT) /
        (10 * PyLong_SHIFT - 33 * _PyLong_DECIMAL_SHIFT);
    assert(size_a < PY_SSIZE_T_MAX/2);
    size = 1 + size_a + size_a / d;
    scratch = long_alloc(size);
    if (scratch == NULL)
        return -1;

    /* convert array of base _PyLong_BASE digits in pin to an array of
       base _PyLong_DECIMAL_BASE digits in pout, following Knuth (TAOCP,
       Volume 2 (3rd edn), section 4.4, Method 1b). */
    pin = a->long_value.ob_digit;
    pout = scratch->long_value.ob_digit;
    size = 0;
    for (i = size_a; --i >= 0; ) {
        digit hi = pin[i];
        for (j = 0; j < size; j++) {
            twodigits z = (twodigits)pout[j] << PyLong_SHIFT | hi;
            hi = (digit)(z / _PyLong_DECIMAL_BASE);
            pout[j] = (digit)(z - (twodigits)hi *
                              _PyLong_DECIMAL_BASE);
        }
        while (hi) {
            pout[size++] = hi % _PyLong_DECIMAL_BASE;
            hi /= _PyLong_DECIMAL_BASE;
        }
        /* check for keyboard interrupt */
        SIGCHECK({
                Py_DECREF(scratch);
                return -1;
            });
    }
    /* pout should have at least one digit, so that the case when a = 0
       works correctly */
    if (size == 0)
        pout[size++] = 0;

    /* calculate exact length of output string, and allocate */
    strlen = negative + 1 + (size - 1) * _PyLong_DECIMAL_SHIFT;
    tenpow = 10;
    rem = pout[size-1];
    while (rem >= tenpow) {
        tenpow *= 10;
        strlen++;
    }
    if (strlen > _PY_LONG_MAX_STR_DIGITS_THRESHOLD) {
        PyInterpreterState *interp = _PyInterpreterState_GET();
        int max_str_digits = interp->long_state.max_str_digits;
        Py_ssize_t strlen_nosign = strlen - negative;
        if ((max_str_digits > 0) && (strlen_nosign > max_str_digits)) {
            Py_DECREF(scratch);
            PyErr_Format(PyExc_ValueError, _MAX_STR_DIGITS_ERROR_FMT_TO_STR,
                         max_str_digits);
            return -1;
        }
    }
    if (writer) {
        if (_PyUnicodeWriter_Prepare(writer, strlen, '9') == -1) {
            Py_DECREF(scratch);
            return -1;
        }
    }
    else if (bytes_writer) {
        *bytes_str = PyBytesWriter_GrowAndUpdatePointer(bytes_writer, strlen,
                                                        *bytes_str);
        if (*bytes_str == NULL) {
            Py_DECREF(scratch);
            return -1;
        }
    }
    else {
        str = PyUnicode_New(strlen, '9');
        if (str == NULL) {
            Py_DECREF(scratch);
            return -1;
        }
    }

#define WRITE_DIGITS(p)                                               \
    do {                                                              \
        /* pout[0] through pout[size-2] contribute exactly            \
           _PyLong_DECIMAL_SHIFT digits each */                       \
        for (i=0; i < size - 1; i++) {                                \
            rem = pout[i];                                            \
            for (j = 0; j < _PyLong_DECIMAL_SHIFT; j++) {             \
                *--p = '0' + rem % 10;                                \
                rem /= 10;                                            \
            }                                                         \
        }                                                             \
        /* pout[size-1]: always produce at least one decimal digit */ \
        rem = pout[i];                                                \
        do {                                                          \
            *--p = '0' + rem % 10;                                    \
            rem /= 10;                                                \
        } while (rem != 0);                                           \
                                                                      \
        /* and sign */                                                \
        if (negative)                                                 \
            *--p = '-';                                               \
    } while (0)

#define WRITE_UNICODE_DIGITS(TYPE)                                    \
    do {                                                              \
        if (writer)                                                   \
            p = (TYPE*)PyUnicode_DATA(writer->buffer) + writer->pos + strlen; \
        else                                                          \
            p = (TYPE*)PyUnicode_DATA(str) + strlen;                  \
                                                                      \
        WRITE_DIGITS(p);                                              \
                                                                      \
        /* check we've counted correctly */                           \
        if (writer)                                                   \
            assert(p == ((TYPE*)PyUnicode_DATA(writer->buffer) + writer->pos)); \
        else                                                          \
            assert(p == (TYPE*)PyUnicode_DATA(str));                  \
    } while (0)

    /* fill the string right-to-left */
    if (bytes_writer) {
        char *p = *bytes_str + strlen;
        WRITE_DIGITS(p);
        assert(p == *bytes_str);
    }
    else {
        int kind = writer ? writer->kind : PyUnicode_KIND(str);
        if (kind == PyUnicode_1BYTE_KIND) {
            Py_UCS1 *p;
            WRITE_UNICODE_DIGITS(Py_UCS1);
        }
        else if (kind == PyUnicode_2BYTE_KIND) {
            Py_UCS2 *p;
            WRITE_UNICODE_DIGITS(Py_UCS2);
        }
        else {
            assert (kind == PyUnicode_4BYTE_KIND);
            Py_UCS4 *p;
            WRITE_UNICODE_DIGITS(Py_UCS4);
        }
    }

#undef WRITE_DIGITS
#undef WRITE_UNICODE_DIGITS

    _Py_DECREF_INT(scratch);
    if (writer) {
        writer->pos += strlen;
    }
    else if (bytes_writer) {
        (*bytes_str) += strlen;
    }
    else {
        assert(_PyUnicode_CheckConsistency(str, 1));
        *p_output = (PyObject *)str;
    }
    return 0;
}

static PyObject *
long_to_decimal_string(PyObject *aa)
{
    PyObject *v;
    if (long_to_decimal_string_internal(aa, &v, NULL, NULL, NULL) == -1)
        return NULL;
    return v;
}

/* Convert an int object to a string, using a given conversion base,
   which should be one of 2, 8 or 16.  Return a string object.
   If base is 2, 8 or 16, add the proper prefix '0b', '0o' or '0x'
   if alternate is nonzero. */

static int
long_format_binary(PyObject *aa, int base, int alternate,
                   PyObject **p_output, _PyUnicodeWriter *writer,
                   PyBytesWriter *bytes_writer, char **bytes_str)
{
    PyLongObject *a = (PyLongObject *)aa;
    PyObject *v = NULL;
    Py_ssize_t sz;
    Py_ssize_t size_a;
    int negative;
    int bits;

    assert(base == 2 || base == 8 || base == 16);
    // writer or bytes_writer can be used, but not both at the same time.
    assert(writer == NULL || bytes_writer == NULL);
    if (a == NULL || !PyLong_Check(a)) {
        PyErr_BadInternalCall();
        return -1;
    }
    size_a = _PyLong_DigitCount(a);
    negative = _PyLong_IsNegative(a);

    /* Compute a rough upper bound for the length of the string */
    switch (base) {
    case 16:
        bits = 4;
        break;
    case 8:
        bits = 3;
        break;
    case 2:
        bits = 1;
        break;
    default:
        Py_UNREACHABLE();
    }

    /* Compute exact length 'sz' of output string. */
    if (size_a == 0) {
        sz = 1;
    }
    else {
        Py_ssize_t size_a_in_bits;
        /* Ensure overflow doesn't occur during computation of sz. */
        if (size_a > (PY_SSIZE_T_MAX - 3) / PyLong_SHIFT) {
            PyErr_SetString(PyExc_OverflowError,
                            "int too large to format");
            return -1;
        }
        size_a_in_bits = (size_a - 1) * PyLong_SHIFT +
                         bit_length_digit(a->long_value.ob_digit[size_a - 1]);
        /* Allow 1 character for a '-' sign. */
        sz = negative + (size_a_in_bits + (bits - 1)) / bits;
    }
    if (alternate) {
        /* 2 characters for prefix  */
        sz += 2;
    }

    if (writer) {
        if (_PyUnicodeWriter_Prepare(writer, sz, 'x') == -1)
            return -1;
    }
    else if (bytes_writer) {
        *bytes_str = PyBytesWriter_GrowAndUpdatePointer(bytes_writer, sz,
                                                        *bytes_str);
        if (*bytes_str == NULL)
            return -1;
    }
    else {
        v = PyUnicode_New(sz, 'x');
        if (v == NULL)
            return -1;
    }

#define WRITE_DIGITS(p)                                                 \
    do {                                                                \
        if (size_a == 0) {                                              \
            *--p = '0';                                                 \
        }                                                               \
        else {                                                          \
            /* JRH: special case for power-of-2 bases */                \
            twodigits accum = 0;                                        \
            int accumbits = 0;   /* # of bits in accum */               \
            Py_ssize_t i;                                               \
            for (i = 0; i < size_a; ++i) {                              \
                accum |= (twodigits)a->long_value.ob_digit[i] << accumbits;        \
                accumbits += PyLong_SHIFT;                              \
                assert(accumbits >= bits);                              \
                do {                                                    \
                    char cdigit;                                        \
                    cdigit = (char)(accum & (base - 1));                \
                    cdigit += (cdigit < 10) ? '0' : 'a'-10;             \
                    *--p = cdigit;                                      \
                    accumbits -= bits;                                  \
                    accum >>= bits;                                     \
                } while (i < size_a-1 ? accumbits >= bits : accum > 0); \
            }                                                           \
        }                                                               \
                                                                        \
        if (alternate) {                                                \
            if (base == 16)                                             \
                *--p = 'x';                                             \
            else if (base == 8)                                         \
                *--p = 'o';                                             \
            else /* (base == 2) */                                      \
                *--p = 'b';                                             \
            *--p = '0';                                                 \
        }                                                               \
        if (negative)                                                   \
            *--p = '-';                                                 \
    } while (0)

#define WRITE_UNICODE_DIGITS(TYPE)                                      \
    do {                                                                \
        if (writer)                                                     \
            p = (TYPE*)PyUnicode_DATA(writer->buffer) + writer->pos + sz; \
        else                                                            \
            p = (TYPE*)PyUnicode_DATA(v) + sz;                          \
                                                                        \
        WRITE_DIGITS(p);                                                \
                                                                        \
        if (writer)                                                     \
            assert(p == ((TYPE*)PyUnicode_DATA(writer->buffer) + writer->pos)); \
        else                                                            \
            assert(p == (TYPE*)PyUnicode_DATA(v));                      \
    } while (0)

    if (bytes_writer) {
        char *p = *bytes_str + sz;
        WRITE_DIGITS(p);
        assert(p == *bytes_str);
    }
    else {
        int kind = writer ? writer->kind : PyUnicode_KIND(v);
        if (kind == PyUnicode_1BYTE_KIND) {
            Py_UCS1 *p;
            WRITE_UNICODE_DIGITS(Py_UCS1);
        }
        else if (kind == PyUnicode_2BYTE_KIND) {
            Py_UCS2 *p;
            WRITE_UNICODE_DIGITS(Py_UCS2);
        }
        else {
            assert (kind == PyUnicode_4BYTE_KIND);
            Py_UCS4 *p;
            WRITE_UNICODE_DIGITS(Py_UCS4);
        }
    }

#undef WRITE_DIGITS
#undef WRITE_UNICODE_DIGITS

    if (writer) {
        writer->pos += sz;
    }
    else if (bytes_writer) {
        (*bytes_str) += sz;
    }
    else {
        assert(_PyUnicode_CheckConsistency(v, 1));
        *p_output = v;
    }
    return 0;
}

PyObject *
_PyLong_Format(PyObject *obj, int base)
{
    PyObject *str;
    int err;
    if (base == 10)
        err = long_to_decimal_string_internal(obj, &str, NULL, NULL, NULL);
    else
        err = long_format_binary(obj, base, 1, &str, NULL, NULL, NULL);
    if (err == -1)
        return NULL;
    return str;
}

int
_PyLong_FormatWriter(_PyUnicodeWriter *writer,
                     PyObject *obj,
                     int base, int alternate)
{
    if (base == 10)
        return long_to_decimal_string_internal(obj, NULL, writer,
                                               NULL, NULL);
    else
        return long_format_binary(obj, base, alternate, NULL, writer,
                                  NULL, NULL);
}

char*
_PyLong_FormatBytesWriter(PyBytesWriter *writer, char *str,
                          PyObject *obj,
                          int base, int alternate)
{
    char *str2;
    int res;
    str2 = str;
    if (base == 10)
        res = long_to_decimal_string_internal(obj, NULL, NULL,
                                              writer, &str2);
    else
        res = long_format_binary(obj, base, alternate, NULL, NULL,
                                 writer, &str2);
    if (res < 0)
        return NULL;
    assert(str2 != NULL);
    return str2;
}

/* Table of digit values for 8-bit string -> integer conversion.
 * '0' maps to 0, ..., '9' maps to 9.
 * 'a' and 'A' map to 10, ..., 'z' and 'Z' map to 35.
 * All other indices map to 37.
 * Note that when converting a base B string, a char c is a legitimate
 * base B digit iff _PyLong_DigitValue[Py_CHARPyLong_MASK(c)] < B.
 */
unsigned char _PyLong_DigitValue[256] = {
    37, 37, 37, 37, 37, 37, 37, 37, 37, 37, 37, 37, 37, 37, 37, 37,
    37, 37, 37, 37, 37, 37, 37, 37, 37, 37, 37, 37, 37, 37, 37, 37,
    37, 37, 37, 37, 37, 37, 37, 37, 37, 37, 37, 37, 37, 37, 37, 37,
    0,  1,  2,  3,  4,  5,  6,  7,  8,  9,  37, 37, 37, 37, 37, 37,
    37, 10, 11, 12, 13, 14, 15, 16, 17, 18, 19, 20, 21, 22, 23, 24,
    25, 26, 27, 28, 29, 30, 31, 32, 33, 34, 35, 37, 37, 37, 37, 37,
    37, 10, 11, 12, 13, 14, 15, 16, 17, 18, 19, 20, 21, 22, 23, 24,
    25, 26, 27, 28, 29, 30, 31, 32, 33, 34, 35, 37, 37, 37, 37, 37,
    37, 37, 37, 37, 37, 37, 37, 37, 37, 37, 37, 37, 37, 37, 37, 37,
    37, 37, 37, 37, 37, 37, 37, 37, 37, 37, 37, 37, 37, 37, 37, 37,
    37, 37, 37, 37, 37, 37, 37, 37, 37, 37, 37, 37, 37, 37, 37, 37,
    37, 37, 37, 37, 37, 37, 37, 37, 37, 37, 37, 37, 37, 37, 37, 37,
    37, 37, 37, 37, 37, 37, 37, 37, 37, 37, 37, 37, 37, 37, 37, 37,
    37, 37, 37, 37, 37, 37, 37, 37, 37, 37, 37, 37, 37, 37, 37, 37,
    37, 37, 37, 37, 37, 37, 37, 37, 37, 37, 37, 37, 37, 37, 37, 37,
    37, 37, 37, 37, 37, 37, 37, 37, 37, 37, 37, 37, 37, 37, 37, 37,
};

/* `start` and `end` point to the start and end of a string of base `base`
 * digits.  base is a power of 2 (2, 4, 8, 16, or 32). An unnormalized int is
 * returned in *res. The string should be already validated by the caller and
 * consists only of valid digit characters and underscores. `digits` gives the
 * number of digit characters.
 *
 * The point to this routine is that it takes time linear in the
 * number of string characters.
 *
 * Return values:
 *   -1 on syntax error (exception needs to be set, *res is untouched)
 *   0 else (exception may be set, in that case *res is set to NULL)
 */
static int
long_from_binary_base(const char *start, const char *end, Py_ssize_t digits, int base, PyLongObject **res)
{
    const char *p;
    int bits_per_char;
    Py_ssize_t n;
    PyLongObject *z;
    twodigits accum;
    int bits_in_accum;
    digit *pdigit;

    assert(base >= 2 && base <= 32 && (base & (base - 1)) == 0);
    n = base;
    for (bits_per_char = -1; n; ++bits_per_char) {
        n >>= 1;
    }

    /* n <- the number of Python digits needed,
            = ceiling((digits * bits_per_char) / PyLong_SHIFT). */
    if (digits > (PY_SSIZE_T_MAX - (PyLong_SHIFT - 1)) / bits_per_char) {
        PyErr_SetString(PyExc_ValueError,
                        "int string too large to convert");
        *res = NULL;
        return 0;
    }
    n = (digits * bits_per_char + PyLong_SHIFT - 1) / PyLong_SHIFT;
    z = long_alloc(n);
    if (z == NULL) {
        *res = NULL;
        return 0;
    }
    /* Read string from right, and fill in int from left; i.e.,
     * from least to most significant in both.
     */
    accum = 0;
    bits_in_accum = 0;
    pdigit = z->long_value.ob_digit;
    p = end;
    while (--p >= start) {
        int k;
        if (*p == '_') {
            continue;
        }
        k = (int)_PyLong_DigitValue[Py_CHARMASK(*p)];
        assert(k >= 0 && k < base);
        accum |= (twodigits)k << bits_in_accum;
        bits_in_accum += bits_per_char;
        if (bits_in_accum >= PyLong_SHIFT) {
            *pdigit++ = (digit)(accum & PyLong_MASK);
            assert(pdigit - z->long_value.ob_digit <= n);
            accum >>= PyLong_SHIFT;
            bits_in_accum -= PyLong_SHIFT;
            assert(bits_in_accum < PyLong_SHIFT);
        }
    }
    if (bits_in_accum) {
        assert(bits_in_accum <= PyLong_SHIFT);
        *pdigit++ = (digit)accum;
        assert(pdigit - z->long_value.ob_digit <= n);
    }
    while (pdigit - z->long_value.ob_digit < n)
        *pdigit++ = 0;
    *res = z;
    return 0;
}

#ifdef WITH_PYLONG_MODULE
/* asymptotically faster str-to-long conversion for base 10, using _pylong.py */
static int
pylong_int_from_string(const char *start, const char *end, PyLongObject **res)
{
    PyObject *mod = PyImport_ImportModule("_pylong");
    if (mod == NULL) {
        goto error;
    }
    PyObject *s = PyUnicode_FromStringAndSize(start, end-start);
    if (s == NULL) {
        Py_DECREF(mod);
        goto error;
    }
    PyObject *result = PyObject_CallMethod(mod, "int_from_string", "O", s);
    Py_DECREF(s);
    Py_DECREF(mod);
    if (result == NULL) {
        goto error;
    }
    if (!PyLong_Check(result)) {
        Py_DECREF(result);
        PyErr_SetString(PyExc_TypeError,
                        "_pylong.int_from_string did not return an int");
        goto error;
    }
    *res = (PyLongObject *)result;
    return 0;
error:
    *res = NULL;
    return 0;  // See the long_from_string_base() API comment.
}
#endif /* WITH_PYLONG_MODULE */

/***
long_from_non_binary_base: parameters and return values are the same as
long_from_binary_base.

Binary bases can be converted in time linear in the number of digits, because
Python's representation base is binary.  Other bases (including decimal!) use
the simple quadratic-time algorithm below, complicated by some speed tricks.

First some math:  the largest integer that can be expressed in N base-B digits
is B**N-1.  Consequently, if we have an N-digit input in base B, the worst-
case number of Python digits needed to hold it is the smallest integer n s.t.

    BASE**n-1 >= B**N-1  [or, adding 1 to both sides]
    BASE**n >= B**N      [taking logs to base BASE]
    n >= log(B**N)/log(BASE) = N * log(B)/log(BASE)

The static array log_base_BASE[base] == log(base)/log(BASE) so we can compute
this quickly.  A Python int with that much space is reserved near the start,
and the result is computed into it.

The input string is actually treated as being in base base**i (i.e., i digits
are processed at a time), where two more static arrays hold:

    convwidth_base[base] = the largest integer i such that base**i <= BASE
    convmultmax_base[base] = base ** convwidth_base[base]

The first of these is the largest i such that i consecutive input digits
must fit in a single Python digit.  The second is effectively the input
base we're really using.

Viewing the input as a sequence <c0, c1, ..., c_n-1> of digits in base
convmultmax_base[base], the result is "simply"

   (((c0*B + c1)*B + c2)*B + c3)*B + ... ))) + c_n-1

where B = convmultmax_base[base].

Error analysis:  as above, the number of Python digits `n` needed is worst-
case

    n >= N * log(B)/log(BASE)

where `N` is the number of input digits in base `B`.  This is computed via

    size_z = (Py_ssize_t)((scan - str) * log_base_BASE[base]) + 1;

below.  Two numeric concerns are how much space this can waste, and whether
the computed result can be too small.  To be concrete, assume BASE = 2**15,
which is the default (and it's unlikely anyone changes that).

Waste isn't a problem:  provided the first input digit isn't 0, the difference
between the worst-case input with N digits and the smallest input with N
digits is about a factor of B, but B is small compared to BASE so at most
one allocated Python digit can remain unused on that count.  If
N*log(B)/log(BASE) is mathematically an exact integer, then truncating that
and adding 1 returns a result 1 larger than necessary.  However, that can't
happen:  whenever B is a power of 2, long_from_binary_base() is called
instead, and it's impossible for B**i to be an integer power of 2**15 when
B is not a power of 2 (i.e., it's impossible for N*log(B)/log(BASE) to be
an exact integer when B is not a power of 2, since B**i has a prime factor
other than 2 in that case, but (2**15)**j's only prime factor is 2).

The computed result can be too small if the true value of N*log(B)/log(BASE)
is a little bit larger than an exact integer, but due to roundoff errors (in
computing log(B), log(BASE), their quotient, and/or multiplying that by N)
yields a numeric result a little less than that integer.  Unfortunately, "how
close can a transcendental function get to an integer over some range?"
questions are generally theoretically intractable.  Computer analysis via
continued fractions is practical:  expand log(B)/log(BASE) via continued
fractions, giving a sequence i/j of "the best" rational approximations.  Then
j*log(B)/log(BASE) is approximately equal to (the integer) i.  This shows that
we can get very close to being in trouble, but very rarely.  For example,
76573 is a denominator in one of the continued-fraction approximations to
log(10)/log(2**15), and indeed:

    >>> log(10)/log(2**15)*76573
    16958.000000654003

is very close to an integer.  If we were working with IEEE single-precision,
rounding errors could kill us.  Finding worst cases in IEEE double-precision
requires better-than-double-precision log() functions, and Tim didn't bother.
Instead the code checks to see whether the allocated space is enough as each
new Python digit is added, and copies the whole thing to a larger int if not.
This should happen extremely rarely, and in fact I don't have a test case
that triggers it(!).  Instead the code was tested by artificially allocating
just 1 digit at the start, so that the copying code was exercised for every
digit beyond the first.
***/

// Tables are computed by Tools/scripts/long_conv_tables.py
#if PYLONG_BITS_IN_DIGIT == 15
    static const double log_base_BASE[37] = {0.0, 0.0, 0.0,
        0.10566416671474375, 0.0, 0.15479520632582416,
        0.17233083338141042, 0.18715699480384027, 0.0,
        0.2113283334294875, 0.22146187299249084, 0.23062877457581984,
        0.2389975000480771, 0.24669598120940617, 0.25382366147050694,
        0.26045937304056793, 0.0, 0.27249752275002265,
        0.27799500009615413, 0.2831951675629057, 0.28812853965915747,
        0.29282116151858406, 0.2972954412424865, 0.3015707970704675,
        0.3056641667147438, 0.30959041265164833, 0.3133626478760728,
        0.31699250014423125, 0.3204903281371736, 0.3238653996751715,
        0.3271260397072346, 0.3302797540257917, 0.0,
        0.3362929412905636, 0.3391641894166893, 0.34195220112966446,
        0.34466166676282084};
    static const int convwidth_base[37] = {0, 0, 0, 9, 0, 6, 5, 5, 0,
        4, 4, 4, 4, 4, 3, 3, 0, 3, 3, 3, 3, 3, 3, 3, 3, 3, 3, 3, 3, 3,
        3, 3, 0, 2, 2, 2, 2};
    static const twodigits convmultmax_base[37] = {0, 0, 0, 19683, 0,
        15625, 7776, 16807, 0, 6561, 10000, 14641, 20736, 28561, 2744,
        3375, 0, 4913, 5832, 6859, 8000, 9261, 10648, 12167, 13824,
        15625, 17576, 19683, 21952, 24389, 27000, 29791, 0, 1089,
        1156, 1225, 1296};
#elif PYLONG_BITS_IN_DIGIT == 30
    static const double log_base_BASE[37] = {0.0, 0.0, 0.0,
        0.05283208335737188, 0.0, 0.07739760316291208,
        0.08616541669070521, 0.09357849740192013, 0.0,
        0.10566416671474375, 0.11073093649624542, 0.11531438728790992,
        0.11949875002403855, 0.12334799060470308, 0.12691183073525347,
        0.13022968652028397, 0.0, 0.13624876137501132,
        0.13899750004807707, 0.14159758378145285, 0.14406426982957873,
        0.14641058075929203, 0.14864772062124326, 0.15078539853523376,
        0.1528320833573719, 0.15479520632582416, 0.1566813239380364,
        0.15849625007211562, 0.1602451640685868, 0.16193269983758574,
        0.1635630198536173, 0.16513987701289584, 0.0,
        0.1681464706452818, 0.16958209470834465, 0.17097610056483223,
        0.17233083338141042};
    static const int convwidth_base[37] = {0, 0, 0, 18, 0, 12, 11, 10,
        0, 9, 9, 8, 8, 8, 7, 7, 0, 7, 7, 7, 6, 6, 6, 6, 6, 6, 6, 6, 6,
        6, 6, 6, 0, 5, 5, 5, 5};
    static const twodigits convmultmax_base[37] = {0, 0, 0, 387420489,
        0, 244140625, 362797056, 282475249, 0, 387420489, 1000000000,
        214358881, 429981696, 815730721, 105413504, 170859375, 0,
        410338673, 612220032, 893871739, 64000000, 85766121,
        113379904, 148035889, 191102976, 244140625, 308915776,
        387420489, 481890304, 594823321, 729000000, 887503681, 0,
        39135393, 45435424, 52521875, 60466176};
#else
    #error "invalid PYLONG_BITS_IN_DIGIT value"
#endif

static int
long_from_non_binary_base(const char *start, const char *end, Py_ssize_t digits, int base, PyLongObject **res)
{
    twodigits c;           /* current input character */
    Py_ssize_t size_z;
    int i;
    int convwidth;
    twodigits convmultmax, convmult;
    digit *pz, *pzstop;
    PyLongObject *z;
    const char *p;

    assert(log_base_BASE[base] != 0.0);

    /* Create an int object that can contain the largest possible
     * integer with this base and length.  Note that there's no
     * need to initialize z->long_value.ob_digit -- no slot is read up before
     * being stored into.
     */
    double fsize_z = (double)digits * log_base_BASE[base] + 1.0;
    if (fsize_z > (double)MAX_LONG_DIGITS) {
        /* The same exception as in long_alloc(). */
        PyErr_SetString(PyExc_OverflowError,
                        "too many digits in integer");
        *res = NULL;
        return 0;
    }
    size_z = (Py_ssize_t)fsize_z;
    /* Uncomment next line to test exceedingly rare copy code */
    /* size_z = 1; */
    assert(size_z > 0);
    z = long_alloc(size_z);
    if (z == NULL) {
        *res = NULL;
        return 0;
    }
    _PyLong_SetSignAndDigitCount(z, 0, 0);

    /* `convwidth` consecutive input digits are treated as a single
     * digit in base `convmultmax`.
     */
    convwidth = convwidth_base[base];
    convmultmax = convmultmax_base[base];

    /* Work ;-) */
    p = start;
    while (p < end) {
        if (*p == '_') {
            p++;
            continue;
        }
        /* grab up to convwidth digits from the input string */
        c = (digit)_PyLong_DigitValue[Py_CHARMASK(*p++)];
        for (i = 1; i < convwidth && p != end; ++p) {
            if (*p == '_') {
                continue;
            }
            i++;
            c = (twodigits)(c *  base +
                            (int)_PyLong_DigitValue[Py_CHARMASK(*p)]);
            assert(c < PyLong_BASE);
        }

        convmult = convmultmax;
        /* Calculate the shift only if we couldn't get
         * convwidth digits.
         */
        if (i != convwidth) {
            convmult = base;
            for ( ; i > 1; --i) {
                convmult *= base;
            }
        }

        /* Multiply z by convmult, and add c. */
        pz = z->long_value.ob_digit;
        pzstop = pz + _PyLong_DigitCount(z);
        for (; pz < pzstop; ++pz) {
            c += (twodigits)*pz * convmult;
            *pz = (digit)(c & PyLong_MASK);
            c >>= PyLong_SHIFT;
        }
        /* carry off the current end? */
        if (c) {
            assert(c < PyLong_BASE);
            if (_PyLong_DigitCount(z) < size_z) {
                *pz = (digit)c;
                assert(!_PyLong_IsNegative(z));
                _PyLong_SetSignAndDigitCount(z, 1, _PyLong_DigitCount(z) + 1);
            }
            else {
                PyLongObject *tmp;
                /* Extremely rare.  Get more space. */
                assert(_PyLong_DigitCount(z) == size_z);
                tmp = long_alloc(size_z + 1);
                if (tmp == NULL) {
                    Py_DECREF(z);
                    *res = NULL;
                    return 0;
                }
                memcpy(tmp->long_value.ob_digit,
                       z->long_value.ob_digit,
                       sizeof(digit) * size_z);
                Py_SETREF(z, tmp);
                z->long_value.ob_digit[size_z] = (digit)c;
                ++size_z;
            }
        }
    }
    *res = z;
    return 0;
}

/* *str points to the first digit in a string of base `base` digits. base is an
 * integer from 2 to 36 inclusive. Here we don't need to worry about prefixes
 * like 0x or leading +- signs. The string should be null terminated consisting
 * of ASCII digits and separating underscores possibly with trailing whitespace
 * but we have to validate all of those points here.
 *
 * If base is a power of 2 then the complexity is linear in the number of
 * characters in the string. Otherwise a quadratic algorithm is used for
 * non-binary bases.
 *
 * Return values:
 *
 *   - Returns -1 on syntax error (exception needs to be set, *res is untouched)
 *   - Returns 0 and sets *res to NULL for MemoryError, OverflowError, or
 *     _pylong.int_from_string() errors.
 *   - Returns 0 and sets *res to an unsigned, unnormalized PyLong (success!).
 *
 * Afterwards *str is set to point to the first non-digit (which may be *str!).
 */
static int
long_from_string_base(const char **str, int base, PyLongObject **res)
{
    const char *start, *end, *p;
    char prev = 0;
    Py_ssize_t digits = 0;
    int is_binary_base = (base & (base - 1)) == 0;

    /* Here we do four things:
     *
     * - Find the `end` of the string.
     * - Validate the string.
     * - Count the number of `digits` (rather than underscores)
     * - Point *str to the end-of-string or first invalid character.
     */
    start = p = *str;
    /* Leading underscore not allowed. */
    if (*start == '_') {
        return -1;
    }
    /* Verify all characters are digits and underscores. */
    while (_PyLong_DigitValue[Py_CHARMASK(*p)] < base || *p == '_') {
        if (*p == '_') {
            /* Double underscore not allowed. */
            if (prev == '_') {
                *str = p - 1;
                return -1;
            }
        } else {
            ++digits;
        }
        prev = *p;
        ++p;
    }
    /* Trailing underscore not allowed. */
    if (prev == '_') {
        *str = p - 1;
        return -1;
    }
    *str = end = p;
    /* Reject empty strings */
    if (start == end) {
        return -1;
    }
    /* Allow only trailing whitespace after `end` */
    while (*p && Py_ISSPACE(*p)) {
        p++;
    }
    *str = p;
    if (*p != '\0') {
        return -1;
    }

    /*
     * Pass a validated string consisting of only valid digits and underscores
     * to long_from_xxx_base.
     */
    if (is_binary_base) {
        /* Use the linear algorithm for binary bases. */
        return long_from_binary_base(start, end, digits, base, res);
    }
    else {
        /* Limit the size to avoid excessive computation attacks exploiting the
         * quadratic algorithm. */
        if (digits > _PY_LONG_MAX_STR_DIGITS_THRESHOLD) {
            PyInterpreterState *interp = _PyInterpreterState_GET();
            int max_str_digits = interp->long_state.max_str_digits;
            if ((max_str_digits > 0) && (digits > max_str_digits)) {
                PyErr_Format(PyExc_ValueError, _MAX_STR_DIGITS_ERROR_FMT_TO_INT,
                             max_str_digits, digits);
                *res = NULL;
                return 0;
            }
        }
#if WITH_PYLONG_MODULE
        if (digits > 6000 && base == 10) {
            /* Switch to _pylong.int_from_string() */
            return pylong_int_from_string(start, end, res);
        }
#endif
        /* Use the quadratic algorithm for non binary bases. */
        return long_from_non_binary_base(start, end, digits, base, res);
    }
}

/* Parses an int from a bytestring. Leading and trailing whitespace will be
 * ignored.
 *
 * If successful, a PyLong object will be returned and 'pend' will be pointing
 * to the first unused byte unless it's NULL.
 *
 * If unsuccessful, NULL will be returned.
 */
PyObject *
PyLong_FromString(const char *str, char **pend, int base)
{
    int sign = 1, error_if_nonzero = 0;
    const char *orig_str = str;
    PyLongObject *z = NULL;
    PyObject *strobj;
    Py_ssize_t slen;

    if ((base != 0 && base < 2) || base > 36) {
        PyErr_SetString(PyExc_ValueError,
                        "int() arg 2 must be >= 2 and <= 36");
        return NULL;
    }
    while (*str != '\0' && Py_ISSPACE(*str)) {
        ++str;
    }
    if (*str == '+') {
        ++str;
    }
    else if (*str == '-') {
        ++str;
        sign = -1;
    }
    if (base == 0) {
        if (str[0] != '0') {
            base = 10;
        }
        else if (str[1] == 'x' || str[1] == 'X') {
            base = 16;
        }
        else if (str[1] == 'o' || str[1] == 'O') {
            base = 8;
        }
        else if (str[1] == 'b' || str[1] == 'B') {
            base = 2;
        }
        else {
            /* "old" (C-style) octal literal, now invalid.
               it might still be zero though */
            error_if_nonzero = 1;
            base = 10;
        }
    }
    if (str[0] == '0' &&
        ((base == 16 && (str[1] == 'x' || str[1] == 'X')) ||
         (base == 8  && (str[1] == 'o' || str[1] == 'O')) ||
         (base == 2  && (str[1] == 'b' || str[1] == 'B')))) {
        str += 2;
        /* One underscore allowed here. */
        if (*str == '_') {
            ++str;
        }
    }

    /* long_from_string_base is the main workhorse here. */
    int ret = long_from_string_base(&str, base, &z);
    if (ret == -1) {
        /* Syntax error. */
        goto onError;
    }
    if (z == NULL) {
        /* Error. exception already set. */
        return NULL;
    }

    if (error_if_nonzero) {
        /* reset the base to 0, else the exception message
           doesn't make too much sense */
        base = 0;
        if (!_PyLong_IsZero(z)) {
            goto onError;
        }
        /* there might still be other problems, therefore base
           remains zero here for the same reason */
    }

    /* Set sign and normalize */
    if (sign < 0) {
        _PyLong_FlipSign(z);
    }
    long_normalize(z);
    z = maybe_small_long(z);

    if (pend != NULL) {
        *pend = (char *)str;
    }
    return (PyObject *) z;

  onError:
    if (pend != NULL) {
        *pend = (char *)str;
    }
    Py_XDECREF(z);
    slen = strlen(orig_str) < 200 ? strlen(orig_str) : 200;
    strobj = PyUnicode_FromStringAndSize(orig_str, slen);
    if (strobj == NULL) {
        return NULL;
    }
    PyErr_Format(PyExc_ValueError,
                 "invalid literal for int() with base %d: %.200R",
                 base, strobj);
    Py_DECREF(strobj);
    return NULL;
}

/* Since PyLong_FromString doesn't have a length parameter,
 * check here for possible NULs in the string.
 *
 * Reports an invalid literal as a bytes object.
 */
PyObject *
_PyLong_FromBytes(const char *s, Py_ssize_t len, int base)
{
    PyObject *result, *strobj;
    char *end = NULL;

    result = PyLong_FromString(s, &end, base);
    if (end == NULL || (result != NULL && end == s + len))
        return result;
    Py_XDECREF(result);
    strobj = PyBytes_FromStringAndSize(s, Py_MIN(len, 200));
    if (strobj != NULL) {
        PyErr_Format(PyExc_ValueError,
                     "invalid literal for int() with base %d: %.200R",
                     base, strobj);
        Py_DECREF(strobj);
    }
    return NULL;
}

PyObject *
PyLong_FromUnicodeObject(PyObject *u, int base)
{
    PyObject *result, *asciidig;
    const char *buffer;
    char *end = NULL;
    Py_ssize_t buflen;

    asciidig = _PyUnicode_TransformDecimalAndSpaceToASCII(u);
    if (asciidig == NULL)
        return NULL;
    assert(PyUnicode_IS_ASCII(asciidig));
    /* Simply get a pointer to existing ASCII characters. */
    buffer = PyUnicode_AsUTF8AndSize(asciidig, &buflen);
    assert(buffer != NULL);

    result = PyLong_FromString(buffer, &end, base);
    if (end == NULL || (result != NULL && end == buffer + buflen)) {
        Py_DECREF(asciidig);
        return result;
    }
    Py_DECREF(asciidig);
    Py_XDECREF(result);
    PyErr_Format(PyExc_ValueError,
                 "invalid literal for int() with base %d: %.200R",
                 base, u);
    return NULL;
}

/* Int division with remainder, top-level routine */

static int
long_divrem(PyLongObject *a, PyLongObject *b,
            PyLongObject **pdiv, PyLongObject **prem)
{
    Py_ssize_t size_a = _PyLong_DigitCount(a), size_b = _PyLong_DigitCount(b);
    PyLongObject *z;

    if (size_b == 0) {
        PyErr_SetString(PyExc_ZeroDivisionError, "division by zero");
        return -1;
    }
    if (size_a < size_b ||
        (size_a == size_b &&
         a->long_value.ob_digit[size_a-1] < b->long_value.ob_digit[size_b-1])) {
        /* |a| < |b|. */
        *prem = (PyLongObject *)long_long((PyObject *)a);
        if (*prem == NULL) {
            return -1;
        }
        *pdiv = (PyLongObject*)_PyLong_GetZero();
        return 0;
    }
    if (size_b == 1) {
        digit rem = 0;
        z = divrem1(a, b->long_value.ob_digit[0], &rem);
        if (z == NULL)
            return -1;
        *prem = (PyLongObject *) PyLong_FromLong((long)rem);
        if (*prem == NULL) {
            Py_DECREF(z);
            return -1;
        }
    }
    else {
        z = x_divrem(a, b, prem);
        *prem = maybe_small_long(*prem);
        if (z == NULL)
            return -1;
    }
    /* Set the signs.
       The quotient z has the sign of a*b;
       the remainder r has the sign of a,
       so a = b*z + r. */
    if ((_PyLong_IsNegative(a)) != (_PyLong_IsNegative(b))) {
        _PyLong_Negate(&z);
        if (z == NULL) {
            Py_CLEAR(*prem);
            return -1;
        }
    }
    if (_PyLong_IsNegative(a) && !_PyLong_IsZero(*prem)) {
        _PyLong_Negate(prem);
        if (*prem == NULL) {
            Py_DECREF(z);
            Py_CLEAR(*prem);
            return -1;
        }
    }
    *pdiv = maybe_small_long(z);
    return 0;
}

/* Int remainder, top-level routine */

static int
long_rem(PyLongObject *a, PyLongObject *b, PyLongObject **prem)
{
    Py_ssize_t size_a = _PyLong_DigitCount(a), size_b = _PyLong_DigitCount(b);

    if (size_b == 0) {
        PyErr_SetString(PyExc_ZeroDivisionError,
                        "division by zero");
        return -1;
    }
    if (size_a < size_b ||
        (size_a == size_b &&
         a->long_value.ob_digit[size_a-1] < b->long_value.ob_digit[size_b-1])) {
        /* |a| < |b|. */
        *prem = (PyLongObject *)long_long((PyObject *)a);
        return -(*prem == NULL);
    }
    if (size_b == 1) {
        *prem = rem1(a, b->long_value.ob_digit[0]);
        if (*prem == NULL)
            return -1;
    }
    else {
        /* Slow path using divrem. */
        Py_XDECREF(x_divrem(a, b, prem));
        *prem = maybe_small_long(*prem);
        if (*prem == NULL)
            return -1;
    }
    /* Set the sign. */
    if (_PyLong_IsNegative(a) && !_PyLong_IsZero(*prem)) {
        _PyLong_Negate(prem);
        if (*prem == NULL) {
            Py_CLEAR(*prem);
            return -1;
        }
    }
    return 0;
}

/* Unsigned int division with remainder -- the algorithm.  The arguments v1
   and w1 should satisfy 2 <= _PyLong_DigitCount(w1) <= _PyLong_DigitCount(v1). */

static PyLongObject *
x_divrem(PyLongObject *v1, PyLongObject *w1, PyLongObject **prem)
{
    PyLongObject *v, *w, *a;
    Py_ssize_t i, k, size_v, size_w;
    int d;
    digit wm1, wm2, carry, q, r, vtop, *v0, *vk, *w0, *ak;
    twodigits vv;
    sdigit zhi;
    stwodigits z;

    /* We follow Knuth [The Art of Computer Programming, Vol. 2 (3rd
       edn.), section 4.3.1, Algorithm D], except that we don't explicitly
       handle the special case when the initial estimate q for a quotient
       digit is >= PyLong_BASE: the max value for q is PyLong_BASE+1, and
       that won't overflow a digit. */

    /* allocate space; w will also be used to hold the final remainder */
    size_v = _PyLong_DigitCount(v1);
    size_w = _PyLong_DigitCount(w1);
    assert(size_v >= size_w && size_w >= 2); /* Assert checks by div() */
    v = long_alloc(size_v+1);
    if (v == NULL) {
        *prem = NULL;
        return NULL;
    }
    w = long_alloc(size_w);
    if (w == NULL) {
        Py_DECREF(v);
        *prem = NULL;
        return NULL;
    }

    /* normalize: shift w1 left so that its top digit is >= PyLong_BASE/2.
       shift v1 left by the same amount.  Results go into w and v. */
    d = PyLong_SHIFT - bit_length_digit(w1->long_value.ob_digit[size_w-1]);
    carry = v_lshift(w->long_value.ob_digit, w1->long_value.ob_digit, size_w, d);
    assert(carry == 0);
    carry = v_lshift(v->long_value.ob_digit, v1->long_value.ob_digit, size_v, d);
    if (carry != 0 || v->long_value.ob_digit[size_v-1] >= w->long_value.ob_digit[size_w-1]) {
        v->long_value.ob_digit[size_v] = carry;
        size_v++;
    }

    /* Now v->long_value.ob_digit[size_v-1] < w->long_value.ob_digit[size_w-1], so quotient has
       at most (and usually exactly) k = size_v - size_w digits. */
    k = size_v - size_w;
    assert(k >= 0);
    a = long_alloc(k);
    if (a == NULL) {
        Py_DECREF(w);
        Py_DECREF(v);
        *prem = NULL;
        return NULL;
    }
    v0 = v->long_value.ob_digit;
    w0 = w->long_value.ob_digit;
    wm1 = w0[size_w-1];
    wm2 = w0[size_w-2];
    for (vk = v0+k, ak = a->long_value.ob_digit + k; vk-- > v0;) {
        /* inner loop: divide vk[0:size_w+1] by w0[0:size_w], giving
           single-digit quotient q, remainder in vk[0:size_w]. */

        SIGCHECK({
                Py_DECREF(a);
                Py_DECREF(w);
                Py_DECREF(v);
                *prem = NULL;
                return NULL;
            });

        /* estimate quotient digit q; may overestimate by 1 (rare) */
        vtop = vk[size_w];
        assert(vtop <= wm1);
        vv = ((twodigits)vtop << PyLong_SHIFT) | vk[size_w-1];
        /* The code used to compute the remainder via
         *     r = (digit)(vv - (twodigits)wm1 * q);
         * and compilers generally generated code to do the * and -.
         * But modern processors generally compute q and r with a single
         * instruction, and modern optimizing compilers exploit that if we
         * _don't_ try to optimize it.
         */
        q = (digit)(vv / wm1);
        r = (digit)(vv % wm1);
        while ((twodigits)wm2 * q > (((twodigits)r << PyLong_SHIFT)
                                     | vk[size_w-2])) {
            --q;
            r += wm1;
            if (r >= PyLong_BASE)
                break;
        }
        assert(q <= PyLong_BASE);

        /* subtract q*w0[0:size_w] from vk[0:size_w+1] */
        zhi = 0;
        for (i = 0; i < size_w; ++i) {
            /* invariants: -PyLong_BASE <= -q <= zhi <= 0;
               -PyLong_BASE * q <= z < PyLong_BASE */
            z = (sdigit)vk[i] + zhi -
                (stwodigits)q * (stwodigits)w0[i];
            vk[i] = (digit)z & PyLong_MASK;
            zhi = (sdigit)Py_ARITHMETIC_RIGHT_SHIFT(stwodigits,
                                                    z, PyLong_SHIFT);
        }

        /* add w back if q was too large (this branch taken rarely) */
        assert((sdigit)vtop + zhi == -1 || (sdigit)vtop + zhi == 0);
        if ((sdigit)vtop + zhi < 0) {
            carry = 0;
            for (i = 0; i < size_w; ++i) {
                carry += vk[i] + w0[i];
                vk[i] = carry & PyLong_MASK;
                carry >>= PyLong_SHIFT;
            }
            --q;
        }

        /* store quotient digit */
        assert(q < PyLong_BASE);
        *--ak = q;
    }

    /* unshift remainder; we reuse w to store the result */
    carry = v_rshift(w0, v0, size_w, d);
    assert(carry==0);
    Py_DECREF(v);

    *prem = long_normalize(w);
    return long_normalize(a);
}

/* For a nonzero PyLong a, express a in the form x * 2**e, with 0.5 <=
   abs(x) < 1.0 and e >= 0; return x and put e in *e.  Here x is
   rounded to DBL_MANT_DIG significant bits using round-half-to-even.
   If a == 0, return 0.0 and set *e = 0.  */

/* attempt to define 2.0**DBL_MANT_DIG as a compile-time constant */
#if DBL_MANT_DIG == 53
#define EXP2_DBL_MANT_DIG 9007199254740992.0
#else
#define EXP2_DBL_MANT_DIG (ldexp(1.0, DBL_MANT_DIG))
#endif

double
_PyLong_Frexp(PyLongObject *a, int64_t *e)
{
    Py_ssize_t a_size, shift_digits, x_size;
    int shift_bits;
    int64_t a_bits;
    /* See below for why x_digits is always large enough. */
    digit rem;
    digit x_digits[2 + (DBL_MANT_DIG + 1) / PyLong_SHIFT] = {0,};
    double dx;
    /* Correction term for round-half-to-even rounding.  For a digit x,
       "x + half_even_correction[x & 7]" gives x rounded to the nearest
       multiple of 4, rounding ties to a multiple of 8. */
    static const int half_even_correction[8] = {0, -1, -2, 1, 0, -1, 2, 1};

    a_size = _PyLong_DigitCount(a);
    if (a_size == 0) {
        /* Special case for 0: significand 0.0, exponent 0. */
        *e = 0;
        return 0.0;
    }
    a_bits = _PyLong_NumBits((PyObject *)a);

    /* Shift the first DBL_MANT_DIG + 2 bits of a into x_digits[0:x_size]
       (shifting left if a_bits <= DBL_MANT_DIG + 2).

       Number of digits needed for result: write // for floor division.
       Then if shifting left, we end up using

         1 + a_size + (DBL_MANT_DIG + 2 - a_bits) // PyLong_SHIFT

       digits.  If shifting right, we use

         a_size - (a_bits - DBL_MANT_DIG - 2) // PyLong_SHIFT

       digits.  Using a_size = 1 + (a_bits - 1) // PyLong_SHIFT along with
       the inequalities

         m // PyLong_SHIFT + n // PyLong_SHIFT <= (m + n) // PyLong_SHIFT
         m // PyLong_SHIFT - n // PyLong_SHIFT <=
                                          1 + (m - n - 1) // PyLong_SHIFT,

       valid for any integers m and n, we find that x_size satisfies

         x_size <= 2 + (DBL_MANT_DIG + 1) // PyLong_SHIFT

       in both cases.
    */
    if (a_bits <= DBL_MANT_DIG + 2) {
        shift_digits = (DBL_MANT_DIG + 2 - (Py_ssize_t)a_bits) / PyLong_SHIFT;
        shift_bits = (DBL_MANT_DIG + 2 - (int)a_bits) % PyLong_SHIFT;
        x_size = shift_digits;
        rem = v_lshift(x_digits + x_size, a->long_value.ob_digit, a_size,
                       shift_bits);
        x_size += a_size;
        x_digits[x_size++] = rem;
    }
    else {
        shift_digits = (Py_ssize_t)((a_bits - DBL_MANT_DIG - 2) / PyLong_SHIFT);
        shift_bits = (int)((a_bits - DBL_MANT_DIG - 2) % PyLong_SHIFT);
        rem = v_rshift(x_digits, a->long_value.ob_digit + shift_digits,
                       a_size - shift_digits, shift_bits);
        x_size = a_size - shift_digits;
        /* For correct rounding below, we need the least significant
           bit of x to be 'sticky' for this shift: if any of the bits
           shifted out was nonzero, we set the least significant bit
           of x. */
        if (rem)
            x_digits[0] |= 1;
        else
            while (shift_digits > 0)
                if (a->long_value.ob_digit[--shift_digits]) {
                    x_digits[0] |= 1;
                    break;
                }
    }
    assert(1 <= x_size && x_size <= (Py_ssize_t)Py_ARRAY_LENGTH(x_digits));

    /* Round, and convert to double. */
    x_digits[0] += half_even_correction[x_digits[0] & 7];
    dx = x_digits[--x_size];
    while (x_size > 0)
        dx = dx * PyLong_BASE + x_digits[--x_size];

    /* Rescale;  make correction if result is 1.0. */
    dx /= 4.0 * EXP2_DBL_MANT_DIG;
    if (dx == 1.0) {
        assert(a_bits < INT64_MAX);
        dx = 0.5;
        a_bits += 1;
    }

    *e = a_bits;
    return _PyLong_IsNegative(a) ? -dx : dx;
}

/* Get a C double from an int object.  Rounds to the nearest double,
   using the round-half-to-even rule in the case of a tie. */

double
PyLong_AsDouble(PyObject *v)
{
    int64_t exponent;
    double x;

    if (v == NULL) {
        PyErr_BadInternalCall();
        return -1.0;
    }
    if (!PyLong_Check(v)) {
        PyErr_SetString(PyExc_TypeError, "an integer is required");
        return -1.0;
    }
    if (_PyLong_IsCompact((PyLongObject *)v)) {
        /* Fast path; single digit long (31 bits) will cast safely
           to double.  This improves performance of FP/long operations
           by 20%.
        */
        return (double)medium_value((PyLongObject *)v);
    }
    x = _PyLong_Frexp((PyLongObject *)v, &exponent);
    assert(exponent >= 0);
    assert(!PyErr_Occurred());
    if (exponent > DBL_MAX_EXP) {
        PyErr_SetString(PyExc_OverflowError,
                        "int too large to convert to float");
        return -1.0;
    }
    return ldexp(x, (int)exponent);
}

/* Methods */

/* if a < b, return a negative number
   if a == b, return 0
   if a > b, return a positive number */

static Py_ssize_t
long_compare(PyLongObject *a, PyLongObject *b)
{
    if (_PyLong_BothAreCompact(a, b)) {
        return _PyLong_CompactValue(a) - _PyLong_CompactValue(b);
    }
    Py_ssize_t sign = _PyLong_SignedDigitCount(a) - _PyLong_SignedDigitCount(b);
    if (sign == 0) {
        Py_ssize_t i = _PyLong_DigitCount(a);
        sdigit diff = 0;
        while (--i >= 0) {
            diff = (sdigit) a->long_value.ob_digit[i] - (sdigit) b->long_value.ob_digit[i];
            if (diff) {
                break;
            }
        }
        sign = _PyLong_IsNegative(a) ? -diff : diff;
    }
    return sign;
}

static PyObject *
long_richcompare(PyObject *self, PyObject *other, int op)
{
    Py_ssize_t result;
    CHECK_BINOP(self, other);
    if (self == other)
        result = 0;
    else
        result = long_compare((PyLongObject*)self, (PyLongObject*)other);
    Py_RETURN_RICHCOMPARE(result, 0, op);
}

static inline int
/// Return 1 if the object is one of the immortal small ints
_long_is_small_int(PyObject *op)
{
    PyLongObject *long_object = (PyLongObject *)op;
    int is_small_int = (long_object->long_value.lv_tag & IMMORTALITY_BIT_MASK) != 0;
    assert((!is_small_int) || PyLong_CheckExact(op));
    return is_small_int;
}

void
_PyLong_ExactDealloc(PyObject *self)
{
    assert(PyLong_CheckExact(self));
    if (_long_is_small_int(self)) {
        // See PEP 683, section Accidental De-Immortalizing for details
        _Py_SetImmortal(self);
        return;
    }
    if (_PyLong_IsCompact((PyLongObject *)self)) {
        _Py_FREELIST_FREE(ints, self, PyObject_Free);
        return;
    }
    PyObject_Free(self);
}

static void
long_dealloc(PyObject *self)
{
    if (_long_is_small_int(self)) {
        /* This should never get called, but we also don't want to SEGV if
         * we accidentally decref small Ints out of existence. Instead,
         * since small Ints are immortal, re-set the reference count.
         *
         * See PEP 683, section Accidental De-Immortalizing for details
         */
        _Py_SetImmortal(self);
        return;
    }
    if (PyLong_CheckExact(self) && _PyLong_IsCompact((PyLongObject *)self)) {
        _Py_FREELIST_FREE(ints, self, PyObject_Free);
        return;
    }
    Py_TYPE(self)->tp_free(self);
}

static Py_hash_t
long_hash(PyObject *obj)
{
    PyLongObject *v = (PyLongObject *)obj;
    Py_uhash_t x;
    Py_ssize_t i;
    int sign;

    if (_PyLong_IsCompact(v)) {
        x = (Py_uhash_t)_PyLong_CompactValue(v);
        if (x == (Py_uhash_t)-1) {
            x = (Py_uhash_t)-2;
        }
        return x;
    }
    i = _PyLong_DigitCount(v);
    sign = _PyLong_NonCompactSign(v);

    // unroll first digit
    Py_BUILD_ASSERT(PyHASH_BITS > PyLong_SHIFT);
    assert(i >= 1);
    --i;
    x = v->long_value.ob_digit[i];
    assert(x < PyHASH_MODULUS);

#if PyHASH_BITS >= 2 * PyLong_SHIFT
    // unroll second digit
    assert(i >= 1);
    --i;
    x <<= PyLong_SHIFT;
    x += v->long_value.ob_digit[i];
    assert(x < PyHASH_MODULUS);
#endif

    while (--i >= 0) {
        /* Here x is a quantity in the range [0, _PyHASH_MODULUS); we
           want to compute x * 2**PyLong_SHIFT + v->long_value.ob_digit[i] modulo
           _PyHASH_MODULUS.

           The computation of x * 2**PyLong_SHIFT % _PyHASH_MODULUS
           amounts to a rotation of the bits of x.  To see this, write

             x * 2**PyLong_SHIFT = y * 2**_PyHASH_BITS + z

           where y = x >> (_PyHASH_BITS - PyLong_SHIFT) gives the top
           PyLong_SHIFT bits of x (those that are shifted out of the
           original _PyHASH_BITS bits, and z = (x << PyLong_SHIFT) &
           _PyHASH_MODULUS gives the bottom _PyHASH_BITS - PyLong_SHIFT
           bits of x, shifted up.  Then since 2**_PyHASH_BITS is
           congruent to 1 modulo _PyHASH_MODULUS, y*2**_PyHASH_BITS is
           congruent to y modulo _PyHASH_MODULUS.  So

             x * 2**PyLong_SHIFT = y + z (mod _PyHASH_MODULUS).

           The right-hand side is just the result of rotating the
           _PyHASH_BITS bits of x left by PyLong_SHIFT places; since
           not all _PyHASH_BITS bits of x are 1s, the same is true
           after rotation, so 0 <= y+z < _PyHASH_MODULUS and y + z is
           the reduction of x*2**PyLong_SHIFT modulo
           _PyHASH_MODULUS. */
        x = ((x << PyLong_SHIFT) & _PyHASH_MODULUS) |
            (x >> (_PyHASH_BITS - PyLong_SHIFT));
        x += v->long_value.ob_digit[i];
        if (x >= _PyHASH_MODULUS)
            x -= _PyHASH_MODULUS;
    }
    x = x * sign;
    if (x == (Py_uhash_t)-1)
        x = (Py_uhash_t)-2;
    return (Py_hash_t)x;
}


/* Add the absolute values of two integers. */

static PyLongObject *
x_add(PyLongObject *a, PyLongObject *b)
{
    Py_ssize_t size_a = _PyLong_DigitCount(a), size_b = _PyLong_DigitCount(b);
    PyLongObject *z;
    Py_ssize_t i;
    digit carry = 0;

    /* Ensure a is the larger of the two: */
    if (size_a < size_b) {
        { PyLongObject *temp = a; a = b; b = temp; }
        { Py_ssize_t size_temp = size_a;
            size_a = size_b;
            size_b = size_temp; }
    }
    z = long_alloc(size_a+1);
    if (z == NULL)
        return NULL;
    for (i = 0; i < size_b; ++i) {
        carry += a->long_value.ob_digit[i] + b->long_value.ob_digit[i];
        z->long_value.ob_digit[i] = carry & PyLong_MASK;
        carry >>= PyLong_SHIFT;
    }
    for (; i < size_a; ++i) {
        carry += a->long_value.ob_digit[i];
        z->long_value.ob_digit[i] = carry & PyLong_MASK;
        carry >>= PyLong_SHIFT;
    }
    z->long_value.ob_digit[i] = carry;
    return long_normalize(z);
}

/* Subtract the absolute values of two integers. */

static PyLongObject *
x_sub(PyLongObject *a, PyLongObject *b)
{
    Py_ssize_t size_a = _PyLong_DigitCount(a), size_b = _PyLong_DigitCount(b);
    PyLongObject *z;
    Py_ssize_t i;
    int sign = 1;
    digit borrow = 0;

    /* Ensure a is the larger of the two: */
    if (size_a < size_b) {
        sign = -1;
        { PyLongObject *temp = a; a = b; b = temp; }
        { Py_ssize_t size_temp = size_a;
            size_a = size_b;
            size_b = size_temp; }
    }
    else if (size_a == size_b) {
        /* Find highest digit where a and b differ: */
        i = size_a;
        while (--i >= 0 && a->long_value.ob_digit[i] == b->long_value.ob_digit[i])
            ;
        if (i < 0)
            return (PyLongObject *)PyLong_FromLong(0);
        if (a->long_value.ob_digit[i] < b->long_value.ob_digit[i]) {
            sign = -1;
            { PyLongObject *temp = a; a = b; b = temp; }
        }
        size_a = size_b = i+1;
    }
    z = long_alloc(size_a);
    if (z == NULL)
        return NULL;
    for (i = 0; i < size_b; ++i) {
        /* The following assumes unsigned arithmetic
           works module 2**N for some N>PyLong_SHIFT. */
        borrow = a->long_value.ob_digit[i] - b->long_value.ob_digit[i] - borrow;
        z->long_value.ob_digit[i] = borrow & PyLong_MASK;
        borrow >>= PyLong_SHIFT;
        borrow &= 1; /* Keep only one sign bit */
    }
    for (; i < size_a; ++i) {
        borrow = a->long_value.ob_digit[i] - borrow;
        z->long_value.ob_digit[i] = borrow & PyLong_MASK;
        borrow >>= PyLong_SHIFT;
        borrow &= 1; /* Keep only one sign bit */
    }
    assert(borrow == 0);
    if (sign < 0) {
        _PyLong_FlipSign(z);
    }
    return maybe_small_long(long_normalize(z));
}

static PyLongObject *
long_add(PyLongObject *a, PyLongObject *b)
{
    if (_PyLong_BothAreCompact(a, b)) {
        stwodigits z = medium_value(a) + medium_value(b);
        return _PyLong_FromSTwoDigits(z);
    }

    PyLongObject *z;
    if (_PyLong_IsNegative(a)) {
        if (_PyLong_IsNegative(b)) {
            z = x_add(a, b);
            if (z != NULL) {
                /* x_add received at least one multiple-digit int,
                   and thus z must be a multiple-digit int.
                   That also means z is not an element of
                   small_ints, so negating it in-place is safe. */
                assert(Py_REFCNT(z) == 1);
                _PyLong_FlipSign(z);
            }
        }
        else
            z = x_sub(b, a);
    }
    else {
        if (_PyLong_IsNegative(b))
            z = x_sub(a, b);
        else
            z = x_add(a, b);
    }
    return z;
}

_PyStackRef
_PyCompactLong_Add(PyLongObject *a, PyLongObject *b)
{
    assert(_PyLong_BothAreCompact(a, b));
    stwodigits v = medium_value(a) + medium_value(b);
    return medium_from_stwodigits(v);
}

static PyObject *
long_add_method(PyObject *a, PyObject *b)
{
    CHECK_BINOP(a, b);
    return (PyObject*)long_add((PyLongObject*)a, (PyLongObject*)b);
}


static PyLongObject *
long_sub(PyLongObject *a, PyLongObject *b)
{
    if (_PyLong_BothAreCompact(a, b)) {
        return _PyLong_FromSTwoDigits(medium_value(a) - medium_value(b));
    }

    PyLongObject *z;
    if (_PyLong_IsNegative(a)) {
        if (_PyLong_IsNegative(b)) {
            z = x_sub(b, a);
        }
        else {
            z = x_add(a, b);
            if (z != NULL) {
                assert(_PyLong_IsZero(z) || Py_REFCNT(z) == 1);
                _PyLong_FlipSign(z);
            }
        }
    }
    else {
        if (_PyLong_IsNegative(b))
            z = x_add(a, b);
        else
            z = x_sub(a, b);
    }
    return z;
}

_PyStackRef
_PyCompactLong_Subtract(PyLongObject *a, PyLongObject *b)
{
    assert(_PyLong_BothAreCompact(a, b));
    stwodigits v = medium_value(a) - medium_value(b);
    return medium_from_stwodigits(v);
}

static PyObject *
long_sub_method(PyObject *a, PyObject *b)
{
    CHECK_BINOP(a, b);
    return (PyObject*)long_sub((PyLongObject*)a, (PyLongObject*)b);
}


/* Grade school multiplication, ignoring the signs.
 * Returns the absolute value of the product, or NULL if error.
 */
static PyLongObject *
x_mul(PyLongObject *a, PyLongObject *b)
{
    PyLongObject *z;
    Py_ssize_t size_a = _PyLong_DigitCount(a);
    Py_ssize_t size_b = _PyLong_DigitCount(b);
    Py_ssize_t i;

    z = long_alloc(size_a + size_b);
    if (z == NULL)
        return NULL;

    memset(z->long_value.ob_digit, 0, _PyLong_DigitCount(z) * sizeof(digit));
    if (a == b) {
        /* Efficient squaring per HAC, Algorithm 14.16:
         * https://cacr.uwaterloo.ca/hac/about/chap14.pdf
         * Gives slightly less than a 2x speedup when a == b,
         * via exploiting that each entry in the multiplication
         * pyramid appears twice (except for the size_a squares).
         */
        digit *paend = a->long_value.ob_digit + size_a;
        for (i = 0; i < size_a; ++i) {
            twodigits carry;
            twodigits f = a->long_value.ob_digit[i];
            digit *pz = z->long_value.ob_digit + (i << 1);
            digit *pa = a->long_value.ob_digit + i + 1;

            SIGCHECK({
                    Py_DECREF(z);
                    return NULL;
                });

            carry = *pz + f * f;
            *pz++ = (digit)(carry & PyLong_MASK);
            carry >>= PyLong_SHIFT;
            assert(carry <= PyLong_MASK);

            /* Now f is added in twice in each column of the
             * pyramid it appears.  Same as adding f<<1 once.
             */
            f <<= 1;
            while (pa < paend) {
                carry += *pz + *pa++ * f;
                *pz++ = (digit)(carry & PyLong_MASK);
                carry >>= PyLong_SHIFT;
                assert(carry <= (PyLong_MASK << 1));
            }
            if (carry) {
                /* See comment below. pz points at the highest possible
                 * carry position from the last outer loop iteration, so
                 * *pz is at most 1.
                 */
                assert(*pz <= 1);
                carry += *pz;
                *pz = (digit)(carry & PyLong_MASK);
                carry >>= PyLong_SHIFT;
                if (carry) {
                    /* If there's still a carry, it must be into a position
                     * that still holds a 0. Where the base
                     ^ B is 1 << PyLong_SHIFT, the last add was of a carry no
                     * more than 2*B - 2 to a stored digit no more than 1.
                     * So the sum was no more than 2*B - 1, so the current
                     * carry no more than floor((2*B - 1)/B) = 1.
                     */
                    assert(carry == 1);
                    assert(pz[1] == 0);
                    pz[1] = (digit)carry;
                }
            }
        }
    }
    else {      /* a is not the same as b -- gradeschool int mult */
        for (i = 0; i < size_a; ++i) {
            twodigits carry = 0;
            twodigits f = a->long_value.ob_digit[i];
            digit *pz = z->long_value.ob_digit + i;
            digit *pb = b->long_value.ob_digit;
            digit *pbend = b->long_value.ob_digit + size_b;

            SIGCHECK({
                    Py_DECREF(z);
                    return NULL;
                });

            while (pb < pbend) {
                carry += *pz + *pb++ * f;
                *pz++ = (digit)(carry & PyLong_MASK);
                carry >>= PyLong_SHIFT;
                assert(carry <= PyLong_MASK);
            }
            if (carry)
                *pz += (digit)(carry & PyLong_MASK);
            assert((carry >> PyLong_SHIFT) == 0);
        }
    }
    return long_normalize(z);
}

/* A helper for Karatsuba multiplication (k_mul).
   Takes an int "n" and an integer "size" representing the place to
   split, and sets low and high such that abs(n) == (high << size) + low,
   viewing the shift as being by digits.  The sign bit is ignored, and
   the return values are >= 0.
   Returns 0 on success, -1 on failure.
*/
static int
kmul_split(PyLongObject *n,
           Py_ssize_t size,
           PyLongObject **high,
           PyLongObject **low)
{
    PyLongObject *hi, *lo;
    Py_ssize_t size_lo, size_hi;
    const Py_ssize_t size_n = _PyLong_DigitCount(n);

    size_lo = Py_MIN(size_n, size);
    size_hi = size_n - size_lo;

    if ((hi = long_alloc(size_hi)) == NULL)
        return -1;
    if ((lo = long_alloc(size_lo)) == NULL) {
        Py_DECREF(hi);
        return -1;
    }

    memcpy(lo->long_value.ob_digit, n->long_value.ob_digit, size_lo * sizeof(digit));
    memcpy(hi->long_value.ob_digit, n->long_value.ob_digit + size_lo, size_hi * sizeof(digit));

    *high = long_normalize(hi);
    *low = long_normalize(lo);
    return 0;
}

static PyLongObject *k_lopsided_mul(PyLongObject *a, PyLongObject *b);

/* Karatsuba multiplication.  Ignores the input signs, and returns the
 * absolute value of the product (or NULL if error).
 * See Knuth Vol. 2 Chapter 4.3.3 (Pp. 294-295).
 */
static PyLongObject *
k_mul(PyLongObject *a, PyLongObject *b)
{
    Py_ssize_t asize = _PyLong_DigitCount(a);
    Py_ssize_t bsize = _PyLong_DigitCount(b);
    PyLongObject *ah = NULL;
    PyLongObject *al = NULL;
    PyLongObject *bh = NULL;
    PyLongObject *bl = NULL;
    PyLongObject *ret = NULL;
    PyLongObject *t1, *t2, *t3;
    Py_ssize_t shift;           /* the number of digits we split off */
    Py_ssize_t i;

    /* (ah*X+al)(bh*X+bl) = ah*bh*X*X + (ah*bl + al*bh)*X + al*bl
     * Let k = (ah+al)*(bh+bl) = ah*bl + al*bh  + ah*bh + al*bl
     * Then the original product is
     *     ah*bh*X*X + (k - ah*bh - al*bl)*X + al*bl
     * By picking X to be a power of 2, "*X" is just shifting, and it's
     * been reduced to 3 multiplies on numbers half the size.
     */

    /* We want to split based on the larger number; fiddle so that b
     * is largest.
     */
    if (asize > bsize) {
        t1 = a;
        a = b;
        b = t1;

        i = asize;
        asize = bsize;
        bsize = i;
    }

    /* Use gradeschool math when either number is too small. */
    i = a == b ? KARATSUBA_SQUARE_CUTOFF : KARATSUBA_CUTOFF;
    if (asize <= i) {
        if (asize == 0)
            return (PyLongObject *)PyLong_FromLong(0);
        else
            return x_mul(a, b);
    }

    /* If a is small compared to b, splitting on b gives a degenerate
     * case with ah==0, and Karatsuba may be (even much) less efficient
     * than "grade school" then.  However, we can still win, by viewing
     * b as a string of "big digits", each of the same width as a. That
     * leads to a sequence of balanced calls to k_mul.
     */
    if (2 * asize <= bsize)
        return k_lopsided_mul(a, b);

    /* Split a & b into hi & lo pieces. */
    shift = bsize >> 1;
    if (kmul_split(a, shift, &ah, &al) < 0) goto fail;
    assert(_PyLong_IsPositive(ah));        /* the split isn't degenerate */

    if (a == b) {
        bh = (PyLongObject*)Py_NewRef(ah);
        bl = (PyLongObject*)Py_NewRef(al);
    }
    else if (kmul_split(b, shift, &bh, &bl) < 0) goto fail;

    /* The plan:
     * 1. Allocate result space (asize + bsize digits:  that's always
     *    enough).
     * 2. Compute ah*bh, and copy into result at 2*shift.
     * 3. Compute al*bl, and copy into result at 0.  Note that this
     *    can't overlap with #2.
     * 4. Subtract al*bl from the result, starting at shift.  This may
     *    underflow (borrow out of the high digit), but we don't care:
     *    we're effectively doing unsigned arithmetic mod
     *    BASE**(sizea + sizeb), and so long as the *final* result fits,
     *    borrows and carries out of the high digit can be ignored.
     * 5. Subtract ah*bh from the result, starting at shift.
     * 6. Compute (ah+al)*(bh+bl), and add it into the result starting
     *    at shift.
     */

    /* 1. Allocate result space. */
    ret = long_alloc(asize + bsize);
    if (ret == NULL) goto fail;
#ifdef Py_DEBUG
    /* Fill with trash, to catch reference to uninitialized digits. */
    memset(ret->long_value.ob_digit, 0xDF, _PyLong_DigitCount(ret) * sizeof(digit));
#endif

    /* 2. t1 <- ah*bh, and copy into high digits of result. */
    if ((t1 = k_mul(ah, bh)) == NULL) goto fail;
    assert(!_PyLong_IsNegative(t1));
    assert(2*shift + _PyLong_DigitCount(t1) <= _PyLong_DigitCount(ret));
    memcpy(ret->long_value.ob_digit + 2*shift, t1->long_value.ob_digit,
           _PyLong_DigitCount(t1) * sizeof(digit));

    /* Zero-out the digits higher than the ah*bh copy. */
    i = _PyLong_DigitCount(ret) - 2*shift - _PyLong_DigitCount(t1);
    if (i)
        memset(ret->long_value.ob_digit + 2*shift + _PyLong_DigitCount(t1), 0,
               i * sizeof(digit));

    /* 3. t2 <- al*bl, and copy into the low digits. */
    if ((t2 = k_mul(al, bl)) == NULL) {
        Py_DECREF(t1);
        goto fail;
    }
    assert(!_PyLong_IsNegative(t2));
    assert(_PyLong_DigitCount(t2) <= 2*shift); /* no overlap with high digits */
    memcpy(ret->long_value.ob_digit, t2->long_value.ob_digit, _PyLong_DigitCount(t2) * sizeof(digit));

    /* Zero out remaining digits. */
    i = 2*shift - _PyLong_DigitCount(t2);          /* number of uninitialized digits */
    if (i)
        memset(ret->long_value.ob_digit + _PyLong_DigitCount(t2), 0, i * sizeof(digit));

    /* 4 & 5. Subtract ah*bh (t1) and al*bl (t2).  We do al*bl first
     * because it's fresher in cache.
     */
    i = _PyLong_DigitCount(ret) - shift;  /* # digits after shift */
    (void)v_isub(ret->long_value.ob_digit + shift, i, t2->long_value.ob_digit, _PyLong_DigitCount(t2));
    _Py_DECREF_INT(t2);

    (void)v_isub(ret->long_value.ob_digit + shift, i, t1->long_value.ob_digit, _PyLong_DigitCount(t1));
    _Py_DECREF_INT(t1);

    /* 6. t3 <- (ah+al)(bh+bl), and add into result. */
    if ((t1 = x_add(ah, al)) == NULL) goto fail;
    _Py_DECREF_INT(ah);
    _Py_DECREF_INT(al);
    ah = al = NULL;

    if (a == b) {
        t2 = (PyLongObject*)Py_NewRef(t1);
    }
    else if ((t2 = x_add(bh, bl)) == NULL) {
        Py_DECREF(t1);
        goto fail;
    }
    _Py_DECREF_INT(bh);
    _Py_DECREF_INT(bl);
    bh = bl = NULL;

    t3 = k_mul(t1, t2);
    _Py_DECREF_INT(t1);
    _Py_DECREF_INT(t2);
    if (t3 == NULL) goto fail;
    assert(!_PyLong_IsNegative(t3));

    /* Add t3.  It's not obvious why we can't run out of room here.
     * See the (*) comment after this function.
     */
    (void)v_iadd(ret->long_value.ob_digit + shift, i, t3->long_value.ob_digit, _PyLong_DigitCount(t3));
    _Py_DECREF_INT(t3);

    return long_normalize(ret);

  fail:
    Py_XDECREF(ret);
    Py_XDECREF(ah);
    Py_XDECREF(al);
    Py_XDECREF(bh);
    Py_XDECREF(bl);
    return NULL;
}

/* (*) Why adding t3 can't "run out of room" above.

Let f(x) mean the floor of x and c(x) mean the ceiling of x.  Some facts
to start with:

1. For any integer i, i = c(i/2) + f(i/2).  In particular,
   bsize = c(bsize/2) + f(bsize/2).
2. shift = f(bsize/2)
3. asize <= bsize
4. Since we call k_lopsided_mul if asize*2 <= bsize, asize*2 > bsize in this
   routine, so asize > bsize/2 >= f(bsize/2) in this routine.

We allocated asize + bsize result digits, and add t3 into them at an offset
of shift.  This leaves asize+bsize-shift allocated digit positions for t3
to fit into, = (by #1 and #2) asize + f(bsize/2) + c(bsize/2) - f(bsize/2) =
asize + c(bsize/2) available digit positions.

bh has c(bsize/2) digits, and bl at most f(size/2) digits.  So bh+hl has
at most c(bsize/2) digits + 1 bit.

If asize == bsize, ah has c(bsize/2) digits, else ah has at most f(bsize/2)
digits, and al has at most f(bsize/2) digits in any case.  So ah+al has at
most (asize == bsize ? c(bsize/2) : f(bsize/2)) digits + 1 bit.

The product (ah+al)*(bh+bl) therefore has at most

    c(bsize/2) + (asize == bsize ? c(bsize/2) : f(bsize/2)) digits + 2 bits

and we have asize + c(bsize/2) available digit positions.  We need to show
this is always enough.  An instance of c(bsize/2) cancels out in both, so
the question reduces to whether asize digits is enough to hold
(asize == bsize ? c(bsize/2) : f(bsize/2)) digits + 2 bits.  If asize < bsize,
then we're asking whether asize digits >= f(bsize/2) digits + 2 bits.  By #4,
asize is at least f(bsize/2)+1 digits, so this in turn reduces to whether 1
digit is enough to hold 2 bits.  This is so since PyLong_SHIFT=15 >= 2.  If
asize == bsize, then we're asking whether bsize digits is enough to hold
c(bsize/2) digits + 2 bits, or equivalently (by #1) whether f(bsize/2) digits
is enough to hold 2 bits.  This is so if bsize >= 2, which holds because
bsize >= KARATSUBA_CUTOFF >= 2.

Note that since there's always enough room for (ah+al)*(bh+bl), and that's
clearly >= each of ah*bh and al*bl, there's always enough room to subtract
ah*bh and al*bl too.
*/

/* b has at least twice the digits of a, and a is big enough that Karatsuba
 * would pay off *if* the inputs had balanced sizes.  View b as a sequence
 * of slices, each with the same number of digits as a, and multiply the
 * slices by a, one at a time.  This gives k_mul balanced inputs to work with,
 * and is also cache-friendly (we compute one double-width slice of the result
 * at a time, then move on, never backtracking except for the helpful
 * single-width slice overlap between successive partial sums).
 */
static PyLongObject *
k_lopsided_mul(PyLongObject *a, PyLongObject *b)
{
    const Py_ssize_t asize = _PyLong_DigitCount(a);
    Py_ssize_t bsize = _PyLong_DigitCount(b);
    Py_ssize_t nbdone;          /* # of b digits already multiplied */
    PyLongObject *ret;
    PyLongObject *bslice = NULL;

    assert(asize > KARATSUBA_CUTOFF);
    assert(2 * asize <= bsize);

    /* Allocate result space, and zero it out. */
    ret = long_alloc(asize + bsize);
    if (ret == NULL)
        return NULL;
    memset(ret->long_value.ob_digit, 0, _PyLong_DigitCount(ret) * sizeof(digit));

    /* Successive slices of b are copied into bslice. */
    bslice = long_alloc(asize);
    if (bslice == NULL)
        goto fail;

    nbdone = 0;
    while (bsize > 0) {
        PyLongObject *product;
        const Py_ssize_t nbtouse = Py_MIN(bsize, asize);

        /* Multiply the next slice of b by a. */
        memcpy(bslice->long_value.ob_digit, b->long_value.ob_digit + nbdone,
               nbtouse * sizeof(digit));
        assert(nbtouse >= 0);
        _PyLong_SetSignAndDigitCount(bslice, 1, nbtouse);
        product = k_mul(a, bslice);
        if (product == NULL)
            goto fail;

        /* Add into result. */
        (void)v_iadd(ret->long_value.ob_digit + nbdone, _PyLong_DigitCount(ret) - nbdone,
                     product->long_value.ob_digit, _PyLong_DigitCount(product));
        _Py_DECREF_INT(product);

        bsize -= nbtouse;
        nbdone += nbtouse;
    }

    _Py_DECREF_INT(bslice);
    return long_normalize(ret);

  fail:
    Py_DECREF(ret);
    Py_XDECREF(bslice);
    return NULL;
}


static PyLongObject*
long_mul(PyLongObject *a, PyLongObject *b)
{
    /* fast path for single-digit multiplication */
    if (_PyLong_BothAreCompact(a, b)) {
        stwodigits v = medium_value(a) * medium_value(b);
        return _PyLong_FromSTwoDigits(v);
    }

    PyLongObject *z = k_mul(a, b);
    /* Negate if exactly one of the inputs is negative. */
    if (!_PyLong_SameSign(a, b) && z) {
        _PyLong_Negate(&z);
    }
    return z;
}

/* This function returns NULL if the result is not compact,
 * or if it fails to allocate, but never raises */
_PyStackRef
_PyCompactLong_Multiply(PyLongObject *a, PyLongObject *b)
{
    assert(_PyLong_BothAreCompact(a, b));
    stwodigits v = medium_value(a) * medium_value(b);
    return medium_from_stwodigits(v);
}

static PyObject *
long_mul_method(PyObject *a, PyObject *b)
{
    CHECK_BINOP(a, b);
    return (PyObject*)long_mul((PyLongObject*)a, (PyLongObject*)b);
}

/* Fast modulo division for single-digit longs. */
static PyObject *
fast_mod(PyLongObject *a, PyLongObject *b)
{
    sdigit left = a->long_value.ob_digit[0];
    sdigit right = b->long_value.ob_digit[0];
    sdigit mod;

    assert(_PyLong_DigitCount(a) == 1);
    assert(_PyLong_DigitCount(b) == 1);
    sdigit sign = _PyLong_CompactSign(b);
    if (_PyLong_SameSign(a, b)) {
        mod = left % right;
    }
    else {
        /* Either 'a' or 'b' is negative. */
        mod = right - 1 - (left - 1) % right;
    }

    return PyLong_FromLong(mod * sign);
}

/* Fast floor division for single-digit longs. */
static PyObject *
fast_floor_div(PyLongObject *a, PyLongObject *b)
{
    sdigit left = a->long_value.ob_digit[0];
    sdigit right = b->long_value.ob_digit[0];
    sdigit div;

    assert(_PyLong_DigitCount(a) == 1);
    assert(_PyLong_DigitCount(b) == 1);

    if (_PyLong_SameSign(a, b)) {
        div = left / right;
    }
    else {
        /* Either 'a' or 'b' is negative. */
        div = -1 - (left - 1) / right;
    }

    return PyLong_FromLong(div);
}

#ifdef WITH_PYLONG_MODULE
/* asymptotically faster divmod, using _pylong.py */
static int
pylong_int_divmod(PyLongObject *v, PyLongObject *w,
                  PyLongObject **pdiv, PyLongObject **pmod)
{
    PyObject *mod = PyImport_ImportModule("_pylong");
    if (mod == NULL) {
        return -1;
    }
    PyObject *result = PyObject_CallMethod(mod, "int_divmod", "OO", v, w);
    Py_DECREF(mod);
    if (result == NULL) {
        return -1;
    }
    if (!PyTuple_Check(result)) {
        Py_DECREF(result);
        PyErr_SetString(PyExc_ValueError,
                        "tuple is required from int_divmod()");
        return -1;
    }
    PyObject *q = PyTuple_GET_ITEM(result, 0);
    PyObject *r = PyTuple_GET_ITEM(result, 1);
    if (!PyLong_Check(q) || !PyLong_Check(r)) {
        Py_DECREF(result);
        PyErr_SetString(PyExc_ValueError,
                        "tuple of int is required from int_divmod()");
        return -1;
    }
    if (pdiv != NULL) {
        *pdiv = (PyLongObject *)Py_NewRef(q);
    }
    if (pmod != NULL) {
        *pmod = (PyLongObject *)Py_NewRef(r);
    }
    Py_DECREF(result);
    return 0;
}
#endif /* WITH_PYLONG_MODULE */

/* The / and % operators are now defined in terms of divmod().
   The expression a mod b has the value a - b*floor(a/b).
   The long_divrem function gives the remainder after division of
   |a| by |b|, with the sign of a.  This is also expressed
   as a - b*trunc(a/b), if trunc truncates towards zero.
   Some examples:
     a           b      a rem b         a mod b
     13          10      3               3
    -13          10     -3               7
     13         -10      3              -7
    -13         -10     -3              -3
   So, to get from rem to mod, we have to add b if a and b
   have different signs.  We then subtract one from the 'div'
   part of the outcome to keep the invariant intact. */

/* Compute
 *     *pdiv, *pmod = divmod(v, w)
 * NULL can be passed for pdiv or pmod, in which case that part of
 * the result is simply thrown away.  The caller owns a reference to
 * each of these it requests (does not pass NULL for).
 */
static int
l_divmod(PyLongObject *v, PyLongObject *w,
         PyLongObject **pdiv, PyLongObject **pmod)
{
    PyLongObject *div, *mod;

    if (_PyLong_DigitCount(v) == 1 && _PyLong_DigitCount(w) == 1) {
        /* Fast path for single-digit longs */
        div = NULL;
        if (pdiv != NULL) {
            div = (PyLongObject *)fast_floor_div(v, w);
            if (div == NULL) {
                return -1;
            }
        }
        if (pmod != NULL) {
            mod = (PyLongObject *)fast_mod(v, w);
            if (mod == NULL) {
                Py_XDECREF(div);
                return -1;
            }
            *pmod = mod;
        }
        if (pdiv != NULL) {
            /* We only want to set `*pdiv` when `*pmod` is
               set successfully. */
            *pdiv = div;
        }
        return 0;
    }
#if WITH_PYLONG_MODULE
    Py_ssize_t size_v = _PyLong_DigitCount(v); /* digits in numerator */
    Py_ssize_t size_w = _PyLong_DigitCount(w); /* digits in denominator */
    if (size_w > 300 && (size_v - size_w) > 150) {
        /* Switch to _pylong.int_divmod().  If the quotient is small then
          "schoolbook" division is linear-time so don't use in that case.
          These limits are empirically determined and should be slightly
          conservative so that _pylong is used in cases it is likely
          to be faster. See Tools/scripts/divmod_threshold.py. */
        return pylong_int_divmod(v, w, pdiv, pmod);
    }
#endif
    if (long_divrem(v, w, &div, &mod) < 0)
        return -1;
    if ((_PyLong_IsNegative(mod) && _PyLong_IsPositive(w)) ||
        (_PyLong_IsPositive(mod) && _PyLong_IsNegative(w))) {
        PyLongObject *temp;
        temp = long_add(mod, w);
        Py_SETREF(mod, temp);
        if (mod == NULL) {
            Py_DECREF(div);
            return -1;
        }
        temp = long_sub(div, (PyLongObject *)_PyLong_GetOne());
        if (temp == NULL) {
            Py_DECREF(mod);
            Py_DECREF(div);
            return -1;
        }
        Py_SETREF(div, temp);
    }
    if (pdiv != NULL)
        *pdiv = div;
    else
        Py_DECREF(div);

    if (pmod != NULL)
        *pmod = mod;
    else
        Py_DECREF(mod);

    return 0;
}

/* Compute
 *     *pmod = v % w
 * pmod cannot be NULL. The caller owns a reference to pmod.
 */
static int
l_mod(PyLongObject *v, PyLongObject *w, PyLongObject **pmod)
{
    PyLongObject *mod;

    assert(pmod);
    if (_PyLong_DigitCount(v) == 1 && _PyLong_DigitCount(w) == 1) {
        /* Fast path for single-digit longs */
        *pmod = (PyLongObject *)fast_mod(v, w);
        return -(*pmod == NULL);
    }
    if (long_rem(v, w, &mod) < 0)
        return -1;
    if ((_PyLong_IsNegative(mod) && _PyLong_IsPositive(w)) ||
        (_PyLong_IsPositive(mod) && _PyLong_IsNegative(w))) {
        PyLongObject *temp;
        temp = long_add(mod, w);
        Py_SETREF(mod, temp);
        if (mod == NULL)
            return -1;
    }
    *pmod = mod;

    return 0;
}

static PyObject *
long_div(PyObject *a, PyObject *b)
{
    PyLongObject *div;

    CHECK_BINOP(a, b);

    if (_PyLong_DigitCount((PyLongObject*)a) == 1 && _PyLong_DigitCount((PyLongObject*)b) == 1) {
        return fast_floor_div((PyLongObject*)a, (PyLongObject*)b);
    }

    if (l_divmod((PyLongObject*)a, (PyLongObject*)b, &div, NULL) < 0)
        div = NULL;
    return (PyObject *)div;
}

/* PyLong/PyLong -> float, with correctly rounded result. */

#define MANT_DIG_DIGITS (DBL_MANT_DIG / PyLong_SHIFT)
#define MANT_DIG_BITS (DBL_MANT_DIG % PyLong_SHIFT)

static PyObject *
long_true_divide(PyObject *v, PyObject *w)
{
    PyLongObject *a, *b, *x;
    Py_ssize_t a_size, b_size, shift, extra_bits, diff, x_size, x_bits;
    digit mask, low;
    int inexact, negate, a_is_small, b_is_small;
    double dx, result;

    CHECK_BINOP(v, w);
    a = (PyLongObject *)v;
    b = (PyLongObject *)w;

    /*
       Method in a nutshell:

         0. reduce to case a, b > 0; filter out obvious underflow/overflow
         1. choose a suitable integer 'shift'
         2. use integer arithmetic to compute x = floor(2**-shift*a/b)
         3. adjust x for correct rounding
         4. convert x to a double dx with the same value
         5. return ldexp(dx, shift).

       In more detail:

       0. For any a, a/0 raises ZeroDivisionError; for nonzero b, 0/b
       returns either 0.0 or -0.0, depending on the sign of b.  For a and
       b both nonzero, ignore signs of a and b, and add the sign back in
       at the end.  Now write a_bits and b_bits for the bit lengths of a
       and b respectively (that is, a_bits = 1 + floor(log_2(a)); likewise
       for b).  Then

          2**(a_bits - b_bits - 1) < a/b < 2**(a_bits - b_bits + 1).

       So if a_bits - b_bits > DBL_MAX_EXP then a/b > 2**DBL_MAX_EXP and
       so overflows.  Similarly, if a_bits - b_bits < DBL_MIN_EXP -
       DBL_MANT_DIG - 1 then a/b underflows to 0.  With these cases out of
       the way, we can assume that

          DBL_MIN_EXP - DBL_MANT_DIG - 1 <= a_bits - b_bits <= DBL_MAX_EXP.

       1. The integer 'shift' is chosen so that x has the right number of
       bits for a double, plus two or three extra bits that will be used
       in the rounding decisions.  Writing a_bits and b_bits for the
       number of significant bits in a and b respectively, a
       straightforward formula for shift is:

          shift = a_bits - b_bits - DBL_MANT_DIG - 2

       This is fine in the usual case, but if a/b is smaller than the
       smallest normal float then it can lead to double rounding on an
       IEEE 754 platform, giving incorrectly rounded results.  So we
       adjust the formula slightly.  The actual formula used is:

           shift = MAX(a_bits - b_bits, DBL_MIN_EXP) - DBL_MANT_DIG - 2

       2. The quantity x is computed by first shifting a (left -shift bits
       if shift <= 0, right shift bits if shift > 0) and then dividing by
       b.  For both the shift and the division, we keep track of whether
       the result is inexact, in a flag 'inexact'; this information is
       needed at the rounding stage.

       With the choice of shift above, together with our assumption that
       a_bits - b_bits >= DBL_MIN_EXP - DBL_MANT_DIG - 1, it follows
       that x >= 1.

       3. Now x * 2**shift <= a/b < (x+1) * 2**shift.  We want to replace
       this with an exactly representable float of the form

          round(x/2**extra_bits) * 2**(extra_bits+shift).

       For float representability, we need x/2**extra_bits <
       2**DBL_MANT_DIG and extra_bits + shift >= DBL_MIN_EXP -
       DBL_MANT_DIG.  This translates to the condition:

          extra_bits >= MAX(x_bits, DBL_MIN_EXP - shift) - DBL_MANT_DIG

       To round, we just modify the bottom digit of x in-place; this can
       end up giving a digit with value > PyLONG_MASK, but that's not a
       problem since digits can hold values up to 2*PyLONG_MASK+1.

       With the original choices for shift above, extra_bits will always
       be 2 or 3.  Then rounding under the round-half-to-even rule, we
       round up iff the most significant of the extra bits is 1, and
       either: (a) the computation of x in step 2 had an inexact result,
       or (b) at least one other of the extra bits is 1, or (c) the least
       significant bit of x (above those to be rounded) is 1.

       4. Conversion to a double is straightforward; all floating-point
       operations involved in the conversion are exact, so there's no
       danger of rounding errors.

       5. Use ldexp(x, shift) to compute x*2**shift, the final result.
       The result will always be exactly representable as a double, except
       in the case that it overflows.  To avoid dependence on the exact
       behaviour of ldexp on overflow, we check for overflow before
       applying ldexp.  The result of ldexp is adjusted for sign before
       returning.
    */

    /* Reduce to case where a and b are both positive. */
    a_size = _PyLong_DigitCount(a);
    b_size = _PyLong_DigitCount(b);
    negate = (_PyLong_IsNegative(a)) != (_PyLong_IsNegative(b));
    if (b_size == 0) {
        PyErr_SetString(PyExc_ZeroDivisionError,
                        "division by zero");
        goto error;
    }
    if (a_size == 0)
        goto underflow_or_zero;

    /* Fast path for a and b small (exactly representable in a double).
       Relies on floating-point division being correctly rounded; results
       may be subject to double rounding on x86 machines that operate with
       the x87 FPU set to 64-bit precision. */
    a_is_small = a_size <= MANT_DIG_DIGITS ||
        (a_size == MANT_DIG_DIGITS+1 &&
         a->long_value.ob_digit[MANT_DIG_DIGITS] >> MANT_DIG_BITS == 0);
    b_is_small = b_size <= MANT_DIG_DIGITS ||
        (b_size == MANT_DIG_DIGITS+1 &&
         b->long_value.ob_digit[MANT_DIG_DIGITS] >> MANT_DIG_BITS == 0);
    if (a_is_small && b_is_small) {
        double da, db;
        da = a->long_value.ob_digit[--a_size];
        while (a_size > 0)
            da = da * PyLong_BASE + a->long_value.ob_digit[--a_size];
        db = b->long_value.ob_digit[--b_size];
        while (b_size > 0)
            db = db * PyLong_BASE + b->long_value.ob_digit[--b_size];
        result = da / db;
        goto success;
    }

    /* Catch obvious cases of underflow and overflow */
    diff = a_size - b_size;
    if (diff > PY_SSIZE_T_MAX/PyLong_SHIFT - 1)
        /* Extreme overflow */
        goto overflow;
    else if (diff < 1 - PY_SSIZE_T_MAX/PyLong_SHIFT)
        /* Extreme underflow */
        goto underflow_or_zero;
    /* Next line is now safe from overflowing a Py_ssize_t */
    diff = diff * PyLong_SHIFT + bit_length_digit(a->long_value.ob_digit[a_size - 1]) -
        bit_length_digit(b->long_value.ob_digit[b_size - 1]);
    /* Now diff = a_bits - b_bits. */
    if (diff > DBL_MAX_EXP)
        goto overflow;
    else if (diff < DBL_MIN_EXP - DBL_MANT_DIG - 1)
        goto underflow_or_zero;

    /* Choose value for shift; see comments for step 1 above. */
    shift = Py_MAX(diff, DBL_MIN_EXP) - DBL_MANT_DIG - 2;

    inexact = 0;

    /* x = abs(a * 2**-shift) */
    if (shift <= 0) {
        Py_ssize_t i, shift_digits = -shift / PyLong_SHIFT;
        digit rem;
        /* x = a << -shift */
        if (a_size >= PY_SSIZE_T_MAX - 1 - shift_digits) {
            /* In practice, it's probably impossible to end up
               here.  Both a and b would have to be enormous,
               using close to SIZE_T_MAX bytes of memory each. */
            PyErr_SetString(PyExc_OverflowError,
                            "intermediate overflow during division");
            goto error;
        }
        x = long_alloc(a_size + shift_digits + 1);
        if (x == NULL)
            goto error;
        for (i = 0; i < shift_digits; i++)
            x->long_value.ob_digit[i] = 0;
        rem = v_lshift(x->long_value.ob_digit + shift_digits, a->long_value.ob_digit,
                       a_size, -shift % PyLong_SHIFT);
        x->long_value.ob_digit[a_size + shift_digits] = rem;
    }
    else {
        Py_ssize_t shift_digits = shift / PyLong_SHIFT;
        digit rem;
        /* x = a >> shift */
        assert(a_size >= shift_digits);
        x = long_alloc(a_size - shift_digits);
        if (x == NULL)
            goto error;
        rem = v_rshift(x->long_value.ob_digit, a->long_value.ob_digit + shift_digits,
                       a_size - shift_digits, shift % PyLong_SHIFT);
        /* set inexact if any of the bits shifted out is nonzero */
        if (rem)
            inexact = 1;
        while (!inexact && shift_digits > 0)
            if (a->long_value.ob_digit[--shift_digits])
                inexact = 1;
    }
    long_normalize(x);
    x_size = _PyLong_SignedDigitCount(x);

    /* x //= b. If the remainder is nonzero, set inexact.  We own the only
       reference to x, so it's safe to modify it in-place. */
    if (b_size == 1) {
        digit rem = inplace_divrem1(x->long_value.ob_digit, x->long_value.ob_digit, x_size,
                              b->long_value.ob_digit[0]);
        long_normalize(x);
        if (rem)
            inexact = 1;
    }
    else {
        PyLongObject *div, *rem;
        div = x_divrem(x, b, &rem);
        Py_SETREF(x, div);
        if (x == NULL)
            goto error;
        if (!_PyLong_IsZero(rem))
            inexact = 1;
        Py_DECREF(rem);
    }
    x_size = _PyLong_DigitCount(x);
    assert(x_size > 0); /* result of division is never zero */
    x_bits = (x_size-1)*PyLong_SHIFT+bit_length_digit(x->long_value.ob_digit[x_size-1]);

    /* The number of extra bits that have to be rounded away. */
    extra_bits = Py_MAX(x_bits, DBL_MIN_EXP - shift) - DBL_MANT_DIG;
    assert(extra_bits == 2 || extra_bits == 3);

    /* Round by directly modifying the low digit of x. */
    mask = (digit)1 << (extra_bits - 1);
    low = x->long_value.ob_digit[0] | inexact;
    if ((low & mask) && (low & (3U*mask-1U)))
        low += mask;
    x->long_value.ob_digit[0] = low & ~(2U*mask-1U);

    /* Convert x to a double dx; the conversion is exact. */
    dx = x->long_value.ob_digit[--x_size];
    while (x_size > 0)
        dx = dx * PyLong_BASE + x->long_value.ob_digit[--x_size];
    Py_DECREF(x);

    /* Check whether ldexp result will overflow a double. */
    if (shift + x_bits >= DBL_MAX_EXP &&
        (shift + x_bits > DBL_MAX_EXP || dx == ldexp(1.0, (int)x_bits)))
        goto overflow;
    result = ldexp(dx, (int)shift);

  success:
    return PyFloat_FromDouble(negate ? -result : result);

  underflow_or_zero:
    return PyFloat_FromDouble(negate ? -0.0 : 0.0);

  overflow:
    PyErr_SetString(PyExc_OverflowError,
                    "integer division result too large for a float");
  error:
    return NULL;
}

static PyObject *
long_mod(PyObject *a, PyObject *b)
{
    PyLongObject *mod;

    CHECK_BINOP(a, b);

    if (l_mod((PyLongObject*)a, (PyLongObject*)b, &mod) < 0)
        mod = NULL;
    return (PyObject *)mod;
}

static PyObject *
long_divmod(PyObject *a, PyObject *b)
{
    PyLongObject *div, *mod;
    PyObject *z;

    CHECK_BINOP(a, b);

    if (l_divmod((PyLongObject*)a, (PyLongObject*)b, &div, &mod) < 0) {
        return NULL;
    }
    z = PyTuple_New(2);
    if (z != NULL) {
        PyTuple_SET_ITEM(z, 0, (PyObject *) div);
        PyTuple_SET_ITEM(z, 1, (PyObject *) mod);
    }
    else {
        Py_DECREF(div);
        Py_DECREF(mod);
    }
    return z;
}


/* Compute an inverse to a modulo n, or raise ValueError if a is not
   invertible modulo n. Assumes n is positive. The inverse returned
   is whatever falls out of the extended Euclidean algorithm: it may
   be either positive or negative, but will be smaller than n in
   absolute value.

   Pure Python equivalent for long_invmod:

        def invmod(a, n):
            b, c = 1, 0
            while n:
                q, r = divmod(a, n)
                a, b, c, n = n, c, b - q*c, r

            # at this point a is the gcd of the original inputs
            if a == 1:
                return b
            raise ValueError("Not invertible")
*/

static PyLongObject *
long_invmod(PyLongObject *a, PyLongObject *n)
{
    /* Should only ever be called for positive n */
    assert(_PyLong_IsPositive(n));

    Py_INCREF(a);
    PyLongObject *b = (PyLongObject *)Py_NewRef(_PyLong_GetOne());
    PyLongObject *c = (PyLongObject *)Py_NewRef(_PyLong_GetZero());
    Py_INCREF(n);

    /* references now owned: a, b, c, n */
    while (!_PyLong_IsZero(n)) {
        PyLongObject *q, *r, *s, *t;

        if (l_divmod(a, n, &q, &r) == -1) {
            goto Error;
        }
        Py_SETREF(a, n);
        n = r;
        t = (PyLongObject *)long_mul(q, c);
        Py_DECREF(q);
        if (t == NULL) {
            goto Error;
        }
        s = long_sub(b, t);
        Py_DECREF(t);
        if (s == NULL) {
            goto Error;
        }
        Py_SETREF(b, c);
        c = s;
    }
    /* references now owned: a, b, c, n */

    Py_DECREF(c);
    Py_DECREF(n);
    if (long_compare(a, (PyLongObject *)_PyLong_GetOne())) {
        /* a != 1; we don't have an inverse. */
        Py_DECREF(a);
        Py_DECREF(b);
        PyErr_SetString(PyExc_ValueError,
                        "base is not invertible for the given modulus");
        return NULL;
    }
    else {
        /* a == 1; b gives an inverse modulo n */
        Py_DECREF(a);
        return b;
    }

  Error:
    Py_DECREF(a);
    Py_DECREF(b);
    Py_DECREF(c);
    Py_DECREF(n);
    return NULL;
}


/* pow(v, w, x) */
static PyObject *
long_pow(PyObject *v, PyObject *w, PyObject *x)
{
    PyLongObject *a, *b, *c; /* a,b,c = v,w,x */
    int negativeOutput = 0;  /* if x<0 return negative output */

    PyLongObject *z = NULL;  /* accumulated result */
    Py_ssize_t i, j;             /* counters */
    PyLongObject *temp = NULL;
    PyLongObject *a2 = NULL; /* may temporarily hold a**2 % c */

    /* k-ary values.  If the exponent is large enough, table is
     * precomputed so that table[i] == a**(2*i+1) % c for i in
     * range(EXP_TABLE_LEN).
     * Note: this is uninitialized stack trash: don't pay to set it to known
     * values unless it's needed. Instead ensure that num_table_entries is
     * set to the number of entries actually filled whenever a branch to the
     * Error or Done labels is possible.
     */
    PyLongObject *table[EXP_TABLE_LEN];
    Py_ssize_t num_table_entries = 0;

    /* a, b, c = v, w, x */
    CHECK_BINOP(v, w);
    a = (PyLongObject*)Py_NewRef(v);
    b = (PyLongObject*)Py_NewRef(w);
    if (PyLong_Check(x)) {
        c = (PyLongObject *)Py_NewRef(x);
    }
    else if (x == Py_None)
        c = NULL;
    else {
        Py_DECREF(a);
        Py_DECREF(b);
        Py_RETURN_NOTIMPLEMENTED;
    }

    if (_PyLong_IsNegative(b) && c == NULL) {
        /* if exponent is negative and there's no modulus:
               return a float.  This works because we know
               that this calls float_pow() which converts its
               arguments to double. */
        Py_DECREF(a);
        Py_DECREF(b);
        return PyFloat_Type.tp_as_number->nb_power(v, w, x);
    }

    if (c) {
        /* if modulus == 0:
               raise ValueError() */
        if (_PyLong_IsZero(c)) {
            PyErr_SetString(PyExc_ValueError,
                            "pow() 3rd argument cannot be 0");
            goto Error;
        }

        /* if modulus < 0:
               negativeOutput = True
               modulus = -modulus */
        if (_PyLong_IsNegative(c)) {
            negativeOutput = 1;
            temp = (PyLongObject *)_PyLong_Copy(c);
            if (temp == NULL)
                goto Error;
            Py_SETREF(c, temp);
            temp = NULL;
            _PyLong_Negate(&c);
            if (c == NULL)
                goto Error;
        }

        /* if modulus == 1:
               return 0 */
        if (_PyLong_IsNonNegativeCompact(c) && (c->long_value.ob_digit[0] == 1)) {
            z = (PyLongObject *)PyLong_FromLong(0L);
            goto Done;
        }

        /* if exponent is negative, negate the exponent and
           replace the base with a modular inverse */
        if (_PyLong_IsNegative(b)) {
            temp = (PyLongObject *)_PyLong_Copy(b);
            if (temp == NULL)
                goto Error;
            Py_SETREF(b, temp);
            temp = NULL;
            _PyLong_Negate(&b);
            if (b == NULL)
                goto Error;

            temp = long_invmod(a, c);
            if (temp == NULL)
                goto Error;
            Py_SETREF(a, temp);
            temp = NULL;
        }

        /* Reduce base by modulus in some cases:
           1. If base < 0.  Forcing the base non-negative makes things easier.
           2. If base is obviously larger than the modulus.  The "small
              exponent" case later can multiply directly by base repeatedly,
              while the "large exponent" case multiplies directly by base 31
              times.  It can be unboundedly faster to multiply by
              base % modulus instead.
           We could _always_ do this reduction, but l_mod() isn't cheap,
           so we only do it when it buys something. */
        if (_PyLong_IsNegative(a) || _PyLong_DigitCount(a) > _PyLong_DigitCount(c)) {
            if (l_mod(a, c, &temp) < 0)
                goto Error;
            Py_SETREF(a, temp);
            temp = NULL;
        }
    }

    /* At this point a, b, and c are guaranteed non-negative UNLESS
       c is NULL, in which case a may be negative. */

    z = (PyLongObject *)PyLong_FromLong(1L);
    if (z == NULL)
        goto Error;

    /* Perform a modular reduction, X = X % c, but leave X alone if c
     * is NULL.
     */
#define REDUCE(X)                                       \
    do {                                                \
        if (c != NULL) {                                \
            if (l_mod(X, c, &temp) < 0)                 \
                goto Error;                             \
            Py_XDECREF(X);                              \
            X = temp;                                   \
            temp = NULL;                                \
        }                                               \
    } while(0)

    /* Multiply two values, then reduce the result:
       result = X*Y % c.  If c is NULL, skip the mod. */
#define MULT(X, Y, result)                      \
    do {                                        \
        temp = (PyLongObject *)long_mul(X, Y);  \
        if (temp == NULL)                       \
            goto Error;                         \
        Py_XDECREF(result);                     \
        result = temp;                          \
        temp = NULL;                            \
        REDUCE(result);                         \
    } while(0)

    i = _PyLong_SignedDigitCount(b);
    digit bi = i ? b->long_value.ob_digit[i-1] : 0;
    digit bit;
    if (i <= 1 && bi <= 3) {
        /* aim for minimal overhead */
        if (bi >= 2) {
            MULT(a, a, z);
            if (bi == 3) {
                MULT(z, a, z);
            }
        }
        else if (bi == 1) {
            /* Multiplying by 1 serves two purposes: if `a` is of an int
             * subclass, makes the result an int (e.g., pow(False, 1) returns
             * 0 instead of False), and potentially reduces `a` by the modulus.
             */
            MULT(a, z, z);
        }
        /* else bi is 0, and z==1 is correct */
    }
    else if (i <= HUGE_EXP_CUTOFF / PyLong_SHIFT ) {
        /* Left-to-right binary exponentiation (HAC Algorithm 14.79) */
        /* https://cacr.uwaterloo.ca/hac/about/chap14.pdf            */

        /* Find the first significant exponent bit. Search right to left
         * because we're primarily trying to cut overhead for small powers.
         */
        assert(bi);  /* else there is no significant bit */
        Py_SETREF(z, (PyLongObject*)Py_NewRef(a));
        for (bit = 2; ; bit <<= 1) {
            if (bit > bi) { /* found the first bit */
                assert((bi & bit) == 0);
                bit >>= 1;
                assert(bi & bit);
                break;
            }
        }
        for (--i, bit >>= 1;;) {
            for (; bit != 0; bit >>= 1) {
                MULT(z, z, z);
                if (bi & bit) {
                    MULT(z, a, z);
                }
            }
            if (--i < 0) {
                break;
            }
            bi = b->long_value.ob_digit[i];
            bit = (digit)1 << (PyLong_SHIFT-1);
        }
    }
    else {
        /* Left-to-right k-ary sliding window exponentiation
         * (Handbook of Applied Cryptography (HAC) Algorithm 14.85)
         */
        table[0] = (PyLongObject*)Py_NewRef(a);
        num_table_entries = 1;
        MULT(a, a, a2);
        /* table[i] == a**(2*i + 1) % c */
        for (i = 1; i < EXP_TABLE_LEN; ++i) {
            table[i] = NULL; /* must set to known value for MULT */
            MULT(table[i-1], a2, table[i]);
            ++num_table_entries; /* incremented iff MULT succeeded */
        }
        Py_CLEAR(a2);

        /* Repeatedly extract the next (no more than) EXP_WINDOW_SIZE bits
         * into `pending`, starting with the next 1 bit.  The current bit
         * length of `pending` is `blen`.
         */
        int pending = 0, blen = 0;
#define ABSORB_PENDING  do { \
            int ntz = 0; /* number of trailing zeroes in `pending` */ \
            assert(pending && blen); \
            assert(pending >> (blen - 1)); \
            assert(pending >> blen == 0); \
            while ((pending & 1) == 0) { \
                ++ntz; \
                pending >>= 1; \
            } \
            assert(ntz < blen); \
            blen -= ntz; \
            do { \
                MULT(z, z, z); \
            } while (--blen); \
            MULT(z, table[pending >> 1], z); \
            while (ntz-- > 0) \
                MULT(z, z, z); \
            assert(blen == 0); \
            pending = 0; \
        } while(0)

        for (i = _PyLong_SignedDigitCount(b) - 1; i >= 0; --i) {
            const digit bi = b->long_value.ob_digit[i];
            for (j = PyLong_SHIFT - 1; j >= 0; --j) {
                const int bit = (bi >> j) & 1;
                pending = (pending << 1) | bit;
                if (pending) {
                    ++blen;
                    if (blen == EXP_WINDOW_SIZE)
                        ABSORB_PENDING;
                }
                else /* absorb strings of 0 bits */
                    MULT(z, z, z);
            }
        }
        if (pending)
            ABSORB_PENDING;
    }

    if (negativeOutput && !_PyLong_IsZero(z)) {
        temp = long_sub(z, c);
        if (temp == NULL)
            goto Error;
        Py_SETREF(z, temp);
        temp = NULL;
    }
    goto Done;

  Error:
    Py_CLEAR(z);
    /* fall through */
  Done:
    for (i = 0; i < num_table_entries; ++i)
        Py_DECREF(table[i]);
    Py_DECREF(a);
    Py_DECREF(b);
    Py_XDECREF(c);
    Py_XDECREF(a2);
    Py_XDECREF(temp);
    return (PyObject *)z;
}

static PyObject *
long_invert(PyObject *self)
{
    PyLongObject *v = _PyLong_CAST(self);

    /* Implement ~x as -(x+1) */
    if (_PyLong_IsCompact(v))
        return (PyObject*)_PyLong_FromSTwoDigits(~medium_value(v));

    PyLongObject *x = long_add(v, (PyLongObject *)_PyLong_GetOne());
    if (x == NULL)
        return NULL;
    _PyLong_Negate(&x);
    /* No need for maybe_small_long here, since any small longs
       will have been caught in the _PyLong_IsCompact() fast path. */
    return (PyObject *)x;
}

static PyLongObject *
long_neg(PyLongObject *v)
{
    if (_PyLong_IsCompact(v)) {
        return _PyLong_FromSTwoDigits(-medium_value(v));
    }

    PyLongObject *z = (PyLongObject *)_PyLong_Copy(v);
    if (z != NULL) {
        _PyLong_FlipSign(z);
    }
    return z;
}

static PyObject *
long_neg_method(PyObject *v)
{
    return (PyObject*)long_neg(_PyLong_CAST(v));
}

static PyLongObject*
long_abs(PyLongObject *v)
{
    if (_PyLong_IsNegative(v))
        return long_neg(v);
    else
        return (PyLongObject*)long_long((PyObject *)v);
}

static PyObject *
long_abs_method(PyObject *v)
{
    return (PyObject*)long_abs(_PyLong_CAST(v));
}

static int
long_bool(PyObject *v)
{
    return !_PyLong_IsZero(_PyLong_CAST(v));
}

/* Inner function for both long_rshift and _PyLong_Rshift, shifting an
   integer right by PyLong_SHIFT*wordshift + remshift bits.
   wordshift should be nonnegative. */

static PyObject *
long_rshift1(PyLongObject *a, Py_ssize_t wordshift, digit remshift)
{
    PyLongObject *z = NULL;
    Py_ssize_t newsize, hishift, size_a;
    twodigits accum;
    int a_negative;

    /* Total number of bits shifted must be nonnegative. */
    assert(wordshift >= 0);
    assert(remshift < PyLong_SHIFT);

    /* Fast path for small a. */
    if (_PyLong_IsCompact(a)) {
        stwodigits m, x;
        digit shift;
        m = medium_value(a);
        shift = wordshift == 0 ? remshift : PyLong_SHIFT;
        x = m < 0 ? ~(~m >> shift) : m >> shift;
        return (PyObject*)_PyLong_FromSTwoDigits(x);
    }

    a_negative = _PyLong_IsNegative(a);
    size_a = _PyLong_DigitCount(a);

    if (a_negative) {
        /* For negative 'a', adjust so that 0 < remshift <= PyLong_SHIFT,
           while keeping PyLong_SHIFT*wordshift + remshift the same. This
           ensures that 'newsize' is computed correctly below. */
        if (remshift == 0) {
            if (wordshift == 0) {
                /* Can only happen if the original shift was 0. */
                return long_long((PyObject *)a);
            }
            remshift = PyLong_SHIFT;
            --wordshift;
        }
    }

    assert(wordshift >= 0);
    newsize = size_a - wordshift;
    if (newsize <= 0) {
        /* Shifting all the bits of 'a' out gives either -1 or 0. */
        return PyLong_FromLong(-a_negative);
    }
    z = long_alloc(newsize);
    if (z == NULL) {
        return NULL;
    }
    hishift = PyLong_SHIFT - remshift;

    accum = a->long_value.ob_digit[wordshift];
    if (a_negative) {
        /*
            For a positive integer a and nonnegative shift, we have:

                (-a) >> shift == -((a + 2**shift - 1) >> shift).

            In the addition `a + (2**shift - 1)`, the low `wordshift` digits of
            `2**shift - 1` all have value `PyLong_MASK`, so we get a carry out
            from the bottom `wordshift` digits when at least one of the least
            significant `wordshift` digits of `a` is nonzero. Digit `wordshift`
            of `2**shift - 1` has value `PyLong_MASK >> hishift`.
        */
        _PyLong_SetSignAndDigitCount(z, -1, newsize);

        digit sticky = 0;
        for (Py_ssize_t j = 0; j < wordshift; j++) {
            sticky |= a->long_value.ob_digit[j];
        }
        accum += (PyLong_MASK >> hishift) + (digit)(sticky != 0);
    }

    accum >>= remshift;
    for (Py_ssize_t i = 0, j = wordshift + 1; j < size_a; i++, j++) {
        accum += (twodigits)a->long_value.ob_digit[j] << hishift;
        z->long_value.ob_digit[i] = (digit)(accum & PyLong_MASK);
        accum >>= PyLong_SHIFT;
    }
    assert(accum <= PyLong_MASK);
    z->long_value.ob_digit[newsize - 1] = (digit)accum;

    z = maybe_small_long(long_normalize(z));
    return (PyObject *)z;
}

static PyObject *
long_rshift(PyObject *a, PyObject *b)
{
    int64_t shiftby;

    CHECK_BINOP(a, b);

    if (_PyLong_IsNegative((PyLongObject *)b)) {
        PyErr_SetString(PyExc_ValueError, "negative shift count");
        return NULL;
    }
    if (_PyLong_IsZero((PyLongObject *)a)) {
        return PyLong_FromLong(0);
    }
    if (PyLong_AsInt64(b, &shiftby) < 0) {
        if (!PyErr_ExceptionMatches(PyExc_OverflowError)) {
            return NULL;
        }
        PyErr_Clear();
        if (_PyLong_IsNegative((PyLongObject *)a)) {
            return PyLong_FromLong(-1);
        }
        else {
            return PyLong_FromLong(0);
        }
    }
    return _PyLong_Rshift(a, shiftby);
}

/* Return a >> shiftby. */
PyObject *
_PyLong_Rshift(PyObject *a, int64_t shiftby)
{
    Py_ssize_t wordshift;
    digit remshift;

    assert(PyLong_Check(a));
    assert(shiftby >= 0);
    if (_PyLong_IsZero((PyLongObject *)a)) {
        return PyLong_FromLong(0);
    }
#if PY_SSIZE_T_MAX <= INT64_MAX / PyLong_SHIFT
    if (shiftby > (int64_t)PY_SSIZE_T_MAX * PyLong_SHIFT) {
        if (_PyLong_IsNegative((PyLongObject *)a)) {
            return PyLong_FromLong(-1);
        }
        else {
            return PyLong_FromLong(0);
        }
    }
#endif
    wordshift = (Py_ssize_t)(shiftby / PyLong_SHIFT);
    remshift = (digit)(shiftby % PyLong_SHIFT);
    return long_rshift1((PyLongObject *)a, wordshift, remshift);
}

static PyObject *
long_lshift1(PyLongObject *a, Py_ssize_t wordshift, digit remshift)
{
    PyLongObject *z = NULL;
    Py_ssize_t oldsize, newsize, i, j;
    twodigits accum;

    if (wordshift == 0 && _PyLong_IsCompact(a)) {
        stwodigits m = medium_value(a);
        // bypass undefined shift operator behavior
        stwodigits x = m < 0 ? -(-m << remshift) : m << remshift;
        return (PyObject*)_PyLong_FromSTwoDigits(x);
    }

    oldsize = _PyLong_DigitCount(a);
    newsize = oldsize + wordshift;
    if (remshift)
        ++newsize;
    z = long_alloc(newsize);
    if (z == NULL)
        return NULL;
    if (_PyLong_IsNegative(a)) {
        assert(Py_REFCNT(z) == 1);
        _PyLong_FlipSign(z);
    }
    for (i = 0; i < wordshift; i++)
        z->long_value.ob_digit[i] = 0;
    accum = 0;
    for (j = 0; j < oldsize; i++, j++) {
        accum |= (twodigits)a->long_value.ob_digit[j] << remshift;
        z->long_value.ob_digit[i] = (digit)(accum & PyLong_MASK);
        accum >>= PyLong_SHIFT;
    }
    if (remshift)
        z->long_value.ob_digit[newsize-1] = (digit)accum;
    else
        assert(!accum);
    z = long_normalize(z);
    return (PyObject *) maybe_small_long(z);
}


static PyObject *
long_lshift_method(PyObject *aa, PyObject *bb)
{
    CHECK_BINOP(aa, bb);
    PyLongObject *a = (PyLongObject*)aa;
    PyLongObject *b = (PyLongObject*)bb;

    if (_PyLong_IsNegative(b)) {
        PyErr_SetString(PyExc_ValueError, "negative shift count");
        return NULL;
    }
    if (_PyLong_IsZero(a)) {
        return PyLong_FromLong(0);
    }

    int64_t shiftby;
    if (PyLong_AsInt64(bb, &shiftby) < 0) {
        if (PyErr_ExceptionMatches(PyExc_OverflowError)) {
            PyErr_SetString(PyExc_OverflowError,
                            "too many digits in integer");
        }
        return NULL;
    }
    return long_lshift_int64(a, shiftby);
}

/* Return a << shiftby. */
static PyObject *
long_lshift_int64(PyLongObject *a, int64_t shiftby)
{
    assert(shiftby >= 0);

    if (_PyLong_IsZero(a)) {
        return PyLong_FromLong(0);
    }
#if PY_SSIZE_T_MAX <= INT64_MAX / PyLong_SHIFT
    if (shiftby > (int64_t)PY_SSIZE_T_MAX * PyLong_SHIFT) {
        PyErr_SetString(PyExc_OverflowError,
                        "too many digits in integer");
        return NULL;
    }
#endif
    Py_ssize_t wordshift = (Py_ssize_t)(shiftby / PyLong_SHIFT);
    digit remshift = (digit)(shiftby % PyLong_SHIFT);
    return long_lshift1(a, wordshift, remshift);
}

PyObject *
_PyLong_Lshift(PyObject *a, int64_t shiftby)
{
    return long_lshift_int64(_PyLong_CAST(a), shiftby);
}


/* Compute two's complement of digit vector a[0:m], writing result to
   z[0:m].  The digit vector a need not be normalized, but should not
   be entirely zero.  a and z may point to the same digit vector. */

static void
v_complement(digit *z, digit *a, Py_ssize_t m)
{
    Py_ssize_t i;
    digit carry = 1;
    for (i = 0; i < m; ++i) {
        carry += a[i] ^ PyLong_MASK;
        z[i] = carry & PyLong_MASK;
        carry >>= PyLong_SHIFT;
    }
    assert(carry == 0);
}

/* Bitwise and/xor/or operations */

static PyObject *
long_bitwise(PyLongObject *a,
             char op,  /* '&', '|', '^' */
             PyLongObject *b)
{
    int nega, negb, negz;
    Py_ssize_t size_a, size_b, size_z, i;
    PyLongObject *z;

    /* Bitwise operations for negative numbers operate as though
       on a two's complement representation.  So convert arguments
       from sign-magnitude to two's complement, and convert the
       result back to sign-magnitude at the end. */

    /* If a is negative, replace it by its two's complement. */
    size_a = _PyLong_DigitCount(a);
    nega = _PyLong_IsNegative(a);
    if (nega) {
        z = long_alloc(size_a);
        if (z == NULL)
            return NULL;
        v_complement(z->long_value.ob_digit, a->long_value.ob_digit, size_a);
        a = z;
    }
    else
        /* Keep reference count consistent. */
        Py_INCREF(a);

    /* Same for b. */
    size_b = _PyLong_DigitCount(b);
    negb = _PyLong_IsNegative(b);
    if (negb) {
        z = long_alloc(size_b);
        if (z == NULL) {
            Py_DECREF(a);
            return NULL;
        }
        v_complement(z->long_value.ob_digit, b->long_value.ob_digit, size_b);
        b = z;
    }
    else
        Py_INCREF(b);

    /* Swap a and b if necessary to ensure size_a >= size_b. */
    if (size_a < size_b) {
        z = a; a = b; b = z;
        size_z = size_a; size_a = size_b; size_b = size_z;
        negz = nega; nega = negb; negb = negz;
    }

    /* JRH: The original logic here was to allocate the result value (z)
       as the longer of the two operands.  However, there are some cases
       where the result is guaranteed to be shorter than that: AND of two
       positives, OR of two negatives: use the shorter number.  AND with
       mixed signs: use the positive number.  OR with mixed signs: use the
       negative number.
    */
    switch (op) {
    case '^':
        negz = nega ^ negb;
        size_z = size_a;
        break;
    case '&':
        negz = nega & negb;
        size_z = negb ? size_a : size_b;
        break;
    case '|':
        negz = nega | negb;
        size_z = negb ? size_b : size_a;
        break;
    default:
        Py_UNREACHABLE();
    }

    /* We allow an extra digit if z is negative, to make sure that
       the final two's complement of z doesn't overflow. */
    z = long_alloc(size_z + negz);
    if (z == NULL) {
        Py_DECREF(a);
        Py_DECREF(b);
        return NULL;
    }

    /* Compute digits for overlap of a and b. */
    switch(op) {
    case '&':
        for (i = 0; i < size_b; ++i)
            z->long_value.ob_digit[i] = a->long_value.ob_digit[i] & b->long_value.ob_digit[i];
        break;
    case '|':
        for (i = 0; i < size_b; ++i)
            z->long_value.ob_digit[i] = a->long_value.ob_digit[i] | b->long_value.ob_digit[i];
        break;
    case '^':
        for (i = 0; i < size_b; ++i)
            z->long_value.ob_digit[i] = a->long_value.ob_digit[i] ^ b->long_value.ob_digit[i];
        break;
    default:
        Py_UNREACHABLE();
    }

    /* Copy any remaining digits of a, inverting if necessary. */
    if (op == '^' && negb)
        for (; i < size_z; ++i)
            z->long_value.ob_digit[i] = a->long_value.ob_digit[i] ^ PyLong_MASK;
    else if (i < size_z)
        memcpy(&z->long_value.ob_digit[i], &a->long_value.ob_digit[i],
               (size_z-i)*sizeof(digit));

    /* Complement result if negative. */
    if (negz) {
        _PyLong_FlipSign(z);
        z->long_value.ob_digit[size_z] = PyLong_MASK;
        v_complement(z->long_value.ob_digit, z->long_value.ob_digit, size_z+1);
    }

    Py_DECREF(a);
    Py_DECREF(b);
    return (PyObject *)maybe_small_long(long_normalize(z));
}

static PyObject *
long_and(PyObject *a, PyObject *b)
{
    CHECK_BINOP(a, b);
    PyLongObject *x = (PyLongObject*)a;
    PyLongObject *y = (PyLongObject*)b;
    if (_PyLong_IsCompact(x) && _PyLong_IsCompact(y)) {
        return (PyObject*)_PyLong_FromSTwoDigits(medium_value(x) & medium_value(y));
    }
    return long_bitwise(x, '&', y);
}

static PyObject *
long_xor(PyObject *a, PyObject *b)
{
    CHECK_BINOP(a, b);
    PyLongObject *x = (PyLongObject*)a;
    PyLongObject *y = (PyLongObject*)b;
    if (_PyLong_IsCompact(x) && _PyLong_IsCompact(y)) {
        return (PyObject*)_PyLong_FromSTwoDigits(medium_value(x) ^ medium_value(y));
    }
    return long_bitwise(x, '^', y);
}

static PyObject *
long_or(PyObject *a, PyObject *b)
{
    CHECK_BINOP(a, b);
    PyLongObject *x = (PyLongObject*)a;
    PyLongObject *y = (PyLongObject*)b;
    if (_PyLong_IsCompact(x) && _PyLong_IsCompact(y)) {
        return (PyObject*)_PyLong_FromSTwoDigits(medium_value(x) | medium_value(y));
    }
    return long_bitwise(x, '|', y);
}

static PyObject *
long_long(PyObject *v)
{
    if (PyLong_CheckExact(v)) {
        return Py_NewRef(v);
    }
    else {
        return _PyLong_Copy((PyLongObject *)v);
    }
}

PyObject *
_PyLong_GCD(PyObject *aarg, PyObject *barg)
{
    PyLongObject *a, *b, *c = NULL, *d = NULL, *r;
    stwodigits x, y, q, s, t, c_carry, d_carry;
    stwodigits A, B, C, D, T;
    int nbits, k;
    digit *a_digit, *b_digit, *c_digit, *d_digit, *a_end, *b_end;

    a = (PyLongObject *)aarg;
    b = (PyLongObject *)barg;
    if (_PyLong_DigitCount(a) <= 2 && _PyLong_DigitCount(b) <= 2) {
        Py_INCREF(a);
        Py_INCREF(b);
        goto simple;
    }

    /* Initial reduction: make sure that 0 <= b <= a. */
    a = long_abs(a);
    if (a == NULL)
        return NULL;
    b = long_abs(b);
    if (b == NULL) {
        Py_DECREF(a);
        return NULL;
    }
    if (long_compare(a, b) < 0) {
        r = a;
        a = b;
        b = r;
    }
    /* We now own references to a and b */

    Py_ssize_t size_a, size_b, alloc_a, alloc_b;
    alloc_a = _PyLong_DigitCount(a);
    alloc_b = _PyLong_DigitCount(b);
    /* reduce until a fits into 2 digits */
    while ((size_a = _PyLong_DigitCount(a)) > 2) {
        nbits = bit_length_digit(a->long_value.ob_digit[size_a-1]);
        /* extract top 2*PyLong_SHIFT bits of a into x, along with
           corresponding bits of b into y */
        size_b = _PyLong_DigitCount(b);
        assert(size_b <= size_a);
        if (size_b == 0) {
            if (size_a < alloc_a) {
                r = (PyLongObject *)_PyLong_Copy(a);
                Py_DECREF(a);
            }
            else
                r = a;
            Py_DECREF(b);
            Py_XDECREF(c);
            Py_XDECREF(d);
            return (PyObject *)r;
        }
        x = (((twodigits)a->long_value.ob_digit[size_a-1] << (2*PyLong_SHIFT-nbits)) |
             ((twodigits)a->long_value.ob_digit[size_a-2] << (PyLong_SHIFT-nbits)) |
             (a->long_value.ob_digit[size_a-3] >> nbits));

        y = ((size_b >= size_a - 2 ? b->long_value.ob_digit[size_a-3] >> nbits : 0) |
             (size_b >= size_a - 1 ? (twodigits)b->long_value.ob_digit[size_a-2] << (PyLong_SHIFT-nbits) : 0) |
             (size_b >= size_a ? (twodigits)b->long_value.ob_digit[size_a-1] << (2*PyLong_SHIFT-nbits) : 0));

        /* inner loop of Lehmer's algorithm; A, B, C, D never grow
           larger than PyLong_MASK during the algorithm. */
        A = 1; B = 0; C = 0; D = 1;
        for (k=0;; k++) {
            if (y-C == 0)
                break;
            q = (x+(A-1))/(y-C);
            s = B+q*D;
            t = x-q*y;
            if (s > t)
                break;
            x = y; y = t;
            t = A+q*C; A = D; B = C; C = s; D = t;
        }

        if (k == 0) {
            /* no progress; do a Euclidean step */
            if (l_mod(a, b, &r) < 0)
                goto error;
            Py_SETREF(a, b);
            b = r;
            alloc_a = alloc_b;
            alloc_b = _PyLong_DigitCount(b);
            continue;
        }

        /*
          a, b = A*b-B*a, D*a-C*b if k is odd
          a, b = A*a-B*b, D*b-C*a if k is even
        */
        if (k&1) {
            T = -A; A = -B; B = T;
            T = -C; C = -D; D = T;
        }
        if (c != NULL) {
            assert(size_a >= 0);
            _PyLong_SetSignAndDigitCount(c, 1, size_a);
        }
        else if (Py_REFCNT(a) == 1) {
            c = (PyLongObject*)Py_NewRef(a);
        }
        else {
            alloc_a = size_a;
            c = long_alloc(size_a);
            if (c == NULL)
                goto error;
        }

        if (d != NULL) {
            assert(size_a >= 0);
            _PyLong_SetSignAndDigitCount(d, 1, size_a);
        }
        else if (Py_REFCNT(b) == 1 && size_a <= alloc_b) {
            d = (PyLongObject*)Py_NewRef(b);
            assert(size_a >= 0);
            _PyLong_SetSignAndDigitCount(d, 1, size_a);
        }
        else {
            alloc_b = size_a;
            d = long_alloc(size_a);
            if (d == NULL)
                goto error;
        }
        a_end = a->long_value.ob_digit + size_a;
        b_end = b->long_value.ob_digit + size_b;

        /* compute new a and new b in parallel */
        a_digit = a->long_value.ob_digit;
        b_digit = b->long_value.ob_digit;
        c_digit = c->long_value.ob_digit;
        d_digit = d->long_value.ob_digit;
        c_carry = 0;
        d_carry = 0;
        while (b_digit < b_end) {
            c_carry += (A * *a_digit) - (B * *b_digit);
            d_carry += (D * *b_digit++) - (C * *a_digit++);
            *c_digit++ = (digit)(c_carry & PyLong_MASK);
            *d_digit++ = (digit)(d_carry & PyLong_MASK);
            c_carry >>= PyLong_SHIFT;
            d_carry >>= PyLong_SHIFT;
        }
        while (a_digit < a_end) {
            c_carry += A * *a_digit;
            d_carry -= C * *a_digit++;
            *c_digit++ = (digit)(c_carry & PyLong_MASK);
            *d_digit++ = (digit)(d_carry & PyLong_MASK);
            c_carry >>= PyLong_SHIFT;
            d_carry >>= PyLong_SHIFT;
        }
        assert(c_carry == 0);
        assert(d_carry == 0);

        Py_INCREF(c);
        Py_INCREF(d);
        Py_DECREF(a);
        Py_DECREF(b);
        a = long_normalize(c);
        b = long_normalize(d);
    }
    Py_XDECREF(c);
    Py_XDECREF(d);

simple:
    assert(Py_REFCNT(a) > 0);
    assert(Py_REFCNT(b) > 0);
/* Issue #24999: use two shifts instead of ">> 2*PyLong_SHIFT" to avoid
   undefined behaviour when LONG_MAX type is smaller than 60 bits */
#if LONG_MAX >> PyLong_SHIFT >> PyLong_SHIFT
    /* a fits into a long, so b must too */
    x = PyLong_AsLong((PyObject *)a);
    y = PyLong_AsLong((PyObject *)b);
#elif LLONG_MAX >> PyLong_SHIFT >> PyLong_SHIFT
    x = PyLong_AsLongLong((PyObject *)a);
    y = PyLong_AsLongLong((PyObject *)b);
#else
# error "_PyLong_GCD"
#endif
    x = Py_ABS(x);
    y = Py_ABS(y);
    Py_DECREF(a);
    Py_DECREF(b);

    /* usual Euclidean algorithm for longs */
    while (y != 0) {
        t = y;
        y = x % y;
        x = t;
    }
#if LONG_MAX >> PyLong_SHIFT >> PyLong_SHIFT
    return PyLong_FromLong(x);
#elif LLONG_MAX >> PyLong_SHIFT >> PyLong_SHIFT
    return PyLong_FromLongLong(x);
#else
# error "_PyLong_GCD"
#endif

error:
    Py_DECREF(a);
    Py_DECREF(b);
    Py_XDECREF(c);
    Py_XDECREF(d);
    return NULL;
}

static PyObject *
long_float(PyObject *v)
{
    double result;
    result = PyLong_AsDouble(v);
    if (result == -1.0 && PyErr_Occurred())
        return NULL;
    return PyFloat_FromDouble(result);
}

static PyObject *
long_subtype_new(PyTypeObject *type, PyObject *x, PyObject *obase);

/*[clinic input]
@classmethod
int.__new__ as long_new
    x: object(c_default="NULL") = 0
    /
    base as obase: object(c_default="NULL") = 10
[clinic start generated code]*/

static PyObject *
long_new_impl(PyTypeObject *type, PyObject *x, PyObject *obase)
/*[clinic end generated code: output=e47cfe777ab0f24c input=81c98f418af9eb6f]*/
{
    Py_ssize_t base;

    if (type != &PyLong_Type)
        return long_subtype_new(type, x, obase); /* Wimp out */
    if (x == NULL) {
        if (obase != NULL) {
            PyErr_SetString(PyExc_TypeError,
                            "int() missing string argument");
            return NULL;
        }
        return PyLong_FromLong(0L);
    }
    /* default base and limit, forward to standard implementation */
    if (obase == NULL)
        return PyNumber_Long(x);

    base = PyNumber_AsSsize_t(obase, NULL);
    if (base == -1 && PyErr_Occurred())
        return NULL;
    if ((base != 0 && base < 2) || base > 36) {
        PyErr_SetString(PyExc_ValueError,
                        "int() base must be >= 2 and <= 36, or 0");
        return NULL;
    }

    if (PyUnicode_Check(x))
        return PyLong_FromUnicodeObject(x, (int)base);
    else if (PyByteArray_Check(x) || PyBytes_Check(x)) {
        const char *string;
        if (PyByteArray_Check(x))
            string = PyByteArray_AS_STRING(x);
        else
            string = PyBytes_AS_STRING(x);
        return _PyLong_FromBytes(string, Py_SIZE(x), (int)base);
    }
    else {
        PyErr_SetString(PyExc_TypeError,
                        "int() can't convert non-string with explicit base");
        return NULL;
    }
}

/* Wimpy, slow approach to tp_new calls for subtypes of int:
   first create a regular int from whatever arguments we got,
   then allocate a subtype instance and initialize it from
   the regular int.  The regular int is then thrown away.
*/
static PyObject *
long_subtype_new(PyTypeObject *type, PyObject *x, PyObject *obase)
{
    PyLongObject *tmp, *newobj;
    Py_ssize_t i, n;

    assert(PyType_IsSubtype(type, &PyLong_Type));
    tmp = (PyLongObject *)long_new_impl(&PyLong_Type, x, obase);
    if (tmp == NULL)
        return NULL;
    assert(PyLong_Check(tmp));
    n = _PyLong_DigitCount(tmp);
    /* Fast operations for single digit integers (including zero)
     * assume that there is always at least one digit present. */
    if (n == 0) {
        n = 1;
    }
    newobj = (PyLongObject *)type->tp_alloc(type, n);
    if (newobj == NULL) {
        Py_DECREF(tmp);
        return NULL;
    }
    assert(PyLong_Check(newobj));
    newobj->long_value.lv_tag = tmp->long_value.lv_tag & ~IMMORTALITY_BIT_MASK;
    for (i = 0; i < n; i++) {
        newobj->long_value.ob_digit[i] = tmp->long_value.ob_digit[i];
    }
    Py_DECREF(tmp);
    return (PyObject *)newobj;
}

/*[clinic input]
int.__getnewargs__
[clinic start generated code]*/

static PyObject *
int___getnewargs___impl(PyObject *self)
/*[clinic end generated code: output=839a49de3f00b61b input=5904770ab1fb8c75]*/
{
    return Py_BuildValue("(N)", _PyLong_Copy((PyLongObject *)self));
}

static PyObject *
long_get0(PyObject *Py_UNUSED(self), void *Py_UNUSED(context))
{
    return PyLong_FromLong(0L);
}

static PyObject *
long_get1(PyObject *Py_UNUSED(self), void *Py_UNUSED(ignored))
{
    return PyLong_FromLong(1L);
}

/*[clinic input]
int.__format__

    format_spec: unicode
    /

Convert to a string according to format_spec.
[clinic start generated code]*/

static PyObject *
int___format___impl(PyObject *self, PyObject *format_spec)
/*[clinic end generated code: output=b4929dee9ae18689 input=d5e1254a47e8d1dc]*/
{
    _PyUnicodeWriter writer;
    int ret;

    _PyUnicodeWriter_Init(&writer);
    ret = _PyLong_FormatAdvancedWriter(
        &writer,
        self,
        format_spec, 0, PyUnicode_GET_LENGTH(format_spec));
    if (ret == -1) {
        _PyUnicodeWriter_Dealloc(&writer);
        return NULL;
    }
    return _PyUnicodeWriter_Finish(&writer);
}

/* Return a pair (q, r) such that a = b * q + r, and
   abs(r) <= abs(b)/2, with equality possible only if q is even.
   In other words, q == a / b, rounded to the nearest integer using
   round-half-to-even. */

PyObject *
_PyLong_DivmodNear(PyObject *a, PyObject *b)
{
    PyLongObject *quo = NULL, *rem = NULL;
    PyObject *twice_rem, *result, *temp;
    int quo_is_odd, quo_is_neg;
    Py_ssize_t cmp;

    /* Equivalent Python code:

       def divmod_near(a, b):
           q, r = divmod(a, b)
           # round up if either r / b > 0.5, or r / b == 0.5 and q is odd.
           # The expression r / b > 0.5 is equivalent to 2 * r > b if b is
           # positive, 2 * r < b if b negative.
           greater_than_half = 2*r > b if b > 0 else 2*r < b
           exactly_half = 2*r == b
           if greater_than_half or exactly_half and q % 2 == 1:
               q += 1
               r -= b
           return q, r

    */
    if (!PyLong_Check(a) || !PyLong_Check(b)) {
        PyErr_SetString(PyExc_TypeError,
                        "non-integer arguments in division");
        return NULL;
    }

    /* Do a and b have different signs?  If so, quotient is negative. */
    quo_is_neg = (_PyLong_IsNegative((PyLongObject *)a)) != (_PyLong_IsNegative((PyLongObject *)b));

    if (long_divrem((PyLongObject*)a, (PyLongObject*)b, &quo, &rem) < 0)
        goto error;

    /* compare twice the remainder with the divisor, to see
       if we need to adjust the quotient and remainder */
    twice_rem = long_lshift_int64(rem, 1);
    if (twice_rem == NULL)
        goto error;
    if (quo_is_neg) {
        temp = (PyObject*)long_neg((PyLongObject*)twice_rem);
        Py_SETREF(twice_rem, temp);
        if (twice_rem == NULL)
            goto error;
    }
    cmp = long_compare((PyLongObject *)twice_rem, (PyLongObject *)b);
    Py_DECREF(twice_rem);

    quo_is_odd = (quo->long_value.ob_digit[0] & 1) != 0;
    if ((_PyLong_IsNegative((PyLongObject *)b) ? cmp < 0 : cmp > 0) || (cmp == 0 && quo_is_odd)) {
        /* fix up quotient */
        PyObject *one = _PyLong_GetOne();  // borrowed reference
        if (quo_is_neg)
            temp = (PyObject*)long_sub(quo, (PyLongObject *)one);
        else
            temp = (PyObject*)long_add(quo, (PyLongObject *)one);
        Py_SETREF(quo, (PyLongObject *)temp);
        if (quo == NULL)
            goto error;
        /* and remainder */
        if (quo_is_neg)
            temp = (PyObject*)long_add(rem, (PyLongObject *)b);
        else
            temp = (PyObject*)long_sub(rem, (PyLongObject *)b);
        Py_SETREF(rem, (PyLongObject *)temp);
        if (rem == NULL)
            goto error;
    }

    result = PyTuple_New(2);
    if (result == NULL)
        goto error;

    /* PyTuple_SET_ITEM steals references */
    PyTuple_SET_ITEM(result, 0, (PyObject *)quo);
    PyTuple_SET_ITEM(result, 1, (PyObject *)rem);
    return result;

  error:
    Py_XDECREF(quo);
    Py_XDECREF(rem);
    return NULL;
}

/*[clinic input]
int.__round__

    ndigits as o_ndigits: object = None
    /

Rounding an Integral returns itself.

Rounding with an ndigits argument also returns an integer.
[clinic start generated code]*/

static PyObject *
int___round___impl(PyObject *self, PyObject *o_ndigits)
/*[clinic end generated code: output=954fda6b18875998 input=30c2aec788263144]*/
{
    /* To round an integer m to the nearest 10**n (n positive), we make use of
     * the divmod_near operation, defined by:
     *
     *   divmod_near(a, b) = (q, r)
     *
     * where q is the nearest integer to the quotient a / b (the
     * nearest even integer in the case of a tie) and r == a - q * b.
     * Hence q * b = a - r is the nearest multiple of b to a,
     * preferring even multiples in the case of a tie.
     *
     * So the nearest multiple of 10**n to m is:
     *
     *   m - divmod_near(m, 10**n)[1].
     */
    if (o_ndigits == Py_None)
        return long_long(self);

    PyObject *ndigits = _PyNumber_Index(o_ndigits);
    if (ndigits == NULL)
        return NULL;

    /* if ndigits >= 0 then no rounding is necessary; return self unchanged */
    if (!_PyLong_IsNegative((PyLongObject *)ndigits)) {
        Py_DECREF(ndigits);
        return long_long(self);
    }

    /* result = self - divmod_near(self, 10 ** -ndigits)[1] */
    PyObject *temp = (PyObject*)long_neg((PyLongObject*)ndigits);
    Py_SETREF(ndigits, temp);
    if (ndigits == NULL)
        return NULL;

    PyObject *result = PyLong_FromLong(10);
    if (result == NULL) {
        Py_DECREF(ndigits);
        return NULL;
    }

    temp = long_pow(result, ndigits, Py_None);
    Py_DECREF(ndigits);
    Py_SETREF(result, temp);
    if (result == NULL)
        return NULL;

    temp = _PyLong_DivmodNear(self, result);
    Py_SETREF(result, temp);
    if (result == NULL)
        return NULL;

    temp = (PyObject*)long_sub((PyLongObject*)self,
                               (PyLongObject*)PyTuple_GET_ITEM(result, 1));
    Py_SETREF(result, temp);

    return result;
}

/*[clinic input]
int.__sizeof__ -> Py_ssize_t

Returns size in memory, in bytes.
[clinic start generated code]*/

static Py_ssize_t
int___sizeof___impl(PyObject *self)
/*[clinic end generated code: output=3303f008eaa6a0a5 input=9b51620c76fc4507]*/
{
    /* using Py_MAX(..., 1) because we always allocate space for at least
       one digit, even though the integer zero has a digit count of 0 */
    Py_ssize_t ndigits = Py_MAX(_PyLong_DigitCount((PyLongObject *)self), 1);
    return Py_TYPE(self)->tp_basicsize + Py_TYPE(self)->tp_itemsize * ndigits;
}

/*[clinic input]
int.bit_length

Number of bits necessary to represent self in binary.

>>> bin(37)
'0b100101'
>>> (37).bit_length()
6
[clinic start generated code]*/

static PyObject *
int_bit_length_impl(PyObject *self)
/*[clinic end generated code: output=fc1977c9353d6a59 input=e4eb7a587e849a32]*/
{
    int64_t nbits = _PyLong_NumBits(self);
    assert(nbits >= 0);
    assert(!PyErr_Occurred());
    return PyLong_FromInt64(nbits);
}

static int
popcount_digit(digit d)
{
    // digit can be larger than uint32_t, but only PyLong_SHIFT bits
    // of it will be ever used.
    static_assert(PyLong_SHIFT <= 32, "digit is larger than uint32_t");
    return _Py_popcount32((uint32_t)d);
}

/*[clinic input]
@permit_long_summary
int.bit_count

Number of ones in the binary representation of the absolute value of self.

Also known as the population count.

>>> bin(13)
'0b1101'
>>> (13).bit_count()
3
[clinic start generated code]*/

static PyObject *
int_bit_count_impl(PyObject *self)
/*[clinic end generated code: output=2e571970daf1e5c3 input=f2510a306761db15]*/
{
    assert(self != NULL);
    assert(PyLong_Check(self));

    PyLongObject *z = (PyLongObject *)self;
    Py_ssize_t ndigits = _PyLong_DigitCount(z);
    int64_t bit_count = 0;

    for (Py_ssize_t i = 0; i < ndigits; i++) {
        bit_count += popcount_digit(z->long_value.ob_digit[i]);
    }

    return PyLong_FromInt64(bit_count);
}

/*[clinic input]
int.as_integer_ratio

Return a pair of integers, whose ratio is equal to the original int.

The ratio is in lowest terms and has a positive denominator.

>>> (10).as_integer_ratio()
(10, 1)
>>> (-10).as_integer_ratio()
(-10, 1)
>>> (0).as_integer_ratio()
(0, 1)
[clinic start generated code]*/

static PyObject *
int_as_integer_ratio_impl(PyObject *self)
/*[clinic end generated code: output=e60803ae1cc8621a input=384ff1766634bec2]*/
{
    PyObject *ratio_tuple;
    PyObject *numerator = long_long(self);
    if (numerator == NULL) {
        return NULL;
    }
    ratio_tuple = PyTuple_Pack(2, numerator, _PyLong_GetOne());
    Py_DECREF(numerator);
    return ratio_tuple;
}

/*[clinic input]
int.to_bytes

    length: Py_ssize_t(allow_negative=False) = 1
        Length of bytes object to use.  An OverflowError is raised if the
        integer is not representable with the given number of bytes.  Default
        is length 1.
    byteorder: unicode(c_default="NULL") = "big"
        The byte order used to represent the integer.  If byteorder is 'big',
        the most significant byte is at the beginning of the byte array.  If
        byteorder is 'little', the most significant byte is at the end of the
        byte array.  To request the native byte order of the host system, use
        sys.byteorder as the byte order value.  Default is to use 'big'.
    *
    signed as is_signed: bool = False
        Determines whether two's complement is used to represent the integer.
        If signed is False and a negative integer is given, an OverflowError
        is raised.

Return an array of bytes representing an integer.
[clinic start generated code]*/

static PyObject *
int_to_bytes_impl(PyObject *self, Py_ssize_t length, PyObject *byteorder,
                  int is_signed)
/*[clinic end generated code: output=89c801df114050a3 input=66f9d0c20529b44f]*/
{
    int little_endian;
    if (byteorder == NULL)
        little_endian = 0;
    else if (_PyUnicode_Equal(byteorder, &_Py_ID(little)))
        little_endian = 1;
    else if (_PyUnicode_Equal(byteorder, &_Py_ID(big)))
        little_endian = 0;
    else {
        PyErr_SetString(PyExc_ValueError,
            "byteorder must be either 'little' or 'big'");
        return NULL;
    }

<<<<<<< HEAD
    if (length < 0) {
        PyErr_SetString(PyExc_ValueError,
                        "length argument must be non-negative");
        return NULL;
    }

    PyBytesWriter *writer = PyBytesWriter_Create(length);
    if (writer == NULL) {
=======
    bytes = PyBytes_FromStringAndSize(NULL, length);
    if (bytes == NULL)
>>>>>>> 074f3b20
        return NULL;
    }

    if (_PyLong_AsByteArray((PyLongObject *)self,
                            PyBytesWriter_GetData(writer),
                            length, little_endian, is_signed, 1) < 0) {
        PyBytesWriter_Discard(writer);
        return NULL;
    }

    return PyBytesWriter_Finish(writer);
}

/*[clinic input]
@classmethod
int.from_bytes

    bytes as bytes_obj: object
        Holds the array of bytes to convert.  The argument must either
        support the buffer protocol or be an iterable object producing bytes.
        Bytes and bytearray are examples of built-in objects that support the
        buffer protocol.
    byteorder: unicode(c_default="NULL") = "big"
        The byte order used to represent the integer.  If byteorder is 'big',
        the most significant byte is at the beginning of the byte array.  If
        byteorder is 'little', the most significant byte is at the end of the
        byte array.  To request the native byte order of the host system, use
        sys.byteorder as the byte order value.  Default is to use 'big'.
    *
    signed as is_signed: bool = False
        Indicates whether two's complement is used to represent the integer.

Return the integer represented by the given array of bytes.
[clinic start generated code]*/

static PyObject *
int_from_bytes_impl(PyTypeObject *type, PyObject *bytes_obj,
                    PyObject *byteorder, int is_signed)
/*[clinic end generated code: output=efc5d68e31f9314f input=2ff527997fe7b0c5]*/
{
    int little_endian;
    PyObject *long_obj, *bytes;

    if (byteorder == NULL)
        little_endian = 0;
    else if (_PyUnicode_Equal(byteorder, &_Py_ID(little)))
        little_endian = 1;
    else if (_PyUnicode_Equal(byteorder, &_Py_ID(big)))
        little_endian = 0;
    else {
        PyErr_SetString(PyExc_ValueError,
            "byteorder must be either 'little' or 'big'");
        return NULL;
    }

    bytes = PyObject_Bytes(bytes_obj);
    if (bytes == NULL)
        return NULL;

    long_obj = _PyLong_FromByteArray(
        (unsigned char *)PyBytes_AS_STRING(bytes), Py_SIZE(bytes),
        little_endian, is_signed);
    Py_DECREF(bytes);

    if (long_obj != NULL && type != &PyLong_Type) {
        Py_SETREF(long_obj, PyObject_CallOneArg((PyObject *)type, long_obj));
    }

    return long_obj;
}

static PyObject *
long_long_meth(PyObject *self, PyObject *Py_UNUSED(ignored))
{
    return long_long(self);
}

static PyObject *
long_long_getter(PyObject *self, void *Py_UNUSED(ignored))
{
    return long_long(self);
}

/*[clinic input]
int.is_integer

Returns True. Exists for duck type compatibility with float.is_integer.
[clinic start generated code]*/

static PyObject *
int_is_integer_impl(PyObject *self)
/*[clinic end generated code: output=90f8e794ce5430ef input=7e41c4d4416e05f2]*/
{
    Py_RETURN_TRUE;
}

static PyObject *
long_vectorcall(PyObject *type, PyObject * const*args,
                 size_t nargsf, PyObject *kwnames)
{
    Py_ssize_t nargs = PyVectorcall_NARGS(nargsf);
    if (kwnames != NULL) {
        PyThreadState *tstate = PyThreadState_GET();
        return _PyObject_MakeTpCall(tstate, type, args, nargs, kwnames);
    }
    switch (nargs) {
        case 0:
            return _PyLong_GetZero();
        case 1:
            return PyNumber_Long(args[0]);
        case 2:
            return long_new_impl(_PyType_CAST(type), args[0], args[1]);
        default:
            return PyErr_Format(PyExc_TypeError,
                                "int expected at most 2 arguments, got %zd",
                                nargs);
    }
}

static PyMethodDef long_methods[] = {
    {"conjugate",       long_long_meth, METH_NOARGS,
     "Returns self, the complex conjugate of any int."},
    INT_BIT_LENGTH_METHODDEF
    INT_BIT_COUNT_METHODDEF
    INT_TO_BYTES_METHODDEF
    INT_FROM_BYTES_METHODDEF
    INT_AS_INTEGER_RATIO_METHODDEF
    {"__trunc__",       long_long_meth, METH_NOARGS,
     "Truncating an Integral returns itself."},
    {"__floor__",       long_long_meth, METH_NOARGS,
     "Flooring an Integral returns itself."},
    {"__ceil__",        long_long_meth, METH_NOARGS,
     "Ceiling of an Integral returns itself."},
    INT___ROUND___METHODDEF
    INT___GETNEWARGS___METHODDEF
    INT___FORMAT___METHODDEF
    INT___SIZEOF___METHODDEF
    INT_IS_INTEGER_METHODDEF
    {NULL,              NULL}           /* sentinel */
};

static PyGetSetDef long_getset[] = {
    {"real",
     long_long_getter, NULL,
     "the real part of a complex number",
     NULL},
    {"imag",
     long_get0, NULL,
     "the imaginary part of a complex number",
     NULL},
    {"numerator",
     long_long_getter, NULL,
     "the numerator of a rational number in lowest terms",
     NULL},
    {"denominator",
     long_get1, NULL,
     "the denominator of a rational number in lowest terms",
     NULL},
    {NULL}  /* Sentinel */
};

PyDoc_STRVAR(long_doc,
"int([x]) -> integer\n\
int(x, base=10) -> integer\n\
\n\
Convert a number or string to an integer, or return 0 if no arguments\n\
are given.  If x is a number, return x.__int__().  For floating-point\n\
numbers, this truncates towards zero.\n\
\n\
If x is not a number or if base is given, then x must be a string,\n\
bytes, or bytearray instance representing an integer literal in the\n\
given base.  The literal can be preceded by '+' or '-' and be surrounded\n\
by whitespace.  The base defaults to 10.  Valid bases are 0 and 2-36.\n\
Base 0 means to interpret the base from the string as an integer literal.\n\
>>> int('0b100', base=0)\n\
4");

static PyNumberMethods long_as_number = {
    long_add_method,            /*nb_add*/
    long_sub_method,            /*nb_subtract*/
    long_mul_method,            /*nb_multiply*/
    long_mod,                   /*nb_remainder*/
    long_divmod,                /*nb_divmod*/
    long_pow,                   /*nb_power*/
    long_neg_method,            /*nb_negative*/
    long_long,                  /*tp_positive*/
    long_abs_method,            /*tp_absolute*/
    long_bool,                  /*tp_bool*/
    long_invert,                /*nb_invert*/
    long_lshift_method,         /*nb_lshift*/
    long_rshift,                /*nb_rshift*/
    long_and,                   /*nb_and*/
    long_xor,                   /*nb_xor*/
    long_or,                    /*nb_or*/
    long_long,                  /*nb_int*/
    0,                          /*nb_reserved*/
    long_float,                 /*nb_float*/
    0,                          /* nb_inplace_add */
    0,                          /* nb_inplace_subtract */
    0,                          /* nb_inplace_multiply */
    0,                          /* nb_inplace_remainder */
    0,                          /* nb_inplace_power */
    0,                          /* nb_inplace_lshift */
    0,                          /* nb_inplace_rshift */
    0,                          /* nb_inplace_and */
    0,                          /* nb_inplace_xor */
    0,                          /* nb_inplace_or */
    long_div,                   /* nb_floor_divide */
    long_true_divide,           /* nb_true_divide */
    0,                          /* nb_inplace_floor_divide */
    0,                          /* nb_inplace_true_divide */
    long_long,                  /* nb_index */
};

PyTypeObject PyLong_Type = {
    PyVarObject_HEAD_INIT(&PyType_Type, 0)
    "int",                                      /* tp_name */
    offsetof(PyLongObject, long_value.ob_digit),  /* tp_basicsize */
    sizeof(digit),                              /* tp_itemsize */
    long_dealloc,                               /* tp_dealloc */
    0,                                          /* tp_vectorcall_offset */
    0,                                          /* tp_getattr */
    0,                                          /* tp_setattr */
    0,                                          /* tp_as_async */
    long_to_decimal_string,                     /* tp_repr */
    &long_as_number,                            /* tp_as_number */
    0,                                          /* tp_as_sequence */
    0,                                          /* tp_as_mapping */
    long_hash,                                  /* tp_hash */
    0,                                          /* tp_call */
    0,                                          /* tp_str */
    PyObject_GenericGetAttr,                    /* tp_getattro */
    0,                                          /* tp_setattro */
    0,                                          /* tp_as_buffer */
    Py_TPFLAGS_DEFAULT | Py_TPFLAGS_BASETYPE |
        Py_TPFLAGS_LONG_SUBCLASS |
        _Py_TPFLAGS_MATCH_SELF,               /* tp_flags */
    long_doc,                                   /* tp_doc */
    0,                                          /* tp_traverse */
    0,                                          /* tp_clear */
    long_richcompare,                           /* tp_richcompare */
    0,                                          /* tp_weaklistoffset */
    0,                                          /* tp_iter */
    0,                                          /* tp_iternext */
    long_methods,                               /* tp_methods */
    0,                                          /* tp_members */
    long_getset,                                /* tp_getset */
    0,                                          /* tp_base */
    0,                                          /* tp_dict */
    0,                                          /* tp_descr_get */
    0,                                          /* tp_descr_set */
    0,                                          /* tp_dictoffset */
    0,                                          /* tp_init */
    0,                                          /* tp_alloc */
    long_new,                                   /* tp_new */
    PyObject_Free,                              /* tp_free */
    .tp_vectorcall = long_vectorcall,
    .tp_version_tag = _Py_TYPE_VERSION_INT,
};

static PyTypeObject Int_InfoType;

PyDoc_STRVAR(int_info__doc__,
"sys.int_info\n\
\n\
A named tuple that holds information about Python's\n\
internal representation of integers.  The attributes are read only.");

static PyStructSequence_Field int_info_fields[] = {
    {"bits_per_digit", "size of a digit in bits"},
    {"sizeof_digit", "size in bytes of the C type used to represent a digit"},
    {"default_max_str_digits", "maximum string conversion digits limitation"},
    {"str_digits_check_threshold", "minimum positive value for int_max_str_digits"},
    {NULL, NULL}
};

static PyStructSequence_Desc int_info_desc = {
    "sys.int_info",   /* name */
    int_info__doc__,  /* doc */
    int_info_fields,  /* fields */
    4                 /* number of fields */
};

PyObject *
PyLong_GetInfo(void)
{
    PyObject* int_info;
    int field = 0;
    int_info = PyStructSequence_New(&Int_InfoType);
    if (int_info == NULL)
        return NULL;
    PyStructSequence_SET_ITEM(int_info, field++,
                              PyLong_FromLong(PyLong_SHIFT));
    PyStructSequence_SET_ITEM(int_info, field++,
                              PyLong_FromLong(sizeof(digit)));
    /*
     * The following two fields were added after investigating uses of
     * sys.int_info in the wild: Exceedingly rarely used. The ONLY use found was
     * numba using sys.int_info.bits_per_digit as attribute access rather than
     * sequence unpacking. Cython and sympy also refer to sys.int_info but only
     * as info for debugging. No concern about adding these in a backport.
     */
    PyStructSequence_SET_ITEM(int_info, field++,
                              PyLong_FromLong(_PY_LONG_DEFAULT_MAX_STR_DIGITS));
    PyStructSequence_SET_ITEM(int_info, field++,
                              PyLong_FromLong(_PY_LONG_MAX_STR_DIGITS_THRESHOLD));
    if (PyErr_Occurred()) {
        Py_CLEAR(int_info);
        return NULL;
    }
    return int_info;
}


/* runtime lifecycle */

PyStatus
_PyLong_InitTypes(PyInterpreterState *interp)
{
    /* initialize int_info */
    if (_PyStructSequence_InitBuiltin(interp, &Int_InfoType,
                                      &int_info_desc) < 0)
    {
        return _PyStatus_ERR("can't init int info type");
    }

    return _PyStatus_OK();
}


void
_PyLong_FiniTypes(PyInterpreterState *interp)
{
    _PyStructSequence_FiniBuiltin(interp, &Int_InfoType);
}

#undef PyUnstable_Long_IsCompact

int
PyUnstable_Long_IsCompact(const PyLongObject* op) {
    return _PyLong_IsCompact((PyLongObject*)op);
}

#undef PyUnstable_Long_CompactValue

Py_ssize_t
PyUnstable_Long_CompactValue(const PyLongObject* op) {
    return _PyLong_CompactValue((PyLongObject*)op);
}


PyObject* PyLong_FromInt32(int32_t value)
{
    PYLONG_FROM_INT(uint32_t, int32_t, value);
}

PyObject* PyLong_FromUInt32(uint32_t value)
{
    PYLONG_FROM_UINT(uint32_t, value);
}

PyObject* PyLong_FromInt64(int64_t value)
{
    PYLONG_FROM_INT(uint64_t, int64_t, value);
}

PyObject* PyLong_FromUInt64(uint64_t value)
{
    PYLONG_FROM_UINT(uint64_t, value);
}

#define LONG_TO_INT(obj, value, type_name) \
    do { \
        int flags = (Py_ASNATIVEBYTES_NATIVE_ENDIAN \
                     | Py_ASNATIVEBYTES_ALLOW_INDEX); \
        Py_ssize_t bytes = PyLong_AsNativeBytes(obj, value, sizeof(*value), flags); \
        if (bytes < 0) { \
            return -1; \
        } \
        if ((size_t)bytes > sizeof(*value)) { \
            PyErr_SetString(PyExc_OverflowError, \
                            "Python int too large to convert to " type_name); \
            return -1; \
        } \
        return 0; \
    } while (0)

int PyLong_AsInt32(PyObject *obj, int32_t *value)
{
    LONG_TO_INT(obj, value, "C int32_t");
}

int PyLong_AsInt64(PyObject *obj, int64_t *value)
{
    LONG_TO_INT(obj, value, "C int64_t");
}

#define LONG_TO_UINT(obj, value, type_name) \
    do { \
        int flags = (Py_ASNATIVEBYTES_NATIVE_ENDIAN \
                     | Py_ASNATIVEBYTES_UNSIGNED_BUFFER \
                     | Py_ASNATIVEBYTES_REJECT_NEGATIVE \
                     | Py_ASNATIVEBYTES_ALLOW_INDEX); \
        Py_ssize_t bytes = PyLong_AsNativeBytes(obj, value, sizeof(*value), flags); \
        if (bytes < 0) { \
            return -1; \
        } \
        if ((size_t)bytes > sizeof(*value)) { \
            PyErr_SetString(PyExc_OverflowError, \
                            "Python int too large to convert to " type_name); \
            return -1; \
        } \
        return 0; \
    } while (0)

int PyLong_AsUInt32(PyObject *obj, uint32_t *value)
{
    LONG_TO_UINT(obj, value, "C uint32_t");
}

int PyLong_AsUInt64(PyObject *obj, uint64_t *value)
{
    LONG_TO_UINT(obj, value, "C uint64_t");
}


static const PyLongLayout PyLong_LAYOUT = {
    .bits_per_digit = PyLong_SHIFT,
    .digits_order = -1,  // least significant first
    .digit_endianness = PY_LITTLE_ENDIAN ? -1 : 1,
    .digit_size = sizeof(digit),
};


const PyLongLayout*
PyLong_GetNativeLayout(void)
{
    return &PyLong_LAYOUT;
}


int
PyLong_Export(PyObject *obj, PyLongExport *export_long)
{
    if (!PyLong_Check(obj)) {
        memset(export_long, 0, sizeof(*export_long));
        PyErr_Format(PyExc_TypeError, "expect int, got %T", obj);
        return -1;
    }

    // Fast-path: try to convert to a int64_t
    int overflow;
#if SIZEOF_LONG == 8
    long value = PyLong_AsLongAndOverflow(obj, &overflow);
#else
    // Windows has 32-bit long, so use 64-bit long long instead
    long long value = PyLong_AsLongLongAndOverflow(obj, &overflow);
#endif
    Py_BUILD_ASSERT(sizeof(value) == sizeof(int64_t));
    // the function cannot fail since obj is a PyLongObject
    assert(!(value == -1 && PyErr_Occurred()));

    if (!overflow) {
        export_long->value = value;
        export_long->negative = 0;
        export_long->ndigits = 0;
        export_long->digits = NULL;
        export_long->_reserved = 0;
    }
    else {
        PyLongObject *self = (PyLongObject*)obj;
        export_long->value = 0;
        export_long->negative = _PyLong_IsNegative(self);
        export_long->ndigits = _PyLong_DigitCount(self);
        if (export_long->ndigits == 0) {
            export_long->ndigits = 1;
        }
        export_long->digits = self->long_value.ob_digit;
        export_long->_reserved = (Py_uintptr_t)Py_NewRef(obj);
    }
    return 0;
}


void
PyLong_FreeExport(PyLongExport *export_long)
{
    PyObject *obj = (PyObject*)export_long->_reserved;
    if (obj) {
        export_long->_reserved = 0;
        Py_DECREF(obj);
    }
}


/* --- PyLongWriter API --------------------------------------------------- */

PyLongWriter*
PyLongWriter_Create(int negative, Py_ssize_t ndigits, void **digits)
{
    if (ndigits <= 0) {
        PyErr_SetString(PyExc_ValueError, "ndigits must be positive");
        goto error;
    }
    assert(digits != NULL);

    PyLongObject *obj = long_alloc(ndigits);
    if (obj == NULL) {
        goto error;
    }
    if (negative) {
        _PyLong_FlipSign(obj);
    }

    *digits = obj->long_value.ob_digit;
    return (PyLongWriter*)obj;

error:
    *digits = NULL;
    return NULL;
}


void
PyLongWriter_Discard(PyLongWriter *writer)
{
    if (writer == NULL) {
        return;
    }

    PyLongObject *obj = (PyLongObject *)writer;
    assert(Py_REFCNT(obj) == 1);
    Py_DECREF(obj);
}


PyObject*
PyLongWriter_Finish(PyLongWriter *writer)
{
    PyLongObject *obj = (PyLongObject *)writer;
    assert(Py_REFCNT(obj) == 1);

    // Normalize and get singleton if possible
    obj = maybe_small_long(long_normalize(obj));

    return (PyObject*)obj;
}<|MERGE_RESOLUTION|>--- conflicted
+++ resolved
@@ -6412,7 +6412,6 @@
         return NULL;
     }
 
-<<<<<<< HEAD
     if (length < 0) {
         PyErr_SetString(PyExc_ValueError,
                         "length argument must be non-negative");
@@ -6421,10 +6420,6 @@
 
     PyBytesWriter *writer = PyBytesWriter_Create(length);
     if (writer == NULL) {
-=======
-    bytes = PyBytes_FromStringAndSize(NULL, length);
-    if (bytes == NULL)
->>>>>>> 074f3b20
         return NULL;
     }
 
