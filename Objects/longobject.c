/* Long (arbitrary precision) integer object implementation */

/* XXX The functional organization of this file is terrible */

#include "Python.h"
#include "pycore_bitutils.h"      // _Py_popcount32()
#include "pycore_interp.h"        // _PY_NSMALLPOSINTS
#include "pycore_long.h"          // __PyLong_GetSmallInt_internal()
#include "pycore_object.h"        // _PyObject_InitVar()
#include "pycore_pystate.h"       // _Py_IsMainInterpreter()
#include "longintrepr.h"

#include <float.h>
#include <ctype.h>
#include <stddef.h>

#include "clinic/longobject.c.h"
/*[clinic input]
class int "PyObject *" "&PyLong_Type"
[clinic start generated code]*/
/*[clinic end generated code: output=da39a3ee5e6b4b0d input=ec0275e3422a36e3]*/

// These routine would be more happy in bitutils
int _Py_bit_length64(uint64_t x) {
    if (x >= (uint64_t)1 << 32)
        return 32 + _Py_bit_length(x >> 32);
    return _Py_bit_length((unsigned long)x);
}

int _Py_bit_count64(uint64_t x) {
    return _Py_popcount32(x >> 32) + _Py_popcount32((unsigned long)x);
}

#ifndef NSMALLPOSINTS
#define NSMALLPOSINTS           257
#endif
#ifndef NSMALLNEGINTS
#define NSMALLNEGINTS           5
#endif

_Py_IDENTIFIER(little);
_Py_IDENTIFIER(big);

/* convert a PyLong of size 1, 0 or -1 to an sdigit */
#define MEDIUM_VALUE(x) (assert(-1 <= Py_SIZE(x) && Py_SIZE(x) <= 1),   \
         Py_SIZE(x) < 0 ? -(sdigit)(x)->ob_digit[0] :   \
             (Py_SIZE(x) == 0 ? (sdigit)0 :                             \
              (sdigit)(x)->ob_digit[0]))

#define IS_SMALL_INT(ival) (-NSMALLNEGINTS <= (ival) && (ival) < NSMALLPOSINTS)
#define IS_SMALL_UINT(ival) ((ival) < NSMALLPOSINTS)

static PyObject *
get_small_int(sdigit ival)
{
    assert(IS_SMALL_INT(ival));
    PyObject *v = __PyLong_GetSmallInt_internal(ival);
    Py_INCREF(v);
    return v;
}

static PyLongObject *
maybe_small_long(PyLongObject *v)
{
    if (v && Py_ABS(Py_SIZE(v)) <= 1) {
        sdigit ival = MEDIUM_VALUE(v);
        if (IS_SMALL_INT(ival)) {
            Py_DECREF(v);
            return (PyLongObject *)get_small_int(ival);
        }
    }
    return v;
}

/* If a freshly-allocated int is already shared, it must
   be a small integer, so negating it must go to PyLong_FromLong */
Py_LOCAL_INLINE(void)
_PyLong_Negate(PyLongObject **x_p)
{
    PyLongObject *x;

    x = (PyLongObject *)*x_p;
    if (Py_REFCNT(x) == 1) {
        Py_SET_SIZE(x, -Py_SIZE(x));
        return;
    }

    *x_p = (PyLongObject *)PyLong_FromLong(-MEDIUM_VALUE(x));
    Py_DECREF(x);
}

/* For int multiplication, use the O(N**2) school algorithm unless
 * both operands contain more than KARATSUBA_CUTOFF digits (this
 * being an internal Python int digit, in base BASE).
 */
#define KARATSUBA_CUTOFF 70
#define KARATSUBA_SQUARE_CUTOFF (2 * KARATSUBA_CUTOFF)

#define SIGCHECK(PyTryBlock)                    \
    do {                                        \
        if (PyErr_CheckSignals()) PyTryBlock    \
    } while(0)

/* Normalize (remove leading zeros from) an int object.
   Doesn't attempt to free the storage--in most cases, due to the nature
   of the algorithms used, this could save at most be one word anyway. */

static PyLongObject *
long_normalize(PyLongObject *v)
{
    Py_ssize_t j = Py_ABS(Py_SIZE(v));
    Py_ssize_t i = j;

    while (i > 0 && v->ob_digit[i-1] == 0)
        --i;
    if (i != j) {
        Py_SET_SIZE(v, (Py_SIZE(v) < 0) ? -(i) : i);
    }
    return v;
}

/* Allocate a new int object with size digits.
   Return NULL and set exception if we run out of memory. */

#define MAX_LONG_DIGITS \
    ((PY_SSIZE_T_MAX - offsetof(PyLongObject, ob_digit))/sizeof(digit))

PyLongObject *
_PyLong_New(Py_ssize_t size)
{
    PyLongObject *result;
    /* Number of bytes needed is: offsetof(PyLongObject, ob_digit) +
       sizeof(digit)*size.  Previous incarnations of this code used
       sizeof(PyVarObject) instead of the offsetof, but this risks being
       incorrect in the presence of padding between the PyVarObject header
       and the digits. */
    if (size > (Py_ssize_t)MAX_LONG_DIGITS) {
        PyErr_SetString(PyExc_OverflowError,
                        "too many digits in integer");
        return NULL;
    }
    result = PyObject_Malloc(offsetof(PyLongObject, ob_digit) +
                             size*sizeof(digit));
    if (!result) {
        PyErr_NoMemory();
        return NULL;
    }
    _PyObject_InitVar((PyVarObject*)result, &PyLong_Type, size);
    return result;
}

PyObject *
_PyLong_Copy(PyLongObject *src)
{
    PyLongObject *result;
    Py_ssize_t i;

    assert(src != NULL);
    i = Py_SIZE(src);
    if (i < 0)
        i = -(i);
    if (i < 2) {
        sdigit ival = MEDIUM_VALUE(src);
        if (IS_SMALL_INT(ival)) {
            return get_small_int(ival);
        }
    }
    result = _PyLong_New(i);
    if (result != NULL) {
        Py_SET_SIZE(result, Py_SIZE(src));
        while (--i >= 0) {
            result->ob_digit[i] = src->ob_digit[i];
        }
    }
    return (PyObject *)result;
}

/* Create a new int object from a C long int */

PyObject *
PyLong_FromLong(long ival)
{
    PyLongObject *v;
    unsigned long abs_ival;
    unsigned long t;  /* unsigned so >> doesn't propagate sign bit */
    int ndigits = 0;
    int sign;

    if (IS_SMALL_INT(ival)) {
        return get_small_int((sdigit)ival);
    }

    if (ival < 0) {
        /* negate: can't write this as abs_ival = -ival since that
           invokes undefined behaviour when ival is LONG_MIN */
        abs_ival = 0U-(unsigned long)ival;
        sign = -1;
    }
    else {
        abs_ival = (unsigned long)ival;
        sign = ival == 0 ? 0 : 1;
    }

    /* Fast path for single-digit ints */
    if (!(abs_ival >> PyLong_SHIFT)) {
        v = _PyLong_New(1);
        if (v) {
            Py_SET_SIZE(v, sign);
            v->ob_digit[0] = Py_SAFE_DOWNCAST(
                abs_ival, unsigned long, digit);
        }
        return (PyObject*)v;
    }

#if PyLong_SHIFT==15
    /* 2 digits */
    if (!(abs_ival >> 2*PyLong_SHIFT)) {
        v = _PyLong_New(2);
        if (v) {
            Py_SET_SIZE(v, 2 * sign);
            v->ob_digit[0] = Py_SAFE_DOWNCAST(
                abs_ival & PyLong_MASK, unsigned long, digit);
            v->ob_digit[1] = Py_SAFE_DOWNCAST(
                  abs_ival >> PyLong_SHIFT, unsigned long, digit);
        }
        return (PyObject*)v;
    }
#endif

    /* Larger numbers: loop to determine number of digits */
    t = abs_ival;
    while (t) {
        ++ndigits;
        t >>= PyLong_SHIFT;
    }
    v = _PyLong_New(ndigits);
    if (v != NULL) {
        digit *p = v->ob_digit;
        Py_SET_SIZE(v, ndigits * sign);
        t = abs_ival;
        while (t) {
            *p++ = Py_SAFE_DOWNCAST(
                t & PyLong_MASK, unsigned long, digit);
            t >>= PyLong_SHIFT;
        }
    }
    return (PyObject *)v;
}

#define PYLONG_FROM_UINT(INT_TYPE, ival) \
    do { \
        if (IS_SMALL_UINT(ival)) { \
            return get_small_int((sdigit)(ival)); \
        } \
        /* Count the number of Python digits. */ \
        Py_ssize_t ndigits = 0; \
        INT_TYPE t = (ival); \
        while (t) { \
            ++ndigits; \
            t >>= PyLong_SHIFT; \
        } \
        PyLongObject *v = _PyLong_New(ndigits); \
        if (v == NULL) { \
            return NULL; \
        } \
        digit *p = v->ob_digit; \
        while ((ival)) { \
            *p++ = (digit)((ival) & PyLong_MASK); \
            (ival) >>= PyLong_SHIFT; \
        } \
        return (PyObject *)v; \
    } while(0)

/* Create a new int object from a C unsigned long int */

PyObject *
PyLong_FromUnsignedLong(unsigned long ival)
{
    PYLONG_FROM_UINT(unsigned long, ival);
}

/* Create a new int object from a C unsigned long long int. */

PyObject *
PyLong_FromUnsignedLongLong(unsigned long long ival)
{
    PYLONG_FROM_UINT(unsigned long long, ival);
}

/* Create a new int object from a C size_t. */

PyObject *
PyLong_FromSize_t(size_t ival)
{
    PYLONG_FROM_UINT(size_t, ival);
}

/* Create a new int object from a C double */

PyObject *
PyLong_FromDouble(double dval)
{
    /* Try to get out cheap if this fits in a long. When a finite value of real
     * floating type is converted to an integer type, the value is truncated
     * toward zero. If the value of the integral part cannot be represented by
     * the integer type, the behavior is undefined. Thus, we must check that
     * value is in range (LONG_MIN - 1, LONG_MAX + 1). If a long has more bits
     * of precision than a double, casting LONG_MIN - 1 to double may yield an
     * approximation, but LONG_MAX + 1 is a power of two and can be represented
     * as double exactly (assuming FLT_RADIX is 2 or 16), so for simplicity
     * check against [-(LONG_MAX + 1), LONG_MAX + 1).
     */
    const double int_max = (unsigned long)LONG_MAX + 1;
    if (-int_max < dval && dval < int_max) {
        return PyLong_FromLong((long)dval);
    }

    PyLongObject *v;
    double frac;
    int i, ndig, expo, neg;
    neg = 0;
    if (Py_IS_INFINITY(dval)) {
        PyErr_SetString(PyExc_OverflowError,
                        "cannot convert float infinity to integer");
        return NULL;
    }
    if (Py_IS_NAN(dval)) {
        PyErr_SetString(PyExc_ValueError,
                        "cannot convert float NaN to integer");
        return NULL;
    }
    if (dval < 0.0) {
        neg = 1;
        dval = -dval;
    }
    frac = frexp(dval, &expo); /* dval = frac*2**expo; 0.0 <= frac < 1.0 */
    assert(expo > 0);
    ndig = (expo-1) / PyLong_SHIFT + 1; /* Number of 'digits' in result */
    v = _PyLong_New(ndig);
    if (v == NULL)
        return NULL;
    frac = ldexp(frac, (expo-1) % PyLong_SHIFT + 1);
    for (i = ndig; --i >= 0; ) {
        digit bits = (digit)frac;
        v->ob_digit[i] = bits;
        frac = frac - (double)bits;
        frac = ldexp(frac, PyLong_SHIFT);
    }
    if (neg) {
        Py_SET_SIZE(v, -(Py_SIZE(v)));
    }
    return (PyObject *)v;
}

/* Checking for overflow in PyLong_AsLong is a PITA since C doesn't define
 * anything about what happens when a signed integer operation overflows,
 * and some compilers think they're doing you a favor by being "clever"
 * then.  The bit pattern for the largest positive signed long is
 * (unsigned long)LONG_MAX, and for the smallest negative signed long
 * it is abs(LONG_MIN), which we could write -(unsigned long)LONG_MIN.
 * However, some other compilers warn about applying unary minus to an
 * unsigned operand.  Hence the weird "0-".
 */
#define PY_ABS_LONG_MIN         (0-(unsigned long)LONG_MIN)
#define PY_ABS_SSIZE_T_MIN      (0-(size_t)PY_SSIZE_T_MIN)

/* Get a C long int from an int object or any object that has an __index__
   method.

   On overflow, return -1 and set *overflow to 1 or -1 depending on the sign of
   the result.  Otherwise *overflow is 0.

   For other errors (e.g., TypeError), return -1 and set an error condition.
   In this case *overflow will be 0.
*/

long
PyLong_AsLongAndOverflow(PyObject *vv, int *overflow)
{
    /* This version by Tim Peters */
    PyLongObject *v;
    unsigned long x, prev;
    long res;
    Py_ssize_t i;
    int sign;
    int do_decref = 0; /* if PyNumber_Index was called */

    *overflow = 0;
    if (vv == NULL) {
        PyErr_BadInternalCall();
        return -1;
    }

    if (PyLong_Check(vv)) {
        v = (PyLongObject *)vv;
    }
    else {
        v = (PyLongObject *)_PyNumber_Index(vv);
        if (v == NULL)
            return -1;
        do_decref = 1;
    }

    res = -1;
    i = Py_SIZE(v);

    switch (i) {
    case -1:
        res = -(sdigit)v->ob_digit[0];
        break;
    case 0:
        res = 0;
        break;
    case 1:
        res = v->ob_digit[0];
        break;
    default:
        sign = 1;
        x = 0;
        if (i < 0) {
            sign = -1;
            i = -(i);
        }
        while (--i >= 0) {
            prev = x;
            x = (x << PyLong_SHIFT) | v->ob_digit[i];
            if ((x >> PyLong_SHIFT) != prev) {
                *overflow = sign;
                goto exit;
            }
        }
        /* Haven't lost any bits, but casting to long requires extra
         * care (see comment above).
         */
        if (x <= (unsigned long)LONG_MAX) {
            res = (long)x * sign;
        }
        else if (sign < 0 && x == PY_ABS_LONG_MIN) {
            res = LONG_MIN;
        }
        else {
            *overflow = sign;
            /* res is already set to -1 */
        }
    }
  exit:
    if (do_decref) {
        Py_DECREF(v);
    }
    return res;
}

/* Get a C long int from an int object or any object that has an __index__
   method.  Return -1 and set an error if overflow occurs. */

long
PyLong_AsLong(PyObject *obj)
{
    int overflow;
    long result = PyLong_AsLongAndOverflow(obj, &overflow);
    if (overflow) {
        /* XXX: could be cute and give a different
           message for overflow == -1 */
        PyErr_SetString(PyExc_OverflowError,
                        "Python int too large to convert to C long");
    }
    return result;
}

/* Get a C int from an int object or any object that has an __index__
   method.  Return -1 and set an error if overflow occurs. */

int
_PyLong_AsInt(PyObject *obj)
{
    int overflow;
    long result = PyLong_AsLongAndOverflow(obj, &overflow);
    if (overflow || result > INT_MAX || result < INT_MIN) {
        /* XXX: could be cute and give a different
           message for overflow == -1 */
        PyErr_SetString(PyExc_OverflowError,
                        "Python int too large to convert to C int");
        return -1;
    }
    return (int)result;
}

/* Get a Py_ssize_t from an int object.
   Returns -1 and sets an error condition if overflow occurs. */

Py_ssize_t
PyLong_AsSsize_t(PyObject *vv) {
    PyLongObject *v;
    size_t x, prev;
    Py_ssize_t i;
    int sign;

    if (vv == NULL) {
        PyErr_BadInternalCall();
        return -1;
    }
    if (!PyLong_Check(vv)) {
        PyErr_SetString(PyExc_TypeError, "an integer is required");
        return -1;
    }

    v = (PyLongObject *)vv;
    i = Py_SIZE(v);
    switch (i) {
    case -1: return -(sdigit)v->ob_digit[0];
    case 0: return 0;
    case 1: return v->ob_digit[0];
    }
    sign = 1;
    x = 0;
    if (i < 0) {
        sign = -1;
        i = -(i);
    }
    while (--i >= 0) {
        prev = x;
        x = (x << PyLong_SHIFT) | v->ob_digit[i];
        if ((x >> PyLong_SHIFT) != prev)
            goto overflow;
    }
    /* Haven't lost any bits, but casting to a signed type requires
     * extra care (see comment above).
     */
    if (x <= (size_t)PY_SSIZE_T_MAX) {
        return (Py_ssize_t)x * sign;
    }
    else if (sign < 0 && x == PY_ABS_SSIZE_T_MIN) {
        return PY_SSIZE_T_MIN;
    }
    /* else overflow */

  overflow:
    PyErr_SetString(PyExc_OverflowError,
                    "Python int too large to convert to C ssize_t");
    return -1;
}

/* Get a C unsigned long int from an int object.
   Returns -1 and sets an error condition if overflow occurs. */

unsigned long
PyLong_AsUnsignedLong(PyObject *vv)
{
    PyLongObject *v;
    unsigned long x, prev;
    Py_ssize_t i;

    if (vv == NULL) {
        PyErr_BadInternalCall();
        return (unsigned long)-1;
    }
    if (!PyLong_Check(vv)) {
        PyErr_SetString(PyExc_TypeError, "an integer is required");
        return (unsigned long)-1;
    }

    v = (PyLongObject *)vv;
    i = Py_SIZE(v);
    x = 0;
    if (i < 0) {
        PyErr_SetString(PyExc_OverflowError,
                        "can't convert negative value to unsigned int");
        return (unsigned long) -1;
    }
    switch (i) {
    case 0: return 0;
    case 1: return v->ob_digit[0];
    }
    while (--i >= 0) {
        prev = x;
        x = (x << PyLong_SHIFT) | v->ob_digit[i];
        if ((x >> PyLong_SHIFT) != prev) {
            PyErr_SetString(PyExc_OverflowError,
                            "Python int too large to convert "
                            "to C unsigned long");
            return (unsigned long) -1;
        }
    }
    return x;
}

/* Get a C size_t from an int object. Returns (size_t)-1 and sets
   an error condition if overflow occurs. */

size_t
PyLong_AsSize_t(PyObject *vv)
{
    PyLongObject *v;
    size_t x, prev;
    Py_ssize_t i;

    if (vv == NULL) {
        PyErr_BadInternalCall();
        return (size_t) -1;
    }
    if (!PyLong_Check(vv)) {
        PyErr_SetString(PyExc_TypeError, "an integer is required");
        return (size_t)-1;
    }

    v = (PyLongObject *)vv;
    i = Py_SIZE(v);
    x = 0;
    if (i < 0) {
        PyErr_SetString(PyExc_OverflowError,
                   "can't convert negative value to size_t");
        return (size_t) -1;
    }
    switch (i) {
    case 0: return 0;
    case 1: return v->ob_digit[0];
    }
    while (--i >= 0) {
        prev = x;
        x = (x << PyLong_SHIFT) | v->ob_digit[i];
        if ((x >> PyLong_SHIFT) != prev) {
            PyErr_SetString(PyExc_OverflowError,
                "Python int too large to convert to C size_t");
            return (size_t) -1;
        }
    }
    return x;
}

/* Get a C unsigned long int from an int object, ignoring the high bits.
   Returns -1 and sets an error condition if an error occurs. */

static unsigned long
_PyLong_AsUnsignedLongMask(PyObject *vv)
{
    PyLongObject *v;
    unsigned long x;
    Py_ssize_t i;
    int sign;

    if (vv == NULL || !PyLong_Check(vv)) {
        PyErr_BadInternalCall();
        return (unsigned long) -1;
    }
    v = (PyLongObject *)vv;
    i = Py_SIZE(v);
    switch (i) {
    case 0: return 0;
    case 1: return v->ob_digit[0];
    }
    sign = 1;
    x = 0;
    if (i < 0) {
        sign = -1;
        i = -i;
    }
    while (--i >= 0) {
        x = (x << PyLong_SHIFT) | v->ob_digit[i];
    }
    return x * sign;
}

unsigned long
PyLong_AsUnsignedLongMask(PyObject *op)
{
    PyLongObject *lo;
    unsigned long val;

    if (op == NULL) {
        PyErr_BadInternalCall();
        return (unsigned long)-1;
    }

    if (PyLong_Check(op)) {
        return _PyLong_AsUnsignedLongMask(op);
    }

    lo = (PyLongObject *)_PyNumber_Index(op);
    if (lo == NULL)
        return (unsigned long)-1;

    val = _PyLong_AsUnsignedLongMask((PyObject *)lo);
    Py_DECREF(lo);
    return val;
}

int
_PyLong_Sign(PyObject *vv)
{
    PyLongObject *v = (PyLongObject *)vv;

    assert(v != NULL);
    assert(PyLong_Check(v));

    return Py_SIZE(v) == 0 ? 0 : (Py_SIZE(v) < 0 ? -1 : 1);
}

static int
bit_length_digit(digit x)
{
    Py_BUILD_ASSERT(PyLong_SHIFT <= sizeof(unsigned long) * 8);
    return _Py_bit_length((unsigned long)x);
}

size_t
_PyLong_NumBits(PyObject *vv)
{
    PyLongObject *v = (PyLongObject *)vv;
    size_t result = 0;
    Py_ssize_t ndigits;
    int msd_bits;

    assert(v != NULL);
    assert(PyLong_Check(v));
    ndigits = Py_ABS(Py_SIZE(v));
    assert(ndigits == 0 || v->ob_digit[ndigits - 1] != 0);
    if (ndigits > 0) {
        digit msd = v->ob_digit[ndigits - 1];
        if ((size_t)(ndigits - 1) > SIZE_MAX / (size_t)PyLong_SHIFT)
            goto Overflow;
        result = (size_t)(ndigits - 1) * (size_t)PyLong_SHIFT;
        msd_bits = bit_length_digit(msd);
        if (SIZE_MAX - msd_bits < result)
            goto Overflow;
        result += msd_bits;
    }
    return result;

  Overflow:
    PyErr_SetString(PyExc_OverflowError, "int has too many bits "
                    "to express in a platform size_t");
    return (size_t)-1;
}

PyObject *
_PyLong_FromByteArray(const unsigned char* bytes, size_t n,
                      int little_endian, int is_signed)
{
    const unsigned char* pstartbyte;    /* LSB of bytes */
    int incr;                           /* direction to move pstartbyte */
    const unsigned char* pendbyte;      /* MSB of bytes */
    size_t numsignificantbytes;         /* number of bytes that matter */
    Py_ssize_t ndigits;                 /* number of Python int digits */
    PyLongObject* v;                    /* result */
    Py_ssize_t idigit = 0;              /* next free index in v->ob_digit */

    if (n == 0)
        return PyLong_FromLong(0L);

    if (little_endian) {
        pstartbyte = bytes;
        pendbyte = bytes + n - 1;
        incr = 1;
    }
    else {
        pstartbyte = bytes + n - 1;
        pendbyte = bytes;
        incr = -1;
    }

    if (is_signed)
        is_signed = *pendbyte >= 0x80;

    /* Compute numsignificantbytes.  This consists of finding the most
       significant byte.  Leading 0 bytes are insignificant if the number
       is positive, and leading 0xff bytes if negative. */
    {
        size_t i;
        const unsigned char* p = pendbyte;
        const int pincr = -incr;  /* search MSB to LSB */
        const unsigned char insignificant = is_signed ? 0xff : 0x00;

        for (i = 0; i < n; ++i, p += pincr) {
            if (*p != insignificant)
                break;
        }
        numsignificantbytes = n - i;
        /* 2's-comp is a bit tricky here, e.g. 0xff00 == -0x0100, so
           actually has 2 significant bytes.  OTOH, 0xff0001 ==
           -0x00ffff, so we wouldn't *need* to bump it there; but we
           do for 0xffff = -0x0001.  To be safe without bothering to
           check every case, bump it regardless. */
        if (is_signed && numsignificantbytes < n)
            ++numsignificantbytes;
    }

    /* How many Python int digits do we need?  We have
       8*numsignificantbytes bits, and each Python int digit has
       PyLong_SHIFT bits, so it's the ceiling of the quotient. */
    /* catch overflow before it happens */
    if (numsignificantbytes > (PY_SSIZE_T_MAX - PyLong_SHIFT) / 8) {
        PyErr_SetString(PyExc_OverflowError,
                        "byte array too long to convert to int");
        return NULL;
    }
    ndigits = (numsignificantbytes * 8 + PyLong_SHIFT - 1) / PyLong_SHIFT;
    v = _PyLong_New(ndigits);
    if (v == NULL)
        return NULL;

    /* Copy the bits over.  The tricky parts are computing 2's-comp on
       the fly for signed numbers, and dealing with the mismatch between
       8-bit bytes and (probably) 15-bit Python digits.*/
    {
        size_t i;
        twodigits carry = 1;                    /* for 2's-comp calculation */
        twodigits accum = 0;                    /* sliding register */
        unsigned int accumbits = 0;             /* number of bits in accum */
        const unsigned char* p = pstartbyte;

        for (i = 0; i < numsignificantbytes; ++i, p += incr) {
            twodigits thisbyte = *p;
            /* Compute correction for 2's comp, if needed. */
            if (is_signed) {
                thisbyte = (0xff ^ thisbyte) + carry;
                carry = thisbyte >> 8;
                thisbyte &= 0xff;
            }
            /* Because we're going LSB to MSB, thisbyte is
               more significant than what's already in accum,
               so needs to be prepended to accum. */
            accum |= thisbyte << accumbits;
            accumbits += 8;
            if (accumbits >= PyLong_SHIFT) {
                /* There's enough to fill a Python digit. */
                assert(idigit < ndigits);
                v->ob_digit[idigit] = (digit)(accum & PyLong_MASK);
                ++idigit;
                accum >>= PyLong_SHIFT;
                accumbits -= PyLong_SHIFT;
                assert(accumbits < PyLong_SHIFT);
            }
        }
        assert(accumbits < PyLong_SHIFT);
        if (accumbits) {
            assert(idigit < ndigits);
            v->ob_digit[idigit] = (digit)accum;
            ++idigit;
        }
    }

    Py_SET_SIZE(v, is_signed ? -idigit : idigit);
    return (PyObject *)long_normalize(v);
}

int
_PyLong_AsByteArray(PyLongObject* v,
                    unsigned char* bytes, size_t n,
                    int little_endian, int is_signed)
{
    Py_ssize_t i;               /* index into v->ob_digit */
    Py_ssize_t ndigits;         /* |v->ob_size| */
    twodigits accum;            /* sliding register */
    unsigned int accumbits;     /* # bits in accum */
    int do_twos_comp;           /* store 2's-comp?  is_signed and v < 0 */
    digit carry;                /* for computing 2's-comp */
    size_t j;                   /* # bytes filled */
    unsigned char* p;           /* pointer to next byte in bytes */
    int pincr;                  /* direction to move p */

    assert(v != NULL && PyLong_Check(v));

    if (Py_SIZE(v) < 0) {
        ndigits = -(Py_SIZE(v));
        if (!is_signed) {
            PyErr_SetString(PyExc_OverflowError,
                            "can't convert negative int to unsigned");
            return -1;
        }
        do_twos_comp = 1;
    }
    else {
        ndigits = Py_SIZE(v);
        do_twos_comp = 0;
    }

    if (little_endian) {
        p = bytes;
        pincr = 1;
    }
    else {
        p = bytes + n - 1;
        pincr = -1;
    }

    /* Copy over all the Python digits.
       It's crucial that every Python digit except for the MSD contribute
       exactly PyLong_SHIFT bits to the total, so first assert that the int is
       normalized. */
    assert(ndigits == 0 || v->ob_digit[ndigits - 1] != 0);
    j = 0;
    accum = 0;
    accumbits = 0;
    carry = do_twos_comp ? 1 : 0;
    for (i = 0; i < ndigits; ++i) {
        digit thisdigit = v->ob_digit[i];
        if (do_twos_comp) {
            thisdigit = (thisdigit ^ PyLong_MASK) + carry;
            carry = thisdigit >> PyLong_SHIFT;
            thisdigit &= PyLong_MASK;
        }
        /* Because we're going LSB to MSB, thisdigit is more
           significant than what's already in accum, so needs to be
           prepended to accum. */
        accum |= (twodigits)thisdigit << accumbits;

        /* The most-significant digit may be (probably is) at least
           partly empty. */
        if (i == ndigits - 1) {
            /* Count # of sign bits -- they needn't be stored,
             * although for signed conversion we need later to
             * make sure at least one sign bit gets stored. */
            digit s = do_twos_comp ? thisdigit ^ PyLong_MASK : thisdigit;
            while (s != 0) {
                s >>= 1;
                accumbits++;
            }
        }
        else
            accumbits += PyLong_SHIFT;

        /* Store as many bytes as possible. */
        while (accumbits >= 8) {
            if (j >= n)
                goto Overflow;
            ++j;
            *p = (unsigned char)(accum & 0xff);
            p += pincr;
            accumbits -= 8;
            accum >>= 8;
        }
    }

    /* Store the straggler (if any). */
    assert(accumbits < 8);
    assert(carry == 0);  /* else do_twos_comp and *every* digit was 0 */
    if (accumbits > 0) {
        if (j >= n)
            goto Overflow;
        ++j;
        if (do_twos_comp) {
            /* Fill leading bits of the byte with sign bits
               (appropriately pretending that the int had an
               infinite supply of sign bits). */
            accum |= (~(twodigits)0) << accumbits;
        }
        *p = (unsigned char)(accum & 0xff);
        p += pincr;
    }
    else if (j == n && n > 0 && is_signed) {
        /* The main loop filled the byte array exactly, so the code
           just above didn't get to ensure there's a sign bit, and the
           loop below wouldn't add one either.  Make sure a sign bit
           exists. */
        unsigned char msb = *(p - pincr);
        int sign_bit_set = msb >= 0x80;
        assert(accumbits == 0);
        if (sign_bit_set == do_twos_comp)
            return 0;
        else
            goto Overflow;
    }

    /* Fill remaining bytes with copies of the sign bit. */
    {
        unsigned char signbyte = do_twos_comp ? 0xffU : 0U;
        for ( ; j < n; ++j, p += pincr)
            *p = signbyte;
    }

    return 0;

  Overflow:
    PyErr_SetString(PyExc_OverflowError, "int too big to convert");
    return -1;

}

/* Create a new int object from a C pointer */

PyObject *
PyLong_FromVoidPtr(void *p)
{
#if SIZEOF_VOID_P <= SIZEOF_LONG
    return PyLong_FromUnsignedLong((unsigned long)(uintptr_t)p);
#else

#if SIZEOF_LONG_LONG < SIZEOF_VOID_P
#   error "PyLong_FromVoidPtr: sizeof(long long) < sizeof(void*)"
#endif
    return PyLong_FromUnsignedLongLong((unsigned long long)(uintptr_t)p);
#endif /* SIZEOF_VOID_P <= SIZEOF_LONG */

}

/* Get a C pointer from an int object. */

void *
PyLong_AsVoidPtr(PyObject *vv)
{
#if SIZEOF_VOID_P <= SIZEOF_LONG
    long x;

    if (PyLong_Check(vv) && _PyLong_Sign(vv) < 0)
        x = PyLong_AsLong(vv);
    else
        x = PyLong_AsUnsignedLong(vv);
#else

#if SIZEOF_LONG_LONG < SIZEOF_VOID_P
#   error "PyLong_AsVoidPtr: sizeof(long long) < sizeof(void*)"
#endif
    long long x;

    if (PyLong_Check(vv) && _PyLong_Sign(vv) < 0)
        x = PyLong_AsLongLong(vv);
    else
        x = PyLong_AsUnsignedLongLong(vv);

#endif /* SIZEOF_VOID_P <= SIZEOF_LONG */

    if (x == -1 && PyErr_Occurred())
        return NULL;
    return (void *)x;
}

/* Initial long long support by Chris Herborth (chrish@qnx.com), later
 * rewritten to use the newer PyLong_{As,From}ByteArray API.
 */

#define PY_ABS_LLONG_MIN (0-(unsigned long long)LLONG_MIN)

/* Create a new int object from a C long long int. */

PyObject *
PyLong_FromLongLong(long long ival)
{
    PyLongObject *v;
    unsigned long long abs_ival;
    unsigned long long t;  /* unsigned so >> doesn't propagate sign bit */
    int ndigits = 0;
    int negative = 0;

    if (IS_SMALL_INT(ival)) {
        return get_small_int((sdigit)ival);
    }

    if (ival < 0) {
        /* avoid signed overflow on negation;  see comments
           in PyLong_FromLong above. */
        abs_ival = (unsigned long long)(-1-ival) + 1;
        negative = 1;
    }
    else {
        abs_ival = (unsigned long long)ival;
    }

    /* Count the number of Python digits.
       We used to pick 5 ("big enough for anything"), but that's a
       waste of time and space given that 5*15 = 75 bits are rarely
       needed. */
    t = abs_ival;
    while (t) {
        ++ndigits;
        t >>= PyLong_SHIFT;
    }
    v = _PyLong_New(ndigits);
    if (v != NULL) {
        digit *p = v->ob_digit;
        Py_SET_SIZE(v, negative ? -ndigits : ndigits);
        t = abs_ival;
        while (t) {
            *p++ = (digit)(t & PyLong_MASK);
            t >>= PyLong_SHIFT;
        }
    }
    return (PyObject *)v;
}

/* Create a new int object from a C Py_ssize_t. */

PyObject *
PyLong_FromSsize_t(Py_ssize_t ival)
{
    PyLongObject *v;
    size_t abs_ival;
    size_t t;  /* unsigned so >> doesn't propagate sign bit */
    int ndigits = 0;
    int negative = 0;

    if (IS_SMALL_INT(ival)) {
        return get_small_int((sdigit)ival);
    }

    if (ival < 0) {
        /* avoid signed overflow when ival = SIZE_T_MIN */
        abs_ival = (size_t)(-1-ival)+1;
        negative = 1;
    }
    else {
        abs_ival = (size_t)ival;
    }

    /* Count the number of Python digits. */
    t = abs_ival;
    while (t) {
        ++ndigits;
        t >>= PyLong_SHIFT;
    }
    v = _PyLong_New(ndigits);
    if (v != NULL) {
        digit *p = v->ob_digit;
        Py_SET_SIZE(v, negative ? -ndigits : ndigits);
        t = abs_ival;
        while (t) {
            *p++ = (digit)(t & PyLong_MASK);
            t >>= PyLong_SHIFT;
        }
    }
    return (PyObject *)v;
}

/* Get a C long long int from an int object or any object that has an
   __index__ method.  Return -1 and set an error if overflow occurs. */

long long
PyLong_AsLongLong(PyObject *vv)
{
    PyLongObject *v;
    long long bytes;
    int res;
    int do_decref = 0; /* if PyNumber_Index was called */

    if (vv == NULL) {
        PyErr_BadInternalCall();
        return -1;
    }

    if (PyLong_Check(vv)) {
        v = (PyLongObject *)vv;
    }
    else {
        v = (PyLongObject *)_PyNumber_Index(vv);
        if (v == NULL)
            return -1;
        do_decref = 1;
    }

    res = 0;
    switch(Py_SIZE(v)) {
    case -1:
        bytes = -(sdigit)v->ob_digit[0];
        break;
    case 0:
        bytes = 0;
        break;
    case 1:
        bytes = v->ob_digit[0];
        break;
    default:
        res = _PyLong_AsByteArray((PyLongObject *)v, (unsigned char *)&bytes,
                                  SIZEOF_LONG_LONG, PY_LITTLE_ENDIAN, 1);
    }
    if (do_decref) {
        Py_DECREF(v);
    }

    /* Plan 9 can't handle long long in ? : expressions */
    if (res < 0)
        return (long long)-1;
    else
        return bytes;
}

/* Get a C unsigned long long int from an int object.
   Return -1 and set an error if overflow occurs. */

unsigned long long
PyLong_AsUnsignedLongLong(PyObject *vv)
{
    PyLongObject *v;
    unsigned long long bytes;
    int res;

    if (vv == NULL) {
        PyErr_BadInternalCall();
        return (unsigned long long)-1;
    }
    if (!PyLong_Check(vv)) {
        PyErr_SetString(PyExc_TypeError, "an integer is required");
        return (unsigned long long)-1;
    }

    v = (PyLongObject*)vv;
    switch(Py_SIZE(v)) {
    case 0: return 0;
    case 1: return v->ob_digit[0];
    }

    res = _PyLong_AsByteArray((PyLongObject *)vv, (unsigned char *)&bytes,
                              SIZEOF_LONG_LONG, PY_LITTLE_ENDIAN, 0);

    /* Plan 9 can't handle long long in ? : expressions */
    if (res < 0)
        return (unsigned long long)res;
    else
        return bytes;
}

/* Get a C unsigned long int from an int object, ignoring the high bits.
   Returns -1 and sets an error condition if an error occurs. */

static unsigned long long
_PyLong_AsUnsignedLongLongMask(PyObject *vv)
{
    PyLongObject *v;
    unsigned long long x;
    Py_ssize_t i;
    int sign;

    if (vv == NULL || !PyLong_Check(vv)) {
        PyErr_BadInternalCall();
        return (unsigned long long) -1;
    }
    v = (PyLongObject *)vv;
    switch(Py_SIZE(v)) {
    case 0: return 0;
    case 1: return v->ob_digit[0];
    }
    i = Py_SIZE(v);
    sign = 1;
    x = 0;
    if (i < 0) {
        sign = -1;
        i = -i;
    }
    while (--i >= 0) {
        x = (x << PyLong_SHIFT) | v->ob_digit[i];
    }
    return x * sign;
}

unsigned long long
PyLong_AsUnsignedLongLongMask(PyObject *op)
{
    PyLongObject *lo;
    unsigned long long val;

    if (op == NULL) {
        PyErr_BadInternalCall();
        return (unsigned long long)-1;
    }

    if (PyLong_Check(op)) {
        return _PyLong_AsUnsignedLongLongMask(op);
    }

    lo = (PyLongObject *)_PyNumber_Index(op);
    if (lo == NULL)
        return (unsigned long long)-1;

    val = _PyLong_AsUnsignedLongLongMask((PyObject *)lo);
    Py_DECREF(lo);
    return val;
}

/* Get a C long long int from an int object or any object that has an
   __index__ method.

   On overflow, return -1 and set *overflow to 1 or -1 depending on the sign of
   the result.  Otherwise *overflow is 0.

   For other errors (e.g., TypeError), return -1 and set an error condition.
   In this case *overflow will be 0.
*/

long long
PyLong_AsLongLongAndOverflow(PyObject *vv, int *overflow)
{
    /* This version by Tim Peters */
    PyLongObject *v;
    unsigned long long x, prev;
    long long res;
    Py_ssize_t i;
    int sign;
    int do_decref = 0; /* if PyNumber_Index was called */

    *overflow = 0;
    if (vv == NULL) {
        PyErr_BadInternalCall();
        return -1;
    }

    if (PyLong_Check(vv)) {
        v = (PyLongObject *)vv;
    }
    else {
        v = (PyLongObject *)_PyNumber_Index(vv);
        if (v == NULL)
            return -1;
        do_decref = 1;
    }

    res = -1;
    i = Py_SIZE(v);

    switch (i) {
    case -1:
        res = -(sdigit)v->ob_digit[0];
        break;
    case 0:
        res = 0;
        break;
    case 1:
        res = v->ob_digit[0];
        break;
    default:
        sign = 1;
        x = 0;
        if (i < 0) {
            sign = -1;
            i = -(i);
        }
        while (--i >= 0) {
            prev = x;
            x = (x << PyLong_SHIFT) + v->ob_digit[i];
            if ((x >> PyLong_SHIFT) != prev) {
                *overflow = sign;
                goto exit;
            }
        }
        /* Haven't lost any bits, but casting to long requires extra
         * care (see comment above).
         */
        if (x <= (unsigned long long)LLONG_MAX) {
            res = (long long)x * sign;
        }
        else if (sign < 0 && x == PY_ABS_LLONG_MIN) {
            res = LLONG_MIN;
        }
        else {
            *overflow = sign;
            /* res is already set to -1 */
        }
    }
  exit:
    if (do_decref) {
        Py_DECREF(v);
    }
    return res;
}

int
_PyLong_UnsignedShort_Converter(PyObject *obj, void *ptr)
{
    unsigned long uval;

    if (PyLong_Check(obj) && _PyLong_Sign(obj) < 0) {
        PyErr_SetString(PyExc_ValueError, "value must be positive");
        return 0;
    }
    uval = PyLong_AsUnsignedLong(obj);
    if (uval == (unsigned long)-1 && PyErr_Occurred())
        return 0;
    if (uval > USHRT_MAX) {
        PyErr_SetString(PyExc_OverflowError,
                        "Python int too large for C unsigned short");
        return 0;
    }

    *(unsigned short *)ptr = Py_SAFE_DOWNCAST(uval, unsigned long, unsigned short);
    return 1;
}

int
_PyLong_UnsignedInt_Converter(PyObject *obj, void *ptr)
{
    unsigned long uval;

    if (PyLong_Check(obj) && _PyLong_Sign(obj) < 0) {
        PyErr_SetString(PyExc_ValueError, "value must be positive");
        return 0;
    }
    uval = PyLong_AsUnsignedLong(obj);
    if (uval == (unsigned long)-1 && PyErr_Occurred())
        return 0;
    if (uval > UINT_MAX) {
        PyErr_SetString(PyExc_OverflowError,
                        "Python int too large for C unsigned int");
        return 0;
    }

    *(unsigned int *)ptr = Py_SAFE_DOWNCAST(uval, unsigned long, unsigned int);
    return 1;
}

int
_PyLong_UnsignedLong_Converter(PyObject *obj, void *ptr)
{
    unsigned long uval;

    if (PyLong_Check(obj) && _PyLong_Sign(obj) < 0) {
        PyErr_SetString(PyExc_ValueError, "value must be positive");
        return 0;
    }
    uval = PyLong_AsUnsignedLong(obj);
    if (uval == (unsigned long)-1 && PyErr_Occurred())
        return 0;

    *(unsigned long *)ptr = uval;
    return 1;
}

int
_PyLong_UnsignedLongLong_Converter(PyObject *obj, void *ptr)
{
    unsigned long long uval;

    if (PyLong_Check(obj) && _PyLong_Sign(obj) < 0) {
        PyErr_SetString(PyExc_ValueError, "value must be positive");
        return 0;
    }
    uval = PyLong_AsUnsignedLongLong(obj);
    if (uval == (unsigned long long)-1 && PyErr_Occurred())
        return 0;

    *(unsigned long long *)ptr = uval;
    return 1;
}

int
_PyLong_Size_t_Converter(PyObject *obj, void *ptr)
{
    size_t uval;

    if (PyLong_Check(obj) && _PyLong_Sign(obj) < 0) {
        PyErr_SetString(PyExc_ValueError, "value must be positive");
        return 0;
    }
    uval = PyLong_AsSize_t(obj);
    if (uval == (size_t)-1 && PyErr_Occurred())
        return 0;

    *(size_t *)ptr = uval;
    return 1;
}


#define CHECK_BINOP(v,w)                                \
    do {                                                \
        if (!PyLong_Check(v) || !PyLong_Check(w))       \
            Py_RETURN_NOTIMPLEMENTED;                   \
    } while(0)

/* x[0:m] and y[0:n] are digit vectors, LSD first, m >= n required.  x[0:n]
 * is modified in place, by adding y to it.  Carries are propagated as far as
 * x[m-1], and the remaining carry (0 or 1) is returned.
 */
static digit
v_iadd(digit *x, Py_ssize_t m, digit *y, Py_ssize_t n)
{
    Py_ssize_t i;
    digit carry = 0;

    assert(m >= n);
    for (i = 0; i < n; ++i) {
        carry += x[i] + y[i];
        x[i] = carry & PyLong_MASK;
        carry >>= PyLong_SHIFT;
        assert((carry & 1) == carry);
    }
    for (; carry && i < m; ++i) {
        carry += x[i];
        x[i] = carry & PyLong_MASK;
        carry >>= PyLong_SHIFT;
        assert((carry & 1) == carry);
    }
    return carry;
}

/* x[0:m] and y[0:n] are digit vectors, LSD first, m >= n required.  x[0:n]
 * is modified in place, by subtracting y from it.  Borrows are propagated as
 * far as x[m-1], and the remaining borrow (0 or 1) is returned.
 */
static digit
v_isub(digit *x, Py_ssize_t m, digit *y, Py_ssize_t n)
{
    Py_ssize_t i;
    digit borrow = 0;

    assert(m >= n);
    for (i = 0; i < n; ++i) {
        borrow = x[i] - y[i] - borrow;
        x[i] = borrow & PyLong_MASK;
        borrow >>= PyLong_SHIFT;
        borrow &= 1;            /* keep only 1 sign bit */
    }
    for (; borrow && i < m; ++i) {
        borrow = x[i] - borrow;
        x[i] = borrow & PyLong_MASK;
        borrow >>= PyLong_SHIFT;
        borrow &= 1;
    }
    return borrow;
}

/* Shift digit vector a[0:m] d bits left, with 0 <= d < PyLong_SHIFT.  Put
 * result in z[0:m], and return the d bits shifted out of the top.
 */
static digit
v_lshift(digit *z, digit *a, Py_ssize_t m, int d)
{
    Py_ssize_t i;
    digit carry = 0;

    assert(0 <= d && d < PyLong_SHIFT);
    for (i=0; i < m; i++) {
        twodigits acc = (twodigits)a[i] << d | carry;
        z[i] = (digit)acc & PyLong_MASK;
        carry = (digit)(acc >> PyLong_SHIFT);
    }
    return carry;
}

/* Shift digit vector a[0:m] d bits right, with 0 <= d < PyLong_SHIFT.  Put
 * result in z[0:m], and return the d bits shifted out of the bottom.
 */
static digit
v_rshift(digit *z, digit *a, Py_ssize_t m, int d)
{
    Py_ssize_t i;
    digit carry = 0;
    digit mask = ((digit)1 << d) - 1U;

    assert(0 <= d && d < PyLong_SHIFT);
    for (i=m; i-- > 0;) {
        twodigits acc = (twodigits)carry << PyLong_SHIFT | a[i];
        carry = (digit)acc & mask;
        z[i] = (digit)(acc >> d);
    }
    return carry;
}

/* Divide long pin, w/ size digits, by non-zero digit n, storing quotient
   in pout, and returning the remainder.  pin and pout point at the LSD.
   It's OK for pin == pout on entry, which saves oodles of mallocs/frees in
   _PyLong_Format, but that should be done with great care since ints are
   immutable. */

static digit
inplace_divrem1(digit *pout, digit *pin, Py_ssize_t size, digit n)
{
    twodigits rem = 0;

    assert(n > 0 && n <= PyLong_MASK);
    pin += size;
    pout += size;
    while (--size >= 0) {
        digit hi;
        rem = (rem << PyLong_SHIFT) | *--pin;
        *--pout = hi = (digit)(rem / n);
        rem -= (twodigits)hi * n;
    }
    return (digit)rem;
}

/* Divide an integer by a digit, returning both the quotient
   (as function result) and the remainder (through *prem).
   The sign of a is ignored; n should not be zero. */

static PyLongObject *
divrem1(PyLongObject *a, digit n, digit *prem)
{
    const Py_ssize_t size = Py_ABS(Py_SIZE(a));
    PyLongObject *z;

    assert(n > 0 && n <= PyLong_MASK);
    z = _PyLong_New(size);
    if (z == NULL)
        return NULL;
    *prem = inplace_divrem1(z->ob_digit, a->ob_digit, size, n);
    return long_normalize(z);
}

/* Convert an integer to a base 10 string.  Returns a new non-shared
   string.  (Return value is non-shared so that callers can modify the
   returned value if necessary.) */

static int
long_to_decimal_string_internal(PyObject *aa,
                                PyObject **p_output,
                                _PyUnicodeWriter *writer,
                                _PyBytesWriter *bytes_writer,
                                char **bytes_str)
{
    PyLongObject *scratch, *a;
    PyObject *str = NULL;
    Py_ssize_t size, strlen, size_a, i, j;
    digit *pout, *pin, rem, tenpow;
    int negative;
    int d;
    enum PyUnicode_Kind kind;

    a = (PyLongObject *)aa;
    if (a == NULL || !PyLong_Check(a)) {
        PyErr_BadInternalCall();
        return -1;
    }
    size_a = Py_ABS(Py_SIZE(a));
    negative = Py_SIZE(a) < 0;

    /* quick and dirty upper bound for the number of digits
       required to express a in base _PyLong_DECIMAL_BASE:

         #digits = 1 + floor(log2(a) / log2(_PyLong_DECIMAL_BASE))

       But log2(a) < size_a * PyLong_SHIFT, and
       log2(_PyLong_DECIMAL_BASE) = log2(10) * _PyLong_DECIMAL_SHIFT
                                  > 3.3 * _PyLong_DECIMAL_SHIFT

         size_a * PyLong_SHIFT / (3.3 * _PyLong_DECIMAL_SHIFT) =
             size_a + size_a / d < size_a + size_a / floor(d),
       where d = (3.3 * _PyLong_DECIMAL_SHIFT) /
                 (PyLong_SHIFT - 3.3 * _PyLong_DECIMAL_SHIFT)
    */
    d = (33 * _PyLong_DECIMAL_SHIFT) /
        (10 * PyLong_SHIFT - 33 * _PyLong_DECIMAL_SHIFT);
    assert(size_a < PY_SSIZE_T_MAX/2);
    size = 1 + size_a + size_a / d;
    scratch = _PyLong_New(size);
    if (scratch == NULL)
        return -1;

    /* convert array of base _PyLong_BASE digits in pin to an array of
       base _PyLong_DECIMAL_BASE digits in pout, following Knuth (TAOCP,
       Volume 2 (3rd edn), section 4.4, Method 1b). */
    pin = a->ob_digit;
    pout = scratch->ob_digit;
    size = 0;
    for (i = size_a; --i >= 0; ) {
        digit hi = pin[i];
        for (j = 0; j < size; j++) {
            twodigits z = (twodigits)pout[j] << PyLong_SHIFT | hi;
            hi = (digit)(z / _PyLong_DECIMAL_BASE);
            pout[j] = (digit)(z - (twodigits)hi *
                              _PyLong_DECIMAL_BASE);
        }
        while (hi) {
            pout[size++] = hi % _PyLong_DECIMAL_BASE;
            hi /= _PyLong_DECIMAL_BASE;
        }
        /* check for keyboard interrupt */
        SIGCHECK({
                Py_DECREF(scratch);
                return -1;
            });
    }
    /* pout should have at least one digit, so that the case when a = 0
       works correctly */
    if (size == 0)
        pout[size++] = 0;

    /* calculate exact length of output string, and allocate */
    strlen = negative + 1 + (size - 1) * _PyLong_DECIMAL_SHIFT;
    tenpow = 10;
    rem = pout[size-1];
    while (rem >= tenpow) {
        tenpow *= 10;
        strlen++;
    }
    if (writer) {
        if (_PyUnicodeWriter_Prepare(writer, strlen, '9') == -1) {
            Py_DECREF(scratch);
            return -1;
        }
        kind = writer->kind;
    }
    else if (bytes_writer) {
        *bytes_str = _PyBytesWriter_Prepare(bytes_writer, *bytes_str, strlen);
        if (*bytes_str == NULL) {
            Py_DECREF(scratch);
            return -1;
        }
    }
    else {
        str = PyUnicode_New(strlen, '9');
        if (str == NULL) {
            Py_DECREF(scratch);
            return -1;
        }
        kind = PyUnicode_KIND(str);
    }

#define WRITE_DIGITS(p)                                               \
    do {                                                              \
        /* pout[0] through pout[size-2] contribute exactly            \
           _PyLong_DECIMAL_SHIFT digits each */                       \
        for (i=0; i < size - 1; i++) {                                \
            rem = pout[i];                                            \
            for (j = 0; j < _PyLong_DECIMAL_SHIFT; j++) {             \
                *--p = '0' + rem % 10;                                \
                rem /= 10;                                            \
            }                                                         \
        }                                                             \
        /* pout[size-1]: always produce at least one decimal digit */ \
        rem = pout[i];                                                \
        do {                                                          \
            *--p = '0' + rem % 10;                                    \
            rem /= 10;                                                \
        } while (rem != 0);                                           \
                                                                      \
        /* and sign */                                                \
        if (negative)                                                 \
            *--p = '-';                                               \
    } while (0)

#define WRITE_UNICODE_DIGITS(TYPE)                                    \
    do {                                                              \
        if (writer)                                                   \
            p = (TYPE*)PyUnicode_DATA(writer->buffer) + writer->pos + strlen; \
        else                                                          \
            p = (TYPE*)PyUnicode_DATA(str) + strlen;                  \
                                                                      \
        WRITE_DIGITS(p);                                              \
                                                                      \
        /* check we've counted correctly */                           \
        if (writer)                                                   \
            assert(p == ((TYPE*)PyUnicode_DATA(writer->buffer) + writer->pos)); \
        else                                                          \
            assert(p == (TYPE*)PyUnicode_DATA(str));                  \
    } while (0)

    /* fill the string right-to-left */
    if (bytes_writer) {
        char *p = *bytes_str + strlen;
        WRITE_DIGITS(p);
        assert(p == *bytes_str);
    }
    else if (kind == PyUnicode_1BYTE_KIND) {
        Py_UCS1 *p;
        WRITE_UNICODE_DIGITS(Py_UCS1);
    }
    else if (kind == PyUnicode_2BYTE_KIND) {
        Py_UCS2 *p;
        WRITE_UNICODE_DIGITS(Py_UCS2);
    }
    else {
        Py_UCS4 *p;
        assert (kind == PyUnicode_4BYTE_KIND);
        WRITE_UNICODE_DIGITS(Py_UCS4);
    }
#undef WRITE_DIGITS
#undef WRITE_UNICODE_DIGITS

    Py_DECREF(scratch);
    if (writer) {
        writer->pos += strlen;
    }
    else if (bytes_writer) {
        (*bytes_str) += strlen;
    }
    else {
        assert(_PyUnicode_CheckConsistency(str, 1));
        *p_output = (PyObject *)str;
    }
    return 0;
}

static PyObject *
long_to_decimal_string(PyObject *aa)
{
    PyObject *v;
    if (long_to_decimal_string_internal(aa, &v, NULL, NULL, NULL) == -1)
        return NULL;
    return v;
}

/* Convert an int object to a string, using a given conversion base,
   which should be one of 2, 8 or 16.  Return a string object.
   If base is 2, 8 or 16, add the proper prefix '0b', '0o' or '0x'
   if alternate is nonzero. */

static int
long_format_binary(PyObject *aa, int base, int alternate,
                   PyObject **p_output, _PyUnicodeWriter *writer,
                   _PyBytesWriter *bytes_writer, char **bytes_str)
{
    PyLongObject *a = (PyLongObject *)aa;
    PyObject *v = NULL;
    Py_ssize_t sz;
    Py_ssize_t size_a;
    enum PyUnicode_Kind kind;
    int negative;
    int bits;

    assert(base == 2 || base == 8 || base == 16);
    if (a == NULL || !PyLong_Check(a)) {
        PyErr_BadInternalCall();
        return -1;
    }
    size_a = Py_ABS(Py_SIZE(a));
    negative = Py_SIZE(a) < 0;

    /* Compute a rough upper bound for the length of the string */
    switch (base) {
    case 16:
        bits = 4;
        break;
    case 8:
        bits = 3;
        break;
    case 2:
        bits = 1;
        break;
    default:
        Py_UNREACHABLE();
    }

    /* Compute exact length 'sz' of output string. */
    if (size_a == 0) {
        sz = 1;
    }
    else {
        Py_ssize_t size_a_in_bits;
        /* Ensure overflow doesn't occur during computation of sz. */
        if (size_a > (PY_SSIZE_T_MAX - 3) / PyLong_SHIFT) {
            PyErr_SetString(PyExc_OverflowError,
                            "int too large to format");
            return -1;
        }
        size_a_in_bits = (size_a - 1) * PyLong_SHIFT +
                         bit_length_digit(a->ob_digit[size_a - 1]);
        /* Allow 1 character for a '-' sign. */
        sz = negative + (size_a_in_bits + (bits - 1)) / bits;
    }
    if (alternate) {
        /* 2 characters for prefix  */
        sz += 2;
    }

    if (writer) {
        if (_PyUnicodeWriter_Prepare(writer, sz, 'x') == -1)
            return -1;
        kind = writer->kind;
    }
    else if (bytes_writer) {
        *bytes_str = _PyBytesWriter_Prepare(bytes_writer, *bytes_str, sz);
        if (*bytes_str == NULL)
            return -1;
    }
    else {
        v = PyUnicode_New(sz, 'x');
        if (v == NULL)
            return -1;
        kind = PyUnicode_KIND(v);
    }

#define WRITE_DIGITS(p)                                                 \
    do {                                                                \
        if (size_a == 0) {                                              \
            *--p = '0';                                                 \
        }                                                               \
        else {                                                          \
            /* JRH: special case for power-of-2 bases */                \
            twodigits accum = 0;                                        \
            int accumbits = 0;   /* # of bits in accum */               \
            Py_ssize_t i;                                               \
            for (i = 0; i < size_a; ++i) {                              \
                accum |= (twodigits)a->ob_digit[i] << accumbits;        \
                accumbits += PyLong_SHIFT;                              \
                assert(accumbits >= bits);                              \
                do {                                                    \
                    char cdigit;                                        \
                    cdigit = (char)(accum & (base - 1));                \
                    cdigit += (cdigit < 10) ? '0' : 'a'-10;             \
                    *--p = cdigit;                                      \
                    accumbits -= bits;                                  \
                    accum >>= bits;                                     \
                } while (i < size_a-1 ? accumbits >= bits : accum > 0); \
            }                                                           \
        }                                                               \
                                                                        \
        if (alternate) {                                                \
            if (base == 16)                                             \
                *--p = 'x';                                             \
            else if (base == 8)                                         \
                *--p = 'o';                                             \
            else /* (base == 2) */                                      \
                *--p = 'b';                                             \
            *--p = '0';                                                 \
        }                                                               \
        if (negative)                                                   \
            *--p = '-';                                                 \
    } while (0)

#define WRITE_UNICODE_DIGITS(TYPE)                                      \
    do {                                                                \
        if (writer)                                                     \
            p = (TYPE*)PyUnicode_DATA(writer->buffer) + writer->pos + sz; \
        else                                                            \
            p = (TYPE*)PyUnicode_DATA(v) + sz;                          \
                                                                        \
        WRITE_DIGITS(p);                                                \
                                                                        \
        if (writer)                                                     \
            assert(p == ((TYPE*)PyUnicode_DATA(writer->buffer) + writer->pos)); \
        else                                                            \
            assert(p == (TYPE*)PyUnicode_DATA(v));                      \
    } while (0)

    if (bytes_writer) {
        char *p = *bytes_str + sz;
        WRITE_DIGITS(p);
        assert(p == *bytes_str);
    }
    else if (kind == PyUnicode_1BYTE_KIND) {
        Py_UCS1 *p;
        WRITE_UNICODE_DIGITS(Py_UCS1);
    }
    else if (kind == PyUnicode_2BYTE_KIND) {
        Py_UCS2 *p;
        WRITE_UNICODE_DIGITS(Py_UCS2);
    }
    else {
        Py_UCS4 *p;
        assert (kind == PyUnicode_4BYTE_KIND);
        WRITE_UNICODE_DIGITS(Py_UCS4);
    }
#undef WRITE_DIGITS
#undef WRITE_UNICODE_DIGITS

    if (writer) {
        writer->pos += sz;
    }
    else if (bytes_writer) {
        (*bytes_str) += sz;
    }
    else {
        assert(_PyUnicode_CheckConsistency(v, 1));
        *p_output = v;
    }
    return 0;
}

PyObject *
_PyLong_Format(PyObject *obj, int base)
{
    PyObject *str;
    int err;
    if (base == 10)
        err = long_to_decimal_string_internal(obj, &str, NULL, NULL, NULL);
    else
        err = long_format_binary(obj, base, 1, &str, NULL, NULL, NULL);
    if (err == -1)
        return NULL;
    return str;
}

int
_PyLong_FormatWriter(_PyUnicodeWriter *writer,
                     PyObject *obj,
                     int base, int alternate)
{
    if (base == 10)
        return long_to_decimal_string_internal(obj, NULL, writer,
                                               NULL, NULL);
    else
        return long_format_binary(obj, base, alternate, NULL, writer,
                                  NULL, NULL);
}

char*
_PyLong_FormatBytesWriter(_PyBytesWriter *writer, char *str,
                          PyObject *obj,
                          int base, int alternate)
{
    char *str2;
    int res;
    str2 = str;
    if (base == 10)
        res = long_to_decimal_string_internal(obj, NULL, NULL,
                                              writer, &str2);
    else
        res = long_format_binary(obj, base, alternate, NULL, NULL,
                                 writer, &str2);
    if (res < 0)
        return NULL;
    assert(str2 != NULL);
    return str2;
}

/* Table of digit values for 8-bit string -> integer conversion.
 * '0' maps to 0, ..., '9' maps to 9.
 * 'a' and 'A' map to 10, ..., 'z' and 'Z' map to 35.
 * All other indices map to 37.
 * Note that when converting a base B string, a char c is a legitimate
 * base B digit iff _PyLong_DigitValue[Py_CHARPyLong_MASK(c)] < B.
 */
unsigned char _PyLong_DigitValue[256] = {
    37, 37, 37, 37, 37, 37, 37, 37, 37, 37, 37, 37, 37, 37, 37, 37,
    37, 37, 37, 37, 37, 37, 37, 37, 37, 37, 37, 37, 37, 37, 37, 37,
    37, 37, 37, 37, 37, 37, 37, 37, 37, 37, 37, 37, 37, 37, 37, 37,
    0,  1,  2,  3,  4,  5,  6,  7,  8,  9,  37, 37, 37, 37, 37, 37,
    37, 10, 11, 12, 13, 14, 15, 16, 17, 18, 19, 20, 21, 22, 23, 24,
    25, 26, 27, 28, 29, 30, 31, 32, 33, 34, 35, 37, 37, 37, 37, 37,
    37, 10, 11, 12, 13, 14, 15, 16, 17, 18, 19, 20, 21, 22, 23, 24,
    25, 26, 27, 28, 29, 30, 31, 32, 33, 34, 35, 37, 37, 37, 37, 37,
    37, 37, 37, 37, 37, 37, 37, 37, 37, 37, 37, 37, 37, 37, 37, 37,
    37, 37, 37, 37, 37, 37, 37, 37, 37, 37, 37, 37, 37, 37, 37, 37,
    37, 37, 37, 37, 37, 37, 37, 37, 37, 37, 37, 37, 37, 37, 37, 37,
    37, 37, 37, 37, 37, 37, 37, 37, 37, 37, 37, 37, 37, 37, 37, 37,
    37, 37, 37, 37, 37, 37, 37, 37, 37, 37, 37, 37, 37, 37, 37, 37,
    37, 37, 37, 37, 37, 37, 37, 37, 37, 37, 37, 37, 37, 37, 37, 37,
    37, 37, 37, 37, 37, 37, 37, 37, 37, 37, 37, 37, 37, 37, 37, 37,
    37, 37, 37, 37, 37, 37, 37, 37, 37, 37, 37, 37, 37, 37, 37, 37,
};

/* *str points to the first digit in a string of base `base` digits.  base
 * is a power of 2 (2, 4, 8, 16, or 32).  *str is set to point to the first
 * non-digit (which may be *str!).  A normalized int is returned.
 * The point to this routine is that it takes time linear in the number of
 * string characters.
 *
 * Return values:
 *   -1 on syntax error (exception needs to be set, *res is untouched)
 *   0 else (exception may be set, in that case *res is set to NULL)
 */
static int
long_from_binary_base(const char **str, int base, PyLongObject **res)
{
    const char *p = *str;
    const char *start = p;
    char prev = 0;
    Py_ssize_t digits = 0;
    int bits_per_char;
    Py_ssize_t n;
    PyLongObject *z;
    twodigits accum;
    int bits_in_accum;
    digit *pdigit;

    assert(base >= 2 && base <= 32 && (base & (base - 1)) == 0);
    n = base;
    for (bits_per_char = -1; n; ++bits_per_char) {
        n >>= 1;
    }
    /* count digits and set p to end-of-string */
    while (_PyLong_DigitValue[Py_CHARMASK(*p)] < base || *p == '_') {
        if (*p == '_') {
            if (prev == '_') {
                *str = p - 1;
                return -1;
            }
        } else {
            ++digits;
        }
        prev = *p;
        ++p;
    }
    if (prev == '_') {
        /* Trailing underscore not allowed. */
        *str = p - 1;
        return -1;
    }

    *str = p;
    /* n <- the number of Python digits needed,
            = ceiling((digits * bits_per_char) / PyLong_SHIFT). */
    if (digits > (PY_SSIZE_T_MAX - (PyLong_SHIFT - 1)) / bits_per_char) {
        PyErr_SetString(PyExc_ValueError,
                        "int string too large to convert");
        *res = NULL;
        return 0;
    }
    n = (digits * bits_per_char + PyLong_SHIFT - 1) / PyLong_SHIFT;
    z = _PyLong_New(n);
    if (z == NULL) {
        *res = NULL;
        return 0;
    }
    /* Read string from right, and fill in int from left; i.e.,
     * from least to most significant in both.
     */
    accum = 0;
    bits_in_accum = 0;
    pdigit = z->ob_digit;
    while (--p >= start) {
        int k;
        if (*p == '_') {
            continue;
        }
        k = (int)_PyLong_DigitValue[Py_CHARMASK(*p)];
        assert(k >= 0 && k < base);
        accum |= (twodigits)k << bits_in_accum;
        bits_in_accum += bits_per_char;
        if (bits_in_accum >= PyLong_SHIFT) {
            *pdigit++ = (digit)(accum & PyLong_MASK);
            assert(pdigit - z->ob_digit <= n);
            accum >>= PyLong_SHIFT;
            bits_in_accum -= PyLong_SHIFT;
            assert(bits_in_accum < PyLong_SHIFT);
        }
    }
    if (bits_in_accum) {
        assert(bits_in_accum <= PyLong_SHIFT);
        *pdigit++ = (digit)accum;
        assert(pdigit - z->ob_digit <= n);
    }
    while (pdigit - z->ob_digit < n)
        *pdigit++ = 0;
    *res = long_normalize(z);
    return 0;
}

/* Parses an int from a bytestring. Leading and trailing whitespace will be
 * ignored.
 *
 * If successful, a PyLong object will be returned and 'pend' will be pointing
 * to the first unused byte unless it's NULL.
 *
 * If unsuccessful, NULL will be returned.
 */
PyObject *
PyLong_FromString(const char *str, char **pend, int base)
{
    int sign = 1, error_if_nonzero = 0;
    const char *start, *orig_str = str;
    PyLongObject *z = NULL;
    PyObject *strobj;
    Py_ssize_t slen;

    if ((base != 0 && base < 2) || base > 36) {
        PyErr_SetString(PyExc_ValueError,
                        "int() arg 2 must be >= 2 and <= 36");
        return NULL;
    }
    while (*str != '\0' && Py_ISSPACE(*str)) {
        str++;
    }
    if (*str == '+') {
        ++str;
    }
    else if (*str == '-') {
        ++str;
        sign = -1;
    }
    if (base == 0) {
        if (str[0] != '0') {
            base = 10;
        }
        else if (str[1] == 'x' || str[1] == 'X') {
            base = 16;
        }
        else if (str[1] == 'o' || str[1] == 'O') {
            base = 8;
        }
        else if (str[1] == 'b' || str[1] == 'B') {
            base = 2;
        }
        else {
            /* "old" (C-style) octal literal, now invalid.
               it might still be zero though */
            error_if_nonzero = 1;
            base = 10;
        }
    }
    if (str[0] == '0' &&
        ((base == 16 && (str[1] == 'x' || str[1] == 'X')) ||
         (base == 8  && (str[1] == 'o' || str[1] == 'O')) ||
         (base == 2  && (str[1] == 'b' || str[1] == 'B')))) {
        str += 2;
        /* One underscore allowed here. */
        if (*str == '_') {
            ++str;
        }
    }
    if (str[0] == '_') {
        /* May not start with underscores. */
        goto onError;
    }

    start = str;
    if ((base & (base - 1)) == 0) {
        int res = long_from_binary_base(&str, base, &z);
        if (res < 0) {
            /* Syntax error. */
            goto onError;
        }
    }
    else {
/***
Binary bases can be converted in time linear in the number of digits, because
Python's representation base is binary.  Other bases (including decimal!) use
the simple quadratic-time algorithm below, complicated by some speed tricks.

First some math:  the largest integer that can be expressed in N base-B digits
is B**N-1.  Consequently, if we have an N-digit input in base B, the worst-
case number of Python digits needed to hold it is the smallest integer n s.t.

    BASE**n-1 >= B**N-1  [or, adding 1 to both sides]
    BASE**n >= B**N      [taking logs to base BASE]
    n >= log(B**N)/log(BASE) = N * log(B)/log(BASE)

The static array log_base_BASE[base] == log(base)/log(BASE) so we can compute
this quickly.  A Python int with that much space is reserved near the start,
and the result is computed into it.

The input string is actually treated as being in base base**i (i.e., i digits
are processed at a time), where two more static arrays hold:

    convwidth_base[base] = the largest integer i such that base**i <= BASE
    convmultmax_base[base] = base ** convwidth_base[base]

The first of these is the largest i such that i consecutive input digits
must fit in a single Python digit.  The second is effectively the input
base we're really using.

Viewing the input as a sequence <c0, c1, ..., c_n-1> of digits in base
convmultmax_base[base], the result is "simply"

   (((c0*B + c1)*B + c2)*B + c3)*B + ... ))) + c_n-1

where B = convmultmax_base[base].

Error analysis:  as above, the number of Python digits `n` needed is worst-
case

    n >= N * log(B)/log(BASE)

where `N` is the number of input digits in base `B`.  This is computed via

    size_z = (Py_ssize_t)((scan - str) * log_base_BASE[base]) + 1;

below.  Two numeric concerns are how much space this can waste, and whether
the computed result can be too small.  To be concrete, assume BASE = 2**15,
which is the default (and it's unlikely anyone changes that).

Waste isn't a problem:  provided the first input digit isn't 0, the difference
between the worst-case input with N digits and the smallest input with N
digits is about a factor of B, but B is small compared to BASE so at most
one allocated Python digit can remain unused on that count.  If
N*log(B)/log(BASE) is mathematically an exact integer, then truncating that
and adding 1 returns a result 1 larger than necessary.  However, that can't
happen:  whenever B is a power of 2, long_from_binary_base() is called
instead, and it's impossible for B**i to be an integer power of 2**15 when
B is not a power of 2 (i.e., it's impossible for N*log(B)/log(BASE) to be
an exact integer when B is not a power of 2, since B**i has a prime factor
other than 2 in that case, but (2**15)**j's only prime factor is 2).

The computed result can be too small if the true value of N*log(B)/log(BASE)
is a little bit larger than an exact integer, but due to roundoff errors (in
computing log(B), log(BASE), their quotient, and/or multiplying that by N)
yields a numeric result a little less than that integer.  Unfortunately, "how
close can a transcendental function get to an integer over some range?"
questions are generally theoretically intractable.  Computer analysis via
continued fractions is practical:  expand log(B)/log(BASE) via continued
fractions, giving a sequence i/j of "the best" rational approximations.  Then
j*log(B)/log(BASE) is approximately equal to (the integer) i.  This shows that
we can get very close to being in trouble, but very rarely.  For example,
76573 is a denominator in one of the continued-fraction approximations to
log(10)/log(2**15), and indeed:

    >>> log(10)/log(2**15)*76573
    16958.000000654003

is very close to an integer.  If we were working with IEEE single-precision,
rounding errors could kill us.  Finding worst cases in IEEE double-precision
requires better-than-double-precision log() functions, and Tim didn't bother.
Instead the code checks to see whether the allocated space is enough as each
new Python digit is added, and copies the whole thing to a larger int if not.
This should happen extremely rarely, and in fact I don't have a test case
that triggers it(!).  Instead the code was tested by artificially allocating
just 1 digit at the start, so that the copying code was exercised for every
digit beyond the first.
***/
        twodigits c;           /* current input character */
        Py_ssize_t size_z;
        Py_ssize_t digits = 0;
        int i;
        int convwidth;
        twodigits convmultmax, convmult;
        digit *pz, *pzstop;
        const char *scan, *lastdigit;
        char prev = 0;

        static double log_base_BASE[37] = {0.0e0,};
        static int convwidth_base[37] = {0,};
        static twodigits convmultmax_base[37] = {0,};

        if (log_base_BASE[base] == 0.0) {
            twodigits convmax = base;
            int i = 1;

            log_base_BASE[base] = (log((double)base) /
                                   log((double)PyLong_BASE));
            for (;;) {
                twodigits next = convmax * base;
                if (next > PyLong_BASE) {
                    break;
                }
                convmax = next;
                ++i;
            }
            convmultmax_base[base] = convmax;
            assert(i > 0);
            convwidth_base[base] = i;
        }

        /* Find length of the string of numeric characters. */
        scan = str;
        lastdigit = str;

        while (_PyLong_DigitValue[Py_CHARMASK(*scan)] < base || *scan == '_') {
            if (*scan == '_') {
                if (prev == '_') {
                    /* Only one underscore allowed. */
                    str = lastdigit + 1;
                    goto onError;
                }
            }
            else {
                ++digits;
                lastdigit = scan;
            }
            prev = *scan;
            ++scan;
        }
        if (prev == '_') {
            /* Trailing underscore not allowed. */
            /* Set error pointer to first underscore. */
            str = lastdigit + 1;
            goto onError;
        }

        /* Create an int object that can contain the largest possible
         * integer with this base and length.  Note that there's no
         * need to initialize z->ob_digit -- no slot is read up before
         * being stored into.
         */
        double fsize_z = (double)digits * log_base_BASE[base] + 1.0;
        if (fsize_z > (double)MAX_LONG_DIGITS) {
            /* The same exception as in _PyLong_New(). */
            PyErr_SetString(PyExc_OverflowError,
                            "too many digits in integer");
            return NULL;
        }
        size_z = (Py_ssize_t)fsize_z;
        /* Uncomment next line to test exceedingly rare copy code */
        /* size_z = 1; */
        assert(size_z > 0);
        z = _PyLong_New(size_z);
        if (z == NULL) {
            return NULL;
        }
        Py_SET_SIZE(z, 0);

        /* `convwidth` consecutive input digits are treated as a single
         * digit in base `convmultmax`.
         */
        convwidth = convwidth_base[base];
        convmultmax = convmultmax_base[base];

        /* Work ;-) */
        while (str < scan) {
            if (*str == '_') {
                str++;
                continue;
            }
            /* grab up to convwidth digits from the input string */
            c = (digit)_PyLong_DigitValue[Py_CHARMASK(*str++)];
            for (i = 1; i < convwidth && str != scan; ++str) {
                if (*str == '_') {
                    continue;
                }
                i++;
                c = (twodigits)(c *  base +
                                (int)_PyLong_DigitValue[Py_CHARMASK(*str)]);
                assert(c < PyLong_BASE);
            }

            convmult = convmultmax;
            /* Calculate the shift only if we couldn't get
             * convwidth digits.
             */
            if (i != convwidth) {
                convmult = base;
                for ( ; i > 1; --i) {
                    convmult *= base;
                }
            }

            /* Multiply z by convmult, and add c. */
            pz = z->ob_digit;
            pzstop = pz + Py_SIZE(z);
            for (; pz < pzstop; ++pz) {
                c += (twodigits)*pz * convmult;
                *pz = (digit)(c & PyLong_MASK);
                c >>= PyLong_SHIFT;
            }
            /* carry off the current end? */
            if (c) {
                assert(c < PyLong_BASE);
                if (Py_SIZE(z) < size_z) {
                    *pz = (digit)c;
                    Py_SET_SIZE(z, Py_SIZE(z) + 1);
                }
                else {
                    PyLongObject *tmp;
                    /* Extremely rare.  Get more space. */
                    assert(Py_SIZE(z) == size_z);
                    tmp = _PyLong_New(size_z + 1);
                    if (tmp == NULL) {
                        Py_DECREF(z);
                        return NULL;
                    }
                    memcpy(tmp->ob_digit,
                           z->ob_digit,
                           sizeof(digit) * size_z);
                    Py_DECREF(z);
                    z = tmp;
                    z->ob_digit[size_z] = (digit)c;
                    ++size_z;
                }
            }
        }
    }
    if (z == NULL) {
        return NULL;
    }
    if (error_if_nonzero) {
        /* reset the base to 0, else the exception message
           doesn't make too much sense */
        base = 0;
        if (Py_SIZE(z) != 0) {
            goto onError;
        }
        /* there might still be other problems, therefore base
           remains zero here for the same reason */
    }
    if (str == start) {
        goto onError;
    }
    if (sign < 0) {
        Py_SET_SIZE(z, -(Py_SIZE(z)));
    }
    while (*str && Py_ISSPACE(*str)) {
        str++;
    }
    if (*str != '\0') {
        goto onError;
    }
    long_normalize(z);
    z = maybe_small_long(z);
    if (z == NULL) {
        return NULL;
    }
    if (pend != NULL) {
        *pend = (char *)str;
    }
    return (PyObject *) z;

  onError:
    if (pend != NULL) {
        *pend = (char *)str;
    }
    Py_XDECREF(z);
    slen = strlen(orig_str) < 200 ? strlen(orig_str) : 200;
    strobj = PyUnicode_FromStringAndSize(orig_str, slen);
    if (strobj == NULL) {
        return NULL;
    }
    PyErr_Format(PyExc_ValueError,
                 "invalid literal for int() with base %d: %.200R",
                 base, strobj);
    Py_DECREF(strobj);
    return NULL;
}

/* Since PyLong_FromString doesn't have a length parameter,
 * check here for possible NULs in the string.
 *
 * Reports an invalid literal as a bytes object.
 */
PyObject *
_PyLong_FromBytes(const char *s, Py_ssize_t len, int base)
{
    PyObject *result, *strobj;
    char *end = NULL;

    result = PyLong_FromString(s, &end, base);
    if (end == NULL || (result != NULL && end == s + len))
        return result;
    Py_XDECREF(result);
    strobj = PyBytes_FromStringAndSize(s, Py_MIN(len, 200));
    if (strobj != NULL) {
        PyErr_Format(PyExc_ValueError,
                     "invalid literal for int() with base %d: %.200R",
                     base, strobj);
        Py_DECREF(strobj);
    }
    return NULL;
}

PyObject *
PyLong_FromUnicodeObject(PyObject *u, int base)
{
    PyObject *result, *asciidig;
    const char *buffer;
    char *end = NULL;
    Py_ssize_t buflen;

    asciidig = _PyUnicode_TransformDecimalAndSpaceToASCII(u);
    if (asciidig == NULL)
        return NULL;
    assert(PyUnicode_IS_ASCII(asciidig));
    /* Simply get a pointer to existing ASCII characters. */
    buffer = PyUnicode_AsUTF8AndSize(asciidig, &buflen);
    assert(buffer != NULL);

    result = PyLong_FromString(buffer, &end, base);
    if (end == NULL || (result != NULL && end == buffer + buflen)) {
        Py_DECREF(asciidig);
        return result;
    }
    Py_DECREF(asciidig);
    Py_XDECREF(result);
    PyErr_Format(PyExc_ValueError,
                 "invalid literal for int() with base %d: %.200R",
                 base, u);
    return NULL;
}

/* forward */
static PyLongObject *x_divrem
    (PyLongObject *, PyLongObject *, PyLongObject **);
static PyObject *long_long(PyObject *v);

/* Int division with remainder, top-level routine */

static int
long_divrem(PyLongObject *a, PyLongObject *b,
            PyLongObject **pdiv, PyLongObject **prem)
{
    Py_ssize_t size_a = Py_ABS(Py_SIZE(a)), size_b = Py_ABS(Py_SIZE(b));
    PyLongObject *z;

    if (size_b == 0) {
        PyErr_SetString(PyExc_ZeroDivisionError,
                        "integer division or modulo by zero");
        return -1;
    }
    if (size_a < size_b ||
        (size_a == size_b &&
         a->ob_digit[size_a-1] < b->ob_digit[size_b-1])) {
        /* |a| < |b|. */
        *prem = (PyLongObject *)long_long((PyObject *)a);
        if (*prem == NULL) {
            return -1;
        }
        PyObject *zero = _PyLong_GetZero();
        Py_INCREF(zero);
        *pdiv = (PyLongObject*)zero;
        return 0;
    }
    if (size_b == 1) {
        digit rem = 0;
        z = divrem1(a, b->ob_digit[0], &rem);
        if (z == NULL)
            return -1;
        *prem = (PyLongObject *) PyLong_FromLong((long)rem);
        if (*prem == NULL) {
            Py_DECREF(z);
            return -1;
        }
    }
    else {
        z = x_divrem(a, b, prem);
        if (z == NULL)
            return -1;
    }
    /* Set the signs.
       The quotient z has the sign of a*b;
       the remainder r has the sign of a,
       so a = b*z + r. */
    if ((Py_SIZE(a) < 0) != (Py_SIZE(b) < 0)) {
        _PyLong_Negate(&z);
        if (z == NULL) {
            Py_CLEAR(*prem);
            return -1;
        }
    }
    if (Py_SIZE(a) < 0 && Py_SIZE(*prem) != 0) {
        _PyLong_Negate(prem);
        if (*prem == NULL) {
            Py_DECREF(z);
            Py_CLEAR(*prem);
            return -1;
        }
    }
    *pdiv = maybe_small_long(z);
    return 0;
}

/* Unsigned int division with remainder -- the algorithm.  The arguments v1
   and w1 should satisfy 2 <= Py_ABS(Py_SIZE(w1)) <= Py_ABS(Py_SIZE(v1)). */

static PyLongObject *
x_divrem(PyLongObject *v1, PyLongObject *w1, PyLongObject **prem)
{
    PyLongObject *v, *w, *a;
    Py_ssize_t i, k, size_v, size_w;
    int d;
    digit wm1, wm2, carry, q, r, vtop, *v0, *vk, *w0, *ak;
    twodigits vv;
    sdigit zhi;
    stwodigits z;

    /* We follow Knuth [The Art of Computer Programming, Vol. 2 (3rd
       edn.), section 4.3.1, Algorithm D], except that we don't explicitly
       handle the special case when the initial estimate q for a quotient
       digit is >= PyLong_BASE: the max value for q is PyLong_BASE+1, and
       that won't overflow a digit. */

    /* allocate space; w will also be used to hold the final remainder */
    size_v = Py_ABS(Py_SIZE(v1));
    size_w = Py_ABS(Py_SIZE(w1));
    assert(size_v >= size_w && size_w >= 2); /* Assert checks by div() */
    v = _PyLong_New(size_v+1);
    if (v == NULL) {
        *prem = NULL;
        return NULL;
    }
    w = _PyLong_New(size_w);
    if (w == NULL) {
        Py_DECREF(v);
        *prem = NULL;
        return NULL;
    }

    /* normalize: shift w1 left so that its top digit is >= PyLong_BASE/2.
       shift v1 left by the same amount.  Results go into w and v. */
    d = PyLong_SHIFT - bit_length_digit(w1->ob_digit[size_w-1]);
    carry = v_lshift(w->ob_digit, w1->ob_digit, size_w, d);
    assert(carry == 0);
    carry = v_lshift(v->ob_digit, v1->ob_digit, size_v, d);
    if (carry != 0 || v->ob_digit[size_v-1] >= w->ob_digit[size_w-1]) {
        v->ob_digit[size_v] = carry;
        size_v++;
    }

    /* Now v->ob_digit[size_v-1] < w->ob_digit[size_w-1], so quotient has
       at most (and usually exactly) k = size_v - size_w digits. */
    k = size_v - size_w;
    assert(k >= 0);
    a = _PyLong_New(k);
    if (a == NULL) {
        Py_DECREF(w);
        Py_DECREF(v);
        *prem = NULL;
        return NULL;
    }
    v0 = v->ob_digit;
    w0 = w->ob_digit;
    wm1 = w0[size_w-1];
    wm2 = w0[size_w-2];
    for (vk = v0+k, ak = a->ob_digit + k; vk-- > v0;) {
        /* inner loop: divide vk[0:size_w+1] by w0[0:size_w], giving
           single-digit quotient q, remainder in vk[0:size_w]. */

        SIGCHECK({
                Py_DECREF(a);
                Py_DECREF(w);
                Py_DECREF(v);
                *prem = NULL;
                return NULL;
            });

        /* estimate quotient digit q; may overestimate by 1 (rare) */
        vtop = vk[size_w];
        assert(vtop <= wm1);
        vv = ((twodigits)vtop << PyLong_SHIFT) | vk[size_w-1];
        q = (digit)(vv / wm1);
        r = (digit)(vv - (twodigits)wm1 * q); /* r = vv % wm1 */
        while ((twodigits)wm2 * q > (((twodigits)r << PyLong_SHIFT)
                                     | vk[size_w-2])) {
            --q;
            r += wm1;
            if (r >= PyLong_BASE)
                break;
        }
        assert(q <= PyLong_BASE);

        /* subtract q*w0[0:size_w] from vk[0:size_w+1] */
        zhi = 0;
        for (i = 0; i < size_w; ++i) {
            /* invariants: -PyLong_BASE <= -q <= zhi <= 0;
               -PyLong_BASE * q <= z < PyLong_BASE */
            z = (sdigit)vk[i] + zhi -
                (stwodigits)q * (stwodigits)w0[i];
            vk[i] = (digit)z & PyLong_MASK;
            zhi = (sdigit)Py_ARITHMETIC_RIGHT_SHIFT(stwodigits,
                                                    z, PyLong_SHIFT);
        }

        /* add w back if q was too large (this branch taken rarely) */
        assert((sdigit)vtop + zhi == -1 || (sdigit)vtop + zhi == 0);
        if ((sdigit)vtop + zhi < 0) {
            carry = 0;
            for (i = 0; i < size_w; ++i) {
                carry += vk[i] + w0[i];
                vk[i] = carry & PyLong_MASK;
                carry >>= PyLong_SHIFT;
            }
            --q;
        }

        /* store quotient digit */
        assert(q < PyLong_BASE);
        *--ak = q;
    }

    /* unshift remainder; we reuse w to store the result */
    carry = v_rshift(w0, v0, size_w, d);
    assert(carry==0);
    Py_DECREF(v);

    *prem = long_normalize(w);
    return long_normalize(a);
}

/* For a nonzero PyLong a, express a in the form x * 2**e, with 0.5 <=
   abs(x) < 1.0 and e >= 0; return x and put e in *e.  Here x is
   rounded to DBL_MANT_DIG significant bits using round-half-to-even.
   If a == 0, return 0.0 and set *e = 0.  If the resulting exponent
   e is larger than PY_SSIZE_T_MAX, raise OverflowError and return
   -1.0. */

/* attempt to define 2.0**DBL_MANT_DIG as a compile-time constant */
#if DBL_MANT_DIG == 53
#define EXP2_DBL_MANT_DIG 9007199254740992.0
#else
#define EXP2_DBL_MANT_DIG (ldexp(1.0, DBL_MANT_DIG))
#endif

double
_PyLong_Frexp(PyLongObject *a, Py_ssize_t *e)
{
    Py_ssize_t a_size, a_bits, shift_digits, shift_bits, x_size;
    /* See below for why x_digits is always large enough. */
    digit rem;
    digit x_digits[2 + (DBL_MANT_DIG + 1) / PyLong_SHIFT] = {0,};
    double dx;
    /* Correction term for round-half-to-even rounding.  For a digit x,
       "x + half_even_correction[x & 7]" gives x rounded to the nearest
       multiple of 4, rounding ties to a multiple of 8. */
    static const int half_even_correction[8] = {0, -1, -2, 1, 0, -1, 2, 1};

    a_size = Py_ABS(Py_SIZE(a));
    if (a_size == 0) {
        /* Special case for 0: significand 0.0, exponent 0. */
        *e = 0;
        return 0.0;
    }
    a_bits = bit_length_digit(a->ob_digit[a_size-1]);
    /* The following is an overflow-free version of the check
       "if ((a_size - 1) * PyLong_SHIFT + a_bits > PY_SSIZE_T_MAX) ..." */
    if (a_size >= (PY_SSIZE_T_MAX - 1) / PyLong_SHIFT + 1 &&
        (a_size > (PY_SSIZE_T_MAX - 1) / PyLong_SHIFT + 1 ||
         a_bits > (PY_SSIZE_T_MAX - 1) % PyLong_SHIFT + 1))
        goto overflow;
    a_bits = (a_size - 1) * PyLong_SHIFT + a_bits;

    /* Shift the first DBL_MANT_DIG + 2 bits of a into x_digits[0:x_size]
       (shifting left if a_bits <= DBL_MANT_DIG + 2).

       Number of digits needed for result: write // for floor division.
       Then if shifting left, we end up using

         1 + a_size + (DBL_MANT_DIG + 2 - a_bits) // PyLong_SHIFT

       digits.  If shifting right, we use

         a_size - (a_bits - DBL_MANT_DIG - 2) // PyLong_SHIFT

       digits.  Using a_size = 1 + (a_bits - 1) // PyLong_SHIFT along with
       the inequalities

         m // PyLong_SHIFT + n // PyLong_SHIFT <= (m + n) // PyLong_SHIFT
         m // PyLong_SHIFT - n // PyLong_SHIFT <=
                                          1 + (m - n - 1) // PyLong_SHIFT,

       valid for any integers m and n, we find that x_size satisfies

         x_size <= 2 + (DBL_MANT_DIG + 1) // PyLong_SHIFT

       in both cases.
    */
    if (a_bits <= DBL_MANT_DIG + 2) {
        shift_digits = (DBL_MANT_DIG + 2 - a_bits) / PyLong_SHIFT;
        shift_bits = (DBL_MANT_DIG + 2 - a_bits) % PyLong_SHIFT;
        x_size = shift_digits;
        rem = v_lshift(x_digits + x_size, a->ob_digit, a_size,
                       (int)shift_bits);
        x_size += a_size;
        x_digits[x_size++] = rem;
    }
    else {
        shift_digits = (a_bits - DBL_MANT_DIG - 2) / PyLong_SHIFT;
        shift_bits = (a_bits - DBL_MANT_DIG - 2) % PyLong_SHIFT;
        rem = v_rshift(x_digits, a->ob_digit + shift_digits,
                       a_size - shift_digits, (int)shift_bits);
        x_size = a_size - shift_digits;
        /* For correct rounding below, we need the least significant
           bit of x to be 'sticky' for this shift: if any of the bits
           shifted out was nonzero, we set the least significant bit
           of x. */
        if (rem)
            x_digits[0] |= 1;
        else
            while (shift_digits > 0)
                if (a->ob_digit[--shift_digits]) {
                    x_digits[0] |= 1;
                    break;
                }
    }
    assert(1 <= x_size && x_size <= (Py_ssize_t)Py_ARRAY_LENGTH(x_digits));

    /* Round, and convert to double. */
    x_digits[0] += half_even_correction[x_digits[0] & 7];
    dx = x_digits[--x_size];
    while (x_size > 0)
        dx = dx * PyLong_BASE + x_digits[--x_size];

    /* Rescale;  make correction if result is 1.0. */
    dx /= 4.0 * EXP2_DBL_MANT_DIG;
    if (dx == 1.0) {
        if (a_bits == PY_SSIZE_T_MAX)
            goto overflow;
        dx = 0.5;
        a_bits += 1;
    }

    *e = a_bits;
    return Py_SIZE(a) < 0 ? -dx : dx;

  overflow:
    /* exponent > PY_SSIZE_T_MAX */
    PyErr_SetString(PyExc_OverflowError,
                    "huge integer: number of bits overflows a Py_ssize_t");
    *e = 0;
    return -1.0;
}

/* Get a C double from an int object.  Rounds to the nearest double,
   using the round-half-to-even rule in the case of a tie. */

double
PyLong_AsDouble(PyObject *v)
{
    Py_ssize_t exponent;
    double x;

    if (v == NULL) {
        PyErr_BadInternalCall();
        return -1.0;
    }
    if (!PyLong_Check(v)) {
        PyErr_SetString(PyExc_TypeError, "an integer is required");
        return -1.0;
    }
    if (Py_ABS(Py_SIZE(v)) <= 1) {
        /* Fast path; single digit long (31 bits) will cast safely
           to double.  This improves performance of FP/long operations
           by 20%.
        */
        return (double)MEDIUM_VALUE((PyLongObject *)v);
    }
    x = _PyLong_Frexp((PyLongObject *)v, &exponent);
    if ((x == -1.0 && PyErr_Occurred()) || exponent > DBL_MAX_EXP) {
        PyErr_SetString(PyExc_OverflowError,
                        "int too large to convert to float");
        return -1.0;
    }
    return ldexp(x, (int)exponent);
}

/* Methods */

/* if a < b, return a negative number
   if a == b, return 0
   if a > b, return a positive number */

static Py_ssize_t
long_compare(PyLongObject *a, PyLongObject *b)
{
    Py_ssize_t sign = Py_SIZE(a) - Py_SIZE(b);
    if (sign == 0) {
        Py_ssize_t i = Py_ABS(Py_SIZE(a));
        sdigit diff = 0;
        while (--i >= 0) {
            diff = (sdigit) a->ob_digit[i] - (sdigit) b->ob_digit[i];
            if (diff) {
                break;
            }
        }
        sign = Py_SIZE(a) < 0 ? -diff : diff;
    }
    return sign;
}

static PyObject *
long_richcompare(PyObject *self, PyObject *other, int op)
{
    Py_ssize_t result;
    CHECK_BINOP(self, other);
    if (self == other)
        result = 0;
    else
        result = long_compare((PyLongObject*)self, (PyLongObject*)other);
    Py_RETURN_RICHCOMPARE(result, 0, op);
}

static Py_hash_t
long_hash(PyLongObject *v)
{
    Py_uhash_t x;
    Py_ssize_t i;
    int sign;

    i = Py_SIZE(v);
    switch(i) {
    case -1: return v->ob_digit[0]==1 ? -2 : -(sdigit)v->ob_digit[0];
    case 0: return 0;
    case 1: return v->ob_digit[0];
    }
    sign = 1;
    x = 0;
    if (i < 0) {
        sign = -1;
        i = -(i);
    }
    while (--i >= 0) {
        /* Here x is a quantity in the range [0, _PyHASH_MODULUS); we
           want to compute x * 2**PyLong_SHIFT + v->ob_digit[i] modulo
           _PyHASH_MODULUS.

           The computation of x * 2**PyLong_SHIFT % _PyHASH_MODULUS
           amounts to a rotation of the bits of x.  To see this, write

             x * 2**PyLong_SHIFT = y * 2**_PyHASH_BITS + z

           where y = x >> (_PyHASH_BITS - PyLong_SHIFT) gives the top
           PyLong_SHIFT bits of x (those that are shifted out of the
           original _PyHASH_BITS bits, and z = (x << PyLong_SHIFT) &
           _PyHASH_MODULUS gives the bottom _PyHASH_BITS - PyLong_SHIFT
           bits of x, shifted up.  Then since 2**_PyHASH_BITS is
           congruent to 1 modulo _PyHASH_MODULUS, y*2**_PyHASH_BITS is
           congruent to y modulo _PyHASH_MODULUS.  So

             x * 2**PyLong_SHIFT = y + z (mod _PyHASH_MODULUS).

           The right-hand side is just the result of rotating the
           _PyHASH_BITS bits of x left by PyLong_SHIFT places; since
           not all _PyHASH_BITS bits of x are 1s, the same is true
           after rotation, so 0 <= y+z < _PyHASH_MODULUS and y + z is
           the reduction of x*2**PyLong_SHIFT modulo
           _PyHASH_MODULUS. */
        x = ((x << PyLong_SHIFT) & _PyHASH_MODULUS) |
            (x >> (_PyHASH_BITS - PyLong_SHIFT));
        x += v->ob_digit[i];
        if (x >= _PyHASH_MODULUS)
            x -= _PyHASH_MODULUS;
    }
    x = x * sign;
    if (x == (Py_uhash_t)-1)
        x = (Py_uhash_t)-2;
    return (Py_hash_t)x;
}


/* Add the absolute values of two integers. */

static PyLongObject *
x_add(PyLongObject *a, PyLongObject *b)
{
    Py_ssize_t size_a = Py_ABS(Py_SIZE(a)), size_b = Py_ABS(Py_SIZE(b));
    PyLongObject *z;
    Py_ssize_t i;
    digit carry = 0;

    /* Ensure a is the larger of the two: */
    if (size_a < size_b) {
        { PyLongObject *temp = a; a = b; b = temp; }
        { Py_ssize_t size_temp = size_a;
            size_a = size_b;
            size_b = size_temp; }
    }
    z = _PyLong_New(size_a+1);
    if (z == NULL)
        return NULL;
    for (i = 0; i < size_b; ++i) {
        carry += a->ob_digit[i] + b->ob_digit[i];
        z->ob_digit[i] = carry & PyLong_MASK;
        carry >>= PyLong_SHIFT;
    }
    for (; i < size_a; ++i) {
        carry += a->ob_digit[i];
        z->ob_digit[i] = carry & PyLong_MASK;
        carry >>= PyLong_SHIFT;
    }
    z->ob_digit[i] = carry;
    return long_normalize(z);
}

/* Subtract the absolute values of two integers. */

static PyLongObject *
x_sub(PyLongObject *a, PyLongObject *b)
{
    Py_ssize_t size_a = Py_ABS(Py_SIZE(a)), size_b = Py_ABS(Py_SIZE(b));
    PyLongObject *z;
    Py_ssize_t i;
    int sign = 1;
    digit borrow = 0;

    /* Ensure a is the larger of the two: */
    if (size_a < size_b) {
        sign = -1;
        { PyLongObject *temp = a; a = b; b = temp; }
        { Py_ssize_t size_temp = size_a;
            size_a = size_b;
            size_b = size_temp; }
    }
    else if (size_a == size_b) {
        /* Find highest digit where a and b differ: */
        i = size_a;
        while (--i >= 0 && a->ob_digit[i] == b->ob_digit[i])
            ;
        if (i < 0)
            return (PyLongObject *)PyLong_FromLong(0);
        if (a->ob_digit[i] < b->ob_digit[i]) {
            sign = -1;
            { PyLongObject *temp = a; a = b; b = temp; }
        }
        size_a = size_b = i+1;
    }
    z = _PyLong_New(size_a);
    if (z == NULL)
        return NULL;
    for (i = 0; i < size_b; ++i) {
        /* The following assumes unsigned arithmetic
           works module 2**N for some N>PyLong_SHIFT. */
        borrow = a->ob_digit[i] - b->ob_digit[i] - borrow;
        z->ob_digit[i] = borrow & PyLong_MASK;
        borrow >>= PyLong_SHIFT;
        borrow &= 1; /* Keep only one sign bit */
    }
    for (; i < size_a; ++i) {
        borrow = a->ob_digit[i] - borrow;
        z->ob_digit[i] = borrow & PyLong_MASK;
        borrow >>= PyLong_SHIFT;
        borrow &= 1; /* Keep only one sign bit */
    }
    assert(borrow == 0);
    if (sign < 0) {
        Py_SET_SIZE(z, -Py_SIZE(z));
    }
    return maybe_small_long(long_normalize(z));
}

static PyObject *
long_add(PyLongObject *a, PyLongObject *b)
{
    PyLongObject *z;

    CHECK_BINOP(a, b);

    if (Py_ABS(Py_SIZE(a)) <= 1 && Py_ABS(Py_SIZE(b)) <= 1) {
        return PyLong_FromLong(MEDIUM_VALUE(a) + MEDIUM_VALUE(b));
    }
    if (Py_SIZE(a) < 0) {
        if (Py_SIZE(b) < 0) {
            z = x_add(a, b);
            if (z != NULL) {
                /* x_add received at least one multiple-digit int,
                   and thus z must be a multiple-digit int.
                   That also means z is not an element of
                   small_ints, so negating it in-place is safe. */
                assert(Py_REFCNT(z) == 1);
                Py_SET_SIZE(z, -(Py_SIZE(z)));
            }
        }
        else
            z = x_sub(b, a);
    }
    else {
        if (Py_SIZE(b) < 0)
            z = x_sub(a, b);
        else
            z = x_add(a, b);
    }
    return (PyObject *)z;
}

static PyObject *
long_sub(PyLongObject *a, PyLongObject *b)
{
    PyLongObject *z;

    CHECK_BINOP(a, b);

    if (Py_ABS(Py_SIZE(a)) <= 1 && Py_ABS(Py_SIZE(b)) <= 1) {
        return PyLong_FromLong(MEDIUM_VALUE(a) - MEDIUM_VALUE(b));
    }
    if (Py_SIZE(a) < 0) {
        if (Py_SIZE(b) < 0) {
            z = x_sub(b, a);
        }
        else {
            z = x_add(a, b);
            if (z != NULL) {
                assert(Py_SIZE(z) == 0 || Py_REFCNT(z) == 1);
                Py_SET_SIZE(z, -(Py_SIZE(z)));
            }
        }
    }
    else {
        if (Py_SIZE(b) < 0)
            z = x_add(a, b);
        else
            z = x_sub(a, b);
    }
    return (PyObject *)z;
}

/* Grade school multiplication, ignoring the signs.
 * Returns the absolute value of the product, or NULL if error.
 */
static PyLongObject *
x_mul(PyLongObject *a, PyLongObject *b)
{
    PyLongObject *z;
    Py_ssize_t size_a = Py_ABS(Py_SIZE(a));
    Py_ssize_t size_b = Py_ABS(Py_SIZE(b));
    Py_ssize_t i;

    z = _PyLong_New(size_a + size_b);
    if (z == NULL)
        return NULL;

    memset(z->ob_digit, 0, Py_SIZE(z) * sizeof(digit));
    if (a == b) {
        /* Efficient squaring per HAC, Algorithm 14.16:
         * http://www.cacr.math.uwaterloo.ca/hac/about/chap14.pdf
         * Gives slightly less than a 2x speedup when a == b,
         * via exploiting that each entry in the multiplication
         * pyramid appears twice (except for the size_a squares).
         */
        for (i = 0; i < size_a; ++i) {
            twodigits carry;
            twodigits f = a->ob_digit[i];
            digit *pz = z->ob_digit + (i << 1);
            digit *pa = a->ob_digit + i + 1;
            digit *paend = a->ob_digit + size_a;

            SIGCHECK({
                    Py_DECREF(z);
                    return NULL;
                });

            carry = *pz + f * f;
            *pz++ = (digit)(carry & PyLong_MASK);
            carry >>= PyLong_SHIFT;
            assert(carry <= PyLong_MASK);

            /* Now f is added in twice in each column of the
             * pyramid it appears.  Same as adding f<<1 once.
             */
            f <<= 1;
            while (pa < paend) {
                carry += *pz + *pa++ * f;
                *pz++ = (digit)(carry & PyLong_MASK);
                carry >>= PyLong_SHIFT;
                assert(carry <= (PyLong_MASK << 1));
            }
            if (carry) {
                carry += *pz;
                *pz++ = (digit)(carry & PyLong_MASK);
                carry >>= PyLong_SHIFT;
            }
            if (carry)
                *pz += (digit)(carry & PyLong_MASK);
            assert((carry >> PyLong_SHIFT) == 0);
        }
    }
    else {      /* a is not the same as b -- gradeschool int mult */
        for (i = 0; i < size_a; ++i) {
            twodigits carry = 0;
            twodigits f = a->ob_digit[i];
            digit *pz = z->ob_digit + i;
            digit *pb = b->ob_digit;
            digit *pbend = b->ob_digit + size_b;

            SIGCHECK({
                    Py_DECREF(z);
                    return NULL;
                });

            while (pb < pbend) {
                carry += *pz + *pb++ * f;
                *pz++ = (digit)(carry & PyLong_MASK);
                carry >>= PyLong_SHIFT;
                assert(carry <= PyLong_MASK);
            }
            if (carry)
                *pz += (digit)(carry & PyLong_MASK);
            assert((carry >> PyLong_SHIFT) == 0);
        }
    }
    return long_normalize(z);
}

/* A helper for Karatsuba multiplication (k_mul).
   Takes an int "n" and an integer "size" representing the place to
   split, and sets low and high such that abs(n) == (high << size) + low,
   viewing the shift as being by digits.  The sign bit is ignored, and
   the return values are >= 0.
   Returns 0 on success, -1 on failure.
*/
static int
kmul_split(PyLongObject *n,
           Py_ssize_t size,
           PyLongObject **high,
           PyLongObject **low)
{
    PyLongObject *hi, *lo;
    Py_ssize_t size_lo, size_hi;
    const Py_ssize_t size_n = Py_ABS(Py_SIZE(n));

    size_lo = Py_MIN(size_n, size);
    size_hi = size_n - size_lo;

    if ((hi = _PyLong_New(size_hi)) == NULL)
        return -1;
    if ((lo = _PyLong_New(size_lo)) == NULL) {
        Py_DECREF(hi);
        return -1;
    }

    memcpy(lo->ob_digit, n->ob_digit, size_lo * sizeof(digit));
    memcpy(hi->ob_digit, n->ob_digit + size_lo, size_hi * sizeof(digit));

    *high = long_normalize(hi);
    *low = long_normalize(lo);
    return 0;
}

static PyLongObject *k_lopsided_mul(PyLongObject *a, PyLongObject *b);

/* Karatsuba multiplication.  Ignores the input signs, and returns the
 * absolute value of the product (or NULL if error).
 * See Knuth Vol. 2 Chapter 4.3.3 (Pp. 294-295).
 */
static PyLongObject *
k_mul(PyLongObject *a, PyLongObject *b)
{
    Py_ssize_t asize = Py_ABS(Py_SIZE(a));
    Py_ssize_t bsize = Py_ABS(Py_SIZE(b));
    PyLongObject *ah = NULL;
    PyLongObject *al = NULL;
    PyLongObject *bh = NULL;
    PyLongObject *bl = NULL;
    PyLongObject *ret = NULL;
    PyLongObject *t1, *t2, *t3;
    Py_ssize_t shift;           /* the number of digits we split off */
    Py_ssize_t i;

    /* (ah*X+al)(bh*X+bl) = ah*bh*X*X + (ah*bl + al*bh)*X + al*bl
     * Let k = (ah+al)*(bh+bl) = ah*bl + al*bh  + ah*bh + al*bl
     * Then the original product is
     *     ah*bh*X*X + (k - ah*bh - al*bl)*X + al*bl
     * By picking X to be a power of 2, "*X" is just shifting, and it's
     * been reduced to 3 multiplies on numbers half the size.
     */

    /* We want to split based on the larger number; fiddle so that b
     * is largest.
     */
    if (asize > bsize) {
        t1 = a;
        a = b;
        b = t1;

        i = asize;
        asize = bsize;
        bsize = i;
    }

    /* Use gradeschool math when either number is too small. */
    i = a == b ? KARATSUBA_SQUARE_CUTOFF : KARATSUBA_CUTOFF;
    if (asize <= i) {
        if (asize == 0)
            return (PyLongObject *)PyLong_FromLong(0);
        else
            return x_mul(a, b);
    }

    /* If a is small compared to b, splitting on b gives a degenerate
     * case with ah==0, and Karatsuba may be (even much) less efficient
     * than "grade school" then.  However, we can still win, by viewing
     * b as a string of "big digits", each of width a->ob_size.  That
     * leads to a sequence of balanced calls to k_mul.
     */
    if (2 * asize <= bsize)
        return k_lopsided_mul(a, b);

    /* Split a & b into hi & lo pieces. */
    shift = bsize >> 1;
    if (kmul_split(a, shift, &ah, &al) < 0) goto fail;
    assert(Py_SIZE(ah) > 0);            /* the split isn't degenerate */

    if (a == b) {
        bh = ah;
        bl = al;
        Py_INCREF(bh);
        Py_INCREF(bl);
    }
    else if (kmul_split(b, shift, &bh, &bl) < 0) goto fail;

    /* The plan:
     * 1. Allocate result space (asize + bsize digits:  that's always
     *    enough).
     * 2. Compute ah*bh, and copy into result at 2*shift.
     * 3. Compute al*bl, and copy into result at 0.  Note that this
     *    can't overlap with #2.
     * 4. Subtract al*bl from the result, starting at shift.  This may
     *    underflow (borrow out of the high digit), but we don't care:
     *    we're effectively doing unsigned arithmetic mod
     *    BASE**(sizea + sizeb), and so long as the *final* result fits,
     *    borrows and carries out of the high digit can be ignored.
     * 5. Subtract ah*bh from the result, starting at shift.
     * 6. Compute (ah+al)*(bh+bl), and add it into the result starting
     *    at shift.
     */

    /* 1. Allocate result space. */
    ret = _PyLong_New(asize + bsize);
    if (ret == NULL) goto fail;
#ifdef Py_DEBUG
    /* Fill with trash, to catch reference to uninitialized digits. */
    memset(ret->ob_digit, 0xDF, Py_SIZE(ret) * sizeof(digit));
#endif

    /* 2. t1 <- ah*bh, and copy into high digits of result. */
    if ((t1 = k_mul(ah, bh)) == NULL) goto fail;
    assert(Py_SIZE(t1) >= 0);
    assert(2*shift + Py_SIZE(t1) <= Py_SIZE(ret));
    memcpy(ret->ob_digit + 2*shift, t1->ob_digit,
           Py_SIZE(t1) * sizeof(digit));

    /* Zero-out the digits higher than the ah*bh copy. */
    i = Py_SIZE(ret) - 2*shift - Py_SIZE(t1);
    if (i)
        memset(ret->ob_digit + 2*shift + Py_SIZE(t1), 0,
               i * sizeof(digit));

    /* 3. t2 <- al*bl, and copy into the low digits. */
    if ((t2 = k_mul(al, bl)) == NULL) {
        Py_DECREF(t1);
        goto fail;
    }
    assert(Py_SIZE(t2) >= 0);
    assert(Py_SIZE(t2) <= 2*shift); /* no overlap with high digits */
    memcpy(ret->ob_digit, t2->ob_digit, Py_SIZE(t2) * sizeof(digit));

    /* Zero out remaining digits. */
    i = 2*shift - Py_SIZE(t2);          /* number of uninitialized digits */
    if (i)
        memset(ret->ob_digit + Py_SIZE(t2), 0, i * sizeof(digit));

    /* 4 & 5. Subtract ah*bh (t1) and al*bl (t2).  We do al*bl first
     * because it's fresher in cache.
     */
    i = Py_SIZE(ret) - shift;  /* # digits after shift */
    (void)v_isub(ret->ob_digit + shift, i, t2->ob_digit, Py_SIZE(t2));
    Py_DECREF(t2);

    (void)v_isub(ret->ob_digit + shift, i, t1->ob_digit, Py_SIZE(t1));
    Py_DECREF(t1);

    /* 6. t3 <- (ah+al)(bh+bl), and add into result. */
    if ((t1 = x_add(ah, al)) == NULL) goto fail;
    Py_DECREF(ah);
    Py_DECREF(al);
    ah = al = NULL;

    if (a == b) {
        t2 = t1;
        Py_INCREF(t2);
    }
    else if ((t2 = x_add(bh, bl)) == NULL) {
        Py_DECREF(t1);
        goto fail;
    }
    Py_DECREF(bh);
    Py_DECREF(bl);
    bh = bl = NULL;

    t3 = k_mul(t1, t2);
    Py_DECREF(t1);
    Py_DECREF(t2);
    if (t3 == NULL) goto fail;
    assert(Py_SIZE(t3) >= 0);

    /* Add t3.  It's not obvious why we can't run out of room here.
     * See the (*) comment after this function.
     */
    (void)v_iadd(ret->ob_digit + shift, i, t3->ob_digit, Py_SIZE(t3));
    Py_DECREF(t3);

    return long_normalize(ret);

  fail:
    Py_XDECREF(ret);
    Py_XDECREF(ah);
    Py_XDECREF(al);
    Py_XDECREF(bh);
    Py_XDECREF(bl);
    return NULL;
}

/* (*) Why adding t3 can't "run out of room" above.

Let f(x) mean the floor of x and c(x) mean the ceiling of x.  Some facts
to start with:

1. For any integer i, i = c(i/2) + f(i/2).  In particular,
   bsize = c(bsize/2) + f(bsize/2).
2. shift = f(bsize/2)
3. asize <= bsize
4. Since we call k_lopsided_mul if asize*2 <= bsize, asize*2 > bsize in this
   routine, so asize > bsize/2 >= f(bsize/2) in this routine.

We allocated asize + bsize result digits, and add t3 into them at an offset
of shift.  This leaves asize+bsize-shift allocated digit positions for t3
to fit into, = (by #1 and #2) asize + f(bsize/2) + c(bsize/2) - f(bsize/2) =
asize + c(bsize/2) available digit positions.

bh has c(bsize/2) digits, and bl at most f(size/2) digits.  So bh+hl has
at most c(bsize/2) digits + 1 bit.

If asize == bsize, ah has c(bsize/2) digits, else ah has at most f(bsize/2)
digits, and al has at most f(bsize/2) digits in any case.  So ah+al has at
most (asize == bsize ? c(bsize/2) : f(bsize/2)) digits + 1 bit.

The product (ah+al)*(bh+bl) therefore has at most

    c(bsize/2) + (asize == bsize ? c(bsize/2) : f(bsize/2)) digits + 2 bits

and we have asize + c(bsize/2) available digit positions.  We need to show
this is always enough.  An instance of c(bsize/2) cancels out in both, so
the question reduces to whether asize digits is enough to hold
(asize == bsize ? c(bsize/2) : f(bsize/2)) digits + 2 bits.  If asize < bsize,
then we're asking whether asize digits >= f(bsize/2) digits + 2 bits.  By #4,
asize is at least f(bsize/2)+1 digits, so this in turn reduces to whether 1
digit is enough to hold 2 bits.  This is so since PyLong_SHIFT=15 >= 2.  If
asize == bsize, then we're asking whether bsize digits is enough to hold
c(bsize/2) digits + 2 bits, or equivalently (by #1) whether f(bsize/2) digits
is enough to hold 2 bits.  This is so if bsize >= 2, which holds because
bsize >= KARATSUBA_CUTOFF >= 2.

Note that since there's always enough room for (ah+al)*(bh+bl), and that's
clearly >= each of ah*bh and al*bl, there's always enough room to subtract
ah*bh and al*bl too.
*/

/* b has at least twice the digits of a, and a is big enough that Karatsuba
 * would pay off *if* the inputs had balanced sizes.  View b as a sequence
 * of slices, each with a->ob_size digits, and multiply the slices by a,
 * one at a time.  This gives k_mul balanced inputs to work with, and is
 * also cache-friendly (we compute one double-width slice of the result
 * at a time, then move on, never backtracking except for the helpful
 * single-width slice overlap between successive partial sums).
 */
static PyLongObject *
k_lopsided_mul(PyLongObject *a, PyLongObject *b)
{
    const Py_ssize_t asize = Py_ABS(Py_SIZE(a));
    Py_ssize_t bsize = Py_ABS(Py_SIZE(b));
    Py_ssize_t nbdone;          /* # of b digits already multiplied */
    PyLongObject *ret;
    PyLongObject *bslice = NULL;

    assert(asize > KARATSUBA_CUTOFF);
    assert(2 * asize <= bsize);

    /* Allocate result space, and zero it out. */
    ret = _PyLong_New(asize + bsize);
    if (ret == NULL)
        return NULL;
    memset(ret->ob_digit, 0, Py_SIZE(ret) * sizeof(digit));

    /* Successive slices of b are copied into bslice. */
    bslice = _PyLong_New(asize);
    if (bslice == NULL)
        goto fail;

    nbdone = 0;
    while (bsize > 0) {
        PyLongObject *product;
        const Py_ssize_t nbtouse = Py_MIN(bsize, asize);

        /* Multiply the next slice of b by a. */
        memcpy(bslice->ob_digit, b->ob_digit + nbdone,
               nbtouse * sizeof(digit));
        Py_SET_SIZE(bslice, nbtouse);
        product = k_mul(a, bslice);
        if (product == NULL)
            goto fail;

        /* Add into result. */
        (void)v_iadd(ret->ob_digit + nbdone, Py_SIZE(ret) - nbdone,
                     product->ob_digit, Py_SIZE(product));
        Py_DECREF(product);

        bsize -= nbtouse;
        nbdone += nbtouse;
    }

    Py_DECREF(bslice);
    return long_normalize(ret);

  fail:
    Py_DECREF(ret);
    Py_XDECREF(bslice);
    return NULL;
}

static PyObject *
long_mul(PyLongObject *a, PyLongObject *b)
{
    PyLongObject *z;

    CHECK_BINOP(a, b);

    /* fast path for single-digit multiplication */
    if (Py_ABS(Py_SIZE(a)) <= 1 && Py_ABS(Py_SIZE(b)) <= 1) {
        stwodigits v = (stwodigits)(MEDIUM_VALUE(a)) * MEDIUM_VALUE(b);
        return PyLong_FromLongLong((long long)v);
    }

    z = k_mul(a, b);
    /* Negate if exactly one of the inputs is negative. */
    if (((Py_SIZE(a) ^ Py_SIZE(b)) < 0) && z) {
        _PyLong_Negate(&z);
        if (z == NULL)
            return NULL;
    }
    return (PyObject *)z;
}

/* Fast modulo division for single-digit longs. */
static PyObject *
fast_mod(PyLongObject *a, PyLongObject *b)
{
    sdigit left = a->ob_digit[0];
    sdigit right = b->ob_digit[0];
    sdigit mod;

    assert(Py_ABS(Py_SIZE(a)) == 1);
    assert(Py_ABS(Py_SIZE(b)) == 1);

    if (Py_SIZE(a) == Py_SIZE(b)) {
        /* 'a' and 'b' have the same sign. */
        mod = left % right;
    }
    else {
        /* Either 'a' or 'b' is negative. */
        mod = right - 1 - (left - 1) % right;
    }

    return PyLong_FromLong(mod * (sdigit)Py_SIZE(b));
}

/* Fast floor division for single-digit longs. */
static PyObject *
fast_floor_div(PyLongObject *a, PyLongObject *b)
{
    sdigit left = a->ob_digit[0];
    sdigit right = b->ob_digit[0];
    sdigit div;

    assert(Py_ABS(Py_SIZE(a)) == 1);
    assert(Py_ABS(Py_SIZE(b)) == 1);

    if (Py_SIZE(a) == Py_SIZE(b)) {
        /* 'a' and 'b' have the same sign. */
        div = left / right;
    }
    else {
        /* Either 'a' or 'b' is negative. */
        div = -1 - (left - 1) / right;
    }

    return PyLong_FromLong(div);
}

/* The / and % operators are now defined in terms of divmod().
   The expression a mod b has the value a - b*floor(a/b).
   The long_divrem function gives the remainder after division of
   |a| by |b|, with the sign of a.  This is also expressed
   as a - b*trunc(a/b), if trunc truncates towards zero.
   Some examples:
     a           b      a rem b         a mod b
     13          10      3               3
    -13          10     -3               7
     13         -10      3              -7
    -13         -10     -3              -3
   So, to get from rem to mod, we have to add b if a and b
   have different signs.  We then subtract one from the 'div'
   part of the outcome to keep the invariant intact. */

/* Compute
 *     *pdiv, *pmod = divmod(v, w)
 * NULL can be passed for pdiv or pmod, in which case that part of
 * the result is simply thrown away.  The caller owns a reference to
 * each of these it requests (does not pass NULL for).
 */
static int
l_divmod(PyLongObject *v, PyLongObject *w,
         PyLongObject **pdiv, PyLongObject **pmod)
{
    PyLongObject *div, *mod;

    if (Py_ABS(Py_SIZE(v)) == 1 && Py_ABS(Py_SIZE(w)) == 1) {
        /* Fast path for single-digit longs */
        div = NULL;
        if (pdiv != NULL) {
            div = (PyLongObject *)fast_floor_div(v, w);
            if (div == NULL) {
                return -1;
            }
        }
        if (pmod != NULL) {
            mod = (PyLongObject *)fast_mod(v, w);
            if (mod == NULL) {
                Py_XDECREF(div);
                return -1;
            }
            *pmod = mod;
        }
        if (pdiv != NULL) {
            /* We only want to set `*pdiv` when `*pmod` is
               set successfully. */
            *pdiv = div;
        }
        return 0;
    }
    if (long_divrem(v, w, &div, &mod) < 0)
        return -1;
    if ((Py_SIZE(mod) < 0 && Py_SIZE(w) > 0) ||
        (Py_SIZE(mod) > 0 && Py_SIZE(w) < 0)) {
        PyLongObject *temp;
        temp = (PyLongObject *) long_add(mod, w);
        Py_DECREF(mod);
        mod = temp;
        if (mod == NULL) {
            Py_DECREF(div);
            return -1;
        }
        temp = (PyLongObject *) long_sub(div, (PyLongObject *)_PyLong_GetOne());
        if (temp == NULL) {
            Py_DECREF(mod);
            Py_DECREF(div);
            return -1;
        }
        Py_DECREF(div);
        div = temp;
    }
    if (pdiv != NULL)
        *pdiv = div;
    else
        Py_DECREF(div);

    if (pmod != NULL)
        *pmod = mod;
    else
        Py_DECREF(mod);

    return 0;
}

static PyObject *
long_div(PyObject *a, PyObject *b)
{
    PyLongObject *div;

    CHECK_BINOP(a, b);

    if (Py_ABS(Py_SIZE(a)) == 1 && Py_ABS(Py_SIZE(b)) == 1) {
        return fast_floor_div((PyLongObject*)a, (PyLongObject*)b);
    }

    if (l_divmod((PyLongObject*)a, (PyLongObject*)b, &div, NULL) < 0)
        div = NULL;
    return (PyObject *)div;
}

/* PyLong/PyLong -> float, with correctly rounded result. */

#define MANT_DIG_DIGITS (DBL_MANT_DIG / PyLong_SHIFT)
#define MANT_DIG_BITS (DBL_MANT_DIG % PyLong_SHIFT)

static PyObject *
long_true_divide(PyObject *v, PyObject *w)
{
    PyLongObject *a, *b, *x;
    Py_ssize_t a_size, b_size, shift, extra_bits, diff, x_size, x_bits;
    digit mask, low;
    int inexact, negate, a_is_small, b_is_small;
    double dx, result;

    CHECK_BINOP(v, w);
    a = (PyLongObject *)v;
    b = (PyLongObject *)w;

    /*
       Method in a nutshell:

         0. reduce to case a, b > 0; filter out obvious underflow/overflow
         1. choose a suitable integer 'shift'
         2. use integer arithmetic to compute x = floor(2**-shift*a/b)
         3. adjust x for correct rounding
         4. convert x to a double dx with the same value
         5. return ldexp(dx, shift).

       In more detail:

       0. For any a, a/0 raises ZeroDivisionError; for nonzero b, 0/b
       returns either 0.0 or -0.0, depending on the sign of b.  For a and
       b both nonzero, ignore signs of a and b, and add the sign back in
       at the end.  Now write a_bits and b_bits for the bit lengths of a
       and b respectively (that is, a_bits = 1 + floor(log_2(a)); likewise
       for b).  Then

          2**(a_bits - b_bits - 1) < a/b < 2**(a_bits - b_bits + 1).

       So if a_bits - b_bits > DBL_MAX_EXP then a/b > 2**DBL_MAX_EXP and
       so overflows.  Similarly, if a_bits - b_bits < DBL_MIN_EXP -
       DBL_MANT_DIG - 1 then a/b underflows to 0.  With these cases out of
       the way, we can assume that

          DBL_MIN_EXP - DBL_MANT_DIG - 1 <= a_bits - b_bits <= DBL_MAX_EXP.

       1. The integer 'shift' is chosen so that x has the right number of
       bits for a double, plus two or three extra bits that will be used
       in the rounding decisions.  Writing a_bits and b_bits for the
       number of significant bits in a and b respectively, a
       straightforward formula for shift is:

          shift = a_bits - b_bits - DBL_MANT_DIG - 2

       This is fine in the usual case, but if a/b is smaller than the
       smallest normal float then it can lead to double rounding on an
       IEEE 754 platform, giving incorrectly rounded results.  So we
       adjust the formula slightly.  The actual formula used is:

           shift = MAX(a_bits - b_bits, DBL_MIN_EXP) - DBL_MANT_DIG - 2

       2. The quantity x is computed by first shifting a (left -shift bits
       if shift <= 0, right shift bits if shift > 0) and then dividing by
       b.  For both the shift and the division, we keep track of whether
       the result is inexact, in a flag 'inexact'; this information is
       needed at the rounding stage.

       With the choice of shift above, together with our assumption that
       a_bits - b_bits >= DBL_MIN_EXP - DBL_MANT_DIG - 1, it follows
       that x >= 1.

       3. Now x * 2**shift <= a/b < (x+1) * 2**shift.  We want to replace
       this with an exactly representable float of the form

          round(x/2**extra_bits) * 2**(extra_bits+shift).

       For float representability, we need x/2**extra_bits <
       2**DBL_MANT_DIG and extra_bits + shift >= DBL_MIN_EXP -
       DBL_MANT_DIG.  This translates to the condition:

          extra_bits >= MAX(x_bits, DBL_MIN_EXP - shift) - DBL_MANT_DIG

       To round, we just modify the bottom digit of x in-place; this can
       end up giving a digit with value > PyLONG_MASK, but that's not a
       problem since digits can hold values up to 2*PyLONG_MASK+1.

       With the original choices for shift above, extra_bits will always
       be 2 or 3.  Then rounding under the round-half-to-even rule, we
       round up iff the most significant of the extra bits is 1, and
       either: (a) the computation of x in step 2 had an inexact result,
       or (b) at least one other of the extra bits is 1, or (c) the least
       significant bit of x (above those to be rounded) is 1.

       4. Conversion to a double is straightforward; all floating-point
       operations involved in the conversion are exact, so there's no
       danger of rounding errors.

       5. Use ldexp(x, shift) to compute x*2**shift, the final result.
       The result will always be exactly representable as a double, except
       in the case that it overflows.  To avoid dependence on the exact
       behaviour of ldexp on overflow, we check for overflow before
       applying ldexp.  The result of ldexp is adjusted for sign before
       returning.
    */

    /* Reduce to case where a and b are both positive. */
    a_size = Py_ABS(Py_SIZE(a));
    b_size = Py_ABS(Py_SIZE(b));
    negate = (Py_SIZE(a) < 0) ^ (Py_SIZE(b) < 0);
    if (b_size == 0) {
        PyErr_SetString(PyExc_ZeroDivisionError,
                        "division by zero");
        goto error;
    }
    if (a_size == 0)
        goto underflow_or_zero;

    /* Fast path for a and b small (exactly representable in a double).
       Relies on floating-point division being correctly rounded; results
       may be subject to double rounding on x86 machines that operate with
       the x87 FPU set to 64-bit precision. */
    a_is_small = a_size <= MANT_DIG_DIGITS ||
        (a_size == MANT_DIG_DIGITS+1 &&
         a->ob_digit[MANT_DIG_DIGITS] >> MANT_DIG_BITS == 0);
    b_is_small = b_size <= MANT_DIG_DIGITS ||
        (b_size == MANT_DIG_DIGITS+1 &&
         b->ob_digit[MANT_DIG_DIGITS] >> MANT_DIG_BITS == 0);
    if (a_is_small && b_is_small) {
        double da, db;
        da = a->ob_digit[--a_size];
        while (a_size > 0)
            da = da * PyLong_BASE + a->ob_digit[--a_size];
        db = b->ob_digit[--b_size];
        while (b_size > 0)
            db = db * PyLong_BASE + b->ob_digit[--b_size];
        result = da / db;
        goto success;
    }

    /* Catch obvious cases of underflow and overflow */
    diff = a_size - b_size;
    if (diff > PY_SSIZE_T_MAX/PyLong_SHIFT - 1)
        /* Extreme overflow */
        goto overflow;
    else if (diff < 1 - PY_SSIZE_T_MAX/PyLong_SHIFT)
        /* Extreme underflow */
        goto underflow_or_zero;
    /* Next line is now safe from overflowing a Py_ssize_t */
    diff = diff * PyLong_SHIFT + bit_length_digit(a->ob_digit[a_size - 1]) -
        bit_length_digit(b->ob_digit[b_size - 1]);
    /* Now diff = a_bits - b_bits. */
    if (diff > DBL_MAX_EXP)
        goto overflow;
    else if (diff < DBL_MIN_EXP - DBL_MANT_DIG - 1)
        goto underflow_or_zero;

    /* Choose value for shift; see comments for step 1 above. */
    shift = Py_MAX(diff, DBL_MIN_EXP) - DBL_MANT_DIG - 2;

    inexact = 0;

    /* x = abs(a * 2**-shift) */
    if (shift <= 0) {
        Py_ssize_t i, shift_digits = -shift / PyLong_SHIFT;
        digit rem;
        /* x = a << -shift */
        if (a_size >= PY_SSIZE_T_MAX - 1 - shift_digits) {
            /* In practice, it's probably impossible to end up
               here.  Both a and b would have to be enormous,
               using close to SIZE_T_MAX bytes of memory each. */
            PyErr_SetString(PyExc_OverflowError,
                            "intermediate overflow during division");
            goto error;
        }
        x = _PyLong_New(a_size + shift_digits + 1);
        if (x == NULL)
            goto error;
        for (i = 0; i < shift_digits; i++)
            x->ob_digit[i] = 0;
        rem = v_lshift(x->ob_digit + shift_digits, a->ob_digit,
                       a_size, -shift % PyLong_SHIFT);
        x->ob_digit[a_size + shift_digits] = rem;
    }
    else {
        Py_ssize_t shift_digits = shift / PyLong_SHIFT;
        digit rem;
        /* x = a >> shift */
        assert(a_size >= shift_digits);
        x = _PyLong_New(a_size - shift_digits);
        if (x == NULL)
            goto error;
        rem = v_rshift(x->ob_digit, a->ob_digit + shift_digits,
                       a_size - shift_digits, shift % PyLong_SHIFT);
        /* set inexact if any of the bits shifted out is nonzero */
        if (rem)
            inexact = 1;
        while (!inexact && shift_digits > 0)
            if (a->ob_digit[--shift_digits])
                inexact = 1;
    }
    long_normalize(x);
    x_size = Py_SIZE(x);

    /* x //= b. If the remainder is nonzero, set inexact.  We own the only
       reference to x, so it's safe to modify it in-place. */
    if (b_size == 1) {
        digit rem = inplace_divrem1(x->ob_digit, x->ob_digit, x_size,
                              b->ob_digit[0]);
        long_normalize(x);
        if (rem)
            inexact = 1;
    }
    else {
        PyLongObject *div, *rem;
        div = x_divrem(x, b, &rem);
        Py_DECREF(x);
        x = div;
        if (x == NULL)
            goto error;
        if (Py_SIZE(rem))
            inexact = 1;
        Py_DECREF(rem);
    }
    x_size = Py_ABS(Py_SIZE(x));
    assert(x_size > 0); /* result of division is never zero */
    x_bits = (x_size-1)*PyLong_SHIFT+bit_length_digit(x->ob_digit[x_size-1]);

    /* The number of extra bits that have to be rounded away. */
    extra_bits = Py_MAX(x_bits, DBL_MIN_EXP - shift) - DBL_MANT_DIG;
    assert(extra_bits == 2 || extra_bits == 3);

    /* Round by directly modifying the low digit of x. */
    mask = (digit)1 << (extra_bits - 1);
    low = x->ob_digit[0] | inexact;
    if ((low & mask) && (low & (3U*mask-1U)))
        low += mask;
    x->ob_digit[0] = low & ~(2U*mask-1U);

    /* Convert x to a double dx; the conversion is exact. */
    dx = x->ob_digit[--x_size];
    while (x_size > 0)
        dx = dx * PyLong_BASE + x->ob_digit[--x_size];
    Py_DECREF(x);

    /* Check whether ldexp result will overflow a double. */
    if (shift + x_bits >= DBL_MAX_EXP &&
        (shift + x_bits > DBL_MAX_EXP || dx == ldexp(1.0, (int)x_bits)))
        goto overflow;
    result = ldexp(dx, (int)shift);

  success:
    return PyFloat_FromDouble(negate ? -result : result);

  underflow_or_zero:
    return PyFloat_FromDouble(negate ? -0.0 : 0.0);

  overflow:
    PyErr_SetString(PyExc_OverflowError,
                    "integer division result too large for a float");
  error:
    return NULL;
}

static PyObject *
long_mod(PyObject *a, PyObject *b)
{
    PyLongObject *mod;

    CHECK_BINOP(a, b);

    if (Py_ABS(Py_SIZE(a)) == 1 && Py_ABS(Py_SIZE(b)) == 1) {
        return fast_mod((PyLongObject*)a, (PyLongObject*)b);
    }

    if (l_divmod((PyLongObject*)a, (PyLongObject*)b, NULL, &mod) < 0)
        mod = NULL;
    return (PyObject *)mod;
}

static PyObject *
long_divmod(PyObject *a, PyObject *b)
{
    PyLongObject *div, *mod;
    PyObject *z;

    CHECK_BINOP(a, b);

    if (l_divmod((PyLongObject*)a, (PyLongObject*)b, &div, &mod) < 0) {
        return NULL;
    }
    z = PyTuple_New(2);
    if (z != NULL) {
        PyTuple_SET_ITEM(z, 0, (PyObject *) div);
        PyTuple_SET_ITEM(z, 1, (PyObject *) mod);
    }
    else {
        Py_DECREF(div);
        Py_DECREF(mod);
    }
    return z;
}


/* Compute an inverse to a modulo n, or raise ValueError if a is not
   invertible modulo n. Assumes n is positive. The inverse returned
   is whatever falls out of the extended Euclidean algorithm: it may
   be either positive or negative, but will be smaller than n in
   absolute value.

   Pure Python equivalent for long_invmod:

        def invmod(a, n):
            b, c = 1, 0
            while n:
                q, r = divmod(a, n)
                a, b, c, n = n, c, b - q*c, r

            # at this point a is the gcd of the original inputs
            if a == 1:
                return b
            raise ValueError("Not invertible")
*/

static PyLongObject *
long_invmod(PyLongObject *a, PyLongObject *n)
{
    PyLongObject *b, *c;

    /* Should only ever be called for positive n */
    assert(Py_SIZE(n) > 0);

    b = (PyLongObject *)PyLong_FromLong(1L);
    if (b == NULL) {
        return NULL;
    }
    c = (PyLongObject *)PyLong_FromLong(0L);
    if (c == NULL) {
        Py_DECREF(b);
        return NULL;
    }
    Py_INCREF(a);
    Py_INCREF(n);

    /* references now owned: a, b, c, n */
    while (Py_SIZE(n) != 0) {
        PyLongObject *q, *r, *s, *t;

        if (l_divmod(a, n, &q, &r) == -1) {
            goto Error;
        }
        Py_DECREF(a);
        a = n;
        n = r;
        t = (PyLongObject *)long_mul(q, c);
        Py_DECREF(q);
        if (t == NULL) {
            goto Error;
        }
        s = (PyLongObject *)long_sub(b, t);
        Py_DECREF(t);
        if (s == NULL) {
            goto Error;
        }
        Py_DECREF(b);
        b = c;
        c = s;
    }
    /* references now owned: a, b, c, n */

    Py_DECREF(c);
    Py_DECREF(n);
    if (long_compare(a, (PyLongObject *)_PyLong_GetOne())) {
        /* a != 1; we don't have an inverse. */
        Py_DECREF(a);
        Py_DECREF(b);
        PyErr_SetString(PyExc_ValueError,
                        "base is not invertible for the given modulus");
        return NULL;
    }
    else {
        /* a == 1; b gives an inverse modulo n */
        Py_DECREF(a);
        return b;
    }

  Error:
    Py_DECREF(a);
    Py_DECREF(b);
    Py_DECREF(c);
    Py_DECREF(n);
    return NULL;
}

// Beginning of addition chain code
/* Perform a modular reduction, X = X % c, but leave X alone if c
 * is NULL.
 * This routine is used both in long_pow and in addition_chain
 */
#define REDUCEMODC(X)                                       \
    do {                                                \
        if (c != NULL) {                                \
            if (l_divmod(X, c, NULL, &temp) < 0)        \
                goto Error;                             \
            Py_XDECREF(X);                              \
            X = temp;                                   \
            temp = NULL;                                \
        }                                               \
    } while(0)

 /* Multiply two values, then reduce the result:
    result = X*Y % c.  If c is NULL, skip the mod. */
#define MULTMODC(X, Y, result)                      \
    do {                                        \
        temp = (PyLongObject *)long_mul(X, Y);  \
        if (temp == NULL)                       \
            goto Error;                         \
        Py_XDECREF(result);                     \
        result = temp;                          \
        temp = NULL;                            \
        REDUCEMODC(result);                         \
    } while(0)

/* Generate entries in the table to make sure the proper one is there
 * uses aSquare and c
 * Used in addition_chain
 */
#define ENSURE_TABLE_ENTRY(chunk)                                          \
    do {                                                                \
        while(tableSize < chunk / 2) {                                  \
            MULTMODC(aSquared, table[tableSize], table[tableSize + 1]); \
            tableSize++;                                                \
        }                                                               \
    } while (0);


/* The routine prepare_pow gives chooses a chunksize
 * that produces a number of multiplications very close to optimal for
 * the addition chain routine.
 * This piece of horrible black belt voodoo magic code produces
 * the best chunksize value to use for exponentiations.
 * The problem is that the best way to produce a power (i.e. generate
 * an addition chain) depends on subtle properties of the number.
 * It is the result of a few days of computations to find a good heuristic
 * and optimize the parameters.
 * Comparison of the number of multiplies:
 *    Method  Up to 10**3   10**4    10**5     10**6      10**7       10**8
 *    Binary        12910  178226  2283954  27836418  327657410  3780229378
 *    Optimal       11032  154298  1970878  23957755  282553573  <too slow to count>
 *    Good          11039  154553  1974797  24024764  283496827  3254408073
 *    Difference   -14.5%  -13.3%   -13.5%    -13.7%     -13.5%      -13.9%
 * where:
 *    Binary = binary method
 *    Optimal = the best parameter for the routine below
 *    Good = what the routine below returns
 *    Difference = with respect to binary (HAC Algorithm 14.79)
 * Full explanation how I did this is in Misc/additionchain.txt
*/

// Number of Python digits that fit in an ulong
#define DIGITS_IN_ULONG (60 / PYLONG_BITS_IN_DIGIT)

 /* Compute for the power routine:
  * - The first up to 60 bits of the exponent
  * - the number of extra digits following these
  * - a heuristics based good value for chunksize
  * n is a PyLong that is >0, borrowed reference
  */

static const unsigned char CHUNKSIZES5TO7[8] = {
    2, 3, 2, 3, 2, 3, 2, 2 };
static const unsigned char LENGTHSFOR4[8] = {
    198, 231, 216, 231, 198, 231, 215, 232 };
static const unsigned short LENGHTSFOR5DIV4[8] = {
    648 >> 2, 670 >> 2, 658 >> 2, 672 >> 2,
    648 >> 2, 671 >> 2, 658 >> 2, 672 >> 2 };

inline static int
prepare_pow(PyLongObject* n, uint64_t* firstDigits, Py_ssize_t* restOfDigits)
{
    // local copy of *firstDigits
    uint64_t upperBits;
    // number of Python digits in the exponent
    Py_ssize_t numberOfDigits = Py_SIZE(n);

    // Handle the common case of numbers of at most 7 bits
    if (numberOfDigits <= 1) {
        digit nValue = n->ob_digit[0];
        *firstDigits = nValue;
        *restOfDigits = 0;
        if (nValue < 16)
            // four bits or less
            return 2;
        if (nValue < 128) {
            // seven bits or less
            // since the digit is now at least four bits,
            // we can compute the prefix
            int bitLength = bit_length_digit(nValue);
            int prefix = nValue >> (bitLength - 4);
            return CHUNKSIZES5TO7[prefix - 8];
        }
    }

    /* Handle numbers of up to 60 bits
     * this is the most complicated case
     * because the pattern in the bits really matters
     * This code is all heuristic; all is does is return 2, 3 or 4
     * A wrong result wouldn't break the code, just make it slower
     */
    if (numberOfDigits <= DIGITS_IN_ULONG) {
        *firstDigits = upperBits = PyLong_AsUnsignedLongLong((PyObject*)n);
        *restOfDigits = 0;
        int bitLength = _Py_bit_length64(upperBits);
        // we use this value to get insight in the bit pattern
        int hamming2 = _Py_bit_count64(upperBits & upperBits >> 2);
        // distinguish the prefixes
        // find reasons for choosing chunksize 2 or 4 instead of the default 3
        switch (upperBits >> (bitLength - 4)) {
        case 8:
        case 12:
            if (bitLength < 14 || hamming2 < 4 + 25 / (bitLength - 14))
                return 2;
            break;
        case 9:
            if (hamming2 < (31 - bitLength) / 8)
                return 2;
            if (hamming2 < (3 + (110 / (64 - bitLength) >> 1)))
                return 4;
            break;
        case 11:
            if (bitLength + (hamming2 - 18) * (hamming2 - 18) / 19 > 49)
                return 4;
            break;
        case 13:
            if ((bitLength <= 14) || hamming2 < ((9 + 40 / (bitLength - 14)) >> 1))
                return 2;
            if (bitLength > 27)
                return 4;
            break;
        case 15:
            if (hamming2 < 4)
                return 2;
            if (bitLength + hamming2 > 70)
                return 4;
            break;
        }
        return 3;
    }

    // Now the number is longer than 60 bits
    // Get the most significant bits in firstDigits
    upperBits = 0;
    for (int i = 1; i <= DIGITS_IN_ULONG; i++) {
        upperBits <<= PYLONG_BITS_IN_DIGIT;
        upperBits += n->ob_digit[numberOfDigits - i];
    }
    *firstDigits = upperBits;
    *restOfDigits = numberOfDigits - DIGITS_IN_ULONG;
    // bit length of the upper bits for the prefix
    int upperBitLength = _Py_bit_length64(upperBits);
    uint8_t prefix = (uint8_t)(upperBits >> (upperBitLength - 4));
    Py_ssize_t numberOfBits = upperBitLength + PYLONG_BITS_IN_DIGIT * *restOfDigits;
    // Now return the heuristic value for the chunk size
    // LENGHTSFOR3 would be [84, 0, 84, 0, 84, 0, 84, 0], but this is faster
    if ((numberOfBits < 84) && !(prefix & 1))
        return 3;
    if (numberOfBits < LENGTHSFOR4[prefix - 8])
        return 4;
    if ((numberOfBits >> 2) < LENGHTSFOR5DIV4[prefix - 8])
        return 5;
    return 6;
}

// table for the addition chain routine to help find bit patterns
// for chunk sizes 2 through 4 (last row is for clipping zeros)
// tell how much bitPos needs to be corrected given digit >> bitPos
static const signed char CHUNKJUMPTABLE[5][16] = {
    //0  01  10  11 100 101 110 111 1000 1001 1010 1011 1100 1101 1110 1111
    {-4, -3,  1,  0,  2,  2,  1,  1,   3,   3,   3,   3,   2,   2,   2,   2},
    {-4, -3, -2, -2,  2,  0,  1,  0,   3,   3,   1,   1,   2,   2,   1,   1},
    {-4, -3, -2, -2, -1, -1, -1, -1,   3,   0,   1,   0,   2,   0,   1,   0},
    { 4,  0,  1,  0,  2,  0,  1,  0,   3,   0,   1,   0,   2,   0,   1,   0}
};

/* Addition chain generator for the exponent function 
 * Compute power using an addition chain generator which is an optimized
 * and generalized version of the "5-ary" method from HAC 14.82
 * (which is actually 32-ary).
 * http://www.cacr.math.uwaterloo.ca/hac/about/chap14.pdf
 * Parameter: the chunk size, which is the number of bits of the exponent
 * processed per step.
 * computes result = pow(a, b, c)
 * assumes b >= 0
 * used borrowed reference to a, b, c
 *
 * Differences with the HAC method:
 *    The table contains only odd entries saving 50% on building time
 *    zeroes in the exponent are skipped
 *    Upper entries in the table are computed on-the-fly
 *  Roughly, using chunk size n costs 1<<n-1 multiplications to build the table
 *  and n+2 multiplications per n+1 bits of exponent.
 *  It is easy to verify that the crossover points are roughly:
 *  2-3: 2*3*4 = 24 bits
 *  3-4: 4*4*5 = 80 bits
 *  4-5: 8*5*6 = 240 bits
 *  5-6: 16*6*7 = 672 bits
 */

static inline
PyLongObject* addition_chain(
    PyLongObject* a, PyLongObject* b, PyLongObject* c)
{
    /* If the exponent is large enough, table is
     * precomputed so that table[i] == a**i % c for i in range(32).
     * Size of table is 1 << chunksize - 1
     * Table entry i corresponds to a ** (2 * i + 1)
     */
    PyLongObject* result = 0;
    PyLongObject* table[32] = { 0,0,0,0,0,0,0,0,0,0,0,0,0,0,0,0,
                                0,0,0,0,0,0,0,0,0,0,0,0,0,0,0,0 };
    // index of last full entry in table
    int tableSize;
    // if the exponent is larger than 1, we store the square here
    PyLongObject* aSquared = 0;
    // for digit loop: value of current digit, and number to digits to process then
    uint64_t currentDigit = 0;
    Py_ssize_t restOfDigits = 0;
    int chunkSize;
    PyLongObject* temp = NULL;

    // Determine the optimal chunk size, first digit, number of rest
    chunkSize = prepare_pow(b, &currentDigit, &restOfDigits);

    // handle 0th power
    if (!currentDigit)
        return (PyLongObject*)PyLong_FromLong(1L);

    // Prepare the table
    // since a can be > c, it must be reduced
    if (c != NULL) {
        if (l_divmod(a, c, NULL, &temp) < 0)
            goto Error;
        table[0] = temp;
        temp = NULL;
    }
    else {
        table[0] = (PyLongObject*)a;
    }
    Py_INCREF(table[0]);
    tableSize = 0;

    // Skip the computation of aSquared for exponent 1
    // because it isn't used
    if (restOfDigits || (currentDigit > 1))
        MULTMODC(a, a, aSquared);

    // The loop does this
    // Find a power of at most chunkSize bits that is odd
    // Look up in the table (generating it if needed)
    // From then on, repeatedly square the result
    // and multiply with as high as possible table entries
    // taking into account that there are only odd entries
    // squaresToDo keeps the number of squares before getting a new digit
    // bitPosition keeps the location of the least significant bit of the chunk
    int bitPosition = _Py_bit_length64(currentDigit); 
    int squaresToDo = 0;

    // loop over the digits
    // Note: the actual initalisation of result is in the middle of this loop!
    while (1) {
        // at this point, bitPosition is >= currentDigit.bit_length()
        assert(currentDigit >> bitPosition == 0);
        while (currentDigit) {
            if (chunkSize <= 4) {
                // adjust bitPosition jumping by four using table
                signed char delta = -4;
                do {
                    bitPosition += delta;
                    if (bitPosition < 0) {
                        // overshoot. This means that currentDigits has fewer bits than chunkSize
                        // fortunately, our table can be used to fix it
                        // put that value in delta, since it will be added anyway
                        bitPosition = 0;
                        if (currentDigit == 1)
                            delta = 0;
                        else
                            delta = CHUNKJUMPTABLE[3][currentDigit];
                        break;
                    }
                    // determine new jump size
                    delta = CHUNKJUMPTABLE[chunkSize - 2][currentDigit >> bitPosition];
                } while (delta < 0);
                bitPosition += delta;
            }
            else {
                // adjust bitPosition in one step
                bitPosition = _Py_bit_length64(currentDigit);
                if (bitPosition < chunkSize)
                    bitPosition = 0;
                else
                    bitPosition -= chunkSize;
                bitPosition += CHUNKJUMPTABLE[3][(currentDigit >> bitPosition) & 0xf];
                // since we only checked 4 bits
                // value 2 is still possible if chunkSize = 6
                if (currentDigit >> bitPosition == 2)
                    bitPosition++;
            }

            uint8_t chunk;
            // get the chunk
            chunk = (uint8_t)(currentDigit >> bitPosition);
            // chunk is just right at this point thanks to the table
            assert(chunk & 1);
            if (result) {
                // square until we are the proper position, then multiply
                while (squaresToDo > bitPosition) {
                    MULTMODC(result, result, result);
                    squaresToDo -= 1;
                }
                ENSURE_TABLE_ENTRY(chunk);
                MULTMODC(result, table[chunk / 2], result);
            }
            else {
                // Result gets initialized at this point, from a known value
                // let's see if we can squeeze out a few more bits by using 2 or 9
                if (bitPosition && chunk == 1) {
                    bitPosition--;
                    chunk = 2;
                    assert(currentDigit >> bitPosition == chunk);
                    result = aSquared;
                }
                else {
                    // fetch from table, but first see if it is useful
                    // to compute one extra entry...
                    if (bitPosition > 3 && currentDigit >> (bitPosition - 4) == 9) {
                        bitPosition -= 3;
                        chunk = 9;
                        assert(currentDigit >> bitPosition == chunk);
                    }
                    ENSURE_TABLE_ENTRY(chunk);
                    result = table[chunk / 2];
                }
                // start the computation from here
                Py_INCREF(result);
                squaresToDo = bitPosition;
            }
            // now all bits up to bitPosition are processed
            currentDigit &= ((uint64_t)1 << bitPosition) - 1;
            // set bitPosition to get the maximum chunk
            bitPosition = squaresToDo;
        }
        // current digit has to ones anymore, but we may have to square a few times
        while (squaresToDo) {
            MULTMODC(result, result, result);
            squaresToDo -= 1;
        }
        // fetch new digit, or stop
        if (restOfDigits) {
            currentDigit = b->ob_digit[--restOfDigits];
            bitPosition = squaresToDo = PYLONG_BITS_IN_DIGIT;
        }
        else
            break;
    }
    goto Done;
Error:
    Py_CLEAR(result);
    /* fall through */
Done:
<<<<<<< HEAD
    Py_CLEAR(aSquared);
    for (int i = 0; i < 32 && table[i]; i++)
        Py_CLEAR(table[i]);
=======
    Py_XDECREF(aSquared);
    Py_XDECREF(temp);
    // Yes the table is tableSize + 1 entries, I know
    for (int i = 0; i <= tableSize; i++)
        Py_DECREF(table[i]);
>>>>>>> 21d62d17
    return result;
}

/* pow(v, w, x) */
static PyObject *
long_pow(PyObject *v, PyObject *w, PyObject *x)
{
    PyLongObject *a, *b, *c; /* a,b,c = v,w,x */
    int negativeOutput = 0;  /* if x<0 return negative output */

    PyLongObject *z = NULL;  /* accumulated result */
    PyLongObject *temp = NULL;


    /* a, b, c = v, w, x */
    CHECK_BINOP(v, w);
    a = (PyLongObject*)v; Py_INCREF(a);
    b = (PyLongObject*)w; Py_INCREF(b);
    if (PyLong_Check(x)) {
        c = (PyLongObject *)x;
        Py_INCREF(x);
    }
    else if (x == Py_None)
        c = NULL;
    else {
        Py_DECREF(a);
        Py_DECREF(b);
        Py_RETURN_NOTIMPLEMENTED;
    }

    if (Py_SIZE(b) < 0 && c == NULL) {
        /* if exponent is negative and there's no modulus:
               return a float.  This works because we know
               that this calls float_pow() which converts its
               arguments to double. */
        Py_DECREF(a);
        Py_DECREF(b);
        return PyFloat_Type.tp_as_number->nb_power(v, w, x);
    }

    if (c) {
        /* if modulus == 0:
               raise ValueError() */
        if (Py_SIZE(c) == 0) {
            PyErr_SetString(PyExc_ValueError,
                            "pow() 3rd argument cannot be 0");
            goto Error;
        }

        /* if modulus < 0:
               negativeOutput = True
               modulus = -modulus */
        if (Py_SIZE(c) < 0) {
            negativeOutput = 1;
            temp = (PyLongObject *)_PyLong_Copy(c);
            if (temp == NULL)
                goto Error;
            Py_DECREF(c);
            c = temp;
            temp = NULL;
            _PyLong_Negate(&c);
            if (c == NULL)
                goto Error;
        }

        /* if modulus == 1:
               return 0 */
        if ((Py_SIZE(c) == 1) && (c->ob_digit[0] == 1)) {
            z = (PyLongObject *)PyLong_FromLong(0L);
            goto Done;
        }

        /* if exponent is negative, negate the exponent and
           replace the base with a modular inverse */
        if (Py_SIZE(b) < 0) {
            temp = (PyLongObject *)_PyLong_Copy(b);
            if (temp == NULL)
                goto Error;
            Py_DECREF(b);
            b = temp;
            temp = NULL;
            _PyLong_Negate(&b);
            if (b == NULL)
                goto Error;

            temp = long_invmod(a, c);
            if (temp == NULL)
                goto Error;
            Py_DECREF(a);
            a = temp;
        }

        /* Reduce base by modulus in some cases:
           1. If base < 0.  Forcing the base non-negative makes things easier.
           2. If base is obviously larger than the modulus.  The "small
              exponent" case later can multiply directly by base repeatedly,
              while the "large exponent" case multiplies directly by base 31
              times.  It can be unboundedly faster to multiply by
              base % modulus instead.
           We could _always_ do this reduction, but l_divmod() isn't cheap,
           so we only do it when it buys something. */
        if (Py_SIZE(a) < 0 || Py_SIZE(a) > Py_SIZE(c)) {
            if (l_divmod(a, c, NULL, &temp) < 0)
                goto Error;
            Py_DECREF(a);
            a = temp;
            temp = NULL;
        }
    }

    /* At this point a, b, and c are guaranteed non-negative UNLESS
       c is NULL, in which case a may be negative. */

    z = addition_chain(a, b, c);

    if (z == NULL)
        goto Error;
    if (negativeOutput && (Py_SIZE(z) != 0)) {
        temp = (PyLongObject *)long_sub(z, c);
        if (temp == NULL)
            goto Error;
        Py_DECREF(z);
        z = temp;
        temp = NULL;
    }
    goto Done;

  Error:
    Py_CLEAR(z);
    /* fall through */
  Done:
    Py_DECREF(a);
    Py_DECREF(b);
    Py_XDECREF(c);
    Py_XDECREF(temp);
    return (PyObject *)z;
}

static PyObject *
long_invert(PyLongObject *v)
{
    /* Implement ~x as -(x+1) */
    PyLongObject *x;
    if (Py_ABS(Py_SIZE(v)) <=1)
        return PyLong_FromLong(-(MEDIUM_VALUE(v)+1));
    x = (PyLongObject *) long_add(v, (PyLongObject *)_PyLong_GetOne());
    if (x == NULL)
        return NULL;
    _PyLong_Negate(&x);
    /* No need for maybe_small_long here, since any small
       longs will have been caught in the Py_SIZE <= 1 fast path. */
    return (PyObject *)x;
}

static PyObject *
long_neg(PyLongObject *v)
{
    PyLongObject *z;
    if (Py_ABS(Py_SIZE(v)) <= 1)
        return PyLong_FromLong(-MEDIUM_VALUE(v));
    z = (PyLongObject *)_PyLong_Copy(v);
    if (z != NULL)
        Py_SET_SIZE(z, -(Py_SIZE(v)));
    return (PyObject *)z;
}

static PyObject *
long_abs(PyLongObject *v)
{
    if (Py_SIZE(v) < 0)
        return long_neg(v);
    else
        return long_long((PyObject *)v);
}

static int
long_bool(PyLongObject *v)
{
    return Py_SIZE(v) != 0;
}

/* wordshift, remshift = divmod(shiftby, PyLong_SHIFT) */
static int
divmod_shift(PyObject *shiftby, Py_ssize_t *wordshift, digit *remshift)
{
    assert(PyLong_Check(shiftby));
    assert(Py_SIZE(shiftby) >= 0);
    Py_ssize_t lshiftby = PyLong_AsSsize_t((PyObject *)shiftby);
    if (lshiftby >= 0) {
        *wordshift = lshiftby / PyLong_SHIFT;
        *remshift = lshiftby % PyLong_SHIFT;
        return 0;
    }
    /* PyLong_Check(shiftby) is true and Py_SIZE(shiftby) >= 0, so it must
       be that PyLong_AsSsize_t raised an OverflowError. */
    assert(PyErr_ExceptionMatches(PyExc_OverflowError));
    PyErr_Clear();
    PyLongObject *wordshift_obj = divrem1((PyLongObject *)shiftby, PyLong_SHIFT, remshift);
    if (wordshift_obj == NULL) {
        return -1;
    }
    *wordshift = PyLong_AsSsize_t((PyObject *)wordshift_obj);
    Py_DECREF(wordshift_obj);
    if (*wordshift >= 0 && *wordshift < PY_SSIZE_T_MAX / (Py_ssize_t)sizeof(digit)) {
        return 0;
    }
    PyErr_Clear();
    /* Clip the value.  With such large wordshift the right shift
       returns 0 and the left shift raises an error in _PyLong_New(). */
    *wordshift = PY_SSIZE_T_MAX / sizeof(digit);
    *remshift = 0;
    return 0;
}

static PyObject *
long_rshift1(PyLongObject *a, Py_ssize_t wordshift, digit remshift)
{
    PyLongObject *z = NULL;
    Py_ssize_t newsize, hishift, i, j;
    digit lomask, himask;

    if (Py_SIZE(a) < 0) {
        /* Right shifting negative numbers is harder */
        PyLongObject *a1, *a2;
        a1 = (PyLongObject *) long_invert(a);
        if (a1 == NULL)
            return NULL;
        a2 = (PyLongObject *) long_rshift1(a1, wordshift, remshift);
        Py_DECREF(a1);
        if (a2 == NULL)
            return NULL;
        z = (PyLongObject *) long_invert(a2);
        Py_DECREF(a2);
    }
    else {
        newsize = Py_SIZE(a) - wordshift;
        if (newsize <= 0)
            return PyLong_FromLong(0);
        hishift = PyLong_SHIFT - remshift;
        lomask = ((digit)1 << hishift) - 1;
        himask = PyLong_MASK ^ lomask;
        z = _PyLong_New(newsize);
        if (z == NULL)
            return NULL;
        for (i = 0, j = wordshift; i < newsize; i++, j++) {
            z->ob_digit[i] = (a->ob_digit[j] >> remshift) & lomask;
            if (i+1 < newsize)
                z->ob_digit[i] |= (a->ob_digit[j+1] << hishift) & himask;
        }
        z = maybe_small_long(long_normalize(z));
    }
    return (PyObject *)z;
}

static PyObject *
long_rshift(PyObject *a, PyObject *b)
{
    Py_ssize_t wordshift;
    digit remshift;

    CHECK_BINOP(a, b);

    if (Py_SIZE(b) < 0) {
        PyErr_SetString(PyExc_ValueError, "negative shift count");
        return NULL;
    }
    if (Py_SIZE(a) == 0) {
        return PyLong_FromLong(0);
    }
    if (divmod_shift(b, &wordshift, &remshift) < 0)
        return NULL;
    return long_rshift1((PyLongObject *)a, wordshift, remshift);
}

/* Return a >> shiftby. */
PyObject *
_PyLong_Rshift(PyObject *a, size_t shiftby)
{
    Py_ssize_t wordshift;
    digit remshift;

    assert(PyLong_Check(a));
    if (Py_SIZE(a) == 0) {
        return PyLong_FromLong(0);
    }
    wordshift = shiftby / PyLong_SHIFT;
    remshift = shiftby % PyLong_SHIFT;
    return long_rshift1((PyLongObject *)a, wordshift, remshift);
}

static PyObject *
long_lshift1(PyLongObject *a, Py_ssize_t wordshift, digit remshift)
{
    /* This version due to Tim Peters */
    PyLongObject *z = NULL;
    Py_ssize_t oldsize, newsize, i, j;
    twodigits accum;

    oldsize = Py_ABS(Py_SIZE(a));
    newsize = oldsize + wordshift;
    if (remshift)
        ++newsize;
    z = _PyLong_New(newsize);
    if (z == NULL)
        return NULL;
    if (Py_SIZE(a) < 0) {
        assert(Py_REFCNT(z) == 1);
        Py_SET_SIZE(z, -Py_SIZE(z));
    }
    for (i = 0; i < wordshift; i++)
        z->ob_digit[i] = 0;
    accum = 0;
    for (i = wordshift, j = 0; j < oldsize; i++, j++) {
        accum |= (twodigits)a->ob_digit[j] << remshift;
        z->ob_digit[i] = (digit)(accum & PyLong_MASK);
        accum >>= PyLong_SHIFT;
    }
    if (remshift)
        z->ob_digit[newsize-1] = (digit)accum;
    else
        assert(!accum);
    z = long_normalize(z);
    return (PyObject *) maybe_small_long(z);
}

static PyObject *
long_lshift(PyObject *a, PyObject *b)
{
    Py_ssize_t wordshift;
    digit remshift;

    CHECK_BINOP(a, b);

    if (Py_SIZE(b) < 0) {
        PyErr_SetString(PyExc_ValueError, "negative shift count");
        return NULL;
    }
    if (Py_SIZE(a) == 0) {
        return PyLong_FromLong(0);
    }
    if (divmod_shift(b, &wordshift, &remshift) < 0)
        return NULL;
    return long_lshift1((PyLongObject *)a, wordshift, remshift);
}

/* Return a << shiftby. */
PyObject *
_PyLong_Lshift(PyObject *a, size_t shiftby)
{
    Py_ssize_t wordshift;
    digit remshift;

    assert(PyLong_Check(a));
    if (Py_SIZE(a) == 0) {
        return PyLong_FromLong(0);
    }
    wordshift = shiftby / PyLong_SHIFT;
    remshift = shiftby % PyLong_SHIFT;
    return long_lshift1((PyLongObject *)a, wordshift, remshift);
}

/* Compute two's complement of digit vector a[0:m], writing result to
   z[0:m].  The digit vector a need not be normalized, but should not
   be entirely zero.  a and z may point to the same digit vector. */

static void
v_complement(digit *z, digit *a, Py_ssize_t m)
{
    Py_ssize_t i;
    digit carry = 1;
    for (i = 0; i < m; ++i) {
        carry += a[i] ^ PyLong_MASK;
        z[i] = carry & PyLong_MASK;
        carry >>= PyLong_SHIFT;
    }
    assert(carry == 0);
}

/* Bitwise and/xor/or operations */

static PyObject *
long_bitwise(PyLongObject *a,
             char op,  /* '&', '|', '^' */
             PyLongObject *b)
{
    int nega, negb, negz;
    Py_ssize_t size_a, size_b, size_z, i;
    PyLongObject *z;

    /* Bitwise operations for negative numbers operate as though
       on a two's complement representation.  So convert arguments
       from sign-magnitude to two's complement, and convert the
       result back to sign-magnitude at the end. */

    /* If a is negative, replace it by its two's complement. */
    size_a = Py_ABS(Py_SIZE(a));
    nega = Py_SIZE(a) < 0;
    if (nega) {
        z = _PyLong_New(size_a);
        if (z == NULL)
            return NULL;
        v_complement(z->ob_digit, a->ob_digit, size_a);
        a = z;
    }
    else
        /* Keep reference count consistent. */
        Py_INCREF(a);

    /* Same for b. */
    size_b = Py_ABS(Py_SIZE(b));
    negb = Py_SIZE(b) < 0;
    if (negb) {
        z = _PyLong_New(size_b);
        if (z == NULL) {
            Py_DECREF(a);
            return NULL;
        }
        v_complement(z->ob_digit, b->ob_digit, size_b);
        b = z;
    }
    else
        Py_INCREF(b);

    /* Swap a and b if necessary to ensure size_a >= size_b. */
    if (size_a < size_b) {
        z = a; a = b; b = z;
        size_z = size_a; size_a = size_b; size_b = size_z;
        negz = nega; nega = negb; negb = negz;
    }

    /* JRH: The original logic here was to allocate the result value (z)
       as the longer of the two operands.  However, there are some cases
       where the result is guaranteed to be shorter than that: AND of two
       positives, OR of two negatives: use the shorter number.  AND with
       mixed signs: use the positive number.  OR with mixed signs: use the
       negative number.
    */
    switch (op) {
    case '^':
        negz = nega ^ negb;
        size_z = size_a;
        break;
    case '&':
        negz = nega & negb;
        size_z = negb ? size_a : size_b;
        break;
    case '|':
        negz = nega | negb;
        size_z = negb ? size_b : size_a;
        break;
    default:
        Py_UNREACHABLE();
    }

    /* We allow an extra digit if z is negative, to make sure that
       the final two's complement of z doesn't overflow. */
    z = _PyLong_New(size_z + negz);
    if (z == NULL) {
        Py_DECREF(a);
        Py_DECREF(b);
        return NULL;
    }

    /* Compute digits for overlap of a and b. */
    switch(op) {
    case '&':
        for (i = 0; i < size_b; ++i)
            z->ob_digit[i] = a->ob_digit[i] & b->ob_digit[i];
        break;
    case '|':
        for (i = 0; i < size_b; ++i)
            z->ob_digit[i] = a->ob_digit[i] | b->ob_digit[i];
        break;
    case '^':
        for (i = 0; i < size_b; ++i)
            z->ob_digit[i] = a->ob_digit[i] ^ b->ob_digit[i];
        break;
    default:
        Py_UNREACHABLE();
    }

    /* Copy any remaining digits of a, inverting if necessary. */
    if (op == '^' && negb)
        for (; i < size_z; ++i)
            z->ob_digit[i] = a->ob_digit[i] ^ PyLong_MASK;
    else if (i < size_z)
        memcpy(&z->ob_digit[i], &a->ob_digit[i],
               (size_z-i)*sizeof(digit));

    /* Complement result if negative. */
    if (negz) {
        Py_SET_SIZE(z, -(Py_SIZE(z)));
        z->ob_digit[size_z] = PyLong_MASK;
        v_complement(z->ob_digit, z->ob_digit, size_z+1);
    }

    Py_DECREF(a);
    Py_DECREF(b);
    return (PyObject *)maybe_small_long(long_normalize(z));
}

static PyObject *
long_and(PyObject *a, PyObject *b)
{
    PyObject *c;
    CHECK_BINOP(a, b);
    c = long_bitwise((PyLongObject*)a, '&', (PyLongObject*)b);
    return c;
}

static PyObject *
long_xor(PyObject *a, PyObject *b)
{
    PyObject *c;
    CHECK_BINOP(a, b);
    c = long_bitwise((PyLongObject*)a, '^', (PyLongObject*)b);
    return c;
}

static PyObject *
long_or(PyObject *a, PyObject *b)
{
    PyObject *c;
    CHECK_BINOP(a, b);
    c = long_bitwise((PyLongObject*)a, '|', (PyLongObject*)b);
    return c;
}

static PyObject *
long_long(PyObject *v)
{
    if (PyLong_CheckExact(v))
        Py_INCREF(v);
    else
        v = _PyLong_Copy((PyLongObject *)v);
    return v;
}

PyObject *
_PyLong_GCD(PyObject *aarg, PyObject *barg)
{
    PyLongObject *a, *b, *c = NULL, *d = NULL, *r;
    stwodigits x, y, q, s, t, c_carry, d_carry;
    stwodigits A, B, C, D, T;
    int nbits, k;
    Py_ssize_t size_a, size_b, alloc_a, alloc_b;
    digit *a_digit, *b_digit, *c_digit, *d_digit, *a_end, *b_end;

    a = (PyLongObject *)aarg;
    b = (PyLongObject *)barg;
    size_a = Py_SIZE(a);
    size_b = Py_SIZE(b);
    if (-2 <= size_a && size_a <= 2 && -2 <= size_b && size_b <= 2) {
        Py_INCREF(a);
        Py_INCREF(b);
        goto simple;
    }

    /* Initial reduction: make sure that 0 <= b <= a. */
    a = (PyLongObject *)long_abs(a);
    if (a == NULL)
        return NULL;
    b = (PyLongObject *)long_abs(b);
    if (b == NULL) {
        Py_DECREF(a);
        return NULL;
    }
    if (long_compare(a, b) < 0) {
        r = a;
        a = b;
        b = r;
    }
    /* We now own references to a and b */

    alloc_a = Py_SIZE(a);
    alloc_b = Py_SIZE(b);
    /* reduce until a fits into 2 digits */
    while ((size_a = Py_SIZE(a)) > 2) {
        nbits = bit_length_digit(a->ob_digit[size_a-1]);
        /* extract top 2*PyLong_SHIFT bits of a into x, along with
           corresponding bits of b into y */
        size_b = Py_SIZE(b);
        assert(size_b <= size_a);
        if (size_b == 0) {
            if (size_a < alloc_a) {
                r = (PyLongObject *)_PyLong_Copy(a);
                Py_DECREF(a);
            }
            else
                r = a;
            Py_DECREF(b);
            Py_XDECREF(c);
            Py_XDECREF(d);
            return (PyObject *)r;
        }
        x = (((twodigits)a->ob_digit[size_a-1] << (2*PyLong_SHIFT-nbits)) |
             ((twodigits)a->ob_digit[size_a-2] << (PyLong_SHIFT-nbits)) |
             (a->ob_digit[size_a-3] >> nbits));

        y = ((size_b >= size_a - 2 ? b->ob_digit[size_a-3] >> nbits : 0) |
             (size_b >= size_a - 1 ? (twodigits)b->ob_digit[size_a-2] << (PyLong_SHIFT-nbits) : 0) |
             (size_b >= size_a ? (twodigits)b->ob_digit[size_a-1] << (2*PyLong_SHIFT-nbits) : 0));

        /* inner loop of Lehmer's algorithm; A, B, C, D never grow
           larger than PyLong_MASK during the algorithm. */
        A = 1; B = 0; C = 0; D = 1;
        for (k=0;; k++) {
            if (y-C == 0)
                break;
            q = (x+(A-1))/(y-C);
            s = B+q*D;
            t = x-q*y;
            if (s > t)
                break;
            x = y; y = t;
            t = A+q*C; A = D; B = C; C = s; D = t;
        }

        if (k == 0) {
            /* no progress; do a Euclidean step */
            if (l_divmod(a, b, NULL, &r) < 0)
                goto error;
            Py_DECREF(a);
            a = b;
            b = r;
            alloc_a = alloc_b;
            alloc_b = Py_SIZE(b);
            continue;
        }

        /*
          a, b = A*b-B*a, D*a-C*b if k is odd
          a, b = A*a-B*b, D*b-C*a if k is even
        */
        if (k&1) {
            T = -A; A = -B; B = T;
            T = -C; C = -D; D = T;
        }
        if (c != NULL) {
            Py_SET_SIZE(c, size_a);
        }
        else if (Py_REFCNT(a) == 1) {
            Py_INCREF(a);
            c = a;
        }
        else {
            alloc_a = size_a;
            c = _PyLong_New(size_a);
            if (c == NULL)
                goto error;
        }

        if (d != NULL) {
            Py_SET_SIZE(d, size_a);
        }
        else if (Py_REFCNT(b) == 1 && size_a <= alloc_b) {
            Py_INCREF(b);
            d = b;
            Py_SET_SIZE(d, size_a);
        }
        else {
            alloc_b = size_a;
            d = _PyLong_New(size_a);
            if (d == NULL)
                goto error;
        }
        a_end = a->ob_digit + size_a;
        b_end = b->ob_digit + size_b;

        /* compute new a and new b in parallel */
        a_digit = a->ob_digit;
        b_digit = b->ob_digit;
        c_digit = c->ob_digit;
        d_digit = d->ob_digit;
        c_carry = 0;
        d_carry = 0;
        while (b_digit < b_end) {
            c_carry += (A * *a_digit) - (B * *b_digit);
            d_carry += (D * *b_digit++) - (C * *a_digit++);
            *c_digit++ = (digit)(c_carry & PyLong_MASK);
            *d_digit++ = (digit)(d_carry & PyLong_MASK);
            c_carry >>= PyLong_SHIFT;
            d_carry >>= PyLong_SHIFT;
        }
        while (a_digit < a_end) {
            c_carry += A * *a_digit;
            d_carry -= C * *a_digit++;
            *c_digit++ = (digit)(c_carry & PyLong_MASK);
            *d_digit++ = (digit)(d_carry & PyLong_MASK);
            c_carry >>= PyLong_SHIFT;
            d_carry >>= PyLong_SHIFT;
        }
        assert(c_carry == 0);
        assert(d_carry == 0);

        Py_INCREF(c);
        Py_INCREF(d);
        Py_DECREF(a);
        Py_DECREF(b);
        a = long_normalize(c);
        b = long_normalize(d);
    }
    Py_XDECREF(c);
    Py_XDECREF(d);

simple:
    assert(Py_REFCNT(a) > 0);
    assert(Py_REFCNT(b) > 0);
/* Issue #24999: use two shifts instead of ">> 2*PyLong_SHIFT" to avoid
   undefined behaviour when LONG_MAX type is smaller than 60 bits */
#if LONG_MAX >> PyLong_SHIFT >> PyLong_SHIFT
    /* a fits into a long, so b must too */
    x = PyLong_AsLong((PyObject *)a);
    y = PyLong_AsLong((PyObject *)b);
#elif LLONG_MAX >> PyLong_SHIFT >> PyLong_SHIFT
    x = PyLong_AsLongLong((PyObject *)a);
    y = PyLong_AsLongLong((PyObject *)b);
#else
# error "_PyLong_GCD"
#endif
    x = Py_ABS(x);
    y = Py_ABS(y);
    Py_DECREF(a);
    Py_DECREF(b);

    /* usual Euclidean algorithm for longs */
    while (y != 0) {
        t = y;
        y = x % y;
        x = t;
    }
#if LONG_MAX >> PyLong_SHIFT >> PyLong_SHIFT
    return PyLong_FromLong(x);
#elif LLONG_MAX >> PyLong_SHIFT >> PyLong_SHIFT
    return PyLong_FromLongLong(x);
#else
# error "_PyLong_GCD"
#endif

error:
    Py_DECREF(a);
    Py_DECREF(b);
    Py_XDECREF(c);
    Py_XDECREF(d);
    return NULL;
}

static PyObject *
long_float(PyObject *v)
{
    double result;
    result = PyLong_AsDouble(v);
    if (result == -1.0 && PyErr_Occurred())
        return NULL;
    return PyFloat_FromDouble(result);
}

static PyObject *
long_subtype_new(PyTypeObject *type, PyObject *x, PyObject *obase);

/*[clinic input]
@classmethod
int.__new__ as long_new
    x: object(c_default="NULL") = 0
    /
    base as obase: object(c_default="NULL") = 10
[clinic start generated code]*/

static PyObject *
long_new_impl(PyTypeObject *type, PyObject *x, PyObject *obase)
/*[clinic end generated code: output=e47cfe777ab0f24c input=81c98f418af9eb6f]*/
{
    Py_ssize_t base;

    if (type != &PyLong_Type)
        return long_subtype_new(type, x, obase); /* Wimp out */
    if (x == NULL) {
        if (obase != NULL) {
            PyErr_SetString(PyExc_TypeError,
                            "int() missing string argument");
            return NULL;
        }
        return PyLong_FromLong(0L);
    }
    if (obase == NULL)
        return PyNumber_Long(x);

    base = PyNumber_AsSsize_t(obase, NULL);
    if (base == -1 && PyErr_Occurred())
        return NULL;
    if ((base != 0 && base < 2) || base > 36) {
        PyErr_SetString(PyExc_ValueError,
                        "int() base must be >= 2 and <= 36, or 0");
        return NULL;
    }

    if (PyUnicode_Check(x))
        return PyLong_FromUnicodeObject(x, (int)base);
    else if (PyByteArray_Check(x) || PyBytes_Check(x)) {
        const char *string;
        if (PyByteArray_Check(x))
            string = PyByteArray_AS_STRING(x);
        else
            string = PyBytes_AS_STRING(x);
        return _PyLong_FromBytes(string, Py_SIZE(x), (int)base);
    }
    else {
        PyErr_SetString(PyExc_TypeError,
                        "int() can't convert non-string with explicit base");
        return NULL;
    }
}

/* Wimpy, slow approach to tp_new calls for subtypes of int:
   first create a regular int from whatever arguments we got,
   then allocate a subtype instance and initialize it from
   the regular int.  The regular int is then thrown away.
*/
static PyObject *
long_subtype_new(PyTypeObject *type, PyObject *x, PyObject *obase)
{
    PyLongObject *tmp, *newobj;
    Py_ssize_t i, n;

    assert(PyType_IsSubtype(type, &PyLong_Type));
    tmp = (PyLongObject *)long_new_impl(&PyLong_Type, x, obase);
    if (tmp == NULL)
        return NULL;
    assert(PyLong_Check(tmp));
    n = Py_SIZE(tmp);
    if (n < 0)
        n = -n;
    newobj = (PyLongObject *)type->tp_alloc(type, n);
    if (newobj == NULL) {
        Py_DECREF(tmp);
        return NULL;
    }
    assert(PyLong_Check(newobj));
    Py_SET_SIZE(newobj, Py_SIZE(tmp));
    for (i = 0; i < n; i++) {
        newobj->ob_digit[i] = tmp->ob_digit[i];
    }
    Py_DECREF(tmp);
    return (PyObject *)newobj;
}

/*[clinic input]
int.__getnewargs__
[clinic start generated code]*/

static PyObject *
int___getnewargs___impl(PyObject *self)
/*[clinic end generated code: output=839a49de3f00b61b input=5904770ab1fb8c75]*/
{
    return Py_BuildValue("(N)", _PyLong_Copy((PyLongObject *)self));
}

static PyObject *
long_get0(PyObject *Py_UNUSED(self), void *Py_UNUSED(context))
{
    return PyLong_FromLong(0L);
}

static PyObject *
long_get1(PyObject *Py_UNUSED(self), void *Py_UNUSED(ignored))
{
    return PyLong_FromLong(1L);
}

/*[clinic input]
int.__format__

    format_spec: unicode
    /
[clinic start generated code]*/

static PyObject *
int___format___impl(PyObject *self, PyObject *format_spec)
/*[clinic end generated code: output=b4929dee9ae18689 input=e31944a9b3e428b7]*/
{
    _PyUnicodeWriter writer;
    int ret;

    _PyUnicodeWriter_Init(&writer);
    ret = _PyLong_FormatAdvancedWriter(
        &writer,
        self,
        format_spec, 0, PyUnicode_GET_LENGTH(format_spec));
    if (ret == -1) {
        _PyUnicodeWriter_Dealloc(&writer);
        return NULL;
    }
    return _PyUnicodeWriter_Finish(&writer);
}

/* Return a pair (q, r) such that a = b * q + r, and
   abs(r) <= abs(b)/2, with equality possible only if q is even.
   In other words, q == a / b, rounded to the nearest integer using
   round-half-to-even. */

PyObject *
_PyLong_DivmodNear(PyObject *a, PyObject *b)
{
    PyLongObject *quo = NULL, *rem = NULL;
    PyObject *twice_rem, *result, *temp;
    int quo_is_odd, quo_is_neg;
    Py_ssize_t cmp;

    /* Equivalent Python code:

       def divmod_near(a, b):
           q, r = divmod(a, b)
           # round up if either r / b > 0.5, or r / b == 0.5 and q is odd.
           # The expression r / b > 0.5 is equivalent to 2 * r > b if b is
           # positive, 2 * r < b if b negative.
           greater_than_half = 2*r > b if b > 0 else 2*r < b
           exactly_half = 2*r == b
           if greater_than_half or exactly_half and q % 2 == 1:
               q += 1
               r -= b
           return q, r

    */
    if (!PyLong_Check(a) || !PyLong_Check(b)) {
        PyErr_SetString(PyExc_TypeError,
                        "non-integer arguments in division");
        return NULL;
    }

    /* Do a and b have different signs?  If so, quotient is negative. */
    quo_is_neg = (Py_SIZE(a) < 0) != (Py_SIZE(b) < 0);

    if (long_divrem((PyLongObject*)a, (PyLongObject*)b, &quo, &rem) < 0)
        goto error;

    /* compare twice the remainder with the divisor, to see
       if we need to adjust the quotient and remainder */
    PyObject *one = _PyLong_GetOne();  // borrowed reference
    twice_rem = long_lshift((PyObject *)rem, one);
    if (twice_rem == NULL)
        goto error;
    if (quo_is_neg) {
        temp = long_neg((PyLongObject*)twice_rem);
        Py_DECREF(twice_rem);
        twice_rem = temp;
        if (twice_rem == NULL)
            goto error;
    }
    cmp = long_compare((PyLongObject *)twice_rem, (PyLongObject *)b);
    Py_DECREF(twice_rem);

    quo_is_odd = Py_SIZE(quo) != 0 && ((quo->ob_digit[0] & 1) != 0);
    if ((Py_SIZE(b) < 0 ? cmp < 0 : cmp > 0) || (cmp == 0 && quo_is_odd)) {
        /* fix up quotient */
        if (quo_is_neg)
            temp = long_sub(quo, (PyLongObject *)one);
        else
            temp = long_add(quo, (PyLongObject *)one);
        Py_DECREF(quo);
        quo = (PyLongObject *)temp;
        if (quo == NULL)
            goto error;
        /* and remainder */
        if (quo_is_neg)
            temp = long_add(rem, (PyLongObject *)b);
        else
            temp = long_sub(rem, (PyLongObject *)b);
        Py_DECREF(rem);
        rem = (PyLongObject *)temp;
        if (rem == NULL)
            goto error;
    }

    result = PyTuple_New(2);
    if (result == NULL)
        goto error;

    /* PyTuple_SET_ITEM steals references */
    PyTuple_SET_ITEM(result, 0, (PyObject *)quo);
    PyTuple_SET_ITEM(result, 1, (PyObject *)rem);
    return result;

  error:
    Py_XDECREF(quo);
    Py_XDECREF(rem);
    return NULL;
}

/*[clinic input]
int.__round__

    ndigits as o_ndigits: object = NULL
    /

Rounding an Integral returns itself.

Rounding with an ndigits argument also returns an integer.
[clinic start generated code]*/

static PyObject *
int___round___impl(PyObject *self, PyObject *o_ndigits)
/*[clinic end generated code: output=954fda6b18875998 input=1614cf23ec9e18c3]*/
{
    PyObject *temp, *result, *ndigits;

    /* To round an integer m to the nearest 10**n (n positive), we make use of
     * the divmod_near operation, defined by:
     *
     *   divmod_near(a, b) = (q, r)
     *
     * where q is the nearest integer to the quotient a / b (the
     * nearest even integer in the case of a tie) and r == a - q * b.
     * Hence q * b = a - r is the nearest multiple of b to a,
     * preferring even multiples in the case of a tie.
     *
     * So the nearest multiple of 10**n to m is:
     *
     *   m - divmod_near(m, 10**n)[1].
     */
    if (o_ndigits == NULL)
        return long_long(self);

    ndigits = _PyNumber_Index(o_ndigits);
    if (ndigits == NULL)
        return NULL;

    /* if ndigits >= 0 then no rounding is necessary; return self unchanged */
    if (Py_SIZE(ndigits) >= 0) {
        Py_DECREF(ndigits);
        return long_long(self);
    }

    /* result = self - divmod_near(self, 10 ** -ndigits)[1] */
    temp = long_neg((PyLongObject*)ndigits);
    Py_DECREF(ndigits);
    ndigits = temp;
    if (ndigits == NULL)
        return NULL;

    result = PyLong_FromLong(10L);
    if (result == NULL) {
        Py_DECREF(ndigits);
        return NULL;
    }

    temp = long_pow(result, ndigits, Py_None);
    Py_DECREF(ndigits);
    Py_DECREF(result);
    result = temp;
    if (result == NULL)
        return NULL;

    temp = _PyLong_DivmodNear(self, result);
    Py_DECREF(result);
    result = temp;
    if (result == NULL)
        return NULL;

    temp = long_sub((PyLongObject *)self,
                    (PyLongObject *)PyTuple_GET_ITEM(result, 1));
    Py_DECREF(result);
    result = temp;

    return result;
}

/*[clinic input]
int.__sizeof__ -> Py_ssize_t

Returns size in memory, in bytes.
[clinic start generated code]*/

static Py_ssize_t
int___sizeof___impl(PyObject *self)
/*[clinic end generated code: output=3303f008eaa6a0a5 input=9b51620c76fc4507]*/
{
    Py_ssize_t res;

    res = offsetof(PyLongObject, ob_digit) + Py_ABS(Py_SIZE(self))*sizeof(digit);
    return res;
}

/*[clinic input]
int.bit_length

Number of bits necessary to represent self in binary.

>>> bin(37)
'0b100101'
>>> (37).bit_length()
6
[clinic start generated code]*/

static PyObject *
int_bit_length_impl(PyObject *self)
/*[clinic end generated code: output=fc1977c9353d6a59 input=e4eb7a587e849a32]*/
{
    PyLongObject *result, *x, *y;
    Py_ssize_t ndigits;
    int msd_bits;
    digit msd;

    assert(self != NULL);
    assert(PyLong_Check(self));

    ndigits = Py_ABS(Py_SIZE(self));
    if (ndigits == 0)
        return PyLong_FromLong(0);

    msd = ((PyLongObject *)self)->ob_digit[ndigits-1];
    msd_bits = bit_length_digit(msd);

    if (ndigits <= PY_SSIZE_T_MAX/PyLong_SHIFT)
        return PyLong_FromSsize_t((ndigits-1)*PyLong_SHIFT + msd_bits);

    /* expression above may overflow; use Python integers instead */
    result = (PyLongObject *)PyLong_FromSsize_t(ndigits - 1);
    if (result == NULL)
        return NULL;
    x = (PyLongObject *)PyLong_FromLong(PyLong_SHIFT);
    if (x == NULL)
        goto error;
    y = (PyLongObject *)long_mul(result, x);
    Py_DECREF(x);
    if (y == NULL)
        goto error;
    Py_DECREF(result);
    result = y;

    x = (PyLongObject *)PyLong_FromLong((long)msd_bits);
    if (x == NULL)
        goto error;
    y = (PyLongObject *)long_add(result, x);
    Py_DECREF(x);
    if (y == NULL)
        goto error;
    Py_DECREF(result);
    result = y;

    return (PyObject *)result;

  error:
    Py_DECREF(result);
    return NULL;
}

static int
popcount_digit(digit d)
{
    // digit can be larger than uint32_t, but only PyLong_SHIFT bits
    // of it will be ever used.
    Py_BUILD_ASSERT(PyLong_SHIFT <= 32);
    return _Py_popcount32((uint32_t)d);
}

/*[clinic input]
int.bit_count

Number of ones in the binary representation of the absolute value of self.

Also known as the population count.

>>> bin(13)
'0b1101'
>>> (13).bit_count()
3
[clinic start generated code]*/

static PyObject *
int_bit_count_impl(PyObject *self)
/*[clinic end generated code: output=2e571970daf1e5c3 input=7e0adef8e8ccdf2e]*/
{
    assert(self != NULL);
    assert(PyLong_Check(self));

    PyLongObject *z = (PyLongObject *)self;
    Py_ssize_t ndigits = Py_ABS(Py_SIZE(z));
    Py_ssize_t bit_count = 0;

    /* Each digit has up to PyLong_SHIFT ones, so the accumulated bit count
       from the first PY_SSIZE_T_MAX/PyLong_SHIFT digits can't overflow a
       Py_ssize_t. */
    Py_ssize_t ndigits_fast = Py_MIN(ndigits, PY_SSIZE_T_MAX/PyLong_SHIFT);
    for (Py_ssize_t i = 0; i < ndigits_fast; i++) {
        bit_count += popcount_digit(z->ob_digit[i]);
    }

    PyObject *result = PyLong_FromSsize_t(bit_count);
    if (result == NULL) {
        return NULL;
    }

    /* Use Python integers if bit_count would overflow. */
    for (Py_ssize_t i = ndigits_fast; i < ndigits; i++) {
        PyObject *x = PyLong_FromLong(popcount_digit(z->ob_digit[i]));
        if (x == NULL) {
            goto error;
        }
        PyObject *y = long_add((PyLongObject *)result, (PyLongObject *)x);
        Py_DECREF(x);
        if (y == NULL) {
            goto error;
        }
        Py_DECREF(result);
        result = y;
    }

    return result;

  error:
    Py_DECREF(result);
    return NULL;
}

/*[clinic input]
int.as_integer_ratio

Return integer ratio.

Return a pair of integers, whose ratio is exactly equal to the original int
and with a positive denominator.

>>> (10).as_integer_ratio()
(10, 1)
>>> (-10).as_integer_ratio()
(-10, 1)
>>> (0).as_integer_ratio()
(0, 1)
[clinic start generated code]*/

static PyObject *
int_as_integer_ratio_impl(PyObject *self)
/*[clinic end generated code: output=e60803ae1cc8621a input=55ce3058e15de393]*/
{
    PyObject *ratio_tuple;
    PyObject *numerator = long_long(self);
    if (numerator == NULL) {
        return NULL;
    }
    ratio_tuple = PyTuple_Pack(2, numerator, _PyLong_GetOne());
    Py_DECREF(numerator);
    return ratio_tuple;
}

/*[clinic input]
int.to_bytes

    length: Py_ssize_t
        Length of bytes object to use.  An OverflowError is raised if the
        integer is not representable with the given number of bytes.
    byteorder: unicode
        The byte order used to represent the integer.  If byteorder is 'big',
        the most significant byte is at the beginning of the byte array.  If
        byteorder is 'little', the most significant byte is at the end of the
        byte array.  To request the native byte order of the host system, use
        `sys.byteorder' as the byte order value.
    *
    signed as is_signed: bool = False
        Determines whether two's complement is used to represent the integer.
        If signed is False and a negative integer is given, an OverflowError
        is raised.

Return an array of bytes representing an integer.
[clinic start generated code]*/

static PyObject *
int_to_bytes_impl(PyObject *self, Py_ssize_t length, PyObject *byteorder,
                  int is_signed)
/*[clinic end generated code: output=89c801df114050a3 input=ddac63f4c7bf414c]*/
{
    int little_endian;
    PyObject *bytes;

    if (_PyUnicode_EqualToASCIIId(byteorder, &PyId_little))
        little_endian = 1;
    else if (_PyUnicode_EqualToASCIIId(byteorder, &PyId_big))
        little_endian = 0;
    else {
        PyErr_SetString(PyExc_ValueError,
            "byteorder must be either 'little' or 'big'");
        return NULL;
    }

    if (length < 0) {
        PyErr_SetString(PyExc_ValueError,
                        "length argument must be non-negative");
        return NULL;
    }

    bytes = PyBytes_FromStringAndSize(NULL, length);
    if (bytes == NULL)
        return NULL;

    if (_PyLong_AsByteArray((PyLongObject *)self,
                            (unsigned char *)PyBytes_AS_STRING(bytes),
                            length, little_endian, is_signed) < 0) {
        Py_DECREF(bytes);
        return NULL;
    }

    return bytes;
}

/*[clinic input]
@classmethod
int.from_bytes

    bytes as bytes_obj: object
        Holds the array of bytes to convert.  The argument must either
        support the buffer protocol or be an iterable object producing bytes.
        Bytes and bytearray are examples of built-in objects that support the
        buffer protocol.
    byteorder: unicode
        The byte order used to represent the integer.  If byteorder is 'big',
        the most significant byte is at the beginning of the byte array.  If
        byteorder is 'little', the most significant byte is at the end of the
        byte array.  To request the native byte order of the host system, use
        `sys.byteorder' as the byte order value.
    *
    signed as is_signed: bool = False
        Indicates whether two's complement is used to represent the integer.

Return the integer represented by the given array of bytes.
[clinic start generated code]*/

static PyObject *
int_from_bytes_impl(PyTypeObject *type, PyObject *bytes_obj,
                    PyObject *byteorder, int is_signed)
/*[clinic end generated code: output=efc5d68e31f9314f input=cdf98332b6a821b0]*/
{
    int little_endian;
    PyObject *long_obj, *bytes;

    if (_PyUnicode_EqualToASCIIId(byteorder, &PyId_little))
        little_endian = 1;
    else if (_PyUnicode_EqualToASCIIId(byteorder, &PyId_big))
        little_endian = 0;
    else {
        PyErr_SetString(PyExc_ValueError,
            "byteorder must be either 'little' or 'big'");
        return NULL;
    }

    bytes = PyObject_Bytes(bytes_obj);
    if (bytes == NULL)
        return NULL;

    long_obj = _PyLong_FromByteArray(
        (unsigned char *)PyBytes_AS_STRING(bytes), Py_SIZE(bytes),
        little_endian, is_signed);
    Py_DECREF(bytes);

    if (long_obj != NULL && type != &PyLong_Type) {
        Py_SETREF(long_obj, PyObject_CallOneArg((PyObject *)type, long_obj));
    }

    return long_obj;
}

static PyObject *
long_long_meth(PyObject *self, PyObject *Py_UNUSED(ignored))
{
    return long_long(self);
}

static PyMethodDef long_methods[] = {
    {"conjugate",       long_long_meth, METH_NOARGS,
     "Returns self, the complex conjugate of any int."},
    INT_BIT_LENGTH_METHODDEF
    INT_BIT_COUNT_METHODDEF
    INT_TO_BYTES_METHODDEF
    INT_FROM_BYTES_METHODDEF
    INT_AS_INTEGER_RATIO_METHODDEF
    {"__trunc__",       long_long_meth, METH_NOARGS,
     "Truncating an Integral returns itself."},
    {"__floor__",       long_long_meth, METH_NOARGS,
     "Flooring an Integral returns itself."},
    {"__ceil__",        long_long_meth, METH_NOARGS,
     "Ceiling of an Integral returns itself."},
    INT___ROUND___METHODDEF
    INT___GETNEWARGS___METHODDEF
    INT___FORMAT___METHODDEF
    INT___SIZEOF___METHODDEF
    {NULL,              NULL}           /* sentinel */
};

static PyGetSetDef long_getset[] = {
    {"real",
     (getter)long_long_meth, (setter)NULL,
     "the real part of a complex number",
     NULL},
    {"imag",
     long_get0, (setter)NULL,
     "the imaginary part of a complex number",
     NULL},
    {"numerator",
     (getter)long_long_meth, (setter)NULL,
     "the numerator of a rational number in lowest terms",
     NULL},
    {"denominator",
     long_get1, (setter)NULL,
     "the denominator of a rational number in lowest terms",
     NULL},
    {NULL}  /* Sentinel */
};

PyDoc_STRVAR(long_doc,
"int([x]) -> integer\n\
int(x, base=10) -> integer\n\
\n\
Convert a number or string to an integer, or return 0 if no arguments\n\
are given.  If x is a number, return x.__int__().  For floating point\n\
numbers, this truncates towards zero.\n\
\n\
If x is not a number or if base is given, then x must be a string,\n\
bytes, or bytearray instance representing an integer literal in the\n\
given base.  The literal can be preceded by '+' or '-' and be surrounded\n\
by whitespace.  The base defaults to 10.  Valid bases are 0 and 2-36.\n\
Base 0 means to interpret the base from the string as an integer literal.\n\
>>> int('0b100', base=0)\n\
4");

static PyNumberMethods long_as_number = {
    (binaryfunc)long_add,       /*nb_add*/
    (binaryfunc)long_sub,       /*nb_subtract*/
    (binaryfunc)long_mul,       /*nb_multiply*/
    long_mod,                   /*nb_remainder*/
    long_divmod,                /*nb_divmod*/
    long_pow,                   /*nb_power*/
    (unaryfunc)long_neg,        /*nb_negative*/
    long_long,                  /*tp_positive*/
    (unaryfunc)long_abs,        /*tp_absolute*/
    (inquiry)long_bool,         /*tp_bool*/
    (unaryfunc)long_invert,     /*nb_invert*/
    long_lshift,                /*nb_lshift*/
    long_rshift,                /*nb_rshift*/
    long_and,                   /*nb_and*/
    long_xor,                   /*nb_xor*/
    long_or,                    /*nb_or*/
    long_long,                  /*nb_int*/
    0,                          /*nb_reserved*/
    long_float,                 /*nb_float*/
    0,                          /* nb_inplace_add */
    0,                          /* nb_inplace_subtract */
    0,                          /* nb_inplace_multiply */
    0,                          /* nb_inplace_remainder */
    0,                          /* nb_inplace_power */
    0,                          /* nb_inplace_lshift */
    0,                          /* nb_inplace_rshift */
    0,                          /* nb_inplace_and */
    0,                          /* nb_inplace_xor */
    0,                          /* nb_inplace_or */
    long_div,                   /* nb_floor_divide */
    long_true_divide,           /* nb_true_divide */
    0,                          /* nb_inplace_floor_divide */
    0,                          /* nb_inplace_true_divide */
    long_long,                  /* nb_index */
};

PyTypeObject PyLong_Type = {
    PyVarObject_HEAD_INIT(&PyType_Type, 0)
    "int",                                      /* tp_name */
    offsetof(PyLongObject, ob_digit),           /* tp_basicsize */
    sizeof(digit),                              /* tp_itemsize */
    0,                                          /* tp_dealloc */
    0,                                          /* tp_vectorcall_offset */
    0,                                          /* tp_getattr */
    0,                                          /* tp_setattr */
    0,                                          /* tp_as_async */
    long_to_decimal_string,                     /* tp_repr */
    &long_as_number,                            /* tp_as_number */
    0,                                          /* tp_as_sequence */
    0,                                          /* tp_as_mapping */
    (hashfunc)long_hash,                        /* tp_hash */
    0,                                          /* tp_call */
    0,                                          /* tp_str */
    PyObject_GenericGetAttr,                    /* tp_getattro */
    0,                                          /* tp_setattro */
    0,                                          /* tp_as_buffer */
    Py_TPFLAGS_DEFAULT | Py_TPFLAGS_BASETYPE |
        Py_TPFLAGS_LONG_SUBCLASS,               /* tp_flags */
    long_doc,                                   /* tp_doc */
    0,                                          /* tp_traverse */
    0,                                          /* tp_clear */
    long_richcompare,                           /* tp_richcompare */
    0,                                          /* tp_weaklistoffset */
    0,                                          /* tp_iter */
    0,                                          /* tp_iternext */
    long_methods,                               /* tp_methods */
    0,                                          /* tp_members */
    long_getset,                                /* tp_getset */
    0,                                          /* tp_base */
    0,                                          /* tp_dict */
    0,                                          /* tp_descr_get */
    0,                                          /* tp_descr_set */
    0,                                          /* tp_dictoffset */
    0,                                          /* tp_init */
    0,                                          /* tp_alloc */
    long_new,                                   /* tp_new */
    PyObject_Del,                               /* tp_free */
};

static PyTypeObject Int_InfoType;

PyDoc_STRVAR(int_info__doc__,
"sys.int_info\n\
\n\
A named tuple that holds information about Python's\n\
internal representation of integers.  The attributes are read only.");

static PyStructSequence_Field int_info_fields[] = {
    {"bits_per_digit", "size of a digit in bits"},
    {"sizeof_digit", "size in bytes of the C type used to represent a digit"},
    {NULL, NULL}
};

static PyStructSequence_Desc int_info_desc = {
    "sys.int_info",   /* name */
    int_info__doc__,  /* doc */
    int_info_fields,  /* fields */
    2                 /* number of fields */
};

PyObject *
PyLong_GetInfo(void)
{
    PyObject* int_info;
    int field = 0;
    int_info = PyStructSequence_New(&Int_InfoType);
    if (int_info == NULL)
        return NULL;
    PyStructSequence_SET_ITEM(int_info, field++,
                              PyLong_FromLong(PyLong_SHIFT));
    PyStructSequence_SET_ITEM(int_info, field++,
                              PyLong_FromLong(sizeof(digit)));
    if (PyErr_Occurred()) {
        Py_CLEAR(int_info);
        return NULL;
    }
    return int_info;
}

int
_PyLong_Init(PyThreadState *tstate)
{
    for (Py_ssize_t i=0; i < NSMALLNEGINTS + NSMALLPOSINTS; i++) {
        sdigit ival = (sdigit)i - NSMALLNEGINTS;
        int size = (ival < 0) ? -1 : ((ival == 0) ? 0 : 1);

        PyLongObject *v = _PyLong_New(1);
        if (!v) {
            return -1;
        }

        Py_SET_SIZE(v, size);
        v->ob_digit[0] = (digit)abs(ival);

        tstate->interp->small_ints[i] = v;
    }

    if (_Py_IsMainInterpreter(tstate)) {
        /* initialize int_info */
        if (Int_InfoType.tp_name == NULL) {
            if (PyStructSequence_InitType2(&Int_InfoType, &int_info_desc) < 0) {
                return 0;
            }
        }
    }

    return 1;
}

void
_PyLong_Fini(PyThreadState *tstate)
{
    for (Py_ssize_t i = 0; i < NSMALLNEGINTS + NSMALLPOSINTS; i++) {
        Py_CLEAR(tstate->interp->small_ints[i]);
    }
}<|MERGE_RESOLUTION|>--- conflicted
+++ resolved
@@ -4474,17 +4474,10 @@
     Py_CLEAR(result);
     /* fall through */
 Done:
-<<<<<<< HEAD
     Py_CLEAR(aSquared);
-    for (int i = 0; i < 32 && table[i]; i++)
-        Py_CLEAR(table[i]);
-=======
-    Py_XDECREF(aSquared);
-    Py_XDECREF(temp);
     // Yes the table is tableSize + 1 entries, I know
     for (int i = 0; i <= tableSize; i++)
-        Py_DECREF(table[i]);
->>>>>>> 21d62d17
+        Py_CLEAR(table[i]);
     return result;
 }
 
