/* Long (arbitrary precision) integer object implementation */

/* XXX The functional organization of this file is terrible */

#include "Python.h"
#include "pycore_bitutils.h"      // _Py_popcount32()
#include "pycore_initconfig.h"    // _PyStatus_OK()
#include "pycore_long.h"          // _Py_SmallInts
#include "pycore_object.h"        // _PyObject_InitVar()
#include "pycore_pystate.h"       // _Py_IsMainInterpreter()
#include "pycore_runtime.h"       // _PY_NSMALLPOSINTS
#include "pycore_structseq.h"     // _PyStructSequence_FiniType()

#include <ctype.h>
#include <float.h>
#include <stddef.h>
#include <stdlib.h>               // abs()

#include "clinic/longobject.c.h"
/*[clinic input]
class int "PyObject *" "&PyLong_Type"
[clinic start generated code]*/
/*[clinic end generated code: output=da39a3ee5e6b4b0d input=ec0275e3422a36e3]*/

/* Is this PyLong of size 1, 0 or -1? */
#define IS_MEDIUM_VALUE(x) (((size_t)Py_SIZE(x)) + 1U < 3U)

/* convert a PyLong of size 1, 0 or -1 to a C integer */
static inline stwodigits
medium_value(PyLongObject *x)
{
    assert(IS_MEDIUM_VALUE(x));
    return ((stwodigits)Py_SIZE(x)) * x->ob_digit[0];
}

#define IS_SMALL_INT(ival) (-_PY_NSMALLNEGINTS <= (ival) && (ival) < _PY_NSMALLPOSINTS)
#define IS_SMALL_UINT(ival) ((ival) < _PY_NSMALLPOSINTS)

#define _MAX_STR_DIGITS_ERROR_FMT_TO_INT "Exceeds the limit (%d) for integer string conversion: value has %zd digits; use sys.set_int_max_str_digits() to increase the limit"
#define _MAX_STR_DIGITS_ERROR_FMT_TO_STR "Exceeds the limit (%d) for integer string conversion; use sys.set_int_max_str_digits() to increase the limit"

/* If defined, use algorithms from the _pylong.py module */
#define WITH_PYLONG_MODULE 1

static inline void
_Py_DECREF_INT(PyLongObject *op)
{
    assert(PyLong_CheckExact(op));
    _Py_DECREF_SPECIALIZED((PyObject *)op, (destructor)PyObject_Free);
}

static inline int
is_medium_int(stwodigits x)
{
    /* Take care that we are comparing unsigned values. */
    twodigits x_plus_mask = ((twodigits)x) + PyLong_MASK;
    return x_plus_mask < ((twodigits)PyLong_MASK) + PyLong_BASE;
}

static PyObject *
get_small_int(sdigit ival)
{
    assert(IS_SMALL_INT(ival));
<<<<<<< HEAD
    return (PyObject *)&_PyLong_SMALL_INTS[_PY_NSMALLNEGINTS + ival];
=======
    PyObject *v = (PyObject *)&_PyLong_SMALL_INTS[_PY_NSMALLNEGINTS + ival];
    return Py_NewRef(v);
>>>>>>> dfc2732a
}

static PyLongObject *
maybe_small_long(PyLongObject *v)
{
    if (v && IS_MEDIUM_VALUE(v)) {
        stwodigits ival = medium_value(v);
        if (IS_SMALL_INT(ival)) {
            _Py_DECREF_INT(v);
            return (PyLongObject *)get_small_int((sdigit)ival);
        }
    }
    return v;
}

/* For int multiplication, use the O(N**2) school algorithm unless
 * both operands contain more than KARATSUBA_CUTOFF digits (this
 * being an internal Python int digit, in base BASE).
 */
#define KARATSUBA_CUTOFF 70
#define KARATSUBA_SQUARE_CUTOFF (2 * KARATSUBA_CUTOFF)

/* For exponentiation, use the binary left-to-right algorithm unless the
 ^ exponent contains more than HUGE_EXP_CUTOFF bits.  In that case, do
 * (no more than) EXP_WINDOW_SIZE bits at a time.  The potential drawback is
 * that a table of 2**(EXP_WINDOW_SIZE - 1) intermediate results is
 * precomputed.
 */
#define EXP_WINDOW_SIZE 5
#define EXP_TABLE_LEN (1 << (EXP_WINDOW_SIZE - 1))
/* Suppose the exponent has bit length e. All ways of doing this
 * need e squarings. The binary method also needs a multiply for
 * each bit set. In a k-ary method with window width w, a multiply
 * for each non-zero window, so at worst (and likely!)
 * ceiling(e/w). The k-ary sliding window method has the same
 * worst case, but the window slides so it can sometimes skip
 * over an all-zero window that the fixed-window method can't
 * exploit. In addition, the windowing methods need multiplies
 * to precompute a table of small powers.
 *
 * For the sliding window method with width 5, 16 precomputation
 * multiplies are needed. Assuming about half the exponent bits
 * are set, then, the binary method needs about e/2 extra mults
 * and the window method about 16 + e/5.
 *
 * The latter is smaller for e > 53 1/3. We don't have direct
 * access to the bit length, though, so call it 60, which is a
 * multiple of a long digit's max bit length (15 or 30 so far).
 */
#define HUGE_EXP_CUTOFF 60

#define SIGCHECK(PyTryBlock)                    \
    do {                                        \
        if (PyErr_CheckSignals()) PyTryBlock    \
    } while(0)

/* Normalize (remove leading zeros from) an int object.
   Doesn't attempt to free the storage--in most cases, due to the nature
   of the algorithms used, this could save at most be one word anyway. */

static PyLongObject *
long_normalize(PyLongObject *v)
{
    Py_ssize_t j = Py_ABS(Py_SIZE(v));
    Py_ssize_t i = j;

    while (i > 0 && v->ob_digit[i-1] == 0)
        --i;
    if (i != j) {
        Py_SET_SIZE(v, (Py_SIZE(v) < 0) ? -(i) : i);
    }
    return v;
}

/* Allocate a new int object with size digits.
   Return NULL and set exception if we run out of memory. */

#define MAX_LONG_DIGITS \
    ((PY_SSIZE_T_MAX - offsetof(PyLongObject, ob_digit))/sizeof(digit))

PyLongObject *
_PyLong_New(Py_ssize_t size)
{
    PyLongObject *result;
    if (size > (Py_ssize_t)MAX_LONG_DIGITS) {
        PyErr_SetString(PyExc_OverflowError,
                        "too many digits in integer");
        return NULL;
    }
    /* Fast operations for single digit integers (including zero)
     * assume that there is always at least one digit present. */
    Py_ssize_t ndigits = size ? size : 1;
    /* Number of bytes needed is: offsetof(PyLongObject, ob_digit) +
       sizeof(digit)*size.  Previous incarnations of this code used
       sizeof(PyVarObject) instead of the offsetof, but this risks being
       incorrect in the presence of padding between the PyVarObject header
       and the digits. */
    result = PyObject_Malloc(offsetof(PyLongObject, ob_digit) +
                             ndigits*sizeof(digit));
    if (!result) {
        PyErr_NoMemory();
        return NULL;
    }
    _PyObject_InitVar((PyVarObject*)result, &PyLong_Type, size);
    return result;
}

PyObject *
_PyLong_Copy(PyLongObject *src)
{
    PyLongObject *result;
    Py_ssize_t i;

    assert(src != NULL);
    i = Py_SIZE(src);
    if (i < 0)
        i = -(i);
    if (i < 2) {
        stwodigits ival = medium_value(src);
        if (IS_SMALL_INT(ival)) {
            return get_small_int((sdigit)ival);
        }
    }
    result = _PyLong_New(i);
    if (result != NULL) {
        Py_SET_SIZE(result, Py_SIZE(src));
        while (--i >= 0) {
            result->ob_digit[i] = src->ob_digit[i];
        }
    }
    return (PyObject *)result;
}

static PyObject *
_PyLong_FromMedium(sdigit x)
{
    assert(!IS_SMALL_INT(x));
    assert(is_medium_int(x));
    /* We could use a freelist here */
    PyLongObject *v = PyObject_Malloc(sizeof(PyLongObject));
    if (v == NULL) {
        PyErr_NoMemory();
        return NULL;
    }
    Py_ssize_t sign = x < 0 ? -1: 1;
    digit abs_x = x < 0 ? -x : x;
    _PyObject_InitVar((PyVarObject*)v, &PyLong_Type, sign);
    v->ob_digit[0] = abs_x;
    return (PyObject*)v;
}

static PyObject *
_PyLong_FromLarge(stwodigits ival)
{
    twodigits abs_ival;
    int sign;
    assert(!is_medium_int(ival));

    if (ival < 0) {
        /* negate: can't write this as abs_ival = -ival since that
           invokes undefined behaviour when ival is LONG_MIN */
        abs_ival = 0U-(twodigits)ival;
        sign = -1;
    }
    else {
        abs_ival = (twodigits)ival;
        sign = 1;
    }
    /* Must be at least two digits */
    assert(abs_ival >> PyLong_SHIFT != 0);
    twodigits t = abs_ival >> (PyLong_SHIFT * 2);
    Py_ssize_t ndigits = 2;
    while (t) {
        ++ndigits;
        t >>= PyLong_SHIFT;
    }
    PyLongObject *v = _PyLong_New(ndigits);
    if (v != NULL) {
        digit *p = v->ob_digit;
        Py_SET_SIZE(v, ndigits * sign);
        t = abs_ival;
        while (t) {
            *p++ = Py_SAFE_DOWNCAST(
                t & PyLong_MASK, twodigits, digit);
            t >>= PyLong_SHIFT;
        }
    }
    return (PyObject *)v;
}

/* Create a new int object from a C word-sized int */
static inline PyObject *
_PyLong_FromSTwoDigits(stwodigits x)
{
    if (IS_SMALL_INT(x)) {
        return get_small_int((sdigit)x);
    }
    assert(x != 0);
    if (is_medium_int(x)) {
        return _PyLong_FromMedium((sdigit)x);
    }
    return _PyLong_FromLarge(x);
}

int
_PyLong_AssignValue(PyObject **target, Py_ssize_t value)
{
    PyObject *old = *target;
    if (IS_SMALL_INT(value)) {
        *target = get_small_int(Py_SAFE_DOWNCAST(value, Py_ssize_t, sdigit));
        Py_XDECREF(old);
        return 0;
    }
    else if (old != NULL && PyLong_CheckExact(old) &&
             Py_REFCNT(old) == 1 && Py_SIZE(old) == 1 &&
             (size_t)value <= PyLong_MASK)
    {
        // Mutate in place if there are no other references the old
        // object.  This avoids an allocation in a common case.
        // Since the primary use-case is iterating over ranges, which
        // are typically positive, only do this optimization
        // for positive integers (for now).
        ((PyLongObject *)old)->ob_digit[0] =
            Py_SAFE_DOWNCAST(value, Py_ssize_t, digit);
        return 0;
    }
    else {
        *target = PyLong_FromSsize_t(value);
        Py_XDECREF(old);
        if (*target == NULL) {
            return -1;
        }
        return 0;
    }
}

/* If a freshly-allocated int is already shared, it must
   be a small integer, so negating it must go to PyLong_FromLong */
Py_LOCAL_INLINE(void)
_PyLong_Negate(PyLongObject **x_p)
{
    PyLongObject *x;

    x = (PyLongObject *)*x_p;
    if (Py_REFCNT(x) == 1) {
        Py_SET_SIZE(x, -Py_SIZE(x));
        return;
    }

    *x_p = (PyLongObject *)_PyLong_FromSTwoDigits(-medium_value(x));
    Py_DECREF(x);
}

/* Create a new int object from a C long int */

PyObject *
PyLong_FromLong(long ival)
{
    PyLongObject *v;
    unsigned long abs_ival, t;
    int ndigits;

    /* Handle small and medium cases. */
    if (IS_SMALL_INT(ival)) {
        return get_small_int((sdigit)ival);
    }
    if (-(long)PyLong_MASK <= ival && ival <= (long)PyLong_MASK) {
        return _PyLong_FromMedium((sdigit)ival);
    }

    /* Count digits (at least two - smaller cases were handled above). */
    abs_ival = ival < 0 ? 0U-(unsigned long)ival : (unsigned long)ival;
    /* Do shift in two steps to avoid possible undefined behavior. */
    t = abs_ival >> PyLong_SHIFT >> PyLong_SHIFT;
    ndigits = 2;
    while (t) {
        ++ndigits;
        t >>= PyLong_SHIFT;
    }

    /* Construct output value. */
    v = _PyLong_New(ndigits);
    if (v != NULL) {
        digit *p = v->ob_digit;
        Py_SET_SIZE(v, ival < 0 ? -ndigits : ndigits);
        t = abs_ival;
        while (t) {
            *p++ = (digit)(t & PyLong_MASK);
            t >>= PyLong_SHIFT;
        }
    }
    return (PyObject *)v;
}

#define PYLONG_FROM_UINT(INT_TYPE, ival) \
    do { \
        if (IS_SMALL_UINT(ival)) { \
            return get_small_int((sdigit)(ival)); \
        } \
        /* Count the number of Python digits. */ \
        Py_ssize_t ndigits = 0; \
        INT_TYPE t = (ival); \
        while (t) { \
            ++ndigits; \
            t >>= PyLong_SHIFT; \
        } \
        PyLongObject *v = _PyLong_New(ndigits); \
        if (v == NULL) { \
            return NULL; \
        } \
        digit *p = v->ob_digit; \
        while ((ival)) { \
            *p++ = (digit)((ival) & PyLong_MASK); \
            (ival) >>= PyLong_SHIFT; \
        } \
        return (PyObject *)v; \
    } while(0)

/* Create a new int object from a C unsigned long int */

PyObject *
PyLong_FromUnsignedLong(unsigned long ival)
{
    PYLONG_FROM_UINT(unsigned long, ival);
}

/* Create a new int object from a C unsigned long long int. */

PyObject *
PyLong_FromUnsignedLongLong(unsigned long long ival)
{
    PYLONG_FROM_UINT(unsigned long long, ival);
}

/* Create a new int object from a C size_t. */

PyObject *
PyLong_FromSize_t(size_t ival)
{
    PYLONG_FROM_UINT(size_t, ival);
}

/* Create a new int object from a C double */

PyObject *
PyLong_FromDouble(double dval)
{
    /* Try to get out cheap if this fits in a long. When a finite value of real
     * floating type is converted to an integer type, the value is truncated
     * toward zero. If the value of the integral part cannot be represented by
     * the integer type, the behavior is undefined. Thus, we must check that
     * value is in range (LONG_MIN - 1, LONG_MAX + 1). If a long has more bits
     * of precision than a double, casting LONG_MIN - 1 to double may yield an
     * approximation, but LONG_MAX + 1 is a power of two and can be represented
     * as double exactly (assuming FLT_RADIX is 2 or 16), so for simplicity
     * check against [-(LONG_MAX + 1), LONG_MAX + 1).
     */
    const double int_max = (unsigned long)LONG_MAX + 1;
    if (-int_max < dval && dval < int_max) {
        return PyLong_FromLong((long)dval);
    }

    PyLongObject *v;
    double frac;
    int i, ndig, expo, neg;
    neg = 0;
    if (Py_IS_INFINITY(dval)) {
        PyErr_SetString(PyExc_OverflowError,
                        "cannot convert float infinity to integer");
        return NULL;
    }
    if (Py_IS_NAN(dval)) {
        PyErr_SetString(PyExc_ValueError,
                        "cannot convert float NaN to integer");
        return NULL;
    }
    if (dval < 0.0) {
        neg = 1;
        dval = -dval;
    }
    frac = frexp(dval, &expo); /* dval = frac*2**expo; 0.0 <= frac < 1.0 */
    assert(expo > 0);
    ndig = (expo-1) / PyLong_SHIFT + 1; /* Number of 'digits' in result */
    v = _PyLong_New(ndig);
    if (v == NULL)
        return NULL;
    frac = ldexp(frac, (expo-1) % PyLong_SHIFT + 1);
    for (i = ndig; --i >= 0; ) {
        digit bits = (digit)frac;
        v->ob_digit[i] = bits;
        frac = frac - (double)bits;
        frac = ldexp(frac, PyLong_SHIFT);
    }
    if (neg) {
        Py_SET_SIZE(v, -(Py_SIZE(v)));
    }
    return (PyObject *)v;
}

/* Checking for overflow in PyLong_AsLong is a PITA since C doesn't define
 * anything about what happens when a signed integer operation overflows,
 * and some compilers think they're doing you a favor by being "clever"
 * then.  The bit pattern for the largest positive signed long is
 * (unsigned long)LONG_MAX, and for the smallest negative signed long
 * it is abs(LONG_MIN), which we could write -(unsigned long)LONG_MIN.
 * However, some other compilers warn about applying unary minus to an
 * unsigned operand.  Hence the weird "0-".
 */
#define PY_ABS_LONG_MIN         (0-(unsigned long)LONG_MIN)
#define PY_ABS_SSIZE_T_MIN      (0-(size_t)PY_SSIZE_T_MIN)

/* Get a C long int from an int object or any object that has an __index__
   method.

   On overflow, return -1 and set *overflow to 1 or -1 depending on the sign of
   the result.  Otherwise *overflow is 0.

   For other errors (e.g., TypeError), return -1 and set an error condition.
   In this case *overflow will be 0.
*/

long
PyLong_AsLongAndOverflow(PyObject *vv, int *overflow)
{
    /* This version by Tim Peters */
    PyLongObject *v;
    unsigned long x, prev;
    long res;
    Py_ssize_t i;
    int sign;
    int do_decref = 0; /* if PyNumber_Index was called */

    *overflow = 0;
    if (vv == NULL) {
        PyErr_BadInternalCall();
        return -1;
    }

    if (PyLong_Check(vv)) {
        v = (PyLongObject *)vv;
    }
    else {
        v = (PyLongObject *)_PyNumber_Index(vv);
        if (v == NULL)
            return -1;
        do_decref = 1;
    }

    res = -1;
    i = Py_SIZE(v);

    switch (i) {
    case -1:
        res = -(sdigit)v->ob_digit[0];
        break;
    case 0:
        res = 0;
        break;
    case 1:
        res = v->ob_digit[0];
        break;
    default:
        sign = 1;
        x = 0;
        if (i < 0) {
            sign = -1;
            i = -(i);
        }
        while (--i >= 0) {
            prev = x;
            x = (x << PyLong_SHIFT) | v->ob_digit[i];
            if ((x >> PyLong_SHIFT) != prev) {
                *overflow = sign;
                goto exit;
            }
        }
        /* Haven't lost any bits, but casting to long requires extra
         * care (see comment above).
         */
        if (x <= (unsigned long)LONG_MAX) {
            res = (long)x * sign;
        }
        else if (sign < 0 && x == PY_ABS_LONG_MIN) {
            res = LONG_MIN;
        }
        else {
            *overflow = sign;
            /* res is already set to -1 */
        }
    }
  exit:
    if (do_decref) {
        Py_DECREF(v);
    }
    return res;
}

/* Get a C long int from an int object or any object that has an __index__
   method.  Return -1 and set an error if overflow occurs. */

long
PyLong_AsLong(PyObject *obj)
{
    int overflow;
    long result = PyLong_AsLongAndOverflow(obj, &overflow);
    if (overflow) {
        /* XXX: could be cute and give a different
           message for overflow == -1 */
        PyErr_SetString(PyExc_OverflowError,
                        "Python int too large to convert to C long");
    }
    return result;
}

/* Get a C int from an int object or any object that has an __index__
   method.  Return -1 and set an error if overflow occurs. */

int
_PyLong_AsInt(PyObject *obj)
{
    int overflow;
    long result = PyLong_AsLongAndOverflow(obj, &overflow);
    if (overflow || result > INT_MAX || result < INT_MIN) {
        /* XXX: could be cute and give a different
           message for overflow == -1 */
        PyErr_SetString(PyExc_OverflowError,
                        "Python int too large to convert to C int");
        return -1;
    }
    return (int)result;
}

/* Get a Py_ssize_t from an int object.
   Returns -1 and sets an error condition if overflow occurs. */

Py_ssize_t
PyLong_AsSsize_t(PyObject *vv) {
    PyLongObject *v;
    size_t x, prev;
    Py_ssize_t i;
    int sign;

    if (vv == NULL) {
        PyErr_BadInternalCall();
        return -1;
    }
    if (!PyLong_Check(vv)) {
        PyErr_SetString(PyExc_TypeError, "an integer is required");
        return -1;
    }

    v = (PyLongObject *)vv;
    i = Py_SIZE(v);
    switch (i) {
    case -1: return -(sdigit)v->ob_digit[0];
    case 0: return 0;
    case 1: return v->ob_digit[0];
    }
    sign = 1;
    x = 0;
    if (i < 0) {
        sign = -1;
        i = -(i);
    }
    while (--i >= 0) {
        prev = x;
        x = (x << PyLong_SHIFT) | v->ob_digit[i];
        if ((x >> PyLong_SHIFT) != prev)
            goto overflow;
    }
    /* Haven't lost any bits, but casting to a signed type requires
     * extra care (see comment above).
     */
    if (x <= (size_t)PY_SSIZE_T_MAX) {
        return (Py_ssize_t)x * sign;
    }
    else if (sign < 0 && x == PY_ABS_SSIZE_T_MIN) {
        return PY_SSIZE_T_MIN;
    }
    /* else overflow */

  overflow:
    PyErr_SetString(PyExc_OverflowError,
                    "Python int too large to convert to C ssize_t");
    return -1;
}

/* Get a C unsigned long int from an int object.
   Returns -1 and sets an error condition if overflow occurs. */

unsigned long
PyLong_AsUnsignedLong(PyObject *vv)
{
    PyLongObject *v;
    unsigned long x, prev;
    Py_ssize_t i;

    if (vv == NULL) {
        PyErr_BadInternalCall();
        return (unsigned long)-1;
    }
    if (!PyLong_Check(vv)) {
        PyErr_SetString(PyExc_TypeError, "an integer is required");
        return (unsigned long)-1;
    }

    v = (PyLongObject *)vv;
    i = Py_SIZE(v);
    x = 0;
    if (i < 0) {
        PyErr_SetString(PyExc_OverflowError,
                        "can't convert negative value to unsigned int");
        return (unsigned long) -1;
    }
    switch (i) {
    case 0: return 0;
    case 1: return v->ob_digit[0];
    }
    while (--i >= 0) {
        prev = x;
        x = (x << PyLong_SHIFT) | v->ob_digit[i];
        if ((x >> PyLong_SHIFT) != prev) {
            PyErr_SetString(PyExc_OverflowError,
                            "Python int too large to convert "
                            "to C unsigned long");
            return (unsigned long) -1;
        }
    }
    return x;
}

/* Get a C size_t from an int object. Returns (size_t)-1 and sets
   an error condition if overflow occurs. */

size_t
PyLong_AsSize_t(PyObject *vv)
{
    PyLongObject *v;
    size_t x, prev;
    Py_ssize_t i;

    if (vv == NULL) {
        PyErr_BadInternalCall();
        return (size_t) -1;
    }
    if (!PyLong_Check(vv)) {
        PyErr_SetString(PyExc_TypeError, "an integer is required");
        return (size_t)-1;
    }

    v = (PyLongObject *)vv;
    i = Py_SIZE(v);
    x = 0;
    if (i < 0) {
        PyErr_SetString(PyExc_OverflowError,
                   "can't convert negative value to size_t");
        return (size_t) -1;
    }
    switch (i) {
    case 0: return 0;
    case 1: return v->ob_digit[0];
    }
    while (--i >= 0) {
        prev = x;
        x = (x << PyLong_SHIFT) | v->ob_digit[i];
        if ((x >> PyLong_SHIFT) != prev) {
            PyErr_SetString(PyExc_OverflowError,
                "Python int too large to convert to C size_t");
            return (size_t) -1;
        }
    }
    return x;
}

/* Get a C unsigned long int from an int object, ignoring the high bits.
   Returns -1 and sets an error condition if an error occurs. */

static unsigned long
_PyLong_AsUnsignedLongMask(PyObject *vv)
{
    PyLongObject *v;
    unsigned long x;
    Py_ssize_t i;
    int sign;

    if (vv == NULL || !PyLong_Check(vv)) {
        PyErr_BadInternalCall();
        return (unsigned long) -1;
    }
    v = (PyLongObject *)vv;
    i = Py_SIZE(v);
    switch (i) {
    case 0: return 0;
    case 1: return v->ob_digit[0];
    }
    sign = 1;
    x = 0;
    if (i < 0) {
        sign = -1;
        i = -i;
    }
    while (--i >= 0) {
        x = (x << PyLong_SHIFT) | v->ob_digit[i];
    }
    return x * sign;
}

unsigned long
PyLong_AsUnsignedLongMask(PyObject *op)
{
    PyLongObject *lo;
    unsigned long val;

    if (op == NULL) {
        PyErr_BadInternalCall();
        return (unsigned long)-1;
    }

    if (PyLong_Check(op)) {
        return _PyLong_AsUnsignedLongMask(op);
    }

    lo = (PyLongObject *)_PyNumber_Index(op);
    if (lo == NULL)
        return (unsigned long)-1;

    val = _PyLong_AsUnsignedLongMask((PyObject *)lo);
    Py_DECREF(lo);
    return val;
}

int
_PyLong_Sign(PyObject *vv)
{
    PyLongObject *v = (PyLongObject *)vv;

    assert(v != NULL);
    assert(PyLong_Check(v));

    return Py_SIZE(v) == 0 ? 0 : (Py_SIZE(v) < 0 ? -1 : 1);
}

static int
bit_length_digit(digit x)
{
    // digit can be larger than unsigned long, but only PyLong_SHIFT bits
    // of it will be ever used.
    static_assert(PyLong_SHIFT <= sizeof(unsigned long) * 8,
                  "digit is larger than unsigned long");
    return _Py_bit_length((unsigned long)x);
}

size_t
_PyLong_NumBits(PyObject *vv)
{
    PyLongObject *v = (PyLongObject *)vv;
    size_t result = 0;
    Py_ssize_t ndigits;
    int msd_bits;

    assert(v != NULL);
    assert(PyLong_Check(v));
    ndigits = Py_ABS(Py_SIZE(v));
    assert(ndigits == 0 || v->ob_digit[ndigits - 1] != 0);
    if (ndigits > 0) {
        digit msd = v->ob_digit[ndigits - 1];
        if ((size_t)(ndigits - 1) > SIZE_MAX / (size_t)PyLong_SHIFT)
            goto Overflow;
        result = (size_t)(ndigits - 1) * (size_t)PyLong_SHIFT;
        msd_bits = bit_length_digit(msd);
        if (SIZE_MAX - msd_bits < result)
            goto Overflow;
        result += msd_bits;
    }
    return result;

  Overflow:
    PyErr_SetString(PyExc_OverflowError, "int has too many bits "
                    "to express in a platform size_t");
    return (size_t)-1;
}

PyObject *
_PyLong_FromByteArray(const unsigned char* bytes, size_t n,
                      int little_endian, int is_signed)
{
    const unsigned char* pstartbyte;    /* LSB of bytes */
    int incr;                           /* direction to move pstartbyte */
    const unsigned char* pendbyte;      /* MSB of bytes */
    size_t numsignificantbytes;         /* number of bytes that matter */
    Py_ssize_t ndigits;                 /* number of Python int digits */
    PyLongObject* v;                    /* result */
    Py_ssize_t idigit = 0;              /* next free index in v->ob_digit */

    if (n == 0)
        return PyLong_FromLong(0L);

    if (little_endian) {
        pstartbyte = bytes;
        pendbyte = bytes + n - 1;
        incr = 1;
    }
    else {
        pstartbyte = bytes + n - 1;
        pendbyte = bytes;
        incr = -1;
    }

    if (is_signed)
        is_signed = *pendbyte >= 0x80;

    /* Compute numsignificantbytes.  This consists of finding the most
       significant byte.  Leading 0 bytes are insignificant if the number
       is positive, and leading 0xff bytes if negative. */
    {
        size_t i;
        const unsigned char* p = pendbyte;
        const int pincr = -incr;  /* search MSB to LSB */
        const unsigned char insignificant = is_signed ? 0xff : 0x00;

        for (i = 0; i < n; ++i, p += pincr) {
            if (*p != insignificant)
                break;
        }
        numsignificantbytes = n - i;
        /* 2's-comp is a bit tricky here, e.g. 0xff00 == -0x0100, so
           actually has 2 significant bytes.  OTOH, 0xff0001 ==
           -0x00ffff, so we wouldn't *need* to bump it there; but we
           do for 0xffff = -0x0001.  To be safe without bothering to
           check every case, bump it regardless. */
        if (is_signed && numsignificantbytes < n)
            ++numsignificantbytes;
    }

    /* How many Python int digits do we need?  We have
       8*numsignificantbytes bits, and each Python int digit has
       PyLong_SHIFT bits, so it's the ceiling of the quotient. */
    /* catch overflow before it happens */
    if (numsignificantbytes > (PY_SSIZE_T_MAX - PyLong_SHIFT) / 8) {
        PyErr_SetString(PyExc_OverflowError,
                        "byte array too long to convert to int");
        return NULL;
    }
    ndigits = (numsignificantbytes * 8 + PyLong_SHIFT - 1) / PyLong_SHIFT;
    v = _PyLong_New(ndigits);
    if (v == NULL)
        return NULL;

    /* Copy the bits over.  The tricky parts are computing 2's-comp on
       the fly for signed numbers, and dealing with the mismatch between
       8-bit bytes and (probably) 15-bit Python digits.*/
    {
        size_t i;
        twodigits carry = 1;                    /* for 2's-comp calculation */
        twodigits accum = 0;                    /* sliding register */
        unsigned int accumbits = 0;             /* number of bits in accum */
        const unsigned char* p = pstartbyte;

        for (i = 0; i < numsignificantbytes; ++i, p += incr) {
            twodigits thisbyte = *p;
            /* Compute correction for 2's comp, if needed. */
            if (is_signed) {
                thisbyte = (0xff ^ thisbyte) + carry;
                carry = thisbyte >> 8;
                thisbyte &= 0xff;
            }
            /* Because we're going LSB to MSB, thisbyte is
               more significant than what's already in accum,
               so needs to be prepended to accum. */
            accum |= thisbyte << accumbits;
            accumbits += 8;
            if (accumbits >= PyLong_SHIFT) {
                /* There's enough to fill a Python digit. */
                assert(idigit < ndigits);
                v->ob_digit[idigit] = (digit)(accum & PyLong_MASK);
                ++idigit;
                accum >>= PyLong_SHIFT;
                accumbits -= PyLong_SHIFT;
                assert(accumbits < PyLong_SHIFT);
            }
        }
        assert(accumbits < PyLong_SHIFT);
        if (accumbits) {
            assert(idigit < ndigits);
            v->ob_digit[idigit] = (digit)accum;
            ++idigit;
        }
    }

    Py_SET_SIZE(v, is_signed ? -idigit : idigit);
    return (PyObject *)maybe_small_long(long_normalize(v));
}

int
_PyLong_AsByteArray(PyLongObject* v,
                    unsigned char* bytes, size_t n,
                    int little_endian, int is_signed)
{
    Py_ssize_t i;               /* index into v->ob_digit */
    Py_ssize_t ndigits;         /* |v->ob_size| */
    twodigits accum;            /* sliding register */
    unsigned int accumbits;     /* # bits in accum */
    int do_twos_comp;           /* store 2's-comp?  is_signed and v < 0 */
    digit carry;                /* for computing 2's-comp */
    size_t j;                   /* # bytes filled */
    unsigned char* p;           /* pointer to next byte in bytes */
    int pincr;                  /* direction to move p */

    assert(v != NULL && PyLong_Check(v));

    if (Py_SIZE(v) < 0) {
        ndigits = -(Py_SIZE(v));
        if (!is_signed) {
            PyErr_SetString(PyExc_OverflowError,
                            "can't convert negative int to unsigned");
            return -1;
        }
        do_twos_comp = 1;
    }
    else {
        ndigits = Py_SIZE(v);
        do_twos_comp = 0;
    }

    if (little_endian) {
        p = bytes;
        pincr = 1;
    }
    else {
        p = bytes + n - 1;
        pincr = -1;
    }

    /* Copy over all the Python digits.
       It's crucial that every Python digit except for the MSD contribute
       exactly PyLong_SHIFT bits to the total, so first assert that the int is
       normalized. */
    assert(ndigits == 0 || v->ob_digit[ndigits - 1] != 0);
    j = 0;
    accum = 0;
    accumbits = 0;
    carry = do_twos_comp ? 1 : 0;
    for (i = 0; i < ndigits; ++i) {
        digit thisdigit = v->ob_digit[i];
        if (do_twos_comp) {
            thisdigit = (thisdigit ^ PyLong_MASK) + carry;
            carry = thisdigit >> PyLong_SHIFT;
            thisdigit &= PyLong_MASK;
        }
        /* Because we're going LSB to MSB, thisdigit is more
           significant than what's already in accum, so needs to be
           prepended to accum. */
        accum |= (twodigits)thisdigit << accumbits;

        /* The most-significant digit may be (probably is) at least
           partly empty. */
        if (i == ndigits - 1) {
            /* Count # of sign bits -- they needn't be stored,
             * although for signed conversion we need later to
             * make sure at least one sign bit gets stored. */
            digit s = do_twos_comp ? thisdigit ^ PyLong_MASK : thisdigit;
            while (s != 0) {
                s >>= 1;
                accumbits++;
            }
        }
        else
            accumbits += PyLong_SHIFT;

        /* Store as many bytes as possible. */
        while (accumbits >= 8) {
            if (j >= n)
                goto Overflow;
            ++j;
            *p = (unsigned char)(accum & 0xff);
            p += pincr;
            accumbits -= 8;
            accum >>= 8;
        }
    }

    /* Store the straggler (if any). */
    assert(accumbits < 8);
    assert(carry == 0);  /* else do_twos_comp and *every* digit was 0 */
    if (accumbits > 0) {
        if (j >= n)
            goto Overflow;
        ++j;
        if (do_twos_comp) {
            /* Fill leading bits of the byte with sign bits
               (appropriately pretending that the int had an
               infinite supply of sign bits). */
            accum |= (~(twodigits)0) << accumbits;
        }
        *p = (unsigned char)(accum & 0xff);
        p += pincr;
    }
    else if (j == n && n > 0 && is_signed) {
        /* The main loop filled the byte array exactly, so the code
           just above didn't get to ensure there's a sign bit, and the
           loop below wouldn't add one either.  Make sure a sign bit
           exists. */
        unsigned char msb = *(p - pincr);
        int sign_bit_set = msb >= 0x80;
        assert(accumbits == 0);
        if (sign_bit_set == do_twos_comp)
            return 0;
        else
            goto Overflow;
    }

    /* Fill remaining bytes with copies of the sign bit. */
    {
        unsigned char signbyte = do_twos_comp ? 0xffU : 0U;
        for ( ; j < n; ++j, p += pincr)
            *p = signbyte;
    }

    return 0;

  Overflow:
    PyErr_SetString(PyExc_OverflowError, "int too big to convert");
    return -1;

}

/* Create a new int object from a C pointer */

PyObject *
PyLong_FromVoidPtr(void *p)
{
#if SIZEOF_VOID_P <= SIZEOF_LONG
    return PyLong_FromUnsignedLong((unsigned long)(uintptr_t)p);
#else

#if SIZEOF_LONG_LONG < SIZEOF_VOID_P
#   error "PyLong_FromVoidPtr: sizeof(long long) < sizeof(void*)"
#endif
    return PyLong_FromUnsignedLongLong((unsigned long long)(uintptr_t)p);
#endif /* SIZEOF_VOID_P <= SIZEOF_LONG */

}

/* Get a C pointer from an int object. */

void *
PyLong_AsVoidPtr(PyObject *vv)
{
#if SIZEOF_VOID_P <= SIZEOF_LONG
    long x;

    if (PyLong_Check(vv) && _PyLong_Sign(vv) < 0)
        x = PyLong_AsLong(vv);
    else
        x = PyLong_AsUnsignedLong(vv);
#else

#if SIZEOF_LONG_LONG < SIZEOF_VOID_P
#   error "PyLong_AsVoidPtr: sizeof(long long) < sizeof(void*)"
#endif
    long long x;

    if (PyLong_Check(vv) && _PyLong_Sign(vv) < 0)
        x = PyLong_AsLongLong(vv);
    else
        x = PyLong_AsUnsignedLongLong(vv);

#endif /* SIZEOF_VOID_P <= SIZEOF_LONG */

    if (x == -1 && PyErr_Occurred())
        return NULL;
    return (void *)x;
}

/* Initial long long support by Chris Herborth (chrish@qnx.com), later
 * rewritten to use the newer PyLong_{As,From}ByteArray API.
 */

#define PY_ABS_LLONG_MIN (0-(unsigned long long)LLONG_MIN)

/* Create a new int object from a C long long int. */

PyObject *
PyLong_FromLongLong(long long ival)
{
    PyLongObject *v;
    unsigned long long abs_ival, t;
    int ndigits;

    /* Handle small and medium cases. */
    if (IS_SMALL_INT(ival)) {
        return get_small_int((sdigit)ival);
    }
    if (-(long long)PyLong_MASK <= ival && ival <= (long long)PyLong_MASK) {
        return _PyLong_FromMedium((sdigit)ival);
    }

    /* Count digits (at least two - smaller cases were handled above). */
    abs_ival = ival < 0 ? 0U-(unsigned long long)ival : (unsigned long long)ival;
    /* Do shift in two steps to avoid possible undefined behavior. */
    t = abs_ival >> PyLong_SHIFT >> PyLong_SHIFT;
    ndigits = 2;
    while (t) {
        ++ndigits;
        t >>= PyLong_SHIFT;
    }

    /* Construct output value. */
    v = _PyLong_New(ndigits);
    if (v != NULL) {
        digit *p = v->ob_digit;
        Py_SET_SIZE(v, ival < 0 ? -ndigits : ndigits);
        t = abs_ival;
        while (t) {
            *p++ = (digit)(t & PyLong_MASK);
            t >>= PyLong_SHIFT;
        }
    }
    return (PyObject *)v;
}

/* Create a new int object from a C Py_ssize_t. */

PyObject *
PyLong_FromSsize_t(Py_ssize_t ival)
{
    PyLongObject *v;
    size_t abs_ival;
    size_t t;  /* unsigned so >> doesn't propagate sign bit */
    int ndigits = 0;
    int negative = 0;

    if (IS_SMALL_INT(ival)) {
        return get_small_int((sdigit)ival);
    }

    if (ival < 0) {
        /* avoid signed overflow when ival = SIZE_T_MIN */
        abs_ival = (size_t)(-1-ival)+1;
        negative = 1;
    }
    else {
        abs_ival = (size_t)ival;
    }

    /* Count the number of Python digits. */
    t = abs_ival;
    while (t) {
        ++ndigits;
        t >>= PyLong_SHIFT;
    }
    v = _PyLong_New(ndigits);
    if (v != NULL) {
        digit *p = v->ob_digit;
        Py_SET_SIZE(v, negative ? -ndigits : ndigits);
        t = abs_ival;
        while (t) {
            *p++ = (digit)(t & PyLong_MASK);
            t >>= PyLong_SHIFT;
        }
    }
    return (PyObject *)v;
}

/* Get a C long long int from an int object or any object that has an
   __index__ method.  Return -1 and set an error if overflow occurs. */

long long
PyLong_AsLongLong(PyObject *vv)
{
    PyLongObject *v;
    long long bytes;
    int res;
    int do_decref = 0; /* if PyNumber_Index was called */

    if (vv == NULL) {
        PyErr_BadInternalCall();
        return -1;
    }

    if (PyLong_Check(vv)) {
        v = (PyLongObject *)vv;
    }
    else {
        v = (PyLongObject *)_PyNumber_Index(vv);
        if (v == NULL)
            return -1;
        do_decref = 1;
    }

    res = 0;
    switch(Py_SIZE(v)) {
    case -1:
        bytes = -(sdigit)v->ob_digit[0];
        break;
    case 0:
        bytes = 0;
        break;
    case 1:
        bytes = v->ob_digit[0];
        break;
    default:
        res = _PyLong_AsByteArray((PyLongObject *)v, (unsigned char *)&bytes,
                                  SIZEOF_LONG_LONG, PY_LITTLE_ENDIAN, 1);
    }
    if (do_decref) {
        Py_DECREF(v);
    }

    /* Plan 9 can't handle long long in ? : expressions */
    if (res < 0)
        return (long long)-1;
    else
        return bytes;
}

/* Get a C unsigned long long int from an int object.
   Return -1 and set an error if overflow occurs. */

unsigned long long
PyLong_AsUnsignedLongLong(PyObject *vv)
{
    PyLongObject *v;
    unsigned long long bytes;
    int res;

    if (vv == NULL) {
        PyErr_BadInternalCall();
        return (unsigned long long)-1;
    }
    if (!PyLong_Check(vv)) {
        PyErr_SetString(PyExc_TypeError, "an integer is required");
        return (unsigned long long)-1;
    }

    v = (PyLongObject*)vv;
    switch(Py_SIZE(v)) {
    case 0: return 0;
    case 1: return v->ob_digit[0];
    }

    res = _PyLong_AsByteArray((PyLongObject *)vv, (unsigned char *)&bytes,
                              SIZEOF_LONG_LONG, PY_LITTLE_ENDIAN, 0);

    /* Plan 9 can't handle long long in ? : expressions */
    if (res < 0)
        return (unsigned long long)res;
    else
        return bytes;
}

/* Get a C unsigned long int from an int object, ignoring the high bits.
   Returns -1 and sets an error condition if an error occurs. */

static unsigned long long
_PyLong_AsUnsignedLongLongMask(PyObject *vv)
{
    PyLongObject *v;
    unsigned long long x;
    Py_ssize_t i;
    int sign;

    if (vv == NULL || !PyLong_Check(vv)) {
        PyErr_BadInternalCall();
        return (unsigned long long) -1;
    }
    v = (PyLongObject *)vv;
    switch(Py_SIZE(v)) {
    case 0: return 0;
    case 1: return v->ob_digit[0];
    }
    i = Py_SIZE(v);
    sign = 1;
    x = 0;
    if (i < 0) {
        sign = -1;
        i = -i;
    }
    while (--i >= 0) {
        x = (x << PyLong_SHIFT) | v->ob_digit[i];
    }
    return x * sign;
}

unsigned long long
PyLong_AsUnsignedLongLongMask(PyObject *op)
{
    PyLongObject *lo;
    unsigned long long val;

    if (op == NULL) {
        PyErr_BadInternalCall();
        return (unsigned long long)-1;
    }

    if (PyLong_Check(op)) {
        return _PyLong_AsUnsignedLongLongMask(op);
    }

    lo = (PyLongObject *)_PyNumber_Index(op);
    if (lo == NULL)
        return (unsigned long long)-1;

    val = _PyLong_AsUnsignedLongLongMask((PyObject *)lo);
    Py_DECREF(lo);
    return val;
}

/* Get a C long long int from an int object or any object that has an
   __index__ method.

   On overflow, return -1 and set *overflow to 1 or -1 depending on the sign of
   the result.  Otherwise *overflow is 0.

   For other errors (e.g., TypeError), return -1 and set an error condition.
   In this case *overflow will be 0.
*/

long long
PyLong_AsLongLongAndOverflow(PyObject *vv, int *overflow)
{
    /* This version by Tim Peters */
    PyLongObject *v;
    unsigned long long x, prev;
    long long res;
    Py_ssize_t i;
    int sign;
    int do_decref = 0; /* if PyNumber_Index was called */

    *overflow = 0;
    if (vv == NULL) {
        PyErr_BadInternalCall();
        return -1;
    }

    if (PyLong_Check(vv)) {
        v = (PyLongObject *)vv;
    }
    else {
        v = (PyLongObject *)_PyNumber_Index(vv);
        if (v == NULL)
            return -1;
        do_decref = 1;
    }

    res = -1;
    i = Py_SIZE(v);

    switch (i) {
    case -1:
        res = -(sdigit)v->ob_digit[0];
        break;
    case 0:
        res = 0;
        break;
    case 1:
        res = v->ob_digit[0];
        break;
    default:
        sign = 1;
        x = 0;
        if (i < 0) {
            sign = -1;
            i = -(i);
        }
        while (--i >= 0) {
            prev = x;
            x = (x << PyLong_SHIFT) + v->ob_digit[i];
            if ((x >> PyLong_SHIFT) != prev) {
                *overflow = sign;
                goto exit;
            }
        }
        /* Haven't lost any bits, but casting to long requires extra
         * care (see comment above).
         */
        if (x <= (unsigned long long)LLONG_MAX) {
            res = (long long)x * sign;
        }
        else if (sign < 0 && x == PY_ABS_LLONG_MIN) {
            res = LLONG_MIN;
        }
        else {
            *overflow = sign;
            /* res is already set to -1 */
        }
    }
  exit:
    if (do_decref) {
        Py_DECREF(v);
    }
    return res;
}

int
_PyLong_UnsignedShort_Converter(PyObject *obj, void *ptr)
{
    unsigned long uval;

    if (PyLong_Check(obj) && _PyLong_Sign(obj) < 0) {
        PyErr_SetString(PyExc_ValueError, "value must be positive");
        return 0;
    }
    uval = PyLong_AsUnsignedLong(obj);
    if (uval == (unsigned long)-1 && PyErr_Occurred())
        return 0;
    if (uval > USHRT_MAX) {
        PyErr_SetString(PyExc_OverflowError,
                        "Python int too large for C unsigned short");
        return 0;
    }

    *(unsigned short *)ptr = Py_SAFE_DOWNCAST(uval, unsigned long, unsigned short);
    return 1;
}

int
_PyLong_UnsignedInt_Converter(PyObject *obj, void *ptr)
{
    unsigned long uval;

    if (PyLong_Check(obj) && _PyLong_Sign(obj) < 0) {
        PyErr_SetString(PyExc_ValueError, "value must be positive");
        return 0;
    }
    uval = PyLong_AsUnsignedLong(obj);
    if (uval == (unsigned long)-1 && PyErr_Occurred())
        return 0;
    if (uval > UINT_MAX) {
        PyErr_SetString(PyExc_OverflowError,
                        "Python int too large for C unsigned int");
        return 0;
    }

    *(unsigned int *)ptr = Py_SAFE_DOWNCAST(uval, unsigned long, unsigned int);
    return 1;
}

int
_PyLong_UnsignedLong_Converter(PyObject *obj, void *ptr)
{
    unsigned long uval;

    if (PyLong_Check(obj) && _PyLong_Sign(obj) < 0) {
        PyErr_SetString(PyExc_ValueError, "value must be positive");
        return 0;
    }
    uval = PyLong_AsUnsignedLong(obj);
    if (uval == (unsigned long)-1 && PyErr_Occurred())
        return 0;

    *(unsigned long *)ptr = uval;
    return 1;
}

int
_PyLong_UnsignedLongLong_Converter(PyObject *obj, void *ptr)
{
    unsigned long long uval;

    if (PyLong_Check(obj) && _PyLong_Sign(obj) < 0) {
        PyErr_SetString(PyExc_ValueError, "value must be positive");
        return 0;
    }
    uval = PyLong_AsUnsignedLongLong(obj);
    if (uval == (unsigned long long)-1 && PyErr_Occurred())
        return 0;

    *(unsigned long long *)ptr = uval;
    return 1;
}

int
_PyLong_Size_t_Converter(PyObject *obj, void *ptr)
{
    size_t uval;

    if (PyLong_Check(obj) && _PyLong_Sign(obj) < 0) {
        PyErr_SetString(PyExc_ValueError, "value must be positive");
        return 0;
    }
    uval = PyLong_AsSize_t(obj);
    if (uval == (size_t)-1 && PyErr_Occurred())
        return 0;

    *(size_t *)ptr = uval;
    return 1;
}


#define CHECK_BINOP(v,w)                                \
    do {                                                \
        if (!PyLong_Check(v) || !PyLong_Check(w))       \
            Py_RETURN_NOTIMPLEMENTED;                   \
    } while(0)

/* x[0:m] and y[0:n] are digit vectors, LSD first, m >= n required.  x[0:n]
 * is modified in place, by adding y to it.  Carries are propagated as far as
 * x[m-1], and the remaining carry (0 or 1) is returned.
 */
static digit
v_iadd(digit *x, Py_ssize_t m, digit *y, Py_ssize_t n)
{
    Py_ssize_t i;
    digit carry = 0;

    assert(m >= n);
    for (i = 0; i < n; ++i) {
        carry += x[i] + y[i];
        x[i] = carry & PyLong_MASK;
        carry >>= PyLong_SHIFT;
        assert((carry & 1) == carry);
    }
    for (; carry && i < m; ++i) {
        carry += x[i];
        x[i] = carry & PyLong_MASK;
        carry >>= PyLong_SHIFT;
        assert((carry & 1) == carry);
    }
    return carry;
}

/* x[0:m] and y[0:n] are digit vectors, LSD first, m >= n required.  x[0:n]
 * is modified in place, by subtracting y from it.  Borrows are propagated as
 * far as x[m-1], and the remaining borrow (0 or 1) is returned.
 */
static digit
v_isub(digit *x, Py_ssize_t m, digit *y, Py_ssize_t n)
{
    Py_ssize_t i;
    digit borrow = 0;

    assert(m >= n);
    for (i = 0; i < n; ++i) {
        borrow = x[i] - y[i] - borrow;
        x[i] = borrow & PyLong_MASK;
        borrow >>= PyLong_SHIFT;
        borrow &= 1;            /* keep only 1 sign bit */
    }
    for (; borrow && i < m; ++i) {
        borrow = x[i] - borrow;
        x[i] = borrow & PyLong_MASK;
        borrow >>= PyLong_SHIFT;
        borrow &= 1;
    }
    return borrow;
}

/* Shift digit vector a[0:m] d bits left, with 0 <= d < PyLong_SHIFT.  Put
 * result in z[0:m], and return the d bits shifted out of the top.
 */
static digit
v_lshift(digit *z, digit *a, Py_ssize_t m, int d)
{
    Py_ssize_t i;
    digit carry = 0;

    assert(0 <= d && d < PyLong_SHIFT);
    for (i=0; i < m; i++) {
        twodigits acc = (twodigits)a[i] << d | carry;
        z[i] = (digit)acc & PyLong_MASK;
        carry = (digit)(acc >> PyLong_SHIFT);
    }
    return carry;
}

/* Shift digit vector a[0:m] d bits right, with 0 <= d < PyLong_SHIFT.  Put
 * result in z[0:m], and return the d bits shifted out of the bottom.
 */
static digit
v_rshift(digit *z, digit *a, Py_ssize_t m, int d)
{
    Py_ssize_t i;
    digit carry = 0;
    digit mask = ((digit)1 << d) - 1U;

    assert(0 <= d && d < PyLong_SHIFT);
    for (i=m; i-- > 0;) {
        twodigits acc = (twodigits)carry << PyLong_SHIFT | a[i];
        carry = (digit)acc & mask;
        z[i] = (digit)(acc >> d);
    }
    return carry;
}

/* Divide long pin, w/ size digits, by non-zero digit n, storing quotient
   in pout, and returning the remainder.  pin and pout point at the LSD.
   It's OK for pin == pout on entry, which saves oodles of mallocs/frees in
   _PyLong_Format, but that should be done with great care since ints are
   immutable.

   This version of the code can be 20% faster than the pre-2022 version
   on todays compilers on architectures like amd64.  It evolved from Mark
   Dickinson observing that a 128:64 divide instruction was always being
   generated by the compiler despite us working with 30-bit digit values.
   See the thread for full context:

     https://mail.python.org/archives/list/python-dev@python.org/thread/ZICIMX5VFCX4IOFH5NUPVHCUJCQ4Q7QM/#NEUNFZU3TQU4CPTYZNF3WCN7DOJBBTK5

   If you ever want to change this code, pay attention to performance using
   different compilers, optimization levels, and cpu architectures. Beware of
   PGO/FDO builds doing value specialization such as a fast path for //10. :)

   Verify that 17 isn't specialized and this works as a quick test:
     python -m timeit -s 'x = 10**1000; r=x//10; assert r == 10**999, r' 'x//17'
*/
static digit
inplace_divrem1(digit *pout, digit *pin, Py_ssize_t size, digit n)
{
    digit remainder = 0;

    assert(n > 0 && n <= PyLong_MASK);
    while (--size >= 0) {
        twodigits dividend;
        dividend = ((twodigits)remainder << PyLong_SHIFT) | pin[size];
        digit quotient;
        quotient = (digit)(dividend / n);
        remainder = dividend % n;
        pout[size] = quotient;
    }
    return remainder;
}


/* Divide an integer by a digit, returning both the quotient
   (as function result) and the remainder (through *prem).
   The sign of a is ignored; n should not be zero. */

static PyLongObject *
divrem1(PyLongObject *a, digit n, digit *prem)
{
    const Py_ssize_t size = Py_ABS(Py_SIZE(a));
    PyLongObject *z;

    assert(n > 0 && n <= PyLong_MASK);
    z = _PyLong_New(size);
    if (z == NULL)
        return NULL;
    *prem = inplace_divrem1(z->ob_digit, a->ob_digit, size, n);
    return long_normalize(z);
}

/* Remainder of long pin, w/ size digits, by non-zero digit n,
   returning the remainder. pin points at the LSD. */

static digit
inplace_rem1(digit *pin, Py_ssize_t size, digit n)
{
    twodigits rem = 0;

    assert(n > 0 && n <= PyLong_MASK);
    while (--size >= 0)
        rem = ((rem << PyLong_SHIFT) | pin[size]) % n;
    return (digit)rem;
}

/* Get the remainder of an integer divided by a digit, returning
   the remainder as the result of the function. The sign of a is
   ignored; n should not be zero. */

static PyLongObject *
rem1(PyLongObject *a, digit n)
{
    const Py_ssize_t size = Py_ABS(Py_SIZE(a));

    assert(n > 0 && n <= PyLong_MASK);
    return (PyLongObject *)PyLong_FromLong(
        (long)inplace_rem1(a->ob_digit, size, n)
    );
}

#ifdef WITH_PYLONG_MODULE
/* asymptotically faster long_to_decimal_string, using _pylong.py */
static int
pylong_int_to_decimal_string(PyObject *aa,
                             PyObject **p_output,
                             _PyUnicodeWriter *writer,
                             _PyBytesWriter *bytes_writer,
                             char **bytes_str)
{
    PyObject *s = NULL;
    PyObject *mod = PyImport_ImportModule("_pylong");
    if (mod == NULL) {
        return -1;
    }
    s = PyObject_CallMethod(mod, "int_to_decimal_string", "O", aa);
    if (s == NULL) {
        goto error;
    }
    if (!PyUnicode_Check(s)) {
        PyErr_SetString(PyExc_TypeError,
                        "_pylong.int_to_decimal_string did not return a str");
        goto error;
    }
    if (writer) {
        Py_ssize_t size = PyUnicode_GET_LENGTH(s);
        if (_PyUnicodeWriter_Prepare(writer, size, '9') == -1) {
            goto error;
        }
        if (_PyUnicodeWriter_WriteStr(writer, s) < 0) {
            goto error;
        }
        goto success;
    }
    else if (bytes_writer) {
        Py_ssize_t size = PyUnicode_GET_LENGTH(s);
        const void *data = PyUnicode_DATA(s);
        int kind = PyUnicode_KIND(s);
        *bytes_str = _PyBytesWriter_Prepare(bytes_writer, *bytes_str, size);
        if (*bytes_str == NULL) {
            goto error;
        }
        char *p = *bytes_str;
        for (Py_ssize_t i=0; i < size; i++) {
            Py_UCS4 ch = PyUnicode_READ(kind, data, i);
            *p++ = (char) ch;
        }
        (*bytes_str) = p;
        goto success;
    }
    else {
        *p_output = Py_NewRef(s);
        goto success;
    }

error:
        Py_DECREF(mod);
        Py_XDECREF(s);
        return -1;

success:
        Py_DECREF(mod);
        Py_DECREF(s);
        return 0;
}
#endif /* WITH_PYLONG_MODULE */

/* Convert an integer to a base 10 string.  Returns a new non-shared
   string.  (Return value is non-shared so that callers can modify the
   returned value if necessary.) */

static int
long_to_decimal_string_internal(PyObject *aa,
                                PyObject **p_output,
                                _PyUnicodeWriter *writer,
                                _PyBytesWriter *bytes_writer,
                                char **bytes_str)
{
    PyLongObject *scratch, *a;
    PyObject *str = NULL;
    Py_ssize_t size, strlen, size_a, i, j;
    digit *pout, *pin, rem, tenpow;
    int negative;
    int d;
    int kind;

    a = (PyLongObject *)aa;
    if (a == NULL || !PyLong_Check(a)) {
        PyErr_BadInternalCall();
        return -1;
    }
    size_a = Py_ABS(Py_SIZE(a));
    negative = Py_SIZE(a) < 0;

    /* quick and dirty pre-check for overflowing the decimal digit limit,
       based on the inequality 10/3 >= log2(10)

       explanation in https://github.com/python/cpython/pull/96537
    */
    if (size_a >= 10 * _PY_LONG_MAX_STR_DIGITS_THRESHOLD
                  / (3 * PyLong_SHIFT) + 2) {
        PyInterpreterState *interp = _PyInterpreterState_GET();
        int max_str_digits = interp->long_state.max_str_digits;
        if ((max_str_digits > 0) &&
            (max_str_digits / (3 * PyLong_SHIFT) <= (size_a - 11) / 10)) {
            PyErr_Format(PyExc_ValueError, _MAX_STR_DIGITS_ERROR_FMT_TO_STR,
                         max_str_digits);
            return -1;
        }
    }

#if WITH_PYLONG_MODULE
    if (size_a > 1000) {
        /* Switch to _pylong.int_to_decimal_string(). */
        return pylong_int_to_decimal_string(aa,
                                         p_output,
                                         writer,
                                         bytes_writer,
                                         bytes_str);
    }
#endif

    /* quick and dirty upper bound for the number of digits
       required to express a in base _PyLong_DECIMAL_BASE:

         #digits = 1 + floor(log2(a) / log2(_PyLong_DECIMAL_BASE))

       But log2(a) < size_a * PyLong_SHIFT, and
       log2(_PyLong_DECIMAL_BASE) = log2(10) * _PyLong_DECIMAL_SHIFT
                                  > 3.3 * _PyLong_DECIMAL_SHIFT

         size_a * PyLong_SHIFT / (3.3 * _PyLong_DECIMAL_SHIFT) =
             size_a + size_a / d < size_a + size_a / floor(d),
       where d = (3.3 * _PyLong_DECIMAL_SHIFT) /
                 (PyLong_SHIFT - 3.3 * _PyLong_DECIMAL_SHIFT)
    */
    d = (33 * _PyLong_DECIMAL_SHIFT) /
        (10 * PyLong_SHIFT - 33 * _PyLong_DECIMAL_SHIFT);
    assert(size_a < PY_SSIZE_T_MAX/2);
    size = 1 + size_a + size_a / d;
    scratch = _PyLong_New(size);
    if (scratch == NULL)
        return -1;

    /* convert array of base _PyLong_BASE digits in pin to an array of
       base _PyLong_DECIMAL_BASE digits in pout, following Knuth (TAOCP,
       Volume 2 (3rd edn), section 4.4, Method 1b). */
    pin = a->ob_digit;
    pout = scratch->ob_digit;
    size = 0;
    for (i = size_a; --i >= 0; ) {
        digit hi = pin[i];
        for (j = 0; j < size; j++) {
            twodigits z = (twodigits)pout[j] << PyLong_SHIFT | hi;
            hi = (digit)(z / _PyLong_DECIMAL_BASE);
            pout[j] = (digit)(z - (twodigits)hi *
                              _PyLong_DECIMAL_BASE);
        }
        while (hi) {
            pout[size++] = hi % _PyLong_DECIMAL_BASE;
            hi /= _PyLong_DECIMAL_BASE;
        }
        /* check for keyboard interrupt */
        SIGCHECK({
                Py_DECREF(scratch);
                return -1;
            });
    }
    /* pout should have at least one digit, so that the case when a = 0
       works correctly */
    if (size == 0)
        pout[size++] = 0;

    /* calculate exact length of output string, and allocate */
    strlen = negative + 1 + (size - 1) * _PyLong_DECIMAL_SHIFT;
    tenpow = 10;
    rem = pout[size-1];
    while (rem >= tenpow) {
        tenpow *= 10;
        strlen++;
    }
    if (strlen > _PY_LONG_MAX_STR_DIGITS_THRESHOLD) {
        PyInterpreterState *interp = _PyInterpreterState_GET();
        int max_str_digits = interp->long_state.max_str_digits;
        Py_ssize_t strlen_nosign = strlen - negative;
        if ((max_str_digits > 0) && (strlen_nosign > max_str_digits)) {
            Py_DECREF(scratch);
            PyErr_Format(PyExc_ValueError, _MAX_STR_DIGITS_ERROR_FMT_TO_STR,
                         max_str_digits);
            return -1;
        }
    }
    if (writer) {
        if (_PyUnicodeWriter_Prepare(writer, strlen, '9') == -1) {
            Py_DECREF(scratch);
            return -1;
        }
        kind = writer->kind;
    }
    else if (bytes_writer) {
        *bytes_str = _PyBytesWriter_Prepare(bytes_writer, *bytes_str, strlen);
        if (*bytes_str == NULL) {
            Py_DECREF(scratch);
            return -1;
        }
    }
    else {
        str = PyUnicode_New(strlen, '9');
        if (str == NULL) {
            Py_DECREF(scratch);
            return -1;
        }
        kind = PyUnicode_KIND(str);
    }

#define WRITE_DIGITS(p)                                               \
    do {                                                              \
        /* pout[0] through pout[size-2] contribute exactly            \
           _PyLong_DECIMAL_SHIFT digits each */                       \
        for (i=0; i < size - 1; i++) {                                \
            rem = pout[i];                                            \
            for (j = 0; j < _PyLong_DECIMAL_SHIFT; j++) {             \
                *--p = '0' + rem % 10;                                \
                rem /= 10;                                            \
            }                                                         \
        }                                                             \
        /* pout[size-1]: always produce at least one decimal digit */ \
        rem = pout[i];                                                \
        do {                                                          \
            *--p = '0' + rem % 10;                                    \
            rem /= 10;                                                \
        } while (rem != 0);                                           \
                                                                      \
        /* and sign */                                                \
        if (negative)                                                 \
            *--p = '-';                                               \
    } while (0)

#define WRITE_UNICODE_DIGITS(TYPE)                                    \
    do {                                                              \
        if (writer)                                                   \
            p = (TYPE*)PyUnicode_DATA(writer->buffer) + writer->pos + strlen; \
        else                                                          \
            p = (TYPE*)PyUnicode_DATA(str) + strlen;                  \
                                                                      \
        WRITE_DIGITS(p);                                              \
                                                                      \
        /* check we've counted correctly */                           \
        if (writer)                                                   \
            assert(p == ((TYPE*)PyUnicode_DATA(writer->buffer) + writer->pos)); \
        else                                                          \
            assert(p == (TYPE*)PyUnicode_DATA(str));                  \
    } while (0)

    /* fill the string right-to-left */
    if (bytes_writer) {
        char *p = *bytes_str + strlen;
        WRITE_DIGITS(p);
        assert(p == *bytes_str);
    }
    else if (kind == PyUnicode_1BYTE_KIND) {
        Py_UCS1 *p;
        WRITE_UNICODE_DIGITS(Py_UCS1);
    }
    else if (kind == PyUnicode_2BYTE_KIND) {
        Py_UCS2 *p;
        WRITE_UNICODE_DIGITS(Py_UCS2);
    }
    else {
        Py_UCS4 *p;
        assert (kind == PyUnicode_4BYTE_KIND);
        WRITE_UNICODE_DIGITS(Py_UCS4);
    }
#undef WRITE_DIGITS
#undef WRITE_UNICODE_DIGITS

    _Py_DECREF_INT(scratch);
    if (writer) {
        writer->pos += strlen;
    }
    else if (bytes_writer) {
        (*bytes_str) += strlen;
    }
    else {
        assert(_PyUnicode_CheckConsistency(str, 1));
        *p_output = (PyObject *)str;
    }
    return 0;
}

static PyObject *
long_to_decimal_string(PyObject *aa)
{
    PyObject *v;
    if (long_to_decimal_string_internal(aa, &v, NULL, NULL, NULL) == -1)
        return NULL;
    return v;
}

/* Convert an int object to a string, using a given conversion base,
   which should be one of 2, 8 or 16.  Return a string object.
   If base is 2, 8 or 16, add the proper prefix '0b', '0o' or '0x'
   if alternate is nonzero. */

static int
long_format_binary(PyObject *aa, int base, int alternate,
                   PyObject **p_output, _PyUnicodeWriter *writer,
                   _PyBytesWriter *bytes_writer, char **bytes_str)
{
    PyLongObject *a = (PyLongObject *)aa;
    PyObject *v = NULL;
    Py_ssize_t sz;
    Py_ssize_t size_a;
    int kind;
    int negative;
    int bits;

    assert(base == 2 || base == 8 || base == 16);
    if (a == NULL || !PyLong_Check(a)) {
        PyErr_BadInternalCall();
        return -1;
    }
    size_a = Py_ABS(Py_SIZE(a));
    negative = Py_SIZE(a) < 0;

    /* Compute a rough upper bound for the length of the string */
    switch (base) {
    case 16:
        bits = 4;
        break;
    case 8:
        bits = 3;
        break;
    case 2:
        bits = 1;
        break;
    default:
        Py_UNREACHABLE();
    }

    /* Compute exact length 'sz' of output string. */
    if (size_a == 0) {
        sz = 1;
    }
    else {
        Py_ssize_t size_a_in_bits;
        /* Ensure overflow doesn't occur during computation of sz. */
        if (size_a > (PY_SSIZE_T_MAX - 3) / PyLong_SHIFT) {
            PyErr_SetString(PyExc_OverflowError,
                            "int too large to format");
            return -1;
        }
        size_a_in_bits = (size_a - 1) * PyLong_SHIFT +
                         bit_length_digit(a->ob_digit[size_a - 1]);
        /* Allow 1 character for a '-' sign. */
        sz = negative + (size_a_in_bits + (bits - 1)) / bits;
    }
    if (alternate) {
        /* 2 characters for prefix  */
        sz += 2;
    }

    if (writer) {
        if (_PyUnicodeWriter_Prepare(writer, sz, 'x') == -1)
            return -1;
        kind = writer->kind;
    }
    else if (bytes_writer) {
        *bytes_str = _PyBytesWriter_Prepare(bytes_writer, *bytes_str, sz);
        if (*bytes_str == NULL)
            return -1;
    }
    else {
        v = PyUnicode_New(sz, 'x');
        if (v == NULL)
            return -1;
        kind = PyUnicode_KIND(v);
    }

#define WRITE_DIGITS(p)                                                 \
    do {                                                                \
        if (size_a == 0) {                                              \
            *--p = '0';                                                 \
        }                                                               \
        else {                                                          \
            /* JRH: special case for power-of-2 bases */                \
            twodigits accum = 0;                                        \
            int accumbits = 0;   /* # of bits in accum */               \
            Py_ssize_t i;                                               \
            for (i = 0; i < size_a; ++i) {                              \
                accum |= (twodigits)a->ob_digit[i] << accumbits;        \
                accumbits += PyLong_SHIFT;                              \
                assert(accumbits >= bits);                              \
                do {                                                    \
                    char cdigit;                                        \
                    cdigit = (char)(accum & (base - 1));                \
                    cdigit += (cdigit < 10) ? '0' : 'a'-10;             \
                    *--p = cdigit;                                      \
                    accumbits -= bits;                                  \
                    accum >>= bits;                                     \
                } while (i < size_a-1 ? accumbits >= bits : accum > 0); \
            }                                                           \
        }                                                               \
                                                                        \
        if (alternate) {                                                \
            if (base == 16)                                             \
                *--p = 'x';                                             \
            else if (base == 8)                                         \
                *--p = 'o';                                             \
            else /* (base == 2) */                                      \
                *--p = 'b';                                             \
            *--p = '0';                                                 \
        }                                                               \
        if (negative)                                                   \
            *--p = '-';                                                 \
    } while (0)

#define WRITE_UNICODE_DIGITS(TYPE)                                      \
    do {                                                                \
        if (writer)                                                     \
            p = (TYPE*)PyUnicode_DATA(writer->buffer) + writer->pos + sz; \
        else                                                            \
            p = (TYPE*)PyUnicode_DATA(v) + sz;                          \
                                                                        \
        WRITE_DIGITS(p);                                                \
                                                                        \
        if (writer)                                                     \
            assert(p == ((TYPE*)PyUnicode_DATA(writer->buffer) + writer->pos)); \
        else                                                            \
            assert(p == (TYPE*)PyUnicode_DATA(v));                      \
    } while (0)

    if (bytes_writer) {
        char *p = *bytes_str + sz;
        WRITE_DIGITS(p);
        assert(p == *bytes_str);
    }
    else if (kind == PyUnicode_1BYTE_KIND) {
        Py_UCS1 *p;
        WRITE_UNICODE_DIGITS(Py_UCS1);
    }
    else if (kind == PyUnicode_2BYTE_KIND) {
        Py_UCS2 *p;
        WRITE_UNICODE_DIGITS(Py_UCS2);
    }
    else {
        Py_UCS4 *p;
        assert (kind == PyUnicode_4BYTE_KIND);
        WRITE_UNICODE_DIGITS(Py_UCS4);
    }
#undef WRITE_DIGITS
#undef WRITE_UNICODE_DIGITS

    if (writer) {
        writer->pos += sz;
    }
    else if (bytes_writer) {
        (*bytes_str) += sz;
    }
    else {
        assert(_PyUnicode_CheckConsistency(v, 1));
        *p_output = v;
    }
    return 0;
}

PyObject *
_PyLong_Format(PyObject *obj, int base)
{
    PyObject *str;
    int err;
    if (base == 10)
        err = long_to_decimal_string_internal(obj, &str, NULL, NULL, NULL);
    else
        err = long_format_binary(obj, base, 1, &str, NULL, NULL, NULL);
    if (err == -1)
        return NULL;
    return str;
}

int
_PyLong_FormatWriter(_PyUnicodeWriter *writer,
                     PyObject *obj,
                     int base, int alternate)
{
    if (base == 10)
        return long_to_decimal_string_internal(obj, NULL, writer,
                                               NULL, NULL);
    else
        return long_format_binary(obj, base, alternate, NULL, writer,
                                  NULL, NULL);
}

char*
_PyLong_FormatBytesWriter(_PyBytesWriter *writer, char *str,
                          PyObject *obj,
                          int base, int alternate)
{
    char *str2;
    int res;
    str2 = str;
    if (base == 10)
        res = long_to_decimal_string_internal(obj, NULL, NULL,
                                              writer, &str2);
    else
        res = long_format_binary(obj, base, alternate, NULL, NULL,
                                 writer, &str2);
    if (res < 0)
        return NULL;
    assert(str2 != NULL);
    return str2;
}

/* Table of digit values for 8-bit string -> integer conversion.
 * '0' maps to 0, ..., '9' maps to 9.
 * 'a' and 'A' map to 10, ..., 'z' and 'Z' map to 35.
 * All other indices map to 37.
 * Note that when converting a base B string, a char c is a legitimate
 * base B digit iff _PyLong_DigitValue[Py_CHARPyLong_MASK(c)] < B.
 */
unsigned char _PyLong_DigitValue[256] = {
    37, 37, 37, 37, 37, 37, 37, 37, 37, 37, 37, 37, 37, 37, 37, 37,
    37, 37, 37, 37, 37, 37, 37, 37, 37, 37, 37, 37, 37, 37, 37, 37,
    37, 37, 37, 37, 37, 37, 37, 37, 37, 37, 37, 37, 37, 37, 37, 37,
    0,  1,  2,  3,  4,  5,  6,  7,  8,  9,  37, 37, 37, 37, 37, 37,
    37, 10, 11, 12, 13, 14, 15, 16, 17, 18, 19, 20, 21, 22, 23, 24,
    25, 26, 27, 28, 29, 30, 31, 32, 33, 34, 35, 37, 37, 37, 37, 37,
    37, 10, 11, 12, 13, 14, 15, 16, 17, 18, 19, 20, 21, 22, 23, 24,
    25, 26, 27, 28, 29, 30, 31, 32, 33, 34, 35, 37, 37, 37, 37, 37,
    37, 37, 37, 37, 37, 37, 37, 37, 37, 37, 37, 37, 37, 37, 37, 37,
    37, 37, 37, 37, 37, 37, 37, 37, 37, 37, 37, 37, 37, 37, 37, 37,
    37, 37, 37, 37, 37, 37, 37, 37, 37, 37, 37, 37, 37, 37, 37, 37,
    37, 37, 37, 37, 37, 37, 37, 37, 37, 37, 37, 37, 37, 37, 37, 37,
    37, 37, 37, 37, 37, 37, 37, 37, 37, 37, 37, 37, 37, 37, 37, 37,
    37, 37, 37, 37, 37, 37, 37, 37, 37, 37, 37, 37, 37, 37, 37, 37,
    37, 37, 37, 37, 37, 37, 37, 37, 37, 37, 37, 37, 37, 37, 37, 37,
    37, 37, 37, 37, 37, 37, 37, 37, 37, 37, 37, 37, 37, 37, 37, 37,
};

/* `start` and `end` point to the start and end of a string of base `base`
 * digits.  base is a power of 2 (2, 4, 8, 16, or 32). An unnormalized int is
 * returned in *res. The string should be already validated by the caller and
 * consists only of valid digit characters and underscores. `digits` gives the
 * number of digit characters.
 *
 * The point to this routine is that it takes time linear in the
 * number of string characters.
 *
 * Return values:
 *   -1 on syntax error (exception needs to be set, *res is untouched)
 *   0 else (exception may be set, in that case *res is set to NULL)
 */
static int
long_from_binary_base(const char *start, const char *end, Py_ssize_t digits, int base, PyLongObject **res)
{
    const char *p;
    int bits_per_char;
    Py_ssize_t n;
    PyLongObject *z;
    twodigits accum;
    int bits_in_accum;
    digit *pdigit;

    assert(base >= 2 && base <= 32 && (base & (base - 1)) == 0);
    n = base;
    for (bits_per_char = -1; n; ++bits_per_char) {
        n >>= 1;
    }

    /* n <- the number of Python digits needed,
            = ceiling((digits * bits_per_char) / PyLong_SHIFT). */
    if (digits > (PY_SSIZE_T_MAX - (PyLong_SHIFT - 1)) / bits_per_char) {
        PyErr_SetString(PyExc_ValueError,
                        "int string too large to convert");
        *res = NULL;
        return 0;
    }
    n = (digits * bits_per_char + PyLong_SHIFT - 1) / PyLong_SHIFT;
    z = _PyLong_New(n);
    if (z == NULL) {
        *res = NULL;
        return 0;
    }
    /* Read string from right, and fill in int from left; i.e.,
     * from least to most significant in both.
     */
    accum = 0;
    bits_in_accum = 0;
    pdigit = z->ob_digit;
    p = end;
    while (--p >= start) {
        int k;
        if (*p == '_') {
            continue;
        }
        k = (int)_PyLong_DigitValue[Py_CHARMASK(*p)];
        assert(k >= 0 && k < base);
        accum |= (twodigits)k << bits_in_accum;
        bits_in_accum += bits_per_char;
        if (bits_in_accum >= PyLong_SHIFT) {
            *pdigit++ = (digit)(accum & PyLong_MASK);
            assert(pdigit - z->ob_digit <= n);
            accum >>= PyLong_SHIFT;
            bits_in_accum -= PyLong_SHIFT;
            assert(bits_in_accum < PyLong_SHIFT);
        }
    }
    if (bits_in_accum) {
        assert(bits_in_accum <= PyLong_SHIFT);
        *pdigit++ = (digit)accum;
        assert(pdigit - z->ob_digit <= n);
    }
    while (pdigit - z->ob_digit < n)
        *pdigit++ = 0;
    *res = z;
    return 0;
}

static PyObject *long_neg(PyLongObject *v);

#ifdef WITH_PYLONG_MODULE
/* asymptotically faster str-to-long conversion for base 10, using _pylong.py */
static int
pylong_int_from_string(const char *start, const char *end, PyLongObject **res)
{
    PyObject *mod = PyImport_ImportModule("_pylong");
    if (mod == NULL) {
        goto error;
    }
    PyObject *s = PyUnicode_FromStringAndSize(start, end-start);
    if (s == NULL) {
        Py_DECREF(mod);
        goto error;
    }
    PyObject *result = PyObject_CallMethod(mod, "int_from_string", "O", s);
    Py_DECREF(s);
    Py_DECREF(mod);
    if (result == NULL) {
        goto error;
    }
    if (!PyLong_Check(result)) {
        Py_DECREF(result);
        PyErr_SetString(PyExc_TypeError,
                        "_pylong.int_from_string did not return an int");
        goto error;
    }
    *res = (PyLongObject *)result;
    return 0;
error:
    *res = NULL;
    return 0;  // See the long_from_string_base() API comment.
}
#endif /* WITH_PYLONG_MODULE */

/***
long_from_non_binary_base: parameters and return values are the same as
long_from_binary_base.

Binary bases can be converted in time linear in the number of digits, because
Python's representation base is binary.  Other bases (including decimal!) use
the simple quadratic-time algorithm below, complicated by some speed tricks.

First some math:  the largest integer that can be expressed in N base-B digits
is B**N-1.  Consequently, if we have an N-digit input in base B, the worst-
case number of Python digits needed to hold it is the smallest integer n s.t.

    BASE**n-1 >= B**N-1  [or, adding 1 to both sides]
    BASE**n >= B**N      [taking logs to base BASE]
    n >= log(B**N)/log(BASE) = N * log(B)/log(BASE)

The static array log_base_BASE[base] == log(base)/log(BASE) so we can compute
this quickly.  A Python int with that much space is reserved near the start,
and the result is computed into it.

The input string is actually treated as being in base base**i (i.e., i digits
are processed at a time), where two more static arrays hold:

    convwidth_base[base] = the largest integer i such that base**i <= BASE
    convmultmax_base[base] = base ** convwidth_base[base]

The first of these is the largest i such that i consecutive input digits
must fit in a single Python digit.  The second is effectively the input
base we're really using.

Viewing the input as a sequence <c0, c1, ..., c_n-1> of digits in base
convmultmax_base[base], the result is "simply"

   (((c0*B + c1)*B + c2)*B + c3)*B + ... ))) + c_n-1

where B = convmultmax_base[base].

Error analysis:  as above, the number of Python digits `n` needed is worst-
case

    n >= N * log(B)/log(BASE)

where `N` is the number of input digits in base `B`.  This is computed via

    size_z = (Py_ssize_t)((scan - str) * log_base_BASE[base]) + 1;

below.  Two numeric concerns are how much space this can waste, and whether
the computed result can be too small.  To be concrete, assume BASE = 2**15,
which is the default (and it's unlikely anyone changes that).

Waste isn't a problem:  provided the first input digit isn't 0, the difference
between the worst-case input with N digits and the smallest input with N
digits is about a factor of B, but B is small compared to BASE so at most
one allocated Python digit can remain unused on that count.  If
N*log(B)/log(BASE) is mathematically an exact integer, then truncating that
and adding 1 returns a result 1 larger than necessary.  However, that can't
happen:  whenever B is a power of 2, long_from_binary_base() is called
instead, and it's impossible for B**i to be an integer power of 2**15 when
B is not a power of 2 (i.e., it's impossible for N*log(B)/log(BASE) to be
an exact integer when B is not a power of 2, since B**i has a prime factor
other than 2 in that case, but (2**15)**j's only prime factor is 2).

The computed result can be too small if the true value of N*log(B)/log(BASE)
is a little bit larger than an exact integer, but due to roundoff errors (in
computing log(B), log(BASE), their quotient, and/or multiplying that by N)
yields a numeric result a little less than that integer.  Unfortunately, "how
close can a transcendental function get to an integer over some range?"
questions are generally theoretically intractable.  Computer analysis via
continued fractions is practical:  expand log(B)/log(BASE) via continued
fractions, giving a sequence i/j of "the best" rational approximations.  Then
j*log(B)/log(BASE) is approximately equal to (the integer) i.  This shows that
we can get very close to being in trouble, but very rarely.  For example,
76573 is a denominator in one of the continued-fraction approximations to
log(10)/log(2**15), and indeed:

    >>> log(10)/log(2**15)*76573
    16958.000000654003

is very close to an integer.  If we were working with IEEE single-precision,
rounding errors could kill us.  Finding worst cases in IEEE double-precision
requires better-than-double-precision log() functions, and Tim didn't bother.
Instead the code checks to see whether the allocated space is enough as each
new Python digit is added, and copies the whole thing to a larger int if not.
This should happen extremely rarely, and in fact I don't have a test case
that triggers it(!).  Instead the code was tested by artificially allocating
just 1 digit at the start, so that the copying code was exercised for every
digit beyond the first.
***/
static int
long_from_non_binary_base(const char *start, const char *end, Py_ssize_t digits, int base, PyLongObject **res)
{
    twodigits c;           /* current input character */
    Py_ssize_t size_z;
    int i;
    int convwidth;
    twodigits convmultmax, convmult;
    digit *pz, *pzstop;
    PyLongObject *z;
    const char *p;

    static double log_base_BASE[37] = {0.0e0,};
    static int convwidth_base[37] = {0,};
    static twodigits convmultmax_base[37] = {0,};

    if (log_base_BASE[base] == 0.0) {
        twodigits convmax = base;
        int i = 1;

        log_base_BASE[base] = (log((double)base) /
                               log((double)PyLong_BASE));
        for (;;) {
            twodigits next = convmax * base;
            if (next > PyLong_BASE) {
                break;
            }
            convmax = next;
            ++i;
        }
        convmultmax_base[base] = convmax;
        assert(i > 0);
        convwidth_base[base] = i;
    }

    /* Create an int object that can contain the largest possible
     * integer with this base and length.  Note that there's no
     * need to initialize z->ob_digit -- no slot is read up before
     * being stored into.
     */
    double fsize_z = (double)digits * log_base_BASE[base] + 1.0;
    if (fsize_z > (double)MAX_LONG_DIGITS) {
        /* The same exception as in _PyLong_New(). */
        PyErr_SetString(PyExc_OverflowError,
                        "too many digits in integer");
        *res = NULL;
        return 0;
    }
    size_z = (Py_ssize_t)fsize_z;
    /* Uncomment next line to test exceedingly rare copy code */
    /* size_z = 1; */
    assert(size_z > 0);
    z = _PyLong_New(size_z);
    if (z == NULL) {
        *res = NULL;
        return 0;
    }
    Py_SET_SIZE(z, 0);

    /* `convwidth` consecutive input digits are treated as a single
     * digit in base `convmultmax`.
     */
    convwidth = convwidth_base[base];
    convmultmax = convmultmax_base[base];

    /* Work ;-) */
    p = start;
    while (p < end) {
        if (*p == '_') {
            p++;
            continue;
        }
        /* grab up to convwidth digits from the input string */
        c = (digit)_PyLong_DigitValue[Py_CHARMASK(*p++)];
        for (i = 1; i < convwidth && p != end; ++p) {
            if (*p == '_') {
                continue;
            }
            i++;
            c = (twodigits)(c *  base +
                            (int)_PyLong_DigitValue[Py_CHARMASK(*p)]);
            assert(c < PyLong_BASE);
        }

        convmult = convmultmax;
        /* Calculate the shift only if we couldn't get
         * convwidth digits.
         */
        if (i != convwidth) {
            convmult = base;
            for ( ; i > 1; --i) {
                convmult *= base;
            }
        }

        /* Multiply z by convmult, and add c. */
        pz = z->ob_digit;
        pzstop = pz + Py_SIZE(z);
        for (; pz < pzstop; ++pz) {
            c += (twodigits)*pz * convmult;
            *pz = (digit)(c & PyLong_MASK);
            c >>= PyLong_SHIFT;
        }
        /* carry off the current end? */
        if (c) {
            assert(c < PyLong_BASE);
            if (Py_SIZE(z) < size_z) {
                *pz = (digit)c;
                Py_SET_SIZE(z, Py_SIZE(z) + 1);
            }
            else {
                PyLongObject *tmp;
                /* Extremely rare.  Get more space. */
                assert(Py_SIZE(z) == size_z);
                tmp = _PyLong_New(size_z + 1);
                if (tmp == NULL) {
                    Py_DECREF(z);
                    *res = NULL;
                    return 0;
                }
                memcpy(tmp->ob_digit,
                       z->ob_digit,
                       sizeof(digit) * size_z);
                Py_SETREF(z, tmp);
                z->ob_digit[size_z] = (digit)c;
                ++size_z;
            }
        }
    }
    *res = z;
    return 0;
}

/* *str points to the first digit in a string of base `base` digits. base is an
 * integer from 2 to 36 inclusive. Here we don't need to worry about prefixes
 * like 0x or leading +- signs. The string should be null terminated consisting
 * of ASCII digits and separating underscores possibly with trailing whitespace
 * but we have to validate all of those points here.
 *
 * If base is a power of 2 then the complexity is linear in the number of
 * characters in the string. Otherwise a quadratic algorithm is used for
 * non-binary bases.
 *
 * Return values:
 *
 *   - Returns -1 on syntax error (exception needs to be set, *res is untouched)
 *   - Returns 0 and sets *res to NULL for MemoryError, OverflowError, or
 *     _pylong.int_from_string() errors.
 *   - Returns 0 and sets *res to an unsigned, unnormalized PyLong (success!).
 *
 * Afterwards *str is set to point to the first non-digit (which may be *str!).
 */
static int
long_from_string_base(const char **str, int base, PyLongObject **res)
{
    const char *start, *end, *p;
    char prev = 0;
    Py_ssize_t digits = 0;
    int is_binary_base = (base & (base - 1)) == 0;

    /* Here we do four things:
     *
     * - Find the `end` of the string.
     * - Validate the string.
     * - Count the number of `digits` (rather than underscores)
     * - Point *str to the end-of-string or first invalid character.
     */
    start = p = *str;
    /* Leading underscore not allowed. */
    if (*start == '_') {
        return -1;
    }
    /* Verify all characters are digits and underscores. */
    while (_PyLong_DigitValue[Py_CHARMASK(*p)] < base || *p == '_') {
        if (*p == '_') {
            /* Double underscore not allowed. */
            if (prev == '_') {
                *str = p - 1;
                return -1;
            }
        } else {
            ++digits;
        }
        prev = *p;
        ++p;
    }
    /* Trailing underscore not allowed. */
    if (prev == '_') {
        *str = p - 1;
        return -1;
    }
    *str = end = p;
    /* Reject empty strings */
    if (start == end) {
        return -1;
    }
    /* Allow only trailing whitespace after `end` */
    while (*p && Py_ISSPACE(*p)) {
        p++;
    }
    *str = p;
    if (*p != '\0') {
        return -1;
    }

    /*
     * Pass a validated string consisting of only valid digits and underscores
     * to long_from_xxx_base.
     */
    if (is_binary_base) {
        /* Use the linear algorithm for binary bases. */
        return long_from_binary_base(start, end, digits, base, res);
    }
    else {
        /* Limit the size to avoid excessive computation attacks exploiting the
         * quadratic algorithm. */
        if (digits > _PY_LONG_MAX_STR_DIGITS_THRESHOLD) {
            PyInterpreterState *interp = _PyInterpreterState_GET();
            int max_str_digits = interp->long_state.max_str_digits;
            if ((max_str_digits > 0) && (digits > max_str_digits)) {
                PyErr_Format(PyExc_ValueError, _MAX_STR_DIGITS_ERROR_FMT_TO_INT,
                             max_str_digits, digits);
                *res = NULL;
                return 0;
            }
        }
#if WITH_PYLONG_MODULE
        if (digits > 6000 && base == 10) {
            /* Switch to _pylong.int_from_string() */
            return pylong_int_from_string(start, end, res);
        }
#endif
        /* Use the quadratic algorithm for non binary bases. */
        return long_from_non_binary_base(start, end, digits, base, res);
    }
}

/* Parses an int from a bytestring. Leading and trailing whitespace will be
 * ignored.
 *
 * If successful, a PyLong object will be returned and 'pend' will be pointing
 * to the first unused byte unless it's NULL.
 *
 * If unsuccessful, NULL will be returned.
 */
PyObject *
PyLong_FromString(const char *str, char **pend, int base)
{
    int sign = 1, error_if_nonzero = 0;
    const char *orig_str = str;
    PyLongObject *z = NULL;
    PyObject *strobj;
    Py_ssize_t slen;

    if ((base != 0 && base < 2) || base > 36) {
        PyErr_SetString(PyExc_ValueError,
                        "int() arg 2 must be >= 2 and <= 36");
        return NULL;
    }
    while (*str != '\0' && Py_ISSPACE(*str)) {
        ++str;
    }
    if (*str == '+') {
        ++str;
    }
    else if (*str == '-') {
        ++str;
        sign = -1;
    }
    if (base == 0) {
        if (str[0] != '0') {
            base = 10;
        }
        else if (str[1] == 'x' || str[1] == 'X') {
            base = 16;
        }
        else if (str[1] == 'o' || str[1] == 'O') {
            base = 8;
        }
        else if (str[1] == 'b' || str[1] == 'B') {
            base = 2;
        }
        else {
            /* "old" (C-style) octal literal, now invalid.
               it might still be zero though */
            error_if_nonzero = 1;
            base = 10;
        }
    }
    if (str[0] == '0' &&
        ((base == 16 && (str[1] == 'x' || str[1] == 'X')) ||
         (base == 8  && (str[1] == 'o' || str[1] == 'O')) ||
         (base == 2  && (str[1] == 'b' || str[1] == 'B')))) {
        str += 2;
        /* One underscore allowed here. */
        if (*str == '_') {
            ++str;
        }
    }

    /* long_from_string_base is the main workhorse here. */
    int ret = long_from_string_base(&str, base, &z);
    if (ret == -1) {
        /* Syntax error. */
        goto onError;
    }
    if (z == NULL) {
        /* Error. exception already set. */
        return NULL;
    }

    if (error_if_nonzero) {
        /* reset the base to 0, else the exception message
           doesn't make too much sense */
        base = 0;
        if (Py_SIZE(z) != 0) {
            goto onError;
        }
        /* there might still be other problems, therefore base
           remains zero here for the same reason */
    }

    /* Set sign and normalize */
    if (sign < 0) {
        Py_SET_SIZE(z, -(Py_SIZE(z)));
    }
    long_normalize(z);
    z = maybe_small_long(z);

    if (pend != NULL) {
        *pend = (char *)str;
    }
    return (PyObject *) z;

  onError:
    if (pend != NULL) {
        *pend = (char *)str;
    }
    Py_XDECREF(z);
    slen = strlen(orig_str) < 200 ? strlen(orig_str) : 200;
    strobj = PyUnicode_FromStringAndSize(orig_str, slen);
    if (strobj == NULL) {
        return NULL;
    }
    PyErr_Format(PyExc_ValueError,
                 "invalid literal for int() with base %d: %.200R",
                 base, strobj);
    Py_DECREF(strobj);
    return NULL;
}

/* Since PyLong_FromString doesn't have a length parameter,
 * check here for possible NULs in the string.
 *
 * Reports an invalid literal as a bytes object.
 */
PyObject *
_PyLong_FromBytes(const char *s, Py_ssize_t len, int base)
{
    PyObject *result, *strobj;
    char *end = NULL;

    result = PyLong_FromString(s, &end, base);
    if (end == NULL || (result != NULL && end == s + len))
        return result;
    Py_XDECREF(result);
    strobj = PyBytes_FromStringAndSize(s, Py_MIN(len, 200));
    if (strobj != NULL) {
        PyErr_Format(PyExc_ValueError,
                     "invalid literal for int() with base %d: %.200R",
                     base, strobj);
        Py_DECREF(strobj);
    }
    return NULL;
}

PyObject *
PyLong_FromUnicodeObject(PyObject *u, int base)
{
    PyObject *result, *asciidig;
    const char *buffer;
    char *end = NULL;
    Py_ssize_t buflen;

    asciidig = _PyUnicode_TransformDecimalAndSpaceToASCII(u);
    if (asciidig == NULL)
        return NULL;
    assert(PyUnicode_IS_ASCII(asciidig));
    /* Simply get a pointer to existing ASCII characters. */
    buffer = PyUnicode_AsUTF8AndSize(asciidig, &buflen);
    assert(buffer != NULL);

    result = PyLong_FromString(buffer, &end, base);
    if (end == NULL || (result != NULL && end == buffer + buflen)) {
        Py_DECREF(asciidig);
        return result;
    }
    Py_DECREF(asciidig);
    Py_XDECREF(result);
    PyErr_Format(PyExc_ValueError,
                 "invalid literal for int() with base %d: %.200R",
                 base, u);
    return NULL;
}

/* forward */
static PyLongObject *x_divrem
    (PyLongObject *, PyLongObject *, PyLongObject **);
static PyObject *long_long(PyObject *v);

/* Int division with remainder, top-level routine */

static int
long_divrem(PyLongObject *a, PyLongObject *b,
            PyLongObject **pdiv, PyLongObject **prem)
{
    Py_ssize_t size_a = Py_ABS(Py_SIZE(a)), size_b = Py_ABS(Py_SIZE(b));
    PyLongObject *z;

    if (size_b == 0) {
        PyErr_SetString(PyExc_ZeroDivisionError,
                        "integer division or modulo by zero");
        return -1;
    }
    if (size_a < size_b ||
        (size_a == size_b &&
         a->ob_digit[size_a-1] < b->ob_digit[size_b-1])) {
        /* |a| < |b|. */
        *prem = (PyLongObject *)long_long((PyObject *)a);
        if (*prem == NULL) {
            return -1;
        }
        PyObject *zero = _PyLong_GetZero();
        *pdiv = (PyLongObject*)Py_NewRef(zero);
        return 0;
    }
    if (size_b == 1) {
        digit rem = 0;
        z = divrem1(a, b->ob_digit[0], &rem);
        if (z == NULL)
            return -1;
        *prem = (PyLongObject *) PyLong_FromLong((long)rem);
        if (*prem == NULL) {
            Py_DECREF(z);
            return -1;
        }
    }
    else {
        z = x_divrem(a, b, prem);
        *prem = maybe_small_long(*prem);
        if (z == NULL)
            return -1;
    }
    /* Set the signs.
       The quotient z has the sign of a*b;
       the remainder r has the sign of a,
       so a = b*z + r. */
    if ((Py_SIZE(a) < 0) != (Py_SIZE(b) < 0)) {
        _PyLong_Negate(&z);
        if (z == NULL) {
            Py_CLEAR(*prem);
            return -1;
        }
    }
    if (Py_SIZE(a) < 0 && Py_SIZE(*prem) != 0) {
        _PyLong_Negate(prem);
        if (*prem == NULL) {
            Py_DECREF(z);
            Py_CLEAR(*prem);
            return -1;
        }
    }
    *pdiv = maybe_small_long(z);
    return 0;
}

/* Int remainder, top-level routine */

static int
long_rem(PyLongObject *a, PyLongObject *b, PyLongObject **prem)
{
    Py_ssize_t size_a = Py_ABS(Py_SIZE(a)), size_b = Py_ABS(Py_SIZE(b));

    if (size_b == 0) {
        PyErr_SetString(PyExc_ZeroDivisionError,
                        "integer modulo by zero");
        return -1;
    }
    if (size_a < size_b ||
        (size_a == size_b &&
         a->ob_digit[size_a-1] < b->ob_digit[size_b-1])) {
        /* |a| < |b|. */
        *prem = (PyLongObject *)long_long((PyObject *)a);
        return -(*prem == NULL);
    }
    if (size_b == 1) {
        *prem = rem1(a, b->ob_digit[0]);
        if (*prem == NULL)
            return -1;
    }
    else {
        /* Slow path using divrem. */
        Py_XDECREF(x_divrem(a, b, prem));
        *prem = maybe_small_long(*prem);
        if (*prem == NULL)
            return -1;
    }
    /* Set the sign. */
    if (Py_SIZE(a) < 0 && Py_SIZE(*prem) != 0) {
        _PyLong_Negate(prem);
        if (*prem == NULL) {
            Py_CLEAR(*prem);
            return -1;
        }
    }
    return 0;
}

/* Unsigned int division with remainder -- the algorithm.  The arguments v1
   and w1 should satisfy 2 <= Py_ABS(Py_SIZE(w1)) <= Py_ABS(Py_SIZE(v1)). */

static PyLongObject *
x_divrem(PyLongObject *v1, PyLongObject *w1, PyLongObject **prem)
{
    PyLongObject *v, *w, *a;
    Py_ssize_t i, k, size_v, size_w;
    int d;
    digit wm1, wm2, carry, q, r, vtop, *v0, *vk, *w0, *ak;
    twodigits vv;
    sdigit zhi;
    stwodigits z;

    /* We follow Knuth [The Art of Computer Programming, Vol. 2 (3rd
       edn.), section 4.3.1, Algorithm D], except that we don't explicitly
       handle the special case when the initial estimate q for a quotient
       digit is >= PyLong_BASE: the max value for q is PyLong_BASE+1, and
       that won't overflow a digit. */

    /* allocate space; w will also be used to hold the final remainder */
    size_v = Py_ABS(Py_SIZE(v1));
    size_w = Py_ABS(Py_SIZE(w1));
    assert(size_v >= size_w && size_w >= 2); /* Assert checks by div() */
    v = _PyLong_New(size_v+1);
    if (v == NULL) {
        *prem = NULL;
        return NULL;
    }
    w = _PyLong_New(size_w);
    if (w == NULL) {
        Py_DECREF(v);
        *prem = NULL;
        return NULL;
    }

    /* normalize: shift w1 left so that its top digit is >= PyLong_BASE/2.
       shift v1 left by the same amount.  Results go into w and v. */
    d = PyLong_SHIFT - bit_length_digit(w1->ob_digit[size_w-1]);
    carry = v_lshift(w->ob_digit, w1->ob_digit, size_w, d);
    assert(carry == 0);
    carry = v_lshift(v->ob_digit, v1->ob_digit, size_v, d);
    if (carry != 0 || v->ob_digit[size_v-1] >= w->ob_digit[size_w-1]) {
        v->ob_digit[size_v] = carry;
        size_v++;
    }

    /* Now v->ob_digit[size_v-1] < w->ob_digit[size_w-1], so quotient has
       at most (and usually exactly) k = size_v - size_w digits. */
    k = size_v - size_w;
    assert(k >= 0);
    a = _PyLong_New(k);
    if (a == NULL) {
        Py_DECREF(w);
        Py_DECREF(v);
        *prem = NULL;
        return NULL;
    }
    v0 = v->ob_digit;
    w0 = w->ob_digit;
    wm1 = w0[size_w-1];
    wm2 = w0[size_w-2];
    for (vk = v0+k, ak = a->ob_digit + k; vk-- > v0;) {
        /* inner loop: divide vk[0:size_w+1] by w0[0:size_w], giving
           single-digit quotient q, remainder in vk[0:size_w]. */

        SIGCHECK({
                Py_DECREF(a);
                Py_DECREF(w);
                Py_DECREF(v);
                *prem = NULL;
                return NULL;
            });

        /* estimate quotient digit q; may overestimate by 1 (rare) */
        vtop = vk[size_w];
        assert(vtop <= wm1);
        vv = ((twodigits)vtop << PyLong_SHIFT) | vk[size_w-1];
        /* The code used to compute the remainder via
         *     r = (digit)(vv - (twodigits)wm1 * q);
         * and compilers generally generated code to do the * and -.
         * But modern processors generally compute q and r with a single
         * instruction, and modern optimizing compilers exploit that if we
         * _don't_ try to optimize it.
         */
        q = (digit)(vv / wm1);
        r = (digit)(vv % wm1);
        while ((twodigits)wm2 * q > (((twodigits)r << PyLong_SHIFT)
                                     | vk[size_w-2])) {
            --q;
            r += wm1;
            if (r >= PyLong_BASE)
                break;
        }
        assert(q <= PyLong_BASE);

        /* subtract q*w0[0:size_w] from vk[0:size_w+1] */
        zhi = 0;
        for (i = 0; i < size_w; ++i) {
            /* invariants: -PyLong_BASE <= -q <= zhi <= 0;
               -PyLong_BASE * q <= z < PyLong_BASE */
            z = (sdigit)vk[i] + zhi -
                (stwodigits)q * (stwodigits)w0[i];
            vk[i] = (digit)z & PyLong_MASK;
            zhi = (sdigit)Py_ARITHMETIC_RIGHT_SHIFT(stwodigits,
                                                    z, PyLong_SHIFT);
        }

        /* add w back if q was too large (this branch taken rarely) */
        assert((sdigit)vtop + zhi == -1 || (sdigit)vtop + zhi == 0);
        if ((sdigit)vtop + zhi < 0) {
            carry = 0;
            for (i = 0; i < size_w; ++i) {
                carry += vk[i] + w0[i];
                vk[i] = carry & PyLong_MASK;
                carry >>= PyLong_SHIFT;
            }
            --q;
        }

        /* store quotient digit */
        assert(q < PyLong_BASE);
        *--ak = q;
    }

    /* unshift remainder; we reuse w to store the result */
    carry = v_rshift(w0, v0, size_w, d);
    assert(carry==0);
    Py_DECREF(v);

    *prem = long_normalize(w);
    return long_normalize(a);
}

/* For a nonzero PyLong a, express a in the form x * 2**e, with 0.5 <=
   abs(x) < 1.0 and e >= 0; return x and put e in *e.  Here x is
   rounded to DBL_MANT_DIG significant bits using round-half-to-even.
   If a == 0, return 0.0 and set *e = 0.  If the resulting exponent
   e is larger than PY_SSIZE_T_MAX, raise OverflowError and return
   -1.0. */

/* attempt to define 2.0**DBL_MANT_DIG as a compile-time constant */
#if DBL_MANT_DIG == 53
#define EXP2_DBL_MANT_DIG 9007199254740992.0
#else
#define EXP2_DBL_MANT_DIG (ldexp(1.0, DBL_MANT_DIG))
#endif

double
_PyLong_Frexp(PyLongObject *a, Py_ssize_t *e)
{
    Py_ssize_t a_size, a_bits, shift_digits, shift_bits, x_size;
    /* See below for why x_digits is always large enough. */
    digit rem;
    digit x_digits[2 + (DBL_MANT_DIG + 1) / PyLong_SHIFT] = {0,};
    double dx;
    /* Correction term for round-half-to-even rounding.  For a digit x,
       "x + half_even_correction[x & 7]" gives x rounded to the nearest
       multiple of 4, rounding ties to a multiple of 8. */
    static const int half_even_correction[8] = {0, -1, -2, 1, 0, -1, 2, 1};

    a_size = Py_ABS(Py_SIZE(a));
    if (a_size == 0) {
        /* Special case for 0: significand 0.0, exponent 0. */
        *e = 0;
        return 0.0;
    }
    a_bits = bit_length_digit(a->ob_digit[a_size-1]);
    /* The following is an overflow-free version of the check
       "if ((a_size - 1) * PyLong_SHIFT + a_bits > PY_SSIZE_T_MAX) ..." */
    if (a_size >= (PY_SSIZE_T_MAX - 1) / PyLong_SHIFT + 1 &&
        (a_size > (PY_SSIZE_T_MAX - 1) / PyLong_SHIFT + 1 ||
         a_bits > (PY_SSIZE_T_MAX - 1) % PyLong_SHIFT + 1))
        goto overflow;
    a_bits = (a_size - 1) * PyLong_SHIFT + a_bits;

    /* Shift the first DBL_MANT_DIG + 2 bits of a into x_digits[0:x_size]
       (shifting left if a_bits <= DBL_MANT_DIG + 2).

       Number of digits needed for result: write // for floor division.
       Then if shifting left, we end up using

         1 + a_size + (DBL_MANT_DIG + 2 - a_bits) // PyLong_SHIFT

       digits.  If shifting right, we use

         a_size - (a_bits - DBL_MANT_DIG - 2) // PyLong_SHIFT

       digits.  Using a_size = 1 + (a_bits - 1) // PyLong_SHIFT along with
       the inequalities

         m // PyLong_SHIFT + n // PyLong_SHIFT <= (m + n) // PyLong_SHIFT
         m // PyLong_SHIFT - n // PyLong_SHIFT <=
                                          1 + (m - n - 1) // PyLong_SHIFT,

       valid for any integers m and n, we find that x_size satisfies

         x_size <= 2 + (DBL_MANT_DIG + 1) // PyLong_SHIFT

       in both cases.
    */
    if (a_bits <= DBL_MANT_DIG + 2) {
        shift_digits = (DBL_MANT_DIG + 2 - a_bits) / PyLong_SHIFT;
        shift_bits = (DBL_MANT_DIG + 2 - a_bits) % PyLong_SHIFT;
        x_size = shift_digits;
        rem = v_lshift(x_digits + x_size, a->ob_digit, a_size,
                       (int)shift_bits);
        x_size += a_size;
        x_digits[x_size++] = rem;
    }
    else {
        shift_digits = (a_bits - DBL_MANT_DIG - 2) / PyLong_SHIFT;
        shift_bits = (a_bits - DBL_MANT_DIG - 2) % PyLong_SHIFT;
        rem = v_rshift(x_digits, a->ob_digit + shift_digits,
                       a_size - shift_digits, (int)shift_bits);
        x_size = a_size - shift_digits;
        /* For correct rounding below, we need the least significant
           bit of x to be 'sticky' for this shift: if any of the bits
           shifted out was nonzero, we set the least significant bit
           of x. */
        if (rem)
            x_digits[0] |= 1;
        else
            while (shift_digits > 0)
                if (a->ob_digit[--shift_digits]) {
                    x_digits[0] |= 1;
                    break;
                }
    }
    assert(1 <= x_size && x_size <= (Py_ssize_t)Py_ARRAY_LENGTH(x_digits));

    /* Round, and convert to double. */
    x_digits[0] += half_even_correction[x_digits[0] & 7];
    dx = x_digits[--x_size];
    while (x_size > 0)
        dx = dx * PyLong_BASE + x_digits[--x_size];

    /* Rescale;  make correction if result is 1.0. */
    dx /= 4.0 * EXP2_DBL_MANT_DIG;
    if (dx == 1.0) {
        if (a_bits == PY_SSIZE_T_MAX)
            goto overflow;
        dx = 0.5;
        a_bits += 1;
    }

    *e = a_bits;
    return Py_SIZE(a) < 0 ? -dx : dx;

  overflow:
    /* exponent > PY_SSIZE_T_MAX */
    PyErr_SetString(PyExc_OverflowError,
                    "huge integer: number of bits overflows a Py_ssize_t");
    *e = 0;
    return -1.0;
}

/* Get a C double from an int object.  Rounds to the nearest double,
   using the round-half-to-even rule in the case of a tie. */

double
PyLong_AsDouble(PyObject *v)
{
    Py_ssize_t exponent;
    double x;

    if (v == NULL) {
        PyErr_BadInternalCall();
        return -1.0;
    }
    if (!PyLong_Check(v)) {
        PyErr_SetString(PyExc_TypeError, "an integer is required");
        return -1.0;
    }
    if (IS_MEDIUM_VALUE(v)) {
        /* Fast path; single digit long (31 bits) will cast safely
           to double.  This improves performance of FP/long operations
           by 20%.
        */
        return (double)medium_value((PyLongObject *)v);
    }
    x = _PyLong_Frexp((PyLongObject *)v, &exponent);
    if ((x == -1.0 && PyErr_Occurred()) || exponent > DBL_MAX_EXP) {
        PyErr_SetString(PyExc_OverflowError,
                        "int too large to convert to float");
        return -1.0;
    }
    return ldexp(x, (int)exponent);
}

/* Methods */

/* if a < b, return a negative number
   if a == b, return 0
   if a > b, return a positive number */

static Py_ssize_t
long_compare(PyLongObject *a, PyLongObject *b)
{
    Py_ssize_t sign = Py_SIZE(a) - Py_SIZE(b);
    if (sign == 0) {
        Py_ssize_t i = Py_ABS(Py_SIZE(a));
        sdigit diff = 0;
        while (--i >= 0) {
            diff = (sdigit) a->ob_digit[i] - (sdigit) b->ob_digit[i];
            if (diff) {
                break;
            }
        }
        sign = Py_SIZE(a) < 0 ? -diff : diff;
    }
    return sign;
}

static PyObject *
long_richcompare(PyObject *self, PyObject *other, int op)
{
    Py_ssize_t result;
    CHECK_BINOP(self, other);
    if (self == other)
        result = 0;
    else
        result = long_compare((PyLongObject*)self, (PyLongObject*)other);
    Py_RETURN_RICHCOMPARE(result, 0, op);
}

static Py_hash_t
long_hash(PyLongObject *v)
{
    Py_uhash_t x;
    Py_ssize_t i;
    int sign;

    i = Py_SIZE(v);
    switch(i) {
    case -1: return v->ob_digit[0]==1 ? -2 : -(sdigit)v->ob_digit[0];
    case 0: return 0;
    case 1: return v->ob_digit[0];
    }
    sign = 1;
    x = 0;
    if (i < 0) {
        sign = -1;
        i = -(i);
    }
    while (--i >= 0) {
        /* Here x is a quantity in the range [0, _PyHASH_MODULUS); we
           want to compute x * 2**PyLong_SHIFT + v->ob_digit[i] modulo
           _PyHASH_MODULUS.

           The computation of x * 2**PyLong_SHIFT % _PyHASH_MODULUS
           amounts to a rotation of the bits of x.  To see this, write

             x * 2**PyLong_SHIFT = y * 2**_PyHASH_BITS + z

           where y = x >> (_PyHASH_BITS - PyLong_SHIFT) gives the top
           PyLong_SHIFT bits of x (those that are shifted out of the
           original _PyHASH_BITS bits, and z = (x << PyLong_SHIFT) &
           _PyHASH_MODULUS gives the bottom _PyHASH_BITS - PyLong_SHIFT
           bits of x, shifted up.  Then since 2**_PyHASH_BITS is
           congruent to 1 modulo _PyHASH_MODULUS, y*2**_PyHASH_BITS is
           congruent to y modulo _PyHASH_MODULUS.  So

             x * 2**PyLong_SHIFT = y + z (mod _PyHASH_MODULUS).

           The right-hand side is just the result of rotating the
           _PyHASH_BITS bits of x left by PyLong_SHIFT places; since
           not all _PyHASH_BITS bits of x are 1s, the same is true
           after rotation, so 0 <= y+z < _PyHASH_MODULUS and y + z is
           the reduction of x*2**PyLong_SHIFT modulo
           _PyHASH_MODULUS. */
        x = ((x << PyLong_SHIFT) & _PyHASH_MODULUS) |
            (x >> (_PyHASH_BITS - PyLong_SHIFT));
        x += v->ob_digit[i];
        if (x >= _PyHASH_MODULUS)
            x -= _PyHASH_MODULUS;
    }
    x = x * sign;
    if (x == (Py_uhash_t)-1)
        x = (Py_uhash_t)-2;
    return (Py_hash_t)x;
}


/* Add the absolute values of two integers. */

static PyLongObject *
x_add(PyLongObject *a, PyLongObject *b)
{
    Py_ssize_t size_a = Py_ABS(Py_SIZE(a)), size_b = Py_ABS(Py_SIZE(b));
    PyLongObject *z;
    Py_ssize_t i;
    digit carry = 0;

    /* Ensure a is the larger of the two: */
    if (size_a < size_b) {
        { PyLongObject *temp = a; a = b; b = temp; }
        { Py_ssize_t size_temp = size_a;
            size_a = size_b;
            size_b = size_temp; }
    }
    z = _PyLong_New(size_a+1);
    if (z == NULL)
        return NULL;
    for (i = 0; i < size_b; ++i) {
        carry += a->ob_digit[i] + b->ob_digit[i];
        z->ob_digit[i] = carry & PyLong_MASK;
        carry >>= PyLong_SHIFT;
    }
    for (; i < size_a; ++i) {
        carry += a->ob_digit[i];
        z->ob_digit[i] = carry & PyLong_MASK;
        carry >>= PyLong_SHIFT;
    }
    z->ob_digit[i] = carry;
    return long_normalize(z);
}

/* Subtract the absolute values of two integers. */

static PyLongObject *
x_sub(PyLongObject *a, PyLongObject *b)
{
    Py_ssize_t size_a = Py_ABS(Py_SIZE(a)), size_b = Py_ABS(Py_SIZE(b));
    PyLongObject *z;
    Py_ssize_t i;
    int sign = 1;
    digit borrow = 0;

    /* Ensure a is the larger of the two: */
    if (size_a < size_b) {
        sign = -1;
        { PyLongObject *temp = a; a = b; b = temp; }
        { Py_ssize_t size_temp = size_a;
            size_a = size_b;
            size_b = size_temp; }
    }
    else if (size_a == size_b) {
        /* Find highest digit where a and b differ: */
        i = size_a;
        while (--i >= 0 && a->ob_digit[i] == b->ob_digit[i])
            ;
        if (i < 0)
            return (PyLongObject *)PyLong_FromLong(0);
        if (a->ob_digit[i] < b->ob_digit[i]) {
            sign = -1;
            { PyLongObject *temp = a; a = b; b = temp; }
        }
        size_a = size_b = i+1;
    }
    z = _PyLong_New(size_a);
    if (z == NULL)
        return NULL;
    for (i = 0; i < size_b; ++i) {
        /* The following assumes unsigned arithmetic
           works module 2**N for some N>PyLong_SHIFT. */
        borrow = a->ob_digit[i] - b->ob_digit[i] - borrow;
        z->ob_digit[i] = borrow & PyLong_MASK;
        borrow >>= PyLong_SHIFT;
        borrow &= 1; /* Keep only one sign bit */
    }
    for (; i < size_a; ++i) {
        borrow = a->ob_digit[i] - borrow;
        z->ob_digit[i] = borrow & PyLong_MASK;
        borrow >>= PyLong_SHIFT;
        borrow &= 1; /* Keep only one sign bit */
    }
    assert(borrow == 0);
    if (sign < 0) {
        Py_SET_SIZE(z, -Py_SIZE(z));
    }
    return maybe_small_long(long_normalize(z));
}

PyObject *
_PyLong_Add(PyLongObject *a, PyLongObject *b)
{
    if (IS_MEDIUM_VALUE(a) && IS_MEDIUM_VALUE(b)) {
        return _PyLong_FromSTwoDigits(medium_value(a) + medium_value(b));
    }

    PyLongObject *z;
    if (Py_SIZE(a) < 0) {
        if (Py_SIZE(b) < 0) {
            z = x_add(a, b);
            if (z != NULL) {
                /* x_add received at least one multiple-digit int,
                   and thus z must be a multiple-digit int.
                   That also means z is not an element of
                   small_ints, so negating it in-place is safe. */
                assert(Py_REFCNT(z) == 1);
                Py_SET_SIZE(z, -(Py_SIZE(z)));
            }
        }
        else
            z = x_sub(b, a);
    }
    else {
        if (Py_SIZE(b) < 0)
            z = x_sub(a, b);
        else
            z = x_add(a, b);
    }
    return (PyObject *)z;
}

static PyObject *
long_add(PyLongObject *a, PyLongObject *b)
{
    CHECK_BINOP(a, b);
    return _PyLong_Add(a, b);
}

PyObject *
_PyLong_Subtract(PyLongObject *a, PyLongObject *b)
{
    PyLongObject *z;

    if (IS_MEDIUM_VALUE(a) && IS_MEDIUM_VALUE(b)) {
        return _PyLong_FromSTwoDigits(medium_value(a) - medium_value(b));
    }
    if (Py_SIZE(a) < 0) {
        if (Py_SIZE(b) < 0) {
            z = x_sub(b, a);
        }
        else {
            z = x_add(a, b);
            if (z != NULL) {
                assert(Py_SIZE(z) == 0 || Py_REFCNT(z) == 1);
                Py_SET_SIZE(z, -(Py_SIZE(z)));
            }
        }
    }
    else {
        if (Py_SIZE(b) < 0)
            z = x_add(a, b);
        else
            z = x_sub(a, b);
    }
    return (PyObject *)z;
}

static PyObject *
long_sub(PyLongObject *a, PyLongObject *b)
{
    CHECK_BINOP(a, b);
    return _PyLong_Subtract(a, b);
}

/* Grade school multiplication, ignoring the signs.
 * Returns the absolute value of the product, or NULL if error.
 */
static PyLongObject *
x_mul(PyLongObject *a, PyLongObject *b)
{
    PyLongObject *z;
    Py_ssize_t size_a = Py_ABS(Py_SIZE(a));
    Py_ssize_t size_b = Py_ABS(Py_SIZE(b));
    Py_ssize_t i;

    z = _PyLong_New(size_a + size_b);
    if (z == NULL)
        return NULL;

    memset(z->ob_digit, 0, Py_SIZE(z) * sizeof(digit));
    if (a == b) {
        /* Efficient squaring per HAC, Algorithm 14.16:
         * http://www.cacr.math.uwaterloo.ca/hac/about/chap14.pdf
         * Gives slightly less than a 2x speedup when a == b,
         * via exploiting that each entry in the multiplication
         * pyramid appears twice (except for the size_a squares).
         */
        digit *paend = a->ob_digit + size_a;
        for (i = 0; i < size_a; ++i) {
            twodigits carry;
            twodigits f = a->ob_digit[i];
            digit *pz = z->ob_digit + (i << 1);
            digit *pa = a->ob_digit + i + 1;

            SIGCHECK({
                    Py_DECREF(z);
                    return NULL;
                });

            carry = *pz + f * f;
            *pz++ = (digit)(carry & PyLong_MASK);
            carry >>= PyLong_SHIFT;
            assert(carry <= PyLong_MASK);

            /* Now f is added in twice in each column of the
             * pyramid it appears.  Same as adding f<<1 once.
             */
            f <<= 1;
            while (pa < paend) {
                carry += *pz + *pa++ * f;
                *pz++ = (digit)(carry & PyLong_MASK);
                carry >>= PyLong_SHIFT;
                assert(carry <= (PyLong_MASK << 1));
            }
            if (carry) {
                /* See comment below. pz points at the highest possible
                 * carry position from the last outer loop iteration, so
                 * *pz is at most 1.
                 */
                assert(*pz <= 1);
                carry += *pz;
                *pz = (digit)(carry & PyLong_MASK);
                carry >>= PyLong_SHIFT;
                if (carry) {
                    /* If there's still a carry, it must be into a position
                     * that still holds a 0. Where the base
                     ^ B is 1 << PyLong_SHIFT, the last add was of a carry no
                     * more than 2*B - 2 to a stored digit no more than 1.
                     * So the sum was no more than 2*B - 1, so the current
                     * carry no more than floor((2*B - 1)/B) = 1.
                     */
                    assert(carry == 1);
                    assert(pz[1] == 0);
                    pz[1] = (digit)carry;
                }
            }
        }
    }
    else {      /* a is not the same as b -- gradeschool int mult */
        for (i = 0; i < size_a; ++i) {
            twodigits carry = 0;
            twodigits f = a->ob_digit[i];
            digit *pz = z->ob_digit + i;
            digit *pb = b->ob_digit;
            digit *pbend = b->ob_digit + size_b;

            SIGCHECK({
                    Py_DECREF(z);
                    return NULL;
                });

            while (pb < pbend) {
                carry += *pz + *pb++ * f;
                *pz++ = (digit)(carry & PyLong_MASK);
                carry >>= PyLong_SHIFT;
                assert(carry <= PyLong_MASK);
            }
            if (carry)
                *pz += (digit)(carry & PyLong_MASK);
            assert((carry >> PyLong_SHIFT) == 0);
        }
    }
    return long_normalize(z);
}

/* A helper for Karatsuba multiplication (k_mul).
   Takes an int "n" and an integer "size" representing the place to
   split, and sets low and high such that abs(n) == (high << size) + low,
   viewing the shift as being by digits.  The sign bit is ignored, and
   the return values are >= 0.
   Returns 0 on success, -1 on failure.
*/
static int
kmul_split(PyLongObject *n,
           Py_ssize_t size,
           PyLongObject **high,
           PyLongObject **low)
{
    PyLongObject *hi, *lo;
    Py_ssize_t size_lo, size_hi;
    const Py_ssize_t size_n = Py_ABS(Py_SIZE(n));

    size_lo = Py_MIN(size_n, size);
    size_hi = size_n - size_lo;

    if ((hi = _PyLong_New(size_hi)) == NULL)
        return -1;
    if ((lo = _PyLong_New(size_lo)) == NULL) {
        Py_DECREF(hi);
        return -1;
    }

    memcpy(lo->ob_digit, n->ob_digit, size_lo * sizeof(digit));
    memcpy(hi->ob_digit, n->ob_digit + size_lo, size_hi * sizeof(digit));

    *high = long_normalize(hi);
    *low = long_normalize(lo);
    return 0;
}

static PyLongObject *k_lopsided_mul(PyLongObject *a, PyLongObject *b);

/* Karatsuba multiplication.  Ignores the input signs, and returns the
 * absolute value of the product (or NULL if error).
 * See Knuth Vol. 2 Chapter 4.3.3 (Pp. 294-295).
 */
static PyLongObject *
k_mul(PyLongObject *a, PyLongObject *b)
{
    Py_ssize_t asize = Py_ABS(Py_SIZE(a));
    Py_ssize_t bsize = Py_ABS(Py_SIZE(b));
    PyLongObject *ah = NULL;
    PyLongObject *al = NULL;
    PyLongObject *bh = NULL;
    PyLongObject *bl = NULL;
    PyLongObject *ret = NULL;
    PyLongObject *t1, *t2, *t3;
    Py_ssize_t shift;           /* the number of digits we split off */
    Py_ssize_t i;

    /* (ah*X+al)(bh*X+bl) = ah*bh*X*X + (ah*bl + al*bh)*X + al*bl
     * Let k = (ah+al)*(bh+bl) = ah*bl + al*bh  + ah*bh + al*bl
     * Then the original product is
     *     ah*bh*X*X + (k - ah*bh - al*bl)*X + al*bl
     * By picking X to be a power of 2, "*X" is just shifting, and it's
     * been reduced to 3 multiplies on numbers half the size.
     */

    /* We want to split based on the larger number; fiddle so that b
     * is largest.
     */
    if (asize > bsize) {
        t1 = a;
        a = b;
        b = t1;

        i = asize;
        asize = bsize;
        bsize = i;
    }

    /* Use gradeschool math when either number is too small. */
    i = a == b ? KARATSUBA_SQUARE_CUTOFF : KARATSUBA_CUTOFF;
    if (asize <= i) {
        if (asize == 0)
            return (PyLongObject *)PyLong_FromLong(0);
        else
            return x_mul(a, b);
    }

    /* If a is small compared to b, splitting on b gives a degenerate
     * case with ah==0, and Karatsuba may be (even much) less efficient
     * than "grade school" then.  However, we can still win, by viewing
     * b as a string of "big digits", each of width a->ob_size.  That
     * leads to a sequence of balanced calls to k_mul.
     */
    if (2 * asize <= bsize)
        return k_lopsided_mul(a, b);

    /* Split a & b into hi & lo pieces. */
    shift = bsize >> 1;
    if (kmul_split(a, shift, &ah, &al) < 0) goto fail;
    assert(Py_SIZE(ah) > 0);            /* the split isn't degenerate */

    if (a == b) {
        bh = (PyLongObject*)Py_NewRef(ah);
        bl = (PyLongObject*)Py_NewRef(al);
    }
    else if (kmul_split(b, shift, &bh, &bl) < 0) goto fail;

    /* The plan:
     * 1. Allocate result space (asize + bsize digits:  that's always
     *    enough).
     * 2. Compute ah*bh, and copy into result at 2*shift.
     * 3. Compute al*bl, and copy into result at 0.  Note that this
     *    can't overlap with #2.
     * 4. Subtract al*bl from the result, starting at shift.  This may
     *    underflow (borrow out of the high digit), but we don't care:
     *    we're effectively doing unsigned arithmetic mod
     *    BASE**(sizea + sizeb), and so long as the *final* result fits,
     *    borrows and carries out of the high digit can be ignored.
     * 5. Subtract ah*bh from the result, starting at shift.
     * 6. Compute (ah+al)*(bh+bl), and add it into the result starting
     *    at shift.
     */

    /* 1. Allocate result space. */
    ret = _PyLong_New(asize + bsize);
    if (ret == NULL) goto fail;
#ifdef Py_DEBUG
    /* Fill with trash, to catch reference to uninitialized digits. */
    memset(ret->ob_digit, 0xDF, Py_SIZE(ret) * sizeof(digit));
#endif

    /* 2. t1 <- ah*bh, and copy into high digits of result. */
    if ((t1 = k_mul(ah, bh)) == NULL) goto fail;
    assert(Py_SIZE(t1) >= 0);
    assert(2*shift + Py_SIZE(t1) <= Py_SIZE(ret));
    memcpy(ret->ob_digit + 2*shift, t1->ob_digit,
           Py_SIZE(t1) * sizeof(digit));

    /* Zero-out the digits higher than the ah*bh copy. */
    i = Py_SIZE(ret) - 2*shift - Py_SIZE(t1);
    if (i)
        memset(ret->ob_digit + 2*shift + Py_SIZE(t1), 0,
               i * sizeof(digit));

    /* 3. t2 <- al*bl, and copy into the low digits. */
    if ((t2 = k_mul(al, bl)) == NULL) {
        Py_DECREF(t1);
        goto fail;
    }
    assert(Py_SIZE(t2) >= 0);
    assert(Py_SIZE(t2) <= 2*shift); /* no overlap with high digits */
    memcpy(ret->ob_digit, t2->ob_digit, Py_SIZE(t2) * sizeof(digit));

    /* Zero out remaining digits. */
    i = 2*shift - Py_SIZE(t2);          /* number of uninitialized digits */
    if (i)
        memset(ret->ob_digit + Py_SIZE(t2), 0, i * sizeof(digit));

    /* 4 & 5. Subtract ah*bh (t1) and al*bl (t2).  We do al*bl first
     * because it's fresher in cache.
     */
    i = Py_SIZE(ret) - shift;  /* # digits after shift */
    (void)v_isub(ret->ob_digit + shift, i, t2->ob_digit, Py_SIZE(t2));
    _Py_DECREF_INT(t2);

    (void)v_isub(ret->ob_digit + shift, i, t1->ob_digit, Py_SIZE(t1));
    _Py_DECREF_INT(t1);

    /* 6. t3 <- (ah+al)(bh+bl), and add into result. */
    if ((t1 = x_add(ah, al)) == NULL) goto fail;
    _Py_DECREF_INT(ah);
    _Py_DECREF_INT(al);
    ah = al = NULL;

    if (a == b) {
        t2 = (PyLongObject*)Py_NewRef(t1);
    }
    else if ((t2 = x_add(bh, bl)) == NULL) {
        Py_DECREF(t1);
        goto fail;
    }
    _Py_DECREF_INT(bh);
    _Py_DECREF_INT(bl);
    bh = bl = NULL;

    t3 = k_mul(t1, t2);
    _Py_DECREF_INT(t1);
    _Py_DECREF_INT(t2);
    if (t3 == NULL) goto fail;
    assert(Py_SIZE(t3) >= 0);

    /* Add t3.  It's not obvious why we can't run out of room here.
     * See the (*) comment after this function.
     */
    (void)v_iadd(ret->ob_digit + shift, i, t3->ob_digit, Py_SIZE(t3));
    _Py_DECREF_INT(t3);

    return long_normalize(ret);

  fail:
    Py_XDECREF(ret);
    Py_XDECREF(ah);
    Py_XDECREF(al);
    Py_XDECREF(bh);
    Py_XDECREF(bl);
    return NULL;
}

/* (*) Why adding t3 can't "run out of room" above.

Let f(x) mean the floor of x and c(x) mean the ceiling of x.  Some facts
to start with:

1. For any integer i, i = c(i/2) + f(i/2).  In particular,
   bsize = c(bsize/2) + f(bsize/2).
2. shift = f(bsize/2)
3. asize <= bsize
4. Since we call k_lopsided_mul if asize*2 <= bsize, asize*2 > bsize in this
   routine, so asize > bsize/2 >= f(bsize/2) in this routine.

We allocated asize + bsize result digits, and add t3 into them at an offset
of shift.  This leaves asize+bsize-shift allocated digit positions for t3
to fit into, = (by #1 and #2) asize + f(bsize/2) + c(bsize/2) - f(bsize/2) =
asize + c(bsize/2) available digit positions.

bh has c(bsize/2) digits, and bl at most f(size/2) digits.  So bh+hl has
at most c(bsize/2) digits + 1 bit.

If asize == bsize, ah has c(bsize/2) digits, else ah has at most f(bsize/2)
digits, and al has at most f(bsize/2) digits in any case.  So ah+al has at
most (asize == bsize ? c(bsize/2) : f(bsize/2)) digits + 1 bit.

The product (ah+al)*(bh+bl) therefore has at most

    c(bsize/2) + (asize == bsize ? c(bsize/2) : f(bsize/2)) digits + 2 bits

and we have asize + c(bsize/2) available digit positions.  We need to show
this is always enough.  An instance of c(bsize/2) cancels out in both, so
the question reduces to whether asize digits is enough to hold
(asize == bsize ? c(bsize/2) : f(bsize/2)) digits + 2 bits.  If asize < bsize,
then we're asking whether asize digits >= f(bsize/2) digits + 2 bits.  By #4,
asize is at least f(bsize/2)+1 digits, so this in turn reduces to whether 1
digit is enough to hold 2 bits.  This is so since PyLong_SHIFT=15 >= 2.  If
asize == bsize, then we're asking whether bsize digits is enough to hold
c(bsize/2) digits + 2 bits, or equivalently (by #1) whether f(bsize/2) digits
is enough to hold 2 bits.  This is so if bsize >= 2, which holds because
bsize >= KARATSUBA_CUTOFF >= 2.

Note that since there's always enough room for (ah+al)*(bh+bl), and that's
clearly >= each of ah*bh and al*bl, there's always enough room to subtract
ah*bh and al*bl too.
*/

/* b has at least twice the digits of a, and a is big enough that Karatsuba
 * would pay off *if* the inputs had balanced sizes.  View b as a sequence
 * of slices, each with a->ob_size digits, and multiply the slices by a,
 * one at a time.  This gives k_mul balanced inputs to work with, and is
 * also cache-friendly (we compute one double-width slice of the result
 * at a time, then move on, never backtracking except for the helpful
 * single-width slice overlap between successive partial sums).
 */
static PyLongObject *
k_lopsided_mul(PyLongObject *a, PyLongObject *b)
{
    const Py_ssize_t asize = Py_ABS(Py_SIZE(a));
    Py_ssize_t bsize = Py_ABS(Py_SIZE(b));
    Py_ssize_t nbdone;          /* # of b digits already multiplied */
    PyLongObject *ret;
    PyLongObject *bslice = NULL;

    assert(asize > KARATSUBA_CUTOFF);
    assert(2 * asize <= bsize);

    /* Allocate result space, and zero it out. */
    ret = _PyLong_New(asize + bsize);
    if (ret == NULL)
        return NULL;
    memset(ret->ob_digit, 0, Py_SIZE(ret) * sizeof(digit));

    /* Successive slices of b are copied into bslice. */
    bslice = _PyLong_New(asize);
    if (bslice == NULL)
        goto fail;

    nbdone = 0;
    while (bsize > 0) {
        PyLongObject *product;
        const Py_ssize_t nbtouse = Py_MIN(bsize, asize);

        /* Multiply the next slice of b by a. */
        memcpy(bslice->ob_digit, b->ob_digit + nbdone,
               nbtouse * sizeof(digit));
        Py_SET_SIZE(bslice, nbtouse);
        product = k_mul(a, bslice);
        if (product == NULL)
            goto fail;

        /* Add into result. */
        (void)v_iadd(ret->ob_digit + nbdone, Py_SIZE(ret) - nbdone,
                     product->ob_digit, Py_SIZE(product));
        _Py_DECREF_INT(product);

        bsize -= nbtouse;
        nbdone += nbtouse;
    }

    _Py_DECREF_INT(bslice);
    return long_normalize(ret);

  fail:
    Py_DECREF(ret);
    Py_XDECREF(bslice);
    return NULL;
}

PyObject *
_PyLong_Multiply(PyLongObject *a, PyLongObject *b)
{
    PyLongObject *z;

    /* fast path for single-digit multiplication */
    if (IS_MEDIUM_VALUE(a) && IS_MEDIUM_VALUE(b)) {
        stwodigits v = medium_value(a) * medium_value(b);
        return _PyLong_FromSTwoDigits(v);
    }

    z = k_mul(a, b);
    /* Negate if exactly one of the inputs is negative. */
    if (((Py_SIZE(a) ^ Py_SIZE(b)) < 0) && z) {
        _PyLong_Negate(&z);
        if (z == NULL)
            return NULL;
    }
    return (PyObject *)z;
}

static PyObject *
long_mul(PyLongObject *a, PyLongObject *b)
{
    CHECK_BINOP(a, b);
    return _PyLong_Multiply(a, b);
}

/* Fast modulo division for single-digit longs. */
static PyObject *
fast_mod(PyLongObject *a, PyLongObject *b)
{
    sdigit left = a->ob_digit[0];
    sdigit right = b->ob_digit[0];
    sdigit mod;

    assert(Py_ABS(Py_SIZE(a)) == 1);
    assert(Py_ABS(Py_SIZE(b)) == 1);

    if (Py_SIZE(a) == Py_SIZE(b)) {
        /* 'a' and 'b' have the same sign. */
        mod = left % right;
    }
    else {
        /* Either 'a' or 'b' is negative. */
        mod = right - 1 - (left - 1) % right;
    }

    return PyLong_FromLong(mod * (sdigit)Py_SIZE(b));
}

/* Fast floor division for single-digit longs. */
static PyObject *
fast_floor_div(PyLongObject *a, PyLongObject *b)
{
    sdigit left = a->ob_digit[0];
    sdigit right = b->ob_digit[0];
    sdigit div;

    assert(Py_ABS(Py_SIZE(a)) == 1);
    assert(Py_ABS(Py_SIZE(b)) == 1);

    if (Py_SIZE(a) == Py_SIZE(b)) {
        /* 'a' and 'b' have the same sign. */
        div = left / right;
    }
    else {
        /* Either 'a' or 'b' is negative. */
        div = -1 - (left - 1) / right;
    }

    return PyLong_FromLong(div);
}

#ifdef WITH_PYLONG_MODULE
/* asymptotically faster divmod, using _pylong.py */
static int
pylong_int_divmod(PyLongObject *v, PyLongObject *w,
                  PyLongObject **pdiv, PyLongObject **pmod)
{
    PyObject *mod = PyImport_ImportModule("_pylong");
    if (mod == NULL) {
        return -1;
    }
    PyObject *result = PyObject_CallMethod(mod, "int_divmod", "OO", v, w);
    Py_DECREF(mod);
    if (result == NULL) {
        return -1;
    }
    if (!PyTuple_Check(result)) {
        Py_DECREF(result);
        PyErr_SetString(PyExc_ValueError,
                        "tuple is required from int_divmod()");
        return -1;
    }
    PyObject *q = PyTuple_GET_ITEM(result, 0);
    PyObject *r = PyTuple_GET_ITEM(result, 1);
    if (!PyLong_Check(q) || !PyLong_Check(r)) {
        Py_DECREF(result);
        PyErr_SetString(PyExc_ValueError,
                        "tuple of int is required from int_divmod()");
        return -1;
    }
    if (pdiv != NULL) {
        *pdiv = (PyLongObject *)Py_NewRef(q);
    }
    if (pmod != NULL) {
        *pmod = (PyLongObject *)Py_NewRef(r);
    }
    Py_DECREF(result);
    return 0;
}
#endif /* WITH_PYLONG_MODULE */

/* The / and % operators are now defined in terms of divmod().
   The expression a mod b has the value a - b*floor(a/b).
   The long_divrem function gives the remainder after division of
   |a| by |b|, with the sign of a.  This is also expressed
   as a - b*trunc(a/b), if trunc truncates towards zero.
   Some examples:
     a           b      a rem b         a mod b
     13          10      3               3
    -13          10     -3               7
     13         -10      3              -7
    -13         -10     -3              -3
   So, to get from rem to mod, we have to add b if a and b
   have different signs.  We then subtract one from the 'div'
   part of the outcome to keep the invariant intact. */

/* Compute
 *     *pdiv, *pmod = divmod(v, w)
 * NULL can be passed for pdiv or pmod, in which case that part of
 * the result is simply thrown away.  The caller owns a reference to
 * each of these it requests (does not pass NULL for).
 */
static int
l_divmod(PyLongObject *v, PyLongObject *w,
         PyLongObject **pdiv, PyLongObject **pmod)
{
    PyLongObject *div, *mod;

    if (Py_ABS(Py_SIZE(v)) == 1 && Py_ABS(Py_SIZE(w)) == 1) {
        /* Fast path for single-digit longs */
        div = NULL;
        if (pdiv != NULL) {
            div = (PyLongObject *)fast_floor_div(v, w);
            if (div == NULL) {
                return -1;
            }
        }
        if (pmod != NULL) {
            mod = (PyLongObject *)fast_mod(v, w);
            if (mod == NULL) {
                Py_XDECREF(div);
                return -1;
            }
            *pmod = mod;
        }
        if (pdiv != NULL) {
            /* We only want to set `*pdiv` when `*pmod` is
               set successfully. */
            *pdiv = div;
        }
        return 0;
    }
#if WITH_PYLONG_MODULE
    Py_ssize_t size_v = Py_ABS(Py_SIZE(v)); /* digits in numerator */
    Py_ssize_t size_w = Py_ABS(Py_SIZE(w)); /* digits in denominator */
    if (size_w > 300 && (size_v - size_w) > 150) {
        /* Switch to _pylong.int_divmod().  If the quotient is small then
          "schoolbook" division is linear-time so don't use in that case.
          These limits are empirically determined and should be slightly
          conservative so that _pylong is used in cases it is likely
          to be faster. See Tools/scripts/divmod_threshold.py. */
        return pylong_int_divmod(v, w, pdiv, pmod);
    }
#endif
    if (long_divrem(v, w, &div, &mod) < 0)
        return -1;
    if ((Py_SIZE(mod) < 0 && Py_SIZE(w) > 0) ||
        (Py_SIZE(mod) > 0 && Py_SIZE(w) < 0)) {
        PyLongObject *temp;
        temp = (PyLongObject *) long_add(mod, w);
        Py_SETREF(mod, temp);
        if (mod == NULL) {
            Py_DECREF(div);
            return -1;
        }
        temp = (PyLongObject *) long_sub(div, (PyLongObject *)_PyLong_GetOne());
        if (temp == NULL) {
            Py_DECREF(mod);
            Py_DECREF(div);
            return -1;
        }
        Py_SETREF(div, temp);
    }
    if (pdiv != NULL)
        *pdiv = div;
    else
        Py_DECREF(div);

    if (pmod != NULL)
        *pmod = mod;
    else
        Py_DECREF(mod);

    return 0;
}

/* Compute
 *     *pmod = v % w
 * pmod cannot be NULL. The caller owns a reference to pmod.
 */
static int
l_mod(PyLongObject *v, PyLongObject *w, PyLongObject **pmod)
{
    PyLongObject *mod;

    assert(pmod);
    if (Py_ABS(Py_SIZE(v)) == 1 && Py_ABS(Py_SIZE(w)) == 1) {
        /* Fast path for single-digit longs */
        *pmod = (PyLongObject *)fast_mod(v, w);
        return -(*pmod == NULL);
    }
    if (long_rem(v, w, &mod) < 0)
        return -1;
    if ((Py_SIZE(mod) < 0 && Py_SIZE(w) > 0) ||
        (Py_SIZE(mod) > 0 && Py_SIZE(w) < 0)) {
        PyLongObject *temp;
        temp = (PyLongObject *) long_add(mod, w);
        Py_SETREF(mod, temp);
        if (mod == NULL)
            return -1;
    }
    *pmod = mod;

    return 0;
}

static PyObject *
long_div(PyObject *a, PyObject *b)
{
    PyLongObject *div;

    CHECK_BINOP(a, b);

    if (Py_ABS(Py_SIZE(a)) == 1 && Py_ABS(Py_SIZE(b)) == 1) {
        return fast_floor_div((PyLongObject*)a, (PyLongObject*)b);
    }

    if (l_divmod((PyLongObject*)a, (PyLongObject*)b, &div, NULL) < 0)
        div = NULL;
    return (PyObject *)div;
}

/* PyLong/PyLong -> float, with correctly rounded result. */

#define MANT_DIG_DIGITS (DBL_MANT_DIG / PyLong_SHIFT)
#define MANT_DIG_BITS (DBL_MANT_DIG % PyLong_SHIFT)

static PyObject *
long_true_divide(PyObject *v, PyObject *w)
{
    PyLongObject *a, *b, *x;
    Py_ssize_t a_size, b_size, shift, extra_bits, diff, x_size, x_bits;
    digit mask, low;
    int inexact, negate, a_is_small, b_is_small;
    double dx, result;

    CHECK_BINOP(v, w);
    a = (PyLongObject *)v;
    b = (PyLongObject *)w;

    /*
       Method in a nutshell:

         0. reduce to case a, b > 0; filter out obvious underflow/overflow
         1. choose a suitable integer 'shift'
         2. use integer arithmetic to compute x = floor(2**-shift*a/b)
         3. adjust x for correct rounding
         4. convert x to a double dx with the same value
         5. return ldexp(dx, shift).

       In more detail:

       0. For any a, a/0 raises ZeroDivisionError; for nonzero b, 0/b
       returns either 0.0 or -0.0, depending on the sign of b.  For a and
       b both nonzero, ignore signs of a and b, and add the sign back in
       at the end.  Now write a_bits and b_bits for the bit lengths of a
       and b respectively (that is, a_bits = 1 + floor(log_2(a)); likewise
       for b).  Then

          2**(a_bits - b_bits - 1) < a/b < 2**(a_bits - b_bits + 1).

       So if a_bits - b_bits > DBL_MAX_EXP then a/b > 2**DBL_MAX_EXP and
       so overflows.  Similarly, if a_bits - b_bits < DBL_MIN_EXP -
       DBL_MANT_DIG - 1 then a/b underflows to 0.  With these cases out of
       the way, we can assume that

          DBL_MIN_EXP - DBL_MANT_DIG - 1 <= a_bits - b_bits <= DBL_MAX_EXP.

       1. The integer 'shift' is chosen so that x has the right number of
       bits for a double, plus two or three extra bits that will be used
       in the rounding decisions.  Writing a_bits and b_bits for the
       number of significant bits in a and b respectively, a
       straightforward formula for shift is:

          shift = a_bits - b_bits - DBL_MANT_DIG - 2

       This is fine in the usual case, but if a/b is smaller than the
       smallest normal float then it can lead to double rounding on an
       IEEE 754 platform, giving incorrectly rounded results.  So we
       adjust the formula slightly.  The actual formula used is:

           shift = MAX(a_bits - b_bits, DBL_MIN_EXP) - DBL_MANT_DIG - 2

       2. The quantity x is computed by first shifting a (left -shift bits
       if shift <= 0, right shift bits if shift > 0) and then dividing by
       b.  For both the shift and the division, we keep track of whether
       the result is inexact, in a flag 'inexact'; this information is
       needed at the rounding stage.

       With the choice of shift above, together with our assumption that
       a_bits - b_bits >= DBL_MIN_EXP - DBL_MANT_DIG - 1, it follows
       that x >= 1.

       3. Now x * 2**shift <= a/b < (x+1) * 2**shift.  We want to replace
       this with an exactly representable float of the form

          round(x/2**extra_bits) * 2**(extra_bits+shift).

       For float representability, we need x/2**extra_bits <
       2**DBL_MANT_DIG and extra_bits + shift >= DBL_MIN_EXP -
       DBL_MANT_DIG.  This translates to the condition:

          extra_bits >= MAX(x_bits, DBL_MIN_EXP - shift) - DBL_MANT_DIG

       To round, we just modify the bottom digit of x in-place; this can
       end up giving a digit with value > PyLONG_MASK, but that's not a
       problem since digits can hold values up to 2*PyLONG_MASK+1.

       With the original choices for shift above, extra_bits will always
       be 2 or 3.  Then rounding under the round-half-to-even rule, we
       round up iff the most significant of the extra bits is 1, and
       either: (a) the computation of x in step 2 had an inexact result,
       or (b) at least one other of the extra bits is 1, or (c) the least
       significant bit of x (above those to be rounded) is 1.

       4. Conversion to a double is straightforward; all floating-point
       operations involved in the conversion are exact, so there's no
       danger of rounding errors.

       5. Use ldexp(x, shift) to compute x*2**shift, the final result.
       The result will always be exactly representable as a double, except
       in the case that it overflows.  To avoid dependence on the exact
       behaviour of ldexp on overflow, we check for overflow before
       applying ldexp.  The result of ldexp is adjusted for sign before
       returning.
    */

    /* Reduce to case where a and b are both positive. */
    a_size = Py_ABS(Py_SIZE(a));
    b_size = Py_ABS(Py_SIZE(b));
    negate = (Py_SIZE(a) < 0) ^ (Py_SIZE(b) < 0);
    if (b_size == 0) {
        PyErr_SetString(PyExc_ZeroDivisionError,
                        "division by zero");
        goto error;
    }
    if (a_size == 0)
        goto underflow_or_zero;

    /* Fast path for a and b small (exactly representable in a double).
       Relies on floating-point division being correctly rounded; results
       may be subject to double rounding on x86 machines that operate with
       the x87 FPU set to 64-bit precision. */
    a_is_small = a_size <= MANT_DIG_DIGITS ||
        (a_size == MANT_DIG_DIGITS+1 &&
         a->ob_digit[MANT_DIG_DIGITS] >> MANT_DIG_BITS == 0);
    b_is_small = b_size <= MANT_DIG_DIGITS ||
        (b_size == MANT_DIG_DIGITS+1 &&
         b->ob_digit[MANT_DIG_DIGITS] >> MANT_DIG_BITS == 0);
    if (a_is_small && b_is_small) {
        double da, db;
        da = a->ob_digit[--a_size];
        while (a_size > 0)
            da = da * PyLong_BASE + a->ob_digit[--a_size];
        db = b->ob_digit[--b_size];
        while (b_size > 0)
            db = db * PyLong_BASE + b->ob_digit[--b_size];
        result = da / db;
        goto success;
    }

    /* Catch obvious cases of underflow and overflow */
    diff = a_size - b_size;
    if (diff > PY_SSIZE_T_MAX/PyLong_SHIFT - 1)
        /* Extreme overflow */
        goto overflow;
    else if (diff < 1 - PY_SSIZE_T_MAX/PyLong_SHIFT)
        /* Extreme underflow */
        goto underflow_or_zero;
    /* Next line is now safe from overflowing a Py_ssize_t */
    diff = diff * PyLong_SHIFT + bit_length_digit(a->ob_digit[a_size - 1]) -
        bit_length_digit(b->ob_digit[b_size - 1]);
    /* Now diff = a_bits - b_bits. */
    if (diff > DBL_MAX_EXP)
        goto overflow;
    else if (diff < DBL_MIN_EXP - DBL_MANT_DIG - 1)
        goto underflow_or_zero;

    /* Choose value for shift; see comments for step 1 above. */
    shift = Py_MAX(diff, DBL_MIN_EXP) - DBL_MANT_DIG - 2;

    inexact = 0;

    /* x = abs(a * 2**-shift) */
    if (shift <= 0) {
        Py_ssize_t i, shift_digits = -shift / PyLong_SHIFT;
        digit rem;
        /* x = a << -shift */
        if (a_size >= PY_SSIZE_T_MAX - 1 - shift_digits) {
            /* In practice, it's probably impossible to end up
               here.  Both a and b would have to be enormous,
               using close to SIZE_T_MAX bytes of memory each. */
            PyErr_SetString(PyExc_OverflowError,
                            "intermediate overflow during division");
            goto error;
        }
        x = _PyLong_New(a_size + shift_digits + 1);
        if (x == NULL)
            goto error;
        for (i = 0; i < shift_digits; i++)
            x->ob_digit[i] = 0;
        rem = v_lshift(x->ob_digit + shift_digits, a->ob_digit,
                       a_size, -shift % PyLong_SHIFT);
        x->ob_digit[a_size + shift_digits] = rem;
    }
    else {
        Py_ssize_t shift_digits = shift / PyLong_SHIFT;
        digit rem;
        /* x = a >> shift */
        assert(a_size >= shift_digits);
        x = _PyLong_New(a_size - shift_digits);
        if (x == NULL)
            goto error;
        rem = v_rshift(x->ob_digit, a->ob_digit + shift_digits,
                       a_size - shift_digits, shift % PyLong_SHIFT);
        /* set inexact if any of the bits shifted out is nonzero */
        if (rem)
            inexact = 1;
        while (!inexact && shift_digits > 0)
            if (a->ob_digit[--shift_digits])
                inexact = 1;
    }
    long_normalize(x);
    x_size = Py_SIZE(x);

    /* x //= b. If the remainder is nonzero, set inexact.  We own the only
       reference to x, so it's safe to modify it in-place. */
    if (b_size == 1) {
        digit rem = inplace_divrem1(x->ob_digit, x->ob_digit, x_size,
                              b->ob_digit[0]);
        long_normalize(x);
        if (rem)
            inexact = 1;
    }
    else {
        PyLongObject *div, *rem;
        div = x_divrem(x, b, &rem);
        Py_SETREF(x, div);
        if (x == NULL)
            goto error;
        if (Py_SIZE(rem))
            inexact = 1;
        Py_DECREF(rem);
    }
    x_size = Py_ABS(Py_SIZE(x));
    assert(x_size > 0); /* result of division is never zero */
    x_bits = (x_size-1)*PyLong_SHIFT+bit_length_digit(x->ob_digit[x_size-1]);

    /* The number of extra bits that have to be rounded away. */
    extra_bits = Py_MAX(x_bits, DBL_MIN_EXP - shift) - DBL_MANT_DIG;
    assert(extra_bits == 2 || extra_bits == 3);

    /* Round by directly modifying the low digit of x. */
    mask = (digit)1 << (extra_bits - 1);
    low = x->ob_digit[0] | inexact;
    if ((low & mask) && (low & (3U*mask-1U)))
        low += mask;
    x->ob_digit[0] = low & ~(2U*mask-1U);

    /* Convert x to a double dx; the conversion is exact. */
    dx = x->ob_digit[--x_size];
    while (x_size > 0)
        dx = dx * PyLong_BASE + x->ob_digit[--x_size];
    Py_DECREF(x);

    /* Check whether ldexp result will overflow a double. */
    if (shift + x_bits >= DBL_MAX_EXP &&
        (shift + x_bits > DBL_MAX_EXP || dx == ldexp(1.0, (int)x_bits)))
        goto overflow;
    result = ldexp(dx, (int)shift);

  success:
    return PyFloat_FromDouble(negate ? -result : result);

  underflow_or_zero:
    return PyFloat_FromDouble(negate ? -0.0 : 0.0);

  overflow:
    PyErr_SetString(PyExc_OverflowError,
                    "integer division result too large for a float");
  error:
    return NULL;
}

static PyObject *
long_mod(PyObject *a, PyObject *b)
{
    PyLongObject *mod;

    CHECK_BINOP(a, b);

    if (l_mod((PyLongObject*)a, (PyLongObject*)b, &mod) < 0)
        mod = NULL;
    return (PyObject *)mod;
}

static PyObject *
long_divmod(PyObject *a, PyObject *b)
{
    PyLongObject *div, *mod;
    PyObject *z;

    CHECK_BINOP(a, b);

    if (l_divmod((PyLongObject*)a, (PyLongObject*)b, &div, &mod) < 0) {
        return NULL;
    }
    z = PyTuple_New(2);
    if (z != NULL) {
        PyTuple_SET_ITEM(z, 0, (PyObject *) div);
        PyTuple_SET_ITEM(z, 1, (PyObject *) mod);
    }
    else {
        Py_DECREF(div);
        Py_DECREF(mod);
    }
    return z;
}


/* Compute an inverse to a modulo n, or raise ValueError if a is not
   invertible modulo n. Assumes n is positive. The inverse returned
   is whatever falls out of the extended Euclidean algorithm: it may
   be either positive or negative, but will be smaller than n in
   absolute value.

   Pure Python equivalent for long_invmod:

        def invmod(a, n):
            b, c = 1, 0
            while n:
                q, r = divmod(a, n)
                a, b, c, n = n, c, b - q*c, r

            # at this point a is the gcd of the original inputs
            if a == 1:
                return b
            raise ValueError("Not invertible")
*/

static PyLongObject *
long_invmod(PyLongObject *a, PyLongObject *n)
{
    PyLongObject *b, *c;

    /* Should only ever be called for positive n */
    assert(Py_SIZE(n) > 0);

    b = (PyLongObject *)PyLong_FromLong(1L);
    if (b == NULL) {
        return NULL;
    }
    c = (PyLongObject *)PyLong_FromLong(0L);
    if (c == NULL) {
        Py_DECREF(b);
        return NULL;
    }
    Py_INCREF(a);
    Py_INCREF(n);

    /* references now owned: a, b, c, n */
    while (Py_SIZE(n) != 0) {
        PyLongObject *q, *r, *s, *t;

        if (l_divmod(a, n, &q, &r) == -1) {
            goto Error;
        }
        Py_SETREF(a, n);
        n = r;
        t = (PyLongObject *)long_mul(q, c);
        Py_DECREF(q);
        if (t == NULL) {
            goto Error;
        }
        s = (PyLongObject *)long_sub(b, t);
        Py_DECREF(t);
        if (s == NULL) {
            goto Error;
        }
        Py_SETREF(b, c);
        c = s;
    }
    /* references now owned: a, b, c, n */

    Py_DECREF(c);
    Py_DECREF(n);
    if (long_compare(a, (PyLongObject *)_PyLong_GetOne())) {
        /* a != 1; we don't have an inverse. */
        Py_DECREF(a);
        Py_DECREF(b);
        PyErr_SetString(PyExc_ValueError,
                        "base is not invertible for the given modulus");
        return NULL;
    }
    else {
        /* a == 1; b gives an inverse modulo n */
        Py_DECREF(a);
        return b;
    }

  Error:
    Py_DECREF(a);
    Py_DECREF(b);
    Py_DECREF(c);
    Py_DECREF(n);
    return NULL;
}


/* pow(v, w, x) */
static PyObject *
long_pow(PyObject *v, PyObject *w, PyObject *x)
{
    PyLongObject *a, *b, *c; /* a,b,c = v,w,x */
    int negativeOutput = 0;  /* if x<0 return negative output */

    PyLongObject *z = NULL;  /* accumulated result */
    Py_ssize_t i, j;             /* counters */
    PyLongObject *temp = NULL;
    PyLongObject *a2 = NULL; /* may temporarily hold a**2 % c */

    /* k-ary values.  If the exponent is large enough, table is
     * precomputed so that table[i] == a**(2*i+1) % c for i in
     * range(EXP_TABLE_LEN).
     * Note: this is uninitialized stack trash: don't pay to set it to known
     * values unless it's needed. Instead ensure that num_table_entries is
     * set to the number of entries actually filled whenever a branch to the
     * Error or Done labels is possible.
     */
    PyLongObject *table[EXP_TABLE_LEN];
    Py_ssize_t num_table_entries = 0;

    /* a, b, c = v, w, x */
    CHECK_BINOP(v, w);
    a = (PyLongObject*)Py_NewRef(v);
    b = (PyLongObject*)Py_NewRef(w);
    if (PyLong_Check(x)) {
        c = (PyLongObject *)Py_NewRef(x);
    }
    else if (x == Py_None)
        c = NULL;
    else {
        Py_DECREF(a);
        Py_DECREF(b);
        Py_RETURN_NOTIMPLEMENTED;
    }

    if (Py_SIZE(b) < 0 && c == NULL) {
        /* if exponent is negative and there's no modulus:
               return a float.  This works because we know
               that this calls float_pow() which converts its
               arguments to double. */
        Py_DECREF(a);
        Py_DECREF(b);
        return PyFloat_Type.tp_as_number->nb_power(v, w, x);
    }

    if (c) {
        /* if modulus == 0:
               raise ValueError() */
        if (Py_SIZE(c) == 0) {
            PyErr_SetString(PyExc_ValueError,
                            "pow() 3rd argument cannot be 0");
            goto Error;
        }

        /* if modulus < 0:
               negativeOutput = True
               modulus = -modulus */
        if (Py_SIZE(c) < 0) {
            negativeOutput = 1;
            temp = (PyLongObject *)_PyLong_Copy(c);
            if (temp == NULL)
                goto Error;
            Py_SETREF(c, temp);
            temp = NULL;
            _PyLong_Negate(&c);
            if (c == NULL)
                goto Error;
        }

        /* if modulus == 1:
               return 0 */
        if ((Py_SIZE(c) == 1) && (c->ob_digit[0] == 1)) {
            z = (PyLongObject *)PyLong_FromLong(0L);
            goto Done;
        }

        /* if exponent is negative, negate the exponent and
           replace the base with a modular inverse */
        if (Py_SIZE(b) < 0) {
            temp = (PyLongObject *)_PyLong_Copy(b);
            if (temp == NULL)
                goto Error;
            Py_SETREF(b, temp);
            temp = NULL;
            _PyLong_Negate(&b);
            if (b == NULL)
                goto Error;

            temp = long_invmod(a, c);
            if (temp == NULL)
                goto Error;
            Py_SETREF(a, temp);
            temp = NULL;
        }

        /* Reduce base by modulus in some cases:
           1. If base < 0.  Forcing the base non-negative makes things easier.
           2. If base is obviously larger than the modulus.  The "small
              exponent" case later can multiply directly by base repeatedly,
              while the "large exponent" case multiplies directly by base 31
              times.  It can be unboundedly faster to multiply by
              base % modulus instead.
           We could _always_ do this reduction, but l_mod() isn't cheap,
           so we only do it when it buys something. */
        if (Py_SIZE(a) < 0 || Py_SIZE(a) > Py_SIZE(c)) {
            if (l_mod(a, c, &temp) < 0)
                goto Error;
            Py_SETREF(a, temp);
            temp = NULL;
        }
    }

    /* At this point a, b, and c are guaranteed non-negative UNLESS
       c is NULL, in which case a may be negative. */

    z = (PyLongObject *)PyLong_FromLong(1L);
    if (z == NULL)
        goto Error;

    /* Perform a modular reduction, X = X % c, but leave X alone if c
     * is NULL.
     */
#define REDUCE(X)                                       \
    do {                                                \
        if (c != NULL) {                                \
            if (l_mod(X, c, &temp) < 0)                 \
                goto Error;                             \
            Py_XDECREF(X);                              \
            X = temp;                                   \
            temp = NULL;                                \
        }                                               \
    } while(0)

    /* Multiply two values, then reduce the result:
       result = X*Y % c.  If c is NULL, skip the mod. */
#define MULT(X, Y, result)                      \
    do {                                        \
        temp = (PyLongObject *)long_mul(X, Y);  \
        if (temp == NULL)                       \
            goto Error;                         \
        Py_XDECREF(result);                     \
        result = temp;                          \
        temp = NULL;                            \
        REDUCE(result);                         \
    } while(0)

    i = Py_SIZE(b);
    digit bi = i ? b->ob_digit[i-1] : 0;
    digit bit;
    if (i <= 1 && bi <= 3) {
        /* aim for minimal overhead */
        if (bi >= 2) {
            MULT(a, a, z);
            if (bi == 3) {
                MULT(z, a, z);
            }
        }
        else if (bi == 1) {
            /* Multiplying by 1 serves two purposes: if `a` is of an int
             * subclass, makes the result an int (e.g., pow(False, 1) returns
             * 0 instead of False), and potentially reduces `a` by the modulus.
             */
            MULT(a, z, z);
        }
        /* else bi is 0, and z==1 is correct */
    }
    else if (i <= HUGE_EXP_CUTOFF / PyLong_SHIFT ) {
        /* Left-to-right binary exponentiation (HAC Algorithm 14.79) */
        /* http://www.cacr.math.uwaterloo.ca/hac/about/chap14.pdf    */

        /* Find the first significant exponent bit. Search right to left
         * because we're primarily trying to cut overhead for small powers.
         */
        assert(bi);  /* else there is no significant bit */
        Py_SETREF(z, (PyLongObject*)Py_NewRef(a));
        for (bit = 2; ; bit <<= 1) {
            if (bit > bi) { /* found the first bit */
                assert((bi & bit) == 0);
                bit >>= 1;
                assert(bi & bit);
                break;
            }
        }
        for (--i, bit >>= 1;;) {
            for (; bit != 0; bit >>= 1) {
                MULT(z, z, z);
                if (bi & bit) {
                    MULT(z, a, z);
                }
            }
            if (--i < 0) {
                break;
            }
            bi = b->ob_digit[i];
            bit = (digit)1 << (PyLong_SHIFT-1);
        }
    }
    else {
        /* Left-to-right k-ary sliding window exponentiation
         * (Handbook of Applied Cryptography (HAC) Algorithm 14.85)
         */
        table[0] = (PyLongObject*)Py_NewRef(a);
        num_table_entries = 1;
        MULT(a, a, a2);
        /* table[i] == a**(2*i + 1) % c */
        for (i = 1; i < EXP_TABLE_LEN; ++i) {
            table[i] = NULL; /* must set to known value for MULT */
            MULT(table[i-1], a2, table[i]);
            ++num_table_entries; /* incremented iff MULT succeeded */
        }
        Py_CLEAR(a2);

        /* Repeatedly extract the next (no more than) EXP_WINDOW_SIZE bits
         * into `pending`, starting with the next 1 bit.  The current bit
         * length of `pending` is `blen`.
         */
        int pending = 0, blen = 0;
#define ABSORB_PENDING  do { \
            int ntz = 0; /* number of trailing zeroes in `pending` */ \
            assert(pending && blen); \
            assert(pending >> (blen - 1)); \
            assert(pending >> blen == 0); \
            while ((pending & 1) == 0) { \
                ++ntz; \
                pending >>= 1; \
            } \
            assert(ntz < blen); \
            blen -= ntz; \
            do { \
                MULT(z, z, z); \
            } while (--blen); \
            MULT(z, table[pending >> 1], z); \
            while (ntz-- > 0) \
                MULT(z, z, z); \
            assert(blen == 0); \
            pending = 0; \
        } while(0)

        for (i = Py_SIZE(b) - 1; i >= 0; --i) {
            const digit bi = b->ob_digit[i];
            for (j = PyLong_SHIFT - 1; j >= 0; --j) {
                const int bit = (bi >> j) & 1;
                pending = (pending << 1) | bit;
                if (pending) {
                    ++blen;
                    if (blen == EXP_WINDOW_SIZE)
                        ABSORB_PENDING;
                }
                else /* absorb strings of 0 bits */
                    MULT(z, z, z);
            }
        }
        if (pending)
            ABSORB_PENDING;
    }

    if (negativeOutput && (Py_SIZE(z) != 0)) {
        temp = (PyLongObject *)long_sub(z, c);
        if (temp == NULL)
            goto Error;
        Py_SETREF(z, temp);
        temp = NULL;
    }
    goto Done;

  Error:
    Py_CLEAR(z);
    /* fall through */
  Done:
    for (i = 0; i < num_table_entries; ++i)
        Py_DECREF(table[i]);
    Py_DECREF(a);
    Py_DECREF(b);
    Py_XDECREF(c);
    Py_XDECREF(a2);
    Py_XDECREF(temp);
    return (PyObject *)z;
}

static PyObject *
long_invert(PyLongObject *v)
{
    /* Implement ~x as -(x+1) */
    PyLongObject *x;
    if (IS_MEDIUM_VALUE(v))
        return _PyLong_FromSTwoDigits(~medium_value(v));
    x = (PyLongObject *) long_add(v, (PyLongObject *)_PyLong_GetOne());
    if (x == NULL)
        return NULL;
    _PyLong_Negate(&x);
    /* No need for maybe_small_long here, since any small
       longs will have been caught in the Py_SIZE <= 1 fast path. */
    return (PyObject *)x;
}

static PyObject *
long_neg(PyLongObject *v)
{
    PyLongObject *z;
    if (IS_MEDIUM_VALUE(v))
        return _PyLong_FromSTwoDigits(-medium_value(v));
    z = (PyLongObject *)_PyLong_Copy(v);
    if (z != NULL)
        Py_SET_SIZE(z, -(Py_SIZE(v)));
    return (PyObject *)z;
}

static PyObject *
long_abs(PyLongObject *v)
{
    if (Py_SIZE(v) < 0)
        return long_neg(v);
    else
        return long_long((PyObject *)v);
}

static int
long_bool(PyLongObject *v)
{
    return Py_SIZE(v) != 0;
}

/* wordshift, remshift = divmod(shiftby, PyLong_SHIFT) */
static int
divmod_shift(PyObject *shiftby, Py_ssize_t *wordshift, digit *remshift)
{
    assert(PyLong_Check(shiftby));
    assert(Py_SIZE(shiftby) >= 0);
    Py_ssize_t lshiftby = PyLong_AsSsize_t((PyObject *)shiftby);
    if (lshiftby >= 0) {
        *wordshift = lshiftby / PyLong_SHIFT;
        *remshift = lshiftby % PyLong_SHIFT;
        return 0;
    }
    /* PyLong_Check(shiftby) is true and Py_SIZE(shiftby) >= 0, so it must
       be that PyLong_AsSsize_t raised an OverflowError. */
    assert(PyErr_ExceptionMatches(PyExc_OverflowError));
    PyErr_Clear();
    PyLongObject *wordshift_obj = divrem1((PyLongObject *)shiftby, PyLong_SHIFT, remshift);
    if (wordshift_obj == NULL) {
        return -1;
    }
    *wordshift = PyLong_AsSsize_t((PyObject *)wordshift_obj);
    Py_DECREF(wordshift_obj);
    if (*wordshift >= 0 && *wordshift < PY_SSIZE_T_MAX / (Py_ssize_t)sizeof(digit)) {
        return 0;
    }
    PyErr_Clear();
    /* Clip the value.  With such large wordshift the right shift
       returns 0 and the left shift raises an error in _PyLong_New(). */
    *wordshift = PY_SSIZE_T_MAX / sizeof(digit);
    *remshift = 0;
    return 0;
}

/* Inner function for both long_rshift and _PyLong_Rshift, shifting an
   integer right by PyLong_SHIFT*wordshift + remshift bits.
   wordshift should be nonnegative. */

static PyObject *
long_rshift1(PyLongObject *a, Py_ssize_t wordshift, digit remshift)
{
    PyLongObject *z = NULL;
    Py_ssize_t newsize, hishift, size_a;
    twodigits accum;
    int a_negative;

    /* Total number of bits shifted must be nonnegative. */
    assert(wordshift >= 0);
    assert(remshift < PyLong_SHIFT);

    /* Fast path for small a. */
    if (IS_MEDIUM_VALUE(a)) {
        stwodigits m, x;
        digit shift;
        m = medium_value(a);
        shift = wordshift == 0 ? remshift : PyLong_SHIFT;
        x = m < 0 ? ~(~m >> shift) : m >> shift;
        return _PyLong_FromSTwoDigits(x);
    }

    a_negative = Py_SIZE(a) < 0;
    size_a = Py_ABS(Py_SIZE(a));

    if (a_negative) {
        /* For negative 'a', adjust so that 0 < remshift <= PyLong_SHIFT,
           while keeping PyLong_SHIFT*wordshift + remshift the same. This
           ensures that 'newsize' is computed correctly below. */
        if (remshift == 0) {
            if (wordshift == 0) {
                /* Can only happen if the original shift was 0. */
                return long_long((PyObject *)a);
            }
            remshift = PyLong_SHIFT;
            --wordshift;
        }
    }

    assert(wordshift >= 0);
    newsize = size_a - wordshift;
    if (newsize <= 0) {
        /* Shifting all the bits of 'a' out gives either -1 or 0. */
        return PyLong_FromLong(-a_negative);
    }
    z = _PyLong_New(newsize);
    if (z == NULL) {
        return NULL;
    }
    hishift = PyLong_SHIFT - remshift;

    accum = a->ob_digit[wordshift];
    if (a_negative) {
        /*
            For a positive integer a and nonnegative shift, we have:

                (-a) >> shift == -((a + 2**shift - 1) >> shift).

            In the addition `a + (2**shift - 1)`, the low `wordshift` digits of
            `2**shift - 1` all have value `PyLong_MASK`, so we get a carry out
            from the bottom `wordshift` digits when at least one of the least
            significant `wordshift` digits of `a` is nonzero. Digit `wordshift`
            of `2**shift - 1` has value `PyLong_MASK >> hishift`.
        */
        Py_SET_SIZE(z, -newsize);

        digit sticky = 0;
        for (Py_ssize_t j = 0; j < wordshift; j++) {
            sticky |= a->ob_digit[j];
        }
        accum += (PyLong_MASK >> hishift) + (digit)(sticky != 0);
    }

    accum >>= remshift;
    for (Py_ssize_t i = 0, j = wordshift + 1; j < size_a; i++, j++) {
        accum += (twodigits)a->ob_digit[j] << hishift;
        z->ob_digit[i] = (digit)(accum & PyLong_MASK);
        accum >>= PyLong_SHIFT;
    }
    assert(accum <= PyLong_MASK);
    z->ob_digit[newsize - 1] = (digit)accum;

    z = maybe_small_long(long_normalize(z));
    return (PyObject *)z;
}

static PyObject *
long_rshift(PyObject *a, PyObject *b)
{
    Py_ssize_t wordshift;
    digit remshift;

    CHECK_BINOP(a, b);

    if (Py_SIZE(b) < 0) {
        PyErr_SetString(PyExc_ValueError, "negative shift count");
        return NULL;
    }
    if (Py_SIZE(a) == 0) {
        return PyLong_FromLong(0);
    }
    if (divmod_shift(b, &wordshift, &remshift) < 0)
        return NULL;
    return long_rshift1((PyLongObject *)a, wordshift, remshift);
}

/* Return a >> shiftby. */
PyObject *
_PyLong_Rshift(PyObject *a, size_t shiftby)
{
    Py_ssize_t wordshift;
    digit remshift;

    assert(PyLong_Check(a));
    if (Py_SIZE(a) == 0) {
        return PyLong_FromLong(0);
    }
    wordshift = shiftby / PyLong_SHIFT;
    remshift = shiftby % PyLong_SHIFT;
    return long_rshift1((PyLongObject *)a, wordshift, remshift);
}

static PyObject *
long_lshift1(PyLongObject *a, Py_ssize_t wordshift, digit remshift)
{
    PyLongObject *z = NULL;
    Py_ssize_t oldsize, newsize, i, j;
    twodigits accum;

    if (wordshift == 0 && IS_MEDIUM_VALUE(a)) {
        stwodigits m = medium_value(a);
        // bypass undefined shift operator behavior
        stwodigits x = m < 0 ? -(-m << remshift) : m << remshift;
        return _PyLong_FromSTwoDigits(x);
    }

    oldsize = Py_ABS(Py_SIZE(a));
    newsize = oldsize + wordshift;
    if (remshift)
        ++newsize;
    z = _PyLong_New(newsize);
    if (z == NULL)
        return NULL;
    if (Py_SIZE(a) < 0) {
        assert(Py_REFCNT(z) == 1);
        Py_SET_SIZE(z, -Py_SIZE(z));
    }
    for (i = 0; i < wordshift; i++)
        z->ob_digit[i] = 0;
    accum = 0;
    for (j = 0; j < oldsize; i++, j++) {
        accum |= (twodigits)a->ob_digit[j] << remshift;
        z->ob_digit[i] = (digit)(accum & PyLong_MASK);
        accum >>= PyLong_SHIFT;
    }
    if (remshift)
        z->ob_digit[newsize-1] = (digit)accum;
    else
        assert(!accum);
    z = long_normalize(z);
    return (PyObject *) maybe_small_long(z);
}

static PyObject *
long_lshift(PyObject *a, PyObject *b)
{
    Py_ssize_t wordshift;
    digit remshift;

    CHECK_BINOP(a, b);

    if (Py_SIZE(b) < 0) {
        PyErr_SetString(PyExc_ValueError, "negative shift count");
        return NULL;
    }
    if (Py_SIZE(a) == 0) {
        return PyLong_FromLong(0);
    }
    if (divmod_shift(b, &wordshift, &remshift) < 0)
        return NULL;
    return long_lshift1((PyLongObject *)a, wordshift, remshift);
}

/* Return a << shiftby. */
PyObject *
_PyLong_Lshift(PyObject *a, size_t shiftby)
{
    Py_ssize_t wordshift;
    digit remshift;

    assert(PyLong_Check(a));
    if (Py_SIZE(a) == 0) {
        return PyLong_FromLong(0);
    }
    wordshift = shiftby / PyLong_SHIFT;
    remshift = shiftby % PyLong_SHIFT;
    return long_lshift1((PyLongObject *)a, wordshift, remshift);
}

/* Compute two's complement of digit vector a[0:m], writing result to
   z[0:m].  The digit vector a need not be normalized, but should not
   be entirely zero.  a and z may point to the same digit vector. */

static void
v_complement(digit *z, digit *a, Py_ssize_t m)
{
    Py_ssize_t i;
    digit carry = 1;
    for (i = 0; i < m; ++i) {
        carry += a[i] ^ PyLong_MASK;
        z[i] = carry & PyLong_MASK;
        carry >>= PyLong_SHIFT;
    }
    assert(carry == 0);
}

/* Bitwise and/xor/or operations */

static PyObject *
long_bitwise(PyLongObject *a,
             char op,  /* '&', '|', '^' */
             PyLongObject *b)
{
    int nega, negb, negz;
    Py_ssize_t size_a, size_b, size_z, i;
    PyLongObject *z;

    /* Bitwise operations for negative numbers operate as though
       on a two's complement representation.  So convert arguments
       from sign-magnitude to two's complement, and convert the
       result back to sign-magnitude at the end. */

    /* If a is negative, replace it by its two's complement. */
    size_a = Py_ABS(Py_SIZE(a));
    nega = Py_SIZE(a) < 0;
    if (nega) {
        z = _PyLong_New(size_a);
        if (z == NULL)
            return NULL;
        v_complement(z->ob_digit, a->ob_digit, size_a);
        a = z;
    }
    else
        /* Keep reference count consistent. */
        Py_INCREF(a);

    /* Same for b. */
    size_b = Py_ABS(Py_SIZE(b));
    negb = Py_SIZE(b) < 0;
    if (negb) {
        z = _PyLong_New(size_b);
        if (z == NULL) {
            Py_DECREF(a);
            return NULL;
        }
        v_complement(z->ob_digit, b->ob_digit, size_b);
        b = z;
    }
    else
        Py_INCREF(b);

    /* Swap a and b if necessary to ensure size_a >= size_b. */
    if (size_a < size_b) {
        z = a; a = b; b = z;
        size_z = size_a; size_a = size_b; size_b = size_z;
        negz = nega; nega = negb; negb = negz;
    }

    /* JRH: The original logic here was to allocate the result value (z)
       as the longer of the two operands.  However, there are some cases
       where the result is guaranteed to be shorter than that: AND of two
       positives, OR of two negatives: use the shorter number.  AND with
       mixed signs: use the positive number.  OR with mixed signs: use the
       negative number.
    */
    switch (op) {
    case '^':
        negz = nega ^ negb;
        size_z = size_a;
        break;
    case '&':
        negz = nega & negb;
        size_z = negb ? size_a : size_b;
        break;
    case '|':
        negz = nega | negb;
        size_z = negb ? size_b : size_a;
        break;
    default:
        Py_UNREACHABLE();
    }

    /* We allow an extra digit if z is negative, to make sure that
       the final two's complement of z doesn't overflow. */
    z = _PyLong_New(size_z + negz);
    if (z == NULL) {
        Py_DECREF(a);
        Py_DECREF(b);
        return NULL;
    }

    /* Compute digits for overlap of a and b. */
    switch(op) {
    case '&':
        for (i = 0; i < size_b; ++i)
            z->ob_digit[i] = a->ob_digit[i] & b->ob_digit[i];
        break;
    case '|':
        for (i = 0; i < size_b; ++i)
            z->ob_digit[i] = a->ob_digit[i] | b->ob_digit[i];
        break;
    case '^':
        for (i = 0; i < size_b; ++i)
            z->ob_digit[i] = a->ob_digit[i] ^ b->ob_digit[i];
        break;
    default:
        Py_UNREACHABLE();
    }

    /* Copy any remaining digits of a, inverting if necessary. */
    if (op == '^' && negb)
        for (; i < size_z; ++i)
            z->ob_digit[i] = a->ob_digit[i] ^ PyLong_MASK;
    else if (i < size_z)
        memcpy(&z->ob_digit[i], &a->ob_digit[i],
               (size_z-i)*sizeof(digit));

    /* Complement result if negative. */
    if (negz) {
        Py_SET_SIZE(z, -(Py_SIZE(z)));
        z->ob_digit[size_z] = PyLong_MASK;
        v_complement(z->ob_digit, z->ob_digit, size_z+1);
    }

    Py_DECREF(a);
    Py_DECREF(b);
    return (PyObject *)maybe_small_long(long_normalize(z));
}

static PyObject *
long_and(PyObject *a, PyObject *b)
{
    CHECK_BINOP(a, b);
    PyLongObject *x = (PyLongObject*)a;
    PyLongObject *y = (PyLongObject*)b;
    if (IS_MEDIUM_VALUE(x) && IS_MEDIUM_VALUE(y)) {
        return _PyLong_FromSTwoDigits(medium_value(x) & medium_value(y));
    }
    return long_bitwise(x, '&', y);
}

static PyObject *
long_xor(PyObject *a, PyObject *b)
{
    CHECK_BINOP(a, b);
    PyLongObject *x = (PyLongObject*)a;
    PyLongObject *y = (PyLongObject*)b;
    if (IS_MEDIUM_VALUE(x) && IS_MEDIUM_VALUE(y)) {
        return _PyLong_FromSTwoDigits(medium_value(x) ^ medium_value(y));
    }
    return long_bitwise(x, '^', y);
}

static PyObject *
long_or(PyObject *a, PyObject *b)
{
    CHECK_BINOP(a, b);
    PyLongObject *x = (PyLongObject*)a;
    PyLongObject *y = (PyLongObject*)b;
    if (IS_MEDIUM_VALUE(x) && IS_MEDIUM_VALUE(y)) {
        return _PyLong_FromSTwoDigits(medium_value(x) | medium_value(y));
    }
    return long_bitwise(x, '|', y);
}

static PyObject *
long_long(PyObject *v)
{
    if (PyLong_CheckExact(v)) {
        return Py_NewRef(v);
    }
    else {
        return _PyLong_Copy((PyLongObject *)v);
    }
}

PyObject *
_PyLong_GCD(PyObject *aarg, PyObject *barg)
{
    PyLongObject *a, *b, *c = NULL, *d = NULL, *r;
    stwodigits x, y, q, s, t, c_carry, d_carry;
    stwodigits A, B, C, D, T;
    int nbits, k;
    Py_ssize_t size_a, size_b, alloc_a, alloc_b;
    digit *a_digit, *b_digit, *c_digit, *d_digit, *a_end, *b_end;

    a = (PyLongObject *)aarg;
    b = (PyLongObject *)barg;
    size_a = Py_SIZE(a);
    size_b = Py_SIZE(b);
    if (-2 <= size_a && size_a <= 2 && -2 <= size_b && size_b <= 2) {
        Py_INCREF(a);
        Py_INCREF(b);
        goto simple;
    }

    /* Initial reduction: make sure that 0 <= b <= a. */
    a = (PyLongObject *)long_abs(a);
    if (a == NULL)
        return NULL;
    b = (PyLongObject *)long_abs(b);
    if (b == NULL) {
        Py_DECREF(a);
        return NULL;
    }
    if (long_compare(a, b) < 0) {
        r = a;
        a = b;
        b = r;
    }
    /* We now own references to a and b */

    alloc_a = Py_SIZE(a);
    alloc_b = Py_SIZE(b);
    /* reduce until a fits into 2 digits */
    while ((size_a = Py_SIZE(a)) > 2) {
        nbits = bit_length_digit(a->ob_digit[size_a-1]);
        /* extract top 2*PyLong_SHIFT bits of a into x, along with
           corresponding bits of b into y */
        size_b = Py_SIZE(b);
        assert(size_b <= size_a);
        if (size_b == 0) {
            if (size_a < alloc_a) {
                r = (PyLongObject *)_PyLong_Copy(a);
                Py_DECREF(a);
            }
            else
                r = a;
            Py_DECREF(b);
            Py_XDECREF(c);
            Py_XDECREF(d);
            return (PyObject *)r;
        }
        x = (((twodigits)a->ob_digit[size_a-1] << (2*PyLong_SHIFT-nbits)) |
             ((twodigits)a->ob_digit[size_a-2] << (PyLong_SHIFT-nbits)) |
             (a->ob_digit[size_a-3] >> nbits));

        y = ((size_b >= size_a - 2 ? b->ob_digit[size_a-3] >> nbits : 0) |
             (size_b >= size_a - 1 ? (twodigits)b->ob_digit[size_a-2] << (PyLong_SHIFT-nbits) : 0) |
             (size_b >= size_a ? (twodigits)b->ob_digit[size_a-1] << (2*PyLong_SHIFT-nbits) : 0));

        /* inner loop of Lehmer's algorithm; A, B, C, D never grow
           larger than PyLong_MASK during the algorithm. */
        A = 1; B = 0; C = 0; D = 1;
        for (k=0;; k++) {
            if (y-C == 0)
                break;
            q = (x+(A-1))/(y-C);
            s = B+q*D;
            t = x-q*y;
            if (s > t)
                break;
            x = y; y = t;
            t = A+q*C; A = D; B = C; C = s; D = t;
        }

        if (k == 0) {
            /* no progress; do a Euclidean step */
            if (l_mod(a, b, &r) < 0)
                goto error;
            Py_SETREF(a, b);
            b = r;
            alloc_a = alloc_b;
            alloc_b = Py_SIZE(b);
            continue;
        }

        /*
          a, b = A*b-B*a, D*a-C*b if k is odd
          a, b = A*a-B*b, D*b-C*a if k is even
        */
        if (k&1) {
            T = -A; A = -B; B = T;
            T = -C; C = -D; D = T;
        }
        if (c != NULL) {
            Py_SET_SIZE(c, size_a);
        }
        else if (Py_REFCNT(a) == 1) {
            c = (PyLongObject*)Py_NewRef(a);
        }
        else {
            alloc_a = size_a;
            c = _PyLong_New(size_a);
            if (c == NULL)
                goto error;
        }

        if (d != NULL) {
            Py_SET_SIZE(d, size_a);
        }
        else if (Py_REFCNT(b) == 1 && size_a <= alloc_b) {
            d = (PyLongObject*)Py_NewRef(b);
            Py_SET_SIZE(d, size_a);
        }
        else {
            alloc_b = size_a;
            d = _PyLong_New(size_a);
            if (d == NULL)
                goto error;
        }
        a_end = a->ob_digit + size_a;
        b_end = b->ob_digit + size_b;

        /* compute new a and new b in parallel */
        a_digit = a->ob_digit;
        b_digit = b->ob_digit;
        c_digit = c->ob_digit;
        d_digit = d->ob_digit;
        c_carry = 0;
        d_carry = 0;
        while (b_digit < b_end) {
            c_carry += (A * *a_digit) - (B * *b_digit);
            d_carry += (D * *b_digit++) - (C * *a_digit++);
            *c_digit++ = (digit)(c_carry & PyLong_MASK);
            *d_digit++ = (digit)(d_carry & PyLong_MASK);
            c_carry >>= PyLong_SHIFT;
            d_carry >>= PyLong_SHIFT;
        }
        while (a_digit < a_end) {
            c_carry += A * *a_digit;
            d_carry -= C * *a_digit++;
            *c_digit++ = (digit)(c_carry & PyLong_MASK);
            *d_digit++ = (digit)(d_carry & PyLong_MASK);
            c_carry >>= PyLong_SHIFT;
            d_carry >>= PyLong_SHIFT;
        }
        assert(c_carry == 0);
        assert(d_carry == 0);

        Py_INCREF(c);
        Py_INCREF(d);
        Py_DECREF(a);
        Py_DECREF(b);
        a = long_normalize(c);
        b = long_normalize(d);
    }
    Py_XDECREF(c);
    Py_XDECREF(d);

simple:
    assert(Py_REFCNT(a) > 0);
    assert(Py_REFCNT(b) > 0);
/* Issue #24999: use two shifts instead of ">> 2*PyLong_SHIFT" to avoid
   undefined behaviour when LONG_MAX type is smaller than 60 bits */
#if LONG_MAX >> PyLong_SHIFT >> PyLong_SHIFT
    /* a fits into a long, so b must too */
    x = PyLong_AsLong((PyObject *)a);
    y = PyLong_AsLong((PyObject *)b);
#elif LLONG_MAX >> PyLong_SHIFT >> PyLong_SHIFT
    x = PyLong_AsLongLong((PyObject *)a);
    y = PyLong_AsLongLong((PyObject *)b);
#else
# error "_PyLong_GCD"
#endif
    x = Py_ABS(x);
    y = Py_ABS(y);
    Py_DECREF(a);
    Py_DECREF(b);

    /* usual Euclidean algorithm for longs */
    while (y != 0) {
        t = y;
        y = x % y;
        x = t;
    }
#if LONG_MAX >> PyLong_SHIFT >> PyLong_SHIFT
    return PyLong_FromLong(x);
#elif LLONG_MAX >> PyLong_SHIFT >> PyLong_SHIFT
    return PyLong_FromLongLong(x);
#else
# error "_PyLong_GCD"
#endif

error:
    Py_DECREF(a);
    Py_DECREF(b);
    Py_XDECREF(c);
    Py_XDECREF(d);
    return NULL;
}

static PyObject *
long_float(PyObject *v)
{
    double result;
    result = PyLong_AsDouble(v);
    if (result == -1.0 && PyErr_Occurred())
        return NULL;
    return PyFloat_FromDouble(result);
}

static PyObject *
long_subtype_new(PyTypeObject *type, PyObject *x, PyObject *obase);

/*[clinic input]
@classmethod
int.__new__ as long_new
    x: object(c_default="NULL") = 0
    /
    base as obase: object(c_default="NULL") = 10
[clinic start generated code]*/

static PyObject *
long_new_impl(PyTypeObject *type, PyObject *x, PyObject *obase)
/*[clinic end generated code: output=e47cfe777ab0f24c input=81c98f418af9eb6f]*/
{
    Py_ssize_t base;

    if (type != &PyLong_Type)
        return long_subtype_new(type, x, obase); /* Wimp out */
    if (x == NULL) {
        if (obase != NULL) {
            PyErr_SetString(PyExc_TypeError,
                            "int() missing string argument");
            return NULL;
        }
        return PyLong_FromLong(0L);
    }
    /* default base and limit, forward to standard implementation */
    if (obase == NULL)
        return PyNumber_Long(x);

    base = PyNumber_AsSsize_t(obase, NULL);
    if (base == -1 && PyErr_Occurred())
        return NULL;
    if ((base != 0 && base < 2) || base > 36) {
        PyErr_SetString(PyExc_ValueError,
                        "int() base must be >= 2 and <= 36, or 0");
        return NULL;
    }

    if (PyUnicode_Check(x))
        return PyLong_FromUnicodeObject(x, (int)base);
    else if (PyByteArray_Check(x) || PyBytes_Check(x)) {
        const char *string;
        if (PyByteArray_Check(x))
            string = PyByteArray_AS_STRING(x);
        else
            string = PyBytes_AS_STRING(x);
        return _PyLong_FromBytes(string, Py_SIZE(x), (int)base);
    }
    else {
        PyErr_SetString(PyExc_TypeError,
                        "int() can't convert non-string with explicit base");
        return NULL;
    }
}

/* Wimpy, slow approach to tp_new calls for subtypes of int:
   first create a regular int from whatever arguments we got,
   then allocate a subtype instance and initialize it from
   the regular int.  The regular int is then thrown away.
*/
static PyObject *
long_subtype_new(PyTypeObject *type, PyObject *x, PyObject *obase)
{
    PyLongObject *tmp, *newobj;
    Py_ssize_t i, n;

    assert(PyType_IsSubtype(type, &PyLong_Type));
    tmp = (PyLongObject *)long_new_impl(&PyLong_Type, x, obase);
    if (tmp == NULL)
        return NULL;
    assert(PyLong_Check(tmp));
    n = Py_SIZE(tmp);
    if (n < 0)
        n = -n;
    newobj = (PyLongObject *)type->tp_alloc(type, n);
    if (newobj == NULL) {
        Py_DECREF(tmp);
        return NULL;
    }
    assert(PyLong_Check(newobj));
    Py_SET_SIZE(newobj, Py_SIZE(tmp));
    for (i = 0; i < n; i++) {
        newobj->ob_digit[i] = tmp->ob_digit[i];
    }
    Py_DECREF(tmp);
    return (PyObject *)newobj;
}

/*[clinic input]
int.__getnewargs__
[clinic start generated code]*/

static PyObject *
int___getnewargs___impl(PyObject *self)
/*[clinic end generated code: output=839a49de3f00b61b input=5904770ab1fb8c75]*/
{
    return Py_BuildValue("(N)", _PyLong_Copy((PyLongObject *)self));
}

static PyObject *
long_get0(PyObject *Py_UNUSED(self), void *Py_UNUSED(context))
{
    return PyLong_FromLong(0L);
}

static PyObject *
long_get1(PyObject *Py_UNUSED(self), void *Py_UNUSED(ignored))
{
    return PyLong_FromLong(1L);
}

/*[clinic input]
int.__format__

    format_spec: unicode
    /

Convert to a string according to format_spec.
[clinic start generated code]*/

static PyObject *
int___format___impl(PyObject *self, PyObject *format_spec)
/*[clinic end generated code: output=b4929dee9ae18689 input=d5e1254a47e8d1dc]*/
{
    _PyUnicodeWriter writer;
    int ret;

    _PyUnicodeWriter_Init(&writer);
    ret = _PyLong_FormatAdvancedWriter(
        &writer,
        self,
        format_spec, 0, PyUnicode_GET_LENGTH(format_spec));
    if (ret == -1) {
        _PyUnicodeWriter_Dealloc(&writer);
        return NULL;
    }
    return _PyUnicodeWriter_Finish(&writer);
}

/* Return a pair (q, r) such that a = b * q + r, and
   abs(r) <= abs(b)/2, with equality possible only if q is even.
   In other words, q == a / b, rounded to the nearest integer using
   round-half-to-even. */

PyObject *
_PyLong_DivmodNear(PyObject *a, PyObject *b)
{
    PyLongObject *quo = NULL, *rem = NULL;
    PyObject *twice_rem, *result, *temp;
    int quo_is_odd, quo_is_neg;
    Py_ssize_t cmp;

    /* Equivalent Python code:

       def divmod_near(a, b):
           q, r = divmod(a, b)
           # round up if either r / b > 0.5, or r / b == 0.5 and q is odd.
           # The expression r / b > 0.5 is equivalent to 2 * r > b if b is
           # positive, 2 * r < b if b negative.
           greater_than_half = 2*r > b if b > 0 else 2*r < b
           exactly_half = 2*r == b
           if greater_than_half or exactly_half and q % 2 == 1:
               q += 1
               r -= b
           return q, r

    */
    if (!PyLong_Check(a) || !PyLong_Check(b)) {
        PyErr_SetString(PyExc_TypeError,
                        "non-integer arguments in division");
        return NULL;
    }

    /* Do a and b have different signs?  If so, quotient is negative. */
    quo_is_neg = (Py_SIZE(a) < 0) != (Py_SIZE(b) < 0);

    if (long_divrem((PyLongObject*)a, (PyLongObject*)b, &quo, &rem) < 0)
        goto error;

    /* compare twice the remainder with the divisor, to see
       if we need to adjust the quotient and remainder */
    PyObject *one = _PyLong_GetOne();  // borrowed reference
    twice_rem = long_lshift((PyObject *)rem, one);
    if (twice_rem == NULL)
        goto error;
    if (quo_is_neg) {
        temp = long_neg((PyLongObject*)twice_rem);
        Py_SETREF(twice_rem, temp);
        if (twice_rem == NULL)
            goto error;
    }
    cmp = long_compare((PyLongObject *)twice_rem, (PyLongObject *)b);
    Py_DECREF(twice_rem);

    quo_is_odd = Py_SIZE(quo) != 0 && ((quo->ob_digit[0] & 1) != 0);
    if ((Py_SIZE(b) < 0 ? cmp < 0 : cmp > 0) || (cmp == 0 && quo_is_odd)) {
        /* fix up quotient */
        if (quo_is_neg)
            temp = long_sub(quo, (PyLongObject *)one);
        else
            temp = long_add(quo, (PyLongObject *)one);
        Py_SETREF(quo, (PyLongObject *)temp);
        if (quo == NULL)
            goto error;
        /* and remainder */
        if (quo_is_neg)
            temp = long_add(rem, (PyLongObject *)b);
        else
            temp = long_sub(rem, (PyLongObject *)b);
        Py_SETREF(rem, (PyLongObject *)temp);
        if (rem == NULL)
            goto error;
    }

    result = PyTuple_New(2);
    if (result == NULL)
        goto error;

    /* PyTuple_SET_ITEM steals references */
    PyTuple_SET_ITEM(result, 0, (PyObject *)quo);
    PyTuple_SET_ITEM(result, 1, (PyObject *)rem);
    return result;

  error:
    Py_XDECREF(quo);
    Py_XDECREF(rem);
    return NULL;
}

/*[clinic input]
int.__round__

    ndigits as o_ndigits: object = NULL
    /

Rounding an Integral returns itself.

Rounding with an ndigits argument also returns an integer.
[clinic start generated code]*/

static PyObject *
int___round___impl(PyObject *self, PyObject *o_ndigits)
/*[clinic end generated code: output=954fda6b18875998 input=1614cf23ec9e18c3]*/
{
    PyObject *temp, *result, *ndigits;

    /* To round an integer m to the nearest 10**n (n positive), we make use of
     * the divmod_near operation, defined by:
     *
     *   divmod_near(a, b) = (q, r)
     *
     * where q is the nearest integer to the quotient a / b (the
     * nearest even integer in the case of a tie) and r == a - q * b.
     * Hence q * b = a - r is the nearest multiple of b to a,
     * preferring even multiples in the case of a tie.
     *
     * So the nearest multiple of 10**n to m is:
     *
     *   m - divmod_near(m, 10**n)[1].
     */
    if (o_ndigits == NULL)
        return long_long(self);

    ndigits = _PyNumber_Index(o_ndigits);
    if (ndigits == NULL)
        return NULL;

    /* if ndigits >= 0 then no rounding is necessary; return self unchanged */
    if (Py_SIZE(ndigits) >= 0) {
        Py_DECREF(ndigits);
        return long_long(self);
    }

    /* result = self - divmod_near(self, 10 ** -ndigits)[1] */
    temp = long_neg((PyLongObject*)ndigits);
    Py_SETREF(ndigits, temp);
    if (ndigits == NULL)
        return NULL;

    result = PyLong_FromLong(10L);
    if (result == NULL) {
        Py_DECREF(ndigits);
        return NULL;
    }

    temp = long_pow(result, ndigits, Py_None);
    Py_DECREF(ndigits);
    Py_SETREF(result, temp);
    if (result == NULL)
        return NULL;

    temp = _PyLong_DivmodNear(self, result);
    Py_SETREF(result, temp);
    if (result == NULL)
        return NULL;

    temp = long_sub((PyLongObject *)self,
                    (PyLongObject *)PyTuple_GET_ITEM(result, 1));
    Py_SETREF(result, temp);

    return result;
}

/*[clinic input]
int.__sizeof__ -> Py_ssize_t

Returns size in memory, in bytes.
[clinic start generated code]*/

static Py_ssize_t
int___sizeof___impl(PyObject *self)
/*[clinic end generated code: output=3303f008eaa6a0a5 input=9b51620c76fc4507]*/
{
    Py_ssize_t res;

    res = offsetof(PyLongObject, ob_digit) + Py_ABS(Py_SIZE(self))*sizeof(digit);
    return res;
}

/*[clinic input]
int.bit_length

Number of bits necessary to represent self in binary.

>>> bin(37)
'0b100101'
>>> (37).bit_length()
6
[clinic start generated code]*/

static PyObject *
int_bit_length_impl(PyObject *self)
/*[clinic end generated code: output=fc1977c9353d6a59 input=e4eb7a587e849a32]*/
{
    PyLongObject *result, *x, *y;
    Py_ssize_t ndigits;
    int msd_bits;
    digit msd;

    assert(self != NULL);
    assert(PyLong_Check(self));

    ndigits = Py_ABS(Py_SIZE(self));
    if (ndigits == 0)
        return PyLong_FromLong(0);

    msd = ((PyLongObject *)self)->ob_digit[ndigits-1];
    msd_bits = bit_length_digit(msd);

    if (ndigits <= PY_SSIZE_T_MAX/PyLong_SHIFT)
        return PyLong_FromSsize_t((ndigits-1)*PyLong_SHIFT + msd_bits);

    /* expression above may overflow; use Python integers instead */
    result = (PyLongObject *)PyLong_FromSsize_t(ndigits - 1);
    if (result == NULL)
        return NULL;
    x = (PyLongObject *)PyLong_FromLong(PyLong_SHIFT);
    if (x == NULL)
        goto error;
    y = (PyLongObject *)long_mul(result, x);
    Py_DECREF(x);
    if (y == NULL)
        goto error;
    Py_SETREF(result, y);

    x = (PyLongObject *)PyLong_FromLong((long)msd_bits);
    if (x == NULL)
        goto error;
    y = (PyLongObject *)long_add(result, x);
    Py_DECREF(x);
    if (y == NULL)
        goto error;
    Py_SETREF(result, y);

    return (PyObject *)result;

  error:
    Py_DECREF(result);
    return NULL;
}

static int
popcount_digit(digit d)
{
    // digit can be larger than uint32_t, but only PyLong_SHIFT bits
    // of it will be ever used.
    static_assert(PyLong_SHIFT <= 32, "digit is larger than uint32_t");
    return _Py_popcount32((uint32_t)d);
}

/*[clinic input]
int.bit_count

Number of ones in the binary representation of the absolute value of self.

Also known as the population count.

>>> bin(13)
'0b1101'
>>> (13).bit_count()
3
[clinic start generated code]*/

static PyObject *
int_bit_count_impl(PyObject *self)
/*[clinic end generated code: output=2e571970daf1e5c3 input=7e0adef8e8ccdf2e]*/
{
    assert(self != NULL);
    assert(PyLong_Check(self));

    PyLongObject *z = (PyLongObject *)self;
    Py_ssize_t ndigits = Py_ABS(Py_SIZE(z));
    Py_ssize_t bit_count = 0;

    /* Each digit has up to PyLong_SHIFT ones, so the accumulated bit count
       from the first PY_SSIZE_T_MAX/PyLong_SHIFT digits can't overflow a
       Py_ssize_t. */
    Py_ssize_t ndigits_fast = Py_MIN(ndigits, PY_SSIZE_T_MAX/PyLong_SHIFT);
    for (Py_ssize_t i = 0; i < ndigits_fast; i++) {
        bit_count += popcount_digit(z->ob_digit[i]);
    }

    PyObject *result = PyLong_FromSsize_t(bit_count);
    if (result == NULL) {
        return NULL;
    }

    /* Use Python integers if bit_count would overflow. */
    for (Py_ssize_t i = ndigits_fast; i < ndigits; i++) {
        PyObject *x = PyLong_FromLong(popcount_digit(z->ob_digit[i]));
        if (x == NULL) {
            goto error;
        }
        PyObject *y = long_add((PyLongObject *)result, (PyLongObject *)x);
        Py_DECREF(x);
        if (y == NULL) {
            goto error;
        }
        Py_SETREF(result, y);
    }

    return result;

  error:
    Py_DECREF(result);
    return NULL;
}

/*[clinic input]
int.as_integer_ratio

Return integer ratio.

Return a pair of integers, whose ratio is exactly equal to the original int
and with a positive denominator.

>>> (10).as_integer_ratio()
(10, 1)
>>> (-10).as_integer_ratio()
(-10, 1)
>>> (0).as_integer_ratio()
(0, 1)
[clinic start generated code]*/

static PyObject *
int_as_integer_ratio_impl(PyObject *self)
/*[clinic end generated code: output=e60803ae1cc8621a input=55ce3058e15de393]*/
{
    PyObject *ratio_tuple;
    PyObject *numerator = long_long(self);
    if (numerator == NULL) {
        return NULL;
    }
    ratio_tuple = PyTuple_Pack(2, numerator, _PyLong_GetOne());
    Py_DECREF(numerator);
    return ratio_tuple;
}

/*[clinic input]
int.to_bytes

    length: Py_ssize_t = 1
        Length of bytes object to use.  An OverflowError is raised if the
        integer is not representable with the given number of bytes.  Default
        is length 1.
    byteorder: unicode(c_default="NULL") = "big"
        The byte order used to represent the integer.  If byteorder is 'big',
        the most significant byte is at the beginning of the byte array.  If
        byteorder is 'little', the most significant byte is at the end of the
        byte array.  To request the native byte order of the host system, use
        `sys.byteorder' as the byte order value.  Default is to use 'big'.
    *
    signed as is_signed: bool = False
        Determines whether two's complement is used to represent the integer.
        If signed is False and a negative integer is given, an OverflowError
        is raised.

Return an array of bytes representing an integer.
[clinic start generated code]*/

static PyObject *
int_to_bytes_impl(PyObject *self, Py_ssize_t length, PyObject *byteorder,
                  int is_signed)
/*[clinic end generated code: output=89c801df114050a3 input=d42ecfb545039d71]*/
{
    int little_endian;
    PyObject *bytes;

    if (byteorder == NULL)
        little_endian = 0;
    else if (_PyUnicode_Equal(byteorder, &_Py_ID(little)))
        little_endian = 1;
    else if (_PyUnicode_Equal(byteorder, &_Py_ID(big)))
        little_endian = 0;
    else {
        PyErr_SetString(PyExc_ValueError,
            "byteorder must be either 'little' or 'big'");
        return NULL;
    }

    if (length < 0) {
        PyErr_SetString(PyExc_ValueError,
                        "length argument must be non-negative");
        return NULL;
    }

    bytes = PyBytes_FromStringAndSize(NULL, length);
    if (bytes == NULL)
        return NULL;

    if (_PyLong_AsByteArray((PyLongObject *)self,
                            (unsigned char *)PyBytes_AS_STRING(bytes),
                            length, little_endian, is_signed) < 0) {
        Py_DECREF(bytes);
        return NULL;
    }

    return bytes;
}

/*[clinic input]
@classmethod
int.from_bytes

    bytes as bytes_obj: object
        Holds the array of bytes to convert.  The argument must either
        support the buffer protocol or be an iterable object producing bytes.
        Bytes and bytearray are examples of built-in objects that support the
        buffer protocol.
    byteorder: unicode(c_default="NULL") = "big"
        The byte order used to represent the integer.  If byteorder is 'big',
        the most significant byte is at the beginning of the byte array.  If
        byteorder is 'little', the most significant byte is at the end of the
        byte array.  To request the native byte order of the host system, use
        `sys.byteorder' as the byte order value.  Default is to use 'big'.
    *
    signed as is_signed: bool = False
        Indicates whether two's complement is used to represent the integer.

Return the integer represented by the given array of bytes.
[clinic start generated code]*/

static PyObject *
int_from_bytes_impl(PyTypeObject *type, PyObject *bytes_obj,
                    PyObject *byteorder, int is_signed)
/*[clinic end generated code: output=efc5d68e31f9314f input=33326dccdd655553]*/
{
    int little_endian;
    PyObject *long_obj, *bytes;

    if (byteorder == NULL)
        little_endian = 0;
    else if (_PyUnicode_Equal(byteorder, &_Py_ID(little)))
        little_endian = 1;
    else if (_PyUnicode_Equal(byteorder, &_Py_ID(big)))
        little_endian = 0;
    else {
        PyErr_SetString(PyExc_ValueError,
            "byteorder must be either 'little' or 'big'");
        return NULL;
    }

    bytes = PyObject_Bytes(bytes_obj);
    if (bytes == NULL)
        return NULL;

    long_obj = _PyLong_FromByteArray(
        (unsigned char *)PyBytes_AS_STRING(bytes), Py_SIZE(bytes),
        little_endian, is_signed);
    Py_DECREF(bytes);

    if (long_obj != NULL && type != &PyLong_Type) {
        Py_SETREF(long_obj, PyObject_CallOneArg((PyObject *)type, long_obj));
    }

    return long_obj;
}

static PyObject *
long_long_meth(PyObject *self, PyObject *Py_UNUSED(ignored))
{
    return long_long(self);
}

static PyMethodDef long_methods[] = {
    {"conjugate",       long_long_meth, METH_NOARGS,
     "Returns self, the complex conjugate of any int."},
    INT_BIT_LENGTH_METHODDEF
    INT_BIT_COUNT_METHODDEF
    INT_TO_BYTES_METHODDEF
    INT_FROM_BYTES_METHODDEF
    INT_AS_INTEGER_RATIO_METHODDEF
    {"__trunc__",       long_long_meth, METH_NOARGS,
     "Truncating an Integral returns itself."},
    {"__floor__",       long_long_meth, METH_NOARGS,
     "Flooring an Integral returns itself."},
    {"__ceil__",        long_long_meth, METH_NOARGS,
     "Ceiling of an Integral returns itself."},
    INT___ROUND___METHODDEF
    INT___GETNEWARGS___METHODDEF
    INT___FORMAT___METHODDEF
    INT___SIZEOF___METHODDEF
    {NULL,              NULL}           /* sentinel */
};

static PyGetSetDef long_getset[] = {
    {"real",
     (getter)long_long_meth, (setter)NULL,
     "the real part of a complex number",
     NULL},
    {"imag",
     long_get0, (setter)NULL,
     "the imaginary part of a complex number",
     NULL},
    {"numerator",
     (getter)long_long_meth, (setter)NULL,
     "the numerator of a rational number in lowest terms",
     NULL},
    {"denominator",
     long_get1, (setter)NULL,
     "the denominator of a rational number in lowest terms",
     NULL},
    {NULL}  /* Sentinel */
};

PyDoc_STRVAR(long_doc,
"int([x]) -> integer\n\
int(x, base=10) -> integer\n\
\n\
Convert a number or string to an integer, or return 0 if no arguments\n\
are given.  If x is a number, return x.__int__().  For floating point\n\
numbers, this truncates towards zero.\n\
\n\
If x is not a number or if base is given, then x must be a string,\n\
bytes, or bytearray instance representing an integer literal in the\n\
given base.  The literal can be preceded by '+' or '-' and be surrounded\n\
by whitespace.  The base defaults to 10.  Valid bases are 0 and 2-36.\n\
Base 0 means to interpret the base from the string as an integer literal.\n\
>>> int('0b100', base=0)\n\
4");

static PyNumberMethods long_as_number = {
    (binaryfunc)long_add,       /*nb_add*/
    (binaryfunc)long_sub,       /*nb_subtract*/
    (binaryfunc)long_mul,       /*nb_multiply*/
    long_mod,                   /*nb_remainder*/
    long_divmod,                /*nb_divmod*/
    long_pow,                   /*nb_power*/
    (unaryfunc)long_neg,        /*nb_negative*/
    long_long,                  /*tp_positive*/
    (unaryfunc)long_abs,        /*tp_absolute*/
    (inquiry)long_bool,         /*tp_bool*/
    (unaryfunc)long_invert,     /*nb_invert*/
    long_lshift,                /*nb_lshift*/
    long_rshift,                /*nb_rshift*/
    long_and,                   /*nb_and*/
    long_xor,                   /*nb_xor*/
    long_or,                    /*nb_or*/
    long_long,                  /*nb_int*/
    0,                          /*nb_reserved*/
    long_float,                 /*nb_float*/
    0,                          /* nb_inplace_add */
    0,                          /* nb_inplace_subtract */
    0,                          /* nb_inplace_multiply */
    0,                          /* nb_inplace_remainder */
    0,                          /* nb_inplace_power */
    0,                          /* nb_inplace_lshift */
    0,                          /* nb_inplace_rshift */
    0,                          /* nb_inplace_and */
    0,                          /* nb_inplace_xor */
    0,                          /* nb_inplace_or */
    long_div,                   /* nb_floor_divide */
    long_true_divide,           /* nb_true_divide */
    0,                          /* nb_inplace_floor_divide */
    0,                          /* nb_inplace_true_divide */
    long_long,                  /* nb_index */
};

PyTypeObject PyLong_Type = {
    PyVarObject_HEAD_INIT(&PyType_Type, 0)
    "int",                                      /* tp_name */
    offsetof(PyLongObject, ob_digit),           /* tp_basicsize */
    sizeof(digit),                              /* tp_itemsize */
    0,                                          /* tp_dealloc */
    0,                                          /* tp_vectorcall_offset */
    0,                                          /* tp_getattr */
    0,                                          /* tp_setattr */
    0,                                          /* tp_as_async */
    long_to_decimal_string,                     /* tp_repr */
    &long_as_number,                            /* tp_as_number */
    0,                                          /* tp_as_sequence */
    0,                                          /* tp_as_mapping */
    (hashfunc)long_hash,                        /* tp_hash */
    0,                                          /* tp_call */
    0,                                          /* tp_str */
    PyObject_GenericGetAttr,                    /* tp_getattro */
    0,                                          /* tp_setattro */
    0,                                          /* tp_as_buffer */
    Py_TPFLAGS_DEFAULT | Py_TPFLAGS_BASETYPE |
        Py_TPFLAGS_LONG_SUBCLASS |
        _Py_TPFLAGS_MATCH_SELF,               /* tp_flags */
    long_doc,                                   /* tp_doc */
    0,                                          /* tp_traverse */
    0,                                          /* tp_clear */
    long_richcompare,                           /* tp_richcompare */
    0,                                          /* tp_weaklistoffset */
    0,                                          /* tp_iter */
    0,                                          /* tp_iternext */
    long_methods,                               /* tp_methods */
    0,                                          /* tp_members */
    long_getset,                                /* tp_getset */
    0,                                          /* tp_base */
    0,                                          /* tp_dict */
    0,                                          /* tp_descr_get */
    0,                                          /* tp_descr_set */
    0,                                          /* tp_dictoffset */
    0,                                          /* tp_init */
    0,                                          /* tp_alloc */
    long_new,                                   /* tp_new */
    PyObject_Free,                              /* tp_free */
};

static PyTypeObject Int_InfoType;

PyDoc_STRVAR(int_info__doc__,
"sys.int_info\n\
\n\
A named tuple that holds information about Python's\n\
internal representation of integers.  The attributes are read only.");

static PyStructSequence_Field int_info_fields[] = {
    {"bits_per_digit", "size of a digit in bits"},
    {"sizeof_digit", "size in bytes of the C type used to represent a digit"},
    {"default_max_str_digits", "maximum string conversion digits limitation"},
    {"str_digits_check_threshold", "minimum positive value for int_max_str_digits"},
    {NULL, NULL}
};

static PyStructSequence_Desc int_info_desc = {
    "sys.int_info",   /* name */
    int_info__doc__,  /* doc */
    int_info_fields,  /* fields */
    4                 /* number of fields */
};

PyObject *
PyLong_GetInfo(void)
{
    PyObject* int_info;
    int field = 0;
    int_info = PyStructSequence_New(&Int_InfoType);
    if (int_info == NULL)
        return NULL;
    PyStructSequence_SET_ITEM(int_info, field++,
                              PyLong_FromLong(PyLong_SHIFT));
    PyStructSequence_SET_ITEM(int_info, field++,
                              PyLong_FromLong(sizeof(digit)));
    /*
     * The following two fields were added after investigating uses of
     * sys.int_info in the wild: Exceedingly rarely used. The ONLY use found was
     * numba using sys.int_info.bits_per_digit as attribute access rather than
     * sequence unpacking. Cython and sympy also refer to sys.int_info but only
     * as info for debugging. No concern about adding these in a backport.
     */
    PyStructSequence_SET_ITEM(int_info, field++,
                              PyLong_FromLong(_PY_LONG_DEFAULT_MAX_STR_DIGITS));
    PyStructSequence_SET_ITEM(int_info, field++,
                              PyLong_FromLong(_PY_LONG_MAX_STR_DIGITS_THRESHOLD));
    if (PyErr_Occurred()) {
        Py_CLEAR(int_info);
        return NULL;
    }
    return int_info;
}


/* runtime lifecycle */

PyStatus
_PyLong_InitTypes(PyInterpreterState *interp)
{
    if (!_Py_IsMainInterpreter(interp)) {
        return _PyStatus_OK();
    }

    if (PyType_Ready(&PyLong_Type) < 0) {
        return _PyStatus_ERR("Can't initialize int type");
    }

    /* initialize int_info */
    if (Int_InfoType.tp_name == NULL) {
        if (_PyStructSequence_InitBuiltin(&Int_InfoType, &int_info_desc) < 0) {
            return _PyStatus_ERR("can't init int info type");
        }
    }

    return _PyStatus_OK();
}


void
_PyLong_FiniTypes(PyInterpreterState *interp)
{
    if (!_Py_IsMainInterpreter(interp)) {
        return;
    }

    _PyStructSequence_FiniType(&Int_InfoType);
}<|MERGE_RESOLUTION|>--- conflicted
+++ resolved
@@ -61,12 +61,7 @@
 get_small_int(sdigit ival)
 {
     assert(IS_SMALL_INT(ival));
-<<<<<<< HEAD
     return (PyObject *)&_PyLong_SMALL_INTS[_PY_NSMALLNEGINTS + ival];
-=======
-    PyObject *v = (PyObject *)&_PyLong_SMALL_INTS[_PY_NSMALLNEGINTS + ival];
-    return Py_NewRef(v);
->>>>>>> dfc2732a
 }
 
 static PyLongObject *
