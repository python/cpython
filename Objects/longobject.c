--- conflicted
+++ resolved
@@ -3677,33 +3677,18 @@
     i = _PyLong_DigitCount(v);
     sign = _PyLong_NonCompactSign(v);
 
-<<<<<<< HEAD
     // unroll first digit
     Py_BUILD_ASSERT(PyHASH_BITS > PyLong_SHIFT);
     assert(i>=2);
     --i;
     x = v->long_value.ob_digit[i];
-    assert(x < _PyHASH_MODULUS);
+    assert(x < PyHASH_MODULUS);
     // unroll second digit
-#if ( PyHASH_BITS > (2 * PyLong_SHIFT) )
-    --i;
-    x = ((x << PyLong_SHIFT));
-    x += v->long_value.ob_digit[i];
-    assert(x < _PyHASH_MODULUS);
-=======
-    // unroll first two digits
-#if ( PyHASH_BITS > PyLong_SHIFT )
-    assert(i>=2);
-    --i;
-    x = v->long_value.ob_digit[i];
-    assert(x < PyHASH_MODULUS);
-#endif
 #if ( PyHASH_BITS > (2 * PyLong_SHIFT) )
     --i;
     x <<= PyLong_SHIFT;
     x += v->long_value.ob_digit[i];
     assert(x < PyHASH_MODULUS);
->>>>>>> f720557f
 #endif
     while (--i >= 0) {
         /* Here x is a quantity in the range [0, _PyHASH_MODULUS); we
