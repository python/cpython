--- conflicted
+++ resolved
@@ -849,19 +849,14 @@
 static inline void
 free_values(PyDictValues *values, bool use_qsbr)
 {
-<<<<<<< HEAD
     assert(!values->embedded);
-    PyMem_Free(values);
-=======
-    int prefix_size = DICT_VALUES_SIZE(values);
 #ifdef Py_GIL_DISABLED
     if (use_qsbr) {
-        _PyMem_FreeQsbr(((char *)values)-prefix_size);
+        _PyMem_FreeQsbr(values);
         return;
     }
 #endif
-    PyMem_Free(((char *)values)-prefix_size);
->>>>>>> e2a3e4b7
+    PyMem_Free(values);
 }
 
 /* Consumes a reference to the keys object */
@@ -901,11 +896,6 @@
     return (PyObject *)mp;
 }
 
-<<<<<<< HEAD
-=======
-static inline size_t
-shared_keys_usable_size(PyDictKeysObject *keys)
-{
 #ifdef Py_GIL_DISABLED
     // dk_usable will decrease for each instance that is created and each
     // value that is added.  dk_nentries will increase for each value that
@@ -917,10 +907,7 @@
     return (size_t)(_Py_atomic_load_ssize_acquire(&keys->dk_usable) +
                     _Py_atomic_load_ssize_acquire(&keys->dk_nentries));
 #else
-    return (size_t)keys->dk_nentries + (size_t)keys->dk_usable;
 #endif
-}
->>>>>>> e2a3e4b7
 
 /* Consumes a reference to the keys object */
 static PyObject *
@@ -1967,23 +1954,17 @@
             }
             build_indices_unicode(newkeys, newentries, numentries);
         }
-<<<<<<< HEAD
-        dictkeys_decref(interp, oldkeys);
-        mp->ma_values = NULL;
-        if (oldvalues->embedded) {
-            assert(oldvalues->valid);
-            oldvalues->valid = 0;
-        }
-        else {
-            free_values(oldvalues);
-        }
-=======
         UNLOCK_KEYS(oldkeys);
         set_keys(mp, newkeys);
         dictkeys_decref(interp, oldkeys, IS_DICT_SHARED(mp));
         set_values(mp, NULL);
-        free_values(oldvalues, IS_DICT_SHARED(mp));
->>>>>>> e2a3e4b7
+        if (oldvalues->embedded) {
+            assert(oldvalues->valid);
+            oldvalues->valid = 0;
+        }
+        else {
+            free_values(oldvalues, IS_DICT_SHARED(mp));
+        }
     }
     else {  // oldkeys is combined.
         if (oldkeys->dk_kind == DICT_KEYS_GENERAL) {
@@ -2707,21 +2688,13 @@
     mp->ma_version_tag = new_version;
     /* ...then clear the keys and values */
     if (oldvalues != NULL) {
-<<<<<<< HEAD
         if (!oldvalues->embedded) {
             n = oldkeys->dk_nentries;
             for (i = 0; i < n; i++)
                 Py_CLEAR(oldvalues->values[i]);
-            free_values(oldvalues);
-        }
-        dictkeys_decref(interp, oldkeys);
-=======
-        n = oldkeys->dk_nentries;
-        for (i = 0; i < n; i++)
-            Py_CLEAR(oldvalues->values[i]);
-        free_values(oldvalues, IS_DICT_SHARED(mp));
+            free_values(oldvalues, IS_DICT_SHARED(mp));
+        }
         dictkeys_decref(interp, oldkeys, false);
->>>>>>> e2a3e4b7
     }
     else {
         assert(oldkeys->dk_refcnt == 1);
@@ -3111,14 +3084,9 @@
             for (i = 0, n = mp->ma_keys->dk_nentries; i < n; i++) {
                 Py_XDECREF(values->values[i]);
             }
-            free_values(values);
-        }
-<<<<<<< HEAD
-        dictkeys_decref(interp, keys);
-=======
-        free_values(values, false);
+            free_values(values, false);
+        }
         dictkeys_decref(interp, keys, false);
->>>>>>> e2a3e4b7
     }
     else if (keys != NULL) {
         assert(keys->dk_refcnt == 1 || keys == Py_EMPTY_KEYS);
@@ -3650,7 +3618,8 @@
         PyDictKeysObject *okeys = other->ma_keys;
 
         // If other is clean, combined, and just allocated, just clone it.
-        if (other->ma_values == NULL &&
+            if (mp->ma_values == NULL &&
+                other->ma_values == NULL &&
                 other->ma_used == okeys->dk_nentries &&
                 (DK_LOG_SIZE(okeys) == PyDict_LOG_MINSIZE ||
                     USABLE_FRACTION(DK_SIZE(okeys)/2) < other->ma_used)) {
@@ -3663,11 +3632,6 @@
             ensure_shared_on_resize(mp);
             dictkeys_decref(interp, mp->ma_keys, IS_DICT_SHARED(mp));
             mp->ma_keys = keys;
-            if (_PyDict_HasSplitTable(mp)) {
-                free_values(mp->ma_values, IS_DICT_SHARED(mp));
-                mp->ma_values = NULL;
-            }
-
             mp->ma_used = other->ma_used;
             mp->ma_version_tag = new_version;
             ASSERT_CONSISTENT(mp);
@@ -3756,106 +3720,12 @@
     int res = 0;
     if (PyDict_Check(b) && (Py_TYPE(b)->tp_iter == dict_iter)) {
         other = (PyDictObject*)b;
-<<<<<<< HEAD
-        if (other == mp || other->ma_used == 0)
-            /* a.update(a) or a.update({}); nothing to do */
-            return 0;
-        if (mp->ma_used == 0) {
-            /* Since the target dict is empty, PyDict_GetItem()
-             * always returns NULL.  Setting override to 1
-             * skips the unnecessary test.
-             */
-            override = 1;
-            PyDictKeysObject *okeys = other->ma_keys;
-
-            // If other is clean, combined, and just allocated, just clone it.
-            if (mp->ma_values == NULL &&
-                other->ma_values == NULL &&
-                other->ma_used == okeys->dk_nentries &&
-                (DK_LOG_SIZE(okeys) == PyDict_LOG_MINSIZE ||
-                 USABLE_FRACTION(DK_SIZE(okeys)/2) < other->ma_used)) {
-                uint64_t new_version = _PyDict_NotifyEvent(
-                        interp, PyDict_EVENT_CLONED, mp, b, NULL);
-                PyDictKeysObject *keys = clone_combined_dict_keys(other);
-                if (keys == NULL) {
-                    return -1;
-                }
-
-                dictkeys_decref(interp, mp->ma_keys);
-                mp->ma_keys = keys;
-                mp->ma_used = other->ma_used;
-                mp->ma_version_tag = new_version;
-                ASSERT_CONSISTENT(mp);
-
-                if (_PyObject_GC_IS_TRACKED(other) && !_PyObject_GC_IS_TRACKED(mp)) {
-                    /* Maintain tracking. */
-                    _PyObject_GC_TRACK(mp);
-                }
-
-                return 0;
-            }
-        }
-        /* Do one big resize at the start, rather than
-         * incrementally resizing as we insert new items.  Expect
-         * that there will be no (or few) overlapping keys.
-         */
-        if (USABLE_FRACTION(DK_SIZE(mp->ma_keys)) < other->ma_used) {
-            int unicode = DK_IS_UNICODE(other->ma_keys);
-            if (dictresize(interp, mp,
-                           estimate_log2_keysize(mp->ma_used + other->ma_used),
-                           unicode)) {
-               return -1;
-            }
-        }
-
-        Py_ssize_t orig_size = other->ma_keys->dk_nentries;
-        Py_ssize_t pos = 0;
-        Py_hash_t hash;
-        PyObject *key, *value;
-
-        while (_PyDict_Next((PyObject*)other, &pos, &key, &value, &hash)) {
-            int err = 0;
-            Py_INCREF(key);
-            Py_INCREF(value);
-            if (override == 1) {
-                err = insertdict(interp, mp,
-                                 Py_NewRef(key), hash, Py_NewRef(value));
-            }
-            else {
-                err = _PyDict_Contains_KnownHash(a, key, hash);
-                if (err == 0) {
-                    err = insertdict(interp, mp,
-                                     Py_NewRef(key), hash, Py_NewRef(value));
-                }
-                else if (err > 0) {
-                    if (override != 0) {
-                        _PyErr_SetKeyError(key);
-                        Py_DECREF(value);
-                        Py_DECREF(key);
-                        return -1;
-                    }
-                    err = 0;
-                }
-            }
-            Py_DECREF(value);
-            Py_DECREF(key);
-            if (err != 0)
-                return -1;
-
-            if (orig_size != other->ma_keys->dk_nentries) {
-                PyErr_SetString(PyExc_RuntimeError,
-                        "dict mutated during update");
-                return -1;
-            }
-        }
-=======
         int res;
         Py_BEGIN_CRITICAL_SECTION2(a, b);
         res = dict_dict_merge(interp, (PyDictObject *)a, other, override);
         ASSERT_CONSISTENT(a);
         Py_END_CRITICAL_SECTION2();
         return res;
->>>>>>> e2a3e4b7
     }
     else {
         /* Do it the generic, slower way */
@@ -3965,7 +3835,6 @@
     return PyDict_Copy((PyObject *)self);
 }
 
-<<<<<<< HEAD
 /* Copies the values, but does not change the reference
  * counts of the objects in the array. */
 static PyDictValues *
@@ -3987,12 +3856,8 @@
     return newvalues;
 }
 
-PyObject *
-PyDict_Copy(PyObject *o)
-=======
 static PyObject *
 copy_lock_held(PyObject *o)
->>>>>>> e2a3e4b7
 {
     PyObject *copy;
     PyDictObject *mp;
@@ -4577,17 +4442,11 @@
     Py_ssize_t i, n = keys->dk_nentries;
 
     if (DK_IS_UNICODE(keys)) {
-<<<<<<< HEAD
-        if (mp->ma_values != NULL) {
+        if (_PyDict_HasSplitTable(mp)) {
             if (!mp->ma_values->embedded) {
                 for (i = 0; i < n; i++) {
                     Py_VISIT(mp->ma_values->values[i]);
                 }
-=======
-        if (_PyDict_HasSplitTable(mp)) {
-            for (i = 0; i < n; i++) {
-                Py_VISIT(mp->ma_values->values[i]);
->>>>>>> e2a3e4b7
             }
         }
         else {
@@ -6785,44 +6644,8 @@
     return make_dict_from_instance_attributes(interp, keys, values);
 }
 
-<<<<<<< HEAD
-=======
-// Return true if the dict was dematerialized, false otherwise.
-bool
-_PyObject_MakeInstanceAttributesFromDict(PyObject *obj, PyDictOrValues *dorv)
-{
-    assert(_PyObject_DictOrValuesPointer(obj) == dorv);
-    assert(!_PyDictOrValues_IsValues(*dorv));
-    PyDictObject *dict = (PyDictObject *)_PyDictOrValues_GetDict(*dorv);
-    if (dict == NULL) {
-        return false;
-    }
-    // It's likely that this dict still shares its keys (if it was materialized
-    // on request and not heavily modified):
-    if (!PyDict_CheckExact(dict)) {
-        return false;
-    }
-    assert(_PyType_HasFeature(Py_TYPE(obj), Py_TPFLAGS_HEAPTYPE));
-    if (dict->ma_keys != CACHED_KEYS(Py_TYPE(obj)) ||
-        !has_unique_reference((PyObject *)dict))
-    {
-        return false;
-    }
-    ensure_shared_on_resize(dict);
-
-    assert(dict->ma_values);
-    // We have an opportunity to do something *really* cool: dematerialize it!
-    _PyDictKeys_DecRef(dict->ma_keys);
-    _PyDictOrValues_SetValues(dorv, dict->ma_values);
-    OBJECT_STAT_INC(dict_dematerialized);
-    // Don't try this at home, kids:
-    dict->ma_keys = NULL;
-    dict->ma_values = NULL;
-    Py_DECREF(dict);
-    return true;
-}
-
->>>>>>> e2a3e4b7
+
+
 int
 _PyObject_StoreInstanceAttribute(PyObject *obj, PyDictValues *values,
                               PyObject *name, PyObject *value)
@@ -6833,16 +6656,10 @@
     assert(values != NULL);
     assert(Py_TYPE(obj)->tp_flags & Py_TPFLAGS_INLINE_VALUES);
     Py_ssize_t ix = DKIX_EMPTY;
+    PyObject *dict = _PyObject_DictOrValuesPointer(obj)->dict;
     if (PyUnicode_CheckExact(name)) {
-<<<<<<< HEAD
-        ix = insert_into_dictkeys(keys, name);
-    }
-    PyObject *dict = _PyObject_DictOrValuesPointer(obj)->dict;
-    if (ix == DKIX_EMPTY) {
-=======
         LOCK_KEYS(keys);
         ix = insert_into_splitdictkeys(keys, name);
->>>>>>> e2a3e4b7
 #ifdef Py_STATS
         if (ix == DKIX_EMPTY) {
             if (PyUnicode_CheckExact(name)) {
@@ -6858,14 +6675,9 @@
             }
         }
 #endif
-<<<<<<< HEAD
-=======
         UNLOCK_KEYS(keys);
     }
     if (ix == DKIX_EMPTY) {
-        PyObject *dict = make_dict_from_instance_attributes(
-                interp, keys, values);
->>>>>>> e2a3e4b7
         if (dict == NULL) {
             dict = make_dict_from_instance_attributes(
                     interp, keys, values);
@@ -7013,10 +6825,6 @@
         assert(((PyDictObject *)dict)->ma_values == NULL ||
                ((PyDictObject *)dict)->ma_values->valid);
     }
-<<<<<<< HEAD
-=======
-    free_values(values, IS_DICT_SHARED((PyDictObject*)self));
->>>>>>> e2a3e4b7
 }
 
 int
@@ -7062,12 +6870,7 @@
                 return;
             }
         }
-<<<<<<< HEAD
         Py_CLEAR(dorv_ptr->dict);
-=======
-        dorv_ptr->dict = NULL;
-        free_values(values, IS_DICT_SHARED((PyDictObject*)obj));
->>>>>>> e2a3e4b7
     }
     else if (tp->tp_flags & Py_TPFLAGS_MANAGED_DICT) {
         Py_CLEAR(_PyObject_DictOrValuesPointer(obj)->dict);
