/* Dictionary object implementation using a hash table */

/* The distribution includes a separate file, Objects/dictnotes.txt,
   describing explorations into dictionary design and optimization.
   It covers typical dictionary use patterns, the parameters for
   tuning dictionaries, and several ideas for possible optimizations.
*/

/* PyDictKeysObject

This implements the dictionary's hashtable.

As of Python 3.6, this is compact and ordered. Basic idea is described here:
* https://mail.python.org/pipermail/python-dev/2012-December/123028.html
* https://morepypy.blogspot.com/2015/01/faster-more-memory-efficient-and-more.html

layout:

+---------------------+
| dk_refcnt           |
| dk_log2_size        |
| dk_log2_index_bytes |
| dk_kind             |
| dk_version          |
| dk_usable           |
| dk_nentries         |
+---------------------+
| dk_indices[]        |
|                     |
+---------------------+
| dk_entries[]        |
|                     |
+---------------------+

dk_indices is actual hashtable.  It holds index in entries, or DKIX_EMPTY(-1)
or DKIX_DUMMY(-2).
Size of indices is dk_size.  Type of each index in indices varies with dk_size:

* int8  for          dk_size <= 128
* int16 for 256   <= dk_size <= 2**15
* int32 for 2**16 <= dk_size <= 2**31
* int64 for 2**32 <= dk_size

dk_entries is array of PyDictKeyEntry when dk_kind == DICT_KEYS_GENERAL or
PyDictUnicodeEntry otherwise. Its length is USABLE_FRACTION(dk_size).

NOTE: Since negative value is used for DKIX_EMPTY and DKIX_DUMMY, type of
dk_indices entry is signed integer and int16 is used for table which
dk_size == 256.
*/


/*
The DictObject can be in one of two forms.

Either:
  A combined table:
    ma_values == NULL, dk_refcnt == 1.
    Values are stored in the me_value field of the PyDictKeyEntry.
Or:
  A split table:
    ma_values != NULL, dk_refcnt >= 1
    Values are stored in the ma_values array.
    Only string (unicode) keys are allowed.

There are four kinds of slots in the table (slot is index, and
DK_ENTRIES(keys)[index] if index >= 0):

1. Unused.  index == DKIX_EMPTY
   Does not hold an active (key, value) pair now and never did.  Unused can
   transition to Active upon key insertion.  This is each slot's initial state.

2. Active.  index >= 0, me_key != NULL and me_value != NULL
   Holds an active (key, value) pair.  Active can transition to Dummy or
   Pending upon key deletion (for combined and split tables respectively).
   This is the only case in which me_value != NULL.

3. Dummy.  index == DKIX_DUMMY  (combined only)
   Previously held an active (key, value) pair, but that was deleted and an
   active pair has not yet overwritten the slot.  Dummy can transition to
   Active upon key insertion.  Dummy slots cannot be made Unused again
   else the probe sequence in case of collision would have no way to know
   they were once active.
   In free-threaded builds dummy slots are not re-used to allow lock-free
   lookups to proceed safely.

4. Pending. index >= 0, key != NULL, and value == NULL  (split only)
   Not yet inserted in split-table.
*/

/*
Preserving insertion order

It's simple for combined table.  Since dk_entries is mostly append only, we can
get insertion order by just iterating dk_entries.

One exception is .popitem().  It removes last item in dk_entries and decrement
dk_nentries to achieve amortized O(1).  Since there are DKIX_DUMMY remains in
dk_indices, we can't increment dk_usable even though dk_nentries is
decremented.

To preserve the order in a split table, a bit vector is used  to record the
insertion order. When a key is inserted the bit vector is shifted up by 4 bits
and the index of the key is stored in the low 4 bits.
As a consequence of this, split keys have a maximum size of 16.
*/

/* PyDict_MINSIZE is the starting size for any new dict.
 * 8 allows dicts with no more than 5 active entries; experiments suggested
 * this suffices for the majority of dicts (consisting mostly of usually-small
 * dicts created to pass keyword arguments).
 * Making this 8, rather than 4 reduces the number of resizes for most
 * dictionaries, without any significant extra memory use.
 */
#define PyDict_LOG_MINSIZE 3
#define PyDict_MINSIZE 8

#include "Python.h"
#include "pycore_bitutils.h"      // _Py_bit_length
#include "pycore_call.h"          // _PyObject_CallNoArgs()
#include "pycore_ceval.h"         // _PyEval_GetBuiltin()
#include "pycore_code.h"          // stats
#include "pycore_critical_section.h" // Py_BEGIN_CRITICAL_SECTION, Py_END_CRITICAL_SECTION
#include "pycore_dict.h"          // export _PyDict_SizeOf()
#include "pycore_freelist.h"      // _PyFreeListState_GET()
#include "pycore_gc.h"            // _PyObject_GC_IS_TRACKED()
#include "pycore_object.h"        // _PyObject_GC_TRACK(), _PyDebugAllocatorStats()
#include "pycore_pyatomic_ft_wrappers.h" // FT_ATOMIC_LOAD_SSIZE_RELAXED
#include "pycore_pyerrors.h"      // _PyErr_GetRaisedException()
#include "pycore_pystate.h"       // _PyThreadState_GET()
#include "pycore_setobject.h"     // _PySet_NextEntry()
#include "pycore_tuple.h"         // _PyTuple_Recycle()
#include "pycore_unicodeobject.h" // _PyUnicode_InternImmortal()

#include "stringlib/eq.h"                // unicode_eq()
#include <stdbool.h>


/*[clinic input]
class dict "PyDictObject *" "&PyDict_Type"
[clinic start generated code]*/
/*[clinic end generated code: output=da39a3ee5e6b4b0d input=f157a5a0ce9589d6]*/


/*
To ensure the lookup algorithm terminates, there must be at least one Unused
slot (NULL key) in the table.
To avoid slowing down lookups on a near-full table, we resize the table when
it's USABLE_FRACTION (currently two-thirds) full.
*/

#ifdef Py_GIL_DISABLED

static inline void
ASSERT_DICT_LOCKED(PyObject *op)
{
    _Py_CRITICAL_SECTION_ASSERT_OBJECT_LOCKED(op);
}
#define ASSERT_DICT_LOCKED(op) ASSERT_DICT_LOCKED(_Py_CAST(PyObject*, op))
#define ASSERT_WORLD_STOPPED_OR_DICT_LOCKED(op)                         \
    if (!_PyInterpreterState_GET()->stoptheworld.world_stopped) {       \
        ASSERT_DICT_LOCKED(op);                                         \
    }
#define ASSERT_WORLD_STOPPED_OR_OBJ_LOCKED(op)                         \
    if (!_PyInterpreterState_GET()->stoptheworld.world_stopped) {      \
        _Py_CRITICAL_SECTION_ASSERT_OBJECT_LOCKED(op);                 \
    }

#define IS_DICT_SHARED(mp) _PyObject_GC_IS_SHARED(mp)
#define SET_DICT_SHARED(mp) _PyObject_GC_SET_SHARED(mp)
#define LOAD_INDEX(keys, size, idx) _Py_atomic_load_int##size##_relaxed(&((const int##size##_t*)keys->dk_indices)[idx]);
#define STORE_INDEX(keys, size, idx, value) _Py_atomic_store_int##size##_relaxed(&((int##size##_t*)keys->dk_indices)[idx], (int##size##_t)value);
#define ASSERT_OWNED_OR_SHARED(mp) \
    assert(_Py_IsOwnedByCurrentThread((PyObject *)mp) || IS_DICT_SHARED(mp));

#define LOCK_KEYS_IF_SPLIT(keys, kind) \
        if (kind == DICT_KEYS_SPLIT) { \
            LOCK_KEYS(keys);           \
        }

#define UNLOCK_KEYS_IF_SPLIT(keys, kind) \
        if (kind == DICT_KEYS_SPLIT) {   \
            UNLOCK_KEYS(keys);           \
        }

static inline Py_ssize_t
load_keys_nentries(PyDictObject *mp)
{
    PyDictKeysObject *keys = _Py_atomic_load_ptr(&mp->ma_keys);
    return _Py_atomic_load_ssize(&keys->dk_nentries);
}

static inline void
set_keys(PyDictObject *mp, PyDictKeysObject *keys)
{
    ASSERT_OWNED_OR_SHARED(mp);
    _Py_atomic_store_ptr_release(&mp->ma_keys, keys);
}

static inline void
set_values(PyDictObject *mp, PyDictValues *values)
{
    ASSERT_OWNED_OR_SHARED(mp);
    _Py_atomic_store_ptr_release(&mp->ma_values, values);
}

#define LOCK_KEYS(keys) PyMutex_LockFlags(&keys->dk_mutex, _Py_LOCK_DONT_DETACH)
#define UNLOCK_KEYS(keys) PyMutex_Unlock(&keys->dk_mutex)

#define ASSERT_KEYS_LOCKED(keys) assert(PyMutex_IsLocked(&keys->dk_mutex))
#define LOAD_SHARED_KEY(key) _Py_atomic_load_ptr_acquire(&key)
#define STORE_SHARED_KEY(key, value) _Py_atomic_store_ptr_release(&key, value)
// Inc refs the keys object, giving the previous value
#define INCREF_KEYS(dk)  _Py_atomic_add_ssize(&dk->dk_refcnt, 1)
// Dec refs the keys object, giving the previous value
#define DECREF_KEYS(dk)  _Py_atomic_add_ssize(&dk->dk_refcnt, -1)
#define LOAD_KEYS_NENTRIES(keys) _Py_atomic_load_ssize_relaxed(&keys->dk_nentries)

#define INCREF_KEYS_FT(dk) dictkeys_incref(dk)
#define DECREF_KEYS_FT(dk, shared) dictkeys_decref(_PyInterpreterState_GET(), dk, shared)

static inline void split_keys_entry_added(PyDictKeysObject *keys)
{
    ASSERT_KEYS_LOCKED(keys);

    // We increase before we decrease so we never get too small of a value
    // when we're racing with reads
    _Py_atomic_store_ssize_relaxed(&keys->dk_nentries, keys->dk_nentries + 1);
    _Py_atomic_store_ssize_release(&keys->dk_usable, keys->dk_usable - 1);
}

#else /* Py_GIL_DISABLED */

#define ASSERT_DICT_LOCKED(op)
#define ASSERT_WORLD_STOPPED_OR_DICT_LOCKED(op)
#define ASSERT_WORLD_STOPPED_OR_OBJ_LOCKED(op)
#define LOCK_KEYS(keys)
#define UNLOCK_KEYS(keys)
#define ASSERT_KEYS_LOCKED(keys)
#define LOAD_SHARED_KEY(key) key
#define STORE_SHARED_KEY(key, value) key = value
#define INCREF_KEYS(dk)  dk->dk_refcnt++
#define DECREF_KEYS(dk)  dk->dk_refcnt--
#define LOAD_KEYS_NENTRIES(keys) keys->dk_nentries
#define INCREF_KEYS_FT(dk)
#define DECREF_KEYS_FT(dk, shared)
#define LOCK_KEYS_IF_SPLIT(keys, kind)
#define UNLOCK_KEYS_IF_SPLIT(keys, kind)
#define IS_DICT_SHARED(mp) (false)
#define SET_DICT_SHARED(mp)
#define LOAD_INDEX(keys, size, idx) ((const int##size##_t*)(keys->dk_indices))[idx]
#define STORE_INDEX(keys, size, idx, value) ((int##size##_t*)(keys->dk_indices))[idx] = (int##size##_t)value

static inline void split_keys_entry_added(PyDictKeysObject *keys)
{
    keys->dk_usable--;
    keys->dk_nentries++;
}

static inline void
set_keys(PyDictObject *mp, PyDictKeysObject *keys)
{
    mp->ma_keys = keys;
}

static inline void
set_values(PyDictObject *mp, PyDictValues *values)
{
    mp->ma_values = values;
}

static inline Py_ssize_t
load_keys_nentries(PyDictObject *mp)
{
    return mp->ma_keys->dk_nentries;
}


#endif

#define STORE_KEY(ep, key) FT_ATOMIC_STORE_PTR_RELEASE((ep)->me_key, key)
#define STORE_VALUE(ep, value) FT_ATOMIC_STORE_PTR_RELEASE((ep)->me_value, value)
#define STORE_SPLIT_VALUE(mp, idx, value) FT_ATOMIC_STORE_PTR_RELEASE(mp->ma_values->values[idx], value)
#define STORE_HASH(ep, hash) FT_ATOMIC_STORE_SSIZE_RELAXED((ep)->me_hash, hash)
#define STORE_KEYS_USABLE(keys, usable) FT_ATOMIC_STORE_SSIZE_RELAXED(keys->dk_usable, usable)
#define STORE_KEYS_NENTRIES(keys, nentries) FT_ATOMIC_STORE_SSIZE_RELAXED(keys->dk_nentries, nentries)
#define STORE_USED(mp, used) FT_ATOMIC_STORE_SSIZE_RELAXED(mp->ma_used, used)

#define PERTURB_SHIFT 5

/*
Major subtleties ahead:  Most hash schemes depend on having a "good" hash
function, in the sense of simulating randomness.  Python doesn't:  its most
important hash functions (for ints) are very regular in common
cases:

  >>>[hash(i) for i in range(4)]
  [0, 1, 2, 3]

This isn't necessarily bad!  To the contrary, in a table of size 2**i, taking
the low-order i bits as the initial table index is extremely fast, and there
are no collisions at all for dicts indexed by a contiguous range of ints. So
this gives better-than-random behavior in common cases, and that's very
desirable.

OTOH, when collisions occur, the tendency to fill contiguous slices of the
hash table makes a good collision resolution strategy crucial.  Taking only
the last i bits of the hash code is also vulnerable:  for example, consider
the list [i << 16 for i in range(20000)] as a set of keys.  Since ints are
their own hash codes, and this fits in a dict of size 2**15, the last 15 bits
 of every hash code are all 0:  they *all* map to the same table index.

But catering to unusual cases should not slow the usual ones, so we just take
the last i bits anyway.  It's up to collision resolution to do the rest.  If
we *usually* find the key we're looking for on the first try (and, it turns
out, we usually do -- the table load factor is kept under 2/3, so the odds
are solidly in our favor), then it makes best sense to keep the initial index
computation dirt cheap.

The first half of collision resolution is to visit table indices via this
recurrence:

    j = ((5*j) + 1) mod 2**i

For any initial j in range(2**i), repeating that 2**i times generates each
int in range(2**i) exactly once (see any text on random-number generation for
proof).  By itself, this doesn't help much:  like linear probing (setting
j += 1, or j -= 1, on each loop trip), it scans the table entries in a fixed
order.  This would be bad, except that's not the only thing we do, and it's
actually *good* in the common cases where hash keys are consecutive.  In an
example that's really too small to make this entirely clear, for a table of
size 2**3 the order of indices is:

    0 -> 1 -> 6 -> 7 -> 4 -> 5 -> 2 -> 3 -> 0 [and here it's repeating]

If two things come in at index 5, the first place we look after is index 2,
not 6, so if another comes in at index 6 the collision at 5 didn't hurt it.
Linear probing is deadly in this case because there the fixed probe order
is the *same* as the order consecutive keys are likely to arrive.  But it's
extremely unlikely hash codes will follow a 5*j+1 recurrence by accident,
and certain that consecutive hash codes do not.

The other half of the strategy is to get the other bits of the hash code
into play.  This is done by initializing a (unsigned) vrbl "perturb" to the
full hash code, and changing the recurrence to:

    perturb >>= PERTURB_SHIFT;
    j = (5*j) + 1 + perturb;
    use j % 2**i as the next table index;

Now the probe sequence depends (eventually) on every bit in the hash code,
and the pseudo-scrambling property of recurring on 5*j+1 is more valuable,
because it quickly magnifies small differences in the bits that didn't affect
the initial index.  Note that because perturb is unsigned, if the recurrence
is executed often enough perturb eventually becomes and remains 0.  At that
point (very rarely reached) the recurrence is on (just) 5*j+1 again, and
that's certain to find an empty slot eventually (since it generates every int
in range(2**i), and we make sure there's always at least one empty slot).

Selecting a good value for PERTURB_SHIFT is a balancing act.  You want it
small so that the high bits of the hash code continue to affect the probe
sequence across iterations; but you want it large so that in really bad cases
the high-order hash bits have an effect on early iterations.  5 was "the
best" in minimizing total collisions across experiments Tim Peters ran (on
both normal and pathological cases), but 4 and 6 weren't significantly worse.

Historical: Reimer Behrends contributed the idea of using a polynomial-based
approach, using repeated multiplication by x in GF(2**n) where an irreducible
polynomial for each table size was chosen such that x was a primitive root.
Christian Tismer later extended that to use division by x instead, as an
efficient way to get the high bits of the hash code into play.  This scheme
also gave excellent collision statistics, but was more expensive:  two
if-tests were required inside the loop; computing "the next" index took about
the same number of operations but without as much potential parallelism
(e.g., computing 5*j can go on at the same time as computing 1+perturb in the
above, and then shifting perturb can be done while the table index is being
masked); and the PyDictObject struct required a member to hold the table's
polynomial.  In Tim's experiments the current scheme ran faster, produced
equally good collision statistics, needed less code & used less memory.

*/

static int dictresize(PyInterpreterState *interp, PyDictObject *mp,
                      uint8_t log_newsize, int unicode);

static PyObject* dict_iter(PyObject *dict);

static int
setitem_lock_held(PyDictObject *mp, PyObject *key, PyObject *value);
static int
dict_setdefault_ref_lock_held(PyObject *d, PyObject *key, PyObject *default_value,
                    PyObject **result, int incref_result);

#ifndef NDEBUG
static int _PyObject_InlineValuesConsistencyCheck(PyObject *obj);
#endif

#include "clinic/dictobject.c.h"


static inline Py_hash_t
unicode_get_hash(PyObject *o)
{
    assert(PyUnicode_CheckExact(o));
    return FT_ATOMIC_LOAD_SSIZE_RELAXED(_PyASCIIObject_CAST(o)->hash);
}

/* Print summary info about the state of the optimized allocator */
void
_PyDict_DebugMallocStats(FILE *out)
{
    _PyDebugAllocatorStats(out, "free PyDictObject",
                           _Py_FREELIST_SIZE(dicts),
                           sizeof(PyDictObject));
    _PyDebugAllocatorStats(out, "free PyDictKeysObject",
                           _Py_FREELIST_SIZE(dictkeys),
                           sizeof(PyDictKeysObject));
}

#define DK_MASK(dk) (DK_SIZE(dk)-1)

#define _Py_DICT_IMMORTAL_INITIAL_REFCNT PY_SSIZE_T_MIN

static void free_keys_object(PyDictKeysObject *keys, bool use_qsbr);

/* PyDictKeysObject has refcounts like PyObject does, so we have the
   following two functions to mirror what Py_INCREF() and Py_DECREF() do.
   (Keep in mind that PyDictKeysObject isn't actually a PyObject.)
   Likewise a PyDictKeysObject can be immortal (e.g. Py_EMPTY_KEYS),
   so we apply a naive version of what Py_INCREF() and Py_DECREF() do
   for immortal objects. */

static inline void
dictkeys_incref(PyDictKeysObject *dk)
{
    if (FT_ATOMIC_LOAD_SSIZE_RELAXED(dk->dk_refcnt) < 0) {
        assert(FT_ATOMIC_LOAD_SSIZE_RELAXED(dk->dk_refcnt) == _Py_DICT_IMMORTAL_INITIAL_REFCNT);
        return;
    }
#ifdef Py_REF_DEBUG
    _Py_IncRefTotal(_PyThreadState_GET());
#endif
    INCREF_KEYS(dk);
}

static inline void
dictkeys_decref(PyInterpreterState *interp, PyDictKeysObject *dk, bool use_qsbr)
{
    if (FT_ATOMIC_LOAD_SSIZE_RELAXED(dk->dk_refcnt) < 0) {
        assert(FT_ATOMIC_LOAD_SSIZE_RELAXED(dk->dk_refcnt) == _Py_DICT_IMMORTAL_INITIAL_REFCNT);
        return;
    }
    assert(FT_ATOMIC_LOAD_SSIZE(dk->dk_refcnt) > 0);
#ifdef Py_REF_DEBUG
    _Py_DecRefTotal(_PyThreadState_GET());
#endif
    if (DECREF_KEYS(dk) == 1) {
        if (DK_IS_UNICODE(dk)) {
            PyDictUnicodeEntry *entries = DK_UNICODE_ENTRIES(dk);
            Py_ssize_t i, n;
            for (i = 0, n = dk->dk_nentries; i < n; i++) {
                Py_XDECREF(entries[i].me_key);
                Py_XDECREF(entries[i].me_value);
            }
        }
        else {
            PyDictKeyEntry *entries = DK_ENTRIES(dk);
            Py_ssize_t i, n;
            for (i = 0, n = dk->dk_nentries; i < n; i++) {
                Py_XDECREF(entries[i].me_key);
                Py_XDECREF(entries[i].me_value);
            }
        }
        free_keys_object(dk, use_qsbr);
    }
}

/* lookup indices.  returns DKIX_EMPTY, DKIX_DUMMY, or ix >=0 */
static inline Py_ssize_t
dictkeys_get_index(const PyDictKeysObject *keys, Py_ssize_t i)
{
    int log2size = DK_LOG_SIZE(keys);
    Py_ssize_t ix;

    if (log2size < 8) {
        ix = LOAD_INDEX(keys, 8, i);
    }
    else if (log2size < 16) {
        ix = LOAD_INDEX(keys, 16, i);
    }
#if SIZEOF_VOID_P > 4
    else if (log2size >= 32) {
        ix = LOAD_INDEX(keys, 64, i);
    }
#endif
    else {
        ix = LOAD_INDEX(keys, 32, i);
    }
    assert(ix >= DKIX_DUMMY);
    return ix;
}

/* write to indices. */
static inline void
dictkeys_set_index(PyDictKeysObject *keys, Py_ssize_t i, Py_ssize_t ix)
{
    int log2size = DK_LOG_SIZE(keys);

    assert(ix >= DKIX_DUMMY);
    assert(keys->dk_version == 0);

    if (log2size < 8) {
        assert(ix <= 0x7f);
        STORE_INDEX(keys, 8, i, ix);
    }
    else if (log2size < 16) {
        assert(ix <= 0x7fff);
        STORE_INDEX(keys, 16, i, ix);
    }
#if SIZEOF_VOID_P > 4
    else if (log2size >= 32) {
        STORE_INDEX(keys, 64, i, ix);
    }
#endif
    else {
        assert(ix <= 0x7fffffff);
        STORE_INDEX(keys, 32, i, ix);
    }
}


/* USABLE_FRACTION is the maximum dictionary load.
 * Increasing this ratio makes dictionaries more dense resulting in more
 * collisions.  Decreasing it improves sparseness at the expense of spreading
 * indices over more cache lines and at the cost of total memory consumed.
 *
 * USABLE_FRACTION must obey the following:
 *     (0 < USABLE_FRACTION(n) < n) for all n >= 2
 *
 * USABLE_FRACTION should be quick to calculate.
 * Fractions around 1/2 to 2/3 seem to work well in practice.
 */
#define USABLE_FRACTION(n) (((n) << 1)/3)

/* Find the smallest dk_size >= minsize. */
static inline uint8_t
calculate_log2_keysize(Py_ssize_t minsize)
{
#if SIZEOF_LONG == SIZEOF_SIZE_T
    minsize = (minsize | PyDict_MINSIZE) - 1;
    return _Py_bit_length(minsize | (PyDict_MINSIZE-1));
#elif defined(_MSC_VER)
    // On 64bit Windows, sizeof(long) == 4.
    minsize = (minsize | PyDict_MINSIZE) - 1;
    unsigned long msb;
    _BitScanReverse64(&msb, (uint64_t)minsize);
    return (uint8_t)(msb + 1);
#else
    uint8_t log2_size;
    for (log2_size = PyDict_LOG_MINSIZE;
            (((Py_ssize_t)1) << log2_size) < minsize;
            log2_size++)
        ;
    return log2_size;
#endif
}

/* estimate_keysize is reverse function of USABLE_FRACTION.
 *
 * This can be used to reserve enough size to insert n entries without
 * resizing.
 */
static inline uint8_t
estimate_log2_keysize(Py_ssize_t n)
{
    return calculate_log2_keysize((n*3 + 1) / 2);
}


/* GROWTH_RATE. Growth rate upon hitting maximum load.
 * Currently set to used*3.
 * This means that dicts double in size when growing without deletions,
 * but have more head room when the number of deletions is on a par with the
 * number of insertions.  See also bpo-17563 and bpo-33205.
 *
 * GROWTH_RATE was set to used*4 up to version 3.2.
 * GROWTH_RATE was set to used*2 in version 3.3.0
 * GROWTH_RATE was set to used*2 + capacity/2 in 3.4.0-3.6.0.
 */
#define GROWTH_RATE(d) ((d)->ma_used*3)

/* This immutable, empty PyDictKeysObject is used for PyDict_Clear()
 * (which cannot fail and thus can do no allocation).
 *
 * See https://github.com/python/cpython/pull/127568#discussion_r1868070614
 * for the rationale of using dk_log2_index_bytes=3 instead of 0.
 */
static PyDictKeysObject empty_keys_struct = {
        _Py_DICT_IMMORTAL_INITIAL_REFCNT, /* dk_refcnt */
        0, /* dk_log2_size */
        3, /* dk_log2_index_bytes */
        DICT_KEYS_UNICODE, /* dk_kind */
#ifdef Py_GIL_DISABLED
        {0}, /* dk_mutex */
#endif
        1, /* dk_version */
        0, /* dk_usable (immutable) */
        0, /* dk_nentries */
        {DKIX_EMPTY, DKIX_EMPTY, DKIX_EMPTY, DKIX_EMPTY,
         DKIX_EMPTY, DKIX_EMPTY, DKIX_EMPTY, DKIX_EMPTY}, /* dk_indices */
};

#define Py_EMPTY_KEYS &empty_keys_struct

/* Uncomment to check the dict content in _PyDict_CheckConsistency() */
// #define DEBUG_PYDICT

#ifdef DEBUG_PYDICT
#  define ASSERT_CONSISTENT(op) assert(_PyDict_CheckConsistency((PyObject *)(op), 1))
#else
#  define ASSERT_CONSISTENT(op) assert(_PyDict_CheckConsistency((PyObject *)(op), 0))
#endif

static inline int
get_index_from_order(PyDictObject *mp, Py_ssize_t i)
{
    assert(mp->ma_used <= SHARED_KEYS_MAX_SIZE);
    assert(i < mp->ma_values->size);
    uint8_t *array = get_insertion_order_array(mp->ma_values);
    return array[i];
}

#ifdef DEBUG_PYDICT
static void
dump_entries(PyDictKeysObject *dk)
{
    for (Py_ssize_t i = 0; i < dk->dk_nentries; i++) {
        if (DK_IS_UNICODE(dk)) {
            PyDictUnicodeEntry *ep = &DK_UNICODE_ENTRIES(dk)[i];
            printf("key=%p value=%p\n", ep->me_key, ep->me_value);
        }
        else {
            PyDictKeyEntry *ep = &DK_ENTRIES(dk)[i];
            printf("key=%p hash=%lx value=%p\n", ep->me_key, ep->me_hash, ep->me_value);
        }
    }
}
#endif

int
_PyDict_CheckConsistency(PyObject *op, int check_content)
{
    ASSERT_WORLD_STOPPED_OR_DICT_LOCKED(op);

#define CHECK(expr) \
    do { if (!(expr)) { _PyObject_ASSERT_FAILED_MSG(op, Py_STRINGIFY(expr)); } } while (0)

    assert(op != NULL);
    CHECK(PyDict_Check(op));
    PyDictObject *mp = (PyDictObject *)op;

    PyDictKeysObject *keys = mp->ma_keys;
    int splitted = _PyDict_HasSplitTable(mp);
    Py_ssize_t usable = USABLE_FRACTION(DK_SIZE(keys));

    // In the free-threaded build, shared keys may be concurrently modified,
    // so use atomic loads.
    Py_ssize_t dk_usable = FT_ATOMIC_LOAD_SSIZE_ACQUIRE(keys->dk_usable);
    Py_ssize_t dk_nentries = FT_ATOMIC_LOAD_SSIZE_ACQUIRE(keys->dk_nentries);

    CHECK(0 <= mp->ma_used && mp->ma_used <= usable);
    CHECK(0 <= dk_usable && dk_usable <= usable);
    CHECK(0 <= dk_nentries && dk_nentries <= usable);
    CHECK(dk_usable + dk_nentries <= usable);

    if (!splitted) {
        /* combined table */
        CHECK(keys->dk_kind != DICT_KEYS_SPLIT);
        CHECK(keys->dk_refcnt == 1 || keys == Py_EMPTY_KEYS);
    }
    else {
        CHECK(keys->dk_kind == DICT_KEYS_SPLIT);
        CHECK(mp->ma_used <= SHARED_KEYS_MAX_SIZE);
        if (mp->ma_values->embedded) {
            CHECK(mp->ma_values->embedded == 1);
            CHECK(mp->ma_values->valid == 1);
        }
    }

    if (check_content) {
        LOCK_KEYS_IF_SPLIT(keys, keys->dk_kind);
        for (Py_ssize_t i=0; i < DK_SIZE(keys); i++) {
            Py_ssize_t ix = dictkeys_get_index(keys, i);
            CHECK(DKIX_DUMMY <= ix && ix <= usable);
        }

        if (keys->dk_kind == DICT_KEYS_GENERAL) {
            PyDictKeyEntry *entries = DK_ENTRIES(keys);
            for (Py_ssize_t i=0; i < usable; i++) {
                PyDictKeyEntry *entry = &entries[i];
                PyObject *key = entry->me_key;

                if (key != NULL) {
                    /* test_dict fails if PyObject_Hash() is called again */
                    CHECK(entry->me_hash != -1);
                    CHECK(entry->me_value != NULL);

                    if (PyUnicode_CheckExact(key)) {
                        Py_hash_t hash = unicode_get_hash(key);
                        CHECK(entry->me_hash == hash);
                    }
                }
            }
        }
        else {
            PyDictUnicodeEntry *entries = DK_UNICODE_ENTRIES(keys);
            for (Py_ssize_t i=0; i < usable; i++) {
                PyDictUnicodeEntry *entry = &entries[i];
                PyObject *key = entry->me_key;

                if (key != NULL) {
                    CHECK(PyUnicode_CheckExact(key));
                    Py_hash_t hash = unicode_get_hash(key);
                    CHECK(hash != -1);
                    if (!splitted) {
                        CHECK(entry->me_value != NULL);
                    }
                }

                if (splitted) {
                    CHECK(entry->me_value == NULL);
                }
            }
        }

        if (splitted) {
            CHECK(mp->ma_used <= SHARED_KEYS_MAX_SIZE);
            /* splitted table */
            int duplicate_check = 0;
            for (Py_ssize_t i=0; i < mp->ma_used; i++) {
                int index = get_index_from_order(mp, i);
                CHECK((duplicate_check & (1<<index)) == 0);
                duplicate_check |= (1<<index);
                CHECK(mp->ma_values->values[index] != NULL);
            }
        }
        UNLOCK_KEYS_IF_SPLIT(keys, keys->dk_kind);
    }
    return 1;

#undef CHECK
}


static PyDictKeysObject*
new_keys_object(PyInterpreterState *interp, uint8_t log2_size, bool unicode)
{
    Py_ssize_t usable;
    int log2_bytes;
    size_t entry_size = unicode ? sizeof(PyDictUnicodeEntry) : sizeof(PyDictKeyEntry);

    assert(log2_size >= PyDict_LOG_MINSIZE);

    usable = USABLE_FRACTION((size_t)1<<log2_size);
    if (log2_size < 8) {
        log2_bytes = log2_size;
    }
    else if (log2_size < 16) {
        log2_bytes = log2_size + 1;
    }
#if SIZEOF_VOID_P > 4
    else if (log2_size >= 32) {
        log2_bytes = log2_size + 3;
    }
#endif
    else {
        log2_bytes = log2_size + 2;
    }

    PyDictKeysObject *dk = NULL;
    if (log2_size == PyDict_LOG_MINSIZE && unicode) {
        dk = _Py_FREELIST_POP_MEM(dictkeys);
    }
    if (dk == NULL) {
        dk = PyMem_Malloc(sizeof(PyDictKeysObject)
                          + ((size_t)1 << log2_bytes)
                          + entry_size * usable);
        if (dk == NULL) {
            PyErr_NoMemory();
            return NULL;
        }
    }
#ifdef Py_REF_DEBUG
    _Py_IncRefTotal(_PyThreadState_GET());
#endif
    dk->dk_refcnt = 1;
    dk->dk_log2_size = log2_size;
    dk->dk_log2_index_bytes = log2_bytes;
    dk->dk_kind = unicode ? DICT_KEYS_UNICODE : DICT_KEYS_GENERAL;
#ifdef Py_GIL_DISABLED
    dk->dk_mutex = (PyMutex){0};
#endif
    dk->dk_nentries = 0;
    dk->dk_usable = usable;
    dk->dk_version = 0;
    memset(&dk->dk_indices[0], 0xff, ((size_t)1 << log2_bytes));
    memset(&dk->dk_indices[(size_t)1 << log2_bytes], 0, entry_size * usable);
    return dk;
}

static void
free_keys_object(PyDictKeysObject *keys, bool use_qsbr)
{
#ifdef Py_GIL_DISABLED
    if (use_qsbr) {
        _PyMem_FreeDelayed(keys);
        return;
    }
#endif
    if (DK_LOG_SIZE(keys) == PyDict_LOG_MINSIZE && keys->dk_kind == DICT_KEYS_UNICODE) {
        _Py_FREELIST_FREE(dictkeys, keys, PyMem_Free);
    }
    else {
        PyMem_Free(keys);
    }
}

static size_t
values_size_from_count(size_t count)
{
    assert(count >= 1);
    size_t suffix_size = _Py_SIZE_ROUND_UP(count, sizeof(PyObject *));
    assert(suffix_size < 128);
    assert(suffix_size % sizeof(PyObject *) == 0);
    return (count + 1) * sizeof(PyObject *) + suffix_size;
}

#define CACHED_KEYS(tp) (((PyHeapTypeObject*)tp)->ht_cached_keys)

static inline PyDictValues*
new_values(size_t size)
{
    size_t n = values_size_from_count(size);
    PyDictValues *res = (PyDictValues *)PyMem_Malloc(n);
    if (res == NULL) {
        return NULL;
    }
    res->embedded = 0;
    res->size = 0;
    assert(size < 256);
    res->capacity = (uint8_t)size;
    return res;
}

static inline void
free_values(PyDictValues *values, bool use_qsbr)
{
    assert(values->embedded == 0);
#ifdef Py_GIL_DISABLED
    if (use_qsbr) {
        _PyMem_FreeDelayed(values);
        return;
    }
#endif
    PyMem_Free(values);
}

/* Consumes a reference to the keys object */
static PyObject *
new_dict(PyInterpreterState *interp,
         PyDictKeysObject *keys, PyDictValues *values,
         Py_ssize_t used, int free_values_on_failure)
{
    assert(keys != NULL);
    PyDictObject *mp = _Py_FREELIST_POP(PyDictObject, dicts);
    if (mp == NULL) {
        mp = PyObject_GC_New(PyDictObject, &PyDict_Type);
        if (mp == NULL) {
            dictkeys_decref(interp, keys, false);
            if (free_values_on_failure) {
                free_values(values, false);
            }
            return NULL;
        }
    }
    assert(Py_IS_TYPE(mp, &PyDict_Type));
    mp->ma_keys = keys;
    mp->ma_values = values;
    mp->ma_used = used;
    mp->_ma_watcher_tag = 0;
    ASSERT_CONSISTENT(mp);
    _PyObject_GC_TRACK(mp);
    return (PyObject *)mp;
}

static PyObject *
new_dict_with_shared_keys(PyInterpreterState *interp, PyDictKeysObject *keys)
{
    size_t size = shared_keys_usable_size(keys);
    PyDictValues *values = new_values(size);
    if (values == NULL) {
        return PyErr_NoMemory();
    }
    dictkeys_incref(keys);
    for (size_t i = 0; i < size; i++) {
        values->values[i] = NULL;
    }
    return new_dict(interp, keys, values, 0, 1);
}


static PyDictKeysObject *
clone_combined_dict_keys(PyDictObject *orig)
{
    assert(PyDict_Check(orig));
    assert(Py_TYPE(orig)->tp_iter == dict_iter);
    assert(orig->ma_values == NULL);
    assert(orig->ma_keys != Py_EMPTY_KEYS);
    assert(orig->ma_keys->dk_refcnt == 1);

    ASSERT_DICT_LOCKED(orig);

    size_t keys_size = _PyDict_KeysSize(orig->ma_keys);
    PyDictKeysObject *keys = PyMem_Malloc(keys_size);
    if (keys == NULL) {
        PyErr_NoMemory();
        return NULL;
    }

    memcpy(keys, orig->ma_keys, keys_size);

    /* After copying key/value pairs, we need to incref all
       keys and values and they are about to be co-owned by a
       new dict object. */
    PyObject **pkey, **pvalue;
    size_t offs;
    if (DK_IS_UNICODE(orig->ma_keys)) {
        PyDictUnicodeEntry *ep0 = DK_UNICODE_ENTRIES(keys);
        pkey = &ep0->me_key;
        pvalue = &ep0->me_value;
        offs = sizeof(PyDictUnicodeEntry) / sizeof(PyObject*);
    }
    else {
        PyDictKeyEntry *ep0 = DK_ENTRIES(keys);
        pkey = &ep0->me_key;
        pvalue = &ep0->me_value;
        offs = sizeof(PyDictKeyEntry) / sizeof(PyObject*);
    }

    Py_ssize_t n = keys->dk_nentries;
    for (Py_ssize_t i = 0; i < n; i++) {
        PyObject *value = *pvalue;
        if (value != NULL) {
            Py_INCREF(value);
            Py_INCREF(*pkey);
        }
        pvalue += offs;
        pkey += offs;
    }

    /* Since we copied the keys table we now have an extra reference
       in the system.  Manually call increment _Py_RefTotal to signal that
       we have it now; calling dictkeys_incref would be an error as
       keys->dk_refcnt is already set to 1 (after memcpy). */
#ifdef Py_REF_DEBUG
    _Py_IncRefTotal(_PyThreadState_GET());
#endif
    return keys;
}

PyObject *
PyDict_New(void)
{
    PyInterpreterState *interp = _PyInterpreterState_GET();
    /* We don't incref Py_EMPTY_KEYS here because it is immortal. */
    return new_dict(interp, Py_EMPTY_KEYS, NULL, 0, 0);
}

/* Search index of hash table from offset of entry table */
static Py_ssize_t
lookdict_index(PyDictKeysObject *k, Py_hash_t hash, Py_ssize_t index)
{
    size_t mask = DK_MASK(k);
    size_t perturb = (size_t)hash;
    size_t i = (size_t)hash & mask;

    for (;;) {
        Py_ssize_t ix = dictkeys_get_index(k, i);
        if (ix == index) {
            return i;
        }
        if (ix == DKIX_EMPTY) {
            return DKIX_EMPTY;
        }
        perturb >>= PERTURB_SHIFT;
        i = mask & (i*5 + perturb + 1);
    }
    Py_UNREACHABLE();
}

static inline Py_ALWAYS_INLINE Py_ssize_t
do_lookup(PyDictObject *mp, PyDictKeysObject *dk, PyObject *key, Py_hash_t hash,
          int (*check_lookup)(PyDictObject *, PyDictKeysObject *, void *, Py_ssize_t ix, PyObject *key, Py_hash_t))
{
    void *ep0 = _DK_ENTRIES(dk);
    size_t mask = DK_MASK(dk);
    size_t perturb = hash;
    size_t i = (size_t)hash & mask;
    Py_ssize_t ix;
    for (;;) {
        ix = dictkeys_get_index(dk, i);
        if (ix >= 0) {
            int cmp = check_lookup(mp, dk, ep0, ix, key, hash);
            if (cmp < 0) {
                return cmp;
            } else if (cmp) {
                return ix;
            }
        }
        else if (ix == DKIX_EMPTY) {
            return DKIX_EMPTY;
        }
        perturb >>= PERTURB_SHIFT;
        i = mask & (i*5 + perturb + 1);

        // Manual loop unrolling
        ix = dictkeys_get_index(dk, i);
        if (ix >= 0) {
            int cmp = check_lookup(mp, dk, ep0, ix, key, hash);
            if (cmp < 0) {
                return cmp;
            } else if (cmp) {
                return ix;
            }
        }
        else if (ix == DKIX_EMPTY) {
            return DKIX_EMPTY;
        }
        perturb >>= PERTURB_SHIFT;
        i = mask & (i*5 + perturb + 1);
    }
    Py_UNREACHABLE();
}

static inline int
compare_unicode_generic(PyDictObject *mp, PyDictKeysObject *dk,
                        void *ep0, Py_ssize_t ix, PyObject *key, Py_hash_t hash)
{
    PyDictUnicodeEntry *ep = &((PyDictUnicodeEntry *)ep0)[ix];
    assert(ep->me_key != NULL);
    assert(PyUnicode_CheckExact(ep->me_key));
    assert(!PyUnicode_CheckExact(key));

    if (unicode_get_hash(ep->me_key) == hash) {
        PyObject *startkey = ep->me_key;
        Py_INCREF(startkey);
        int cmp = PyObject_RichCompareBool(startkey, key, Py_EQ);
        Py_DECREF(startkey);
        if (cmp < 0) {
            return DKIX_ERROR;
        }
        if (dk == mp->ma_keys && ep->me_key == startkey) {
            return cmp;
        }
        else {
            /* The dict was mutated, restart */
            return DKIX_KEY_CHANGED;
        }
    }
    return 0;
}

// Search non-Unicode key from Unicode table
static Py_ssize_t
unicodekeys_lookup_generic(PyDictObject *mp, PyDictKeysObject* dk, PyObject *key, Py_hash_t hash)
{
    return do_lookup(mp, dk, key, hash, compare_unicode_generic);
}

static inline int
compare_unicode_unicode(PyDictObject *mp, PyDictKeysObject *dk,
                        void *ep0, Py_ssize_t ix, PyObject *key, Py_hash_t hash)
{
    PyDictUnicodeEntry *ep = &((PyDictUnicodeEntry *)ep0)[ix];
    PyObject *ep_key = FT_ATOMIC_LOAD_PTR_RELAXED(ep->me_key);
    assert(ep_key != NULL);
    assert(PyUnicode_CheckExact(ep_key));
    if (ep_key == key ||
            (unicode_get_hash(ep_key) == hash && unicode_eq(ep_key, key))) {
        return 1;
    }
    return 0;
}

static Py_ssize_t _Py_HOT_FUNCTION
unicodekeys_lookup_unicode(PyDictKeysObject* dk, PyObject *key, Py_hash_t hash)
{
    return do_lookup(NULL, dk, key, hash, compare_unicode_unicode);
}

static inline int
compare_generic(PyDictObject *mp, PyDictKeysObject *dk,
                void *ep0, Py_ssize_t ix, PyObject *key, Py_hash_t hash)
{
    PyDictKeyEntry *ep = &((PyDictKeyEntry *)ep0)[ix];
    assert(ep->me_key != NULL);
    if (ep->me_key == key) {
        return 1;
    }
    if (ep->me_hash == hash) {
        PyObject *startkey = ep->me_key;
        Py_INCREF(startkey);
        int cmp = PyObject_RichCompareBool(startkey, key, Py_EQ);
        Py_DECREF(startkey);
        if (cmp < 0) {
            return DKIX_ERROR;
        }
        if (dk == mp->ma_keys && ep->me_key == startkey) {
            return cmp;
        }
        else {
            /* The dict was mutated, restart */
            return DKIX_KEY_CHANGED;
        }
    }
    return 0;
}

static Py_ssize_t
dictkeys_generic_lookup(PyDictObject *mp, PyDictKeysObject* dk, PyObject *key, Py_hash_t hash)
{
    return do_lookup(mp, dk, key, hash, compare_generic);
}

static bool
check_keys_unicode(PyDictKeysObject *dk, PyObject *key)
{
    return PyUnicode_CheckExact(key) && (dk->dk_kind != DICT_KEYS_GENERAL);
}

static Py_ssize_t
hash_unicode_key(PyObject *key)
{
    assert(PyUnicode_CheckExact(key));
    Py_hash_t hash = unicode_get_hash(key);
    if (hash == -1) {
        hash = PyUnicode_Type.tp_hash(key);
        assert(hash != -1);
    }
    return hash;
}

#ifdef Py_GIL_DISABLED
static Py_ssize_t
unicodekeys_lookup_unicode_threadsafe(PyDictKeysObject* dk, PyObject *key,
                                      Py_hash_t hash);
#endif

static Py_ssize_t
unicodekeys_lookup_split(PyDictKeysObject* dk, PyObject *key, Py_hash_t hash)
{
    Py_ssize_t ix;
    assert(dk->dk_kind == DICT_KEYS_SPLIT);
    assert(PyUnicode_CheckExact(key));

#ifdef Py_GIL_DISABLED
    // A split dictionaries keys can be mutated by other dictionaries
    // but if we have a unicode key we can avoid locking the shared
    // keys.
    ix = unicodekeys_lookup_unicode_threadsafe(dk, key, hash);
    if (ix == DKIX_KEY_CHANGED) {
        LOCK_KEYS(dk);
        ix = unicodekeys_lookup_unicode(dk, key, hash);
        UNLOCK_KEYS(dk);
    }
#else
    ix = unicodekeys_lookup_unicode(dk, key, hash);
#endif
    return ix;
}

/* Lookup a string in a (all unicode) dict keys.
 * Returns DKIX_ERROR if key is not a string,
 * or if the dict keys is not all strings.
 * If the keys is present then return the index of key.
 * If the key is not present then return DKIX_EMPTY.
 */
Py_ssize_t
_PyDictKeys_StringLookup(PyDictKeysObject* dk, PyObject *key)
{
    if (!check_keys_unicode(dk, key)) {
        return DKIX_ERROR;
    }
    Py_hash_t hash = hash_unicode_key(key);
    return unicodekeys_lookup_unicode(dk, key, hash);
}

Py_ssize_t
_PyDictKeys_StringLookupAndVersion(PyDictKeysObject *dk, PyObject *key, uint32_t *version)
{
    if (!check_keys_unicode(dk, key)) {
        return DKIX_ERROR;
    }
    Py_ssize_t ix;
    Py_hash_t hash = hash_unicode_key(key);
    LOCK_KEYS(dk);
    ix = unicodekeys_lookup_unicode(dk, key, hash);
    *version = _PyDictKeys_GetVersionForCurrentState(_PyInterpreterState_GET(), dk);
    UNLOCK_KEYS(dk);
    return ix;
}

/* Like _PyDictKeys_StringLookup() but only works on split keys.  Note
 * that in free-threaded builds this locks the keys object as required.
 */
Py_ssize_t
_PyDictKeys_StringLookupSplit(PyDictKeysObject* dk, PyObject *key)
{
    assert(dk->dk_kind == DICT_KEYS_SPLIT);
    assert(PyUnicode_CheckExact(key));
    Py_hash_t hash = unicode_get_hash(key);
    if (hash == -1) {
        hash = PyUnicode_Type.tp_hash(key);
        if (hash == -1) {
            PyErr_Clear();
            return DKIX_ERROR;
        }
    }
    return unicodekeys_lookup_split(dk, key, hash);
}

/*
The basic lookup function used by all operations.
This is based on Algorithm D from Knuth Vol. 3, Sec. 6.4.
Open addressing is preferred over chaining since the link overhead for
chaining would be substantial (100% with typical malloc overhead).

The initial probe index is computed as hash mod the table size. Subsequent
probe indices are computed as explained earlier.

All arithmetic on hash should ignore overflow.

_Py_dict_lookup() is general-purpose, and may return DKIX_ERROR if (and only if) a
comparison raises an exception.
When the key isn't found a DKIX_EMPTY is returned.
*/
Py_ssize_t
_Py_dict_lookup(PyDictObject *mp, PyObject *key, Py_hash_t hash, PyObject **value_addr)
{
    PyDictKeysObject *dk;
    DictKeysKind kind;
    Py_ssize_t ix;

    _Py_CRITICAL_SECTION_ASSERT_OBJECT_LOCKED(mp);
start:
    dk = mp->ma_keys;
    kind = dk->dk_kind;

    if (kind != DICT_KEYS_GENERAL) {
        if (PyUnicode_CheckExact(key)) {
#ifdef Py_GIL_DISABLED
            if (kind == DICT_KEYS_SPLIT) {
                ix = unicodekeys_lookup_split(dk, key, hash);
            }
            else {
                ix = unicodekeys_lookup_unicode(dk, key, hash);
            }
#else
            ix = unicodekeys_lookup_unicode(dk, key, hash);
#endif
        }
        else {
            INCREF_KEYS_FT(dk);
            LOCK_KEYS_IF_SPLIT(dk, kind);

            ix = unicodekeys_lookup_generic(mp, dk, key, hash);

            UNLOCK_KEYS_IF_SPLIT(dk, kind);
            DECREF_KEYS_FT(dk, IS_DICT_SHARED(mp));
            if (ix == DKIX_KEY_CHANGED) {
                goto start;
            }
        }

        if (ix >= 0) {
            if (kind == DICT_KEYS_SPLIT) {
                *value_addr = mp->ma_values->values[ix];
            }
            else {
                *value_addr = DK_UNICODE_ENTRIES(dk)[ix].me_value;
            }
        }
        else {
            *value_addr = NULL;
        }
    }
    else {
        ix = dictkeys_generic_lookup(mp, dk, key, hash);
        if (ix == DKIX_KEY_CHANGED) {
            goto start;
        }
        if (ix >= 0) {
            *value_addr = DK_ENTRIES(dk)[ix].me_value;
        }
        else {
            *value_addr = NULL;
        }
    }

    return ix;
}

#ifdef Py_GIL_DISABLED
static inline void
ensure_shared_on_read(PyDictObject *mp)
{
    if (!_Py_IsOwnedByCurrentThread((PyObject *)mp) && !IS_DICT_SHARED(mp)) {
        // The first time we access a dict from a non-owning thread we mark it
        // as shared. This ensures that a concurrent resize operation will
        // delay freeing the old keys or values using QSBR, which is necessary
        // to safely allow concurrent reads without locking...
        Py_BEGIN_CRITICAL_SECTION(mp);
        if (!IS_DICT_SHARED(mp)) {
            SET_DICT_SHARED(mp);
        }
        Py_END_CRITICAL_SECTION();
    }
}

void
_PyDict_EnsureSharedOnRead(PyDictObject *mp)
{
    ensure_shared_on_read(mp);
}
#endif

static inline void
ensure_shared_on_resize(PyDictObject *mp)
{
#ifdef Py_GIL_DISABLED
    _Py_CRITICAL_SECTION_ASSERT_OBJECT_LOCKED(mp);

    if (!_Py_IsOwnedByCurrentThread((PyObject *)mp) && !IS_DICT_SHARED(mp)) {
        // We are writing to the dict from another thread that owns
        // it and we haven't marked it as shared which will ensure
        // that when we re-size ma_keys or ma_values that we will
        // free using QSBR.  We need to lock the dictionary to
        // contend with writes from the owning thread, mark it as
        // shared, and then we can continue with lock-free reads.
        // Technically this is a little heavy handed, we could just
        // free the individual old keys / old-values using qsbr
        SET_DICT_SHARED(mp);
    }
#endif
}

static inline void
ensure_shared_on_keys_version_assignment(PyDictObject *mp)
{
    ASSERT_DICT_LOCKED((PyObject *) mp);
    #ifdef Py_GIL_DISABLED
    if (!IS_DICT_SHARED(mp)) {
        // This ensures that a concurrent resize operation will delay
        // freeing the old keys or values using QSBR, which is necessary to
        // safely allow concurrent reads without locking.
        SET_DICT_SHARED(mp);
    }
    #endif
}

#ifdef Py_GIL_DISABLED

static inline Py_ALWAYS_INLINE int
compare_unicode_generic_threadsafe(PyDictObject *mp, PyDictKeysObject *dk,
                                   void *ep0, Py_ssize_t ix, PyObject *key, Py_hash_t hash)
{
    PyDictUnicodeEntry *ep = &((PyDictUnicodeEntry *)ep0)[ix];
    PyObject *startkey = _Py_atomic_load_ptr_relaxed(&ep->me_key);
    assert(startkey == NULL || PyUnicode_CheckExact(ep->me_key));
    assert(!PyUnicode_CheckExact(key));

    if (startkey != NULL) {
        if (!_Py_TryIncrefCompare(&ep->me_key, startkey)) {
            return DKIX_KEY_CHANGED;
        }

        if (unicode_get_hash(startkey) == hash) {
            int cmp = PyObject_RichCompareBool(startkey, key, Py_EQ);
            Py_DECREF(startkey);
            if (cmp < 0) {
                return DKIX_ERROR;
            }
            if (dk == _Py_atomic_load_ptr_relaxed(&mp->ma_keys) &&
                startkey == _Py_atomic_load_ptr_relaxed(&ep->me_key)) {
                return cmp;
            }
            else {
                /* The dict was mutated, restart */
                return DKIX_KEY_CHANGED;
            }
        }
        else {
            Py_DECREF(startkey);
        }
    }
    return 0;
}

// Search non-Unicode key from Unicode table
static Py_ssize_t
unicodekeys_lookup_generic_threadsafe(PyDictObject *mp, PyDictKeysObject* dk, PyObject *key, Py_hash_t hash)
{
    return do_lookup(mp, dk, key, hash, compare_unicode_generic_threadsafe);
}

static inline Py_ALWAYS_INLINE int
compare_unicode_unicode_threadsafe(PyDictObject *mp, PyDictKeysObject *dk,
                                   void *ep0, Py_ssize_t ix, PyObject *key, Py_hash_t hash)
{
    PyDictUnicodeEntry *ep = &((PyDictUnicodeEntry *)ep0)[ix];
    PyObject *startkey = _Py_atomic_load_ptr_relaxed(&ep->me_key);
    if (startkey == key) {
        assert(PyUnicode_CheckExact(startkey));
        return 1;
    }
    if (startkey != NULL) {
        if (_Py_IsImmortal(startkey)) {
            assert(PyUnicode_CheckExact(startkey));
            return unicode_get_hash(startkey) == hash && unicode_eq(startkey, key);
        }
        else {
            if (!_Py_TryIncrefCompare(&ep->me_key, startkey)) {
                return DKIX_KEY_CHANGED;
            }
            assert(PyUnicode_CheckExact(startkey));
            if (unicode_get_hash(startkey) == hash && unicode_eq(startkey, key)) {
                Py_DECREF(startkey);
                return 1;
            }
            Py_DECREF(startkey);
        }
    }
    return 0;
}

static Py_ssize_t _Py_HOT_FUNCTION
unicodekeys_lookup_unicode_threadsafe(PyDictKeysObject* dk, PyObject *key, Py_hash_t hash)
{
    return do_lookup(NULL, dk, key, hash, compare_unicode_unicode_threadsafe);
}

static inline Py_ALWAYS_INLINE int
compare_generic_threadsafe(PyDictObject *mp, PyDictKeysObject *dk,
                           void *ep0, Py_ssize_t ix, PyObject *key, Py_hash_t hash)
{
    PyDictKeyEntry *ep = &((PyDictKeyEntry *)ep0)[ix];
    PyObject *startkey = _Py_atomic_load_ptr_relaxed(&ep->me_key);
    if (startkey == key) {
        return 1;
    }
    Py_ssize_t ep_hash = _Py_atomic_load_ssize_relaxed(&ep->me_hash);
    if (ep_hash == hash) {
        if (startkey == NULL || !_Py_TryIncrefCompare(&ep->me_key, startkey)) {
            return DKIX_KEY_CHANGED;
        }
        int cmp = PyObject_RichCompareBool(startkey, key, Py_EQ);
        Py_DECREF(startkey);
        if (cmp < 0) {
            return DKIX_ERROR;
        }
        if (dk == _Py_atomic_load_ptr_relaxed(&mp->ma_keys) &&
            startkey == _Py_atomic_load_ptr_relaxed(&ep->me_key)) {
            return cmp;
        }
        else {
            /* The dict was mutated, restart */
            return DKIX_KEY_CHANGED;
        }
    }
    return 0;
}

static Py_ssize_t
dictkeys_generic_lookup_threadsafe(PyDictObject *mp, PyDictKeysObject* dk, PyObject *key, Py_hash_t hash)
{
    return do_lookup(mp, dk, key, hash, compare_generic_threadsafe);
}

Py_ssize_t
_Py_dict_lookup_threadsafe(PyDictObject *mp, PyObject *key, Py_hash_t hash, PyObject **value_addr)
{
    PyDictKeysObject *dk;
    DictKeysKind kind;
    Py_ssize_t ix;
    PyObject *value;

    ensure_shared_on_read(mp);

    dk = _Py_atomic_load_ptr(&mp->ma_keys);
    kind = dk->dk_kind;

    if (kind != DICT_KEYS_GENERAL) {
        if (PyUnicode_CheckExact(key)) {
            ix = unicodekeys_lookup_unicode_threadsafe(dk, key, hash);
        }
        else {
            ix = unicodekeys_lookup_generic_threadsafe(mp, dk, key, hash);
        }
        if (ix == DKIX_KEY_CHANGED) {
            goto read_failed;
        }

        if (ix >= 0) {
            if (kind == DICT_KEYS_SPLIT) {
                PyDictValues *values = _Py_atomic_load_ptr(&mp->ma_values);
                if (values == NULL)
                    goto read_failed;

                uint8_t capacity = _Py_atomic_load_uint8_relaxed(&values->capacity);
                if (ix >= (Py_ssize_t)capacity)
                    goto read_failed;

                value = _Py_TryXGetRef(&values->values[ix]);
                if (value == NULL)
                    goto read_failed;

                if (values != _Py_atomic_load_ptr(&mp->ma_values)) {
                    Py_DECREF(value);
                    goto read_failed;
                }
            }
            else {
                value = _Py_TryXGetRef(&DK_UNICODE_ENTRIES(dk)[ix].me_value);
                if (value == NULL) {
                    goto read_failed;
                }

                if (dk != _Py_atomic_load_ptr(&mp->ma_keys)) {
                    Py_DECREF(value);
                    goto read_failed;
                }
            }
        }
        else {
            value = NULL;
        }
    }
    else {
        ix = dictkeys_generic_lookup_threadsafe(mp, dk, key, hash);
        if (ix == DKIX_KEY_CHANGED) {
            goto read_failed;
        }
        if (ix >= 0) {
            value = _Py_TryXGetRef(&DK_ENTRIES(dk)[ix].me_value);
            if (value == NULL)
                goto read_failed;

            if (dk != _Py_atomic_load_ptr(&mp->ma_keys)) {
                Py_DECREF(value);
                goto read_failed;
            }
        }
        else {
            value = NULL;
        }
    }

    *value_addr = value;
    return ix;

read_failed:
    // In addition to the normal races of the dict being modified the _Py_TryXGetRef
    // can all fail if they don't yet have a shared ref count.  That can happen here
    // or in the *_lookup_* helper.  In that case we need to take the lock to avoid
    // mutation and do a normal incref which will make them shared.
    Py_BEGIN_CRITICAL_SECTION(mp);
    ix = _Py_dict_lookup(mp, key, hash, &value);
    *value_addr = value;
    if (value != NULL) {
        assert(ix >= 0);
        _Py_NewRefWithLock(value);
    }
    Py_END_CRITICAL_SECTION();
    return ix;
}

Py_ssize_t
_Py_dict_lookup_threadsafe_stackref(PyDictObject *mp, PyObject *key, Py_hash_t hash, _PyStackRef *value_addr)
{
    PyDictKeysObject *dk = _Py_atomic_load_ptr(&mp->ma_keys);
    if (dk->dk_kind == DICT_KEYS_UNICODE && PyUnicode_CheckExact(key)) {
        Py_ssize_t ix = unicodekeys_lookup_unicode_threadsafe(dk, key, hash);
        if (ix == DKIX_EMPTY) {
            *value_addr = PyStackRef_NULL;
            return ix;
        }
        else if (ix >= 0) {
            PyObject **addr_of_value = &DK_UNICODE_ENTRIES(dk)[ix].me_value;
            PyObject *value = _Py_atomic_load_ptr(addr_of_value);
            if (value == NULL) {
                *value_addr = PyStackRef_NULL;
                return DKIX_EMPTY;
            }
            if (_PyObject_HasDeferredRefcount(value)) {
                *value_addr =  (_PyStackRef){ .bits = (uintptr_t)value | Py_TAG_DEFERRED };
                return ix;
            }
            if (_Py_TryIncrefCompare(addr_of_value, value)) {
                *value_addr = PyStackRef_FromPyObjectSteal(value);
                return ix;
            }
        }
    }

    PyObject *obj;
    Py_ssize_t ix = _Py_dict_lookup_threadsafe(mp, key, hash, &obj);
    if (ix >= 0 && obj != NULL) {
        *value_addr = PyStackRef_FromPyObjectSteal(obj);
    }
    else {
        *value_addr = PyStackRef_NULL;
    }
    return ix;
}

#else   // Py_GIL_DISABLED

Py_ssize_t
_Py_dict_lookup_threadsafe(PyDictObject *mp, PyObject *key, Py_hash_t hash, PyObject **value_addr)
{
    Py_ssize_t ix = _Py_dict_lookup(mp, key, hash, value_addr);
    Py_XNewRef(*value_addr);
    return ix;
}

Py_ssize_t
_Py_dict_lookup_threadsafe_stackref(PyDictObject *mp, PyObject *key, Py_hash_t hash, _PyStackRef *value_addr)
{
    PyObject *val;
    Py_ssize_t ix = _Py_dict_lookup(mp, key, hash, &val);
    if (val == NULL) {
        *value_addr = PyStackRef_NULL;
    }
    else {
        *value_addr = PyStackRef_FromPyObjectNew(val);
    }
    return ix;
}

#endif

int
_PyDict_HasOnlyStringKeys(PyObject *dict)
{
    Py_ssize_t pos = 0;
    PyObject *key, *value;
    assert(PyDict_Check(dict));
    /* Shortcut */
    if (((PyDictObject *)dict)->ma_keys->dk_kind != DICT_KEYS_GENERAL)
        return 1;
    while (PyDict_Next(dict, &pos, &key, &value))
        if (!PyUnicode_Check(key))
            return 0;
    return 1;
}

void
_PyDict_EnablePerThreadRefcounting(PyObject *op)
{
    assert(PyDict_Check(op));
#ifdef Py_GIL_DISABLED
    Py_ssize_t id = _PyObject_AssignUniqueId(op);
    if (id == _Py_INVALID_UNIQUE_ID) {
        return;
    }
    if ((uint64_t)id >= (uint64_t)DICT_UNIQUE_ID_MAX) {
        _PyObject_ReleaseUniqueId(id);
        return;
    }

    PyDictObject *mp = (PyDictObject *)op;
    assert((mp->_ma_watcher_tag >> DICT_UNIQUE_ID_SHIFT) == 0);
    mp->_ma_watcher_tag += (uint64_t)id << DICT_UNIQUE_ID_SHIFT;
#endif
}

static inline int
is_unusable_slot(Py_ssize_t ix)
{
#ifdef Py_GIL_DISABLED
    return ix >= 0 || ix == DKIX_DUMMY;
#else
    return ix >= 0;
#endif
}

/* Internal function to find slot for an item from its hash
   when it is known that the key is not present in the dict.
 */
static Py_ssize_t
find_empty_slot(PyDictKeysObject *keys, Py_hash_t hash)
{
    assert(keys != NULL);

    const size_t mask = DK_MASK(keys);
    size_t i = hash & mask;
    Py_ssize_t ix = dictkeys_get_index(keys, i);
    for (size_t perturb = hash; is_unusable_slot(ix);) {
        perturb >>= PERTURB_SHIFT;
        i = (i*5 + perturb + 1) & mask;
        ix = dictkeys_get_index(keys, i);
    }
    return i;
}

static int
insertion_resize(PyInterpreterState *interp, PyDictObject *mp, int unicode)
{
    return dictresize(interp, mp, calculate_log2_keysize(GROWTH_RATE(mp)), unicode);
}

static inline int
insert_combined_dict(PyInterpreterState *interp, PyDictObject *mp,
                     Py_hash_t hash, PyObject *key, PyObject *value)
{
    if (mp->ma_keys->dk_usable <= 0) {
        /* Need to resize. */
        if (insertion_resize(interp, mp, 1) < 0) {
            return -1;
        }
    }

    _PyDict_NotifyEvent(interp, PyDict_EVENT_ADDED, mp, key, value);
    FT_ATOMIC_STORE_UINT32_RELAXED(mp->ma_keys->dk_version, 0);

    Py_ssize_t hashpos = find_empty_slot(mp->ma_keys, hash);
    dictkeys_set_index(mp->ma_keys, hashpos, mp->ma_keys->dk_nentries);

    if (DK_IS_UNICODE(mp->ma_keys)) {
        PyDictUnicodeEntry *ep;
        ep = &DK_UNICODE_ENTRIES(mp->ma_keys)[mp->ma_keys->dk_nentries];
        STORE_KEY(ep, key);
        STORE_VALUE(ep, value);
    }
    else {
        PyDictKeyEntry *ep;
        ep = &DK_ENTRIES(mp->ma_keys)[mp->ma_keys->dk_nentries];
        STORE_KEY(ep, key);
        STORE_VALUE(ep, value);
        STORE_HASH(ep, hash);
    }
    STORE_KEYS_USABLE(mp->ma_keys, mp->ma_keys->dk_usable - 1);
    STORE_KEYS_NENTRIES(mp->ma_keys, mp->ma_keys->dk_nentries + 1);
    assert(mp->ma_keys->dk_usable >= 0);
    return 0;
}

static Py_ssize_t
insert_split_key(PyDictKeysObject *keys, PyObject *key, Py_hash_t hash)
{
    assert(PyUnicode_CheckExact(key));
    Py_ssize_t ix;


#ifdef Py_GIL_DISABLED
    ix = unicodekeys_lookup_unicode_threadsafe(keys, key, hash);
    if (ix >= 0) {
        return ix;
    }
#endif

    LOCK_KEYS(keys);
    ix = unicodekeys_lookup_unicode(keys, key, hash);
    if (ix == DKIX_EMPTY && keys->dk_usable > 0) {
        // Insert into new slot
        FT_ATOMIC_STORE_UINT32_RELAXED(keys->dk_version, 0);
        Py_ssize_t hashpos = find_empty_slot(keys, hash);
        ix = keys->dk_nentries;
        dictkeys_set_index(keys, hashpos, ix);
        PyDictUnicodeEntry *ep = &DK_UNICODE_ENTRIES(keys)[ix];
        STORE_SHARED_KEY(ep->me_key, Py_NewRef(key));
        split_keys_entry_added(keys);
    }
    assert (ix < SHARED_KEYS_MAX_SIZE);
    UNLOCK_KEYS(keys);
    return ix;
}

static void
insert_split_value(PyInterpreterState *interp, PyDictObject *mp, PyObject *key, PyObject *value, Py_ssize_t ix)
{
    assert(PyUnicode_CheckExact(key));
    ASSERT_DICT_LOCKED(mp);
    PyObject *old_value = mp->ma_values->values[ix];
    if (old_value == NULL) {
        _PyDict_NotifyEvent(interp, PyDict_EVENT_ADDED, mp, key, value);
        STORE_SPLIT_VALUE(mp, ix, Py_NewRef(value));
        _PyDictValues_AddToInsertionOrder(mp->ma_values, ix);
        STORE_USED(mp, mp->ma_used + 1);
    }
    else {
        _PyDict_NotifyEvent(interp, PyDict_EVENT_MODIFIED, mp, key, value);
        STORE_SPLIT_VALUE(mp, ix, Py_NewRef(value));
        // old_value should be DECREFed after GC track checking is done, if not, it could raise a segmentation fault,
        // when dict only holds the strong reference to value in ep->me_value.
        Py_DECREF(old_value);
    }
    ASSERT_CONSISTENT(mp);
}

/*
Internal routine to insert a new item into the table.
Used both by the internal resize routine and by the public insert routine.
Returns -1 if an error occurred, or 0 on success.
Consumes key and value references.
*/
static int
insertdict(PyInterpreterState *interp, PyDictObject *mp,
           PyObject *key, Py_hash_t hash, PyObject *value)
{
    PyObject *old_value;

    ASSERT_DICT_LOCKED(mp);

    if (DK_IS_UNICODE(mp->ma_keys) && !PyUnicode_CheckExact(key)) {
        if (insertion_resize(interp, mp, 0) < 0)
            goto Fail;
        assert(mp->ma_keys->dk_kind == DICT_KEYS_GENERAL);
    }

    if (_PyDict_HasSplitTable(mp)) {
        Py_ssize_t ix = insert_split_key(mp->ma_keys, key, hash);
        if (ix != DKIX_EMPTY) {
            insert_split_value(interp, mp, key, value, ix);
            Py_DECREF(key);
            Py_DECREF(value);
            return 0;
        }

        /* No space in shared keys. Resize and continue below. */
        if (insertion_resize(interp, mp, 1) < 0) {
            goto Fail;
        }
    }

    Py_ssize_t ix = _Py_dict_lookup(mp, key, hash, &old_value);
    if (ix == DKIX_ERROR)
        goto Fail;

    if (ix == DKIX_EMPTY) {
        assert(!_PyDict_HasSplitTable(mp));
        /* Insert into new slot. */
        assert(old_value == NULL);
        if (insert_combined_dict(interp, mp, hash, key, value) < 0) {
            goto Fail;
        }
        STORE_USED(mp, mp->ma_used + 1);
        ASSERT_CONSISTENT(mp);
        return 0;
    }

    if (old_value != value) {
        _PyDict_NotifyEvent(interp, PyDict_EVENT_MODIFIED, mp, key, value);
        assert(old_value != NULL);
        assert(!_PyDict_HasSplitTable(mp));
        if (DK_IS_UNICODE(mp->ma_keys)) {
            PyDictUnicodeEntry *ep = &DK_UNICODE_ENTRIES(mp->ma_keys)[ix];
            STORE_VALUE(ep, value);
        }
        else {
            PyDictKeyEntry *ep = &DK_ENTRIES(mp->ma_keys)[ix];
            STORE_VALUE(ep, value);
        }
    }
    Py_XDECREF(old_value); /* which **CAN** re-enter (see issue #22653) */
    ASSERT_CONSISTENT(mp);
    Py_DECREF(key);
    return 0;

Fail:
    Py_DECREF(value);
    Py_DECREF(key);
    return -1;
}

// Same as insertdict but specialized for ma_keys == Py_EMPTY_KEYS.
// Consumes key and value references.
static int
insert_to_emptydict(PyInterpreterState *interp, PyDictObject *mp,
                    PyObject *key, Py_hash_t hash, PyObject *value)
{
    assert(mp->ma_keys == Py_EMPTY_KEYS);
    ASSERT_DICT_LOCKED(mp);

    int unicode = PyUnicode_CheckExact(key);
    PyDictKeysObject *newkeys = new_keys_object(
            interp, PyDict_LOG_MINSIZE, unicode);
    if (newkeys == NULL) {
        Py_DECREF(key);
        Py_DECREF(value);
        return -1;
    }
    _PyDict_NotifyEvent(interp, PyDict_EVENT_ADDED, mp, key, value);

    /* We don't decref Py_EMPTY_KEYS here because it is immortal. */
    assert(mp->ma_values == NULL);

    size_t hashpos = (size_t)hash & (PyDict_MINSIZE-1);
    dictkeys_set_index(newkeys, hashpos, 0);
    if (unicode) {
        PyDictUnicodeEntry *ep = DK_UNICODE_ENTRIES(newkeys);
        ep->me_key = key;
        STORE_VALUE(ep, value);
    }
    else {
        PyDictKeyEntry *ep = DK_ENTRIES(newkeys);
        ep->me_key = key;
        ep->me_hash = hash;
        STORE_VALUE(ep, value);
    }
    STORE_USED(mp, mp->ma_used + 1);
    newkeys->dk_usable--;
    newkeys->dk_nentries++;
    // We store the keys last so no one can see them in a partially inconsistent
    // state so that we don't need to switch the keys to being shared yet for
    // the case where we're inserting from the non-owner thread.  We don't use
    // set_keys here because the transition from empty to non-empty is safe
    // as the empty keys will never be freed.
    FT_ATOMIC_STORE_PTR_RELEASE(mp->ma_keys, newkeys);
    return 0;
}

/*
Internal routine used by dictresize() to build a hashtable of entries.
*/
static void
build_indices_generic(PyDictKeysObject *keys, PyDictKeyEntry *ep, Py_ssize_t n)
{
    size_t mask = DK_MASK(keys);
    for (Py_ssize_t ix = 0; ix != n; ix++, ep++) {
        Py_hash_t hash = ep->me_hash;
        size_t i = hash & mask;
        for (size_t perturb = hash; dictkeys_get_index(keys, i) != DKIX_EMPTY;) {
            perturb >>= PERTURB_SHIFT;
            i = mask & (i*5 + perturb + 1);
        }
        dictkeys_set_index(keys, i, ix);
    }
}

static void
build_indices_unicode(PyDictKeysObject *keys, PyDictUnicodeEntry *ep, Py_ssize_t n)
{
    size_t mask = DK_MASK(keys);
    for (Py_ssize_t ix = 0; ix != n; ix++, ep++) {
        Py_hash_t hash = unicode_get_hash(ep->me_key);
        assert(hash != -1);
        size_t i = hash & mask;
        for (size_t perturb = hash; dictkeys_get_index(keys, i) != DKIX_EMPTY;) {
            perturb >>= PERTURB_SHIFT;
            i = mask & (i*5 + perturb + 1);
        }
        dictkeys_set_index(keys, i, ix);
    }
}

static void
invalidate_and_clear_inline_values(PyDictValues *values)
{
    assert(values->embedded);
    FT_ATOMIC_STORE_UINT8(values->valid, 0);
    for (int i = 0; i < values->capacity; i++) {
        FT_ATOMIC_STORE_PTR_RELEASE(values->values[i], NULL);
    }
}

/*
Restructure the table by allocating a new table and reinserting all
items again.  When entries have been deleted, the new table may
actually be smaller than the old one.
If a table is split (its keys and hashes are shared, its values are not),
then the values are temporarily copied into the table, it is resized as
a combined table, then the me_value slots in the old table are NULLed out.
After resizing, a table is always combined.

This function supports:
 - Unicode split -> Unicode combined or Generic
 - Unicode combined -> Unicode combined or Generic
 - Generic -> Generic
*/
static int
dictresize(PyInterpreterState *interp, PyDictObject *mp,
           uint8_t log2_newsize, int unicode)
{
    PyDictKeysObject *oldkeys, *newkeys;
    PyDictValues *oldvalues;

    ASSERT_DICT_LOCKED(mp);

    if (log2_newsize >= SIZEOF_SIZE_T*8) {
        PyErr_NoMemory();
        return -1;
    }
    assert(log2_newsize >= PyDict_LOG_MINSIZE);

    oldkeys = mp->ma_keys;
    oldvalues = mp->ma_values;

    if (!DK_IS_UNICODE(oldkeys)) {
        unicode = 0;
    }

    ensure_shared_on_resize(mp);
    /* NOTE: Current odict checks mp->ma_keys to detect resize happen.
     * So we can't reuse oldkeys even if oldkeys->dk_size == newsize.
     * TODO: Try reusing oldkeys when reimplement odict.
     */

    /* Allocate a new table. */
    newkeys = new_keys_object(interp, log2_newsize, unicode);
    if (newkeys == NULL) {
        return -1;
    }
    // New table must be large enough.
    assert(newkeys->dk_usable >= mp->ma_used);

    Py_ssize_t numentries = mp->ma_used;

    if (oldvalues != NULL) {
        LOCK_KEYS(oldkeys);
        PyDictUnicodeEntry *oldentries = DK_UNICODE_ENTRIES(oldkeys);
        /* Convert split table into new combined table.
         * We must incref keys; we can transfer values.
         */
        if (newkeys->dk_kind == DICT_KEYS_GENERAL) {
            // split -> generic
            PyDictKeyEntry *newentries = DK_ENTRIES(newkeys);

            for (Py_ssize_t i = 0; i < numentries; i++) {
                int index = get_index_from_order(mp, i);
                PyDictUnicodeEntry *ep = &oldentries[index];
                assert(oldvalues->values[index] != NULL);
                newentries[i].me_key = Py_NewRef(ep->me_key);
                newentries[i].me_hash = unicode_get_hash(ep->me_key);
                newentries[i].me_value = oldvalues->values[index];
            }
            build_indices_generic(newkeys, newentries, numentries);
        }
        else { // split -> combined unicode
            PyDictUnicodeEntry *newentries = DK_UNICODE_ENTRIES(newkeys);

            for (Py_ssize_t i = 0; i < numentries; i++) {
                int index = get_index_from_order(mp, i);
                PyDictUnicodeEntry *ep = &oldentries[index];
                assert(oldvalues->values[index] != NULL);
                newentries[i].me_key = Py_NewRef(ep->me_key);
                newentries[i].me_value = oldvalues->values[index];
            }
            build_indices_unicode(newkeys, newentries, numentries);
        }
        UNLOCK_KEYS(oldkeys);
        set_keys(mp, newkeys);
        dictkeys_decref(interp, oldkeys, IS_DICT_SHARED(mp));
        set_values(mp, NULL);
        if (oldvalues->embedded) {
            assert(oldvalues->embedded == 1);
            assert(oldvalues->valid == 1);
            invalidate_and_clear_inline_values(oldvalues);
        }
        else {
            free_values(oldvalues, IS_DICT_SHARED(mp));
        }
    }
    else {  // oldkeys is combined.
        if (oldkeys->dk_kind == DICT_KEYS_GENERAL) {
            // generic -> generic
            assert(newkeys->dk_kind == DICT_KEYS_GENERAL);
            PyDictKeyEntry *oldentries = DK_ENTRIES(oldkeys);
            PyDictKeyEntry *newentries = DK_ENTRIES(newkeys);
            if (oldkeys->dk_nentries == numentries) {
                memcpy(newentries, oldentries, numentries * sizeof(PyDictKeyEntry));
            }
            else {
                PyDictKeyEntry *ep = oldentries;
                for (Py_ssize_t i = 0; i < numentries; i++) {
                    while (ep->me_value == NULL)
                        ep++;
                    newentries[i] = *ep++;
                }
            }
            build_indices_generic(newkeys, newentries, numentries);
        }
        else {  // oldkeys is combined unicode
            PyDictUnicodeEntry *oldentries = DK_UNICODE_ENTRIES(oldkeys);
            if (unicode) { // combined unicode -> combined unicode
                PyDictUnicodeEntry *newentries = DK_UNICODE_ENTRIES(newkeys);
                if (oldkeys->dk_nentries == numentries && mp->ma_keys->dk_kind == DICT_KEYS_UNICODE) {
                    memcpy(newentries, oldentries, numentries * sizeof(PyDictUnicodeEntry));
                }
                else {
                    PyDictUnicodeEntry *ep = oldentries;
                    for (Py_ssize_t i = 0; i < numentries; i++) {
                        while (ep->me_value == NULL)
                            ep++;
                        newentries[i] = *ep++;
                    }
                }
                build_indices_unicode(newkeys, newentries, numentries);
            }
            else { // combined unicode -> generic
                PyDictKeyEntry *newentries = DK_ENTRIES(newkeys);
                PyDictUnicodeEntry *ep = oldentries;
                for (Py_ssize_t i = 0; i < numentries; i++) {
                    while (ep->me_value == NULL)
                        ep++;
                    newentries[i].me_key = ep->me_key;
                    newentries[i].me_hash = unicode_get_hash(ep->me_key);
                    newentries[i].me_value = ep->me_value;
                    ep++;
                }
                build_indices_generic(newkeys, newentries, numentries);
            }
        }

        set_keys(mp, newkeys);

        if (oldkeys != Py_EMPTY_KEYS) {
#ifdef Py_REF_DEBUG
            _Py_DecRefTotal(_PyThreadState_GET());
#endif
            assert(oldkeys->dk_kind != DICT_KEYS_SPLIT);
            assert(oldkeys->dk_refcnt == 1);
            free_keys_object(oldkeys, IS_DICT_SHARED(mp));
        }
    }

    STORE_KEYS_USABLE(mp->ma_keys, mp->ma_keys->dk_usable - numentries);
    STORE_KEYS_NENTRIES(mp->ma_keys, numentries);
    ASSERT_CONSISTENT(mp);
    return 0;
}

static PyObject *
dict_new_presized(PyInterpreterState *interp, Py_ssize_t minused, bool unicode)
{
    const uint8_t log2_max_presize = 17;
    const Py_ssize_t max_presize = ((Py_ssize_t)1) << log2_max_presize;
    uint8_t log2_newsize;
    PyDictKeysObject *new_keys;

    if (minused <= USABLE_FRACTION(PyDict_MINSIZE)) {
        return PyDict_New();
    }
    /* There are no strict guarantee that returned dict can contain minused
     * items without resize.  So we create medium size dict instead of very
     * large dict or MemoryError.
     */
    if (minused > USABLE_FRACTION(max_presize)) {
        log2_newsize = log2_max_presize;
    }
    else {
        log2_newsize = estimate_log2_keysize(minused);
    }

    new_keys = new_keys_object(interp, log2_newsize, unicode);
    if (new_keys == NULL)
        return NULL;
    return new_dict(interp, new_keys, NULL, 0, 0);
}

PyObject *
_PyDict_NewPresized(Py_ssize_t minused)
{
    PyInterpreterState *interp = _PyInterpreterState_GET();
    return dict_new_presized(interp, minused, false);
}

PyObject *
_PyDict_FromItems(PyObject *const *keys, Py_ssize_t keys_offset,
                  PyObject *const *values, Py_ssize_t values_offset,
                  Py_ssize_t length)
{
    bool unicode = true;
    PyObject *const *ks = keys;
    PyInterpreterState *interp = _PyInterpreterState_GET();

    for (Py_ssize_t i = 0; i < length; i++) {
        if (!PyUnicode_CheckExact(*ks)) {
            unicode = false;
            break;
        }
        ks += keys_offset;
    }

    PyObject *dict = dict_new_presized(interp, length, unicode);
    if (dict == NULL) {
        return NULL;
    }

    ks = keys;
    PyObject *const *vs = values;

    for (Py_ssize_t i = 0; i < length; i++) {
        PyObject *key = *ks;
        PyObject *value = *vs;
        if (setitem_lock_held((PyDictObject *)dict, key, value) < 0) {
            Py_DECREF(dict);
            return NULL;
        }
        ks += keys_offset;
        vs += values_offset;
    }

    return dict;
}

/* Note that, for historical reasons, PyDict_GetItem() suppresses all errors
 * that may occur (originally dicts supported only string keys, and exceptions
 * weren't possible).  So, while the original intent was that a NULL return
 * meant the key wasn't present, in reality it can mean that, or that an error
 * (suppressed) occurred while computing the key's hash, or that some error
 * (suppressed) occurred when comparing keys in the dict's internal probe
 * sequence.  A nasty example of the latter is when a Python-coded comparison
 * function hits a stack-depth error, which can cause this to return NULL
 * even if the key is present.
 */
static PyObject *
dict_getitem(PyObject *op, PyObject *key, const char *warnmsg)
{
    if (!PyDict_Check(op)) {
        return NULL;
    }
    PyDictObject *mp = (PyDictObject *)op;

    Py_hash_t hash = _PyObject_HashFast(key);
    if (hash == -1) {
        PyErr_FormatUnraisable(warnmsg);
        return NULL;
    }

    PyThreadState *tstate = _PyThreadState_GET();
#ifdef Py_DEBUG
    // bpo-40839: Before Python 3.10, it was possible to call PyDict_GetItem()
    // with the GIL released.
    _Py_EnsureTstateNotNULL(tstate);
#endif

    /* Preserve the existing exception */
    PyObject *value;
    Py_ssize_t ix; (void)ix;

    PyObject *exc = _PyErr_GetRaisedException(tstate);
#ifdef Py_GIL_DISABLED
    ix = _Py_dict_lookup_threadsafe(mp, key, hash, &value);
    Py_XDECREF(value);
#else
    ix = _Py_dict_lookup(mp, key, hash, &value);
#endif

    /* Ignore any exception raised by the lookup */
    PyObject *exc2 = _PyErr_Occurred(tstate);
    if (exc2 && !PyErr_GivenExceptionMatches(exc2, PyExc_KeyError)) {
        PyErr_FormatUnraisable(warnmsg);
    }
    _PyErr_SetRaisedException(tstate, exc);

    assert(ix >= 0 || value == NULL);
    return value;  // borrowed reference
}

PyObject *
PyDict_GetItem(PyObject *op, PyObject *key)
{
    return dict_getitem(op, key,
            "Exception ignored in PyDict_GetItem(); consider using "
            "PyDict_GetItemRef() or PyDict_GetItemWithError()");
}

Py_ssize_t
_PyDict_LookupIndex(PyDictObject *mp, PyObject *key)
{
    // TODO: Thread safety
    PyObject *value;
    assert(PyDict_CheckExact((PyObject*)mp));
    assert(PyUnicode_CheckExact(key));

    Py_hash_t hash = _PyObject_HashFast(key);
    if (hash == -1) {
        return -1;
    }

    return _Py_dict_lookup(mp, key, hash, &value);
}

/* Same as PyDict_GetItemWithError() but with hash supplied by caller.
   This returns NULL *with* an exception set if an exception occurred.
   It returns NULL *without* an exception set if the key wasn't present.
*/
PyObject *
_PyDict_GetItem_KnownHash(PyObject *op, PyObject *key, Py_hash_t hash)
{
    Py_ssize_t ix; (void)ix;
    PyDictObject *mp = (PyDictObject *)op;
    PyObject *value;

    if (!PyDict_Check(op)) {
        PyErr_BadInternalCall();
        return NULL;
    }

#ifdef Py_GIL_DISABLED
    ix = _Py_dict_lookup_threadsafe(mp, key, hash, &value);
    Py_XDECREF(value);
#else
    ix = _Py_dict_lookup(mp, key, hash, &value);
#endif
    assert(ix >= 0 || value == NULL);
    return value;  // borrowed reference
}

/* Gets an item and provides a new reference if the value is present.
 * Returns 1 if the key is present, 0 if the key is missing, and -1 if an
 * exception occurred.
*/
int
_PyDict_GetItemRef_KnownHash_LockHeld(PyDictObject *op, PyObject *key,
                                      Py_hash_t hash, PyObject **result)
{
    PyObject *value;
    Py_ssize_t ix = _Py_dict_lookup(op, key, hash, &value);
    assert(ix >= 0 || value == NULL);
    if (ix == DKIX_ERROR) {
        *result = NULL;
        return -1;
    }
    if (value == NULL) {
        *result = NULL;
        return 0;  // missing key
    }
    *result = Py_NewRef(value);
    return 1;  // key is present
}

/* Gets an item and provides a new reference if the value is present.
 * Returns 1 if the key is present, 0 if the key is missing, and -1 if an
 * exception occurred.
*/
int
_PyDict_GetItemRef_KnownHash(PyDictObject *op, PyObject *key, Py_hash_t hash, PyObject **result)
{
    PyObject *value;
#ifdef Py_GIL_DISABLED
    Py_ssize_t ix = _Py_dict_lookup_threadsafe(op, key, hash, &value);
#else
    Py_ssize_t ix = _Py_dict_lookup(op, key, hash, &value);
#endif
    assert(ix >= 0 || value == NULL);
    if (ix == DKIX_ERROR) {
        *result = NULL;
        return -1;
    }
    if (value == NULL) {
        *result = NULL;
        return 0;  // missing key
    }
#ifdef Py_GIL_DISABLED
    *result = value;
#else
    *result = Py_NewRef(value);
#endif
    return 1;  // key is present
}

int
PyDict_GetItemRef(PyObject *op, PyObject *key, PyObject **result)
{
    if (!PyDict_Check(op)) {
        PyErr_BadInternalCall();
        *result = NULL;
        return -1;
    }

    Py_hash_t hash = _PyObject_HashFast(key);
    if (hash == -1) {
        *result = NULL;
        return -1;
    }

    return _PyDict_GetItemRef_KnownHash((PyDictObject *)op, key, hash, result);
}

int
_PyDict_GetItemRef_Unicode_LockHeld(PyDictObject *op, PyObject *key, PyObject **result)
{
    ASSERT_DICT_LOCKED(op);
    assert(PyUnicode_CheckExact(key));

    Py_hash_t hash = _PyObject_HashFast(key);
    if (hash == -1) {
        *result = NULL;
        return -1;
    }

    PyObject *value;
    Py_ssize_t ix = _Py_dict_lookup(op, key, hash, &value);
    assert(ix >= 0 || value == NULL);
    if (ix == DKIX_ERROR) {
        *result = NULL;
        return -1;
    }
    if (value == NULL) {
        *result = NULL;
        return 0;  // missing key
    }
    *result = Py_NewRef(value);
    return 1;  // key is present
}

/* Variant of PyDict_GetItem() that doesn't suppress exceptions.
   This returns NULL *with* an exception set if an exception occurred.
   It returns NULL *without* an exception set if the key wasn't present.
*/
PyObject *
PyDict_GetItemWithError(PyObject *op, PyObject *key)
{
    Py_ssize_t ix; (void)ix;
    Py_hash_t hash;
    PyDictObject*mp = (PyDictObject *)op;
    PyObject *value;

    if (!PyDict_Check(op)) {
        PyErr_BadInternalCall();
        return NULL;
    }
    hash = _PyObject_HashFast(key);
    if (hash == -1) {
        return NULL;
    }

#ifdef Py_GIL_DISABLED
    ix = _Py_dict_lookup_threadsafe(mp, key, hash, &value);
    Py_XDECREF(value);
#else
    ix = _Py_dict_lookup(mp, key, hash, &value);
#endif
    assert(ix >= 0 || value == NULL);
    return value;  // borrowed reference
}

PyObject *
_PyDict_GetItemWithError(PyObject *dp, PyObject *kv)
{
    assert(PyUnicode_CheckExact(kv));
    Py_hash_t hash = Py_TYPE(kv)->tp_hash(kv);
    if (hash == -1) {
        return NULL;
    }
    return _PyDict_GetItem_KnownHash(dp, kv, hash);  // borrowed reference
}

PyObject *
_PyDict_GetItemIdWithError(PyObject *dp, _Py_Identifier *key)
{
    PyObject *kv;
    kv = _PyUnicode_FromId(key); /* borrowed */
    if (kv == NULL)
        return NULL;
    Py_hash_t hash = unicode_get_hash(kv);
    assert (hash != -1);  /* interned strings have their hash value initialised */
    return _PyDict_GetItem_KnownHash(dp, kv, hash);  // borrowed reference
}

PyObject *
_PyDict_GetItemStringWithError(PyObject *v, const char *key)
{
    PyObject *kv, *rv;
    kv = PyUnicode_FromString(key);
    if (kv == NULL) {
        return NULL;
    }
    rv = PyDict_GetItemWithError(v, kv);
    Py_DECREF(kv);
    return rv;
}

/* Fast version of global value lookup (LOAD_GLOBAL).
 * Lookup in globals, then builtins.
 *
 *
 *
 *
 * Raise an exception and return NULL if an error occurred (ex: computing the
 * key hash failed, key comparison failed, ...). Return NULL if the key doesn't
 * exist. Return the value if the key exists.
 *
 * Returns a new reference.
 */
PyObject *
_PyDict_LoadGlobal(PyDictObject *globals, PyDictObject *builtins, PyObject *key)
{
    Py_ssize_t ix;
    Py_hash_t hash;
    PyObject *value;

    hash = _PyObject_HashFast(key);
    if (hash == -1) {
        return NULL;
    }

    /* namespace 1: globals */
    ix = _Py_dict_lookup_threadsafe(globals, key, hash, &value);
    if (ix == DKIX_ERROR)
        return NULL;
    if (ix != DKIX_EMPTY && value != NULL)
        return value;

    /* namespace 2: builtins */
    ix = _Py_dict_lookup_threadsafe(builtins, key, hash, &value);
    assert(ix >= 0 || value == NULL);
    return value;
}

void
_PyDict_LoadGlobalStackRef(PyDictObject *globals, PyDictObject *builtins, PyObject *key, _PyStackRef *res)
{
    Py_ssize_t ix;
    Py_hash_t hash;

    hash = _PyObject_HashFast(key);
    if (hash == -1) {
        *res = PyStackRef_NULL;
        return;
    }

    /* namespace 1: globals */
    ix = _Py_dict_lookup_threadsafe_stackref(globals, key, hash, res);
    if (ix == DKIX_ERROR) {
        return;
    }
    if (ix != DKIX_EMPTY && !PyStackRef_IsNull(*res)) {
        return;
    }

    /* namespace 2: builtins */
    ix = _Py_dict_lookup_threadsafe_stackref(builtins, key, hash, res);
    assert(ix >= 0 || PyStackRef_IsNull(*res));
}

PyObject *
_PyDict_LoadBuiltinsFromGlobals(PyObject *globals)
{
    if (!PyDict_Check(globals)) {
        PyErr_BadInternalCall();
        return NULL;
    }

    PyDictObject *mp = (PyDictObject *)globals;
    PyObject *key = &_Py_ID(__builtins__);
    Py_hash_t hash = unicode_get_hash(key);

    // Use the stackref variant to avoid reference count contention on the
    // builtins module in the free threading build. It's important not to
    // make any escaping calls between the lookup and the `PyStackRef_CLOSE()`
    // because the `ref` is not visible to the GC.
    _PyStackRef ref;
    Py_ssize_t ix = _Py_dict_lookup_threadsafe_stackref(mp, key, hash, &ref);
    if (ix == DKIX_ERROR) {
        return NULL;
    }
    if (PyStackRef_IsNull(ref)) {
        return Py_NewRef(PyEval_GetBuiltins());
    }
    PyObject *builtins = PyStackRef_AsPyObjectBorrow(ref);
    if (PyModule_Check(builtins)) {
        builtins = _PyModule_GetDict(builtins);
        assert(builtins != NULL);
    }
    _Py_INCREF_BUILTINS(builtins);
    PyStackRef_CLOSE(ref);
    return builtins;
}

/* Consumes references to key and value */
static int
setitem_take2_lock_held(PyDictObject *mp, PyObject *key, PyObject *value)
{
    ASSERT_DICT_LOCKED(mp);

    assert(key);
    assert(value);
    assert(PyDict_Check(mp));
    Py_hash_t hash = _PyObject_HashFast(key);
    if (hash == -1) {
        Py_DECREF(key);
        Py_DECREF(value);
        return -1;
    }

    PyInterpreterState *interp = _PyInterpreterState_GET();

    if (mp->ma_keys == Py_EMPTY_KEYS) {
        return insert_to_emptydict(interp, mp, key, hash, value);
    }
    /* insertdict() handles any resizing that might be necessary */
    return insertdict(interp, mp, key, hash, value);
}

int
_PyDict_SetItem_Take2(PyDictObject *mp, PyObject *key, PyObject *value)
{
    int res;
    Py_BEGIN_CRITICAL_SECTION(mp);
    res = setitem_take2_lock_held(mp, key, value);
    Py_END_CRITICAL_SECTION();
    return res;
}

/* CAUTION: PyDict_SetItem() must guarantee that it won't resize the
 * dictionary if it's merely replacing the value for an existing key.
 * This means that it's safe to loop over a dictionary with PyDict_Next()
 * and occasionally replace a value -- but you can't insert new keys or
 * remove them.
 */
int
PyDict_SetItem(PyObject *op, PyObject *key, PyObject *value)
{
    if (!PyDict_Check(op)) {
        PyErr_BadInternalCall();
        return -1;
    }
    assert(key);
    assert(value);
    return _PyDict_SetItem_Take2((PyDictObject *)op,
                                 Py_NewRef(key), Py_NewRef(value));
}

static int
setitem_lock_held(PyDictObject *mp, PyObject *key, PyObject *value)
{
    assert(key);
    assert(value);
    return setitem_take2_lock_held(mp,
                                   Py_NewRef(key), Py_NewRef(value));
}


int
_PyDict_SetItem_KnownHash_LockHeld(PyDictObject *mp, PyObject *key, PyObject *value,
                                   Py_hash_t hash)
{
    PyInterpreterState *interp = _PyInterpreterState_GET();
    if (mp->ma_keys == Py_EMPTY_KEYS) {
        return insert_to_emptydict(interp, mp, Py_NewRef(key), hash, Py_NewRef(value));
    }
    /* insertdict() handles any resizing that might be necessary */
    return insertdict(interp, mp, Py_NewRef(key), hash, Py_NewRef(value));
}

int
_PyDict_SetItem_KnownHash(PyObject *op, PyObject *key, PyObject *value,
                          Py_hash_t hash)
{
    if (!PyDict_Check(op)) {
        PyErr_BadInternalCall();
        return -1;
    }
    assert(key);
    assert(value);
    assert(hash != -1);

    int res;
    Py_BEGIN_CRITICAL_SECTION(op);
    res = _PyDict_SetItem_KnownHash_LockHeld((PyDictObject *)op, key, value, hash);
    Py_END_CRITICAL_SECTION();
    return res;
}

static void
delete_index_from_values(PyDictValues *values, Py_ssize_t ix)
{
    uint8_t *array = get_insertion_order_array(values);
    int size = values->size;
    assert(size <= values->capacity);
    int i;
    for (i = 0; array[i] != ix; i++) {
        assert(i < size);
    }
    assert(i < size);
    size--;
    for (; i < size; i++) {
        array[i] = array[i+1];
    }
    values->size = size;
}

static void
delitem_common(PyDictObject *mp, Py_hash_t hash, Py_ssize_t ix,
               PyObject *old_value)
{
    PyObject *old_key;

    ASSERT_DICT_LOCKED(mp);

    Py_ssize_t hashpos = lookdict_index(mp->ma_keys, hash, ix);
    assert(hashpos >= 0);

    STORE_USED(mp, mp->ma_used - 1);
    if (_PyDict_HasSplitTable(mp)) {
        assert(old_value == mp->ma_values->values[ix]);
        STORE_SPLIT_VALUE(mp, ix, NULL);
        assert(ix < SHARED_KEYS_MAX_SIZE);
        /* Update order */
        delete_index_from_values(mp->ma_values, ix);
        ASSERT_CONSISTENT(mp);
    }
    else {
        FT_ATOMIC_STORE_UINT32_RELAXED(mp->ma_keys->dk_version, 0);
        dictkeys_set_index(mp->ma_keys, hashpos, DKIX_DUMMY);
        if (DK_IS_UNICODE(mp->ma_keys)) {
            PyDictUnicodeEntry *ep = &DK_UNICODE_ENTRIES(mp->ma_keys)[ix];
            old_key = ep->me_key;
            STORE_KEY(ep, NULL);
            STORE_VALUE(ep, NULL);
        }
        else {
            PyDictKeyEntry *ep = &DK_ENTRIES(mp->ma_keys)[ix];
            old_key = ep->me_key;
            STORE_KEY(ep, NULL);
            STORE_VALUE(ep, NULL);
            STORE_HASH(ep, 0);
        }
        Py_DECREF(old_key);
    }
    Py_DECREF(old_value);

    ASSERT_CONSISTENT(mp);
}

int
PyDict_DelItem(PyObject *op, PyObject *key)
{
    assert(key);
    Py_hash_t hash = _PyObject_HashFast(key);
    if (hash == -1) {
        return -1;
    }

    return _PyDict_DelItem_KnownHash(op, key, hash);
}

static int
delitem_knownhash_lock_held(PyObject *op, PyObject *key, Py_hash_t hash)
{
    Py_ssize_t ix;
    PyDictObject *mp;
    PyObject *old_value;

    if (!PyDict_Check(op)) {
        PyErr_BadInternalCall();
        return -1;
    }

    ASSERT_DICT_LOCKED(op);

    assert(key);
    assert(hash != -1);
    mp = (PyDictObject *)op;
    ix = _Py_dict_lookup(mp, key, hash, &old_value);
    if (ix == DKIX_ERROR)
        return -1;
    if (ix == DKIX_EMPTY || old_value == NULL) {
        _PyErr_SetKeyError(key);
        return -1;
    }

    PyInterpreterState *interp = _PyInterpreterState_GET();
    _PyDict_NotifyEvent(interp, PyDict_EVENT_DELETED, mp, key, NULL);
    delitem_common(mp, hash, ix, old_value);
    return 0;
}

int
_PyDict_DelItem_KnownHash(PyObject *op, PyObject *key, Py_hash_t hash)
{
    int res;
    Py_BEGIN_CRITICAL_SECTION(op);
    res = delitem_knownhash_lock_held(op, key, hash);
    Py_END_CRITICAL_SECTION();
    return res;
}

static int
delitemif_lock_held(PyObject *op, PyObject *key,
                    int (*predicate)(PyObject *value, void *arg),
                    void *arg)
{
    Py_ssize_t ix;
    PyDictObject *mp;
    Py_hash_t hash;
    PyObject *old_value;
    int res;

    ASSERT_DICT_LOCKED(op);

    assert(key);
    hash = PyObject_Hash(key);
    if (hash == -1)
        return -1;
    mp = (PyDictObject *)op;
    ix = _Py_dict_lookup(mp, key, hash, &old_value);
    if (ix == DKIX_ERROR) {
        return -1;
    }
    if (ix == DKIX_EMPTY || old_value == NULL) {
        return 0;
    }

    res = predicate(old_value, arg);
    if (res == -1)
        return -1;

    if (res > 0) {
        PyInterpreterState *interp = _PyInterpreterState_GET();
        _PyDict_NotifyEvent(interp, PyDict_EVENT_DELETED, mp, key, NULL);
        delitem_common(mp, hash, ix, old_value);
        return 1;
    } else {
        return 0;
    }
}
/* This function promises that the predicate -> deletion sequence is atomic
 * (i.e. protected by the GIL or the per-dict mutex in free threaded builds),
 * assuming the predicate itself doesn't release the GIL (or cause re-entrancy
 * which would release the per-dict mutex)
 */
int
_PyDict_DelItemIf(PyObject *op, PyObject *key,
                  int (*predicate)(PyObject *value, void *arg),
                  void *arg)
{
    assert(PyDict_Check(op));
    int res;
    Py_BEGIN_CRITICAL_SECTION(op);
    res = delitemif_lock_held(op, key, predicate, arg);
    Py_END_CRITICAL_SECTION();
    return res;
}

static void
clear_lock_held(PyObject *op)
{
    PyDictObject *mp;
    PyDictKeysObject *oldkeys;
    PyDictValues *oldvalues;
    Py_ssize_t i, n;

    ASSERT_DICT_LOCKED(op);

    if (!PyDict_Check(op))
        return;
    mp = ((PyDictObject *)op);
    oldkeys = mp->ma_keys;
    oldvalues = mp->ma_values;
    if (oldkeys == Py_EMPTY_KEYS) {
        return;
    }
    /* Empty the dict... */
    PyInterpreterState *interp = _PyInterpreterState_GET();
    _PyDict_NotifyEvent(interp, PyDict_EVENT_CLEARED, mp, NULL, NULL);
    // We don't inc ref empty keys because they're immortal
    ensure_shared_on_resize(mp);
    STORE_USED(mp, 0);
    if (oldvalues == NULL) {
        set_keys(mp, Py_EMPTY_KEYS);
        assert(oldkeys->dk_refcnt == 1);
        dictkeys_decref(interp, oldkeys, IS_DICT_SHARED(mp));
    }
    else {
        n = oldkeys->dk_nentries;
        for (i = 0; i < n; i++) {
            Py_CLEAR(oldvalues->values[i]);
        }
        if (oldvalues->embedded) {
            oldvalues->size = 0;
        }
        else {
            set_values(mp, NULL);
            set_keys(mp, Py_EMPTY_KEYS);
            free_values(oldvalues, IS_DICT_SHARED(mp));
            dictkeys_decref(interp, oldkeys, false);
        }
    }
    ASSERT_CONSISTENT(mp);
}

void
PyDict_Clear(PyObject *op)
{
    Py_BEGIN_CRITICAL_SECTION(op);
    clear_lock_held(op);
    Py_END_CRITICAL_SECTION();
}

/* Internal version of PyDict_Next that returns a hash value in addition
 * to the key and value.
 * Return 1 on success, return 0 when the reached the end of the dictionary
 * (or if op is not a dictionary)
 */
int
_PyDict_Next(PyObject *op, Py_ssize_t *ppos, PyObject **pkey,
             PyObject **pvalue, Py_hash_t *phash)
{
    Py_ssize_t i;
    PyDictObject *mp;
    PyObject *key, *value;
    Py_hash_t hash;

    if (!PyDict_Check(op))
        return 0;

    mp = (PyDictObject *)op;
    i = *ppos;
    if (_PyDict_HasSplitTable(mp)) {
        assert(mp->ma_used <= SHARED_KEYS_MAX_SIZE);
        if (i < 0 || i >= mp->ma_used)
            return 0;
        int index = get_index_from_order(mp, i);
        value = mp->ma_values->values[index];
        key = LOAD_SHARED_KEY(DK_UNICODE_ENTRIES(mp->ma_keys)[index].me_key);
        hash = unicode_get_hash(key);
        assert(value != NULL);
    }
    else {
        Py_ssize_t n = mp->ma_keys->dk_nentries;
        if (i < 0 || i >= n)
            return 0;
        if (DK_IS_UNICODE(mp->ma_keys)) {
            PyDictUnicodeEntry *entry_ptr = &DK_UNICODE_ENTRIES(mp->ma_keys)[i];
            while (i < n && entry_ptr->me_value == NULL) {
                entry_ptr++;
                i++;
            }
            if (i >= n)
                return 0;
            key = entry_ptr->me_key;
            hash = unicode_get_hash(entry_ptr->me_key);
            value = entry_ptr->me_value;
        }
        else {
            PyDictKeyEntry *entry_ptr = &DK_ENTRIES(mp->ma_keys)[i];
            while (i < n && entry_ptr->me_value == NULL) {
                entry_ptr++;
                i++;
            }
            if (i >= n)
                return 0;
            key = entry_ptr->me_key;
            hash = entry_ptr->me_hash;
            value = entry_ptr->me_value;
        }
    }
    *ppos = i+1;
    if (pkey)
        *pkey = key;
    if (pvalue)
        *pvalue = value;
    if (phash)
        *phash = hash;
    return 1;
}

/*
 * Iterate over a dict.  Use like so:
 *
 *     Py_ssize_t i;
 *     PyObject *key, *value;
 *     i = 0;   # important!  i should not otherwise be changed by you
 *     while (PyDict_Next(yourdict, &i, &key, &value)) {
 *         Refer to borrowed references in key and value.
 *     }
 *
 * Return 1 on success, return 0 when the reached the end of the dictionary
 * (or if op is not a dictionary)
 *
 * CAUTION:  In general, it isn't safe to use PyDict_Next in a loop that
 * mutates the dict.  One exception:  it is safe if the loop merely changes
 * the values associated with the keys (but doesn't insert new keys or
 * delete keys), via PyDict_SetItem().
 */
int
PyDict_Next(PyObject *op, Py_ssize_t *ppos, PyObject **pkey, PyObject **pvalue)
{
    return _PyDict_Next(op, ppos, pkey, pvalue, NULL);
}


/* Internal version of dict.pop(). */
int
_PyDict_Pop_KnownHash(PyDictObject *mp, PyObject *key, Py_hash_t hash,
                      PyObject **result)
{
    assert(PyDict_Check(mp));

    ASSERT_DICT_LOCKED(mp);

    if (mp->ma_used == 0) {
        if (result) {
            *result = NULL;
        }
        return 0;
    }

    PyObject *old_value;
    Py_ssize_t ix = _Py_dict_lookup(mp, key, hash, &old_value);
    if (ix == DKIX_ERROR) {
        if (result) {
            *result = NULL;
        }
        return -1;
    }

    if (ix == DKIX_EMPTY || old_value == NULL) {
        if (result) {
            *result = NULL;
        }
        return 0;
    }

    assert(old_value != NULL);
    PyInterpreterState *interp = _PyInterpreterState_GET();
    _PyDict_NotifyEvent(interp, PyDict_EVENT_DELETED, mp, key, NULL);
    delitem_common(mp, hash, ix, Py_NewRef(old_value));

    ASSERT_CONSISTENT(mp);
    if (result) {
        *result = old_value;
    }
    else {
        Py_DECREF(old_value);
    }
    return 1;
}

static int
pop_lock_held(PyObject *op, PyObject *key, PyObject **result)
{
    ASSERT_DICT_LOCKED(op);

    if (!PyDict_Check(op)) {
        if (result) {
            *result = NULL;
        }
        PyErr_BadInternalCall();
        return -1;
    }
    PyDictObject *dict = (PyDictObject *)op;

    if (dict->ma_used == 0) {
        if (result) {
            *result = NULL;
        }
        return 0;
    }

    Py_hash_t hash = _PyObject_HashFast(key);
    if (hash == -1) {
        if (result) {
            *result = NULL;
        }
        return -1;
    }
    return _PyDict_Pop_KnownHash(dict, key, hash, result);
}

int
PyDict_Pop(PyObject *op, PyObject *key, PyObject **result)
{
    int err;
    Py_BEGIN_CRITICAL_SECTION(op);
    err = pop_lock_held(op, key, result);
    Py_END_CRITICAL_SECTION();

    return err;
}


int
PyDict_PopString(PyObject *op, const char *key, PyObject **result)
{
    PyObject *key_obj = PyUnicode_FromString(key);
    if (key_obj == NULL) {
        if (result != NULL) {
            *result = NULL;
        }
        return -1;
    }

    int res = PyDict_Pop(op, key_obj, result);
    Py_DECREF(key_obj);
    return res;
}


static PyObject *
dict_pop_default(PyObject *dict, PyObject *key, PyObject *default_value)
{
    PyObject *result;
    if (PyDict_Pop(dict, key, &result) == 0) {
        if (default_value != NULL) {
            return Py_NewRef(default_value);
        }
        _PyErr_SetKeyError(key);
        return NULL;
    }
    return result;
}

PyObject *
_PyDict_Pop(PyObject *dict, PyObject *key, PyObject *default_value)
{
    return dict_pop_default(dict, key, default_value);
}

static PyDictObject *
dict_dict_fromkeys(PyInterpreterState *interp, PyDictObject *mp,
                   PyObject *iterable, PyObject *value)
{
    PyObject *oldvalue;
    Py_ssize_t pos = 0;
    PyObject *key;
    Py_hash_t hash;
    int unicode = DK_IS_UNICODE(((PyDictObject*)iterable)->ma_keys);
    uint8_t new_size = Py_MAX(
        estimate_log2_keysize(PyDict_GET_SIZE(iterable)),
        DK_LOG_SIZE(mp->ma_keys));
    if (dictresize(interp, mp, new_size, unicode)) {
        Py_DECREF(mp);
        return NULL;
    }

    while (_PyDict_Next(iterable, &pos, &key, &oldvalue, &hash)) {
        if (insertdict(interp, mp,
                        Py_NewRef(key), hash, Py_NewRef(value))) {
            Py_DECREF(mp);
            return NULL;
        }
    }
    return mp;
}

static PyDictObject *
dict_set_fromkeys(PyInterpreterState *interp, PyDictObject *mp,
                  PyObject *iterable, PyObject *value)
{
    Py_ssize_t pos = 0;
    PyObject *key;
    Py_hash_t hash;

    if (dictresize(interp, mp,
                    estimate_log2_keysize(PySet_GET_SIZE(iterable)), 0)) {
        Py_DECREF(mp);
        return NULL;
    }

    _Py_CRITICAL_SECTION_ASSERT_OBJECT_LOCKED(iterable);
    while (_PySet_NextEntryRef(iterable, &pos, &key, &hash)) {
        if (insertdict(interp, mp, key, hash, Py_NewRef(value))) {
            Py_DECREF(mp);
            return NULL;
        }
    }
    return mp;
}

/* Internal version of dict.from_keys().  It is subclass-friendly. */
PyObject *
_PyDict_FromKeys(PyObject *cls, PyObject *iterable, PyObject *value)
{
    PyObject *it;       /* iter(iterable) */
    PyObject *key;
    PyObject *d;
    int status;
    PyInterpreterState *interp = _PyInterpreterState_GET();

    d = _PyObject_CallNoArgs(cls);
    if (d == NULL)
        return NULL;


    if (PyDict_CheckExact(d)) {
        if (PyDict_CheckExact(iterable)) {
            PyDictObject *mp = (PyDictObject *)d;

            Py_BEGIN_CRITICAL_SECTION2(d, iterable);
            d = (PyObject *)dict_dict_fromkeys(interp, mp, iterable, value);
            Py_END_CRITICAL_SECTION2();
            return d;
        }
        else if (PyAnySet_CheckExact(iterable)) {
            PyDictObject *mp = (PyDictObject *)d;

            Py_BEGIN_CRITICAL_SECTION2(d, iterable);
            d = (PyObject *)dict_set_fromkeys(interp, mp, iterable, value);
            Py_END_CRITICAL_SECTION2();
            return d;
        }
    }

    it = PyObject_GetIter(iterable);
    if (it == NULL){
        Py_DECREF(d);
        return NULL;
    }

    if (PyDict_CheckExact(d)) {
        Py_BEGIN_CRITICAL_SECTION(d);
        while ((key = PyIter_Next(it)) != NULL) {
            status = setitem_lock_held((PyDictObject *)d, key, value);
            Py_DECREF(key);
            if (status < 0) {
                assert(PyErr_Occurred());
                goto dict_iter_exit;
            }
        }
dict_iter_exit:;
        Py_END_CRITICAL_SECTION();
    } else {
        while ((key = PyIter_Next(it)) != NULL) {
            status = PyObject_SetItem(d, key, value);
            Py_DECREF(key);
            if (status < 0)
                goto Fail;
        }
    }

    if (PyErr_Occurred())
        goto Fail;
    Py_DECREF(it);
    return d;

Fail:
    Py_DECREF(it);
    Py_DECREF(d);
    return NULL;
}

/* Methods */

static void
dict_dealloc(PyObject *self)
{
    PyDictObject *mp = (PyDictObject *)self;
    PyInterpreterState *interp = _PyInterpreterState_GET();
    _PyObject_ResurrectStart(self);
    _PyDict_NotifyEvent(interp, PyDict_EVENT_DEALLOCATED, mp, NULL, NULL);
    if (_PyObject_ResurrectEnd(self)) {
        return;
    }
    PyDictValues *values = mp->ma_values;
    PyDictKeysObject *keys = mp->ma_keys;
    Py_ssize_t i, n;

    /* bpo-31095: UnTrack is needed before calling any callbacks */
    PyObject_GC_UnTrack(mp);
    Py_TRASHCAN_BEGIN(mp, dict_dealloc)
    if (values != NULL) {
        if (values->embedded == 0) {
            for (i = 0, n = values->capacity; i < n; i++) {
                Py_XDECREF(values->values[i]);
            }
            free_values(values, false);
        }
        dictkeys_decref(interp, keys, false);
    }
    else if (keys != NULL) {
        assert(keys->dk_refcnt == 1 || keys == Py_EMPTY_KEYS);
        dictkeys_decref(interp, keys, false);
    }
    if (Py_IS_TYPE(mp, &PyDict_Type)) {
        _Py_FREELIST_FREE(dicts, mp, Py_TYPE(mp)->tp_free);
    }
    else {
        Py_TYPE(mp)->tp_free((PyObject *)mp);
    }
    Py_TRASHCAN_END
}


static PyObject *
dict_repr_lock_held(PyObject *self)
{
    PyDictObject *mp = (PyDictObject *)self;
    PyObject *key = NULL, *value = NULL;
    ASSERT_DICT_LOCKED(mp);

    int res = Py_ReprEnter((PyObject *)mp);
    if (res != 0) {
        return (res > 0 ? PyUnicode_FromString("{...}") : NULL);
    }

    if (mp->ma_used == 0) {
        Py_ReprLeave((PyObject *)mp);
        return PyUnicode_FromString("{}");
    }

    // "{" + "1: 2" + ", 3: 4" * (len - 1) + "}"
    Py_ssize_t prealloc = 1 + 4 + 6 * (mp->ma_used - 1) + 1;
    PyUnicodeWriter *writer = PyUnicodeWriter_Create(prealloc);
    if (writer == NULL) {
        goto error;
    }

    if (PyUnicodeWriter_WriteChar(writer, '{') < 0) {
        goto error;
    }

    /* Do repr() on each key+value pair, and insert ": " between them.
       Note that repr may mutate the dict. */
    Py_ssize_t i = 0;
    int first = 1;
    while (_PyDict_Next((PyObject *)mp, &i, &key, &value, NULL)) {
        // Prevent repr from deleting key or value during key format.
        Py_INCREF(key);
        Py_INCREF(value);

        if (!first) {
            // Write ", "
            if (PyUnicodeWriter_WriteChar(writer, ',') < 0) {
                goto error;
            }
            if (PyUnicodeWriter_WriteChar(writer, ' ') < 0) {
                goto error;
            }
        }
        first = 0;

        // Write repr(key)
        if (PyUnicodeWriter_WriteRepr(writer, key) < 0) {
            goto error;
        }

        // Write ": "
        if (PyUnicodeWriter_WriteChar(writer, ':') < 0) {
            goto error;
        }
        if (PyUnicodeWriter_WriteChar(writer, ' ') < 0) {
            goto error;
        }

        // Write repr(value)
        if (PyUnicodeWriter_WriteRepr(writer, value) < 0) {
            goto error;
        }

        Py_CLEAR(key);
        Py_CLEAR(value);
    }

    if (PyUnicodeWriter_WriteChar(writer, '}') < 0) {
        goto error;
    }

    Py_ReprLeave((PyObject *)mp);

    return PyUnicodeWriter_Finish(writer);

error:
    Py_ReprLeave((PyObject *)mp);
    PyUnicodeWriter_Discard(writer);
    Py_XDECREF(key);
    Py_XDECREF(value);
    return NULL;
}

static PyObject *
dict_repr(PyObject *self)
{
    PyObject *res;
    Py_BEGIN_CRITICAL_SECTION(self);
    res = dict_repr_lock_held(self);
    Py_END_CRITICAL_SECTION();
    return res;
}

static Py_ssize_t
dict_length(PyObject *self)
{
    return FT_ATOMIC_LOAD_SSIZE_RELAXED(((PyDictObject *)self)->ma_used);
}

static PyObject *
dict_subscript(PyObject *self, PyObject *key)
{
    PyDictObject *mp = (PyDictObject *)self;
    Py_ssize_t ix;
    Py_hash_t hash;
    PyObject *value;

    hash = _PyObject_HashFast(key);
    if (hash == -1) {
        return NULL;
    }
    ix = _Py_dict_lookup_threadsafe(mp, key, hash, &value);
    if (ix == DKIX_ERROR)
        return NULL;
    if (ix == DKIX_EMPTY || value == NULL) {
        if (!PyDict_CheckExact(mp)) {
            /* Look up __missing__ method if we're a subclass. */
            PyObject *missing, *res;
            missing = _PyObject_LookupSpecial(
                    (PyObject *)mp, &_Py_ID(__missing__));
            if (missing != NULL) {
                res = PyObject_CallOneArg(missing, key);
                Py_DECREF(missing);
                return res;
            }
            else if (PyErr_Occurred())
                return NULL;
        }
        _PyErr_SetKeyError(key);
        return NULL;
    }
    return value;
}

static int
dict_ass_sub(PyObject *mp, PyObject *v, PyObject *w)
{
    if (w == NULL)
        return PyDict_DelItem(mp, v);
    else
        return PyDict_SetItem(mp, v, w);
}

static PyMappingMethods dict_as_mapping = {
    dict_length, /*mp_length*/
    dict_subscript, /*mp_subscript*/
    dict_ass_sub, /*mp_ass_subscript*/
};

static PyObject *
keys_lock_held(PyObject *dict)
{
    ASSERT_DICT_LOCKED(dict);

    if (dict == NULL || !PyDict_Check(dict)) {
        PyErr_BadInternalCall();
        return NULL;
    }
    PyDictObject *mp = (PyDictObject *)dict;
    PyObject *v;
    Py_ssize_t n;

  again:
    n = mp->ma_used;
    v = PyList_New(n);
    if (v == NULL)
        return NULL;
    if (n != mp->ma_used) {
        /* Durnit.  The allocations caused the dict to resize.
         * Just start over, this shouldn't normally happen.
         */
        Py_DECREF(v);
        goto again;
    }

    /* Nothing we do below makes any function calls. */
    Py_ssize_t j = 0, pos = 0;
    PyObject *key;
    while (_PyDict_Next((PyObject*)mp, &pos, &key, NULL, NULL)) {
        assert(j < n);
        PyList_SET_ITEM(v, j, Py_NewRef(key));
        j++;
    }
    assert(j == n);
    return v;
}

PyObject *
PyDict_Keys(PyObject *dict)
{
    PyObject *res;
    Py_BEGIN_CRITICAL_SECTION(dict);
    res = keys_lock_held(dict);
    Py_END_CRITICAL_SECTION();

    return res;
}

static PyObject *
values_lock_held(PyObject *dict)
{
    ASSERT_DICT_LOCKED(dict);

    if (dict == NULL || !PyDict_Check(dict)) {
        PyErr_BadInternalCall();
        return NULL;
    }
    PyDictObject *mp = (PyDictObject *)dict;
    PyObject *v;
    Py_ssize_t n;

  again:
    n = mp->ma_used;
    v = PyList_New(n);
    if (v == NULL)
        return NULL;
    if (n != mp->ma_used) {
        /* Durnit.  The allocations caused the dict to resize.
         * Just start over, this shouldn't normally happen.
         */
        Py_DECREF(v);
        goto again;
    }

    /* Nothing we do below makes any function calls. */
    Py_ssize_t j = 0, pos = 0;
    PyObject *value;
    while (_PyDict_Next((PyObject*)mp, &pos, NULL, &value, NULL)) {
        assert(j < n);
        PyList_SET_ITEM(v, j, Py_NewRef(value));
        j++;
    }
    assert(j == n);
    return v;
}

PyObject *
PyDict_Values(PyObject *dict)
{
    PyObject *res;
    Py_BEGIN_CRITICAL_SECTION(dict);
    res = values_lock_held(dict);
    Py_END_CRITICAL_SECTION();
    return res;
}

static PyObject *
items_lock_held(PyObject *dict)
{
    ASSERT_DICT_LOCKED(dict);

    if (dict == NULL || !PyDict_Check(dict)) {
        PyErr_BadInternalCall();
        return NULL;
    }
    PyDictObject *mp = (PyDictObject *)dict;
    PyObject *v;
    Py_ssize_t i, n;
    PyObject *item;

    /* Preallocate the list of tuples, to avoid allocations during
     * the loop over the items, which could trigger GC, which
     * could resize the dict. :-(
     */
  again:
    n = mp->ma_used;
    v = PyList_New(n);
    if (v == NULL)
        return NULL;
    for (i = 0; i < n; i++) {
        item = PyTuple_New(2);
        if (item == NULL) {
            Py_DECREF(v);
            return NULL;
        }
        PyList_SET_ITEM(v, i, item);
    }
    if (n != mp->ma_used) {
        /* Durnit.  The allocations caused the dict to resize.
         * Just start over, this shouldn't normally happen.
         */
        Py_DECREF(v);
        goto again;
    }

    /* Nothing we do below makes any function calls. */
    Py_ssize_t j = 0, pos = 0;
    PyObject *key, *value;
    while (_PyDict_Next((PyObject*)mp, &pos, &key, &value, NULL)) {
        assert(j < n);
        PyObject *item = PyList_GET_ITEM(v, j);
        PyTuple_SET_ITEM(item, 0, Py_NewRef(key));
        PyTuple_SET_ITEM(item, 1, Py_NewRef(value));
        j++;
    }
    assert(j == n);
    return v;
}

PyObject *
PyDict_Items(PyObject *dict)
{
    PyObject *res;
    Py_BEGIN_CRITICAL_SECTION(dict);
    res = items_lock_held(dict);
    Py_END_CRITICAL_SECTION();

    return res;
}

/*[clinic input]
@classmethod
dict.fromkeys
    iterable: object
    value: object=None
    /

Create a new dictionary with keys from iterable and values set to value.
[clinic start generated code]*/

static PyObject *
dict_fromkeys_impl(PyTypeObject *type, PyObject *iterable, PyObject *value)
/*[clinic end generated code: output=8fb98e4b10384999 input=382ba4855d0f74c3]*/
{
    return _PyDict_FromKeys((PyObject *)type, iterable, value);
}

/* Single-arg dict update; used by dict_update_common and operators. */
static int
dict_update_arg(PyObject *self, PyObject *arg)
{
    if (PyDict_CheckExact(arg)) {
        return PyDict_Merge(self, arg, 1);
    }
    int has_keys = PyObject_HasAttrWithError(arg, &_Py_ID(keys));
    if (has_keys < 0) {
        return -1;
    }
    if (has_keys) {
        return PyDict_Merge(self, arg, 1);
    }
    return PyDict_MergeFromSeq2(self, arg, 1);
}

static int
dict_update_common(PyObject *self, PyObject *args, PyObject *kwds,
                   const char *methname)
{
    PyObject *arg = NULL;
    int result = 0;

    if (!PyArg_UnpackTuple(args, methname, 0, 1, &arg)) {
        result = -1;
    }
    else if (arg != NULL) {
        result = dict_update_arg(self, arg);
    }

    if (result == 0 && kwds != NULL) {
        if (PyArg_ValidateKeywordArguments(kwds))
            result = PyDict_Merge(self, kwds, 1);
        else
            result = -1;
    }
    return result;
}

/* Note: dict.update() uses the METH_VARARGS|METH_KEYWORDS calling convention.
   Using METH_FASTCALL|METH_KEYWORDS would make dict.update(**dict2) calls
   slower, see the issue #29312. */
static PyObject *
dict_update(PyObject *self, PyObject *args, PyObject *kwds)
{
    if (dict_update_common(self, args, kwds, "update") != -1)
        Py_RETURN_NONE;
    return NULL;
}

/* Update unconditionally replaces existing items.
   Merge has a 3rd argument 'override'; if set, it acts like Update,
   otherwise it leaves existing items unchanged.

   PyDict_{Update,Merge} update/merge from a mapping object.

   PyDict_MergeFromSeq2 updates/merges from any iterable object
   producing iterable objects of length 2.
*/

static int
merge_from_seq2_lock_held(PyObject *d, PyObject *seq2, int override)
{
    PyObject *it;       /* iter(seq2) */
    Py_ssize_t i;       /* index into seq2 of current element */
    PyObject *item;     /* seq2[i] */
    PyObject *fast;     /* item as a 2-tuple or 2-list */

    assert(d != NULL);
    assert(PyDict_Check(d));
    assert(seq2 != NULL);

    it = PyObject_GetIter(seq2);
    if (it == NULL)
        return -1;

    for (i = 0; ; ++i) {
        PyObject *key, *value;
        Py_ssize_t n;

        fast = NULL;
        item = PyIter_Next(it);
        if (item == NULL) {
            if (PyErr_Occurred())
                goto Fail;
            break;
        }

        /* Convert item to sequence, and verify length 2. */
        fast = PySequence_Fast(item, "");
        if (fast == NULL) {
            if (PyErr_ExceptionMatches(PyExc_TypeError))
                PyErr_Format(PyExc_TypeError,
                    "cannot convert dictionary update "
                    "sequence element #%zd to a sequence",
                    i);
            goto Fail;
        }
        n = PySequence_Fast_GET_SIZE(fast);
        if (n != 2) {
            PyErr_Format(PyExc_ValueError,
                         "dictionary update sequence element #%zd "
                         "has length %zd; 2 is required",
                         i, n);
            goto Fail;
        }

        /* Update/merge with this (key, value) pair. */
        key = PySequence_Fast_GET_ITEM(fast, 0);
        value = PySequence_Fast_GET_ITEM(fast, 1);
        Py_INCREF(key);
        Py_INCREF(value);
        if (override) {
            if (setitem_lock_held((PyDictObject *)d, key, value) < 0) {
                Py_DECREF(key);
                Py_DECREF(value);
                goto Fail;
            }
        }
        else {
            if (dict_setdefault_ref_lock_held(d, key, value, NULL, 0) < 0) {
                Py_DECREF(key);
                Py_DECREF(value);
                goto Fail;
            }
        }

        Py_DECREF(key);
        Py_DECREF(value);
        Py_DECREF(fast);
        Py_DECREF(item);
    }

    i = 0;
    ASSERT_CONSISTENT(d);
    goto Return;
Fail:
    Py_XDECREF(item);
    Py_XDECREF(fast);
    i = -1;
Return:
    Py_DECREF(it);
    return Py_SAFE_DOWNCAST(i, Py_ssize_t, int);
}

int
PyDict_MergeFromSeq2(PyObject *d, PyObject *seq2, int override)
{
    int res;
    Py_BEGIN_CRITICAL_SECTION(d);
    res = merge_from_seq2_lock_held(d, seq2, override);
    Py_END_CRITICAL_SECTION();

    return res;
}

static int
dict_dict_merge(PyInterpreterState *interp, PyDictObject *mp, PyDictObject *other, int override)
{
    ASSERT_DICT_LOCKED(mp);
    ASSERT_DICT_LOCKED(other);

    if (other == mp || other->ma_used == 0)
        /* a.update(a) or a.update({}); nothing to do */
        return 0;
    if (mp->ma_used == 0) {
        /* Since the target dict is empty, PyDict_GetItem()
            * always returns NULL.  Setting override to 1
            * skips the unnecessary test.
            */
        override = 1;
        PyDictKeysObject *okeys = other->ma_keys;

        // If other is clean, combined, and just allocated, just clone it.
        if (mp->ma_values == NULL &&
            other->ma_values == NULL &&
            other->ma_used == okeys->dk_nentries &&
            (DK_LOG_SIZE(okeys) == PyDict_LOG_MINSIZE ||
             USABLE_FRACTION(DK_SIZE(okeys)/2) < other->ma_used)
        ) {
            _PyDict_NotifyEvent(interp, PyDict_EVENT_CLONED, mp, (PyObject *)other, NULL);
            PyDictKeysObject *keys = clone_combined_dict_keys(other);
            if (keys == NULL)
                return -1;

            ensure_shared_on_resize(mp);
            dictkeys_decref(interp, mp->ma_keys, IS_DICT_SHARED(mp));
            set_keys(mp, keys);
            STORE_USED(mp, other->ma_used);
            ASSERT_CONSISTENT(mp);

            if (_PyObject_GC_IS_TRACKED(other) && !_PyObject_GC_IS_TRACKED(mp)) {
                /* Maintain tracking. */
                _PyObject_GC_TRACK(mp);
            }

            return 0;
        }
    }
    /* Do one big resize at the start, rather than
        * incrementally resizing as we insert new items.  Expect
        * that there will be no (or few) overlapping keys.
        */
    if (USABLE_FRACTION(DK_SIZE(mp->ma_keys)) < other->ma_used) {
        int unicode = DK_IS_UNICODE(other->ma_keys);
        if (dictresize(interp, mp,
                        estimate_log2_keysize(mp->ma_used + other->ma_used),
                        unicode)) {
            return -1;
        }
    }

    Py_ssize_t orig_size = other->ma_keys->dk_nentries;
    Py_ssize_t pos = 0;
    Py_hash_t hash;
    PyObject *key, *value;

    while (_PyDict_Next((PyObject*)other, &pos, &key, &value, &hash)) {
        int err = 0;
        Py_INCREF(key);
        Py_INCREF(value);
        if (override == 1) {
            err = insertdict(interp, mp,
                                Py_NewRef(key), hash, Py_NewRef(value));
        }
        else {
            err = _PyDict_Contains_KnownHash((PyObject *)mp, key, hash);
            if (err == 0) {
                err = insertdict(interp, mp,
                                    Py_NewRef(key), hash, Py_NewRef(value));
            }
            else if (err > 0) {
                if (override != 0) {
                    _PyErr_SetKeyError(key);
                    Py_DECREF(value);
                    Py_DECREF(key);
                    return -1;
                }
                err = 0;
            }
        }
        Py_DECREF(value);
        Py_DECREF(key);
        if (err != 0)
            return -1;

        if (orig_size != other->ma_keys->dk_nentries) {
            PyErr_SetString(PyExc_RuntimeError,
                    "dict mutated during update");
            return -1;
        }
    }
    return 0;
}

static int
dict_merge(PyInterpreterState *interp, PyObject *a, PyObject *b, int override)
{
    PyDictObject *mp, *other;

    assert(0 <= override && override <= 2);

    /* We accept for the argument either a concrete dictionary object,
     * or an abstract "mapping" object.  For the former, we can do
     * things quite efficiently.  For the latter, we only require that
     * PyMapping_Keys() and PyObject_GetItem() be supported.
     */
    if (a == NULL || !PyDict_Check(a) || b == NULL) {
        PyErr_BadInternalCall();
        return -1;
    }
    mp = (PyDictObject*)a;
    int res = 0;
    if (PyDict_Check(b) && (Py_TYPE(b)->tp_iter == dict_iter)) {
        other = (PyDictObject*)b;
        int res;
        Py_BEGIN_CRITICAL_SECTION2(a, b);
        res = dict_dict_merge(interp, (PyDictObject *)a, other, override);
        ASSERT_CONSISTENT(a);
        Py_END_CRITICAL_SECTION2();
        return res;
    }
    else {
        /* Do it the generic, slower way */
        Py_BEGIN_CRITICAL_SECTION(a);
        PyObject *keys = PyMapping_Keys(b);
        PyObject *iter;
        PyObject *key, *value;
        int status;

        if (keys == NULL) {
            /* Docstring says this is equivalent to E.keys() so
             * if E doesn't have a .keys() method we want
             * AttributeError to percolate up.  Might as well
             * do the same for any other error.
             */
            res = -1;
            goto slow_exit;
        }

        iter = PyObject_GetIter(keys);
        Py_DECREF(keys);
        if (iter == NULL) {
            res = -1;
            goto slow_exit;
        }

        for (key = PyIter_Next(iter); key; key = PyIter_Next(iter)) {
            if (override != 1) {
                status = PyDict_Contains(a, key);
                if (status != 0) {
                    if (status > 0) {
                        if (override == 0) {
                            Py_DECREF(key);
                            continue;
                        }
                        _PyErr_SetKeyError(key);
                    }
                    Py_DECREF(key);
                    Py_DECREF(iter);
                    res = -1;
                    goto slow_exit;
                }
            }
            value = PyObject_GetItem(b, key);
            if (value == NULL) {
                Py_DECREF(iter);
                Py_DECREF(key);
                res = -1;
                goto slow_exit;
            }
            status = setitem_lock_held(mp, key, value);
            Py_DECREF(key);
            Py_DECREF(value);
            if (status < 0) {
                Py_DECREF(iter);
                res = -1;
                goto slow_exit;
                return -1;
            }
        }
        Py_DECREF(iter);
        if (PyErr_Occurred()) {
            /* Iterator completed, via error */
            res = -1;
            goto slow_exit;
        }

slow_exit:
        ASSERT_CONSISTENT(a);
        Py_END_CRITICAL_SECTION();
        return res;
    }
}

int
PyDict_Update(PyObject *a, PyObject *b)
{
    PyInterpreterState *interp = _PyInterpreterState_GET();
    return dict_merge(interp, a, b, 1);
}

int
PyDict_Merge(PyObject *a, PyObject *b, int override)
{
    PyInterpreterState *interp = _PyInterpreterState_GET();
    /* XXX Deprecate override not in (0, 1). */
    return dict_merge(interp, a, b, override != 0);
}

int
_PyDict_MergeEx(PyObject *a, PyObject *b, int override)
{
    PyInterpreterState *interp = _PyInterpreterState_GET();
    return dict_merge(interp, a, b, override);
}

/*[clinic input]
dict.copy

Return a shallow copy of the dict.
[clinic start generated code]*/

static PyObject *
dict_copy_impl(PyDictObject *self)
/*[clinic end generated code: output=ffb782cf970a5c39 input=73935f042b639de4]*/
{
    return PyDict_Copy((PyObject *)self);
}

/* Copies the values, but does not change the reference
 * counts of the objects in the array.
 * Return NULL, but does *not* set an exception on failure  */
static PyDictValues *
copy_values(PyDictValues *values)
{
    PyDictValues *newvalues = new_values(values->capacity);
    if (newvalues == NULL) {
        return NULL;
    }
    newvalues->size = values->size;
    uint8_t *values_order = get_insertion_order_array(values);
    uint8_t *new_values_order = get_insertion_order_array(newvalues);
    memcpy(new_values_order, values_order, values->capacity);
    for (int i = 0; i < values->capacity; i++) {
        newvalues->values[i] = values->values[i];
    }
    assert(newvalues->embedded == 0);
    return newvalues;
}

static PyObject *
copy_lock_held(PyObject *o)
{
    PyObject *copy;
    PyDictObject *mp;
    PyInterpreterState *interp = _PyInterpreterState_GET();

    ASSERT_DICT_LOCKED(o);

    mp = (PyDictObject *)o;
    if (mp->ma_used == 0) {
        /* The dict is empty; just return a new dict. */
        return PyDict_New();
    }

    if (_PyDict_HasSplitTable(mp)) {
        PyDictObject *split_copy;
        PyDictValues *newvalues = copy_values(mp->ma_values);
        if (newvalues == NULL) {
            return PyErr_NoMemory();
        }
        split_copy = PyObject_GC_New(PyDictObject, &PyDict_Type);
        if (split_copy == NULL) {
            free_values(newvalues, false);
            return NULL;
        }
        for (size_t i = 0; i < newvalues->capacity; i++) {
            Py_XINCREF(newvalues->values[i]);
        }
        split_copy->ma_values = newvalues;
        split_copy->ma_keys = mp->ma_keys;
        split_copy->ma_used = mp->ma_used;
        split_copy->_ma_watcher_tag = 0;
        dictkeys_incref(mp->ma_keys);
        _PyObject_GC_TRACK(split_copy);
        return (PyObject *)split_copy;
    }

    if (Py_TYPE(mp)->tp_iter == dict_iter &&
            mp->ma_values == NULL &&
            (mp->ma_used >= (mp->ma_keys->dk_nentries * 2) / 3))
    {
        /* Use fast-copy if:

           (1) type(mp) doesn't override tp_iter; and

           (2) 'mp' is not a split-dict; and

           (3) if 'mp' is non-compact ('del' operation does not resize dicts),
               do fast-copy only if it has at most 1/3 non-used keys.

           The last condition (3) is important to guard against a pathological
           case when a large dict is almost emptied with multiple del/pop
           operations and copied after that.  In cases like this, we defer to
           PyDict_Merge, which produces a compacted copy.
        */
        PyDictKeysObject *keys = clone_combined_dict_keys(mp);
        if (keys == NULL) {
            return NULL;
        }
        PyDictObject *new = (PyDictObject *)new_dict(interp, keys, NULL, 0, 0);
        if (new == NULL) {
            /* In case of an error, `new_dict()` takes care of
               cleaning up `keys`. */
            return NULL;
        }

        new->ma_used = mp->ma_used;
        ASSERT_CONSISTENT(new);
        return (PyObject *)new;
    }

    copy = PyDict_New();
    if (copy == NULL)
        return NULL;
    if (dict_merge(interp, copy, o, 1) == 0)
        return copy;
    Py_DECREF(copy);
    return NULL;
}

PyObject *
PyDict_Copy(PyObject *o)
{
    if (o == NULL || !PyDict_Check(o)) {
        PyErr_BadInternalCall();
        return NULL;
    }

    PyObject *res;
    Py_BEGIN_CRITICAL_SECTION(o);

    res = copy_lock_held(o);

    Py_END_CRITICAL_SECTION();
    return res;
}

Py_ssize_t
PyDict_Size(PyObject *mp)
{
    if (mp == NULL || !PyDict_Check(mp)) {
        PyErr_BadInternalCall();
        return -1;
    }
    return FT_ATOMIC_LOAD_SSIZE_RELAXED(((PyDictObject *)mp)->ma_used);
}

/* Return 1 if dicts equal, 0 if not, -1 if error.
 * Gets out as soon as any difference is detected.
 * Uses only Py_EQ comparison.
 */
static int
dict_equal_lock_held(PyDictObject *a, PyDictObject *b)
{
    Py_ssize_t i;

    ASSERT_DICT_LOCKED(a);
    ASSERT_DICT_LOCKED(b);

    if (a->ma_used != b->ma_used)
        /* can't be equal if # of entries differ */
        return 0;
    /* Same # of entries -- check all of 'em.  Exit early on any diff. */
    for (i = 0; i < LOAD_KEYS_NENTRIES(a->ma_keys); i++) {
        PyObject *key, *aval;
        Py_hash_t hash;
        if (DK_IS_UNICODE(a->ma_keys)) {
            PyDictUnicodeEntry *ep = &DK_UNICODE_ENTRIES(a->ma_keys)[i];
            key = ep->me_key;
            if (key == NULL) {
                continue;
            }
            hash = unicode_get_hash(key);
            if (_PyDict_HasSplitTable(a))
                aval = a->ma_values->values[i];
            else
                aval = ep->me_value;
        }
        else {
            PyDictKeyEntry *ep = &DK_ENTRIES(a->ma_keys)[i];
            key = ep->me_key;
            aval = ep->me_value;
            hash = ep->me_hash;
        }
        if (aval != NULL) {
            int cmp;
            PyObject *bval;
            /* temporarily bump aval's refcount to ensure it stays
               alive until we're done with it */
            Py_INCREF(aval);
            /* ditto for key */
            Py_INCREF(key);
            /* reuse the known hash value */
            _Py_dict_lookup(b, key, hash, &bval);
            if (bval == NULL) {
                Py_DECREF(key);
                Py_DECREF(aval);
                if (PyErr_Occurred())
                    return -1;
                return 0;
            }
            Py_INCREF(bval);
            cmp = PyObject_RichCompareBool(aval, bval, Py_EQ);
            Py_DECREF(key);
            Py_DECREF(aval);
            Py_DECREF(bval);
            if (cmp <= 0)  /* error or not equal */
                return cmp;
        }
    }
    return 1;
}

static int
dict_equal(PyDictObject *a, PyDictObject *b)
{
    int res;
    Py_BEGIN_CRITICAL_SECTION2(a, b);
    res = dict_equal_lock_held(a, b);
    Py_END_CRITICAL_SECTION2();

    return res;
}

static PyObject *
dict_richcompare(PyObject *v, PyObject *w, int op)
{
    int cmp;
    PyObject *res;

    if (!PyDict_Check(v) || !PyDict_Check(w)) {
        res = Py_NotImplemented;
    }
    else if (op == Py_EQ || op == Py_NE) {
        cmp = dict_equal((PyDictObject *)v, (PyDictObject *)w);
        if (cmp < 0)
            return NULL;
        res = (cmp == (op == Py_EQ)) ? Py_True : Py_False;
    }
    else
        res = Py_NotImplemented;
    return Py_NewRef(res);
}

/*[clinic input]

@coexist
dict.__contains__

  key: object
  /

True if the dictionary has the specified key, else False.
[clinic start generated code]*/

static PyObject *
dict___contains___impl(PyDictObject *self, PyObject *key)
/*[clinic end generated code: output=1b314e6da7687dae input=fe1cb42ad831e820]*/
{
    int contains = PyDict_Contains((PyObject *)self, key);
    if (contains < 0) {
        return NULL;
    }
    if (contains) {
        Py_RETURN_TRUE;
    }
    Py_RETURN_FALSE;
}

/*[clinic input]
dict.get

    key: object
    default: object = None
    /

Return the value for key if key is in the dictionary, else default.
[clinic start generated code]*/

static PyObject *
dict_get_impl(PyDictObject *self, PyObject *key, PyObject *default_value)
/*[clinic end generated code: output=bba707729dee05bf input=279ddb5790b6b107]*/
{
    PyObject *val = NULL;
    Py_hash_t hash;
    Py_ssize_t ix;

    hash = _PyObject_HashFast(key);
    if (hash == -1) {
        return NULL;
    }
    ix = _Py_dict_lookup_threadsafe(self, key, hash, &val);
    if (ix == DKIX_ERROR)
        return NULL;
    if (ix == DKIX_EMPTY || val == NULL) {
        val = Py_NewRef(default_value);
    }
    return val;
}

static int
dict_setdefault_ref_lock_held(PyObject *d, PyObject *key, PyObject *default_value,
                    PyObject **result, int incref_result)
{
    PyDictObject *mp = (PyDictObject *)d;
    PyObject *value;
    Py_hash_t hash;
    PyInterpreterState *interp = _PyInterpreterState_GET();

    ASSERT_DICT_LOCKED(d);

    if (!PyDict_Check(d)) {
        PyErr_BadInternalCall();
        if (result) {
            *result = NULL;
        }
        return -1;
    }

    hash = _PyObject_HashFast(key);
    if (hash == -1) {
        if (result) {
            *result = NULL;
        }
        return -1;
    }

    if (mp->ma_keys == Py_EMPTY_KEYS) {
        if (insert_to_emptydict(interp, mp, Py_NewRef(key), hash,
                                Py_NewRef(default_value)) < 0) {
            if (result) {
                *result = NULL;
            }
            return -1;
        }
        if (result) {
            *result = incref_result ? Py_NewRef(default_value) : default_value;
        }
        return 0;
    }

    if (!PyUnicode_CheckExact(key) && DK_IS_UNICODE(mp->ma_keys)) {
        if (insertion_resize(interp, mp, 0) < 0) {
            if (result) {
                *result = NULL;
            }
            return -1;
        }
    }

    if (_PyDict_HasSplitTable(mp)) {
        Py_ssize_t ix = insert_split_key(mp->ma_keys, key, hash);
        if (ix != DKIX_EMPTY) {
            PyObject *value = mp->ma_values->values[ix];
            int already_present = value != NULL;
            if (!already_present) {
                insert_split_value(interp, mp, key, default_value, ix);
                value = default_value;
            }
            if (result) {
                *result = incref_result ? Py_NewRef(value) : value;
            }
            return already_present;
        }

        /* No space in shared keys. Resize and continue below. */
        if (insertion_resize(interp, mp, 1) < 0) {
            goto error;
        }
    }

    assert(!_PyDict_HasSplitTable(mp));

    Py_ssize_t ix = _Py_dict_lookup(mp, key, hash, &value);
    if (ix == DKIX_ERROR) {
        if (result) {
            *result = NULL;
        }
        return -1;
    }

    if (ix == DKIX_EMPTY) {
        assert(!_PyDict_HasSplitTable(mp));
        value = default_value;

        if (insert_combined_dict(interp, mp, hash, Py_NewRef(key), Py_NewRef(value)) < 0) {
            Py_DECREF(key);
            Py_DECREF(value);
            if (result) {
                *result = NULL;
            }
        }

        STORE_USED(mp, mp->ma_used + 1);
        assert(mp->ma_keys->dk_usable >= 0);
        ASSERT_CONSISTENT(mp);
        if (result) {
            *result = incref_result ? Py_NewRef(value) : value;
        }
        return 0;
    }

    assert(value != NULL);
    ASSERT_CONSISTENT(mp);
    if (result) {
        *result = incref_result ? Py_NewRef(value) : value;
    }
    return 1;

error:
    if (result) {
        *result = NULL;
    }
    return -1;
}

int
PyDict_SetDefaultRef(PyObject *d, PyObject *key, PyObject *default_value,
                     PyObject **result)
{
    int res;
    Py_BEGIN_CRITICAL_SECTION(d);
    res = dict_setdefault_ref_lock_held(d, key, default_value, result, 1);
    Py_END_CRITICAL_SECTION();
    return res;
}

PyObject *
PyDict_SetDefault(PyObject *d, PyObject *key, PyObject *defaultobj)
{
    PyObject *result;
    Py_BEGIN_CRITICAL_SECTION(d);
    dict_setdefault_ref_lock_held(d, key, defaultobj, &result, 0);
    Py_END_CRITICAL_SECTION();
    return result;
}

/*[clinic input]
@critical_section
dict.setdefault

    key: object
    default: object = None
    /

Insert key with a value of default if key is not in the dictionary.

Return the value for key if key is in the dictionary, else default.
[clinic start generated code]*/

static PyObject *
dict_setdefault_impl(PyDictObject *self, PyObject *key,
                     PyObject *default_value)
/*[clinic end generated code: output=f8c1101ebf69e220 input=9237af9a0a224302]*/
{
    PyObject *val;
    dict_setdefault_ref_lock_held((PyObject *)self, key, default_value, &val, 1);
    return val;
}


/*[clinic input]
dict.clear

Remove all items from the dict.
[clinic start generated code]*/

static PyObject *
dict_clear_impl(PyDictObject *self)
/*[clinic end generated code: output=5139a830df00830a input=0bf729baba97a4c2]*/
{
    PyDict_Clear((PyObject *)self);
    Py_RETURN_NONE;
}

/*[clinic input]
@text_signature "($self, key, /)"
@text_signature "($self, key, default, /)"
dict.pop

    key: object
    default: object = NULL
    /

Remove specified key and return the corresponding value.

If the key is not found, return the default if given; otherwise,
raise a KeyError.
[clinic start generated code]*/

static PyObject *
dict_pop_impl(PyDictObject *self, PyObject *key, PyObject *default_value)
/*[clinic end generated code: output=3abb47b89f24c21c input=30abdf0727d0f247]*/
{
    return dict_pop_default((PyObject*)self, key, default_value);
}

/*[clinic input]
@critical_section
dict.popitem

Remove and return a (key, value) pair as a 2-tuple.

Pairs are returned in LIFO (last-in, first-out) order.
Raises KeyError if the dict is empty.
[clinic start generated code]*/

static PyObject *
dict_popitem_impl(PyDictObject *self)
/*[clinic end generated code: output=e65fcb04420d230d input=ef28b4da5f0f762e]*/
{
    Py_ssize_t i, j;
    PyObject *res;
    PyInterpreterState *interp = _PyInterpreterState_GET();

    ASSERT_DICT_LOCKED(self);

    /* Allocate the result tuple before checking the size.  Believe it
     * or not, this allocation could trigger a garbage collection which
     * could empty the dict, so if we checked the size first and that
     * happened, the result would be an infinite loop (searching for an
     * entry that no longer exists).  Note that the usual popitem()
     * idiom is "while d: k, v = d.popitem()". so needing to throw the
     * tuple away if the dict *is* empty isn't a significant
     * inefficiency -- possible, but unlikely in practice.
     */
    res = PyTuple_New(2);
    if (res == NULL)
        return NULL;
    if (self->ma_used == 0) {
        Py_DECREF(res);
        PyErr_SetString(PyExc_KeyError, "popitem(): dictionary is empty");
        return NULL;
    }
    /* Convert split table to combined table */
    if (_PyDict_HasSplitTable(self)) {
        if (dictresize(interp, self, DK_LOG_SIZE(self->ma_keys), 1) < 0) {
            Py_DECREF(res);
            return NULL;
        }
    }
    FT_ATOMIC_STORE_UINT32_RELAXED(self->ma_keys->dk_version, 0);

    /* Pop last item */
    PyObject *key, *value;
    Py_hash_t hash;
    if (DK_IS_UNICODE(self->ma_keys)) {
        PyDictUnicodeEntry *ep0 = DK_UNICODE_ENTRIES(self->ma_keys);
        i = self->ma_keys->dk_nentries - 1;
        while (i >= 0 && ep0[i].me_value == NULL) {
            i--;
        }
        assert(i >= 0);

        key = ep0[i].me_key;
        _PyDict_NotifyEvent(interp, PyDict_EVENT_DELETED, self, key, NULL);
        hash = unicode_get_hash(key);
        value = ep0[i].me_value;
        STORE_KEY(&ep0[i], NULL);
        STORE_VALUE(&ep0[i], NULL);
    }
    else {
        PyDictKeyEntry *ep0 = DK_ENTRIES(self->ma_keys);
        i = self->ma_keys->dk_nentries - 1;
        while (i >= 0 && ep0[i].me_value == NULL) {
            i--;
        }
        assert(i >= 0);

        key = ep0[i].me_key;
        _PyDict_NotifyEvent(interp, PyDict_EVENT_DELETED, self, key, NULL);
        hash = ep0[i].me_hash;
        value = ep0[i].me_value;
        STORE_KEY(&ep0[i], NULL);
        STORE_HASH(&ep0[i], -1);
        STORE_VALUE(&ep0[i], NULL);
    }

    j = lookdict_index(self->ma_keys, hash, i);
    assert(j >= 0);
    assert(dictkeys_get_index(self->ma_keys, j) == i);
    dictkeys_set_index(self->ma_keys, j, DKIX_DUMMY);

    PyTuple_SET_ITEM(res, 0, key);
    PyTuple_SET_ITEM(res, 1, value);
    /* We can't dk_usable++ since there is DKIX_DUMMY in indices */
    STORE_KEYS_NENTRIES(self->ma_keys, i);
    STORE_USED(self, self->ma_used - 1);
    ASSERT_CONSISTENT(self);
    return res;
}

static int
dict_traverse(PyObject *op, visitproc visit, void *arg)
{
    PyDictObject *mp = (PyDictObject *)op;
    PyDictKeysObject *keys = mp->ma_keys;
    Py_ssize_t i, n = keys->dk_nentries;

    if (DK_IS_UNICODE(keys)) {
        if (_PyDict_HasSplitTable(mp)) {
            if (!mp->ma_values->embedded) {
                for (i = 0; i < n; i++) {
                    Py_VISIT(mp->ma_values->values[i]);
                }
            }
        }
        else {
            PyDictUnicodeEntry *entries = DK_UNICODE_ENTRIES(keys);
            for (i = 0; i < n; i++) {
                Py_VISIT(entries[i].me_value);
            }
        }
    }
    else {
        PyDictKeyEntry *entries = DK_ENTRIES(keys);
        for (i = 0; i < n; i++) {
            if (entries[i].me_value != NULL) {
                Py_VISIT(entries[i].me_value);
                Py_VISIT(entries[i].me_key);
            }
        }
    }
    return 0;
}

static int
dict_tp_clear(PyObject *op)
{
    PyDict_Clear(op);
    return 0;
}

static PyObject *dictiter_new(PyDictObject *, PyTypeObject *);

static Py_ssize_t
sizeof_lock_held(PyDictObject *mp)
{
    size_t res = _PyObject_SIZE(Py_TYPE(mp));
    if (_PyDict_HasSplitTable(mp)) {
        res += shared_keys_usable_size(mp->ma_keys) * sizeof(PyObject*);
    }
    /* If the dictionary is split, the keys portion is accounted-for
       in the type object. */
    if (mp->ma_keys->dk_refcnt == 1) {
        res += _PyDict_KeysSize(mp->ma_keys);
    }
    assert(res <= (size_t)PY_SSIZE_T_MAX);
    return (Py_ssize_t)res;
}

Py_ssize_t
_PyDict_SizeOf(PyDictObject *mp)
{
    Py_ssize_t res;
    Py_BEGIN_CRITICAL_SECTION(mp);
    res = sizeof_lock_held(mp);
    Py_END_CRITICAL_SECTION();

    return res;
}

size_t
_PyDict_KeysSize(PyDictKeysObject *keys)
{
    size_t es = (keys->dk_kind == DICT_KEYS_GENERAL
                 ? sizeof(PyDictKeyEntry) : sizeof(PyDictUnicodeEntry));
    size_t size = sizeof(PyDictKeysObject);
    size += (size_t)1 << keys->dk_log2_index_bytes;
    size += USABLE_FRACTION((size_t)DK_SIZE(keys)) * es;
    return size;
}

/*[clinic input]
dict.__sizeof__

Return the size of the dict in memory, in bytes.
[clinic start generated code]*/

static PyObject *
dict___sizeof___impl(PyDictObject *self)
/*[clinic end generated code: output=44279379b3824bda input=4fec4ddfc44a4d1a]*/
{
    return PyLong_FromSsize_t(_PyDict_SizeOf(self));
}

static PyObject *
dict_or(PyObject *self, PyObject *other)
{
    if (!PyDict_Check(self) || !PyDict_Check(other)) {
        Py_RETURN_NOTIMPLEMENTED;
    }
    PyObject *new = PyDict_Copy(self);
    if (new == NULL) {
        return NULL;
    }
    if (dict_update_arg(new, other)) {
        Py_DECREF(new);
        return NULL;
    }
    return new;
}

static PyObject *
dict_ior(PyObject *self, PyObject *other)
{
    if (dict_update_arg(self, other)) {
        return NULL;
    }
    return Py_NewRef(self);
}

PyDoc_STRVAR(getitem__doc__,
"__getitem__($self, key, /)\n--\n\nReturn self[key].");

PyDoc_STRVAR(update__doc__,
<<<<<<< HEAD
"update($self, /, **kwargs)\n\
($self, mapping_or_iterable, /, **kwargs)\n\
--\n\
\n\
Update a dict from a mapping or iterable and keyword arguments.\n\
\n\
If the positional argument is present and has a .keys() method,\n\
then does:\n\
  for k in mapping_or_iterable: self[k] = mapping_or_iterable[k]\n\
If it is present and lacks a .keys() method, then does:\n\
  for k, v in mapping_or_iterable: self[k] = v\n\
In either case, this is followed by:\n\
  for k in kwargs:  self[k] = kwargs[k]");
=======
"D.update([E, ]**F) -> None.  Update D from mapping/iterable E and F.\n\
If E is present and has a .keys() method, then does:  for k in E.keys(): D[k] = E[k]\n\
If E is present and lacks a .keys() method, then does:  for k, v in E: D[k] = v\n\
In either case, this is followed by: for k in F:  D[k] = F[k]");
>>>>>>> f5a7037c

/* Forward */

static PyMethodDef mapp_methods[] = {
    DICT___CONTAINS___METHODDEF
    {"__getitem__",     dict_subscript,                 METH_O | METH_COEXIST,
     getitem__doc__},
    DICT___SIZEOF___METHODDEF
    DICT_GET_METHODDEF
    DICT_SETDEFAULT_METHODDEF
    DICT_POP_METHODDEF
    DICT_POPITEM_METHODDEF
    DICT_KEYS_METHODDEF
    DICT_ITEMS_METHODDEF
    DICT_VALUES_METHODDEF
    {"update",          _PyCFunction_CAST(dict_update), METH_VARARGS | METH_KEYWORDS,
     update__doc__},
    DICT_FROMKEYS_METHODDEF
    DICT_CLEAR_METHODDEF
    DICT_COPY_METHODDEF
    DICT___REVERSED___METHODDEF
    {"__class_getitem__", Py_GenericAlias, METH_O|METH_CLASS, PyDoc_STR("See PEP 585")},
    {NULL,              NULL}   /* sentinel */
};

/* Return 1 if `key` is in dict `op`, 0 if not, and -1 on error. */
int
PyDict_Contains(PyObject *op, PyObject *key)
{
    Py_hash_t hash = _PyObject_HashFast(key);

    if (hash == -1) {
        return -1;
    }

    return _PyDict_Contains_KnownHash(op, key, hash);
}

int
PyDict_ContainsString(PyObject *op, const char *key)
{
    PyObject *key_obj = PyUnicode_FromString(key);
    if (key_obj == NULL) {
        return -1;
    }
    int res = PyDict_Contains(op, key_obj);
    Py_DECREF(key_obj);
    return res;
}

/* Internal version of PyDict_Contains used when the hash value is already known */
int
_PyDict_Contains_KnownHash(PyObject *op, PyObject *key, Py_hash_t hash)
{
    PyDictObject *mp = (PyDictObject *)op;
    PyObject *value;
    Py_ssize_t ix;

#ifdef Py_GIL_DISABLED
    ix = _Py_dict_lookup_threadsafe(mp, key, hash, &value);
#else
    ix = _Py_dict_lookup(mp, key, hash, &value);
#endif
    if (ix == DKIX_ERROR)
        return -1;
    if (ix != DKIX_EMPTY && value != NULL) {
#ifdef Py_GIL_DISABLED
        Py_DECREF(value);
#endif
        return 1;
    }
    return 0;
}

int
_PyDict_ContainsId(PyObject *op, _Py_Identifier *key)
{
    PyObject *kv = _PyUnicode_FromId(key); /* borrowed */
    if (kv == NULL) {
        return -1;
    }
    return PyDict_Contains(op, kv);
}

/* Hack to implement "key in dict" */
static PySequenceMethods dict_as_sequence = {
    0,                          /* sq_length */
    0,                          /* sq_concat */
    0,                          /* sq_repeat */
    0,                          /* sq_item */
    0,                          /* sq_slice */
    0,                          /* sq_ass_item */
    0,                          /* sq_ass_slice */
    PyDict_Contains,            /* sq_contains */
    0,                          /* sq_inplace_concat */
    0,                          /* sq_inplace_repeat */
};

static PyNumberMethods dict_as_number = {
    .nb_or = dict_or,
    .nb_inplace_or = dict_ior,
};

static PyObject *
dict_new(PyTypeObject *type, PyObject *args, PyObject *kwds)
{
    assert(type != NULL);
    assert(type->tp_alloc != NULL);
    // dict subclasses must implement the GC protocol
    assert(_PyType_IS_GC(type));

    PyObject *self = type->tp_alloc(type, 0);
    if (self == NULL) {
        return NULL;
    }
    PyDictObject *d = (PyDictObject *)self;

    d->ma_used = 0;
    d->_ma_watcher_tag = 0;
    dictkeys_incref(Py_EMPTY_KEYS);
    d->ma_keys = Py_EMPTY_KEYS;
    d->ma_values = NULL;
    ASSERT_CONSISTENT(d);
    if (!_PyObject_GC_IS_TRACKED(d)) {
        _PyObject_GC_TRACK(d);
    }
    return self;
}

static int
dict_init(PyObject *self, PyObject *args, PyObject *kwds)
{
    return dict_update_common(self, args, kwds, "dict");
}

static PyObject *
dict_vectorcall(PyObject *type, PyObject * const*args,
                size_t nargsf, PyObject *kwnames)
{
    Py_ssize_t nargs = PyVectorcall_NARGS(nargsf);
    if (!_PyArg_CheckPositional("dict", nargs, 0, 1)) {
        return NULL;
    }

    PyObject *self = dict_new(_PyType_CAST(type), NULL, NULL);
    if (self == NULL) {
        return NULL;
    }
    if (nargs == 1) {
        if (dict_update_arg(self, args[0]) < 0) {
            Py_DECREF(self);
            return NULL;
        }
        args++;
    }
    if (kwnames != NULL) {
        for (Py_ssize_t i = 0; i < PyTuple_GET_SIZE(kwnames); i++) {
            if (PyDict_SetItem(self, PyTuple_GET_ITEM(kwnames, i), args[i]) < 0) {
                Py_DECREF(self);
                return NULL;
            }
        }
    }
    return self;
}

static PyObject *
dict_iter(PyObject *self)
{
    PyDictObject *dict = (PyDictObject *)self;
    return dictiter_new(dict, &PyDictIterKey_Type);
}

PyDoc_STRVAR(dictionary_doc,
"dict(**kwargs)\n"
"(mapping_or_iterable, /, **kwargs)\n"
"--\n"
"\n"
"Create a new dictionary.\n"
"\n"
"If no arguments are supplied, create an empty dictionary:\n"
"    dict() -> {}\n"
"If the positional argument is a mapping object, a new dictionary will\n"
"be initialized from its (key, value) pairs.\n"
"If it is an iterable of pairs, a new dictionary will\n"
"be initialized from these pairs.\n"
"    dict([('one', 1), ('two', 2)]) -> {'one': 1, 'two': 2}\n"
"If keyword arguments are supplied, new items will be added using the\n"
"keyword name as a key and the argument value as a value:\n"
"    dict(one=1, two=2) -> {'one': 1, 'two': 2}\n"
"Positional and keyword arguments can be combined.");

PyTypeObject PyDict_Type = {
    PyVarObject_HEAD_INIT(&PyType_Type, 0)
    "dict",
    sizeof(PyDictObject),
    0,
    dict_dealloc,                               /* tp_dealloc */
    0,                                          /* tp_vectorcall_offset */
    0,                                          /* tp_getattr */
    0,                                          /* tp_setattr */
    0,                                          /* tp_as_async */
    dict_repr,                                  /* tp_repr */
    &dict_as_number,                            /* tp_as_number */
    &dict_as_sequence,                          /* tp_as_sequence */
    &dict_as_mapping,                           /* tp_as_mapping */
    PyObject_HashNotImplemented,                /* tp_hash */
    0,                                          /* tp_call */
    0,                                          /* tp_str */
    PyObject_GenericGetAttr,                    /* tp_getattro */
    0,                                          /* tp_setattro */
    0,                                          /* tp_as_buffer */
    Py_TPFLAGS_DEFAULT | Py_TPFLAGS_HAVE_GC |
        Py_TPFLAGS_BASETYPE | Py_TPFLAGS_DICT_SUBCLASS |
        _Py_TPFLAGS_MATCH_SELF | Py_TPFLAGS_MAPPING,  /* tp_flags */
    dictionary_doc,                             /* tp_doc */
    dict_traverse,                              /* tp_traverse */
    dict_tp_clear,                              /* tp_clear */
    dict_richcompare,                           /* tp_richcompare */
    0,                                          /* tp_weaklistoffset */
    dict_iter,                                  /* tp_iter */
    0,                                          /* tp_iternext */
    mapp_methods,                               /* tp_methods */
    0,                                          /* tp_members */
    0,                                          /* tp_getset */
    0,                                          /* tp_base */
    0,                                          /* tp_dict */
    0,                                          /* tp_descr_get */
    0,                                          /* tp_descr_set */
    0,                                          /* tp_dictoffset */
    dict_init,                                  /* tp_init */
    _PyType_AllocNoTrack,                       /* tp_alloc */
    dict_new,                                   /* tp_new */
    PyObject_GC_Del,                            /* tp_free */
    .tp_vectorcall = dict_vectorcall,
    .tp_version_tag = _Py_TYPE_VERSION_DICT,
};

/* For backward compatibility with old dictionary interface */

PyObject *
PyDict_GetItemString(PyObject *v, const char *key)
{
    PyObject *kv, *rv;
    kv = PyUnicode_FromString(key);
    if (kv == NULL) {
        PyErr_FormatUnraisable(
            "Exception ignored in PyDict_GetItemString(); consider using "
            "PyDict_GetItemStringRef()");
        return NULL;
    }
    rv = dict_getitem(v, kv,
            "Exception ignored in PyDict_GetItemString(); consider using "
            "PyDict_GetItemStringRef()");
    Py_DECREF(kv);
    return rv;  // borrowed reference
}

int
PyDict_GetItemStringRef(PyObject *v, const char *key, PyObject **result)
{
    PyObject *key_obj = PyUnicode_FromString(key);
    if (key_obj == NULL) {
        *result = NULL;
        return -1;
    }
    int res = PyDict_GetItemRef(v, key_obj, result);
    Py_DECREF(key_obj);
    return res;
}

int
_PyDict_SetItemId(PyObject *v, _Py_Identifier *key, PyObject *item)
{
    PyObject *kv;
    kv = _PyUnicode_FromId(key); /* borrowed */
    if (kv == NULL)
        return -1;
    return PyDict_SetItem(v, kv, item);
}

int
PyDict_SetItemString(PyObject *v, const char *key, PyObject *item)
{
    PyObject *kv;
    int err;
    kv = PyUnicode_FromString(key);
    if (kv == NULL)
        return -1;
    PyInterpreterState *interp = _PyInterpreterState_GET();
    _PyUnicode_InternImmortal(interp, &kv); /* XXX Should we really? */
    err = PyDict_SetItem(v, kv, item);
    Py_DECREF(kv);
    return err;
}

int
_PyDict_DelItemId(PyObject *v, _Py_Identifier *key)
{
    PyObject *kv = _PyUnicode_FromId(key); /* borrowed */
    if (kv == NULL)
        return -1;
    return PyDict_DelItem(v, kv);
}

int
PyDict_DelItemString(PyObject *v, const char *key)
{
    PyObject *kv;
    int err;
    kv = PyUnicode_FromString(key);
    if (kv == NULL)
        return -1;
    err = PyDict_DelItem(v, kv);
    Py_DECREF(kv);
    return err;
}

/* Dictionary iterator types */

typedef struct {
    PyObject_HEAD
    PyDictObject *di_dict; /* Set to NULL when iterator is exhausted */
    Py_ssize_t di_used;
    Py_ssize_t di_pos;
    PyObject* di_result; /* reusable result tuple for iteritems */
    Py_ssize_t len;
} dictiterobject;

static PyObject *
dictiter_new(PyDictObject *dict, PyTypeObject *itertype)
{
    Py_ssize_t used;
    dictiterobject *di;
    di = PyObject_GC_New(dictiterobject, itertype);
    if (di == NULL) {
        return NULL;
    }
    di->di_dict = (PyDictObject*)Py_NewRef(dict);
    used = FT_ATOMIC_LOAD_SSIZE_RELAXED(dict->ma_used);
    di->di_used = used;
    di->len = used;
    if (itertype == &PyDictRevIterKey_Type ||
         itertype == &PyDictRevIterItem_Type ||
         itertype == &PyDictRevIterValue_Type) {
        if (_PyDict_HasSplitTable(dict)) {
            di->di_pos = used - 1;
        }
        else {
            di->di_pos = load_keys_nentries(dict) - 1;
        }
    }
    else {
        di->di_pos = 0;
    }
    if (itertype == &PyDictIterItem_Type ||
        itertype == &PyDictRevIterItem_Type) {
        di->di_result = PyTuple_Pack(2, Py_None, Py_None);
        if (di->di_result == NULL) {
            Py_DECREF(di);
            return NULL;
        }
    }
    else {
        di->di_result = NULL;
    }
    _PyObject_GC_TRACK(di);
    return (PyObject *)di;
}

static void
dictiter_dealloc(PyObject *self)
{
    dictiterobject *di = (dictiterobject *)self;
    /* bpo-31095: UnTrack is needed before calling any callbacks */
    _PyObject_GC_UNTRACK(di);
    Py_XDECREF(di->di_dict);
    Py_XDECREF(di->di_result);
    PyObject_GC_Del(di);
}

static int
dictiter_traverse(PyObject *self, visitproc visit, void *arg)
{
    dictiterobject *di = (dictiterobject *)self;
    Py_VISIT(di->di_dict);
    Py_VISIT(di->di_result);
    return 0;
}

static PyObject *
dictiter_len(PyObject *self, PyObject *Py_UNUSED(ignored))
{
    dictiterobject *di = (dictiterobject *)self;
    Py_ssize_t len = 0;
    if (di->di_dict != NULL && di->di_used == FT_ATOMIC_LOAD_SSIZE_RELAXED(di->di_dict->ma_used))
        len = FT_ATOMIC_LOAD_SSIZE_RELAXED(di->len);
    return PyLong_FromSize_t(len);
}

PyDoc_STRVAR(length_hint_doc,
             "Private method returning an estimate of len(list(it)).");

static PyObject *
dictiter_reduce(PyObject *di, PyObject *Py_UNUSED(ignored));

PyDoc_STRVAR(reduce_doc, "Return state information for pickling.");

static PyMethodDef dictiter_methods[] = {
    {"__length_hint__", dictiter_len,                   METH_NOARGS,
     length_hint_doc},
     {"__reduce__",     dictiter_reduce,                METH_NOARGS,
     reduce_doc},
    {NULL,              NULL}           /* sentinel */
};

#ifdef Py_GIL_DISABLED

static int
dictiter_iternext_threadsafe(PyDictObject *d, PyObject *self,
                             PyObject **out_key, PyObject **out_value);

#else /* Py_GIL_DISABLED */

static PyObject*
dictiter_iternextkey_lock_held(PyDictObject *d, PyObject *self)
{
    dictiterobject *di = (dictiterobject *)self;
    PyObject *key;
    Py_ssize_t i;
    PyDictKeysObject *k;

    assert (PyDict_Check(d));
    ASSERT_DICT_LOCKED(d);

    if (di->di_used != d->ma_used) {
        PyErr_SetString(PyExc_RuntimeError,
                        "dictionary changed size during iteration");
        di->di_used = -1; /* Make this state sticky */
        return NULL;
    }

    i = di->di_pos;
    k = d->ma_keys;
    assert(i >= 0);
    if (_PyDict_HasSplitTable(d)) {
        if (i >= d->ma_used)
            goto fail;
        int index = get_index_from_order(d, i);
        key = LOAD_SHARED_KEY(DK_UNICODE_ENTRIES(k)[index].me_key);
        assert(d->ma_values->values[index] != NULL);
    }
    else {
        Py_ssize_t n = k->dk_nentries;
        if (DK_IS_UNICODE(k)) {
            PyDictUnicodeEntry *entry_ptr = &DK_UNICODE_ENTRIES(k)[i];
            while (i < n && entry_ptr->me_value == NULL) {
                entry_ptr++;
                i++;
            }
            if (i >= n)
                goto fail;
            key = entry_ptr->me_key;
        }
        else {
            PyDictKeyEntry *entry_ptr = &DK_ENTRIES(k)[i];
            while (i < n && entry_ptr->me_value == NULL) {
                entry_ptr++;
                i++;
            }
            if (i >= n)
                goto fail;
            key = entry_ptr->me_key;
        }
    }
    // We found an element (key), but did not expect it
    if (di->len == 0) {
        PyErr_SetString(PyExc_RuntimeError,
                        "dictionary keys changed during iteration");
        goto fail;
    }
    di->di_pos = i+1;
    di->len--;
    return Py_NewRef(key);

fail:
    di->di_dict = NULL;
    Py_DECREF(d);
    return NULL;
}

#endif  /* Py_GIL_DISABLED */

static PyObject*
dictiter_iternextkey(PyObject *self)
{
    dictiterobject *di = (dictiterobject *)self;
    PyDictObject *d = di->di_dict;

    if (d == NULL)
        return NULL;

    PyObject *value;
#ifdef Py_GIL_DISABLED
    if (dictiter_iternext_threadsafe(d, self, &value, NULL) < 0) {
        value = NULL;
    }
#else
    value = dictiter_iternextkey_lock_held(d, self);
#endif

    return value;
}

PyTypeObject PyDictIterKey_Type = {
    PyVarObject_HEAD_INIT(&PyType_Type, 0)
    "dict_keyiterator",                         /* tp_name */
    sizeof(dictiterobject),                     /* tp_basicsize */
    0,                                          /* tp_itemsize */
    /* methods */
    dictiter_dealloc,                           /* tp_dealloc */
    0,                                          /* tp_vectorcall_offset */
    0,                                          /* tp_getattr */
    0,                                          /* tp_setattr */
    0,                                          /* tp_as_async */
    0,                                          /* tp_repr */
    0,                                          /* tp_as_number */
    0,                                          /* tp_as_sequence */
    0,                                          /* tp_as_mapping */
    0,                                          /* tp_hash */
    0,                                          /* tp_call */
    0,                                          /* tp_str */
    PyObject_GenericGetAttr,                    /* tp_getattro */
    0,                                          /* tp_setattro */
    0,                                          /* tp_as_buffer */
    Py_TPFLAGS_DEFAULT | Py_TPFLAGS_HAVE_GC,/* tp_flags */
    0,                                          /* tp_doc */
    dictiter_traverse,                          /* tp_traverse */
    0,                                          /* tp_clear */
    0,                                          /* tp_richcompare */
    0,                                          /* tp_weaklistoffset */
    PyObject_SelfIter,                          /* tp_iter */
    dictiter_iternextkey,                       /* tp_iternext */
    dictiter_methods,                           /* tp_methods */
    0,
};

#ifndef Py_GIL_DISABLED

static PyObject *
dictiter_iternextvalue_lock_held(PyDictObject *d, PyObject *self)
{
    dictiterobject *di = (dictiterobject *)self;
    PyObject *value;
    Py_ssize_t i;

    assert (PyDict_Check(d));
    ASSERT_DICT_LOCKED(d);

    if (di->di_used != d->ma_used) {
        PyErr_SetString(PyExc_RuntimeError,
                        "dictionary changed size during iteration");
        di->di_used = -1; /* Make this state sticky */
        return NULL;
    }

    i = di->di_pos;
    assert(i >= 0);
    if (_PyDict_HasSplitTable(d)) {
        if (i >= d->ma_used)
            goto fail;
        int index = get_index_from_order(d, i);
        value = d->ma_values->values[index];
        assert(value != NULL);
    }
    else {
        Py_ssize_t n = d->ma_keys->dk_nentries;
        if (DK_IS_UNICODE(d->ma_keys)) {
            PyDictUnicodeEntry *entry_ptr = &DK_UNICODE_ENTRIES(d->ma_keys)[i];
            while (i < n && entry_ptr->me_value == NULL) {
                entry_ptr++;
                i++;
            }
            if (i >= n)
                goto fail;
            value = entry_ptr->me_value;
        }
        else {
            PyDictKeyEntry *entry_ptr = &DK_ENTRIES(d->ma_keys)[i];
            while (i < n && entry_ptr->me_value == NULL) {
                entry_ptr++;
                i++;
            }
            if (i >= n)
                goto fail;
            value = entry_ptr->me_value;
        }
    }
    // We found an element, but did not expect it
    if (di->len == 0) {
        PyErr_SetString(PyExc_RuntimeError,
                        "dictionary keys changed during iteration");
        goto fail;
    }
    di->di_pos = i+1;
    di->len--;
    return Py_NewRef(value);

fail:
    di->di_dict = NULL;
    Py_DECREF(d);
    return NULL;
}

#endif  /* Py_GIL_DISABLED */

static PyObject *
dictiter_iternextvalue(PyObject *self)
{
    dictiterobject *di = (dictiterobject *)self;
    PyDictObject *d = di->di_dict;

    if (d == NULL)
        return NULL;

    PyObject *value;
#ifdef Py_GIL_DISABLED
    if (dictiter_iternext_threadsafe(d, self, NULL, &value) < 0) {
        value = NULL;
    }
#else
    value = dictiter_iternextvalue_lock_held(d, self);
#endif

    return value;
}

PyTypeObject PyDictIterValue_Type = {
    PyVarObject_HEAD_INIT(&PyType_Type, 0)
    "dict_valueiterator",                       /* tp_name */
    sizeof(dictiterobject),                     /* tp_basicsize */
    0,                                          /* tp_itemsize */
    /* methods */
    dictiter_dealloc,                           /* tp_dealloc */
    0,                                          /* tp_vectorcall_offset */
    0,                                          /* tp_getattr */
    0,                                          /* tp_setattr */
    0,                                          /* tp_as_async */
    0,                                          /* tp_repr */
    0,                                          /* tp_as_number */
    0,                                          /* tp_as_sequence */
    0,                                          /* tp_as_mapping */
    0,                                          /* tp_hash */
    0,                                          /* tp_call */
    0,                                          /* tp_str */
    PyObject_GenericGetAttr,                    /* tp_getattro */
    0,                                          /* tp_setattro */
    0,                                          /* tp_as_buffer */
    Py_TPFLAGS_DEFAULT | Py_TPFLAGS_HAVE_GC,    /* tp_flags */
    0,                                          /* tp_doc */
    dictiter_traverse,                          /* tp_traverse */
    0,                                          /* tp_clear */
    0,                                          /* tp_richcompare */
    0,                                          /* tp_weaklistoffset */
    PyObject_SelfIter,                          /* tp_iter */
    dictiter_iternextvalue,                     /* tp_iternext */
    dictiter_methods,                           /* tp_methods */
    0,
};

static int
dictiter_iternextitem_lock_held(PyDictObject *d, PyObject *self,
                                PyObject **out_key, PyObject **out_value)
{
    dictiterobject *di = (dictiterobject *)self;
    PyObject *key, *value;
    Py_ssize_t i;

    assert (PyDict_Check(d));
    ASSERT_DICT_LOCKED(d);

    if (di->di_used != d->ma_used) {
        PyErr_SetString(PyExc_RuntimeError,
                        "dictionary changed size during iteration");
        di->di_used = -1; /* Make this state sticky */
        return -1;
    }

    i = FT_ATOMIC_LOAD_SSIZE_RELAXED(di->di_pos);

    assert(i >= 0);
    if (_PyDict_HasSplitTable(d)) {
        if (i >= d->ma_used)
            goto fail;
        int index = get_index_from_order(d, i);
        key = LOAD_SHARED_KEY(DK_UNICODE_ENTRIES(d->ma_keys)[index].me_key);
        value = d->ma_values->values[index];
        assert(value != NULL);
    }
    else {
        Py_ssize_t n = d->ma_keys->dk_nentries;
        if (DK_IS_UNICODE(d->ma_keys)) {
            PyDictUnicodeEntry *entry_ptr = &DK_UNICODE_ENTRIES(d->ma_keys)[i];
            while (i < n && entry_ptr->me_value == NULL) {
                entry_ptr++;
                i++;
            }
            if (i >= n)
                goto fail;
            key = entry_ptr->me_key;
            value = entry_ptr->me_value;
        }
        else {
            PyDictKeyEntry *entry_ptr = &DK_ENTRIES(d->ma_keys)[i];
            while (i < n && entry_ptr->me_value == NULL) {
                entry_ptr++;
                i++;
            }
            if (i >= n)
                goto fail;
            key = entry_ptr->me_key;
            value = entry_ptr->me_value;
        }
    }
    // We found an element, but did not expect it
    if (di->len == 0) {
        PyErr_SetString(PyExc_RuntimeError,
                        "dictionary keys changed during iteration");
        goto fail;
    }
    di->di_pos = i+1;
    di->len--;
    if (out_key != NULL) {
        *out_key = Py_NewRef(key);
    }
    if (out_value != NULL) {
        *out_value = Py_NewRef(value);
    }
    return 0;

fail:
    di->di_dict = NULL;
    Py_DECREF(d);
    return -1;
}

#ifdef Py_GIL_DISABLED

// Grabs the key and/or value from the provided locations and if successful
// returns them with an increased reference count.  If either one is unsuccessful
// nothing is incref'd and returns -1.
static int
acquire_key_value(PyObject **key_loc, PyObject *value, PyObject **value_loc,
                  PyObject **out_key, PyObject **out_value)
{
    if (out_key) {
        *out_key = _Py_TryXGetRef(key_loc);
        if (*out_key == NULL) {
            return -1;
        }
    }

    if (out_value) {
        if (!_Py_TryIncrefCompare(value_loc, value)) {
            if (out_key) {
                Py_DECREF(*out_key);
            }
            return -1;
        }
        *out_value = value;
    }

    return 0;
}

static int
dictiter_iternext_threadsafe(PyDictObject *d, PyObject *self,
                             PyObject **out_key, PyObject **out_value)
{
    int res;
    dictiterobject *di = (dictiterobject *)self;
    Py_ssize_t i;
    PyDictKeysObject *k;

    assert (PyDict_Check(d));

    if (di->di_used != _Py_atomic_load_ssize_relaxed(&d->ma_used)) {
        PyErr_SetString(PyExc_RuntimeError,
                        "dictionary changed size during iteration");
        di->di_used = -1; /* Make this state sticky */
        return -1;
    }

    ensure_shared_on_read(d);

    i = _Py_atomic_load_ssize_relaxed(&di->di_pos);
    k = _Py_atomic_load_ptr_relaxed(&d->ma_keys);
    assert(i >= 0);
    if (_PyDict_HasSplitTable(d)) {
        PyDictValues *values = _Py_atomic_load_ptr_relaxed(&d->ma_values);
        if (values == NULL) {
            goto concurrent_modification;
        }

        Py_ssize_t used = (Py_ssize_t)_Py_atomic_load_uint8(&values->size);
        if (i >= used) {
            goto fail;
        }

        // We're racing against writes to the order from delete_index_from_values, but
        // single threaded can suffer from concurrent modification to those as well and
        // can have either duplicated or skipped attributes, so we strive to do no better
        // here.
        int index = get_index_from_order(d, i);
        PyObject *value = _Py_atomic_load_ptr(&values->values[index]);
        if (acquire_key_value(&DK_UNICODE_ENTRIES(k)[index].me_key, value,
                               &values->values[index], out_key, out_value) < 0) {
            goto try_locked;
        }
    }
    else {
        Py_ssize_t n = _Py_atomic_load_ssize_relaxed(&k->dk_nentries);
        if (DK_IS_UNICODE(k)) {
            PyDictUnicodeEntry *entry_ptr = &DK_UNICODE_ENTRIES(k)[i];
            PyObject *value;
            while (i < n &&
                  (value = _Py_atomic_load_ptr(&entry_ptr->me_value)) == NULL) {
                entry_ptr++;
                i++;
            }
            if (i >= n)
                goto fail;

            if (acquire_key_value(&entry_ptr->me_key, value,
                                   &entry_ptr->me_value, out_key, out_value) < 0) {
                goto try_locked;
            }
        }
        else {
            PyDictKeyEntry *entry_ptr = &DK_ENTRIES(k)[i];
            PyObject *value;
            while (i < n &&
                  (value = _Py_atomic_load_ptr(&entry_ptr->me_value)) == NULL) {
                entry_ptr++;
                i++;
            }

            if (i >= n)
                goto fail;

            if (acquire_key_value(&entry_ptr->me_key, value,
                                   &entry_ptr->me_value, out_key, out_value) < 0) {
                goto try_locked;
            }
        }
    }
    // We found an element (key), but did not expect it
    Py_ssize_t len;
    if ((len = _Py_atomic_load_ssize_relaxed(&di->len)) == 0) {
        goto concurrent_modification;
    }

    _Py_atomic_store_ssize_relaxed(&di->di_pos, i + 1);
    _Py_atomic_store_ssize_relaxed(&di->len, len - 1);
    return 0;

concurrent_modification:
    PyErr_SetString(PyExc_RuntimeError,
                    "dictionary keys changed during iteration");

fail:
    di->di_dict = NULL;
    Py_DECREF(d);
    return -1;

try_locked:
    Py_BEGIN_CRITICAL_SECTION(d);
    res = dictiter_iternextitem_lock_held(d, self, out_key, out_value);
    Py_END_CRITICAL_SECTION();
    return res;
}

#endif

static bool
has_unique_reference(PyObject *op)
{
#ifdef Py_GIL_DISABLED
    return (_Py_IsOwnedByCurrentThread(op) &&
            op->ob_ref_local == 1 &&
            _Py_atomic_load_ssize_relaxed(&op->ob_ref_shared) == 0);
#else
    return Py_REFCNT(op) == 1;
#endif
}

static bool
acquire_iter_result(PyObject *result)
{
    if (has_unique_reference(result)) {
        Py_INCREF(result);
        return true;
    }
    return false;
}

static PyObject *
dictiter_iternextitem(PyObject *self)
{
    dictiterobject *di = (dictiterobject *)self;
    PyDictObject *d = di->di_dict;

    if (d == NULL)
        return NULL;

    PyObject *key, *value;
#ifdef Py_GIL_DISABLED
    if (dictiter_iternext_threadsafe(d, self, &key, &value) == 0) {
#else
    if (dictiter_iternextitem_lock_held(d, self, &key, &value) == 0) {

#endif
        PyObject *result = di->di_result;
        if (acquire_iter_result(result)) {
            PyObject *oldkey = PyTuple_GET_ITEM(result, 0);
            PyObject *oldvalue = PyTuple_GET_ITEM(result, 1);
            PyTuple_SET_ITEM(result, 0, key);
            PyTuple_SET_ITEM(result, 1, value);
            Py_DECREF(oldkey);
            Py_DECREF(oldvalue);
            // bpo-42536: The GC may have untracked this result tuple. Since we're
            // recycling it, make sure it's tracked again:
            _PyTuple_Recycle(result);
        }
        else {
            result = PyTuple_New(2);
            if (result == NULL)
                return NULL;
            PyTuple_SET_ITEM(result, 0, key);
            PyTuple_SET_ITEM(result, 1, value);
        }
        return result;
    }
    return NULL;
}

PyTypeObject PyDictIterItem_Type = {
    PyVarObject_HEAD_INIT(&PyType_Type, 0)
    "dict_itemiterator",                        /* tp_name */
    sizeof(dictiterobject),                     /* tp_basicsize */
    0,                                          /* tp_itemsize */
    /* methods */
    dictiter_dealloc,                           /* tp_dealloc */
    0,                                          /* tp_vectorcall_offset */
    0,                                          /* tp_getattr */
    0,                                          /* tp_setattr */
    0,                                          /* tp_as_async */
    0,                                          /* tp_repr */
    0,                                          /* tp_as_number */
    0,                                          /* tp_as_sequence */
    0,                                          /* tp_as_mapping */
    0,                                          /* tp_hash */
    0,                                          /* tp_call */
    0,                                          /* tp_str */
    PyObject_GenericGetAttr,                    /* tp_getattro */
    0,                                          /* tp_setattro */
    0,                                          /* tp_as_buffer */
    Py_TPFLAGS_DEFAULT | Py_TPFLAGS_HAVE_GC,/* tp_flags */
    0,                                          /* tp_doc */
    dictiter_traverse,                          /* tp_traverse */
    0,                                          /* tp_clear */
    0,                                          /* tp_richcompare */
    0,                                          /* tp_weaklistoffset */
    PyObject_SelfIter,                          /* tp_iter */
    dictiter_iternextitem,                      /* tp_iternext */
    dictiter_methods,                           /* tp_methods */
    0,
};


/* dictreviter */

static PyObject *
dictreviter_iter_lock_held(PyDictObject *d, PyObject *self)
{
    dictiterobject *di = (dictiterobject *)self;

    assert (PyDict_Check(d));
    ASSERT_DICT_LOCKED(d);

    if (di->di_used != d->ma_used) {
        PyErr_SetString(PyExc_RuntimeError,
                         "dictionary changed size during iteration");
        di->di_used = -1; /* Make this state sticky */
        return NULL;
    }

    Py_ssize_t i = di->di_pos;
    PyDictKeysObject *k = d->ma_keys;
    PyObject *key, *value, *result;

    if (i < 0) {
        goto fail;
    }
    if (_PyDict_HasSplitTable(d)) {
        int index = get_index_from_order(d, i);
        key = LOAD_SHARED_KEY(DK_UNICODE_ENTRIES(k)[index].me_key);
        value = d->ma_values->values[index];
        assert (value != NULL);
    }
    else {
        if (DK_IS_UNICODE(k)) {
            PyDictUnicodeEntry *entry_ptr = &DK_UNICODE_ENTRIES(k)[i];
            while (entry_ptr->me_value == NULL) {
                if (--i < 0) {
                    goto fail;
                }
                entry_ptr--;
            }
            key = entry_ptr->me_key;
            value = entry_ptr->me_value;
        }
        else {
            PyDictKeyEntry *entry_ptr = &DK_ENTRIES(k)[i];
            while (entry_ptr->me_value == NULL) {
                if (--i < 0) {
                    goto fail;
                }
                entry_ptr--;
            }
            key = entry_ptr->me_key;
            value = entry_ptr->me_value;
        }
    }
    di->di_pos = i-1;
    di->len--;

    if (Py_IS_TYPE(di, &PyDictRevIterKey_Type)) {
        return Py_NewRef(key);
    }
    else if (Py_IS_TYPE(di, &PyDictRevIterValue_Type)) {
        return Py_NewRef(value);
    }
    else if (Py_IS_TYPE(di, &PyDictRevIterItem_Type)) {
        result = di->di_result;
        if (Py_REFCNT(result) == 1) {
            PyObject *oldkey = PyTuple_GET_ITEM(result, 0);
            PyObject *oldvalue = PyTuple_GET_ITEM(result, 1);
            PyTuple_SET_ITEM(result, 0, Py_NewRef(key));
            PyTuple_SET_ITEM(result, 1, Py_NewRef(value));
            Py_INCREF(result);
            Py_DECREF(oldkey);
            Py_DECREF(oldvalue);
            // bpo-42536: The GC may have untracked this result tuple. Since
            // we're recycling it, make sure it's tracked again:
            _PyTuple_Recycle(result);
        }
        else {
            result = PyTuple_New(2);
            if (result == NULL) {
                return NULL;
            }
            PyTuple_SET_ITEM(result, 0, Py_NewRef(key));
            PyTuple_SET_ITEM(result, 1, Py_NewRef(value));
        }
        return result;
    }
    else {
        Py_UNREACHABLE();
    }

fail:
    di->di_dict = NULL;
    Py_DECREF(d);
    return NULL;
}

static PyObject *
dictreviter_iternext(PyObject *self)
{
    dictiterobject *di = (dictiterobject *)self;
    PyDictObject *d = di->di_dict;

    if (d == NULL)
        return NULL;

    PyObject *value;
    Py_BEGIN_CRITICAL_SECTION(d);
    value = dictreviter_iter_lock_held(d, self);
    Py_END_CRITICAL_SECTION();

    return value;
}

PyTypeObject PyDictRevIterKey_Type = {
    PyVarObject_HEAD_INIT(&PyType_Type, 0)
    "dict_reversekeyiterator",
    sizeof(dictiterobject),
    .tp_dealloc = dictiter_dealloc,
    .tp_flags = Py_TPFLAGS_DEFAULT | Py_TPFLAGS_HAVE_GC,
    .tp_traverse = dictiter_traverse,
    .tp_iter = PyObject_SelfIter,
    .tp_iternext = dictreviter_iternext,
    .tp_methods = dictiter_methods
};


/*[clinic input]
dict.__reversed__

Return a reverse iterator over the dict keys.
[clinic start generated code]*/

static PyObject *
dict___reversed___impl(PyDictObject *self)
/*[clinic end generated code: output=e674483336d1ed51 input=23210ef3477d8c4d]*/
{
    assert (PyDict_Check(self));
    return dictiter_new(self, &PyDictRevIterKey_Type);
}

static PyObject *
dictiter_reduce(PyObject *self, PyObject *Py_UNUSED(ignored))
{
    dictiterobject *di = (dictiterobject *)self;
    /* copy the iterator state */
    dictiterobject tmp = *di;
    Py_XINCREF(tmp.di_dict);
    PyObject *list = PySequence_List((PyObject*)&tmp);
    Py_XDECREF(tmp.di_dict);
    if (list == NULL) {
        return NULL;
    }
    return Py_BuildValue("N(N)", _PyEval_GetBuiltin(&_Py_ID(iter)), list);
}

PyTypeObject PyDictRevIterItem_Type = {
    PyVarObject_HEAD_INIT(&PyType_Type, 0)
    "dict_reverseitemiterator",
    sizeof(dictiterobject),
    .tp_dealloc = dictiter_dealloc,
    .tp_flags = Py_TPFLAGS_DEFAULT | Py_TPFLAGS_HAVE_GC,
    .tp_traverse = dictiter_traverse,
    .tp_iter = PyObject_SelfIter,
    .tp_iternext = dictreviter_iternext,
    .tp_methods = dictiter_methods
};

PyTypeObject PyDictRevIterValue_Type = {
    PyVarObject_HEAD_INIT(&PyType_Type, 0)
    "dict_reversevalueiterator",
    sizeof(dictiterobject),
    .tp_dealloc = dictiter_dealloc,
    .tp_flags = Py_TPFLAGS_DEFAULT | Py_TPFLAGS_HAVE_GC,
    .tp_traverse = dictiter_traverse,
    .tp_iter = PyObject_SelfIter,
    .tp_iternext = dictreviter_iternext,
    .tp_methods = dictiter_methods
};

/***********************************************/
/* View objects for keys(), items(), values(). */
/***********************************************/

/* The instance lay-out is the same for all three; but the type differs. */

static void
dictview_dealloc(PyObject *self)
{
    _PyDictViewObject *dv = (_PyDictViewObject *)self;
    /* bpo-31095: UnTrack is needed before calling any callbacks */
    _PyObject_GC_UNTRACK(dv);
    Py_XDECREF(dv->dv_dict);
    PyObject_GC_Del(dv);
}

static int
dictview_traverse(PyObject *self, visitproc visit, void *arg)
{
    _PyDictViewObject *dv = (_PyDictViewObject *)self;
    Py_VISIT(dv->dv_dict);
    return 0;
}

static Py_ssize_t
dictview_len(PyObject *self)
{
    _PyDictViewObject *dv = (_PyDictViewObject *)self;
    Py_ssize_t len = 0;
    if (dv->dv_dict != NULL)
        len = FT_ATOMIC_LOAD_SSIZE_RELAXED(dv->dv_dict->ma_used);
    return len;
}

PyObject *
_PyDictView_New(PyObject *dict, PyTypeObject *type)
{
    _PyDictViewObject *dv;
    if (dict == NULL) {
        PyErr_BadInternalCall();
        return NULL;
    }
    if (!PyDict_Check(dict)) {
        /* XXX Get rid of this restriction later */
        PyErr_Format(PyExc_TypeError,
                     "%s() requires a dict argument, not '%s'",
                     type->tp_name, Py_TYPE(dict)->tp_name);
        return NULL;
    }
    dv = PyObject_GC_New(_PyDictViewObject, type);
    if (dv == NULL)
        return NULL;
    dv->dv_dict = (PyDictObject *)Py_NewRef(dict);
    _PyObject_GC_TRACK(dv);
    return (PyObject *)dv;
}

static PyObject *
dictview_mapping(PyObject *view, void *Py_UNUSED(ignored)) {
    assert(view != NULL);
    assert(PyDictKeys_Check(view)
           || PyDictValues_Check(view)
           || PyDictItems_Check(view));
    PyObject *mapping = (PyObject *)((_PyDictViewObject *)view)->dv_dict;
    return PyDictProxy_New(mapping);
}

static PyGetSetDef dictview_getset[] = {
    {"mapping", dictview_mapping, NULL,
     PyDoc_STR("dictionary that this view refers to"), NULL},
    {0}
};

/* TODO(guido): The views objects are not complete:

 * support more set operations
 * support arbitrary mappings?
   - either these should be static or exported in dictobject.h
   - if public then they should probably be in builtins
*/

/* Return 1 if self is a subset of other, iterating over self;
   0 if not; -1 if an error occurred. */
static int
all_contained_in(PyObject *self, PyObject *other)
{
    PyObject *iter = PyObject_GetIter(self);
    int ok = 1;

    if (iter == NULL)
        return -1;
    for (;;) {
        PyObject *next = PyIter_Next(iter);
        if (next == NULL) {
            if (PyErr_Occurred())
                ok = -1;
            break;
        }
        ok = PySequence_Contains(other, next);
        Py_DECREF(next);
        if (ok <= 0)
            break;
    }
    Py_DECREF(iter);
    return ok;
}

static PyObject *
dictview_richcompare(PyObject *self, PyObject *other, int op)
{
    Py_ssize_t len_self, len_other;
    int ok;
    PyObject *result;

    assert(self != NULL);
    assert(PyDictViewSet_Check(self));
    assert(other != NULL);

    if (!PyAnySet_Check(other) && !PyDictViewSet_Check(other))
        Py_RETURN_NOTIMPLEMENTED;

    len_self = PyObject_Size(self);
    if (len_self < 0)
        return NULL;
    len_other = PyObject_Size(other);
    if (len_other < 0)
        return NULL;

    ok = 0;
    switch(op) {

    case Py_NE:
    case Py_EQ:
        if (len_self == len_other)
            ok = all_contained_in(self, other);
        if (op == Py_NE && ok >= 0)
            ok = !ok;
        break;

    case Py_LT:
        if (len_self < len_other)
            ok = all_contained_in(self, other);
        break;

      case Py_LE:
          if (len_self <= len_other)
              ok = all_contained_in(self, other);
          break;

    case Py_GT:
        if (len_self > len_other)
            ok = all_contained_in(other, self);
        break;

    case Py_GE:
        if (len_self >= len_other)
            ok = all_contained_in(other, self);
        break;

    }
    if (ok < 0)
        return NULL;
    result = ok ? Py_True : Py_False;
    return Py_NewRef(result);
}

static PyObject *
dictview_repr(PyObject *self)
{
    _PyDictViewObject *dv = (_PyDictViewObject *)self;
    PyObject *seq;
    PyObject *result = NULL;
    Py_ssize_t rc;

    rc = Py_ReprEnter((PyObject *)dv);
    if (rc != 0) {
        return rc > 0 ? PyUnicode_FromString("...") : NULL;
    }
    seq = PySequence_List((PyObject *)dv);
    if (seq == NULL) {
        goto Done;
    }
    result = PyUnicode_FromFormat("%s(%R)", Py_TYPE(dv)->tp_name, seq);
    Py_DECREF(seq);

Done:
    Py_ReprLeave((PyObject *)dv);
    return result;
}

/*** dict_keys ***/

static PyObject *
dictkeys_iter(PyObject *self)
{
    _PyDictViewObject *dv = (_PyDictViewObject *)self;
    if (dv->dv_dict == NULL) {
        Py_RETURN_NONE;
    }
    return dictiter_new(dv->dv_dict, &PyDictIterKey_Type);
}

static int
dictkeys_contains(PyObject *self, PyObject *obj)
{
    _PyDictViewObject *dv = (_PyDictViewObject *)self;
    if (dv->dv_dict == NULL)
        return 0;
    return PyDict_Contains((PyObject *)dv->dv_dict, obj);
}

static PySequenceMethods dictkeys_as_sequence = {
    dictview_len,                       /* sq_length */
    0,                                  /* sq_concat */
    0,                                  /* sq_repeat */
    0,                                  /* sq_item */
    0,                                  /* sq_slice */
    0,                                  /* sq_ass_item */
    0,                                  /* sq_ass_slice */
    dictkeys_contains,                  /* sq_contains */
};

// Create a set object from dictviews object.
// Returns a new reference.
// This utility function is used by set operations.
static PyObject*
dictviews_to_set(PyObject *self)
{
    PyObject *left = self;
    if (PyDictKeys_Check(self)) {
        // PySet_New() has fast path for the dict object.
        PyObject *dict = (PyObject *)((_PyDictViewObject *)self)->dv_dict;
        if (PyDict_CheckExact(dict)) {
            left = dict;
        }
    }
    return PySet_New(left);
}

static PyObject*
dictviews_sub(PyObject *self, PyObject *other)
{
    PyObject *result = dictviews_to_set(self);
    if (result == NULL) {
        return NULL;
    }

    PyObject *tmp = PyObject_CallMethodOneArg(
            result, &_Py_ID(difference_update), other);
    if (tmp == NULL) {
        Py_DECREF(result);
        return NULL;
    }

    Py_DECREF(tmp);
    return result;
}

static int
dictitems_contains(PyObject *dv, PyObject *obj);

PyObject *
_PyDictView_Intersect(PyObject* self, PyObject *other)
{
    PyObject *result;
    PyObject *it;
    PyObject *key;
    Py_ssize_t len_self;
    int rv;
    objobjproc dict_contains;

    /* Python interpreter swaps parameters when dict view
       is on right side of & */
    if (!PyDictViewSet_Check(self)) {
        PyObject *tmp = other;
        other = self;
        self = tmp;
    }

    len_self = dictview_len(self);

    /* if other is a set and self is smaller than other,
       reuse set intersection logic */
    if (PySet_CheckExact(other) && len_self <= PyObject_Size(other)) {
        return PyObject_CallMethodObjArgs(
                other, &_Py_ID(intersection), self, NULL);
    }

    /* if other is another dict view, and it is bigger than self,
       swap them */
    if (PyDictViewSet_Check(other)) {
        Py_ssize_t len_other = dictview_len(other);
        if (len_other > len_self) {
            PyObject *tmp = other;
            other = self;
            self = tmp;
        }
    }

    /* at this point, two things should be true
       1. self is a dictview
       2. if other is a dictview then it is smaller than self */
    result = PySet_New(NULL);
    if (result == NULL)
        return NULL;

    it = PyObject_GetIter(other);
    if (it == NULL) {
        Py_DECREF(result);
        return NULL;
    }

    if (PyDictKeys_Check(self)) {
        dict_contains = dictkeys_contains;
    }
    /* else PyDictItems_Check(self) */
    else {
        dict_contains = dictitems_contains;
    }

    while ((key = PyIter_Next(it)) != NULL) {
        rv = dict_contains(self, key);
        if (rv < 0) {
            goto error;
        }
        if (rv) {
            if (PySet_Add(result, key)) {
                goto error;
            }
        }
        Py_DECREF(key);
    }
    Py_DECREF(it);
    if (PyErr_Occurred()) {
        Py_DECREF(result);
        return NULL;
    }
    return result;

error:
    Py_DECREF(it);
    Py_DECREF(result);
    Py_DECREF(key);
    return NULL;
}

static PyObject*
dictviews_or(PyObject* self, PyObject *other)
{
    PyObject *result = dictviews_to_set(self);
    if (result == NULL) {
        return NULL;
    }

    if (_PySet_Update(result, other) < 0) {
        Py_DECREF(result);
        return NULL;
    }
    return result;
}

static PyObject *
dictitems_xor_lock_held(PyObject *d1, PyObject *d2)
{
    ASSERT_DICT_LOCKED(d1);
    ASSERT_DICT_LOCKED(d2);

    PyObject *temp_dict = copy_lock_held(d1);
    if (temp_dict == NULL) {
        return NULL;
    }
    PyObject *result_set = PySet_New(NULL);
    if (result_set == NULL) {
        Py_CLEAR(temp_dict);
        return NULL;
    }

    PyObject *key = NULL, *val1 = NULL, *val2 = NULL;
    Py_ssize_t pos = 0;
    Py_hash_t hash;

    while (_PyDict_Next(d2, &pos, &key, &val2, &hash)) {
        Py_INCREF(key);
        Py_INCREF(val2);
        val1 = _PyDict_GetItem_KnownHash(temp_dict, key, hash);

        int to_delete;
        if (val1 == NULL) {
            if (PyErr_Occurred()) {
                goto error;
            }
            to_delete = 0;
        }
        else {
            Py_INCREF(val1);
            to_delete = PyObject_RichCompareBool(val1, val2, Py_EQ);
            if (to_delete < 0) {
                goto error;
            }
        }

        if (to_delete) {
            if (_PyDict_DelItem_KnownHash(temp_dict, key, hash) < 0) {
                goto error;
            }
        }
        else {
            PyObject *pair = PyTuple_Pack(2, key, val2);
            if (pair == NULL) {
                goto error;
            }
            if (PySet_Add(result_set, pair) < 0) {
                Py_DECREF(pair);
                goto error;
            }
            Py_DECREF(pair);
        }
        Py_DECREF(key);
        Py_XDECREF(val1);
        Py_DECREF(val2);
    }
    key = val1 = val2 = NULL;

    PyObject *remaining_pairs = PyObject_CallMethodNoArgs(
            temp_dict, &_Py_ID(items));
    if (remaining_pairs == NULL) {
        goto error;
    }
    if (_PySet_Update(result_set, remaining_pairs) < 0) {
        Py_DECREF(remaining_pairs);
        goto error;
    }
    Py_DECREF(temp_dict);
    Py_DECREF(remaining_pairs);
    return result_set;

error:
    Py_XDECREF(temp_dict);
    Py_XDECREF(result_set);
    Py_XDECREF(key);
    Py_XDECREF(val1);
    Py_XDECREF(val2);
    return NULL;
}

static PyObject *
dictitems_xor(PyObject *self, PyObject *other)
{
    assert(PyDictItems_Check(self));
    assert(PyDictItems_Check(other));
    PyObject *d1 = (PyObject *)((_PyDictViewObject *)self)->dv_dict;
    PyObject *d2 = (PyObject *)((_PyDictViewObject *)other)->dv_dict;

    PyObject *res;
    Py_BEGIN_CRITICAL_SECTION2(d1, d2);
    res = dictitems_xor_lock_held(d1, d2);
    Py_END_CRITICAL_SECTION2();

    return res;
}

static PyObject*
dictviews_xor(PyObject* self, PyObject *other)
{
    if (PyDictItems_Check(self) && PyDictItems_Check(other)) {
        return dictitems_xor(self, other);
    }
    PyObject *result = dictviews_to_set(self);
    if (result == NULL) {
        return NULL;
    }

    PyObject *tmp = PyObject_CallMethodOneArg(
            result, &_Py_ID(symmetric_difference_update), other);
    if (tmp == NULL) {
        Py_DECREF(result);
        return NULL;
    }

    Py_DECREF(tmp);
    return result;
}

static PyNumberMethods dictviews_as_number = {
    0,                                  /*nb_add*/
    dictviews_sub,                      /*nb_subtract*/
    0,                                  /*nb_multiply*/
    0,                                  /*nb_remainder*/
    0,                                  /*nb_divmod*/
    0,                                  /*nb_power*/
    0,                                  /*nb_negative*/
    0,                                  /*nb_positive*/
    0,                                  /*nb_absolute*/
    0,                                  /*nb_bool*/
    0,                                  /*nb_invert*/
    0,                                  /*nb_lshift*/
    0,                                  /*nb_rshift*/
    _PyDictView_Intersect,              /*nb_and*/
    dictviews_xor,                      /*nb_xor*/
    dictviews_or,                       /*nb_or*/
};

static PyObject*
dictviews_isdisjoint(PyObject *self, PyObject *other)
{
    PyObject *it;
    PyObject *item = NULL;

    if (self == other) {
        if (dictview_len(self) == 0)
            Py_RETURN_TRUE;
        else
            Py_RETURN_FALSE;
    }

    /* Iterate over the shorter object (only if other is a set,
     * because PySequence_Contains may be expensive otherwise): */
    if (PyAnySet_Check(other) || PyDictViewSet_Check(other)) {
        Py_ssize_t len_self = dictview_len(self);
        Py_ssize_t len_other = PyObject_Size(other);
        if (len_other == -1)
            return NULL;

        if ((len_other > len_self)) {
            PyObject *tmp = other;
            other = self;
            self = tmp;
        }
    }

    it = PyObject_GetIter(other);
    if (it == NULL)
        return NULL;

    while ((item = PyIter_Next(it)) != NULL) {
        int contains = PySequence_Contains(self, item);
        Py_DECREF(item);
        if (contains == -1) {
            Py_DECREF(it);
            return NULL;
        }

        if (contains) {
            Py_DECREF(it);
            Py_RETURN_FALSE;
        }
    }
    Py_DECREF(it);
    if (PyErr_Occurred())
        return NULL; /* PyIter_Next raised an exception. */
    Py_RETURN_TRUE;
}

PyDoc_STRVAR(isdisjoint_doc,
"Return True if the view and the given iterable have a null intersection.");

static PyObject* dictkeys_reversed(PyObject *dv, PyObject *Py_UNUSED(ignored));

PyDoc_STRVAR(reversed_keys_doc,
"Return a reverse iterator over the dict keys.");

static PyMethodDef dictkeys_methods[] = {
    {"isdisjoint",      dictviews_isdisjoint,           METH_O,
     isdisjoint_doc},
    {"__reversed__",    dictkeys_reversed,              METH_NOARGS,
     reversed_keys_doc},
    {NULL,              NULL}           /* sentinel */
};

PyTypeObject PyDictKeys_Type = {
    PyVarObject_HEAD_INIT(&PyType_Type, 0)
    "dict_keys",                                /* tp_name */
    sizeof(_PyDictViewObject),                  /* tp_basicsize */
    0,                                          /* tp_itemsize */
    /* methods */
    dictview_dealloc,                           /* tp_dealloc */
    0,                                          /* tp_vectorcall_offset */
    0,                                          /* tp_getattr */
    0,                                          /* tp_setattr */
    0,                                          /* tp_as_async */
    dictview_repr,                              /* tp_repr */
    &dictviews_as_number,                       /* tp_as_number */
    &dictkeys_as_sequence,                      /* tp_as_sequence */
    0,                                          /* tp_as_mapping */
    0,                                          /* tp_hash */
    0,                                          /* tp_call */
    0,                                          /* tp_str */
    PyObject_GenericGetAttr,                    /* tp_getattro */
    0,                                          /* tp_setattro */
    0,                                          /* tp_as_buffer */
    Py_TPFLAGS_DEFAULT | Py_TPFLAGS_HAVE_GC,/* tp_flags */
    0,                                          /* tp_doc */
    dictview_traverse,                          /* tp_traverse */
    0,                                          /* tp_clear */
    dictview_richcompare,                       /* tp_richcompare */
    0,                                          /* tp_weaklistoffset */
    dictkeys_iter,                              /* tp_iter */
    0,                                          /* tp_iternext */
    dictkeys_methods,                           /* tp_methods */
    .tp_getset = dictview_getset,
};

/*[clinic input]
dict.keys

Return a set-like object providing a view on the dict's keys.
[clinic start generated code]*/

static PyObject *
dict_keys_impl(PyDictObject *self)
/*[clinic end generated code: output=aac2830c62990358 input=42f48a7a771212a7]*/
{
    return _PyDictView_New((PyObject *)self, &PyDictKeys_Type);
}

static PyObject *
dictkeys_reversed(PyObject *self, PyObject *Py_UNUSED(ignored))
{
    _PyDictViewObject *dv = (_PyDictViewObject *)self;
    if (dv->dv_dict == NULL) {
        Py_RETURN_NONE;
    }
    return dictiter_new(dv->dv_dict, &PyDictRevIterKey_Type);
}

/*** dict_items ***/

static PyObject *
dictitems_iter(PyObject *self)
{
    _PyDictViewObject *dv = (_PyDictViewObject *)self;
    if (dv->dv_dict == NULL) {
        Py_RETURN_NONE;
    }
    return dictiter_new(dv->dv_dict, &PyDictIterItem_Type);
}

static int
dictitems_contains(PyObject *self, PyObject *obj)
{
    _PyDictViewObject *dv = (_PyDictViewObject *)self;
    int result;
    PyObject *key, *value, *found;
    if (dv->dv_dict == NULL)
        return 0;
    if (!PyTuple_Check(obj) || PyTuple_GET_SIZE(obj) != 2)
        return 0;
    key = PyTuple_GET_ITEM(obj, 0);
    value = PyTuple_GET_ITEM(obj, 1);
    result = PyDict_GetItemRef((PyObject *)dv->dv_dict, key, &found);
    if (result == 1) {
        result = PyObject_RichCompareBool(found, value, Py_EQ);
        Py_DECREF(found);
    }
    return result;
}

static PySequenceMethods dictitems_as_sequence = {
    dictview_len,                       /* sq_length */
    0,                                  /* sq_concat */
    0,                                  /* sq_repeat */
    0,                                  /* sq_item */
    0,                                  /* sq_slice */
    0,                                  /* sq_ass_item */
    0,                                  /* sq_ass_slice */
    dictitems_contains,                 /* sq_contains */
};

static PyObject* dictitems_reversed(PyObject *dv, PyObject *Py_UNUSED(ignored));

PyDoc_STRVAR(reversed_items_doc,
"Return a reverse iterator over the dict items.");

static PyMethodDef dictitems_methods[] = {
    {"isdisjoint",      dictviews_isdisjoint,           METH_O,
     isdisjoint_doc},
    {"__reversed__",    dictitems_reversed,             METH_NOARGS,
     reversed_items_doc},
    {NULL,              NULL}           /* sentinel */
};

PyTypeObject PyDictItems_Type = {
    PyVarObject_HEAD_INIT(&PyType_Type, 0)
    "dict_items",                               /* tp_name */
    sizeof(_PyDictViewObject),                  /* tp_basicsize */
    0,                                          /* tp_itemsize */
    /* methods */
    dictview_dealloc,                           /* tp_dealloc */
    0,                                          /* tp_vectorcall_offset */
    0,                                          /* tp_getattr */
    0,                                          /* tp_setattr */
    0,                                          /* tp_as_async */
    dictview_repr,                              /* tp_repr */
    &dictviews_as_number,                       /* tp_as_number */
    &dictitems_as_sequence,                     /* tp_as_sequence */
    0,                                          /* tp_as_mapping */
    0,                                          /* tp_hash */
    0,                                          /* tp_call */
    0,                                          /* tp_str */
    PyObject_GenericGetAttr,                    /* tp_getattro */
    0,                                          /* tp_setattro */
    0,                                          /* tp_as_buffer */
    Py_TPFLAGS_DEFAULT | Py_TPFLAGS_HAVE_GC,/* tp_flags */
    0,                                          /* tp_doc */
    dictview_traverse,                          /* tp_traverse */
    0,                                          /* tp_clear */
    dictview_richcompare,                       /* tp_richcompare */
    0,                                          /* tp_weaklistoffset */
    dictitems_iter,                             /* tp_iter */
    0,                                          /* tp_iternext */
    dictitems_methods,                          /* tp_methods */
    .tp_getset = dictview_getset,
};

/*[clinic input]
dict.items

Return a set-like object providing a view on the dict's items.
[clinic start generated code]*/

static PyObject *
dict_items_impl(PyDictObject *self)
/*[clinic end generated code: output=88c7db7150c7909a input=87c822872eb71f5a]*/
{
    return _PyDictView_New((PyObject *)self, &PyDictItems_Type);
}

static PyObject *
dictitems_reversed(PyObject *self, PyObject *Py_UNUSED(ignored))
{
    _PyDictViewObject *dv = (_PyDictViewObject *)self;
    if (dv->dv_dict == NULL) {
        Py_RETURN_NONE;
    }
    return dictiter_new(dv->dv_dict, &PyDictRevIterItem_Type);
}

/*** dict_values ***/

static PyObject *
dictvalues_iter(PyObject *self)
{
    _PyDictViewObject *dv = (_PyDictViewObject *)self;
    if (dv->dv_dict == NULL) {
        Py_RETURN_NONE;
    }
    return dictiter_new(dv->dv_dict, &PyDictIterValue_Type);
}

static PySequenceMethods dictvalues_as_sequence = {
    dictview_len,                       /* sq_length */
    0,                                  /* sq_concat */
    0,                                  /* sq_repeat */
    0,                                  /* sq_item */
    0,                                  /* sq_slice */
    0,                                  /* sq_ass_item */
    0,                                  /* sq_ass_slice */
    0,                                  /* sq_contains */
};

static PyObject* dictvalues_reversed(PyObject *dv, PyObject *Py_UNUSED(ignored));

PyDoc_STRVAR(reversed_values_doc,
"Return a reverse iterator over the dict values.");

static PyMethodDef dictvalues_methods[] = {
    {"__reversed__",    dictvalues_reversed,            METH_NOARGS,
     reversed_values_doc},
    {NULL,              NULL}           /* sentinel */
};

PyTypeObject PyDictValues_Type = {
    PyVarObject_HEAD_INIT(&PyType_Type, 0)
    "dict_values",                              /* tp_name */
    sizeof(_PyDictViewObject),                  /* tp_basicsize */
    0,                                          /* tp_itemsize */
    /* methods */
    dictview_dealloc,                           /* tp_dealloc */
    0,                                          /* tp_vectorcall_offset */
    0,                                          /* tp_getattr */
    0,                                          /* tp_setattr */
    0,                                          /* tp_as_async */
    dictview_repr,                              /* tp_repr */
    0,                                          /* tp_as_number */
    &dictvalues_as_sequence,                    /* tp_as_sequence */
    0,                                          /* tp_as_mapping */
    0,                                          /* tp_hash */
    0,                                          /* tp_call */
    0,                                          /* tp_str */
    PyObject_GenericGetAttr,                    /* tp_getattro */
    0,                                          /* tp_setattro */
    0,                                          /* tp_as_buffer */
    Py_TPFLAGS_DEFAULT | Py_TPFLAGS_HAVE_GC,/* tp_flags */
    0,                                          /* tp_doc */
    dictview_traverse,                          /* tp_traverse */
    0,                                          /* tp_clear */
    0,                                          /* tp_richcompare */
    0,                                          /* tp_weaklistoffset */
    dictvalues_iter,                            /* tp_iter */
    0,                                          /* tp_iternext */
    dictvalues_methods,                         /* tp_methods */
    .tp_getset = dictview_getset,
};

/*[clinic input]
dict.values

Return an object providing a view on the dict's values.
[clinic start generated code]*/

static PyObject *
dict_values_impl(PyDictObject *self)
/*[clinic end generated code: output=ce9f2e9e8a959dd4 input=b46944f85493b230]*/
{
    return _PyDictView_New((PyObject *)self, &PyDictValues_Type);
}

static PyObject *
dictvalues_reversed(PyObject *self, PyObject *Py_UNUSED(ignored))
{
    _PyDictViewObject *dv = (_PyDictViewObject *)self;
    if (dv->dv_dict == NULL) {
        Py_RETURN_NONE;
    }
    return dictiter_new(dv->dv_dict, &PyDictRevIterValue_Type);
}


/* Returns NULL if cannot allocate a new PyDictKeysObject,
   but does not set an error */
PyDictKeysObject *
_PyDict_NewKeysForClass(PyHeapTypeObject *cls)
{
    PyInterpreterState *interp = _PyInterpreterState_GET();

    PyDictKeysObject *keys = new_keys_object(
            interp, NEXT_LOG2_SHARED_KEYS_MAX_SIZE, 1);
    if (keys == NULL) {
        PyErr_Clear();
    }
    else {
        assert(keys->dk_nentries == 0);
        /* Set to max size+1 as it will shrink by one before each new object */
        keys->dk_usable = SHARED_KEYS_MAX_SIZE;
        keys->dk_kind = DICT_KEYS_SPLIT;
    }
    if (cls->ht_type.tp_dict) {
        PyObject *attrs = PyDict_GetItem(cls->ht_type.tp_dict, &_Py_ID(__static_attributes__));
        if (attrs != NULL && PyTuple_Check(attrs)) {
            for (Py_ssize_t i = 0; i < PyTuple_GET_SIZE(attrs); i++) {
                PyObject *key = PyTuple_GET_ITEM(attrs, i);
                Py_hash_t hash;
                if (PyUnicode_CheckExact(key) && (hash = unicode_get_hash(key)) != -1) {
                    if (insert_split_key(keys, key, hash) == DKIX_EMPTY) {
                        break;
                    }
                }
            }
        }
    }
    return keys;
}

void
_PyObject_InitInlineValues(PyObject *obj, PyTypeObject *tp)
{
    assert(tp->tp_flags & Py_TPFLAGS_HEAPTYPE);
    assert(tp->tp_flags & Py_TPFLAGS_INLINE_VALUES);
    assert(tp->tp_flags & Py_TPFLAGS_MANAGED_DICT);
    PyDictKeysObject *keys = CACHED_KEYS(tp);
    assert(keys != NULL);
    OBJECT_STAT_INC(inline_values);
#ifdef Py_GIL_DISABLED
    Py_ssize_t usable = _Py_atomic_load_ssize_relaxed(&keys->dk_usable);
    if (usable > 1) {
        LOCK_KEYS(keys);
        if (keys->dk_usable > 1) {
            _Py_atomic_store_ssize(&keys->dk_usable, keys->dk_usable - 1);
        }
        UNLOCK_KEYS(keys);
    }
#else
    if (keys->dk_usable > 1) {
        keys->dk_usable--;
    }
#endif
    size_t size = shared_keys_usable_size(keys);
    PyDictValues *values = _PyObject_InlineValues(obj);
    assert(size < 256);
    values->capacity = (uint8_t)size;
    values->size = 0;
    values->embedded = 1;
    values->valid = 1;
    for (size_t i = 0; i < size; i++) {
        values->values[i] = NULL;
    }
    _PyObject_ManagedDictPointer(obj)->dict = NULL;
}

static PyDictObject *
make_dict_from_instance_attributes(PyInterpreterState *interp,
                                   PyDictKeysObject *keys, PyDictValues *values)
{
    dictkeys_incref(keys);
    Py_ssize_t used = 0;
    size_t size = shared_keys_usable_size(keys);
    for (size_t i = 0; i < size; i++) {
        PyObject *val = values->values[i];
        if (val != NULL) {
            used += 1;
        }
    }
    PyDictObject *res = (PyDictObject *)new_dict(interp, keys, values, used, 0);
    return res;
}

PyDictObject *
_PyObject_MaterializeManagedDict_LockHeld(PyObject *obj)
{
    ASSERT_WORLD_STOPPED_OR_OBJ_LOCKED(obj);

    OBJECT_STAT_INC(dict_materialized_on_request);

    PyDictValues *values = _PyObject_InlineValues(obj);
    PyDictObject *dict;
    if (values->valid) {
        PyInterpreterState *interp = _PyInterpreterState_GET();
        PyDictKeysObject *keys = CACHED_KEYS(Py_TYPE(obj));
        dict = make_dict_from_instance_attributes(interp, keys, values);
    }
    else {
        dict = (PyDictObject *)PyDict_New();
    }
    FT_ATOMIC_STORE_PTR_RELEASE(_PyObject_ManagedDictPointer(obj)->dict,
                                dict);
    return dict;
}

PyDictObject *
_PyObject_MaterializeManagedDict(PyObject *obj)
{
    PyDictObject *dict = _PyObject_GetManagedDict(obj);
    if (dict != NULL) {
        return dict;
    }

    Py_BEGIN_CRITICAL_SECTION(obj);

#ifdef Py_GIL_DISABLED
    dict = _PyObject_GetManagedDict(obj);
    if (dict != NULL) {
        // We raced with another thread creating the dict
        goto exit;
    }
#endif
    dict = _PyObject_MaterializeManagedDict_LockHeld(obj);

#ifdef Py_GIL_DISABLED
exit:
#endif
    Py_END_CRITICAL_SECTION();
    return dict;
}

int
_PyDict_SetItem_LockHeld(PyDictObject *dict, PyObject *name, PyObject *value)
{
    if (value == NULL) {
        Py_hash_t hash = _PyObject_HashFast(name);
        if (hash == -1) {
            return -1;
        }
        return delitem_knownhash_lock_held((PyObject *)dict, name, hash);
    } else {
        return setitem_lock_held(dict, name, value);
    }
}

// Called with either the object's lock or the dict's lock held
// depending on whether or not a dict has been materialized for
// the object.
static int
store_instance_attr_lock_held(PyObject *obj, PyDictValues *values,
                              PyObject *name, PyObject *value)
{
    PyDictKeysObject *keys = CACHED_KEYS(Py_TYPE(obj));
    assert(keys != NULL);
    assert(values != NULL);
    assert(Py_TYPE(obj)->tp_flags & Py_TPFLAGS_INLINE_VALUES);
    Py_ssize_t ix = DKIX_EMPTY;
    PyDictObject *dict = _PyObject_GetManagedDict(obj);
    assert(dict == NULL || ((PyDictObject *)dict)->ma_values == values);
    if (PyUnicode_CheckExact(name)) {
        Py_hash_t hash = unicode_get_hash(name);
        if (hash == -1) {
            hash = PyUnicode_Type.tp_hash(name);
            assert(hash != -1);
        }

        ix = insert_split_key(keys, name, hash);

#ifdef Py_STATS
        if (ix == DKIX_EMPTY) {
            if (PyUnicode_CheckExact(name)) {
                if (shared_keys_usable_size(keys) == SHARED_KEYS_MAX_SIZE) {
                    OBJECT_STAT_INC(dict_materialized_too_big);
                }
                else {
                    OBJECT_STAT_INC(dict_materialized_new_key);
                }
            }
            else {
                OBJECT_STAT_INC(dict_materialized_str_subclass);
            }
        }
#endif
    }

    if (ix == DKIX_EMPTY) {
        int res;
        if (dict == NULL) {
            // Make the dict but don't publish it in the object
            // so that no one else will see it.
            dict = make_dict_from_instance_attributes(PyInterpreterState_Get(), keys, values);
            if (dict == NULL ||
                _PyDict_SetItem_LockHeld(dict, name, value) < 0) {
                Py_XDECREF(dict);
                return -1;
            }

            FT_ATOMIC_STORE_PTR_RELEASE(_PyObject_ManagedDictPointer(obj)->dict,
                                        (PyDictObject *)dict);
            return 0;
        }

        _Py_CRITICAL_SECTION_ASSERT_OBJECT_LOCKED(dict);

        res = _PyDict_SetItem_LockHeld(dict, name, value);
        return res;
    }

    PyObject *old_value = values->values[ix];
    if (old_value == NULL && value == NULL) {
        PyErr_Format(PyExc_AttributeError,
                        "'%.100s' object has no attribute '%U'",
                        Py_TYPE(obj)->tp_name, name);
        return -1;
    }

    if (dict) {
        PyInterpreterState *interp = _PyInterpreterState_GET();
        PyDict_WatchEvent event = (old_value == NULL ? PyDict_EVENT_ADDED :
                                   value == NULL ? PyDict_EVENT_DELETED :
                                   PyDict_EVENT_MODIFIED);
        _PyDict_NotifyEvent(interp, event, dict, name, value);
    }

    FT_ATOMIC_STORE_PTR_RELEASE(values->values[ix], Py_XNewRef(value));

    if (old_value == NULL) {
        _PyDictValues_AddToInsertionOrder(values, ix);
        if (dict) {
            assert(dict->ma_values == values);
            STORE_USED(dict, dict->ma_used + 1);
        }
    }
    else {
        if (value == NULL) {
            delete_index_from_values(values, ix);
            if (dict) {
                assert(dict->ma_values == values);
                STORE_USED(dict, dict->ma_used - 1);
            }
        }
        Py_DECREF(old_value);
    }
    return 0;
}

static inline int
store_instance_attr_dict(PyObject *obj, PyDictObject *dict, PyObject *name, PyObject *value)
{
    PyDictValues *values = _PyObject_InlineValues(obj);
    int res;
    Py_BEGIN_CRITICAL_SECTION(dict);
    if (dict->ma_values == values) {
        res = store_instance_attr_lock_held(obj, values, name, value);
    }
    else {
        res = _PyDict_SetItem_LockHeld(dict, name, value);
    }
    Py_END_CRITICAL_SECTION();
    return res;
}

int
_PyObject_StoreInstanceAttribute(PyObject *obj, PyObject *name, PyObject *value)
{
    PyDictValues *values = _PyObject_InlineValues(obj);
    if (!FT_ATOMIC_LOAD_UINT8(values->valid)) {
        PyDictObject *dict = _PyObject_GetManagedDict(obj);
        if (dict == NULL) {
            dict = (PyDictObject *)PyObject_GenericGetDict(obj, NULL);
            if (dict == NULL) {
                return -1;
            }
            int res = store_instance_attr_dict(obj, dict, name, value);
            Py_DECREF(dict);
            return res;
        }
        return store_instance_attr_dict(obj, dict, name, value);
    }

#ifdef Py_GIL_DISABLED
    // We have a valid inline values, at least for now...  There are two potential
    // races with having the values become invalid.  One is the dictionary
    // being detached from the object.  The other is if someone is inserting
    // into the dictionary directly and therefore causing it to resize.
    //
    // If we haven't materialized the dictionary yet we lock on the object, which
    // will also be used to prevent the dictionary from being materialized while
    // we're doing the insertion.  If we race and the dictionary gets created
    // then we'll need to release the object lock and lock the dictionary to
    // prevent resizing.
    PyDictObject *dict = _PyObject_GetManagedDict(obj);
    if (dict == NULL) {
        int res;
        Py_BEGIN_CRITICAL_SECTION(obj);
        dict = _PyObject_GetManagedDict(obj);

        if (dict == NULL) {
            res = store_instance_attr_lock_held(obj, values, name, value);
        }
        Py_END_CRITICAL_SECTION();

        if (dict == NULL) {
            return res;
        }
    }
    return store_instance_attr_dict(obj, dict, name, value);
#else
    return store_instance_attr_lock_held(obj, values, name, value);
#endif
}

/* Sanity check for managed dicts */
#if 0
#define CHECK(val) assert(val); if (!(val)) { return 0; }

int
_PyObject_ManagedDictValidityCheck(PyObject *obj)
{
    PyTypeObject *tp = Py_TYPE(obj);
    CHECK(tp->tp_flags & Py_TPFLAGS_MANAGED_DICT);
    PyManagedDictPointer *managed_dict = _PyObject_ManagedDictPointer(obj);
    if (_PyManagedDictPointer_IsValues(*managed_dict)) {
        PyDictValues *values = _PyManagedDictPointer_GetValues(*managed_dict);
        int size = ((uint8_t *)values)[-2];
        int count = 0;
        PyDictKeysObject *keys = CACHED_KEYS(tp);
        for (Py_ssize_t i = 0; i < keys->dk_nentries; i++) {
            if (values->values[i] != NULL) {
                count++;
            }
        }
        CHECK(size == count);
    }
    else {
        if (managed_dict->dict != NULL) {
            CHECK(PyDict_Check(managed_dict->dict));
        }
    }
    return 1;
}
#endif

// Attempts to get an instance attribute from the inline values. Returns true
// if successful, or false if the caller needs to lookup in the dictionary.
bool
_PyObject_TryGetInstanceAttribute(PyObject *obj, PyObject *name, PyObject **attr)
{
    assert(PyUnicode_CheckExact(name));
    PyDictValues *values = _PyObject_InlineValues(obj);
    if (!FT_ATOMIC_LOAD_UINT8(values->valid)) {
        return false;
    }

    PyDictKeysObject *keys = CACHED_KEYS(Py_TYPE(obj));
    assert(keys != NULL);
    Py_ssize_t ix = _PyDictKeys_StringLookupSplit(keys, name);
    if (ix == DKIX_EMPTY) {
        *attr = NULL;
        return true;
    }

#ifdef Py_GIL_DISABLED
    PyObject *value = _Py_atomic_load_ptr_acquire(&values->values[ix]);
    if (value == NULL) {
        if (FT_ATOMIC_LOAD_UINT8(values->valid)) {
            *attr = NULL;
            return true;
        }
    }
    else if (_Py_TryIncrefCompare(&values->values[ix], value)) {
        *attr = value;
        return true;
    }

    PyDictObject *dict = _PyObject_GetManagedDict(obj);
    if (dict == NULL) {
        // No dict, lock the object to prevent one from being
        // materialized...
        bool success = false;
        Py_BEGIN_CRITICAL_SECTION(obj);

        dict = _PyObject_GetManagedDict(obj);
        if (dict == NULL) {
            // Still no dict, we can read from the values
            assert(values->valid);
            value = values->values[ix];
            *attr = _Py_XNewRefWithLock(value);
            success = true;
        }

        Py_END_CRITICAL_SECTION();

        if (success) {
            return true;
        }
    }

    // We have a dictionary, we'll need to lock it to prevent
    // the values from being resized.
    assert(dict != NULL);

    bool success;
    Py_BEGIN_CRITICAL_SECTION(dict);

    if (dict->ma_values == values && FT_ATOMIC_LOAD_UINT8(values->valid)) {
        value = _Py_atomic_load_ptr_relaxed(&values->values[ix]);
        *attr = _Py_XNewRefWithLock(value);
        success = true;
    } else {
        // Caller needs to lookup from the dictionary
        success = false;
    }

    Py_END_CRITICAL_SECTION();

    return success;
#else
    PyObject *value = values->values[ix];
    *attr = Py_XNewRef(value);
    return true;
#endif
}

int
_PyObject_IsInstanceDictEmpty(PyObject *obj)
{
    PyTypeObject *tp = Py_TYPE(obj);
    if (tp->tp_dictoffset == 0) {
        return 1;
    }
    PyDictObject *dict;
    if (tp->tp_flags & Py_TPFLAGS_INLINE_VALUES) {
        PyDictValues *values = _PyObject_InlineValues(obj);
        if (FT_ATOMIC_LOAD_UINT8(values->valid)) {
            PyDictKeysObject *keys = CACHED_KEYS(tp);
            for (Py_ssize_t i = 0; i < keys->dk_nentries; i++) {
                if (FT_ATOMIC_LOAD_PTR_RELAXED(values->values[i]) != NULL) {
                    return 0;
                }
            }
            return 1;
        }
        dict = _PyObject_GetManagedDict(obj);
    }
    else if (tp->tp_flags & Py_TPFLAGS_MANAGED_DICT) {
        dict = _PyObject_GetManagedDict(obj);
    }
    else {
        PyObject **dictptr = _PyObject_ComputedDictPointer(obj);
        dict = (PyDictObject *)*dictptr;
    }
    if (dict == NULL) {
        return 1;
    }
    return FT_ATOMIC_LOAD_SSIZE_RELAXED(((PyDictObject *)dict)->ma_used) == 0;
}

int
PyObject_VisitManagedDict(PyObject *obj, visitproc visit, void *arg)
{
    PyTypeObject *tp = Py_TYPE(obj);
    if((tp->tp_flags & Py_TPFLAGS_MANAGED_DICT) == 0) {
        return 0;
    }
    if (tp->tp_flags & Py_TPFLAGS_INLINE_VALUES) {
        PyDictValues *values = _PyObject_InlineValues(obj);
        if (values->valid) {
            for (Py_ssize_t i = 0; i < values->capacity; i++) {
                Py_VISIT(values->values[i]);
            }
            return 0;
        }
    }
    Py_VISIT(_PyObject_ManagedDictPointer(obj)->dict);
    return 0;
}

static void
clear_inline_values(PyDictValues *values)
{
    if (values->valid) {
        FT_ATOMIC_STORE_UINT8(values->valid, 0);
        for (Py_ssize_t i = 0; i < values->capacity; i++) {
            Py_CLEAR(values->values[i]);
        }
    }
}

static void
set_dict_inline_values(PyObject *obj, PyDictObject *new_dict)
{
    _Py_CRITICAL_SECTION_ASSERT_OBJECT_LOCKED(obj);

    PyDictValues *values = _PyObject_InlineValues(obj);

    Py_XINCREF(new_dict);
    FT_ATOMIC_STORE_PTR(_PyObject_ManagedDictPointer(obj)->dict, new_dict);

    clear_inline_values(values);
}

#ifdef Py_GIL_DISABLED

// Trys and sets the dictionary for an object in the easy case when our current
// dictionary is either completely not materialized or is a dictionary which
// does not point at the inline values.
static bool
try_set_dict_inline_only_or_other_dict(PyObject *obj, PyObject *new_dict, PyDictObject **cur_dict)
{
    bool replaced = false;
    Py_BEGIN_CRITICAL_SECTION(obj);

    PyDictObject *dict = *cur_dict = _PyObject_GetManagedDict(obj);
    if (dict == NULL) {
        // We only have inline values, we can just completely replace them.
        set_dict_inline_values(obj, (PyDictObject *)new_dict);
        replaced = true;
        goto exit_lock;
    }

    if (FT_ATOMIC_LOAD_PTR_RELAXED(dict->ma_values) != _PyObject_InlineValues(obj)) {
        // We have a materialized dict which doesn't point at the inline values,
        // We get to simply swap dictionaries and free the old dictionary.
        FT_ATOMIC_STORE_PTR(_PyObject_ManagedDictPointer(obj)->dict,
                            (PyDictObject *)Py_XNewRef(new_dict));
        replaced = true;
        goto exit_lock;
    }
    else {
        // We have inline values, we need to lock the dict and the object
        // at the same time to safely dematerialize them. To do that while releasing
        // the object lock we need a strong reference to the current dictionary.
        Py_INCREF(dict);
    }
exit_lock:
    Py_END_CRITICAL_SECTION();
    return replaced;
}

// Replaces a dictionary that is probably the dictionary which has been
// materialized and points at the inline values. We could have raced
// and replaced it with another dictionary though.
static int
replace_dict_probably_inline_materialized(PyObject *obj, PyDictObject *inline_dict,
                                          PyDictObject *cur_dict, PyObject *new_dict)
{
    _Py_CRITICAL_SECTION_ASSERT_OBJECT_LOCKED(obj);

    if (cur_dict == inline_dict) {
        assert(FT_ATOMIC_LOAD_PTR_RELAXED(inline_dict->ma_values) == _PyObject_InlineValues(obj));

        int err = _PyDict_DetachFromObject(inline_dict, obj);
        if (err != 0) {
            assert(new_dict == NULL);
            return err;
        }
    }

    FT_ATOMIC_STORE_PTR(_PyObject_ManagedDictPointer(obj)->dict,
                        (PyDictObject *)Py_XNewRef(new_dict));
    return 0;
}

#endif

static void
decref_maybe_delay(PyObject *obj, bool delay)
{
    if (delay) {
        _PyObject_XDecRefDelayed(obj);
    }
    else {
        Py_XDECREF(obj);
    }
}

int
_PyObject_SetManagedDict(PyObject *obj, PyObject *new_dict)
{
    assert(Py_TYPE(obj)->tp_flags & Py_TPFLAGS_MANAGED_DICT);
#ifndef NDEBUG
    Py_BEGIN_CRITICAL_SECTION(obj);
    assert(_PyObject_InlineValuesConsistencyCheck(obj));
    Py_END_CRITICAL_SECTION();
#endif
    int err = 0;
    PyTypeObject *tp = Py_TYPE(obj);
    if (tp->tp_flags & Py_TPFLAGS_INLINE_VALUES) {
#ifdef Py_GIL_DISABLED
        PyDictObject *prev_dict;
        if (!try_set_dict_inline_only_or_other_dict(obj, new_dict, &prev_dict)) {
            // We had a materialized dictionary which pointed at the inline
            // values. We need to lock both the object and the dict at the
            // same time to safely replace it. We can't merely lock the dictionary
            // while the object is locked because it could suspend the object lock.
            PyDictObject *cur_dict;

            assert(prev_dict != NULL);
            Py_BEGIN_CRITICAL_SECTION2(obj, prev_dict);

            // We could have had another thread race in between the call to
            // try_set_dict_inline_only_or_other_dict where we locked the object
            // and when we unlocked and re-locked the dictionary.
            cur_dict = _PyObject_GetManagedDict(obj);

            err = replace_dict_probably_inline_materialized(obj, prev_dict,
                                                            cur_dict, new_dict);

            Py_END_CRITICAL_SECTION2();

            // Decref for the dictionary we incref'd in try_set_dict_inline_only_or_other_dict
            // while the object was locked
            decref_maybe_delay((PyObject *)prev_dict, prev_dict != cur_dict);
            if (err != 0) {
                return err;
            }

            prev_dict = cur_dict;
        }

        if (prev_dict != NULL) {
            // decref for the dictionary that we replaced
            decref_maybe_delay((PyObject *)prev_dict, true);
        }

        return 0;
#else
        PyDictObject *dict = _PyObject_GetManagedDict(obj);
        if (dict == NULL) {
            set_dict_inline_values(obj, (PyDictObject *)new_dict);
            return 0;
        }
        if (_PyDict_DetachFromObject(dict, obj) == 0) {
            _PyObject_ManagedDictPointer(obj)->dict = (PyDictObject *)Py_XNewRef(new_dict);
            Py_DECREF(dict);
            return 0;
        }
        assert(new_dict == NULL);
        return -1;
#endif
    }
    else {
        PyDictObject *dict;

        Py_BEGIN_CRITICAL_SECTION(obj);

        dict = _PyObject_ManagedDictPointer(obj)->dict;

        FT_ATOMIC_STORE_PTR(_PyObject_ManagedDictPointer(obj)->dict,
                            (PyDictObject *)Py_XNewRef(new_dict));

        Py_END_CRITICAL_SECTION();
        decref_maybe_delay((PyObject *)dict, true);
    }
    assert(_PyObject_InlineValuesConsistencyCheck(obj));
    return err;
}

static int
detach_dict_from_object(PyDictObject *mp, PyObject *obj)
{
    assert(_PyObject_ManagedDictPointer(obj)->dict == mp);
    assert(_PyObject_InlineValuesConsistencyCheck(obj));

    if (FT_ATOMIC_LOAD_PTR_RELAXED(mp->ma_values) != _PyObject_InlineValues(obj)) {
        return 0;
    }

    // We could be called with an unlocked dict when the caller knows the
    // values are already detached, so we assert after inline values check.
    ASSERT_WORLD_STOPPED_OR_OBJ_LOCKED(mp);
    assert(mp->ma_values->embedded == 1);
    assert(mp->ma_values->valid == 1);
    assert(Py_TYPE(obj)->tp_flags & Py_TPFLAGS_INLINE_VALUES);

    PyDictValues *values = copy_values(mp->ma_values);

    if (values == NULL) {
        PyErr_NoMemory();
        return -1;
    }
    mp->ma_values = values;

    invalidate_and_clear_inline_values(_PyObject_InlineValues(obj));

    assert(_PyObject_InlineValuesConsistencyCheck(obj));
    ASSERT_CONSISTENT(mp);
    return 0;
}


void
PyObject_ClearManagedDict(PyObject *obj)
{
    // This is called when the object is being freed or cleared
    // by the GC and therefore known to have no references.
    if (Py_TYPE(obj)->tp_flags & Py_TPFLAGS_INLINE_VALUES) {
        PyDictObject *dict = _PyObject_GetManagedDict(obj);
        if (dict == NULL) {
            // We have no materialized dictionary and inline values
            // that just need to be cleared.
            // No dict to clear, we're done
            clear_inline_values(_PyObject_InlineValues(obj));
            return;
        }
        else if (FT_ATOMIC_LOAD_PTR_RELAXED(dict->ma_values) ==
                    _PyObject_InlineValues(obj)) {
            // We have a materialized object which points at the inline
            // values. We need to materialize the keys. Nothing can modify
            // this object, but we need to lock the dictionary.
            int err;
            Py_BEGIN_CRITICAL_SECTION(dict);
            err = detach_dict_from_object(dict, obj);
            Py_END_CRITICAL_SECTION();

            if (err) {
                /* Must be out of memory */
                assert(PyErr_Occurred() == PyExc_MemoryError);
                PyErr_FormatUnraisable("Exception ignored while "
                                       "clearing an object managed dict");
                /* Clear the dict */
                Py_BEGIN_CRITICAL_SECTION(dict);
                PyInterpreterState *interp = _PyInterpreterState_GET();
                PyDictKeysObject *oldkeys = dict->ma_keys;
                set_keys(dict, Py_EMPTY_KEYS);
                dict->ma_values = NULL;
                dictkeys_decref(interp, oldkeys, IS_DICT_SHARED(dict));
                STORE_USED(dict, 0);
                clear_inline_values(_PyObject_InlineValues(obj));
                Py_END_CRITICAL_SECTION();
            }
        }
    }
    Py_CLEAR(_PyObject_ManagedDictPointer(obj)->dict);
}

int
_PyDict_DetachFromObject(PyDictObject *mp, PyObject *obj)
{
    ASSERT_WORLD_STOPPED_OR_OBJ_LOCKED(obj);

    return detach_dict_from_object(mp, obj);
}

static inline PyObject *
ensure_managed_dict(PyObject *obj)
{
    PyDictObject *dict = _PyObject_GetManagedDict(obj);
    if (dict == NULL) {
        PyTypeObject *tp = Py_TYPE(obj);
        if ((tp->tp_flags & Py_TPFLAGS_INLINE_VALUES) &&
            FT_ATOMIC_LOAD_UINT8(_PyObject_InlineValues(obj)->valid)) {
            dict = _PyObject_MaterializeManagedDict(obj);
        }
        else {
#ifdef Py_GIL_DISABLED
            // Check again that we're not racing with someone else creating the dict
            Py_BEGIN_CRITICAL_SECTION(obj);
            dict = _PyObject_GetManagedDict(obj);
            if (dict != NULL) {
                goto done;
            }
#endif
            dict = (PyDictObject *)new_dict_with_shared_keys(_PyInterpreterState_GET(),
                                                             CACHED_KEYS(tp));
            FT_ATOMIC_STORE_PTR_RELEASE(_PyObject_ManagedDictPointer(obj)->dict,
                                        (PyDictObject *)dict);

#ifdef Py_GIL_DISABLED
done:
            Py_END_CRITICAL_SECTION();
#endif
        }
    }
    return (PyObject *)dict;
}

static inline PyObject *
ensure_nonmanaged_dict(PyObject *obj, PyObject **dictptr)
{
    PyDictKeysObject *cached;

    PyObject *dict = FT_ATOMIC_LOAD_PTR_ACQUIRE(*dictptr);
    if (dict == NULL) {
#ifdef Py_GIL_DISABLED
        Py_BEGIN_CRITICAL_SECTION(obj);
        dict = *dictptr;
        if (dict != NULL) {
            goto done;
        }
#endif
        PyTypeObject *tp = Py_TYPE(obj);
        if (_PyType_HasFeature(tp, Py_TPFLAGS_HEAPTYPE) && (cached = CACHED_KEYS(tp))) {
            PyInterpreterState *interp = _PyInterpreterState_GET();
            assert(!_PyType_HasFeature(tp, Py_TPFLAGS_INLINE_VALUES));
            dict = new_dict_with_shared_keys(interp, cached);
        }
        else {
            dict = PyDict_New();
        }
        FT_ATOMIC_STORE_PTR_RELEASE(*dictptr, dict);
#ifdef Py_GIL_DISABLED
done:
        Py_END_CRITICAL_SECTION();
#endif
    }
    return dict;
}

PyObject *
PyObject_GenericGetDict(PyObject *obj, void *context)
{
    PyTypeObject *tp = Py_TYPE(obj);
    if (_PyType_HasFeature(tp, Py_TPFLAGS_MANAGED_DICT)) {
        return Py_XNewRef(ensure_managed_dict(obj));
    }
    else {
        PyObject **dictptr = _PyObject_ComputedDictPointer(obj);
        if (dictptr == NULL) {
            PyErr_SetString(PyExc_AttributeError,
                            "This object has no __dict__");
            return NULL;
        }

        return Py_XNewRef(ensure_nonmanaged_dict(obj, dictptr));
    }
}

int
_PyObjectDict_SetItem(PyTypeObject *tp, PyObject *obj, PyObject **dictptr,
                      PyObject *key, PyObject *value)
{
    PyObject *dict;
    int res;

    assert(dictptr != NULL);
    dict = ensure_nonmanaged_dict(obj, dictptr);
    if (dict == NULL) {
        return -1;
    }

    Py_BEGIN_CRITICAL_SECTION(dict);
    res = _PyDict_SetItem_LockHeld((PyDictObject *)dict, key, value);
    ASSERT_CONSISTENT(dict);
    Py_END_CRITICAL_SECTION();
    return res;
}

void
_PyDictKeys_DecRef(PyDictKeysObject *keys)
{
    PyInterpreterState *interp = _PyInterpreterState_GET();
    dictkeys_decref(interp, keys, false);
}

static inline uint32_t
get_next_dict_keys_version(PyInterpreterState *interp)
{
#ifdef Py_GIL_DISABLED
    uint32_t v;
    do {
        v = _Py_atomic_load_uint32_relaxed(
            &interp->dict_state.next_keys_version);
        if (v == 0) {
            return 0;
        }
    } while (!_Py_atomic_compare_exchange_uint32(
        &interp->dict_state.next_keys_version, &v, v + 1));
#else
    if (interp->dict_state.next_keys_version == 0) {
        return 0;
    }
    uint32_t v = interp->dict_state.next_keys_version++;
#endif
    return v;
}

// In free-threaded builds the caller must ensure that the keys object is not
// being mutated concurrently by another thread.
uint32_t
_PyDictKeys_GetVersionForCurrentState(PyInterpreterState *interp,
                                      PyDictKeysObject *dictkeys)
{
    uint32_t dk_version = FT_ATOMIC_LOAD_UINT32_RELAXED(dictkeys->dk_version);
    if (dk_version != 0) {
        return dk_version;
    }
    dk_version = get_next_dict_keys_version(interp);
    FT_ATOMIC_STORE_UINT32_RELAXED(dictkeys->dk_version, dk_version);
    return dk_version;
}

uint32_t
_PyDict_GetKeysVersionForCurrentState(PyInterpreterState *interp,
                                      PyDictObject *dict)
{
    ASSERT_DICT_LOCKED((PyObject *) dict);
    uint32_t dk_version =
        _PyDictKeys_GetVersionForCurrentState(interp, dict->ma_keys);
    ensure_shared_on_keys_version_assignment(dict);
    return dk_version;
}

static inline int
validate_watcher_id(PyInterpreterState *interp, int watcher_id)
{
    if (watcher_id < 0 || watcher_id >= DICT_MAX_WATCHERS) {
        PyErr_Format(PyExc_ValueError, "Invalid dict watcher ID %d", watcher_id);
        return -1;
    }
    if (!interp->dict_state.watchers[watcher_id]) {
        PyErr_Format(PyExc_ValueError, "No dict watcher set for ID %d", watcher_id);
        return -1;
    }
    return 0;
}

int
PyDict_Watch(int watcher_id, PyObject* dict)
{
    if (!PyDict_Check(dict)) {
        PyErr_SetString(PyExc_ValueError, "Cannot watch non-dictionary");
        return -1;
    }
    PyInterpreterState *interp = _PyInterpreterState_GET();
    if (validate_watcher_id(interp, watcher_id)) {
        return -1;
    }
    ((PyDictObject*)dict)->_ma_watcher_tag |= (1LL << watcher_id);
    return 0;
}

int
PyDict_Unwatch(int watcher_id, PyObject* dict)
{
    if (!PyDict_Check(dict)) {
        PyErr_SetString(PyExc_ValueError, "Cannot watch non-dictionary");
        return -1;
    }
    PyInterpreterState *interp = _PyInterpreterState_GET();
    if (validate_watcher_id(interp, watcher_id)) {
        return -1;
    }
    ((PyDictObject*)dict)->_ma_watcher_tag &= ~(1LL << watcher_id);
    return 0;
}

int
PyDict_AddWatcher(PyDict_WatchCallback callback)
{
    PyInterpreterState *interp = _PyInterpreterState_GET();

    /* Start at 2, as 0 and 1 are reserved for CPython */
    for (int i = 2; i < DICT_MAX_WATCHERS; i++) {
        if (!interp->dict_state.watchers[i]) {
            interp->dict_state.watchers[i] = callback;
            return i;
        }
    }

    PyErr_SetString(PyExc_RuntimeError, "no more dict watcher IDs available");
    return -1;
}

int
PyDict_ClearWatcher(int watcher_id)
{
    PyInterpreterState *interp = _PyInterpreterState_GET();
    if (validate_watcher_id(interp, watcher_id)) {
        return -1;
    }
    interp->dict_state.watchers[watcher_id] = NULL;
    return 0;
}

static const char *
dict_event_name(PyDict_WatchEvent event) {
    switch (event) {
        #define CASE(op)                \
        case PyDict_EVENT_##op:         \
            return "PyDict_EVENT_" #op;
        PY_FOREACH_DICT_EVENT(CASE)
        #undef CASE
    }
    Py_UNREACHABLE();
}

void
_PyDict_SendEvent(int watcher_bits,
                  PyDict_WatchEvent event,
                  PyDictObject *mp,
                  PyObject *key,
                  PyObject *value)
{
    PyInterpreterState *interp = _PyInterpreterState_GET();
    for (int i = 0; i < DICT_MAX_WATCHERS; i++) {
        if (watcher_bits & 1) {
            PyDict_WatchCallback cb = interp->dict_state.watchers[i];
            if (cb && (cb(event, (PyObject*)mp, key, value) < 0)) {
                // We don't want to resurrect the dict by potentially having an
                // unraisablehook keep a reference to it, so we don't pass the
                // dict as context, just an informative string message.  Dict
                // repr can call arbitrary code, so we invent a simpler version.
                PyErr_FormatUnraisable(
                    "Exception ignored in %s watcher callback for <dict at %p>",
                    dict_event_name(event), mp);
            }
        }
        watcher_bits >>= 1;
    }
}

#ifndef NDEBUG
static int
_PyObject_InlineValuesConsistencyCheck(PyObject *obj)
{
    if ((Py_TYPE(obj)->tp_flags & Py_TPFLAGS_INLINE_VALUES) == 0) {
        return 1;
    }
    assert(Py_TYPE(obj)->tp_flags & Py_TPFLAGS_MANAGED_DICT);
    PyDictObject *dict = _PyObject_GetManagedDict(obj);
    if (dict == NULL) {
        return 1;
    }
    if (dict->ma_values == _PyObject_InlineValues(obj) ||
        _PyObject_InlineValues(obj)->valid == 0) {
        return 1;
    }
    assert(0);
    return 0;
}
#endif<|MERGE_RESOLUTION|>--- conflicted
+++ resolved
@@ -4705,7 +4705,6 @@
 "__getitem__($self, key, /)\n--\n\nReturn self[key].");
 
 PyDoc_STRVAR(update__doc__,
-<<<<<<< HEAD
 "update($self, /, **kwargs)\n\
 ($self, mapping_or_iterable, /, **kwargs)\n\
 --\n\
@@ -4714,17 +4713,11 @@
 \n\
 If the positional argument is present and has a .keys() method,\n\
 then does:\n\
-  for k in mapping_or_iterable: self[k] = mapping_or_iterable[k]\n\
+  for k in mapping_or_iterable.keys(): self[k] = mapping_or_iterable[k]\n\
 If it is present and lacks a .keys() method, then does:\n\
   for k, v in mapping_or_iterable: self[k] = v\n\
 In either case, this is followed by:\n\
   for k in kwargs:  self[k] = kwargs[k]");
-=======
-"D.update([E, ]**F) -> None.  Update D from mapping/iterable E and F.\n\
-If E is present and has a .keys() method, then does:  for k in E.keys(): D[k] = E[k]\n\
-If E is present and lacks a .keys() method, then does:  for k, v in E: D[k] = v\n\
-In either case, this is followed by: for k in F:  D[k] = F[k]");
->>>>>>> f5a7037c
 
 /* Forward */
 
