/* Generator object implementation */

#include "Python.h"
#include "pycore_call.h"          // _PyObject_CallNoArgs()
#include "pycore_ceval.h"         // _PyEval_EvalFrame()
#include "pycore_genobject.h"     // struct _Py_async_gen_state
#include "pycore_object.h"        // _PyObject_GC_UNTRACK()
#include "pycore_pyerrors.h"      // _PyErr_ClearExcState()
#include "pycore_pystate.h"       // _PyThreadState_GET()
#include "pycore_frame.h"         // _PyInterpreterFrame
#include "frameobject.h"          // PyFrameObject
#include "structmember.h"         // PyMemberDef
#include "opcode.h"               // SEND

static PyObject *gen_close(PyGenObject *, PyObject *);
static PyObject *async_gen_asend_new(PyAsyncGenObject *, PyObject *);
static PyObject *async_gen_athrow_new(PyAsyncGenObject *, PyObject *);

static const char *NON_INIT_CORO_MSG = "can't send non-None value to a "
                                 "just-started coroutine";

static const char *ASYNC_GEN_IGNORED_EXIT_MSG =
                                 "async generator ignored GeneratorExit";

static inline int
exc_state_traverse(_PyErr_StackItem *exc_state, visitproc visit, void *arg)
{
    Py_VISIT(exc_state->exc_value);
    return 0;
}

static int
gen_traverse(PyGenObject *gen, visitproc visit, void *arg)
{
    Py_VISIT(gen->gi_code);
    Py_VISIT(gen->gi_name);
    Py_VISIT(gen->gi_qualname);
<<<<<<< HEAD
    _PyInterpreterFrame *fdata = gen->gi_fdata;
    if (fdata != NULL) {
        assert(fdata->frame_obj == NULL || fdata->frame_obj->f_own_locals_memory == 0);
        int err = _PyInterpreterFrame_Traverse(fdata, visit, arg);
=======
    if (gen->gi_frame_valid) {
        _PyInterpreterFrame *frame = (_PyInterpreterFrame *)(gen->gi_iframe);
        assert(frame->frame_obj == NULL || frame->frame_obj->f_owns_frame == 0);
        int err = _PyFrame_Traverse(frame, visit, arg);
>>>>>>> 69276324
        if (err) {
            return err;
        }
    }
    /* No need to visit cr_origin, because it's just tuples/str/int, so can't
       participate in a reference cycle. */
    return exc_state_traverse(&gen->gi_exc_state, visit, arg);
}

void
_PyGen_Finalize(PyObject *self)
{
    PyGenObject *gen = (PyGenObject *)self;
    PyObject *res = NULL;
    PyObject *error_type, *error_value, *error_traceback;

<<<<<<< HEAD
    if (gen->gi_fdata == NULL ||  _PyInterpreterFrame_HasCompleted(gen->gi_fdata)) {
=======
    if (gen->gi_frame_valid == 0 || _PyFrameHasCompleted((_PyInterpreterFrame *)gen->gi_iframe)) {
>>>>>>> 69276324
        /* Generator isn't paused, so no need to close */
        return;
    }

    if (PyAsyncGen_CheckExact(self)) {
        PyAsyncGenObject *agen = (PyAsyncGenObject*)self;
        PyObject *finalizer = agen->ag_origin_or_finalizer;
        if (finalizer && !agen->ag_closed) {
            /* Save the current exception, if any. */
            PyErr_Fetch(&error_type, &error_value, &error_traceback);

            res = PyObject_CallOneArg(finalizer, self);

            if (res == NULL) {
                PyErr_WriteUnraisable(self);
            } else {
                Py_DECREF(res);
            }
            /* Restore the saved exception. */
            PyErr_Restore(error_type, error_value, error_traceback);
            return;
        }
    }

    /* Save the current exception, if any. */
    PyErr_Fetch(&error_type, &error_value, &error_traceback);

    /* If `gen` is a coroutine, and if it was never awaited on,
       issue a RuntimeWarning. */
    if (gen->gi_code != NULL &&
        ((PyCodeObject *)gen->gi_code)->co_flags & CO_COROUTINE &&
<<<<<<< HEAD
        gen->gi_fdata->lasti == -1)
=======
        ((_PyInterpreterFrame *)gen->gi_iframe)->f_state == FRAME_CREATED)
>>>>>>> 69276324
    {
        _PyErr_WarnUnawaitedCoroutine((PyObject *)gen);
    }
    else {
        res = gen_close(gen, NULL);
    }

    if (res == NULL) {
        if (PyErr_Occurred()) {
            PyErr_WriteUnraisable(self);
        }
    }
    else {
        Py_DECREF(res);
    }

    /* Restore the saved exception. */
    PyErr_Restore(error_type, error_value, error_traceback);
}

static void
gen_dealloc(PyGenObject *gen)
{
    PyObject *self = (PyObject *) gen;

    _PyObject_GC_UNTRACK(gen);

    if (gen->gi_weakreflist != NULL)
        PyObject_ClearWeakRefs(self);

    _PyObject_GC_TRACK(self);

    if (PyObject_CallFinalizerFromDealloc(self))
        return;                     /* resurrected.  :( */

    _PyObject_GC_UNTRACK(self);
    if (PyAsyncGen_CheckExact(gen)) {
        /* We have to handle this case for asynchronous generators
           right here, because this code has to be between UNTRACK
           and GC_Del. */
        Py_CLEAR(((PyAsyncGenObject*)gen)->ag_origin_or_finalizer);
    }
<<<<<<< HEAD
    _PyInterpreterFrame *fdata = gen->gi_fdata;
    if (fdata != NULL) {
        gen->gi_fdata = NULL;
        fdata->previous = NULL;
        _PyInterpreterFrame_Clear(fdata, 1);
=======
    if (gen->gi_frame_valid) {
        _PyInterpreterFrame *frame = (_PyInterpreterFrame *)gen->gi_iframe;
        gen->gi_frame_valid = 0;
        frame->is_generator = false;
        frame->previous = NULL;
        _PyFrame_Clear(frame);
>>>>>>> 69276324
    }
    if (((PyCodeObject *)gen->gi_code)->co_flags & CO_COROUTINE) {
        Py_CLEAR(((PyCoroObject *)gen)->cr_origin_or_finalizer);
    }
    Py_CLEAR(gen->gi_code);
    Py_CLEAR(gen->gi_name);
    Py_CLEAR(gen->gi_qualname);
    _PyErr_ClearExcState(&gen->gi_exc_state);
    PyObject_GC_Del(gen);
}

static PySendResult
gen_send_ex2(PyGenObject *gen, PyObject *arg, PyObject **presult,
             int exc, int closing)
{
    PyThreadState *tstate = _PyThreadState_GET();
<<<<<<< HEAD
    _PyInterpreterFrame *fdata = gen->gi_fdata;
    PyObject *result;

    *presult = NULL;
    if (fdata != NULL && _PyInterpreterFrame_IsExecuting(fdata)) {
=======
    _PyInterpreterFrame *frame = (_PyInterpreterFrame *)gen->gi_iframe;
    PyObject *result;

    *presult = NULL;
    if (frame->f_state == FRAME_CREATED && arg && arg != Py_None) {
        const char *msg = "can't send non-None value to a "
                            "just-started generator";
        if (PyCoro_CheckExact(gen)) {
            msg = NON_INIT_CORO_MSG;
        }
        else if (PyAsyncGen_CheckExact(gen)) {
            msg = "can't send non-None value to a "
                    "just-started async generator";
        }
        PyErr_SetString(PyExc_TypeError, msg);
        return PYGEN_ERROR;
    }
    if (gen->gi_frame_valid && _PyFrame_IsExecuting(frame)) {
>>>>>>> 69276324
        const char *msg = "generator already executing";
        if (PyCoro_CheckExact(gen)) {
            msg = "coroutine already executing";
        }
        else if (PyAsyncGen_CheckExact(gen)) {
            msg = "async generator already executing";
        }
        PyErr_SetString(PyExc_ValueError, msg);
        return PYGEN_ERROR;
    }
<<<<<<< HEAD
    if (fdata == NULL || _PyInterpreterFrame_HasCompleted(fdata)) {
=======
    if (gen->gi_frame_valid == 0 || _PyFrameHasCompleted(frame)) {
>>>>>>> 69276324
        if (PyCoro_CheckExact(gen) && !closing) {
            /* `gen` is an exhausted coroutine: raise an error,
               except when called from gen_close(), which should
               always be a silent method. */
            PyErr_SetString(
                PyExc_RuntimeError,
                "cannot reuse already awaited coroutine");
        }
        else if (arg && !exc) {
            /* `gen` is an exhausted generator:
               only return value if called from send(). */
            *presult = Py_None;
            Py_INCREF(*presult);
            return PYGEN_RETURN;
        }
        return PYGEN_ERROR;
    }

<<<<<<< HEAD
    assert(_PyInterpreterFrame_IsRunnable(fdata));
    assert(fdata->lasti >= 0 || ((unsigned char *)PyBytes_AS_STRING(gen->gi_code->co_code))[0] == GEN_START);
    /* Push arg onto the frame's value stack */
    result = arg ? arg : Py_None;
    Py_INCREF(result);
    fdata->stack[fdata->stackdepth] = result;
    fdata->stackdepth++;

    fdata->previous = tstate->fdata;
=======
    assert(gen->gi_frame_valid);
    assert(_PyFrame_IsRunnable(frame));
    /* Push arg onto the frame's value stack */
    result = arg ? arg : Py_None;
    Py_INCREF(result);
    _PyFrame_StackPush(frame, result);

    frame->previous = tstate->cframe->current_frame;
>>>>>>> 69276324

    gen->gi_exc_state.previous_item = tstate->exc_info;
    tstate->exc_info = &gen->gi_exc_state;

    if (exc) {
        assert(_PyErr_Occurred(tstate));
        _PyErr_ChainStackItem(NULL);
    }

    result = _PyEval_EvalFrame(tstate, fdata, exc);
    tstate->exc_info = gen->gi_exc_state.previous_item;
    gen->gi_exc_state.previous_item = NULL;

<<<<<<< HEAD
    assert(tstate->fdata == fdata->previous);
=======
    assert(tstate->cframe->current_frame == frame->previous);
>>>>>>> 69276324
    /* Don't keep the reference to previous any longer than necessary.  It
     * may keep a chain of frames alive or it could create a reference
     * cycle. */
    fdata->previous = NULL;

    /* If the generator just returned (as opposed to yielding), signal
     * that the generator is exhausted. */
    if (result) {
        if (!_PyInterpreterFrame_HasCompleted(fdata)) {
            *presult = result;
            return PYGEN_NEXT;
        }
        assert(result == Py_None || !PyAsyncGen_CheckExact(gen));
        if (result == Py_None && !PyAsyncGen_CheckExact(gen) && !arg) {
            /* Return NULL if called by gen_iternext() */
            Py_CLEAR(result);
        }
    }
    else {
        if (PyErr_ExceptionMatches(PyExc_StopIteration)) {
            const char *msg = "generator raised StopIteration";
            if (PyCoro_CheckExact(gen)) {
                msg = "coroutine raised StopIteration";
            }
            else if (PyAsyncGen_CheckExact(gen)) {
                msg = "async generator raised StopIteration";
            }
            _PyErr_FormatFromCause(PyExc_RuntimeError, "%s", msg);
        }
        else if (PyAsyncGen_CheckExact(gen) &&
                PyErr_ExceptionMatches(PyExc_StopAsyncIteration))
        {
            /* code in `gen` raised a StopAsyncIteration error:
               raise a RuntimeError.
            */
            const char *msg = "async generator raised StopAsyncIteration";
            _PyErr_FormatFromCause(PyExc_RuntimeError, "%s", msg);
        }
    }

    /* generator can't be rerun, so release the frame */
    /* first clean reference cycle through stored exception traceback */
    _PyErr_ClearExcState(&gen->gi_exc_state);

<<<<<<< HEAD
    fdata->generator = NULL;
    gen->gi_fdata = NULL;
    _PyInterpreterFrame_Clear(fdata, 1);
=======
    frame->is_generator = false;
    gen->gi_frame_valid = 0;
    _PyFrame_Clear(frame);
>>>>>>> 69276324
    *presult = result;
    return result ? PYGEN_RETURN : PYGEN_ERROR;
}

static PySendResult
PyGen_am_send(PyGenObject *gen, PyObject *arg, PyObject **result)
{
    return gen_send_ex2(gen, arg, result, 0, 0);
}

static PyObject *
gen_send_ex(PyGenObject *gen, PyObject *arg, int exc, int closing)
{
    PyObject *result;
    if (gen_send_ex2(gen, arg, &result, exc, closing) == PYGEN_RETURN) {
        if (PyAsyncGen_CheckExact(gen)) {
            assert(result == Py_None);
            PyErr_SetNone(PyExc_StopAsyncIteration);
        }
        else if (result == Py_None) {
            PyErr_SetNone(PyExc_StopIteration);
        }
        else {
            _PyGen_SetStopIterationValue(result);
        }
        Py_CLEAR(result);
    }
    return result;
}

PyDoc_STRVAR(send_doc,
"send(arg) -> send 'arg' into generator,\n\
return next yielded value or raise StopIteration.");

static PyObject *
gen_send(PyGenObject *gen, PyObject *arg)
{
    return gen_send_ex(gen, arg, 0, 0);
}

PyDoc_STRVAR(close_doc,
"close() -> raise GeneratorExit inside generator.");

/*
 *   This helper function is used by gen_close and gen_throw to
 *   close a subiterator being delegated to by yield-from.
 */

static int
gen_close_iter(PyObject *yf)
{
    PyObject *retval = NULL;

    if (PyGen_CheckExact(yf) || PyCoro_CheckExact(yf)) {
        retval = gen_close((PyGenObject *)yf, NULL);
        if (retval == NULL)
            return -1;
    }
    else {
        PyObject *meth;
        if (_PyObject_LookupAttr(yf, &_Py_ID(close), &meth) < 0) {
            PyErr_WriteUnraisable(yf);
        }
        if (meth) {
            retval = _PyObject_CallNoArgs(meth);
            Py_DECREF(meth);
            if (retval == NULL)
                return -1;
        }
    }
    Py_XDECREF(retval);
    return 0;
}

PyObject *
_PyGen_yf(PyGenObject *gen)
{
    PyObject *yf = NULL;

<<<<<<< HEAD
    if (gen->gi_fdata) {
        _PyInterpreterFrame *fdata = gen->gi_fdata;
        PyObject *bytecode = gen->gi_code->co_code;
        unsigned char *code = (unsigned char *)PyBytes_AS_STRING(bytecode);

        if (fdata->lasti < 0) {
            /* Return immediately if the frame didn't start yet. YIELD_FROM
=======
    if (gen->gi_frame_valid) {
        _PyInterpreterFrame *frame = (_PyInterpreterFrame *)gen->gi_iframe;
        PyObject *bytecode = gen->gi_code->co_code;
        unsigned char *code = (unsigned char *)PyBytes_AS_STRING(bytecode);

        if (frame->f_lasti < 1) {
            /* Return immediately if the frame didn't start yet. SEND
>>>>>>> 69276324
               always come after LOAD_CONST: a code object should not start
               with SEND */
            assert(code[0] != SEND);
            return NULL;
        }

<<<<<<< HEAD
        if (code[(fdata->lasti+1)*sizeof(_Py_CODEUNIT)] != YIELD_FROM)
            return NULL;
        assert(fdata->stackdepth > 0);
        yf = fdata->stack[fdata->stackdepth-1];
=======
        if (code[(frame->f_lasti-1)*sizeof(_Py_CODEUNIT)] != SEND || frame->stacktop < 0)
            return NULL;
        yf = _PyFrame_StackPeek(frame);
>>>>>>> 69276324
        Py_INCREF(yf);
    }

    return yf;
}

static PyObject *
gen_close(PyGenObject *gen, PyObject *args)
{
    PyObject *retval;
    PyObject *yf = _PyGen_yf(gen);
    int err = 0;

    if (yf) {
<<<<<<< HEAD
        PyFrameState state = gen->gi_fdata->state;
        gen->gi_fdata->state = FRAME_EXECUTING;
        err = gen_close_iter(yf);
        gen->gi_fdata->state = state;
=======
        _PyInterpreterFrame *frame = (_PyInterpreterFrame *)gen->gi_iframe;
        PyFrameState state = frame->f_state;
        frame->f_state = FRAME_EXECUTING;
        err = gen_close_iter(yf);
        frame->f_state = state;
>>>>>>> 69276324
        Py_DECREF(yf);
    }
    if (err == 0)
        PyErr_SetNone(PyExc_GeneratorExit);
    retval = gen_send_ex(gen, Py_None, 1, 1);
    if (retval) {
        const char *msg = "generator ignored GeneratorExit";
        if (PyCoro_CheckExact(gen)) {
            msg = "coroutine ignored GeneratorExit";
        } else if (PyAsyncGen_CheckExact(gen)) {
            msg = ASYNC_GEN_IGNORED_EXIT_MSG;
        }
        Py_DECREF(retval);
        PyErr_SetString(PyExc_RuntimeError, msg);
        return NULL;
    }
    if (PyErr_ExceptionMatches(PyExc_StopIteration)
        || PyErr_ExceptionMatches(PyExc_GeneratorExit)) {
        PyErr_Clear();          /* ignore these errors */
        Py_RETURN_NONE;
    }
    return NULL;
}


PyDoc_STRVAR(throw_doc,
"throw(typ[,val[,tb]]) -> raise exception in generator,\n\
return next yielded value or raise StopIteration.");

static PyObject *
_gen_throw(PyGenObject *gen, int close_on_genexit,
           PyObject *typ, PyObject *val, PyObject *tb)
{
    PyObject *yf = _PyGen_yf(gen);

    if (yf) {
        _PyInterpreterFrame *frame = (_PyInterpreterFrame *)gen->gi_iframe;
        PyObject *ret;
        int err;
        if (PyErr_GivenExceptionMatches(typ, PyExc_GeneratorExit) &&
            close_on_genexit
        ) {
            /* Asynchronous generators *should not* be closed right away.
               We have to allow some awaits to work it through, hence the
               `close_on_genexit` parameter here.
            */
<<<<<<< HEAD
            PyFrameState state = gen->gi_fdata->state;
            gen->gi_fdata->state = FRAME_EXECUTING;
            err = gen_close_iter(yf);
            gen->gi_fdata->state = state;
=======
            PyFrameState state = frame->f_state;
            frame->f_state = FRAME_EXECUTING;
            err = gen_close_iter(yf);
            frame->f_state = state;
>>>>>>> 69276324
            Py_DECREF(yf);
            if (err < 0)
                return gen_send_ex(gen, Py_None, 1, 0);
            goto throw_here;
        }
        if (PyGen_CheckExact(yf) || PyCoro_CheckExact(yf)) {
            /* `yf` is a generator or a coroutine. */
            PyThreadState *tstate = _PyThreadState_GET();
<<<<<<< HEAD
            _PyInterpreterFrame *fdata = gen->gi_fdata;


=======
>>>>>>> 69276324
            /* Since we are fast-tracking things by skipping the eval loop,
               we need to update the current frame so the stack trace
               will be reported correctly to the user. */
            /* XXX We should probably be updating the current frame
               somewhere in ceval.c. */
<<<<<<< HEAD
            _PyInterpreterFrame *prev = tstate->fdata;
            fdata->previous = prev;
            tstate->fdata = fdata;
            /* Close the generator that we are currently iterating with
               'yield from' or awaiting on with 'await'. */
            PyFrameState state = gen->gi_fdata->state;
            gen->gi_fdata->state = FRAME_EXECUTING;
            ret = _gen_throw((PyGenObject *)yf, close_on_genexit,
                             typ, val, tb);
            gen->gi_fdata->state = state;
            tstate->fdata = prev;
            fdata->previous = NULL;
=======
            _PyInterpreterFrame *prev = tstate->cframe->current_frame;
            frame->previous = prev;
            tstate->cframe->current_frame = frame;
            /* Close the generator that we are currently iterating with
               'yield from' or awaiting on with 'await'. */
            PyFrameState state = frame->f_state;
            frame->f_state = FRAME_EXECUTING;
            ret = _gen_throw((PyGenObject *)yf, close_on_genexit,
                             typ, val, tb);
            frame->f_state = state;
            tstate->cframe->current_frame = prev;
            frame->previous = NULL;
>>>>>>> 69276324
        } else {
            /* `yf` is an iterator or a coroutine-like object. */
            PyObject *meth;
            if (_PyObject_LookupAttr(yf, &_Py_ID(throw), &meth) < 0) {
                Py_DECREF(yf);
                return NULL;
            }
            if (meth == NULL) {
                Py_DECREF(yf);
                goto throw_here;
            }
<<<<<<< HEAD
            PyFrameState state = gen->gi_fdata->state;
            gen->gi_fdata->state = FRAME_EXECUTING;
            ret = PyObject_CallFunctionObjArgs(meth, typ, val, tb, NULL);
            gen->gi_fdata->state = state;
=======
            PyFrameState state = frame->f_state;
            frame->f_state = FRAME_EXECUTING;
            ret = PyObject_CallFunctionObjArgs(meth, typ, val, tb, NULL);
            frame->f_state = state;
>>>>>>> 69276324
            Py_DECREF(meth);
        }
        Py_DECREF(yf);
        if (!ret) {
            PyObject *val;
            /* Pop subiterator from stack */
<<<<<<< HEAD
            assert(gen->gi_fdata->stackdepth > 0);
            gen->gi_fdata->stackdepth--;
            ret = gen->gi_fdata->stack[gen->gi_fdata->stackdepth];
            assert(ret == yf);
            Py_DECREF(ret);
            /* Termination repetition of YIELD_FROM */
            assert(gen->gi_fdata->lasti >= 0);
            gen->gi_fdata->lasti += 1;
=======
            assert(gen->gi_frame_valid);
            ret = _PyFrame_StackPop((_PyInterpreterFrame *)gen->gi_iframe);
            assert(ret == yf);
            Py_DECREF(ret);
            /* Termination repetition of SEND loop */
            assert(frame->f_lasti >= 0);
            PyObject *bytecode = gen->gi_code->co_code;
            unsigned char *code = (unsigned char *)PyBytes_AS_STRING(bytecode);
            /* Backup to SEND */
            frame->f_lasti--;
            assert(code[frame->f_lasti*sizeof(_Py_CODEUNIT)] == SEND);
            int jump = code[frame->f_lasti*sizeof(_Py_CODEUNIT)+1];
            frame->f_lasti += jump;
>>>>>>> 69276324
            if (_PyGen_FetchStopIterationValue(&val) == 0) {
                ret = gen_send(gen, val);
                Py_DECREF(val);
            } else {
                ret = gen_send_ex(gen, Py_None, 1, 0);
            }
        }
        return ret;
    }

throw_here:
    /* First, check the traceback argument, replacing None with
       NULL. */
    if (tb == Py_None) {
        tb = NULL;
    }
    else if (tb != NULL && !PyTraceBack_Check(tb)) {
        PyErr_SetString(PyExc_TypeError,
            "throw() third argument must be a traceback object");
        return NULL;
    }

    Py_INCREF(typ);
    Py_XINCREF(val);
    Py_XINCREF(tb);

    if (PyExceptionClass_Check(typ))
        PyErr_NormalizeException(&typ, &val, &tb);

    else if (PyExceptionInstance_Check(typ)) {
        /* Raising an instance.  The value should be a dummy. */
        if (val && val != Py_None) {
            PyErr_SetString(PyExc_TypeError,
              "instance exception may not have a separate value");
            goto failed_throw;
        }
        else {
            /* Normalize to raise <class>, <instance> */
            Py_XDECREF(val);
            val = typ;
            typ = PyExceptionInstance_Class(typ);
            Py_INCREF(typ);

            if (tb == NULL)
                /* Returns NULL if there's no traceback */
                tb = PyException_GetTraceback(val);
        }
    }
    else {
        /* Not something you can raise.  throw() fails. */
        PyErr_Format(PyExc_TypeError,
                     "exceptions must be classes or instances "
                     "deriving from BaseException, not %s",
                     Py_TYPE(typ)->tp_name);
            goto failed_throw;
    }

    PyErr_Restore(typ, val, tb);
    return gen_send_ex(gen, Py_None, 1, 0);

failed_throw:
    /* Didn't use our arguments, so restore their original refcounts */
    Py_DECREF(typ);
    Py_XDECREF(val);
    Py_XDECREF(tb);
    return NULL;
}


static PyObject *
gen_throw(PyGenObject *gen, PyObject *args)
{
    PyObject *typ;
    PyObject *tb = NULL;
    PyObject *val = NULL;

    if (!PyArg_UnpackTuple(args, "throw", 1, 3, &typ, &val, &tb)) {
        return NULL;
    }

    return _gen_throw(gen, 1, typ, val, tb);
}


static PyObject *
gen_iternext(PyGenObject *gen)
{
    PyObject *result;
    assert(PyGen_CheckExact(gen) || PyCoro_CheckExact(gen));
    if (gen_send_ex2(gen, NULL, &result, 0, 0) == PYGEN_RETURN) {
        if (result != Py_None) {
            _PyGen_SetStopIterationValue(result);
        }
        Py_CLEAR(result);
    }
    return result;
}

/*
 * Set StopIteration with specified value.  Value can be arbitrary object
 * or NULL.
 *
 * Returns 0 if StopIteration is set and -1 if any other exception is set.
 */
int
_PyGen_SetStopIterationValue(PyObject *value)
{
    PyObject *e;

    if (value == NULL ||
        (!PyTuple_Check(value) && !PyExceptionInstance_Check(value)))
    {
        /* Delay exception instantiation if we can */
        PyErr_SetObject(PyExc_StopIteration, value);
        return 0;
    }
    /* Construct an exception instance manually with
     * PyObject_CallOneArg and pass it to PyErr_SetObject.
     *
     * We do this to handle a situation when "value" is a tuple, in which
     * case PyErr_SetObject would set the value of StopIteration to
     * the first element of the tuple.
     *
     * (See PyErr_SetObject/_PyErr_CreateException code for details.)
     */
    e = PyObject_CallOneArg(PyExc_StopIteration, value);
    if (e == NULL) {
        return -1;
    }
    PyErr_SetObject(PyExc_StopIteration, e);
    Py_DECREF(e);
    return 0;
}

/*
 *   If StopIteration exception is set, fetches its 'value'
 *   attribute if any, otherwise sets pvalue to None.
 *
 *   Returns 0 if no exception or StopIteration is set.
 *   If any other exception is set, returns -1 and leaves
 *   pvalue unchanged.
 */

int
_PyGen_FetchStopIterationValue(PyObject **pvalue)
{
    PyObject *et, *ev, *tb;
    PyObject *value = NULL;

    if (PyErr_ExceptionMatches(PyExc_StopIteration)) {
        PyErr_Fetch(&et, &ev, &tb);
        if (ev) {
            /* exception will usually be normalised already */
            if (PyObject_TypeCheck(ev, (PyTypeObject *) et)) {
                value = ((PyStopIterationObject *)ev)->value;
                Py_INCREF(value);
                Py_DECREF(ev);
            } else if (et == PyExc_StopIteration && !PyTuple_Check(ev)) {
                /* Avoid normalisation and take ev as value.
                 *
                 * Normalization is required if the value is a tuple, in
                 * that case the value of StopIteration would be set to
                 * the first element of the tuple.
                 *
                 * (See _PyErr_CreateException code for details.)
                 */
                value = ev;
            } else {
                /* normalisation required */
                PyErr_NormalizeException(&et, &ev, &tb);
                if (!PyObject_TypeCheck(ev, (PyTypeObject *)PyExc_StopIteration)) {
                    PyErr_Restore(et, ev, tb);
                    return -1;
                }
                value = ((PyStopIterationObject *)ev)->value;
                Py_INCREF(value);
                Py_DECREF(ev);
            }
        }
        Py_XDECREF(et);
        Py_XDECREF(tb);
    } else if (PyErr_Occurred()) {
        return -1;
    }
    if (value == NULL) {
        value = Py_None;
        Py_INCREF(value);
    }
    *pvalue = value;
    return 0;
}

static PyObject *
gen_repr(PyGenObject *gen)
{
    return PyUnicode_FromFormat("<generator object %S at %p>",
                                gen->gi_qualname, gen);
}

static PyObject *
gen_get_name(PyGenObject *op, void *Py_UNUSED(ignored))
{
    Py_INCREF(op->gi_name);
    return op->gi_name;
}

static int
gen_set_name(PyGenObject *op, PyObject *value, void *Py_UNUSED(ignored))
{
    /* Not legal to del gen.gi_name or to set it to anything
     * other than a string object. */
    if (value == NULL || !PyUnicode_Check(value)) {
        PyErr_SetString(PyExc_TypeError,
                        "__name__ must be set to a string object");
        return -1;
    }
    Py_INCREF(value);
    Py_XSETREF(op->gi_name, value);
    return 0;
}

static PyObject *
gen_get_qualname(PyGenObject *op, void *Py_UNUSED(ignored))
{
    Py_INCREF(op->gi_qualname);
    return op->gi_qualname;
}

static int
gen_set_qualname(PyGenObject *op, PyObject *value, void *Py_UNUSED(ignored))
{
    /* Not legal to del gen.__qualname__ or to set it to anything
     * other than a string object. */
    if (value == NULL || !PyUnicode_Check(value)) {
        PyErr_SetString(PyExc_TypeError,
                        "__qualname__ must be set to a string object");
        return -1;
    }
    Py_INCREF(value);
    Py_XSETREF(op->gi_qualname, value);
    return 0;
}

static PyObject *
gen_getyieldfrom(PyGenObject *gen, void *Py_UNUSED(ignored))
{
    PyObject *yf = _PyGen_yf(gen);
    if (yf == NULL)
        Py_RETURN_NONE;
    return yf;
}


static PyObject *
gen_getrunning(PyGenObject *gen, void *Py_UNUSED(ignored))
{
<<<<<<< HEAD
    if (gen->gi_fdata == NULL) {
        Py_RETURN_FALSE;
    }
    return PyBool_FromLong(_PyInterpreterFrame_IsExecuting(gen->gi_fdata));
=======
    if (gen->gi_frame_valid == 0) {
        Py_RETURN_FALSE;
    }
    return PyBool_FromLong(_PyFrame_IsExecuting((_PyInterpreterFrame *)gen->gi_iframe));
}

static PyObject *
gen_getsuspended(PyGenObject *gen, void *Py_UNUSED(ignored))
{
    if (gen->gi_frame_valid == 0) {
        Py_RETURN_FALSE;
    }
    return PyBool_FromLong(((_PyInterpreterFrame *)gen->gi_iframe)->f_state == FRAME_SUSPENDED);
>>>>>>> 69276324
}

static PyObject *
_gen_getframe(PyGenObject *gen, const char *const name)
{
    if (PySys_Audit("object.__getattr__", "Os", gen, name) < 0) {
        return NULL;
    }
<<<<<<< HEAD
    if (gen->gi_fdata == NULL) {
        Py_RETURN_NONE;
    }
    return _Py_XNewRef((PyObject *)_PyInterpreterFrame_GetFrameObject(gen->gi_fdata));
=======
    if (gen->gi_frame_valid == 0) {
        Py_RETURN_NONE;
    }
    return _Py_XNewRef((PyObject *)_PyFrame_GetFrameObject((_PyInterpreterFrame *)gen->gi_iframe));
>>>>>>> 69276324
}

static PyObject *
gen_getframe(PyGenObject *gen, void *Py_UNUSED(ignored))
{
    return _gen_getframe(gen, "gi_frame");
}

static PyGetSetDef gen_getsetlist[] = {
    {"__name__", (getter)gen_get_name, (setter)gen_set_name,
     PyDoc_STR("name of the generator")},
    {"__qualname__", (getter)gen_get_qualname, (setter)gen_set_qualname,
     PyDoc_STR("qualified name of the generator")},
    {"gi_yieldfrom", (getter)gen_getyieldfrom, NULL,
     PyDoc_STR("object being iterated by yield from, or None")},
    {"gi_running", (getter)gen_getrunning, NULL, NULL},
    {"gi_frame", (getter)gen_getframe,  NULL, NULL},
    {"gi_suspended", (getter)gen_getsuspended,  NULL, NULL},
    {NULL} /* Sentinel */
};

static PyMemberDef gen_memberlist[] = {
    {"gi_code",      T_OBJECT, offsetof(PyGenObject, gi_code),     READONLY|PY_AUDIT_READ},
    {NULL}      /* Sentinel */
};

static PyObject *
gen_sizeof(PyGenObject *gen, PyObject *Py_UNUSED(ignored))
{
    Py_ssize_t res;
    res = offsetof(PyGenObject, gi_iframe) + offsetof(_PyInterpreterFrame, localsplus);
    PyCodeObject *code = gen->gi_code;
    res += (code->co_nlocalsplus+code->co_stacksize) * sizeof(PyObject *);
    return PyLong_FromSsize_t(res);
}

PyDoc_STRVAR(sizeof__doc__,
"gen.__sizeof__() -> size of gen in memory, in bytes");

static PyMethodDef gen_methods[] = {
    {"send",(PyCFunction)gen_send, METH_O, send_doc},
    {"throw",(PyCFunction)gen_throw, METH_VARARGS, throw_doc},
    {"close",(PyCFunction)gen_close, METH_NOARGS, close_doc},
    {"__sizeof__", (PyCFunction)gen_sizeof, METH_NOARGS, sizeof__doc__},
    {NULL, NULL}        /* Sentinel */
};

static PyAsyncMethods gen_as_async = {
    0,                                          /* am_await */
    0,                                          /* am_aiter */
    0,                                          /* am_anext */
    (sendfunc)PyGen_am_send,                    /* am_send  */
};


PyTypeObject PyGen_Type = {
    PyVarObject_HEAD_INIT(&PyType_Type, 0)
    "generator",                                /* tp_name */
    offsetof(PyGenObject, gi_iframe) +
    offsetof(_PyInterpreterFrame, localsplus),       /* tp_basicsize */
    sizeof(PyObject *),                         /* tp_itemsize */
    /* methods */
    (destructor)gen_dealloc,                    /* tp_dealloc */
    0,                                          /* tp_vectorcall_offset */
    0,                                          /* tp_getattr */
    0,                                          /* tp_setattr */
    &gen_as_async,                              /* tp_as_async */
    (reprfunc)gen_repr,                         /* tp_repr */
    0,                                          /* tp_as_number */
    0,                                          /* tp_as_sequence */
    0,                                          /* tp_as_mapping */
    0,                                          /* tp_hash */
    0,                                          /* tp_call */
    0,                                          /* tp_str */
    PyObject_GenericGetAttr,                    /* tp_getattro */
    0,                                          /* tp_setattro */
    0,                                          /* tp_as_buffer */
    Py_TPFLAGS_DEFAULT | Py_TPFLAGS_HAVE_GC,    /* tp_flags */
    0,                                          /* tp_doc */
    (traverseproc)gen_traverse,                 /* tp_traverse */
    0,                                          /* tp_clear */
    0,                                          /* tp_richcompare */
    offsetof(PyGenObject, gi_weakreflist),      /* tp_weaklistoffset */
    PyObject_SelfIter,                          /* tp_iter */
    (iternextfunc)gen_iternext,                 /* tp_iternext */
    gen_methods,                                /* tp_methods */
    gen_memberlist,                             /* tp_members */
    gen_getsetlist,                             /* tp_getset */
    0,                                          /* tp_base */
    0,                                          /* tp_dict */

    0,                                          /* tp_descr_get */
    0,                                          /* tp_descr_set */
    0,                                          /* tp_dictoffset */
    0,                                          /* tp_init */
    0,                                          /* tp_alloc */
    0,                                          /* tp_new */
    0,                                          /* tp_free */
    0,                                          /* tp_is_gc */
    0,                                          /* tp_bases */
    0,                                          /* tp_mro */
    0,                                          /* tp_cache */
    0,                                          /* tp_subclasses */
    0,                                          /* tp_weaklist */
    0,                                          /* tp_del */
    0,                                          /* tp_version_tag */
    _PyGen_Finalize,                            /* tp_finalize */
};

static PyObject *
<<<<<<< HEAD
make_gen(PyTypeObject *type, PyFrameConstructor *con, struct _PyInterpreterFrame *fdata)
=======
make_gen(PyTypeObject *type, PyFunctionObject *func)
>>>>>>> 69276324
{
    PyCodeObject *code = (PyCodeObject *)func->func_code;
    int slots = code->co_nlocalsplus + code->co_stacksize;
    PyGenObject *gen = PyObject_GC_NewVar(PyGenObject, type, slots);
    if (gen == NULL) {
<<<<<<< HEAD
        assert(fdata->frame_obj == NULL);
        _PyInterpreterFrame_Clear(fdata, 1);
        return NULL;
    }
    gen->gi_fdata = fdata;
    fdata->generator = (PyObject *)gen;
    gen->gi_code = fdata->code;
=======
        return NULL;
    }
    gen->gi_frame_valid = 0;
    gen->gi_code = (PyCodeObject *)func->func_code;
>>>>>>> 69276324
    Py_INCREF(gen->gi_code);
    gen->gi_weakreflist = NULL;
    gen->gi_exc_state.exc_value = NULL;
    gen->gi_exc_state.previous_item = NULL;
    assert(func->func_name != NULL);
    gen->gi_name = Py_NewRef(func->func_name);
    assert(func->func_qualname != NULL);
    gen->gi_qualname = Py_NewRef(func->func_qualname);
    _PyObject_GC_TRACK(gen);
    return (PyObject *)gen;
}

static PyObject *
compute_cr_origin(int origin_depth, _PyInterpreterFrame *current_frame);

PyObject *
<<<<<<< HEAD
_Py_MakeCoro(PyFrameConstructor *con, struct _PyInterpreterFrame *fdata)
=======
_Py_MakeCoro(PyFunctionObject *func)
>>>>>>> 69276324
{
    int coro_flags = ((PyCodeObject *)func->func_code)->co_flags &
        (CO_GENERATOR | CO_COROUTINE | CO_ASYNC_GENERATOR);
    assert(coro_flags);
    if (coro_flags == CO_GENERATOR) {
<<<<<<< HEAD
        return make_gen(&PyGen_Type, con, fdata);
    }
    if (coro_flags == CO_ASYNC_GENERATOR) {
        PyAsyncGenObject *o;
        o = (PyAsyncGenObject *)make_gen(&PyAsyncGen_Type, con, fdata);
=======
        return make_gen(&PyGen_Type, func);
    }
    if (coro_flags == CO_ASYNC_GENERATOR) {
        PyAsyncGenObject *o;
        o = (PyAsyncGenObject *)make_gen(&PyAsyncGen_Type, func);
>>>>>>> 69276324
        if (o == NULL) {
            return NULL;
        }
        o->ag_origin_or_finalizer = NULL;
        o->ag_closed = 0;
        o->ag_hooks_inited = 0;
        o->ag_running_async = 0;
        return (PyObject*)o;
    }
    assert (coro_flags == CO_COROUTINE);
<<<<<<< HEAD
    PyObject *coro = make_gen(&PyCoro_Type, con, fdata);
=======
    PyObject *coro = make_gen(&PyCoro_Type, func);
>>>>>>> 69276324
    if (!coro) {
        return NULL;
    }
    PyThreadState *tstate = _PyThreadState_GET();
    int origin_depth = tstate->coroutine_origin_tracking_depth;

    if (origin_depth == 0) {
        ((PyCoroObject *)coro)->cr_origin_or_finalizer = NULL;
    } else {
        assert(_PyEval_GetFrame());
        PyObject *cr_origin = compute_cr_origin(origin_depth, _PyEval_GetFrame()->previous);
        ((PyCoroObject *)coro)->cr_origin_or_finalizer = cr_origin;
        if (!cr_origin) {
            Py_DECREF(coro);
            return NULL;
        }
    }
    return coro;
}

static PyObject *
gen_new_with_qualname(PyTypeObject *type, PyFrameObject *f,
                      PyObject *name, PyObject *qualname)
{
    PyCodeObject *code = f->f_frame->f_code;
    int size = code->co_nlocalsplus + code->co_stacksize;
    PyGenObject *gen = PyObject_GC_NewVar(PyGenObject, type, size);
    if (gen == NULL) {
        Py_DECREF(f);
        return NULL;
    }
<<<<<<< HEAD

    /* Take ownership of the frame */
    assert(f->f_fdata->frame_obj == NULL);
    assert(f->f_own_locals_memory);
    gen->gi_fdata = f->f_fdata;
    gen->gi_fdata->frame_obj = f;
    f->f_own_locals_memory = 0;
    gen->gi_fdata->generator = (PyObject *) gen;
=======
    /* Copy the frame */
    assert(f->f_frame->frame_obj == NULL);
    assert(f->f_owns_frame);
    _PyInterpreterFrame *frame = (_PyInterpreterFrame *)gen->gi_iframe;
    _PyFrame_Copy((_PyInterpreterFrame *)f->_f_frame_data, frame);
    gen->gi_frame_valid = 1;
    assert(frame->frame_obj == f);
    f->f_owns_frame = 0;
    f->f_frame = frame;
    frame->is_generator = true;
>>>>>>> 69276324
    assert(PyObject_GC_IsTracked((PyObject *)f));
    gen->gi_code = PyFrame_GetCode(f);
    Py_INCREF(gen->gi_code);
    Py_DECREF(f);
    gen->gi_weakreflist = NULL;
    gen->gi_exc_state.exc_value = NULL;
    gen->gi_exc_state.previous_item = NULL;
    if (name != NULL)
        gen->gi_name = name;
    else
        gen->gi_name = gen->gi_code->co_name;
    Py_INCREF(gen->gi_name);
    if (qualname != NULL)
        gen->gi_qualname = qualname;
    else
        gen->gi_qualname = gen->gi_code->co_qualname;
    Py_INCREF(gen->gi_qualname);
    _PyObject_GC_TRACK(gen);
    return (PyObject *)gen;
}

PyObject *
PyGen_NewWithQualName(PyFrameObject *f, PyObject *name, PyObject *qualname)
{
    return gen_new_with_qualname(&PyGen_Type, f, name, qualname);
}

PyObject *
PyGen_New(PyFrameObject *f)
{
    return gen_new_with_qualname(&PyGen_Type, f, NULL, NULL);
}

/* Coroutine Object */

typedef struct {
    PyObject_HEAD
    PyCoroObject *cw_coroutine;
} PyCoroWrapper;

static int
gen_is_coroutine(PyObject *o)
{
    if (PyGen_CheckExact(o)) {
        PyCodeObject *code = (PyCodeObject *)((PyGenObject*)o)->gi_code;
        if (code->co_flags & CO_ITERABLE_COROUTINE) {
            return 1;
        }
    }
    return 0;
}

/*
 *   This helper function returns an awaitable for `o`:
 *     - `o` if `o` is a coroutine-object;
 *     - `type(o)->tp_as_async->am_await(o)`
 *
 *   Raises a TypeError if it's not possible to return
 *   an awaitable and returns NULL.
 */
PyObject *
_PyCoro_GetAwaitableIter(PyObject *o)
{
    unaryfunc getter = NULL;
    PyTypeObject *ot;

    if (PyCoro_CheckExact(o) || gen_is_coroutine(o)) {
        /* 'o' is a coroutine. */
        Py_INCREF(o);
        return o;
    }

    ot = Py_TYPE(o);
    if (ot->tp_as_async != NULL) {
        getter = ot->tp_as_async->am_await;
    }
    if (getter != NULL) {
        PyObject *res = (*getter)(o);
        if (res != NULL) {
            if (PyCoro_CheckExact(res) || gen_is_coroutine(res)) {
                /* __await__ must return an *iterator*, not
                   a coroutine or another awaitable (see PEP 492) */
                PyErr_SetString(PyExc_TypeError,
                                "__await__() returned a coroutine");
                Py_CLEAR(res);
            } else if (!PyIter_Check(res)) {
                PyErr_Format(PyExc_TypeError,
                             "__await__() returned non-iterator "
                             "of type '%.100s'",
                             Py_TYPE(res)->tp_name);
                Py_CLEAR(res);
            }
        }
        return res;
    }

    PyErr_Format(PyExc_TypeError,
                 "object %.100s can't be used in 'await' expression",
                 ot->tp_name);
    return NULL;
}

static PyObject *
coro_repr(PyCoroObject *coro)
{
    return PyUnicode_FromFormat("<coroutine object %S at %p>",
                                coro->cr_qualname, coro);
}

static PyObject *
coro_await(PyCoroObject *coro)
{
    PyCoroWrapper *cw = PyObject_GC_New(PyCoroWrapper, &_PyCoroWrapper_Type);
    if (cw == NULL) {
        return NULL;
    }
    Py_INCREF(coro);
    cw->cw_coroutine = coro;
    _PyObject_GC_TRACK(cw);
    return (PyObject *)cw;
}

static PyObject *
coro_get_cr_await(PyCoroObject *coro, void *Py_UNUSED(ignored))
{
    PyObject *yf = _PyGen_yf((PyGenObject *) coro);
    if (yf == NULL)
        Py_RETURN_NONE;
    return yf;
}

static PyObject *
cr_getsuspended(PyCoroObject *coro, void *Py_UNUSED(ignored))
{
    if (coro->cr_frame_valid == 0) {
        Py_RETURN_FALSE;
    }
    return PyBool_FromLong(((_PyInterpreterFrame *)coro->cr_iframe)->f_state == FRAME_SUSPENDED);
}

static PyObject *
cr_getrunning(PyCoroObject *coro, void *Py_UNUSED(ignored))
{
<<<<<<< HEAD
    if (coro->cr_fdata == NULL) {
        Py_RETURN_FALSE;
    }
    return PyBool_FromLong(_PyInterpreterFrame_IsExecuting(coro->cr_fdata));
=======
    if (coro->cr_frame_valid == 0) {
        Py_RETURN_FALSE;
    }
    return PyBool_FromLong(_PyFrame_IsExecuting((_PyInterpreterFrame *)coro->cr_iframe));
>>>>>>> 69276324
}

static PyObject *
cr_getframe(PyCoroObject *coro, void *Py_UNUSED(ignored))
{
    return _gen_getframe((PyGenObject *)coro, "cr_frame");
}


static PyGetSetDef coro_getsetlist[] = {
    {"__name__", (getter)gen_get_name, (setter)gen_set_name,
     PyDoc_STR("name of the coroutine")},
    {"__qualname__", (getter)gen_get_qualname, (setter)gen_set_qualname,
     PyDoc_STR("qualified name of the coroutine")},
    {"cr_await", (getter)coro_get_cr_await, NULL,
     PyDoc_STR("object being awaited on, or None")},
    {"cr_running", (getter)cr_getrunning, NULL, NULL},
    {"cr_frame", (getter)cr_getframe, NULL, NULL},
    {"cr_suspended", (getter)cr_getsuspended, NULL, NULL},
    {NULL} /* Sentinel */
};

static PyMemberDef coro_memberlist[] = {
    {"cr_code",      T_OBJECT, offsetof(PyCoroObject, cr_code),     READONLY|PY_AUDIT_READ},
    {"cr_origin",    T_OBJECT, offsetof(PyCoroObject, cr_origin_or_finalizer),   READONLY},
    {NULL}      /* Sentinel */
};

PyDoc_STRVAR(coro_send_doc,
"send(arg) -> send 'arg' into coroutine,\n\
return next iterated value or raise StopIteration.");

PyDoc_STRVAR(coro_throw_doc,
"throw(typ[,val[,tb]]) -> raise exception in coroutine,\n\
return next iterated value or raise StopIteration.");

PyDoc_STRVAR(coro_close_doc,
"close() -> raise GeneratorExit inside coroutine.");

static PyMethodDef coro_methods[] = {
    {"send",(PyCFunction)gen_send, METH_O, coro_send_doc},
    {"throw",(PyCFunction)gen_throw, METH_VARARGS, coro_throw_doc},
    {"close",(PyCFunction)gen_close, METH_NOARGS, coro_close_doc},
    {"__sizeof__", (PyCFunction)gen_sizeof, METH_NOARGS, sizeof__doc__},
    {NULL, NULL}        /* Sentinel */
};

static PyAsyncMethods coro_as_async = {
    (unaryfunc)coro_await,                      /* am_await */
    0,                                          /* am_aiter */
    0,                                          /* am_anext */
    (sendfunc)PyGen_am_send,                    /* am_send  */
};

PyTypeObject PyCoro_Type = {
    PyVarObject_HEAD_INIT(&PyType_Type, 0)
    "coroutine",                                /* tp_name */
    offsetof(PyCoroObject, cr_iframe) +
    offsetof(_PyInterpreterFrame, localsplus),       /* tp_basicsize */
    sizeof(PyObject *),                         /* tp_itemsize */
    /* methods */
    (destructor)gen_dealloc,                    /* tp_dealloc */
    0,                                          /* tp_vectorcall_offset */
    0,                                          /* tp_getattr */
    0,                                          /* tp_setattr */
    &coro_as_async,                             /* tp_as_async */
    (reprfunc)coro_repr,                        /* tp_repr */
    0,                                          /* tp_as_number */
    0,                                          /* tp_as_sequence */
    0,                                          /* tp_as_mapping */
    0,                                          /* tp_hash */
    0,                                          /* tp_call */
    0,                                          /* tp_str */
    PyObject_GenericGetAttr,                    /* tp_getattro */
    0,                                          /* tp_setattro */
    0,                                          /* tp_as_buffer */
    Py_TPFLAGS_DEFAULT | Py_TPFLAGS_HAVE_GC,    /* tp_flags */
    0,                                          /* tp_doc */
    (traverseproc)gen_traverse,                 /* tp_traverse */
    0,                                          /* tp_clear */
    0,                                          /* tp_richcompare */
    offsetof(PyCoroObject, cr_weakreflist),     /* tp_weaklistoffset */
    0,                                          /* tp_iter */
    0,                                          /* tp_iternext */
    coro_methods,                               /* tp_methods */
    coro_memberlist,                            /* tp_members */
    coro_getsetlist,                            /* tp_getset */
    0,                                          /* tp_base */
    0,                                          /* tp_dict */
    0,                                          /* tp_descr_get */
    0,                                          /* tp_descr_set */
    0,                                          /* tp_dictoffset */
    0,                                          /* tp_init */
    0,                                          /* tp_alloc */
    0,                                          /* tp_new */
    0,                                          /* tp_free */
    0,                                          /* tp_is_gc */
    0,                                          /* tp_bases */
    0,                                          /* tp_mro */
    0,                                          /* tp_cache */
    0,                                          /* tp_subclasses */
    0,                                          /* tp_weaklist */
    0,                                          /* tp_del */
    0,                                          /* tp_version_tag */
    _PyGen_Finalize,                            /* tp_finalize */
};

static void
coro_wrapper_dealloc(PyCoroWrapper *cw)
{
    _PyObject_GC_UNTRACK((PyObject *)cw);
    Py_CLEAR(cw->cw_coroutine);
    PyObject_GC_Del(cw);
}

static PyObject *
coro_wrapper_iternext(PyCoroWrapper *cw)
{
    return gen_iternext((PyGenObject *)cw->cw_coroutine);
}

static PyObject *
coro_wrapper_send(PyCoroWrapper *cw, PyObject *arg)
{
    return gen_send((PyGenObject *)cw->cw_coroutine, arg);
}

static PyObject *
coro_wrapper_throw(PyCoroWrapper *cw, PyObject *args)
{
    return gen_throw((PyGenObject *)cw->cw_coroutine, args);
}

static PyObject *
coro_wrapper_close(PyCoroWrapper *cw, PyObject *args)
{
    return gen_close((PyGenObject *)cw->cw_coroutine, args);
}

static int
coro_wrapper_traverse(PyCoroWrapper *cw, visitproc visit, void *arg)
{
    Py_VISIT((PyObject *)cw->cw_coroutine);
    return 0;
}

static PyMethodDef coro_wrapper_methods[] = {
    {"send",(PyCFunction)coro_wrapper_send, METH_O, coro_send_doc},
    {"throw",(PyCFunction)coro_wrapper_throw, METH_VARARGS, coro_throw_doc},
    {"close",(PyCFunction)coro_wrapper_close, METH_NOARGS, coro_close_doc},
    {NULL, NULL}        /* Sentinel */
};

PyTypeObject _PyCoroWrapper_Type = {
    PyVarObject_HEAD_INIT(&PyType_Type, 0)
    "coroutine_wrapper",
    sizeof(PyCoroWrapper),                      /* tp_basicsize */
    0,                                          /* tp_itemsize */
    (destructor)coro_wrapper_dealloc,           /* destructor tp_dealloc */
    0,                                          /* tp_vectorcall_offset */
    0,                                          /* tp_getattr */
    0,                                          /* tp_setattr */
    0,                                          /* tp_as_async */
    0,                                          /* tp_repr */
    0,                                          /* tp_as_number */
    0,                                          /* tp_as_sequence */
    0,                                          /* tp_as_mapping */
    0,                                          /* tp_hash */
    0,                                          /* tp_call */
    0,                                          /* tp_str */
    PyObject_GenericGetAttr,                    /* tp_getattro */
    0,                                          /* tp_setattro */
    0,                                          /* tp_as_buffer */
    Py_TPFLAGS_DEFAULT | Py_TPFLAGS_HAVE_GC,    /* tp_flags */
    "A wrapper object implementing __await__ for coroutines.",
    (traverseproc)coro_wrapper_traverse,        /* tp_traverse */
    0,                                          /* tp_clear */
    0,                                          /* tp_richcompare */
    0,                                          /* tp_weaklistoffset */
    PyObject_SelfIter,                          /* tp_iter */
    (iternextfunc)coro_wrapper_iternext,        /* tp_iternext */
    coro_wrapper_methods,                       /* tp_methods */
    0,                                          /* tp_members */
    0,                                          /* tp_getset */
    0,                                          /* tp_base */
    0,                                          /* tp_dict */
    0,                                          /* tp_descr_get */
    0,                                          /* tp_descr_set */
    0,                                          /* tp_dictoffset */
    0,                                          /* tp_init */
    0,                                          /* tp_alloc */
    0,                                          /* tp_new */
    0,                                          /* tp_free */
};

static PyObject *
compute_cr_origin(int origin_depth, _PyInterpreterFrame *current_frame)
{
<<<<<<< HEAD
    _PyInterpreterFrame *fdata = _PyEval_GetFrameData();
=======
    _PyInterpreterFrame *frame = current_frame;
>>>>>>> 69276324
    /* First count how many frames we have */
    int frame_count = 0;
    for (; fdata && frame_count < origin_depth; ++frame_count) {
        fdata = fdata->previous;
    }

    /* Now collect them */
    PyObject *cr_origin = PyTuple_New(frame_count);
    if (cr_origin == NULL) {
        return NULL;
    }
<<<<<<< HEAD
    fdata = _PyEval_GetFrameData();
=======
    frame = current_frame;
>>>>>>> 69276324
    for (int i = 0; i < frame_count; ++i) {
        PyCodeObject *code = fdata->code;
        PyObject *frameinfo = Py_BuildValue("OiO",
                                            code->co_filename,
<<<<<<< HEAD
                                            PyCode_Addr2Line(fdata->code, fdata->lasti*2),
=======
                                            PyCode_Addr2Line(frame->f_code, frame->f_lasti*sizeof(_Py_CODEUNIT)),
>>>>>>> 69276324
                                            code->co_name);
        if (!frameinfo) {
            Py_DECREF(cr_origin);
            return NULL;
        }
        PyTuple_SET_ITEM(cr_origin, i, frameinfo);
        fdata = fdata->previous;
    }

    return cr_origin;
}

PyObject *
PyCoro_New(PyFrameObject *f, PyObject *name, PyObject *qualname)
{
    PyObject *coro = gen_new_with_qualname(&PyCoro_Type, f, name, qualname);
    if (!coro) {
        return NULL;
    }

    PyThreadState *tstate = _PyThreadState_GET();
    int origin_depth = tstate->coroutine_origin_tracking_depth;

    if (origin_depth == 0) {
        ((PyCoroObject *)coro)->cr_origin_or_finalizer = NULL;
    } else {
        PyObject *cr_origin = compute_cr_origin(origin_depth, _PyEval_GetFrame());
        ((PyCoroObject *)coro)->cr_origin_or_finalizer = cr_origin;
        if (!cr_origin) {
            Py_DECREF(coro);
            return NULL;
        }
    }

    return coro;
}


/* ========= Asynchronous Generators ========= */


typedef enum {
    AWAITABLE_STATE_INIT,   /* new awaitable, has not yet been iterated */
    AWAITABLE_STATE_ITER,   /* being iterated */
    AWAITABLE_STATE_CLOSED, /* closed */
} AwaitableState;


typedef struct PyAsyncGenASend {
    PyObject_HEAD
    PyAsyncGenObject *ags_gen;

    /* Can be NULL, when in the __anext__() mode
       (equivalent of "asend(None)") */
    PyObject *ags_sendval;

    AwaitableState ags_state;
} PyAsyncGenASend;


typedef struct PyAsyncGenAThrow {
    PyObject_HEAD
    PyAsyncGenObject *agt_gen;

    /* Can be NULL, when in the "aclose()" mode
       (equivalent of "athrow(GeneratorExit)") */
    PyObject *agt_args;

    AwaitableState agt_state;
} PyAsyncGenAThrow;


typedef struct _PyAsyncGenWrappedValue {
    PyObject_HEAD
    PyObject *agw_val;
} _PyAsyncGenWrappedValue;


#define _PyAsyncGenWrappedValue_CheckExact(o) \
                    Py_IS_TYPE(o, &_PyAsyncGenWrappedValue_Type)

#define PyAsyncGenASend_CheckExact(o) \
                    Py_IS_TYPE(o, &_PyAsyncGenASend_Type)


static int
async_gen_traverse(PyAsyncGenObject *gen, visitproc visit, void *arg)
{
    Py_VISIT(gen->ag_origin_or_finalizer);
    return gen_traverse((PyGenObject*)gen, visit, arg);
}


static PyObject *
async_gen_repr(PyAsyncGenObject *o)
{
    return PyUnicode_FromFormat("<async_generator object %S at %p>",
                                o->ag_qualname, o);
}


static int
async_gen_init_hooks(PyAsyncGenObject *o)
{
    PyThreadState *tstate;
    PyObject *finalizer;
    PyObject *firstiter;

    if (o->ag_hooks_inited) {
        return 0;
    }

    o->ag_hooks_inited = 1;

    tstate = _PyThreadState_GET();

    finalizer = tstate->async_gen_finalizer;
    if (finalizer) {
        Py_INCREF(finalizer);
        o->ag_origin_or_finalizer = finalizer;
    }

    firstiter = tstate->async_gen_firstiter;
    if (firstiter) {
        PyObject *res;

        Py_INCREF(firstiter);
        res = PyObject_CallOneArg(firstiter, (PyObject *)o);
        Py_DECREF(firstiter);
        if (res == NULL) {
            return 1;
        }
        Py_DECREF(res);
    }

    return 0;
}


static PyObject *
async_gen_anext(PyAsyncGenObject *o)
{
    if (async_gen_init_hooks(o)) {
        return NULL;
    }
    return async_gen_asend_new(o, NULL);
}


static PyObject *
async_gen_asend(PyAsyncGenObject *o, PyObject *arg)
{
    if (async_gen_init_hooks(o)) {
        return NULL;
    }
    return async_gen_asend_new(o, arg);
}


static PyObject *
async_gen_aclose(PyAsyncGenObject *o, PyObject *arg)
{
    if (async_gen_init_hooks(o)) {
        return NULL;
    }
    return async_gen_athrow_new(o, NULL);
}

static PyObject *
async_gen_athrow(PyAsyncGenObject *o, PyObject *args)
{
    if (async_gen_init_hooks(o)) {
        return NULL;
    }
    return async_gen_athrow_new(o, args);
}

static PyObject *
ag_getframe(PyAsyncGenObject *ag, void *Py_UNUSED(ignored))
{
    return _gen_getframe((PyGenObject *)ag, "ag_frame");
}

static PyGetSetDef async_gen_getsetlist[] = {
    {"__name__", (getter)gen_get_name, (setter)gen_set_name,
     PyDoc_STR("name of the async generator")},
    {"__qualname__", (getter)gen_get_qualname, (setter)gen_set_qualname,
     PyDoc_STR("qualified name of the async generator")},
    {"ag_await", (getter)coro_get_cr_await, NULL,
     PyDoc_STR("object being awaited on, or None")},
     {"ag_frame",  (getter)ag_getframe, NULL, NULL},
    {NULL} /* Sentinel */
};

static PyMemberDef async_gen_memberlist[] = {
    {"ag_running", T_BOOL,   offsetof(PyAsyncGenObject, ag_running_async),
        READONLY},
    {"ag_code",    T_OBJECT, offsetof(PyAsyncGenObject, ag_code),    READONLY|PY_AUDIT_READ},
    {NULL}      /* Sentinel */
};

PyDoc_STRVAR(async_aclose_doc,
"aclose() -> raise GeneratorExit inside generator.");

PyDoc_STRVAR(async_asend_doc,
"asend(v) -> send 'v' in generator.");

PyDoc_STRVAR(async_athrow_doc,
"athrow(typ[,val[,tb]]) -> raise exception in generator.");

static PyMethodDef async_gen_methods[] = {
    {"asend", (PyCFunction)async_gen_asend, METH_O, async_asend_doc},
    {"athrow",(PyCFunction)async_gen_athrow, METH_VARARGS, async_athrow_doc},
    {"aclose", (PyCFunction)async_gen_aclose, METH_NOARGS, async_aclose_doc},
    {"__sizeof__", (PyCFunction)gen_sizeof, METH_NOARGS, sizeof__doc__},
    {"__class_getitem__",    Py_GenericAlias,
    METH_O|METH_CLASS,       PyDoc_STR("See PEP 585")},
    {NULL, NULL}        /* Sentinel */
};


static PyAsyncMethods async_gen_as_async = {
    0,                                          /* am_await */
    PyObject_SelfIter,                          /* am_aiter */
    (unaryfunc)async_gen_anext,                 /* am_anext */
    (sendfunc)PyGen_am_send,                    /* am_send  */
};


PyTypeObject PyAsyncGen_Type = {
    PyVarObject_HEAD_INIT(&PyType_Type, 0)
    "async_generator",                          /* tp_name */
    offsetof(PyAsyncGenObject, ag_iframe) +
    offsetof(_PyInterpreterFrame, localsplus),       /* tp_basicsize */
    sizeof(PyObject *),                         /* tp_itemsize */
    /* methods */
    (destructor)gen_dealloc,                    /* tp_dealloc */
    0,                                          /* tp_vectorcall_offset */
    0,                                          /* tp_getattr */
    0,                                          /* tp_setattr */
    &async_gen_as_async,                        /* tp_as_async */
    (reprfunc)async_gen_repr,                   /* tp_repr */
    0,                                          /* tp_as_number */
    0,                                          /* tp_as_sequence */
    0,                                          /* tp_as_mapping */
    0,                                          /* tp_hash */
    0,                                          /* tp_call */
    0,                                          /* tp_str */
    PyObject_GenericGetAttr,                    /* tp_getattro */
    0,                                          /* tp_setattro */
    0,                                          /* tp_as_buffer */
    Py_TPFLAGS_DEFAULT | Py_TPFLAGS_HAVE_GC,    /* tp_flags */
    0,                                          /* tp_doc */
    (traverseproc)async_gen_traverse,           /* tp_traverse */
    0,                                          /* tp_clear */
    0,                                          /* tp_richcompare */
    offsetof(PyAsyncGenObject, ag_weakreflist), /* tp_weaklistoffset */
    0,                                          /* tp_iter */
    0,                                          /* tp_iternext */
    async_gen_methods,                          /* tp_methods */
    async_gen_memberlist,                       /* tp_members */
    async_gen_getsetlist,                       /* tp_getset */
    0,                                          /* tp_base */
    0,                                          /* tp_dict */
    0,                                          /* tp_descr_get */
    0,                                          /* tp_descr_set */
    0,                                          /* tp_dictoffset */
    0,                                          /* tp_init */
    0,                                          /* tp_alloc */
    0,                                          /* tp_new */
    0,                                          /* tp_free */
    0,                                          /* tp_is_gc */
    0,                                          /* tp_bases */
    0,                                          /* tp_mro */
    0,                                          /* tp_cache */
    0,                                          /* tp_subclasses */
    0,                                          /* tp_weaklist */
    0,                                          /* tp_del */
    0,                                          /* tp_version_tag */
    _PyGen_Finalize,                            /* tp_finalize */
};


#if _PyAsyncGen_MAXFREELIST > 0
static struct _Py_async_gen_state *
get_async_gen_state(void)
{
    PyInterpreterState *interp = _PyInterpreterState_GET();
    return &interp->async_gen;
}
#endif


PyObject *
PyAsyncGen_New(PyFrameObject *f, PyObject *name, PyObject *qualname)
{
    PyAsyncGenObject *o;
    o = (PyAsyncGenObject *)gen_new_with_qualname(
        &PyAsyncGen_Type, f, name, qualname);
    if (o == NULL) {
        return NULL;
    }
    o->ag_origin_or_finalizer = NULL;
    o->ag_closed = 0;
    o->ag_hooks_inited = 0;
    o->ag_running_async = 0;
    return (PyObject*)o;
}


void
_PyAsyncGen_ClearFreeLists(PyInterpreterState *interp)
{
#if _PyAsyncGen_MAXFREELIST > 0
    struct _Py_async_gen_state *state = &interp->async_gen;

    while (state->value_numfree) {
        _PyAsyncGenWrappedValue *o;
        o = state->value_freelist[--state->value_numfree];
        assert(_PyAsyncGenWrappedValue_CheckExact(o));
        PyObject_GC_Del(o);
    }

    while (state->asend_numfree) {
        PyAsyncGenASend *o;
        o = state->asend_freelist[--state->asend_numfree];
        assert(Py_IS_TYPE(o, &_PyAsyncGenASend_Type));
        PyObject_GC_Del(o);
    }
#endif
}

void
_PyAsyncGen_Fini(PyInterpreterState *interp)
{
    _PyAsyncGen_ClearFreeLists(interp);
#if defined(Py_DEBUG) && _PyAsyncGen_MAXFREELIST > 0
    struct _Py_async_gen_state *state = &interp->async_gen;
    state->value_numfree = -1;
    state->asend_numfree = -1;
#endif
}


static PyObject *
async_gen_unwrap_value(PyAsyncGenObject *gen, PyObject *result)
{
    if (result == NULL) {
        if (!PyErr_Occurred()) {
            PyErr_SetNone(PyExc_StopAsyncIteration);
        }

        if (PyErr_ExceptionMatches(PyExc_StopAsyncIteration)
            || PyErr_ExceptionMatches(PyExc_GeneratorExit)
        ) {
            gen->ag_closed = 1;
        }

        gen->ag_running_async = 0;
        return NULL;
    }

    if (_PyAsyncGenWrappedValue_CheckExact(result)) {
        /* async yield */
        _PyGen_SetStopIterationValue(((_PyAsyncGenWrappedValue*)result)->agw_val);
        Py_DECREF(result);
        gen->ag_running_async = 0;
        return NULL;
    }

    return result;
}


/* ---------- Async Generator ASend Awaitable ------------ */


static void
async_gen_asend_dealloc(PyAsyncGenASend *o)
{
    _PyObject_GC_UNTRACK((PyObject *)o);
    Py_CLEAR(o->ags_gen);
    Py_CLEAR(o->ags_sendval);
#if _PyAsyncGen_MAXFREELIST > 0
    struct _Py_async_gen_state *state = get_async_gen_state();
#ifdef Py_DEBUG
    // async_gen_asend_dealloc() must not be called after _PyAsyncGen_Fini()
    assert(state->asend_numfree != -1);
#endif
    if (state->asend_numfree < _PyAsyncGen_MAXFREELIST) {
        assert(PyAsyncGenASend_CheckExact(o));
        state->asend_freelist[state->asend_numfree++] = o;
    }
    else
#endif
    {
        PyObject_GC_Del(o);
    }
}

static int
async_gen_asend_traverse(PyAsyncGenASend *o, visitproc visit, void *arg)
{
    Py_VISIT(o->ags_gen);
    Py_VISIT(o->ags_sendval);
    return 0;
}


static PyObject *
async_gen_asend_send(PyAsyncGenASend *o, PyObject *arg)
{
    PyObject *result;

    if (o->ags_state == AWAITABLE_STATE_CLOSED) {
        PyErr_SetString(
            PyExc_RuntimeError,
            "cannot reuse already awaited __anext__()/asend()");
        return NULL;
    }

    if (o->ags_state == AWAITABLE_STATE_INIT) {
        if (o->ags_gen->ag_running_async) {
            PyErr_SetString(
                PyExc_RuntimeError,
                "anext(): asynchronous generator is already running");
            return NULL;
        }

        if (arg == NULL || arg == Py_None) {
            arg = o->ags_sendval;
        }
        o->ags_state = AWAITABLE_STATE_ITER;
    }

    o->ags_gen->ag_running_async = 1;
    result = gen_send((PyGenObject*)o->ags_gen, arg);
    result = async_gen_unwrap_value(o->ags_gen, result);

    if (result == NULL) {
        o->ags_state = AWAITABLE_STATE_CLOSED;
    }

    return result;
}


static PyObject *
async_gen_asend_iternext(PyAsyncGenASend *o)
{
    return async_gen_asend_send(o, NULL);
}


static PyObject *
async_gen_asend_throw(PyAsyncGenASend *o, PyObject *args)
{
    PyObject *result;

    if (o->ags_state == AWAITABLE_STATE_CLOSED) {
        PyErr_SetString(
            PyExc_RuntimeError,
            "cannot reuse already awaited __anext__()/asend()");
        return NULL;
    }

    result = gen_throw((PyGenObject*)o->ags_gen, args);
    result = async_gen_unwrap_value(o->ags_gen, result);

    if (result == NULL) {
        o->ags_state = AWAITABLE_STATE_CLOSED;
    }

    return result;
}


static PyObject *
async_gen_asend_close(PyAsyncGenASend *o, PyObject *args)
{
    o->ags_state = AWAITABLE_STATE_CLOSED;
    Py_RETURN_NONE;
}


static PyMethodDef async_gen_asend_methods[] = {
    {"send", (PyCFunction)async_gen_asend_send, METH_O, send_doc},
    {"throw", (PyCFunction)async_gen_asend_throw, METH_VARARGS, throw_doc},
    {"close", (PyCFunction)async_gen_asend_close, METH_NOARGS, close_doc},
    {NULL, NULL}        /* Sentinel */
};


static PyAsyncMethods async_gen_asend_as_async = {
    PyObject_SelfIter,                          /* am_await */
    0,                                          /* am_aiter */
    0,                                          /* am_anext */
    0,                                          /* am_send  */
};


PyTypeObject _PyAsyncGenASend_Type = {
    PyVarObject_HEAD_INIT(&PyType_Type, 0)
    "async_generator_asend",                    /* tp_name */
    sizeof(PyAsyncGenASend),                    /* tp_basicsize */
    0,                                          /* tp_itemsize */
    /* methods */
    (destructor)async_gen_asend_dealloc,        /* tp_dealloc */
    0,                                          /* tp_vectorcall_offset */
    0,                                          /* tp_getattr */
    0,                                          /* tp_setattr */
    &async_gen_asend_as_async,                  /* tp_as_async */
    0,                                          /* tp_repr */
    0,                                          /* tp_as_number */
    0,                                          /* tp_as_sequence */
    0,                                          /* tp_as_mapping */
    0,                                          /* tp_hash */
    0,                                          /* tp_call */
    0,                                          /* tp_str */
    PyObject_GenericGetAttr,                    /* tp_getattro */
    0,                                          /* tp_setattro */
    0,                                          /* tp_as_buffer */
    Py_TPFLAGS_DEFAULT | Py_TPFLAGS_HAVE_GC,    /* tp_flags */
    0,                                          /* tp_doc */
    (traverseproc)async_gen_asend_traverse,     /* tp_traverse */
    0,                                          /* tp_clear */
    0,                                          /* tp_richcompare */
    0,                                          /* tp_weaklistoffset */
    PyObject_SelfIter,                          /* tp_iter */
    (iternextfunc)async_gen_asend_iternext,     /* tp_iternext */
    async_gen_asend_methods,                    /* tp_methods */
    0,                                          /* tp_members */
    0,                                          /* tp_getset */
    0,                                          /* tp_base */
    0,                                          /* tp_dict */
    0,                                          /* tp_descr_get */
    0,                                          /* tp_descr_set */
    0,                                          /* tp_dictoffset */
    0,                                          /* tp_init */
    0,                                          /* tp_alloc */
    0,                                          /* tp_new */
};


static PyObject *
async_gen_asend_new(PyAsyncGenObject *gen, PyObject *sendval)
{
    PyAsyncGenASend *o;
#if _PyAsyncGen_MAXFREELIST > 0
    struct _Py_async_gen_state *state = get_async_gen_state();
#ifdef Py_DEBUG
    // async_gen_asend_new() must not be called after _PyAsyncGen_Fini()
    assert(state->asend_numfree != -1);
#endif
    if (state->asend_numfree) {
        state->asend_numfree--;
        o = state->asend_freelist[state->asend_numfree];
        _Py_NewReference((PyObject *)o);
    }
    else
#endif
    {
        o = PyObject_GC_New(PyAsyncGenASend, &_PyAsyncGenASend_Type);
        if (o == NULL) {
            return NULL;
        }
    }

    Py_INCREF(gen);
    o->ags_gen = gen;

    Py_XINCREF(sendval);
    o->ags_sendval = sendval;

    o->ags_state = AWAITABLE_STATE_INIT;

    _PyObject_GC_TRACK((PyObject*)o);
    return (PyObject*)o;
}


/* ---------- Async Generator Value Wrapper ------------ */


static void
async_gen_wrapped_val_dealloc(_PyAsyncGenWrappedValue *o)
{
    _PyObject_GC_UNTRACK((PyObject *)o);
    Py_CLEAR(o->agw_val);
#if _PyAsyncGen_MAXFREELIST > 0
    struct _Py_async_gen_state *state = get_async_gen_state();
#ifdef Py_DEBUG
    // async_gen_wrapped_val_dealloc() must not be called after _PyAsyncGen_Fini()
    assert(state->value_numfree != -1);
#endif
    if (state->value_numfree < _PyAsyncGen_MAXFREELIST) {
        assert(_PyAsyncGenWrappedValue_CheckExact(o));
        state->value_freelist[state->value_numfree++] = o;
    }
    else
#endif
    {
        PyObject_GC_Del(o);
    }
}


static int
async_gen_wrapped_val_traverse(_PyAsyncGenWrappedValue *o,
                               visitproc visit, void *arg)
{
    Py_VISIT(o->agw_val);
    return 0;
}


PyTypeObject _PyAsyncGenWrappedValue_Type = {
    PyVarObject_HEAD_INIT(&PyType_Type, 0)
    "async_generator_wrapped_value",            /* tp_name */
    sizeof(_PyAsyncGenWrappedValue),            /* tp_basicsize */
    0,                                          /* tp_itemsize */
    /* methods */
    (destructor)async_gen_wrapped_val_dealloc,  /* tp_dealloc */
    0,                                          /* tp_vectorcall_offset */
    0,                                          /* tp_getattr */
    0,                                          /* tp_setattr */
    0,                                          /* tp_as_async */
    0,                                          /* tp_repr */
    0,                                          /* tp_as_number */
    0,                                          /* tp_as_sequence */
    0,                                          /* tp_as_mapping */
    0,                                          /* tp_hash */
    0,                                          /* tp_call */
    0,                                          /* tp_str */
    PyObject_GenericGetAttr,                    /* tp_getattro */
    0,                                          /* tp_setattro */
    0,                                          /* tp_as_buffer */
    Py_TPFLAGS_DEFAULT | Py_TPFLAGS_HAVE_GC,    /* tp_flags */
    0,                                          /* tp_doc */
    (traverseproc)async_gen_wrapped_val_traverse, /* tp_traverse */
    0,                                          /* tp_clear */
    0,                                          /* tp_richcompare */
    0,                                          /* tp_weaklistoffset */
    0,                                          /* tp_iter */
    0,                                          /* tp_iternext */
    0,                                          /* tp_methods */
    0,                                          /* tp_members */
    0,                                          /* tp_getset */
    0,                                          /* tp_base */
    0,                                          /* tp_dict */
    0,                                          /* tp_descr_get */
    0,                                          /* tp_descr_set */
    0,                                          /* tp_dictoffset */
    0,                                          /* tp_init */
    0,                                          /* tp_alloc */
    0,                                          /* tp_new */
};


PyObject *
_PyAsyncGenValueWrapperNew(PyObject *val)
{
    _PyAsyncGenWrappedValue *o;
    assert(val);

#if _PyAsyncGen_MAXFREELIST > 0
    struct _Py_async_gen_state *state = get_async_gen_state();
#ifdef Py_DEBUG
    // _PyAsyncGenValueWrapperNew() must not be called after _PyAsyncGen_Fini()
    assert(state->value_numfree != -1);
#endif
    if (state->value_numfree) {
        state->value_numfree--;
        o = state->value_freelist[state->value_numfree];
        assert(_PyAsyncGenWrappedValue_CheckExact(o));
        _Py_NewReference((PyObject*)o);
    }
    else
#endif
    {
        o = PyObject_GC_New(_PyAsyncGenWrappedValue,
                            &_PyAsyncGenWrappedValue_Type);
        if (o == NULL) {
            return NULL;
        }
    }
    o->agw_val = val;
    Py_INCREF(val);
    _PyObject_GC_TRACK((PyObject*)o);
    return (PyObject*)o;
}


/* ---------- Async Generator AThrow awaitable ------------ */


static void
async_gen_athrow_dealloc(PyAsyncGenAThrow *o)
{
    _PyObject_GC_UNTRACK((PyObject *)o);
    Py_CLEAR(o->agt_gen);
    Py_CLEAR(o->agt_args);
    PyObject_GC_Del(o);
}


static int
async_gen_athrow_traverse(PyAsyncGenAThrow *o, visitproc visit, void *arg)
{
    Py_VISIT(o->agt_gen);
    Py_VISIT(o->agt_args);
    return 0;
}


static PyObject *
async_gen_athrow_send(PyAsyncGenAThrow *o, PyObject *arg)
{
    PyGenObject *gen = (PyGenObject*)o->agt_gen;
<<<<<<< HEAD
    _PyInterpreterFrame *fdata = gen->gi_fdata;
=======
    _PyInterpreterFrame *frame = (_PyInterpreterFrame *)gen->gi_iframe;
>>>>>>> 69276324
    PyObject *retval;

    if (o->agt_state == AWAITABLE_STATE_CLOSED) {
        PyErr_SetString(
            PyExc_RuntimeError,
            "cannot reuse already awaited aclose()/athrow()");
        return NULL;
    }

<<<<<<< HEAD
    if (fdata == NULL || _PyInterpreterFrame_HasCompleted(fdata)) {
=======
    if (gen->gi_frame_valid == 0 || _PyFrameHasCompleted(frame)) {
>>>>>>> 69276324
        o->agt_state = AWAITABLE_STATE_CLOSED;
        PyErr_SetNone(PyExc_StopIteration);
        return NULL;
    }

    if (o->agt_state == AWAITABLE_STATE_INIT) {
        if (o->agt_gen->ag_running_async) {
            o->agt_state = AWAITABLE_STATE_CLOSED;
            if (o->agt_args == NULL) {
                PyErr_SetString(
                    PyExc_RuntimeError,
                    "aclose(): asynchronous generator is already running");
            }
            else {
                PyErr_SetString(
                    PyExc_RuntimeError,
                    "athrow(): asynchronous generator is already running");
            }
            return NULL;
        }

        if (o->agt_gen->ag_closed) {
            o->agt_state = AWAITABLE_STATE_CLOSED;
            PyErr_SetNone(PyExc_StopAsyncIteration);
            return NULL;
        }

        if (arg != Py_None) {
            PyErr_SetString(PyExc_RuntimeError, NON_INIT_CORO_MSG);
            return NULL;
        }

        o->agt_state = AWAITABLE_STATE_ITER;
        o->agt_gen->ag_running_async = 1;

        if (o->agt_args == NULL) {
            /* aclose() mode */
            o->agt_gen->ag_closed = 1;

            retval = _gen_throw((PyGenObject *)gen,
                                0,  /* Do not close generator when
                                       PyExc_GeneratorExit is passed */
                                PyExc_GeneratorExit, NULL, NULL);

            if (retval && _PyAsyncGenWrappedValue_CheckExact(retval)) {
                Py_DECREF(retval);
                goto yield_close;
            }
        } else {
            PyObject *typ;
            PyObject *tb = NULL;
            PyObject *val = NULL;

            if (!PyArg_UnpackTuple(o->agt_args, "athrow", 1, 3,
                                   &typ, &val, &tb)) {
                return NULL;
            }

            retval = _gen_throw((PyGenObject *)gen,
                                0,  /* Do not close generator when
                                       PyExc_GeneratorExit is passed */
                                typ, val, tb);
            retval = async_gen_unwrap_value(o->agt_gen, retval);
        }
        if (retval == NULL) {
            goto check_error;
        }
        return retval;
    }

    assert(o->agt_state == AWAITABLE_STATE_ITER);

    retval = gen_send((PyGenObject *)gen, arg);
    if (o->agt_args) {
        return async_gen_unwrap_value(o->agt_gen, retval);
    } else {
        /* aclose() mode */
        if (retval) {
            if (_PyAsyncGenWrappedValue_CheckExact(retval)) {
                Py_DECREF(retval);
                goto yield_close;
            }
            else {
                return retval;
            }
        }
        else {
            goto check_error;
        }
    }

yield_close:
    o->agt_gen->ag_running_async = 0;
    o->agt_state = AWAITABLE_STATE_CLOSED;
    PyErr_SetString(
        PyExc_RuntimeError, ASYNC_GEN_IGNORED_EXIT_MSG);
    return NULL;

check_error:
    o->agt_gen->ag_running_async = 0;
    o->agt_state = AWAITABLE_STATE_CLOSED;
    if (PyErr_ExceptionMatches(PyExc_StopAsyncIteration) ||
            PyErr_ExceptionMatches(PyExc_GeneratorExit))
    {
        if (o->agt_args == NULL) {
            /* when aclose() is called we don't want to propagate
               StopAsyncIteration or GeneratorExit; just raise
               StopIteration, signalling that this 'aclose()' await
               is done.
            */
            PyErr_Clear();
            PyErr_SetNone(PyExc_StopIteration);
        }
    }
    return NULL;
}


static PyObject *
async_gen_athrow_throw(PyAsyncGenAThrow *o, PyObject *args)
{
    PyObject *retval;

    if (o->agt_state == AWAITABLE_STATE_CLOSED) {
        PyErr_SetString(
            PyExc_RuntimeError,
            "cannot reuse already awaited aclose()/athrow()");
        return NULL;
    }

    retval = gen_throw((PyGenObject*)o->agt_gen, args);
    if (o->agt_args) {
        return async_gen_unwrap_value(o->agt_gen, retval);
    } else {
        /* aclose() mode */
        if (retval && _PyAsyncGenWrappedValue_CheckExact(retval)) {
            o->agt_gen->ag_running_async = 0;
            o->agt_state = AWAITABLE_STATE_CLOSED;
            Py_DECREF(retval);
            PyErr_SetString(PyExc_RuntimeError, ASYNC_GEN_IGNORED_EXIT_MSG);
            return NULL;
        }
        if (PyErr_ExceptionMatches(PyExc_StopAsyncIteration) ||
            PyErr_ExceptionMatches(PyExc_GeneratorExit))
        {
            /* when aclose() is called we don't want to propagate
               StopAsyncIteration or GeneratorExit; just raise
               StopIteration, signalling that this 'aclose()' await
               is done.
            */
            PyErr_Clear();
            PyErr_SetNone(PyExc_StopIteration);
        }
        return retval;
    }
}


static PyObject *
async_gen_athrow_iternext(PyAsyncGenAThrow *o)
{
    return async_gen_athrow_send(o, Py_None);
}


static PyObject *
async_gen_athrow_close(PyAsyncGenAThrow *o, PyObject *args)
{
    o->agt_state = AWAITABLE_STATE_CLOSED;
    Py_RETURN_NONE;
}


static PyMethodDef async_gen_athrow_methods[] = {
    {"send", (PyCFunction)async_gen_athrow_send, METH_O, send_doc},
    {"throw", (PyCFunction)async_gen_athrow_throw, METH_VARARGS, throw_doc},
    {"close", (PyCFunction)async_gen_athrow_close, METH_NOARGS, close_doc},
    {NULL, NULL}        /* Sentinel */
};


static PyAsyncMethods async_gen_athrow_as_async = {
    PyObject_SelfIter,                          /* am_await */
    0,                                          /* am_aiter */
    0,                                          /* am_anext */
    0,                                          /* am_send  */
};


PyTypeObject _PyAsyncGenAThrow_Type = {
    PyVarObject_HEAD_INIT(&PyType_Type, 0)
    "async_generator_athrow",                   /* tp_name */
    sizeof(PyAsyncGenAThrow),                   /* tp_basicsize */
    0,                                          /* tp_itemsize */
    /* methods */
    (destructor)async_gen_athrow_dealloc,       /* tp_dealloc */
    0,                                          /* tp_vectorcall_offset */
    0,                                          /* tp_getattr */
    0,                                          /* tp_setattr */
    &async_gen_athrow_as_async,                 /* tp_as_async */
    0,                                          /* tp_repr */
    0,                                          /* tp_as_number */
    0,                                          /* tp_as_sequence */
    0,                                          /* tp_as_mapping */
    0,                                          /* tp_hash */
    0,                                          /* tp_call */
    0,                                          /* tp_str */
    PyObject_GenericGetAttr,                    /* tp_getattro */
    0,                                          /* tp_setattro */
    0,                                          /* tp_as_buffer */
    Py_TPFLAGS_DEFAULT | Py_TPFLAGS_HAVE_GC,    /* tp_flags */
    0,                                          /* tp_doc */
    (traverseproc)async_gen_athrow_traverse,    /* tp_traverse */
    0,                                          /* tp_clear */
    0,                                          /* tp_richcompare */
    0,                                          /* tp_weaklistoffset */
    PyObject_SelfIter,                          /* tp_iter */
    (iternextfunc)async_gen_athrow_iternext,    /* tp_iternext */
    async_gen_athrow_methods,                   /* tp_methods */
    0,                                          /* tp_members */
    0,                                          /* tp_getset */
    0,                                          /* tp_base */
    0,                                          /* tp_dict */
    0,                                          /* tp_descr_get */
    0,                                          /* tp_descr_set */
    0,                                          /* tp_dictoffset */
    0,                                          /* tp_init */
    0,                                          /* tp_alloc */
    0,                                          /* tp_new */
};


static PyObject *
async_gen_athrow_new(PyAsyncGenObject *gen, PyObject *args)
{
    PyAsyncGenAThrow *o;
    o = PyObject_GC_New(PyAsyncGenAThrow, &_PyAsyncGenAThrow_Type);
    if (o == NULL) {
        return NULL;
    }
    o->agt_gen = gen;
    o->agt_args = args;
    o->agt_state = AWAITABLE_STATE_INIT;
    Py_INCREF(gen);
    Py_XINCREF(args);
    _PyObject_GC_TRACK((PyObject*)o);
    return (PyObject*)o;
}<|MERGE_RESOLUTION|>--- conflicted
+++ resolved
@@ -35,17 +35,10 @@
     Py_VISIT(gen->gi_code);
     Py_VISIT(gen->gi_name);
     Py_VISIT(gen->gi_qualname);
-<<<<<<< HEAD
-    _PyInterpreterFrame *fdata = gen->gi_fdata;
-    if (fdata != NULL) {
-        assert(fdata->frame_obj == NULL || fdata->frame_obj->f_own_locals_memory == 0);
-        int err = _PyInterpreterFrame_Traverse(fdata, visit, arg);
-=======
     if (gen->gi_frame_valid) {
         _PyInterpreterFrame *frame = (_PyInterpreterFrame *)(gen->gi_iframe);
         assert(frame->frame_obj == NULL || frame->frame_obj->f_owns_frame == 0);
         int err = _PyFrame_Traverse(frame, visit, arg);
->>>>>>> 69276324
         if (err) {
             return err;
         }
@@ -62,11 +55,7 @@
     PyObject *res = NULL;
     PyObject *error_type, *error_value, *error_traceback;
 
-<<<<<<< HEAD
-    if (gen->gi_fdata == NULL ||  _PyInterpreterFrame_HasCompleted(gen->gi_fdata)) {
-=======
     if (gen->gi_frame_valid == 0 || _PyFrameHasCompleted((_PyInterpreterFrame *)gen->gi_iframe)) {
->>>>>>> 69276324
         /* Generator isn't paused, so no need to close */
         return;
     }
@@ -98,11 +87,7 @@
        issue a RuntimeWarning. */
     if (gen->gi_code != NULL &&
         ((PyCodeObject *)gen->gi_code)->co_flags & CO_COROUTINE &&
-<<<<<<< HEAD
-        gen->gi_fdata->lasti == -1)
-=======
-        ((_PyInterpreterFrame *)gen->gi_iframe)->f_state == FRAME_CREATED)
->>>>>>> 69276324
+        ((_PyInterpreterFrame *)gen->gi_iframe)->state == FRAME_CREATED)
     {
         _PyErr_WarnUnawaitedCoroutine((PyObject *)gen);
     }
@@ -145,20 +130,12 @@
            and GC_Del. */
         Py_CLEAR(((PyAsyncGenObject*)gen)->ag_origin_or_finalizer);
     }
-<<<<<<< HEAD
-    _PyInterpreterFrame *fdata = gen->gi_fdata;
-    if (fdata != NULL) {
-        gen->gi_fdata = NULL;
-        fdata->previous = NULL;
-        _PyInterpreterFrame_Clear(fdata, 1);
-=======
     if (gen->gi_frame_valid) {
         _PyInterpreterFrame *frame = (_PyInterpreterFrame *)gen->gi_iframe;
         gen->gi_frame_valid = 0;
         frame->is_generator = false;
         frame->previous = NULL;
         _PyFrame_Clear(frame);
->>>>>>> 69276324
     }
     if (((PyCodeObject *)gen->gi_code)->co_flags & CO_COROUTINE) {
         Py_CLEAR(((PyCoroObject *)gen)->cr_origin_or_finalizer);
@@ -175,18 +152,11 @@
              int exc, int closing)
 {
     PyThreadState *tstate = _PyThreadState_GET();
-<<<<<<< HEAD
-    _PyInterpreterFrame *fdata = gen->gi_fdata;
-    PyObject *result;
-
-    *presult = NULL;
-    if (fdata != NULL && _PyInterpreterFrame_IsExecuting(fdata)) {
-=======
     _PyInterpreterFrame *frame = (_PyInterpreterFrame *)gen->gi_iframe;
     PyObject *result;
 
     *presult = NULL;
-    if (frame->f_state == FRAME_CREATED && arg && arg != Py_None) {
+    if (frame->state == FRAME_CREATED && arg && arg != Py_None) {
         const char *msg = "can't send non-None value to a "
                             "just-started generator";
         if (PyCoro_CheckExact(gen)) {
@@ -200,7 +170,6 @@
         return PYGEN_ERROR;
     }
     if (gen->gi_frame_valid && _PyFrame_IsExecuting(frame)) {
->>>>>>> 69276324
         const char *msg = "generator already executing";
         if (PyCoro_CheckExact(gen)) {
             msg = "coroutine already executing";
@@ -211,11 +180,7 @@
         PyErr_SetString(PyExc_ValueError, msg);
         return PYGEN_ERROR;
     }
-<<<<<<< HEAD
-    if (fdata == NULL || _PyInterpreterFrame_HasCompleted(fdata)) {
-=======
     if (gen->gi_frame_valid == 0 || _PyFrameHasCompleted(frame)) {
->>>>>>> 69276324
         if (PyCoro_CheckExact(gen) && !closing) {
             /* `gen` is an exhausted coroutine: raise an error,
                except when called from gen_close(), which should
@@ -234,17 +199,6 @@
         return PYGEN_ERROR;
     }
 
-<<<<<<< HEAD
-    assert(_PyInterpreterFrame_IsRunnable(fdata));
-    assert(fdata->lasti >= 0 || ((unsigned char *)PyBytes_AS_STRING(gen->gi_code->co_code))[0] == GEN_START);
-    /* Push arg onto the frame's value stack */
-    result = arg ? arg : Py_None;
-    Py_INCREF(result);
-    fdata->stack[fdata->stackdepth] = result;
-    fdata->stackdepth++;
-
-    fdata->previous = tstate->fdata;
-=======
     assert(gen->gi_frame_valid);
     assert(_PyFrame_IsRunnable(frame));
     /* Push arg onto the frame's value stack */
@@ -253,7 +207,6 @@
     _PyFrame_StackPush(frame, result);
 
     frame->previous = tstate->cframe->current_frame;
->>>>>>> 69276324
 
     gen->gi_exc_state.previous_item = tstate->exc_info;
     tstate->exc_info = &gen->gi_exc_state;
@@ -263,24 +216,20 @@
         _PyErr_ChainStackItem(NULL);
     }
 
-    result = _PyEval_EvalFrame(tstate, fdata, exc);
+    result = _PyEval_EvalFrame(tstate, frame, exc);
     tstate->exc_info = gen->gi_exc_state.previous_item;
     gen->gi_exc_state.previous_item = NULL;
 
-<<<<<<< HEAD
-    assert(tstate->fdata == fdata->previous);
-=======
     assert(tstate->cframe->current_frame == frame->previous);
->>>>>>> 69276324
     /* Don't keep the reference to previous any longer than necessary.  It
      * may keep a chain of frames alive or it could create a reference
      * cycle. */
-    fdata->previous = NULL;
+    frame->previous = NULL;
 
     /* If the generator just returned (as opposed to yielding), signal
      * that the generator is exhausted. */
     if (result) {
-        if (!_PyInterpreterFrame_HasCompleted(fdata)) {
+        if (!_PyFrameHasCompleted(frame)) {
             *presult = result;
             return PYGEN_NEXT;
         }
@@ -316,15 +265,9 @@
     /* first clean reference cycle through stored exception traceback */
     _PyErr_ClearExcState(&gen->gi_exc_state);
 
-<<<<<<< HEAD
-    fdata->generator = NULL;
-    gen->gi_fdata = NULL;
-    _PyInterpreterFrame_Clear(fdata, 1);
-=======
     frame->is_generator = false;
     gen->gi_frame_valid = 0;
     _PyFrame_Clear(frame);
->>>>>>> 69276324
     *presult = result;
     return result ? PYGEN_RETURN : PYGEN_ERROR;
 }
@@ -404,39 +347,22 @@
 {
     PyObject *yf = NULL;
 
-<<<<<<< HEAD
-    if (gen->gi_fdata) {
-        _PyInterpreterFrame *fdata = gen->gi_fdata;
-        PyObject *bytecode = gen->gi_code->co_code;
-        unsigned char *code = (unsigned char *)PyBytes_AS_STRING(bytecode);
-
-        if (fdata->lasti < 0) {
-            /* Return immediately if the frame didn't start yet. YIELD_FROM
-=======
     if (gen->gi_frame_valid) {
         _PyInterpreterFrame *frame = (_PyInterpreterFrame *)gen->gi_iframe;
         PyObject *bytecode = gen->gi_code->co_code;
         unsigned char *code = (unsigned char *)PyBytes_AS_STRING(bytecode);
 
-        if (frame->f_lasti < 1) {
+        if (frame->lasti < 1) {
             /* Return immediately if the frame didn't start yet. SEND
->>>>>>> 69276324
                always come after LOAD_CONST: a code object should not start
                with SEND */
             assert(code[0] != SEND);
             return NULL;
         }
 
-<<<<<<< HEAD
-        if (code[(fdata->lasti+1)*sizeof(_Py_CODEUNIT)] != YIELD_FROM)
-            return NULL;
-        assert(fdata->stackdepth > 0);
-        yf = fdata->stack[fdata->stackdepth-1];
-=======
-        if (code[(frame->f_lasti-1)*sizeof(_Py_CODEUNIT)] != SEND || frame->stacktop < 0)
+        if (code[(frame->lasti-1)*sizeof(_Py_CODEUNIT)] != SEND || frame->stacktop < 0)
             return NULL;
         yf = _PyFrame_StackPeek(frame);
->>>>>>> 69276324
         Py_INCREF(yf);
     }
 
@@ -451,18 +377,11 @@
     int err = 0;
 
     if (yf) {
-<<<<<<< HEAD
-        PyFrameState state = gen->gi_fdata->state;
-        gen->gi_fdata->state = FRAME_EXECUTING;
+        _PyInterpreterFrame *frame = (_PyInterpreterFrame *)gen->gi_iframe;
+        PyFrameState state = frame->state;
+        frame->state = FRAME_EXECUTING;
         err = gen_close_iter(yf);
-        gen->gi_fdata->state = state;
-=======
-        _PyInterpreterFrame *frame = (_PyInterpreterFrame *)gen->gi_iframe;
-        PyFrameState state = frame->f_state;
-        frame->f_state = FRAME_EXECUTING;
-        err = gen_close_iter(yf);
-        frame->f_state = state;
->>>>>>> 69276324
+        frame->state = state;
         Py_DECREF(yf);
     }
     if (err == 0)
@@ -509,17 +428,10 @@
                We have to allow some awaits to work it through, hence the
                `close_on_genexit` parameter here.
             */
-<<<<<<< HEAD
-            PyFrameState state = gen->gi_fdata->state;
-            gen->gi_fdata->state = FRAME_EXECUTING;
+            PyFrameState state = frame->state;
+            frame->state = FRAME_EXECUTING;
             err = gen_close_iter(yf);
-            gen->gi_fdata->state = state;
-=======
-            PyFrameState state = frame->f_state;
-            frame->f_state = FRAME_EXECUTING;
-            err = gen_close_iter(yf);
-            frame->f_state = state;
->>>>>>> 69276324
+            frame->state = state;
             Py_DECREF(yf);
             if (err < 0)
                 return gen_send_ex(gen, Py_None, 1, 0);
@@ -528,44 +440,23 @@
         if (PyGen_CheckExact(yf) || PyCoro_CheckExact(yf)) {
             /* `yf` is a generator or a coroutine. */
             PyThreadState *tstate = _PyThreadState_GET();
-<<<<<<< HEAD
-            _PyInterpreterFrame *fdata = gen->gi_fdata;
-
-
-=======
->>>>>>> 69276324
             /* Since we are fast-tracking things by skipping the eval loop,
                we need to update the current frame so the stack trace
                will be reported correctly to the user. */
             /* XXX We should probably be updating the current frame
                somewhere in ceval.c. */
-<<<<<<< HEAD
-            _PyInterpreterFrame *prev = tstate->fdata;
-            fdata->previous = prev;
-            tstate->fdata = fdata;
-            /* Close the generator that we are currently iterating with
-               'yield from' or awaiting on with 'await'. */
-            PyFrameState state = gen->gi_fdata->state;
-            gen->gi_fdata->state = FRAME_EXECUTING;
-            ret = _gen_throw((PyGenObject *)yf, close_on_genexit,
-                             typ, val, tb);
-            gen->gi_fdata->state = state;
-            tstate->fdata = prev;
-            fdata->previous = NULL;
-=======
             _PyInterpreterFrame *prev = tstate->cframe->current_frame;
             frame->previous = prev;
             tstate->cframe->current_frame = frame;
             /* Close the generator that we are currently iterating with
                'yield from' or awaiting on with 'await'. */
-            PyFrameState state = frame->f_state;
-            frame->f_state = FRAME_EXECUTING;
+            PyFrameState state = frame->state;
+            frame->state = FRAME_EXECUTING;
             ret = _gen_throw((PyGenObject *)yf, close_on_genexit,
                              typ, val, tb);
-            frame->f_state = state;
+            frame->state = state;
             tstate->cframe->current_frame = prev;
             frame->previous = NULL;
->>>>>>> 69276324
         } else {
             /* `yf` is an iterator or a coroutine-like object. */
             PyObject *meth;
@@ -577,47 +468,29 @@
                 Py_DECREF(yf);
                 goto throw_here;
             }
-<<<<<<< HEAD
-            PyFrameState state = gen->gi_fdata->state;
-            gen->gi_fdata->state = FRAME_EXECUTING;
+            PyFrameState state = frame->state;
+            frame->state = FRAME_EXECUTING;
             ret = PyObject_CallFunctionObjArgs(meth, typ, val, tb, NULL);
-            gen->gi_fdata->state = state;
-=======
-            PyFrameState state = frame->f_state;
-            frame->f_state = FRAME_EXECUTING;
-            ret = PyObject_CallFunctionObjArgs(meth, typ, val, tb, NULL);
-            frame->f_state = state;
->>>>>>> 69276324
+            frame->state = state;
             Py_DECREF(meth);
         }
         Py_DECREF(yf);
         if (!ret) {
             PyObject *val;
             /* Pop subiterator from stack */
-<<<<<<< HEAD
-            assert(gen->gi_fdata->stackdepth > 0);
-            gen->gi_fdata->stackdepth--;
-            ret = gen->gi_fdata->stack[gen->gi_fdata->stackdepth];
-            assert(ret == yf);
-            Py_DECREF(ret);
-            /* Termination repetition of YIELD_FROM */
-            assert(gen->gi_fdata->lasti >= 0);
-            gen->gi_fdata->lasti += 1;
-=======
             assert(gen->gi_frame_valid);
             ret = _PyFrame_StackPop((_PyInterpreterFrame *)gen->gi_iframe);
             assert(ret == yf);
             Py_DECREF(ret);
             /* Termination repetition of SEND loop */
-            assert(frame->f_lasti >= 0);
+            assert(frame->lasti >= 0);
             PyObject *bytecode = gen->gi_code->co_code;
             unsigned char *code = (unsigned char *)PyBytes_AS_STRING(bytecode);
             /* Backup to SEND */
-            frame->f_lasti--;
-            assert(code[frame->f_lasti*sizeof(_Py_CODEUNIT)] == SEND);
-            int jump = code[frame->f_lasti*sizeof(_Py_CODEUNIT)+1];
-            frame->f_lasti += jump;
->>>>>>> 69276324
+            frame->lasti--;
+            assert(code[frame->lasti*sizeof(_Py_CODEUNIT)] == SEND);
+            int jump = code[frame->lasti*sizeof(_Py_CODEUNIT)+1];
+            frame->lasti += jump;
             if (_PyGen_FetchStopIterationValue(&val) == 0) {
                 ret = gen_send(gen, val);
                 Py_DECREF(val);
@@ -874,12 +747,6 @@
 static PyObject *
 gen_getrunning(PyGenObject *gen, void *Py_UNUSED(ignored))
 {
-<<<<<<< HEAD
-    if (gen->gi_fdata == NULL) {
-        Py_RETURN_FALSE;
-    }
-    return PyBool_FromLong(_PyInterpreterFrame_IsExecuting(gen->gi_fdata));
-=======
     if (gen->gi_frame_valid == 0) {
         Py_RETURN_FALSE;
     }
@@ -892,8 +759,7 @@
     if (gen->gi_frame_valid == 0) {
         Py_RETURN_FALSE;
     }
-    return PyBool_FromLong(((_PyInterpreterFrame *)gen->gi_iframe)->f_state == FRAME_SUSPENDED);
->>>>>>> 69276324
+    return PyBool_FromLong(((_PyInterpreterFrame *)gen->gi_iframe)->state == FRAME_SUSPENDED);
 }
 
 static PyObject *
@@ -902,17 +768,10 @@
     if (PySys_Audit("object.__getattr__", "Os", gen, name) < 0) {
         return NULL;
     }
-<<<<<<< HEAD
-    if (gen->gi_fdata == NULL) {
-        Py_RETURN_NONE;
-    }
-    return _Py_XNewRef((PyObject *)_PyInterpreterFrame_GetFrameObject(gen->gi_fdata));
-=======
     if (gen->gi_frame_valid == 0) {
         Py_RETURN_NONE;
     }
     return _Py_XNewRef((PyObject *)_PyFrame_GetFrameObject((_PyInterpreterFrame *)gen->gi_iframe));
->>>>>>> 69276324
 }
 
 static PyObject *
@@ -1023,30 +882,16 @@
 };
 
 static PyObject *
-<<<<<<< HEAD
-make_gen(PyTypeObject *type, PyFrameConstructor *con, struct _PyInterpreterFrame *fdata)
-=======
 make_gen(PyTypeObject *type, PyFunctionObject *func)
->>>>>>> 69276324
 {
     PyCodeObject *code = (PyCodeObject *)func->func_code;
     int slots = code->co_nlocalsplus + code->co_stacksize;
     PyGenObject *gen = PyObject_GC_NewVar(PyGenObject, type, slots);
     if (gen == NULL) {
-<<<<<<< HEAD
-        assert(fdata->frame_obj == NULL);
-        _PyInterpreterFrame_Clear(fdata, 1);
-        return NULL;
-    }
-    gen->gi_fdata = fdata;
-    fdata->generator = (PyObject *)gen;
-    gen->gi_code = fdata->code;
-=======
         return NULL;
     }
     gen->gi_frame_valid = 0;
     gen->gi_code = (PyCodeObject *)func->func_code;
->>>>>>> 69276324
     Py_INCREF(gen->gi_code);
     gen->gi_weakreflist = NULL;
     gen->gi_exc_state.exc_value = NULL;
@@ -1063,29 +908,17 @@
 compute_cr_origin(int origin_depth, _PyInterpreterFrame *current_frame);
 
 PyObject *
-<<<<<<< HEAD
-_Py_MakeCoro(PyFrameConstructor *con, struct _PyInterpreterFrame *fdata)
-=======
 _Py_MakeCoro(PyFunctionObject *func)
->>>>>>> 69276324
 {
     int coro_flags = ((PyCodeObject *)func->func_code)->co_flags &
         (CO_GENERATOR | CO_COROUTINE | CO_ASYNC_GENERATOR);
     assert(coro_flags);
     if (coro_flags == CO_GENERATOR) {
-<<<<<<< HEAD
-        return make_gen(&PyGen_Type, con, fdata);
-    }
-    if (coro_flags == CO_ASYNC_GENERATOR) {
-        PyAsyncGenObject *o;
-        o = (PyAsyncGenObject *)make_gen(&PyAsyncGen_Type, con, fdata);
-=======
         return make_gen(&PyGen_Type, func);
     }
     if (coro_flags == CO_ASYNC_GENERATOR) {
         PyAsyncGenObject *o;
         o = (PyAsyncGenObject *)make_gen(&PyAsyncGen_Type, func);
->>>>>>> 69276324
         if (o == NULL) {
             return NULL;
         }
@@ -1096,11 +929,7 @@
         return (PyObject*)o;
     }
     assert (coro_flags == CO_COROUTINE);
-<<<<<<< HEAD
-    PyObject *coro = make_gen(&PyCoro_Type, con, fdata);
-=======
     PyObject *coro = make_gen(&PyCoro_Type, func);
->>>>>>> 69276324
     if (!coro) {
         return NULL;
     }
@@ -1125,34 +954,23 @@
 gen_new_with_qualname(PyTypeObject *type, PyFrameObject *f,
                       PyObject *name, PyObject *qualname)
 {
-    PyCodeObject *code = f->f_frame->f_code;
+    PyCodeObject *code = f->f_fdata->code;
     int size = code->co_nlocalsplus + code->co_stacksize;
     PyGenObject *gen = PyObject_GC_NewVar(PyGenObject, type, size);
     if (gen == NULL) {
         Py_DECREF(f);
         return NULL;
     }
-<<<<<<< HEAD
-
-    /* Take ownership of the frame */
+    /* Copy the frame */
     assert(f->f_fdata->frame_obj == NULL);
-    assert(f->f_own_locals_memory);
-    gen->gi_fdata = f->f_fdata;
-    gen->gi_fdata->frame_obj = f;
-    f->f_own_locals_memory = 0;
-    gen->gi_fdata->generator = (PyObject *) gen;
-=======
-    /* Copy the frame */
-    assert(f->f_frame->frame_obj == NULL);
     assert(f->f_owns_frame);
     _PyInterpreterFrame *frame = (_PyInterpreterFrame *)gen->gi_iframe;
     _PyFrame_Copy((_PyInterpreterFrame *)f->_f_frame_data, frame);
     gen->gi_frame_valid = 1;
     assert(frame->frame_obj == f);
     f->f_owns_frame = 0;
-    f->f_frame = frame;
+    f->f_fdata = frame;
     frame->is_generator = true;
->>>>>>> 69276324
     assert(PyObject_GC_IsTracked((PyObject *)f));
     gen->gi_code = PyFrame_GetCode(f);
     Py_INCREF(gen->gi_code);
@@ -1290,23 +1108,16 @@
     if (coro->cr_frame_valid == 0) {
         Py_RETURN_FALSE;
     }
-    return PyBool_FromLong(((_PyInterpreterFrame *)coro->cr_iframe)->f_state == FRAME_SUSPENDED);
+    return PyBool_FromLong(((_PyInterpreterFrame *)coro->cr_iframe)->state == FRAME_SUSPENDED);
 }
 
 static PyObject *
 cr_getrunning(PyCoroObject *coro, void *Py_UNUSED(ignored))
 {
-<<<<<<< HEAD
-    if (coro->cr_fdata == NULL) {
-        Py_RETURN_FALSE;
-    }
-    return PyBool_FromLong(_PyInterpreterFrame_IsExecuting(coro->cr_fdata));
-=======
     if (coro->cr_frame_valid == 0) {
         Py_RETURN_FALSE;
     }
     return PyBool_FromLong(_PyFrame_IsExecuting((_PyInterpreterFrame *)coro->cr_iframe));
->>>>>>> 69276324
 }
 
 static PyObject *
@@ -1505,15 +1316,11 @@
 static PyObject *
 compute_cr_origin(int origin_depth, _PyInterpreterFrame *current_frame)
 {
-<<<<<<< HEAD
-    _PyInterpreterFrame *fdata = _PyEval_GetFrameData();
-=======
     _PyInterpreterFrame *frame = current_frame;
->>>>>>> 69276324
     /* First count how many frames we have */
     int frame_count = 0;
-    for (; fdata && frame_count < origin_depth; ++frame_count) {
-        fdata = fdata->previous;
+    for (; frame && frame_count < origin_depth; ++frame_count) {
+        frame = frame->previous;
     }
 
     /* Now collect them */
@@ -1521,27 +1328,19 @@
     if (cr_origin == NULL) {
         return NULL;
     }
-<<<<<<< HEAD
-    fdata = _PyEval_GetFrameData();
-=======
     frame = current_frame;
->>>>>>> 69276324
     for (int i = 0; i < frame_count; ++i) {
-        PyCodeObject *code = fdata->code;
+        PyCodeObject *code = frame->code;
         PyObject *frameinfo = Py_BuildValue("OiO",
                                             code->co_filename,
-<<<<<<< HEAD
-                                            PyCode_Addr2Line(fdata->code, fdata->lasti*2),
-=======
-                                            PyCode_Addr2Line(frame->f_code, frame->f_lasti*sizeof(_Py_CODEUNIT)),
->>>>>>> 69276324
+                                            PyCode_Addr2Line(frame->code, frame->lasti*sizeof(_Py_CODEUNIT)),
                                             code->co_name);
         if (!frameinfo) {
             Py_DECREF(cr_origin);
             return NULL;
         }
         PyTuple_SET_ITEM(cr_origin, i, frameinfo);
-        fdata = fdata->previous;
+        frame = frame->previous;
     }
 
     return cr_origin;
@@ -2254,11 +2053,7 @@
 async_gen_athrow_send(PyAsyncGenAThrow *o, PyObject *arg)
 {
     PyGenObject *gen = (PyGenObject*)o->agt_gen;
-<<<<<<< HEAD
-    _PyInterpreterFrame *fdata = gen->gi_fdata;
-=======
     _PyInterpreterFrame *frame = (_PyInterpreterFrame *)gen->gi_iframe;
->>>>>>> 69276324
     PyObject *retval;
 
     if (o->agt_state == AWAITABLE_STATE_CLOSED) {
@@ -2268,11 +2063,7 @@
         return NULL;
     }
 
-<<<<<<< HEAD
-    if (fdata == NULL || _PyInterpreterFrame_HasCompleted(fdata)) {
-=======
     if (gen->gi_frame_valid == 0 || _PyFrameHasCompleted(frame)) {
->>>>>>> 69276324
         o->agt_state = AWAITABLE_STATE_CLOSED;
         PyErr_SetNone(PyExc_StopIteration);
         return NULL;
