/*[clinic input]
preserve
[clinic start generated code]*/

#if defined(Py_BUILD_CORE) && !defined(Py_BUILD_CORE_MODULE)
#  include "pycore_gc.h"          // PyGC_Head
#  include "pycore_runtime.h"     // _Py_ID()
#endif
#include "pycore_modsupport.h"    // _PyArg_UnpackKeywords()

PyDoc_STRVAR(typevar_new__doc__,
"typevar(name, *constraints, bound=None, default=typing.NoDefault,\n"
"        covariant=False, contravariant=False, infer_variance=False)\n"
"--\n"
"\n"
"Create a TypeVar.");

static PyObject *
typevar_new_impl(PyTypeObject *type, PyObject *name, PyObject *constraints,
                 PyObject *bound, PyObject *default_value, int covariant,
                 int contravariant, int infer_variance);

static PyObject *
typevar_new(PyTypeObject *type, PyObject *args, PyObject *kwargs)
{
    PyObject *return_value = NULL;
    #if defined(Py_BUILD_CORE) && !defined(Py_BUILD_CORE_MODULE)

    #define NUM_KEYWORDS 6
    static struct {
        PyGC_Head _this_is_not_used;
        PyObject_VAR_HEAD
        Py_hash_t ob_hash;
        PyObject *ob_item[NUM_KEYWORDS];
    } _kwtuple = {
        .ob_base = PyVarObject_HEAD_INIT(&PyTuple_Type, NUM_KEYWORDS)
        .ob_hash = -1,
        .ob_item = { &_Py_ID(name), &_Py_ID(bound), &_Py_ID(default), &_Py_ID(covariant), &_Py_ID(contravariant), &_Py_ID(infer_variance), },
    };
    #undef NUM_KEYWORDS
    #define KWTUPLE (&_kwtuple.ob_base.ob_base)

    #else  // !Py_BUILD_CORE
    #  define KWTUPLE NULL
    #endif  // !Py_BUILD_CORE

    static const char * const _keywords[] = {"name", "bound", "default", "covariant", "contravariant", "infer_variance", NULL};
    static _PyArg_Parser _parser = {
        .keywords = _keywords,
        .fname = "typevar",
        .kwtuple = KWTUPLE,
    };
    #undef KWTUPLE
    static _Py_thread_local PyObject *argsbuf[6];
    PyObject * const *fastargs;
    Py_ssize_t nargs = PyTuple_GET_SIZE(args);
    Py_ssize_t noptargs = Py_MIN(nargs, 1) + (kwargs ? PyDict_GET_SIZE(kwargs) : 0) - 1;
    PyObject *name;
    PyObject *constraints = NULL;
    PyObject *bound = Py_None;
    PyObject *default_value = &_Py_NoDefaultStruct;
    int covariant = 0;
    int contravariant = 0;
    int infer_variance = 0;

    fastargs = _PyArg_UnpackKeywords(_PyTuple_CAST(args)->ob_item, nargs, kwargs, NULL, &_parser,
            /*minpos*/ 1, /*maxpos*/ 1, /*minkw*/ 0, /*varpos*/ 1, argsbuf);
    if (!fastargs) {
        goto exit;
    }
    if (!PyUnicode_Check(fastargs[0])) {
        _PyArg_BadArgument("typevar", "argument 'name'", "str", fastargs[0]);
        goto exit;
    }
    name = fastargs[0];
    if (!noptargs) {
        goto skip_optional_kwonly;
    }
    if (fastargs[1]) {
        bound = fastargs[1];
        if (!--noptargs) {
            goto skip_optional_kwonly;
        }
    }
    if (fastargs[2]) {
        default_value = fastargs[2];
        if (!--noptargs) {
            goto skip_optional_kwonly;
        }
    }
    if (fastargs[3]) {
        covariant = PyObject_IsTrue(fastargs[3]);
        if (covariant < 0) {
            goto exit;
        }
        if (!--noptargs) {
            goto skip_optional_kwonly;
        }
    }
    if (fastargs[4]) {
        contravariant = PyObject_IsTrue(fastargs[4]);
        if (contravariant < 0) {
            goto exit;
        }
        if (!--noptargs) {
            goto skip_optional_kwonly;
        }
    }
    infer_variance = PyObject_IsTrue(fastargs[5]);
    if (infer_variance < 0) {
        goto exit;
    }
skip_optional_kwonly:
    constraints = PyTuple_GetSlice(args, 1, PY_SSIZE_T_MAX);
    if (!constraints) {
        goto exit;
    }
    return_value = typevar_new_impl(type, name, constraints, bound, default_value, covariant, contravariant, infer_variance);

exit:
    /* Cleanup for constraints */
    Py_XDECREF(constraints);

    return return_value;
}

PyDoc_STRVAR(typevar_typing_subst__doc__,
"__typing_subst__($self, arg, /)\n"
"--\n"
"\n");

#define TYPEVAR_TYPING_SUBST_METHODDEF    \
    {"__typing_subst__", (PyCFunction)typevar_typing_subst, METH_O, typevar_typing_subst__doc__},

static PyObject *
typevar_typing_subst_impl(typevarobject *self, PyObject *arg);

static PyObject *
typevar_typing_subst(PyObject *self, PyObject *arg)
{
    PyObject *return_value = NULL;

    return_value = typevar_typing_subst_impl((typevarobject *)self, arg);

    return return_value;
}

PyDoc_STRVAR(typevar_typing_prepare_subst__doc__,
"__typing_prepare_subst__($self, alias, args, /)\n"
"--\n"
"\n");

#define TYPEVAR_TYPING_PREPARE_SUBST_METHODDEF    \
    {"__typing_prepare_subst__", _PyCFunction_CAST(typevar_typing_prepare_subst), METH_FASTCALL, typevar_typing_prepare_subst__doc__},

static PyObject *
typevar_typing_prepare_subst_impl(typevarobject *self, PyObject *alias,
                                  PyObject *args);

static PyObject *
typevar_typing_prepare_subst(PyObject *self, PyObject *const *args, Py_ssize_t nargs)
{
    PyObject *return_value = NULL;
    PyObject *alias;
    PyObject *__clinic_args;

    if (!_PyArg_CheckPositional("__typing_prepare_subst__", nargs, 2, 2)) {
        goto exit;
    }
    alias = args[0];
    __clinic_args = args[1];
    return_value = typevar_typing_prepare_subst_impl((typevarobject *)self, alias, __clinic_args);

exit:
    return return_value;
}

PyDoc_STRVAR(typevar_reduce__doc__,
"__reduce__($self, /)\n"
"--\n"
"\n");

#define TYPEVAR_REDUCE_METHODDEF    \
    {"__reduce__", (PyCFunction)typevar_reduce, METH_NOARGS, typevar_reduce__doc__},

static PyObject *
typevar_reduce_impl(typevarobject *self);

static PyObject *
typevar_reduce(PyObject *self, PyObject *Py_UNUSED(ignored))
{
    return typevar_reduce_impl((typevarobject *)self);
}

PyDoc_STRVAR(typevar_has_default__doc__,
"has_default($self, /)\n"
"--\n"
"\n");

#define TYPEVAR_HAS_DEFAULT_METHODDEF    \
    {"has_default", (PyCFunction)typevar_has_default, METH_NOARGS, typevar_has_default__doc__},

static PyObject *
typevar_has_default_impl(typevarobject *self);

static PyObject *
typevar_has_default(PyObject *self, PyObject *Py_UNUSED(ignored))
{
    return typevar_has_default_impl((typevarobject *)self);
}

PyDoc_STRVAR(paramspecargs_new__doc__,
"paramspecargs(origin)\n"
"--\n"
"\n"
"Create a ParamSpecArgs object.");

static PyObject *
paramspecargs_new_impl(PyTypeObject *type, PyObject *origin);

static PyObject *
paramspecargs_new(PyTypeObject *type, PyObject *args, PyObject *kwargs)
{
    PyObject *return_value = NULL;
    #if defined(Py_BUILD_CORE) && !defined(Py_BUILD_CORE_MODULE)

    #define NUM_KEYWORDS 1
    static struct {
        PyGC_Head _this_is_not_used;
        PyObject_VAR_HEAD
        Py_hash_t ob_hash;
        PyObject *ob_item[NUM_KEYWORDS];
    } _kwtuple = {
        .ob_base = PyVarObject_HEAD_INIT(&PyTuple_Type, NUM_KEYWORDS)
        .ob_hash = -1,
        .ob_item = { &_Py_ID(origin), },
    };
    #undef NUM_KEYWORDS
    #define KWTUPLE (&_kwtuple.ob_base.ob_base)

    #else  // !Py_BUILD_CORE
    #  define KWTUPLE NULL
    #endif  // !Py_BUILD_CORE

    static const char * const _keywords[] = {"origin", NULL};
    static _PyArg_Parser _parser = {
        .keywords = _keywords,
        .fname = "paramspecargs",
        .kwtuple = KWTUPLE,
    };
    #undef KWTUPLE
    static _Py_thread_local PyObject *argsbuf[1];
    PyObject * const *fastargs;
    Py_ssize_t nargs = PyTuple_GET_SIZE(args);
    PyObject *origin;

    fastargs = _PyArg_UnpackKeywords(_PyTuple_CAST(args)->ob_item, nargs, kwargs, NULL, &_parser,
            /*minpos*/ 1, /*maxpos*/ 1, /*minkw*/ 0, /*varpos*/ 0, argsbuf);
    if (!fastargs) {
        goto exit;
    }
    origin = fastargs[0];
    return_value = paramspecargs_new_impl(type, origin);

exit:
    return return_value;
}

PyDoc_STRVAR(paramspeckwargs_new__doc__,
"paramspeckwargs(origin)\n"
"--\n"
"\n"
"Create a ParamSpecKwargs object.");

static PyObject *
paramspeckwargs_new_impl(PyTypeObject *type, PyObject *origin);

static PyObject *
paramspeckwargs_new(PyTypeObject *type, PyObject *args, PyObject *kwargs)
{
    PyObject *return_value = NULL;
    #if defined(Py_BUILD_CORE) && !defined(Py_BUILD_CORE_MODULE)

    #define NUM_KEYWORDS 1
    static struct {
        PyGC_Head _this_is_not_used;
        PyObject_VAR_HEAD
        Py_hash_t ob_hash;
        PyObject *ob_item[NUM_KEYWORDS];
    } _kwtuple = {
        .ob_base = PyVarObject_HEAD_INIT(&PyTuple_Type, NUM_KEYWORDS)
        .ob_hash = -1,
        .ob_item = { &_Py_ID(origin), },
    };
    #undef NUM_KEYWORDS
    #define KWTUPLE (&_kwtuple.ob_base.ob_base)

    #else  // !Py_BUILD_CORE
    #  define KWTUPLE NULL
    #endif  // !Py_BUILD_CORE

    static const char * const _keywords[] = {"origin", NULL};
    static _PyArg_Parser _parser = {
        .keywords = _keywords,
        .fname = "paramspeckwargs",
        .kwtuple = KWTUPLE,
    };
    #undef KWTUPLE
    static _Py_thread_local PyObject *argsbuf[1];
    PyObject * const *fastargs;
    Py_ssize_t nargs = PyTuple_GET_SIZE(args);
    PyObject *origin;

    fastargs = _PyArg_UnpackKeywords(_PyTuple_CAST(args)->ob_item, nargs, kwargs, NULL, &_parser,
            /*minpos*/ 1, /*maxpos*/ 1, /*minkw*/ 0, /*varpos*/ 0, argsbuf);
    if (!fastargs) {
        goto exit;
    }
    origin = fastargs[0];
    return_value = paramspeckwargs_new_impl(type, origin);

exit:
    return return_value;
}

PyDoc_STRVAR(paramspec_new__doc__,
"paramspec(name, *, bound=None, default=typing.NoDefault,\n"
"          covariant=False, contravariant=False, infer_variance=False)\n"
"--\n"
"\n"
"Create a ParamSpec object.");

static PyObject *
paramspec_new_impl(PyTypeObject *type, PyObject *name, PyObject *bound,
                   PyObject *default_value, int covariant, int contravariant,
                   int infer_variance);

static PyObject *
paramspec_new(PyTypeObject *type, PyObject *args, PyObject *kwargs)
{
    PyObject *return_value = NULL;
    #if defined(Py_BUILD_CORE) && !defined(Py_BUILD_CORE_MODULE)

    #define NUM_KEYWORDS 6
    static struct {
        PyGC_Head _this_is_not_used;
        PyObject_VAR_HEAD
        Py_hash_t ob_hash;
        PyObject *ob_item[NUM_KEYWORDS];
    } _kwtuple = {
        .ob_base = PyVarObject_HEAD_INIT(&PyTuple_Type, NUM_KEYWORDS)
        .ob_hash = -1,
        .ob_item = { &_Py_ID(name), &_Py_ID(bound), &_Py_ID(default), &_Py_ID(covariant), &_Py_ID(contravariant), &_Py_ID(infer_variance), },
    };
    #undef NUM_KEYWORDS
    #define KWTUPLE (&_kwtuple.ob_base.ob_base)

    #else  // !Py_BUILD_CORE
    #  define KWTUPLE NULL
    #endif  // !Py_BUILD_CORE

    static const char * const _keywords[] = {"name", "bound", "default", "covariant", "contravariant", "infer_variance", NULL};
    static _PyArg_Parser _parser = {
        .keywords = _keywords,
        .fname = "paramspec",
        .kwtuple = KWTUPLE,
    };
    #undef KWTUPLE
    static _Py_thread_local PyObject *argsbuf[6];
    PyObject * const *fastargs;
    Py_ssize_t nargs = PyTuple_GET_SIZE(args);
    Py_ssize_t noptargs = nargs + (kwargs ? PyDict_GET_SIZE(kwargs) : 0) - 1;
    PyObject *name;
    PyObject *bound = Py_None;
    PyObject *default_value = &_Py_NoDefaultStruct;
    int covariant = 0;
    int contravariant = 0;
    int infer_variance = 0;

    fastargs = _PyArg_UnpackKeywords(_PyTuple_CAST(args)->ob_item, nargs, kwargs, NULL, &_parser,
            /*minpos*/ 1, /*maxpos*/ 1, /*minkw*/ 0, /*varpos*/ 0, argsbuf);
    if (!fastargs) {
        goto exit;
    }
    if (!PyUnicode_Check(fastargs[0])) {
        _PyArg_BadArgument("paramspec", "argument 'name'", "str", fastargs[0]);
        goto exit;
    }
    name = fastargs[0];
    if (!noptargs) {
        goto skip_optional_kwonly;
    }
    if (fastargs[1]) {
        bound = fastargs[1];
        if (!--noptargs) {
            goto skip_optional_kwonly;
        }
    }
    if (fastargs[2]) {
        default_value = fastargs[2];
        if (!--noptargs) {
            goto skip_optional_kwonly;
        }
    }
    if (fastargs[3]) {
        covariant = PyObject_IsTrue(fastargs[3]);
        if (covariant < 0) {
            goto exit;
        }
        if (!--noptargs) {
            goto skip_optional_kwonly;
        }
    }
    if (fastargs[4]) {
        contravariant = PyObject_IsTrue(fastargs[4]);
        if (contravariant < 0) {
            goto exit;
        }
        if (!--noptargs) {
            goto skip_optional_kwonly;
        }
    }
    infer_variance = PyObject_IsTrue(fastargs[5]);
    if (infer_variance < 0) {
        goto exit;
    }
skip_optional_kwonly:
    return_value = paramspec_new_impl(type, name, bound, default_value, covariant, contravariant, infer_variance);

exit:
    return return_value;
}

PyDoc_STRVAR(paramspec_typing_subst__doc__,
"__typing_subst__($self, arg, /)\n"
"--\n"
"\n");

#define PARAMSPEC_TYPING_SUBST_METHODDEF    \
    {"__typing_subst__", (PyCFunction)paramspec_typing_subst, METH_O, paramspec_typing_subst__doc__},

static PyObject *
paramspec_typing_subst_impl(paramspecobject *self, PyObject *arg);

static PyObject *
paramspec_typing_subst(PyObject *self, PyObject *arg)
{
    PyObject *return_value = NULL;

    return_value = paramspec_typing_subst_impl((paramspecobject *)self, arg);

    return return_value;
}

PyDoc_STRVAR(paramspec_typing_prepare_subst__doc__,
"__typing_prepare_subst__($self, alias, args, /)\n"
"--\n"
"\n");

#define PARAMSPEC_TYPING_PREPARE_SUBST_METHODDEF    \
    {"__typing_prepare_subst__", _PyCFunction_CAST(paramspec_typing_prepare_subst), METH_FASTCALL, paramspec_typing_prepare_subst__doc__},

static PyObject *
paramspec_typing_prepare_subst_impl(paramspecobject *self, PyObject *alias,
                                    PyObject *args);

static PyObject *
paramspec_typing_prepare_subst(PyObject *self, PyObject *const *args, Py_ssize_t nargs)
{
    PyObject *return_value = NULL;
    PyObject *alias;
    PyObject *__clinic_args;

    if (!_PyArg_CheckPositional("__typing_prepare_subst__", nargs, 2, 2)) {
        goto exit;
    }
    alias = args[0];
    __clinic_args = args[1];
    return_value = paramspec_typing_prepare_subst_impl((paramspecobject *)self, alias, __clinic_args);

exit:
    return return_value;
}

PyDoc_STRVAR(paramspec_reduce__doc__,
"__reduce__($self, /)\n"
"--\n"
"\n");

#define PARAMSPEC_REDUCE_METHODDEF    \
    {"__reduce__", (PyCFunction)paramspec_reduce, METH_NOARGS, paramspec_reduce__doc__},

static PyObject *
paramspec_reduce_impl(paramspecobject *self);

static PyObject *
paramspec_reduce(PyObject *self, PyObject *Py_UNUSED(ignored))
{
    return paramspec_reduce_impl((paramspecobject *)self);
}

PyDoc_STRVAR(paramspec_has_default__doc__,
"has_default($self, /)\n"
"--\n"
"\n");

#define PARAMSPEC_HAS_DEFAULT_METHODDEF    \
    {"has_default", (PyCFunction)paramspec_has_default, METH_NOARGS, paramspec_has_default__doc__},

static PyObject *
paramspec_has_default_impl(paramspecobject *self);

static PyObject *
paramspec_has_default(PyObject *self, PyObject *Py_UNUSED(ignored))
{
    return paramspec_has_default_impl((paramspecobject *)self);
}

PyDoc_STRVAR(typevartuple__doc__,
"typevartuple(name, *, default=typing.NoDefault)\n"
"--\n"
"\n"
"Create a new TypeVarTuple with the given name.");

static PyObject *
typevartuple_impl(PyTypeObject *type, PyObject *name,
                  PyObject *default_value);

static PyObject *
typevartuple(PyTypeObject *type, PyObject *args, PyObject *kwargs)
{
    PyObject *return_value = NULL;
    #if defined(Py_BUILD_CORE) && !defined(Py_BUILD_CORE_MODULE)

    #define NUM_KEYWORDS 2
    static struct {
        PyGC_Head _this_is_not_used;
        PyObject_VAR_HEAD
        Py_hash_t ob_hash;
        PyObject *ob_item[NUM_KEYWORDS];
    } _kwtuple = {
        .ob_base = PyVarObject_HEAD_INIT(&PyTuple_Type, NUM_KEYWORDS)
        .ob_hash = -1,
        .ob_item = { &_Py_ID(name), &_Py_ID(default), },
    };
    #undef NUM_KEYWORDS
    #define KWTUPLE (&_kwtuple.ob_base.ob_base)

    #else  // !Py_BUILD_CORE
    #  define KWTUPLE NULL
    #endif  // !Py_BUILD_CORE

    static const char * const _keywords[] = {"name", "default", NULL};
    static _PyArg_Parser _parser = {
        .keywords = _keywords,
        .fname = "typevartuple",
        .kwtuple = KWTUPLE,
    };
    #undef KWTUPLE
    static _Py_thread_local PyObject *argsbuf[2];
    PyObject * const *fastargs;
    Py_ssize_t nargs = PyTuple_GET_SIZE(args);
    Py_ssize_t noptargs = nargs + (kwargs ? PyDict_GET_SIZE(kwargs) : 0) - 1;
    PyObject *name;
    PyObject *default_value = &_Py_NoDefaultStruct;

    fastargs = _PyArg_UnpackKeywords(_PyTuple_CAST(args)->ob_item, nargs, kwargs, NULL, &_parser,
            /*minpos*/ 1, /*maxpos*/ 1, /*minkw*/ 0, /*varpos*/ 0, argsbuf);
    if (!fastargs) {
        goto exit;
    }
    if (!PyUnicode_Check(fastargs[0])) {
        _PyArg_BadArgument("typevartuple", "argument 'name'", "str", fastargs[0]);
        goto exit;
    }
    name = fastargs[0];
    if (!noptargs) {
        goto skip_optional_kwonly;
    }
    default_value = fastargs[1];
skip_optional_kwonly:
    return_value = typevartuple_impl(type, name, default_value);

exit:
    return return_value;
}

PyDoc_STRVAR(typevartuple_typing_subst__doc__,
"__typing_subst__($self, arg, /)\n"
"--\n"
"\n");

#define TYPEVARTUPLE_TYPING_SUBST_METHODDEF    \
    {"__typing_subst__", (PyCFunction)typevartuple_typing_subst, METH_O, typevartuple_typing_subst__doc__},

static PyObject *
typevartuple_typing_subst_impl(typevartupleobject *self, PyObject *arg);

static PyObject *
typevartuple_typing_subst(PyObject *self, PyObject *arg)
{
    PyObject *return_value = NULL;

    return_value = typevartuple_typing_subst_impl((typevartupleobject *)self, arg);

    return return_value;
}

PyDoc_STRVAR(typevartuple_typing_prepare_subst__doc__,
"__typing_prepare_subst__($self, alias, args, /)\n"
"--\n"
"\n");

#define TYPEVARTUPLE_TYPING_PREPARE_SUBST_METHODDEF    \
    {"__typing_prepare_subst__", _PyCFunction_CAST(typevartuple_typing_prepare_subst), METH_FASTCALL, typevartuple_typing_prepare_subst__doc__},

static PyObject *
typevartuple_typing_prepare_subst_impl(typevartupleobject *self,
                                       PyObject *alias, PyObject *args);

static PyObject *
typevartuple_typing_prepare_subst(PyObject *self, PyObject *const *args, Py_ssize_t nargs)
{
    PyObject *return_value = NULL;
    PyObject *alias;
    PyObject *__clinic_args;

    if (!_PyArg_CheckPositional("__typing_prepare_subst__", nargs, 2, 2)) {
        goto exit;
    }
    alias = args[0];
    __clinic_args = args[1];
    return_value = typevartuple_typing_prepare_subst_impl((typevartupleobject *)self, alias, __clinic_args);

exit:
    return return_value;
}

PyDoc_STRVAR(typevartuple_reduce__doc__,
"__reduce__($self, /)\n"
"--\n"
"\n");

#define TYPEVARTUPLE_REDUCE_METHODDEF    \
    {"__reduce__", (PyCFunction)typevartuple_reduce, METH_NOARGS, typevartuple_reduce__doc__},

static PyObject *
typevartuple_reduce_impl(typevartupleobject *self);

static PyObject *
typevartuple_reduce(PyObject *self, PyObject *Py_UNUSED(ignored))
{
    return typevartuple_reduce_impl((typevartupleobject *)self);
}

PyDoc_STRVAR(typevartuple_has_default__doc__,
"has_default($self, /)\n"
"--\n"
"\n");

#define TYPEVARTUPLE_HAS_DEFAULT_METHODDEF    \
    {"has_default", (PyCFunction)typevartuple_has_default, METH_NOARGS, typevartuple_has_default__doc__},

static PyObject *
typevartuple_has_default_impl(typevartupleobject *self);

static PyObject *
typevartuple_has_default(PyObject *self, PyObject *Py_UNUSED(ignored))
{
    return typevartuple_has_default_impl((typevartupleobject *)self);
}

PyDoc_STRVAR(typealias_reduce__doc__,
"__reduce__($self, /)\n"
"--\n"
"\n");

#define TYPEALIAS_REDUCE_METHODDEF    \
    {"__reduce__", (PyCFunction)typealias_reduce, METH_NOARGS, typealias_reduce__doc__},

static PyObject *
typealias_reduce_impl(typealiasobject *self);

static PyObject *
typealias_reduce(PyObject *self, PyObject *Py_UNUSED(ignored))
{
    return typealias_reduce_impl((typealiasobject *)self);
}

PyDoc_STRVAR(typealias_new__doc__,
"typealias(name, value, *, type_params=<unrepresentable>, qualname=None)\n"
"--\n"
"\n"
"Create a TypeAliasType.");

static PyObject *
typealias_new_impl(PyTypeObject *type, PyObject *name, PyObject *value,
                   PyObject *type_params, PyObject *qualname);

static PyObject *
typealias_new(PyTypeObject *type, PyObject *args, PyObject *kwargs)
{
    PyObject *return_value = NULL;
    #if defined(Py_BUILD_CORE) && !defined(Py_BUILD_CORE_MODULE)

    #define NUM_KEYWORDS 4
    static struct {
        PyGC_Head _this_is_not_used;
        PyObject_VAR_HEAD
        Py_hash_t ob_hash;
        PyObject *ob_item[NUM_KEYWORDS];
    } _kwtuple = {
        .ob_base = PyVarObject_HEAD_INIT(&PyTuple_Type, NUM_KEYWORDS)
        .ob_hash = -1,
        .ob_item = { &_Py_ID(name), &_Py_ID(value), &_Py_ID(type_params), &_Py_ID(qualname), },
    };
    #undef NUM_KEYWORDS
    #define KWTUPLE (&_kwtuple.ob_base.ob_base)

    #else  // !Py_BUILD_CORE
    #  define KWTUPLE NULL
    #endif  // !Py_BUILD_CORE

    static const char * const _keywords[] = {"name", "value", "type_params", "qualname", NULL};
    static _PyArg_Parser _parser = {
        .keywords = _keywords,
        .fname = "typealias",
        .kwtuple = KWTUPLE,
    };
    #undef KWTUPLE
<<<<<<< HEAD
    static _Py_thread_local PyObject *argsbuf[3];
=======
    PyObject *argsbuf[4];
>>>>>>> 781cc68c
    PyObject * const *fastargs;
    Py_ssize_t nargs = PyTuple_GET_SIZE(args);
    Py_ssize_t noptargs = nargs + (kwargs ? PyDict_GET_SIZE(kwargs) : 0) - 2;
    PyObject *name;
    PyObject *value;
    PyObject *type_params = NULL;
    PyObject *qualname = NULL;

    fastargs = _PyArg_UnpackKeywords(_PyTuple_CAST(args)->ob_item, nargs, kwargs, NULL, &_parser,
            /*minpos*/ 2, /*maxpos*/ 2, /*minkw*/ 0, /*varpos*/ 0, argsbuf);
    if (!fastargs) {
        goto exit;
    }
    if (!PyUnicode_Check(fastargs[0])) {
        _PyArg_BadArgument("typealias", "argument 'name'", "str", fastargs[0]);
        goto exit;
    }
    name = fastargs[0];
    value = fastargs[1];
    if (!noptargs) {
        goto skip_optional_kwonly;
    }
    if (fastargs[2]) {
        type_params = fastargs[2];
        if (!--noptargs) {
            goto skip_optional_kwonly;
        }
    }
    qualname = fastargs[3];
skip_optional_kwonly:
    return_value = typealias_new_impl(type, name, value, type_params, qualname);

exit:
    return return_value;
}
<<<<<<< HEAD
/*[clinic end generated code: output=b615025fdc3341c6 input=a9049054013a1b77]*/
=======
/*[clinic end generated code: output=67ab9a5d1869f2c9 input=a9049054013a1b77]*/
>>>>>>> 781cc68c
<|MERGE_RESOLUTION|>--- conflicted
+++ resolved
@@ -728,11 +728,7 @@
         .kwtuple = KWTUPLE,
     };
     #undef KWTUPLE
-<<<<<<< HEAD
-    static _Py_thread_local PyObject *argsbuf[3];
-=======
-    PyObject *argsbuf[4];
->>>>>>> 781cc68c
+    static _Py_thread_local PyObject *argsbuf[4];
     PyObject * const *fastargs;
     Py_ssize_t nargs = PyTuple_GET_SIZE(args);
     Py_ssize_t noptargs = nargs + (kwargs ? PyDict_GET_SIZE(kwargs) : 0) - 2;
@@ -768,8 +764,4 @@
 exit:
     return return_value;
 }
-<<<<<<< HEAD
-/*[clinic end generated code: output=b615025fdc3341c6 input=a9049054013a1b77]*/
-=======
-/*[clinic end generated code: output=67ab9a5d1869f2c9 input=a9049054013a1b77]*/
->>>>>>> 781cc68c
+/*[clinic end generated code: output=d9b4a22156d42a94 input=a9049054013a1b77]*/