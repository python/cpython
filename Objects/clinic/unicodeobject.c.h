--- conflicted
+++ resolved
@@ -1046,13 +1046,8 @@
     if (!noptargs) {
         goto skip_optional_pos;
     }
-<<<<<<< HEAD
     keepends = PyObject_IsTrue(args[0]);
     if (keepends < 0) {
-=======
-    keepends = _PyLong_AsInt(args[0]);
-    if (keepends == -1 && PyErr_Occurred()) {
->>>>>>> 8e19c8be
         goto exit;
     }
 skip_optional_pos:
@@ -1263,9 +1258,6 @@
 {
     return unicode_sizeof_impl(self);
 }
-<<<<<<< HEAD
-/*[clinic end generated code: output=30d91e2d37d1973d input=a9049054013a1b77]*/
-=======
 
 static PyObject *
 unicode_new_impl(PyTypeObject *type, PyObject *x, const char *encoding,
@@ -1335,5 +1327,4 @@
 exit:
     return return_value;
 }
-/*[clinic end generated code: output=f10cf85d3935b3b7 input=a9049054013a1b77]*/
->>>>>>> 8e19c8be
+/*[clinic end generated code: output=c3e4efd28f3f8708 input=a9049054013a1b77]*/