--- conflicted
+++ resolved
@@ -700,13 +700,8 @@
     if (!noptargs) {
         goto skip_optional_pos;
     }
-<<<<<<< HEAD
     keepends = PyObject_IsTrue(args[0]);
     if (keepends < 0) {
-=======
-    keepends = _PyLong_AsInt(args[0]);
-    if (keepends == -1 && PyErr_Occurred()) {
->>>>>>> 8e19c8be
         goto exit;
     }
 skip_optional_pos:
@@ -814,9 +809,6 @@
 exit:
     return return_value;
 }
-<<<<<<< HEAD
-/*[clinic end generated code: output=2d24199ad5636831 input=a9049054013a1b77]*/
-=======
 
 static PyObject *
 bytes_new_impl(PyTypeObject *type, PyObject *x, const char *encoding,
@@ -886,5 +878,4 @@
 exit:
     return return_value;
 }
-/*[clinic end generated code: output=6101b417d6a6a717 input=a9049054013a1b77]*/
->>>>>>> 8e19c8be
+/*[clinic end generated code: output=9a9a7ed42b5fa4dd input=a9049054013a1b77]*/