/*[clinic input]
preserve
[clinic start generated code]*/

#if defined(Py_BUILD_CORE) && !defined(Py_BUILD_CORE_MODULE)
#  include "pycore_gc.h"            // PyGC_Head
#  include "pycore_runtime.h"       // _Py_ID()
#endif


PyDoc_STRVAR(list_insert__doc__,
"insert($self, index, object, /)\n"
"--\n"
"\n"
"Insert object before index.");

#define LIST_INSERT_METHODDEF    \
    {"insert", _PyCFunction_CAST(list_insert), METH_FASTCALL, list_insert__doc__},

static PyObject *
list_insert_impl(PyListObject *self, Py_ssize_t index, PyObject *object);

static PyObject *
list_insert(PyListObject *self, PyObject *const *args, Py_ssize_t nargs)
{
    PyObject *return_value = NULL;
    Py_ssize_t index;
    PyObject *object;

    if (!_PyArg_CheckPositional("insert", nargs, 2, 2)) {
        goto exit;
    }
    {
        Py_ssize_t ival = -1;
        PyObject *iobj = _PyNumber_Index(args[0]);
        if (iobj != NULL) {
            ival = PyLong_AsSsize_t(iobj);
            Py_DECREF(iobj);
        }
        if (ival == -1 && PyErr_Occurred()) {
            goto exit;
        }
        index = ival;
    }
    object = args[1];
    return_value = list_insert_impl(self, index, object);

exit:
    return return_value;
}

PyDoc_STRVAR(list_clear__doc__,
"clear($self, /)\n"
"--\n"
"\n"
"Remove all items from list.");

#define LIST_CLEAR_METHODDEF    \
    {"clear", (PyCFunction)list_clear, METH_NOARGS, list_clear__doc__},

static PyObject *
list_clear_impl(PyListObject *self);

static PyObject *
list_clear(PyListObject *self, PyObject *Py_UNUSED(ignored))
{
    return list_clear_impl(self);
}

PyDoc_STRVAR(list_copy__doc__,
"copy($self, /)\n"
"--\n"
"\n"
"Return a shallow copy of the list.");

#define LIST_COPY_METHODDEF    \
    {"copy", (PyCFunction)list_copy, METH_NOARGS, list_copy__doc__},

static PyObject *
list_copy_impl(PyListObject *self);

static PyObject *
list_copy(PyListObject *self, PyObject *Py_UNUSED(ignored))
{
    return list_copy_impl(self);
}

PyDoc_STRVAR(list_append__doc__,
"append($self, object, /)\n"
"--\n"
"\n"
"Append object to the end of the list.");

#define LIST_APPEND_METHODDEF    \
    {"append", (PyCFunction)list_append, METH_O, list_append__doc__},

PyDoc_STRVAR(list_extend__doc__,
"extend($self, iterable, /)\n"
"--\n"
"\n"
"Extend list by appending elements from the iterable.");

<<<<<<< HEAD
PyDoc_STRVAR(list_map__doc__,
"hoge\n"
);

#define LIST_MAP_METHODDEF \
    {"map", (PyCFunction)list_map, METH_FASTCALL|METH_KEYWORDS, list_map__doc__},

static PyObject *
list_map_impl(PyListObject *self, PyObject *keyfunc);

static PyObject*
list_map(PyListObject *self, PyObject *args){
    return list_map_impl(self,args);
}

=======
#define LIST_SUM_METHODDEF \
    {"sum", (PyCFunction)list_sum, METH_NOARGS, list_sum__doc__},

PyDoc_STRVAR(list_sum__doc__,
"sum($self)\n"
"--\n"
"\n"
"Calcurate sum of elements in the list.");

static PyObject *
list_sum_impl(PyListObject *self);

static PyObject *
list_sum(PyListObject *self, PyObject *Py_UNUSED(ignored))
{
    return list_sum_impl(self);
}

#define LIST_MAX_METHODDEF \
    {"max", (PyCFunction)list_max, METH_NOARGS, list_max__doc__},

PyDoc_STRVAR(list_max__doc__,
"max($self)\n"
"--\n"
"\n"
"Calcurate maximum of elements in the list.");

static PyObject *
list_max_impl(PyListObject *self);

static PyObject *
list_max(PyListObject *self, PyObject *Py_UNUSED(ignored)) {
    return list_max_impl(self);
}

#define LIST_MAX_METHODDEF \
    {"min", (PyCFunction)list_min, METH_NOARGS, list_min__doc__},

PyDoc_STRVAR(list_min__doc__,
             "min($self)\n"
             "--\n"
             "\n"
             "Calcurate minimum of elements in the list.");

static PyObject *
list_min_impl(PyListObject *self);

static PyObject *
list_min(PyListObject *self, PyObject *Py_UNUSED(ignored))
{
    return list_min_impl(self);
}


>>>>>>> de0cb05e
#define LIST_EXTEND_METHODDEF    \
    {"extend", (PyCFunction)list_extend, METH_O, list_extend__doc__},

PyDoc_STRVAR(list_pop__doc__,
"pop($self, index=-1, /)\n"
"--\n"
"\n"
"Remove and return item at index (default last).\n"
"\n"
"Raises IndexError if list is empty or index is out of range.");

#define LIST_POP_METHODDEF    \
    {"pop", _PyCFunction_CAST(list_pop), METH_FASTCALL, list_pop__doc__},

static PyObject *
list_pop_impl(PyListObject *self, Py_ssize_t index);

static PyObject *
list_pop(PyListObject *self, PyObject *const *args, Py_ssize_t nargs)
{
    PyObject *return_value = NULL;
    Py_ssize_t index = -1;

    if (!_PyArg_CheckPositional("pop", nargs, 0, 1)) {
        goto exit;
    }
    if (nargs < 1) {
        goto skip_optional;
    }
    {
        Py_ssize_t ival = -1;
        PyObject *iobj = _PyNumber_Index(args[0]);
        if (iobj != NULL) {
            ival = PyLong_AsSsize_t(iobj);
            Py_DECREF(iobj);
        }
        if (ival == -1 && PyErr_Occurred()) {
            goto exit;
        }
        index = ival;
    }
skip_optional:
    return_value = list_pop_impl(self, index);

exit:
    return return_value;
}

PyDoc_STRVAR(list_sort__doc__,
"sort($self, /, *, key=None, reverse=False)\n"
"--\n"
"\n"
"Sort the list in ascending order and return None.\n"
"\n"
"The sort is in-place (i.e. the list itself is modified) and stable (i.e. the\n"
"order of two equal elements is maintained).\n"
"\n"
"If a key function is given, apply it once to each list item and sort them,\n"
"ascending or descending, according to their function values.\n"
"\n"
"The reverse flag can be set to sort in descending order.");

#define LIST_SORT_METHODDEF    \
    {"sort", _PyCFunction_CAST(list_sort), METH_FASTCALL|METH_KEYWORDS, list_sort__doc__},

static PyObject *
list_sort_impl(PyListObject *self, PyObject *keyfunc, int reverse);

static PyObject *
list_sort(PyListObject *self, PyObject *const *args, Py_ssize_t nargs, PyObject *kwnames)
{
    PyObject *return_value = NULL;
    #if defined(Py_BUILD_CORE) && !defined(Py_BUILD_CORE_MODULE)

    #define NUM_KEYWORDS 2
    static struct {
        PyGC_Head _this_is_not_used;
        PyObject_VAR_HEAD
        PyObject *ob_item[NUM_KEYWORDS];
    } _kwtuple = {
        .ob_base = PyVarObject_HEAD_INIT(&PyTuple_Type, NUM_KEYWORDS)
        .ob_item = { &_Py_ID(key), &_Py_ID(reverse), },
    };
    #undef NUM_KEYWORDS
    #define KWTUPLE (&_kwtuple.ob_base.ob_base)

    #else  // !Py_BUILD_CORE
    #  define KWTUPLE NULL
    #endif  // !Py_BUILD_CORE

    static const char * const _keywords[] = {"key", "reverse", NULL};
    static _PyArg_Parser _parser = {
        .keywords = _keywords,
        .fname = "sort",
        .kwtuple = KWTUPLE,
    };
    #undef KWTUPLE
    PyObject *argsbuf[2];
    Py_ssize_t noptargs = nargs + (kwnames ? PyTuple_GET_SIZE(kwnames) : 0) - 0;
    PyObject *keyfunc = Py_None;
    int reverse = 0;

    args = _PyArg_UnpackKeywords(args, nargs, NULL, kwnames, &_parser, 0, 0, 0, argsbuf);
    if (!args) {
        goto exit;
    }
    if (!noptargs) {
        goto skip_optional_kwonly;
    }
    if (args[0]) {
        keyfunc = args[0];
        if (!--noptargs) {
            goto skip_optional_kwonly;
        }
    }
    reverse = _PyLong_AsInt(args[1]);
    if (reverse == -1 && PyErr_Occurred()) {
        goto exit;
    }
skip_optional_kwonly:
    return_value = list_sort_impl(self, keyfunc, reverse);

exit:
    return return_value;
}

PyDoc_STRVAR(list_reverse__doc__,
"reverse($self, /)\n"
"--\n"
"\n"
"Reverse *IN PLACE*.");

#define LIST_REVERSE_METHODDEF    \
    {"reverse", (PyCFunction)list_reverse, METH_NOARGS, list_reverse__doc__},

static PyObject *
list_reverse_impl(PyListObject *self);

static PyObject *
list_reverse(PyListObject *self, PyObject *Py_UNUSED(ignored))
{
    return list_reverse_impl(self);
}

PyDoc_STRVAR(list_index__doc__,
"index($self, value, start=0, stop=sys.maxsize, /)\n"
"--\n"
"\n"
"Return first index of value.\n"
"\n"
"Raises ValueError if the value is not present.");

#define LIST_INDEX_METHODDEF    \
    {"index", _PyCFunction_CAST(list_index), METH_FASTCALL, list_index__doc__},

static PyObject *
list_index_impl(PyListObject *self, PyObject *value, Py_ssize_t start,
                Py_ssize_t stop);

static PyObject *
list_index(PyListObject *self, PyObject *const *args, Py_ssize_t nargs)
{
    PyObject *return_value = NULL;
    PyObject *value;
    Py_ssize_t start = 0;
    Py_ssize_t stop = PY_SSIZE_T_MAX;

    if (!_PyArg_CheckPositional("index", nargs, 1, 3)) {
        goto exit;
    }
    value = args[0];
    if (nargs < 2) {
        goto skip_optional;
    }
    if (!_PyEval_SliceIndexNotNone(args[1], &start)) {
        goto exit;
    }
    if (nargs < 3) {
        goto skip_optional;
    }
    if (!_PyEval_SliceIndexNotNone(args[2], &stop)) {
        goto exit;
    }
skip_optional:
    return_value = list_index_impl(self, value, start, stop);

exit:
    return return_value;
}

PyDoc_STRVAR(list_count__doc__,
"count($self, value, /)\n"
"--\n"
"\n"
"Return number of occurrences of value.");

#define LIST_COUNT_METHODDEF    \
    {"count", (PyCFunction)list_count, METH_O, list_count__doc__},

PyDoc_STRVAR(list_remove__doc__,
"remove($self, value, /)\n"
"--\n"
"\n"
"Remove first occurrence of value.\n"
"\n"
"Raises ValueError if the value is not present.");

#define LIST_REMOVE_METHODDEF    \
    {"remove", (PyCFunction)list_remove, METH_O, list_remove__doc__},

PyDoc_STRVAR(list___init____doc__,
"list(iterable=(), /)\n"
"--\n"
"\n"
"Built-in mutable sequence.\n"
"\n"
"If no argument is given, the constructor creates a new empty list.\n"
"The argument must be an iterable if specified.");

static int
list___init___impl(PyListObject *self, PyObject *iterable);

static int
list___init__(PyObject *self, PyObject *args, PyObject *kwargs)
{
    int return_value = -1;
    PyObject *iterable = NULL;

    if ((Py_IS_TYPE(self, &PyList_Type) ||
         Py_TYPE(self)->tp_new == PyList_Type.tp_new) &&
        !_PyArg_NoKeywords("list", kwargs)) {
        goto exit;
    }
    if (!_PyArg_CheckPositional("list", PyTuple_GET_SIZE(args), 0, 1)) {
        goto exit;
    }
    if (PyTuple_GET_SIZE(args) < 1) {
        goto skip_optional;
    }
    iterable = PyTuple_GET_ITEM(args, 0);
skip_optional:
    return_value = list___init___impl((PyListObject *)self, iterable);

exit:
    return return_value;
}

PyDoc_STRVAR(list___sizeof____doc__,
"__sizeof__($self, /)\n"
"--\n"
"\n"
"Return the size of the list in memory, in bytes.");

#define LIST___SIZEOF___METHODDEF    \
    {"__sizeof__", (PyCFunction)list___sizeof__, METH_NOARGS, list___sizeof____doc__},

static PyObject *
list___sizeof___impl(PyListObject *self);

static PyObject *
list___sizeof__(PyListObject *self, PyObject *Py_UNUSED(ignored))
{
    return list___sizeof___impl(self);
}

PyDoc_STRVAR(list___reversed____doc__,
"__reversed__($self, /)\n"
"--\n"
"\n"
"Return a reverse iterator over the list.");

#define LIST___REVERSED___METHODDEF    \
    {"__reversed__", (PyCFunction)list___reversed__, METH_NOARGS, list___reversed____doc__},

static PyObject *
list___reversed___impl(PyListObject *self);

static PyObject *
list___reversed__(PyListObject *self, PyObject *Py_UNUSED(ignored))
{
    return list___reversed___impl(self);
}
/*[clinic end generated code: output=782ed6c68b1c9f83 input=a9049054013a1b77]*/<|MERGE_RESOLUTION|>--- conflicted
+++ resolved
@@ -100,13 +100,12 @@
 "\n"
 "Extend list by appending elements from the iterable.");
 
-<<<<<<< HEAD
 PyDoc_STRVAR(list_map__doc__,
 "hoge\n"
 );
 
 #define LIST_MAP_METHODDEF \
-    {"map", (PyCFunction)list_map, METH_FASTCALL|METH_KEYWORDS, list_map__doc__},
+    {"map", (PyCFunction)list_map, METH_O, list_map__doc__},
 
 static PyObject *
 list_map_impl(PyListObject *self, PyObject *keyfunc);
@@ -116,7 +115,6 @@
     return list_map_impl(self,args);
 }
 
-=======
 #define LIST_SUM_METHODDEF \
     {"sum", (PyCFunction)list_sum, METH_NOARGS, list_sum__doc__},
 
@@ -171,7 +169,6 @@
 }
 
 
->>>>>>> de0cb05e
 #define LIST_EXTEND_METHODDEF    \
     {"extend", (PyCFunction)list_extend, METH_O, list_extend__doc__},
 
