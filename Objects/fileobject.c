--- conflicted
+++ resolved
@@ -3,11 +3,7 @@
 #include "Python.h"
 #include "pycore_call.h"          // _PyObject_CallNoArgs()
 #include "pycore_runtime.h"       // _PyRuntime
-<<<<<<< HEAD
-#include "pycore_unicodeobject.h" // _PyUnicode_AsUTF8String
-=======
 #include "pycore_unicodeobject.h" // _PyUnicode_AsUTF8String()
->>>>>>> 978e37bb
 
 #ifdef HAVE_UNISTD_H
 #  include <unistd.h>             // isatty()
