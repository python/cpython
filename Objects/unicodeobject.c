--- conflicted
+++ resolved
@@ -538,25 +538,15 @@
                 CHECK(data == NULL);
                 CHECK(compact->utf8 == NULL);
             }
-<<<<<<< HEAD
             else
 #endif /* HAVE_UNICODE_WCHAR_CACHE */
             {
-                ASSERT(kind == PyUnicode_1BYTE_KIND
-                       || kind == PyUnicode_2BYTE_KIND
-                       || kind == PyUnicode_4BYTE_KIND);
-                ASSERT(ascii->state.compact == 0);
-                ASSERT(ascii->state.ready == 1);
-                ASSERT(data != NULL);
-=======
-            else {
                 CHECK(kind == PyUnicode_1BYTE_KIND
                                      || kind == PyUnicode_2BYTE_KIND
                                      || kind == PyUnicode_4BYTE_KIND);
                 CHECK(ascii->state.compact == 0);
                 CHECK(ascii->state.ready == 1);
                 CHECK(data != NULL);
->>>>>>> 0b72b23f
                 if (ascii->state.ascii) {
                     CHECK(compact->utf8 == data);
                     CHECK(compact->utf8_length == ascii->length);
@@ -583,17 +573,11 @@
 #endif /* HAVE_UNICODE_WCHAR_CACHE */
 
         if (compact->utf8 == NULL)
-<<<<<<< HEAD
-            ASSERT(compact->utf8_length == 0);
+            CHECK(compact->utf8_length == 0);
 #if HAVE_UNICODE_WCHAR_CACHE
         if (ascii->wstr == NULL)
-            ASSERT(compact->wstr_length == 0);
+            CHECK(compact->wstr_length == 0);
 #endif /* HAVE_UNICODE_WCHAR_CACHE */
-=======
-            CHECK(compact->utf8_length == 0);
-        if (ascii->wstr == NULL)
-            CHECK(compact->wstr_length == 0);
->>>>>>> 0b72b23f
     }
 
     /* check that the best kind is used: O(n) operation */
@@ -1385,12 +1369,8 @@
     printf(", ");
     if (ascii->wstr == data)
         printf("shared ");
-<<<<<<< HEAD
-    printf("wstr=%p", ascii->wstr);
+    printf("wstr=%p", (void *)ascii->wstr);
 #endif /* HAVE_UNICODE_WCHAR_CACHE */
-=======
-    printf("wstr=%p", (void *)ascii->wstr);
->>>>>>> 0b72b23f
 
     if (!(ascii->state.ascii == 1 && ascii->state.compact == 1)) {
 #if HAVE_UNICODE_WCHAR_CACHE
@@ -1981,18 +1961,12 @@
         Py_UNREACHABLE();
     }
 
-<<<<<<< HEAD
 #if HAVE_UNICODE_WCHAR_CACHE
-    if (_PyUnicode_HAS_WSTR_MEMORY(unicode))
-        PyObject_DEL(_PyUnicode_WSTR(unicode));
-#endif /* HAVE_UNICODE_WCHAR_CACHE */
-    if (_PyUnicode_HAS_UTF8_MEMORY(unicode))
-=======
     if (_PyUnicode_HAS_WSTR_MEMORY(unicode)) {
         PyObject_DEL(_PyUnicode_WSTR(unicode));
     }
+#endif /* HAVE_UNICODE_WCHAR_CACHE */
     if (_PyUnicode_HAS_UTF8_MEMORY(unicode)) {
->>>>>>> 0b72b23f
         PyObject_DEL(_PyUnicode_UTF8(unicode));
     }
     if (!PyUnicode_IS_COMPACT(unicode) && _PyUnicode_DATA_ANY(unicode)) {
