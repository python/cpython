--- conflicted
+++ resolved
@@ -1180,13 +1180,8 @@
         return -1;
     }
     new_size = sizeof(wchar_t) * (length + 1);
-<<<<<<< HEAD
     wchar_t *wstr =  _PyUnicode_WSTR(unicode);
-    wstr = PyObject_REALLOC(wstr, new_size);
-=======
-    wstr =  _PyUnicode_WSTR(unicode);
     wstr = PyObject_Realloc(wstr, new_size);
->>>>>>> 172c0f27
     if (!wstr) {
         PyErr_NoMemory();
         return -1;
@@ -15600,15 +15595,9 @@
 static PyObject *
 unicode_subtype_new(PyTypeObject *type, PyObject *unicode)
 {
-<<<<<<< HEAD
-    PyObject *unicode, *self;
+    PyObject *self;
     Py_ssize_t length;
     int share_utf8;
-=======
-    PyObject *self;
-    Py_ssize_t length, char_size;
-    int share_wstr, share_utf8;
->>>>>>> 172c0f27
     unsigned int kind;
     void *data;
 
@@ -15664,11 +15653,7 @@
         PyErr_NoMemory();
         goto onError;
     }
-<<<<<<< HEAD
     data = PyObject_MALLOC((length + 1) * kind);
-=======
-    data = PyObject_Malloc((length + 1) * char_size);
->>>>>>> 172c0f27
     if (data == NULL) {
         PyErr_NoMemory();
         goto onError;
