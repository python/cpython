--- conflicted
+++ resolved
@@ -1528,26 +1528,6 @@
         _Py_FatalRefcountError("deallocating an Unicode singleton");
     }
 #endif
-<<<<<<< HEAD
-=======
-    PyObject *interned = get_interned_dict();
-    if (PyUnicode_CHECK_INTERNED(unicode)) {
-        /* Revive the dead object temporarily. PyDict_DelItem() removes two
-           references (key and value) which were ignored by
-           PyUnicode_InternInPlace(). Use refcnt=3 rather than refcnt=2
-           to prevent calling unicode_dealloc() again. Adjust refcnt after
-           PyDict_DelItem(). */
-        assert(Py_REFCNT(unicode) == 0);
-        Py_SET_REFCNT(unicode, 3);
-        if (PyDict_DelItem(interned, unicode) != 0) {
-            _PyErr_WriteUnraisableMsg("deletion of interned string failed",
-                                      NULL);
-        }
-        assert(Py_REFCNT(unicode) == 1);
-        Py_SET_REFCNT(unicode, 0);
-    }
->>>>>>> dfc2732a
-
     if (_PyUnicode_HAS_UTF8_MEMORY(unicode)) {
         PyObject_Free(_PyUnicode_UTF8(unicode));
     }
@@ -14621,25 +14601,12 @@
         return;
     }
 
-<<<<<<< HEAD
     if (_Py_IsImmortal(s)) {
         _PyUnicode_STATE(*p).interned = SSTATE_INTERNED_IMMORTAL_STATIC;
        return;
     }
      _Py_SetImmortal(s);
      _PyUnicode_STATE(*p).interned = SSTATE_INTERNED_IMMORTAL;
-#else
-    // PyDict expects that interned strings have their hash
-    // (PyASCIIObject.hash) already computed.
-    (void)unicode_hash(s);
-#endif
-=======
-    /* The two references in interned dict (key and value) are not counted by
-       refcnt. unicode_dealloc() and _PyUnicode_ClearInterned() take care of
-       this. */
-    Py_SET_REFCNT(s, Py_REFCNT(s) - 2);
-    _PyUnicode_STATE(s).interned = 1;
->>>>>>> dfc2732a
 }
 
 // Function kept for the stable ABI.
