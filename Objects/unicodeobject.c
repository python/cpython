--- conflicted
+++ resolved
@@ -1386,34 +1386,23 @@
     }
     else
         data = unicode->data.any;
-<<<<<<< HEAD
-    printf("%s: len=%" PY_FORMAT_SIZE_T "u",
-           unicode_kind_name(op), ascii->length);
-=======
-    printf("%s: len=%zu, ", unicode_kind_name(op), ascii->length);
->>>>>>> 5fc4f8ae
+    printf("%s: len=%zu", unicode_kind_name(op), ascii->length);
 
 #if HAVE_UNICODE_WCHAR_CACHE
     printf(", ");
     if (ascii->wstr == data)
         printf("shared ");
-    printf("wstr=%p", (void *)ascii->wstr);
+    printf("wstr=%p", ascii->wstr);
 #endif /* HAVE_UNICODE_WCHAR_CACHE */
 
     if (!(ascii->state.ascii == 1 && ascii->state.compact == 1)) {
-<<<<<<< HEAD
 #if HAVE_UNICODE_WCHAR_CACHE
-        printf(" (%" PY_FORMAT_SIZE_T "u)", compact->wstr_length);
+        printf(" (%zu)", compact->wstr_length);
 #endif /* HAVE_UNICODE_WCHAR_CACHE */
         printf(", ");
         if (!ascii->state.compact && compact->utf8 == unicode->data.any)
-=======
-        printf(" (%zu), ", compact->wstr_length);
-        if (!ascii->state.compact && compact->utf8 == unicode->data.any) {
->>>>>>> 5fc4f8ae
             printf("shared ");
-        }
-        printf("utf8=%p (%zu)", (void *)compact->utf8, compact->utf8_length);
+        printf("utf8=%p (%zu)", compact->utf8, compact->utf8_length);
     }
     printf(", data=%p\n", data);
 }
