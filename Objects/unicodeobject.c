--- conflicted
+++ resolved
@@ -14808,11 +14808,8 @@
     0,                            /* tp_alloc */
     unicode_new,                  /* tp_new */
     PyObject_Del,                 /* tp_free */
-<<<<<<< HEAD
+    .tp_vectorcall = unicode_vectorcall,
     .tp_version_tag = _Py_TYPE_VERSION_STR,
-=======
-    .tp_vectorcall = unicode_vectorcall,
->>>>>>> c4722cd0
 };
 
 /* Initialize the Unicode implementation */
